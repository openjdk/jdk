/*
 * Copyright (c) 2020, 2024, Oracle and/or its affiliates. All rights reserved.
 * DO NOT ALTER OR REMOVE COPYRIGHT NOTICES OR THIS FILE HEADER.
 *
 * This code is free software; you can redistribute it and/or modify it
 * under the terms of the GNU General Public License version 2 only, as
 * published by the Free Software Foundation.
 *
 * This code is distributed in the hope that it will be useful, but WITHOUT
 * ANY WARRANTY; without even the implied warranty of MERCHANTABILITY or
 * FITNESS FOR A PARTICULAR PURPOSE.  See the GNU General Public License
 * version 2 for more details (a copy is included in the LICENSE file that
 * accompanied this code).
 *
 * You should have received a copy of the GNU General Public License version
 * 2 along with this work; if not, write to the Free Software Foundation,
 * Inc., 51 Franklin St, Fifth Floor, Boston, MA 02110-1301 USA.
 *
 * Please contact Oracle, 500 Oracle Parkway, Redwood Shores, CA 94065 USA
 * or visit www.oracle.com if you need additional information or have any
 * questions.
 *
 */

#include "precompiled.hpp"
#include "asm/assembler.hpp"
#include "asm/assembler.inline.hpp"
#include "gc/shared/barrierSet.hpp"
#include "gc/shared/barrierSetAssembler.hpp"
#include "oops/methodData.hpp"
#include "opto/c2_MacroAssembler.hpp"
#include "opto/intrinsicnode.hpp"
#include "opto/output.hpp"
#include "opto/opcodes.hpp"
#include "opto/subnode.hpp"
#include "runtime/globals.hpp"
#include "runtime/objectMonitor.hpp"
#include "runtime/stubRoutines.hpp"
#include "utilities/checkedCast.hpp"
#include "utilities/globalDefinitions.hpp"
#include "utilities/powerOfTwo.hpp"
#include "utilities/sizes.hpp"

#ifdef PRODUCT
#define BLOCK_COMMENT(str) /* nothing */
#define STOP(error) stop(error)
#else
#define BLOCK_COMMENT(str) block_comment(str)
#define STOP(error) block_comment(error); stop(error)
#endif

// C2 compiled method's prolog code.
void C2_MacroAssembler::verified_entry(int framesize, int stack_bang_size, bool fp_mode_24b, bool is_stub) {

  // WARNING: Initial instruction MUST be 5 bytes or longer so that
  // NativeJump::patch_verified_entry will be able to patch out the entry
  // code safely. The push to verify stack depth is ok at 5 bytes,
  // the frame allocation can be either 3 or 6 bytes. So if we don't do
  // stack bang then we must use the 6 byte frame allocation even if
  // we have no frame. :-(
  assert(stack_bang_size >= framesize || stack_bang_size <= 0, "stack bang size incorrect");

  assert((framesize & (StackAlignmentInBytes-1)) == 0, "frame size not aligned");
  // Remove word for return addr
  framesize -= wordSize;
  stack_bang_size -= wordSize;

  // Calls to C2R adapters often do not accept exceptional returns.
  // We require that their callers must bang for them.  But be careful, because
  // some VM calls (such as call site linkage) can use several kilobytes of
  // stack.  But the stack safety zone should account for that.
  // See bugs 4446381, 4468289, 4497237.
  if (stack_bang_size > 0) {
    generate_stack_overflow_check(stack_bang_size);

    // We always push rbp, so that on return to interpreter rbp, will be
    // restored correctly and we can correct the stack.
    push(rbp);
    // Save caller's stack pointer into RBP if the frame pointer is preserved.
    if (PreserveFramePointer) {
      mov(rbp, rsp);
    }
    // Remove word for ebp
    framesize -= wordSize;

    // Create frame
    if (framesize) {
      subptr(rsp, framesize);
    }
  } else {
    // Create frame (force generation of a 4 byte immediate value)
    subptr_imm32(rsp, framesize);

    // Save RBP register now.
    framesize -= wordSize;
    movptr(Address(rsp, framesize), rbp);
    // Save caller's stack pointer into RBP if the frame pointer is preserved.
    if (PreserveFramePointer) {
      movptr(rbp, rsp);
      if (framesize > 0) {
        addptr(rbp, framesize);
      }
    }
  }

  if (VerifyStackAtCalls) { // Majik cookie to verify stack depth
    framesize -= wordSize;
    movptr(Address(rsp, framesize), (int32_t)0xbadb100d);
  }

#ifndef _LP64
  // If method sets FPU control word do it now
  if (fp_mode_24b) {
    fldcw(ExternalAddress(StubRoutines::x86::addr_fpu_cntrl_wrd_24()));
  }
  if (UseSSE >= 2 && VerifyFPU) {
    verify_FPU(0, "FPU stack must be clean on entry");
  }
#endif

#ifdef ASSERT
  if (VerifyStackAtCalls) {
    Label L;
    push(rax);
    mov(rax, rsp);
    andptr(rax, StackAlignmentInBytes-1);
    cmpptr(rax, StackAlignmentInBytes-wordSize);
    pop(rax);
    jcc(Assembler::equal, L);
    STOP("Stack is not properly aligned!");
    bind(L);
  }
#endif

  if (!is_stub) {
    BarrierSetAssembler* bs = BarrierSet::barrier_set()->barrier_set_assembler();
 #ifdef _LP64
    if (BarrierSet::barrier_set()->barrier_set_nmethod() != nullptr) {
      // We put the non-hot code of the nmethod entry barrier out-of-line in a stub.
      Label dummy_slow_path;
      Label dummy_continuation;
      Label* slow_path = &dummy_slow_path;
      Label* continuation = &dummy_continuation;
      if (!Compile::current()->output()->in_scratch_emit_size()) {
        // Use real labels from actual stub when not emitting code for the purpose of measuring its size
        C2EntryBarrierStub* stub = new (Compile::current()->comp_arena()) C2EntryBarrierStub();
        Compile::current()->output()->add_stub(stub);
        slow_path = &stub->entry();
        continuation = &stub->continuation();
      }
      bs->nmethod_entry_barrier(this, slow_path, continuation);
    }
#else
    // Don't bother with out-of-line nmethod entry barrier stub for x86_32.
    bs->nmethod_entry_barrier(this, nullptr /* slow_path */, nullptr /* continuation */);
#endif
  }
}

inline Assembler::AvxVectorLen C2_MacroAssembler::vector_length_encoding(int vlen_in_bytes) {
  switch (vlen_in_bytes) {
    case  4: // fall-through
    case  8: // fall-through
    case 16: return Assembler::AVX_128bit;
    case 32: return Assembler::AVX_256bit;
    case 64: return Assembler::AVX_512bit;

    default: {
      ShouldNotReachHere();
      return Assembler::AVX_NoVec;
    }
  }
}

// fast_lock and fast_unlock used by C2

// Because the transitions from emitted code to the runtime
// monitorenter/exit helper stubs are so slow it's critical that
// we inline both the stack-locking fast path and the inflated fast path.
//
// See also: cmpFastLock and cmpFastUnlock.
//
// What follows is a specialized inline transliteration of the code
// in enter() and exit(). If we're concerned about I$ bloat another
// option would be to emit TrySlowEnter and TrySlowExit methods
// at startup-time.  These methods would accept arguments as
// (rax,=Obj, rbx=Self, rcx=box, rdx=Scratch) and return success-failure
// indications in the icc.ZFlag.  fast_lock and fast_unlock would simply
// marshal the arguments and emit calls to TrySlowEnter and TrySlowExit.
// In practice, however, the # of lock sites is bounded and is usually small.
// Besides the call overhead, TrySlowEnter and TrySlowExit might suffer
// if the processor uses simple bimodal branch predictors keyed by EIP
// Since the helper routines would be called from multiple synchronization
// sites.
//
// An even better approach would be write "MonitorEnter()" and "MonitorExit()"
// in java - using j.u.c and unsafe - and just bind the lock and unlock sites
// to those specialized methods.  That'd give us a mostly platform-independent
// implementation that the JITs could optimize and inline at their pleasure.
// Done correctly, the only time we'd need to cross to native could would be
// to park() or unpark() threads.  We'd also need a few more unsafe operators
// to (a) prevent compiler-JIT reordering of non-volatile accesses, and
// (b) explicit barriers or fence operations.
//
// TODO:
//
// *  Arrange for C2 to pass "Self" into fast_lock and fast_unlock in one of the registers (scr).
//    This avoids manifesting the Self pointer in the fast_lock and fast_unlock terminals.
//    Given TLAB allocation, Self is usually manifested in a register, so passing it into
//    the lock operators would typically be faster than reifying Self.
//
// *  Ideally I'd define the primitives as:
//       fast_lock   (nax Obj, nax box, EAX tmp, nax scr) where box, tmp and scr are KILLED.
//       fast_unlock (nax Obj, EAX box, nax tmp) where box and tmp are KILLED
//    Unfortunately ADLC bugs prevent us from expressing the ideal form.
//    Instead, we're stuck with a rather awkward and brittle register assignments below.
//    Furthermore the register assignments are overconstrained, possibly resulting in
//    sub-optimal code near the synchronization site.
//
// *  Eliminate the sp-proximity tests and just use "== Self" tests instead.
//    Alternately, use a better sp-proximity test.
//
// *  Currently ObjectMonitor._Owner can hold either an sp value or a (THREAD *) value.
//    Either one is sufficient to uniquely identify a thread.
//    TODO: eliminate use of sp in _owner and use get_thread(tr) instead.
//
// *  Intrinsify notify() and notifyAll() for the common cases where the
//    object is locked by the calling thread but the waitlist is empty.
//    avoid the expensive JNI call to JVM_Notify() and JVM_NotifyAll().
//
// *  use jccb and jmpb instead of jcc and jmp to improve code density.
//    But beware of excessive branch density on AMD Opterons.
//
// *  Both fast_lock and fast_unlock set the ICC.ZF to indicate success
//    or failure of the fast path.  If the fast path fails then we pass
//    control to the slow path, typically in C.  In fast_lock and
//    fast_unlock we often branch to DONE_LABEL, just to find that C2
//    will emit a conditional branch immediately after the node.
//    So we have branches to branches and lots of ICC.ZF games.
//    Instead, it might be better to have C2 pass a "FailureLabel"
//    into fast_lock and fast_unlock.  In the case of success, control
//    will drop through the node.  ICC.ZF is undefined at exit.
//    In the case of failure, the node will branch directly to the
//    FailureLabel


// obj: object to lock
// box: on-stack box address (displaced header location) - KILLED
// rax,: tmp -- KILLED
// scr: tmp -- KILLED
void C2_MacroAssembler::fast_lock(Register objReg, Register boxReg, Register tmpReg,
                                 Register scrReg, Register cx1Reg, Register cx2Reg, Register thread,
                                 Metadata* method_data) {
  assert(LockingMode != LM_LIGHTWEIGHT, "lightweight locking should use fast_lock_lightweight");
  // Ensure the register assignments are disjoint
  assert(tmpReg == rax, "");
  assert(cx1Reg == noreg, "");
  assert(cx2Reg == noreg, "");
  assert_different_registers(objReg, boxReg, tmpReg, scrReg);

  // Possible cases that we'll encounter in fast_lock
  // ------------------------------------------------
  // * Inflated
  //    -- unlocked
  //    -- Locked
  //       = by self
  //       = by other
  // * neutral
  // * stack-locked
  //    -- by self
  //       = sp-proximity test hits
  //       = sp-proximity test generates false-negative
  //    -- by other
  //

  Label IsInflated, DONE_LABEL, NO_COUNT, COUNT;

  if (DiagnoseSyncOnValueBasedClasses != 0) {
    load_klass(tmpReg, objReg, scrReg);
    testb(Address(tmpReg, Klass::misc_flags_offset()), KlassFlags::_misc_is_value_based_class);
    jcc(Assembler::notZero, DONE_LABEL);
  }

  movptr(tmpReg, Address(objReg, oopDesc::mark_offset_in_bytes()));          // [FETCH]
  testptr(tmpReg, markWord::monitor_value); // inflated vs stack-locked|neutral
  jcc(Assembler::notZero, IsInflated);

  if (LockingMode == LM_MONITOR) {
    // Clear ZF so that we take the slow path at the DONE label. objReg is known to be not 0.
    testptr(objReg, objReg);
  } else {
    assert(LockingMode == LM_LEGACY, "must be");
    // Attempt stack-locking ...
    orptr (tmpReg, markWord::unlocked_value);
    movptr(Address(boxReg, 0), tmpReg);          // Anticipate successful CAS
    lock();
    cmpxchgptr(boxReg, Address(objReg, oopDesc::mark_offset_in_bytes()));      // Updates tmpReg
    jcc(Assembler::equal, COUNT);           // Success

    // Recursive locking.
    // The object is stack-locked: markword contains stack pointer to BasicLock.
    // Locked by current thread if difference with current SP is less than one page.
    subptr(tmpReg, rsp);
    // Next instruction set ZFlag == 1 (Success) if difference is less then one page.
    andptr(tmpReg, (int32_t) (NOT_LP64(0xFFFFF003) LP64_ONLY(7 - (int)os::vm_page_size())) );
    movptr(Address(boxReg, 0), tmpReg);
  }
  jmp(DONE_LABEL);

  bind(IsInflated);
  // The object is inflated. tmpReg contains pointer to ObjectMonitor* + markWord::monitor_value

#ifndef _LP64
  // The object is inflated.

  // boxReg refers to the on-stack BasicLock in the current frame.
  // We'd like to write:
  //   set box->_displaced_header = markWord::unused_mark().  Any non-0 value suffices.
  // This is convenient but results a ST-before-CAS penalty.  The following CAS suffers
  // additional latency as we have another ST in the store buffer that must drain.

  // avoid ST-before-CAS
  // register juggle because we need tmpReg for cmpxchgptr below
  movptr(scrReg, boxReg);
  movptr(boxReg, tmpReg);                   // consider: LEA box, [tmp-2]

  // Optimistic form: consider XORL tmpReg,tmpReg
  movptr(tmpReg, NULL_WORD);

  // Appears unlocked - try to swing _owner from null to non-null.
  // Ideally, I'd manifest "Self" with get_thread and then attempt
  // to CAS the register containing Self into m->Owner.
  // But we don't have enough registers, so instead we can either try to CAS
  // rsp or the address of the box (in scr) into &m->owner.  If the CAS succeeds
  // we later store "Self" into m->Owner.  Transiently storing a stack address
  // (rsp or the address of the box) into  m->owner is harmless.
  // Invariant: tmpReg == 0.  tmpReg is EAX which is the implicit cmpxchg comparand.
  lock();
  cmpxchgptr(scrReg, Address(boxReg, OM_OFFSET_NO_MONITOR_VALUE_TAG(owner)));
  movptr(Address(scrReg, 0), 3);          // box->_displaced_header = 3
  // If we weren't able to swing _owner from null to the BasicLock
  // then take the slow path.
  jccb  (Assembler::notZero, NO_COUNT);
  // update _owner from BasicLock to thread
  get_thread (scrReg);                    // beware: clobbers ICCs
  movptr(Address(boxReg, OM_OFFSET_NO_MONITOR_VALUE_TAG(owner)), scrReg);
  xorptr(boxReg, boxReg);                 // set icc.ZFlag = 1 to indicate success

  // If the CAS fails we can either retry or pass control to the slow path.
  // We use the latter tactic.
  // Pass the CAS result in the icc.ZFlag into DONE_LABEL
  // If the CAS was successful ...
  //   Self has acquired the lock
  //   Invariant: m->_recursions should already be 0, so we don't need to explicitly set it.
  // Intentional fall-through into DONE_LABEL ...
#else // _LP64
  // It's inflated and we use scrReg for ObjectMonitor* in this section.
  movq(scrReg, tmpReg);
  xorq(tmpReg, tmpReg);
  lock();
  cmpxchgptr(thread, Address(scrReg, OM_OFFSET_NO_MONITOR_VALUE_TAG(owner)));
  // Unconditionally set box->_displaced_header = markWord::unused_mark().
  // Without cast to int32_t this style of movptr will destroy r10 which is typically obj.
  movptr(Address(boxReg, 0), checked_cast<int32_t>(markWord::unused_mark().value()));
  // Propagate ICC.ZF from CAS above into DONE_LABEL.
  jccb(Assembler::equal, COUNT);          // CAS above succeeded; propagate ZF = 1 (success)

  cmpptr(thread, rax);                // Check if we are already the owner (recursive lock)
  jccb(Assembler::notEqual, NO_COUNT);    // If not recursive, ZF = 0 at this point (fail)
  incq(Address(scrReg, OM_OFFSET_NO_MONITOR_VALUE_TAG(recursions)));
  xorq(rax, rax); // Set ZF = 1 (success) for recursive lock, denoting locking success
#endif // _LP64
  bind(DONE_LABEL);

  // ZFlag == 1 count in fast path
  // ZFlag == 0 count in slow path
  jccb(Assembler::notZero, NO_COUNT); // jump if ZFlag == 0

  bind(COUNT);
  // Count monitors in fast path
  increment(Address(thread, JavaThread::held_monitor_count_offset()));

  xorl(tmpReg, tmpReg); // Set ZF == 1

  bind(NO_COUNT);

  // At NO_COUNT the icc ZFlag is set as follows ...
  // fast_unlock uses the same protocol.
  // ZFlag == 1 -> Success
  // ZFlag == 0 -> Failure - force control through the slow path
}

// obj: object to unlock
// box: box address (displaced header location), killed.  Must be EAX.
// tmp: killed, cannot be obj nor box.
//
// Some commentary on balanced locking:
//
// fast_lock and fast_unlock are emitted only for provably balanced lock sites.
// Methods that don't have provably balanced locking are forced to run in the
// interpreter - such methods won't be compiled to use fast_lock and fast_unlock.
// The interpreter provides two properties:
// I1:  At return-time the interpreter automatically and quietly unlocks any
//      objects acquired the current activation (frame).  Recall that the
//      interpreter maintains an on-stack list of locks currently held by
//      a frame.
// I2:  If a method attempts to unlock an object that is not held by the
//      the frame the interpreter throws IMSX.
//
// Lets say A(), which has provably balanced locking, acquires O and then calls B().
// B() doesn't have provably balanced locking so it runs in the interpreter.
// Control returns to A() and A() unlocks O.  By I1 and I2, above, we know that O
// is still locked by A().
//
// The only other source of unbalanced locking would be JNI.  The "Java Native Interface:
// Programmer's Guide and Specification" claims that an object locked by jni_monitorenter
// should not be unlocked by "normal" java-level locking and vice-versa.  The specification
// doesn't specify what will occur if a program engages in such mixed-mode locking, however.
// Arguably given that the spec legislates the JNI case as undefined our implementation
// could reasonably *avoid* checking owner in fast_unlock().
// In the interest of performance we elide m->Owner==Self check in unlock.
// A perfectly viable alternative is to elide the owner check except when
// Xcheck:jni is enabled.

void C2_MacroAssembler::fast_unlock(Register objReg, Register boxReg, Register tmpReg) {
  assert(LockingMode != LM_LIGHTWEIGHT, "lightweight locking should use fast_unlock_lightweight");
  assert(boxReg == rax, "");
  assert_different_registers(objReg, boxReg, tmpReg);

  Label DONE_LABEL, Stacked, COUNT, NO_COUNT;

  if (LockingMode == LM_LEGACY) {
    cmpptr(Address(boxReg, 0), NULL_WORD);                            // Examine the displaced header
    jcc   (Assembler::zero, COUNT);                                   // 0 indicates recursive stack-lock
  }
  movptr(tmpReg, Address(objReg, oopDesc::mark_offset_in_bytes()));   // Examine the object's markword
  if (LockingMode != LM_MONITOR) {
    testptr(tmpReg, markWord::monitor_value);                         // Inflated?
    jcc(Assembler::zero, Stacked);
  }

  // It's inflated.

  // Despite our balanced locking property we still check that m->_owner == Self
  // as java routines or native JNI code called by this thread might
  // have released the lock.
  // Refer to the comments in synchronizer.cpp for how we might encode extra
  // state in _succ so we can avoid fetching EntryList|cxq.
  //
  // If there's no contention try a 1-0 exit.  That is, exit without
  // a costly MEMBAR or CAS.  See synchronizer.cpp for details on how
  // we detect and recover from the race that the 1-0 exit admits.
  //
  // Conceptually fast_unlock() must execute a STST|LDST "release" barrier
  // before it STs null into _owner, releasing the lock.  Updates
  // to data protected by the critical section must be visible before
  // we drop the lock (and thus before any other thread could acquire
  // the lock and observe the fields protected by the lock).
  // IA32's memory-model is SPO, so STs are ordered with respect to
  // each other and there's no need for an explicit barrier (fence).
  // See also http://gee.cs.oswego.edu/dl/jmm/cookbook.html.
  Label LSuccess, LNotRecursive;

  cmpptr(Address(tmpReg, OM_OFFSET_NO_MONITOR_VALUE_TAG(recursions)), 0);
  jccb(Assembler::equal, LNotRecursive);

  // Recursive inflated unlock
  decrement(Address(tmpReg, OM_OFFSET_NO_MONITOR_VALUE_TAG(recursions)));
  jmpb(LSuccess);

  bind(LNotRecursive);

  // Set owner to null.
  // Release to satisfy the JMM
  movptr(Address(tmpReg, OM_OFFSET_NO_MONITOR_VALUE_TAG(owner)), NULL_WORD);
  // We need a full fence after clearing owner to avoid stranding.
  // StoreLoad achieves this.
  membar(StoreLoad);

  // Check if the entry lists are empty (EntryList first - by convention).
  movptr(boxReg, Address(tmpReg, OM_OFFSET_NO_MONITOR_VALUE_TAG(EntryList)));
  orptr(boxReg, Address(tmpReg, OM_OFFSET_NO_MONITOR_VALUE_TAG(cxq)));
  jccb(Assembler::zero, LSuccess);    // If so we are done.

  // Check if there is a successor.
  cmpptr(Address(tmpReg, OM_OFFSET_NO_MONITOR_VALUE_TAG(succ)), NULL_WORD);
  jccb(Assembler::notZero, LSuccess); // If so we are done.

  // Save the monitor pointer in the current thread, so we can try to
  // reacquire the lock in SharedRuntime::monitor_exit_helper().
  andptr(tmpReg, ~(int32_t)markWord::monitor_value);
#ifndef _LP64
  get_thread(boxReg);
  movptr(Address(boxReg, JavaThread::unlocked_inflated_monitor_offset()), tmpReg);
#else // _LP64
  movptr(Address(r15_thread, JavaThread::unlocked_inflated_monitor_offset()), tmpReg);
#endif

  orl   (boxReg, 1);                      // set ICC.ZF=0 to indicate failure
  jmpb  (DONE_LABEL);

  bind  (LSuccess);
  testl (boxReg, 0);                      // set ICC.ZF=1 to indicate success
  jmpb  (DONE_LABEL);

  if (LockingMode == LM_LEGACY) {
    bind  (Stacked);
    movptr(tmpReg, Address (boxReg, 0));      // re-fetch
    lock();
    cmpxchgptr(tmpReg, Address(objReg, oopDesc::mark_offset_in_bytes())); // Uses RAX which is box
    // Intentional fall-thru into DONE_LABEL
  }

  bind(DONE_LABEL);

  // ZFlag == 1 count in fast path
  // ZFlag == 0 count in slow path
  jccb(Assembler::notZero, NO_COUNT);

  bind(COUNT);
  // Count monitors in fast path
#ifndef _LP64
  get_thread(tmpReg);
  decrementl(Address(tmpReg, JavaThread::held_monitor_count_offset()));
#else // _LP64
  decrementq(Address(r15_thread, JavaThread::held_monitor_count_offset()));
#endif

  xorl(tmpReg, tmpReg); // Set ZF == 1

  bind(NO_COUNT);
}

void C2_MacroAssembler::fast_lock_lightweight(Register obj, Register box, Register rax_reg,
                                              Register t, Register thread) {
  assert(LockingMode == LM_LIGHTWEIGHT, "must be");
  assert(rax_reg == rax, "Used for CAS");
  assert_different_registers(obj, box, rax_reg, t, thread);

  // Handle inflated monitor.
  Label inflated;
  // Finish fast lock successfully. ZF value is irrelevant.
  Label locked;
  // Finish fast lock unsuccessfully. MUST jump with ZF == 0
  Label slow_path;

  if (UseObjectMonitorTable) {
    // Clear cache in case fast locking succeeds.
    movptr(Address(box, BasicLock::object_monitor_cache_offset_in_bytes()), 0);
  }

  if (DiagnoseSyncOnValueBasedClasses != 0) {
    load_klass(rax_reg, obj, t);
    testb(Address(rax_reg, Klass::misc_flags_offset()), KlassFlags::_misc_is_value_based_class);
    jcc(Assembler::notZero, slow_path);
  }

  const Register mark = t;

  { // Lightweight Lock

    Label push;

    const Register top = UseObjectMonitorTable ? rax_reg : box;

    // Load the mark.
    movptr(mark, Address(obj, oopDesc::mark_offset_in_bytes()));

    // Prefetch top.
    movl(top, Address(thread, JavaThread::lock_stack_top_offset()));

    // Check for monitor (0b10).
    testptr(mark, markWord::monitor_value);
    jcc(Assembler::notZero, inflated);

    // Check if lock-stack is full.
    cmpl(top, LockStack::end_offset() - 1);
    jcc(Assembler::greater, slow_path);

    // Check if recursive.
    cmpptr(obj, Address(thread, top, Address::times_1, -oopSize));
    jccb(Assembler::equal, push);

    // Try to lock. Transition lock bits 0b01 => 0b00
    movptr(rax_reg, mark);
    orptr(rax_reg, markWord::unlocked_value);
    andptr(mark, ~(int32_t)markWord::unlocked_value);
    lock(); cmpxchgptr(mark, Address(obj, oopDesc::mark_offset_in_bytes()));
    jcc(Assembler::notEqual, slow_path);

    if (UseObjectMonitorTable) {
      // Need to reload top, clobbered by CAS.
      movl(top, Address(thread, JavaThread::lock_stack_top_offset()));
    }
    bind(push);
    // After successful lock, push object on lock-stack.
    movptr(Address(thread, top), obj);
    addl(Address(thread, JavaThread::lock_stack_top_offset()), oopSize);
    jmpb(locked);
  }

  { // Handle inflated monitor.
    bind(inflated);

    const Register monitor = t;

    if (!UseObjectMonitorTable) {
      assert(mark == monitor, "should be the same here");
    } else {
      // Uses ObjectMonitorTable.  Look for the monitor in the om_cache.
      // Fetch ObjectMonitor* from the cache or take the slow-path.
      Label monitor_found;

      // Load cache address
      lea(t, Address(thread, JavaThread::om_cache_oops_offset()));

      const int num_unrolled = 2;
      for (int i = 0; i < num_unrolled; i++) {
        cmpptr(obj, Address(t));
        jccb(Assembler::equal, monitor_found);
        increment(t, in_bytes(OMCache::oop_to_oop_difference()));
      }

      Label loop;

      // Search for obj in cache.
      bind(loop);

      // Check for match.
      cmpptr(obj, Address(t));
      jccb(Assembler::equal, monitor_found);

      // Search until null encountered, guaranteed _null_sentinel at end.
      cmpptr(Address(t), 1);
      jcc(Assembler::below, slow_path); // 0 check, but with ZF=0 when *t == 0
      increment(t, in_bytes(OMCache::oop_to_oop_difference()));
      jmpb(loop);

      // Cache hit.
      bind(monitor_found);
      movptr(monitor, Address(t, OMCache::oop_to_monitor_difference()));
    }
    const ByteSize monitor_tag = in_ByteSize(UseObjectMonitorTable ? 0 : checked_cast<int>(markWord::monitor_value));
    const Address recursions_address(monitor, ObjectMonitor::recursions_offset() - monitor_tag);
    const Address owner_address(monitor, ObjectMonitor::owner_offset() - monitor_tag);

    Label monitor_locked;
    // Lock the monitor.

    // CAS owner (null => current thread).
    xorptr(rax_reg, rax_reg);
    lock(); cmpxchgptr(thread, owner_address);
    jccb(Assembler::equal, monitor_locked);

    // Check if recursive.
    cmpptr(thread, rax_reg);
    jccb(Assembler::notEqual, slow_path);

    // Recursive.
    increment(recursions_address);

    bind(monitor_locked);
    if (UseObjectMonitorTable) {
      // Cache the monitor for unlock
      movptr(Address(box, BasicLock::object_monitor_cache_offset_in_bytes()), monitor);
    }
  }

  bind(locked);
  increment(Address(thread, JavaThread::held_monitor_count_offset()));
  // Set ZF = 1
  xorl(rax_reg, rax_reg);

#ifdef ASSERT
  // Check that locked label is reached with ZF set.
  Label zf_correct;
  Label zf_bad_zero;
  jcc(Assembler::zero, zf_correct);
  jmp(zf_bad_zero);
#endif

  bind(slow_path);
#ifdef ASSERT
  // Check that slow_path label is reached with ZF not set.
  jcc(Assembler::notZero, zf_correct);
  stop("Fast Lock ZF != 0");
  bind(zf_bad_zero);
  stop("Fast Lock ZF != 1");
  bind(zf_correct);
#endif
  // C2 uses the value of ZF to determine the continuation.
}

void C2_MacroAssembler::fast_unlock_lightweight(Register obj, Register reg_rax, Register t, Register thread) {
  assert(LockingMode == LM_LIGHTWEIGHT, "must be");
  assert(reg_rax == rax, "Used for CAS");
  assert_different_registers(obj, reg_rax, t);

  // Handle inflated monitor.
  Label inflated, inflated_check_lock_stack;
  // Finish fast unlock successfully.  MUST jump with ZF == 1
  Label unlocked, slow_path;

  const Register mark = t;
  const Register monitor = t;
  const Register top = UseObjectMonitorTable ? t : reg_rax;
  const Register box = reg_rax;

  Label dummy;
  C2FastUnlockLightweightStub* stub = nullptr;

  if (!Compile::current()->output()->in_scratch_emit_size()) {
    stub = new (Compile::current()->comp_arena()) C2FastUnlockLightweightStub(obj, mark, reg_rax, thread);
    Compile::current()->output()->add_stub(stub);
  }

  Label& push_and_slow_path = stub == nullptr ? dummy : stub->push_and_slow_path();

  { // Lightweight Unlock

    // Load top.
    movl(top, Address(thread, JavaThread::lock_stack_top_offset()));

    if (!UseObjectMonitorTable) {
      // Prefetch mark.
      movptr(mark, Address(obj, oopDesc::mark_offset_in_bytes()));
    }

    // Check if obj is top of lock-stack.
    cmpptr(obj, Address(thread, top, Address::times_1, -oopSize));
    // Top of lock stack was not obj. Must be monitor.
    jcc(Assembler::notEqual, inflated_check_lock_stack);

    // Pop lock-stack.
    DEBUG_ONLY(movptr(Address(thread, top, Address::times_1, -oopSize), 0);)
    subl(Address(thread, JavaThread::lock_stack_top_offset()), oopSize);

    // Check if recursive.
    cmpptr(obj, Address(thread, top, Address::times_1, -2 * oopSize));
    jcc(Assembler::equal, unlocked);

    // We elide the monitor check, let the CAS fail instead.

    if (UseObjectMonitorTable) {
      // Load mark.
      movptr(mark, Address(obj, oopDesc::mark_offset_in_bytes()));
    }

    // Try to unlock. Transition lock bits 0b00 => 0b01
    movptr(reg_rax, mark);
    andptr(reg_rax, ~(int32_t)markWord::lock_mask);
    orptr(mark, markWord::unlocked_value);
    lock(); cmpxchgptr(mark, Address(obj, oopDesc::mark_offset_in_bytes()));
    jcc(Assembler::notEqual, push_and_slow_path);
    jmp(unlocked);
  }


  { // Handle inflated monitor.
    bind(inflated_check_lock_stack);
#ifdef ASSERT
    Label check_done;
    subl(top, oopSize);
    cmpl(top, in_bytes(JavaThread::lock_stack_base_offset()));
    jcc(Assembler::below, check_done);
    cmpptr(obj, Address(thread, top));
    jccb(Assembler::notEqual, inflated_check_lock_stack);
    stop("Fast Unlock lock on stack");
    bind(check_done);
    if (UseObjectMonitorTable) {
      movptr(mark, Address(obj, oopDesc::mark_offset_in_bytes()));
    }
    testptr(mark, markWord::monitor_value);
    jccb(Assembler::notZero, inflated);
    stop("Fast Unlock not monitor");
#endif

    bind(inflated);

    if (!UseObjectMonitorTable) {
      assert(mark == monitor, "should be the same here");
    } else {
      // Uses ObjectMonitorTable.  Look for the monitor in our BasicLock on the stack.
      movptr(monitor, Address(box, BasicLock::object_monitor_cache_offset_in_bytes()));
      // null check with ZF == 0, no valid pointer below alignof(ObjectMonitor*)
      cmpptr(monitor, alignof(ObjectMonitor*));
      jcc(Assembler::below, slow_path);
    }
    const ByteSize monitor_tag = in_ByteSize(UseObjectMonitorTable ? 0 : checked_cast<int>(markWord::monitor_value));
    const Address recursions_address{monitor, ObjectMonitor::recursions_offset() - monitor_tag};
    const Address cxq_address{monitor, ObjectMonitor::cxq_offset() - monitor_tag};
    const Address succ_address{monitor, ObjectMonitor::succ_offset() - monitor_tag};
    const Address EntryList_address{monitor, ObjectMonitor::EntryList_offset() - monitor_tag};
    const Address owner_address{monitor, ObjectMonitor::owner_offset() - monitor_tag};

    Label recursive;

    // Check if recursive.
    cmpptr(recursions_address, 0);
    jccb(Assembler::notZero, recursive);

    // Set owner to null.
    // Release to satisfy the JMM
    movptr(owner_address, NULL_WORD);
    // We need a full fence after clearing owner to avoid stranding.
    // StoreLoad achieves this.
    membar(StoreLoad);

    // Check if the entry lists are empty (EntryList first - by convention).
    movptr(reg_rax, EntryList_address);
    orptr(reg_rax, cxq_address);
    jccb(Assembler::zero, unlocked);    // If so we are done.

    // Check if there is a successor.
    cmpptr(succ_address, NULL_WORD);
    jccb(Assembler::notZero, unlocked); // If so we are done.

    // Save the monitor pointer in the current thread, so we can try to
    // reacquire the lock in SharedRuntime::monitor_exit_helper().
    if (!UseObjectMonitorTable) {
      andptr(monitor, ~(int32_t)markWord::monitor_value);
    }
    movptr(Address(thread, JavaThread::unlocked_inflated_monitor_offset()), monitor);

    orl(t, 1); // Fast Unlock ZF = 0
    jmpb(slow_path);

    // Recursive unlock.
    bind(recursive);
    decrement(recursions_address);
  }

  bind(unlocked);
  decrement(Address(thread, JavaThread::held_monitor_count_offset()));
  xorl(t, t); // Fast Unlock ZF = 1

#ifdef ASSERT
  // Check that unlocked label is reached with ZF set.
  Label zf_correct;
  Label zf_bad_zero;
  jcc(Assembler::zero, zf_correct);
  jmp(zf_bad_zero);
#endif

  bind(slow_path);
  if (stub != nullptr) {
    bind(stub->slow_path_continuation());
  }
#ifdef ASSERT
  // Check that stub->continuation() label is reached with ZF not set.
  jcc(Assembler::notZero, zf_correct);
  stop("Fast Unlock ZF != 0");
  bind(zf_bad_zero);
  stop("Fast Unlock ZF != 1");
  bind(zf_correct);
#endif
  // C2 uses the value of ZF to determine the continuation.
}

//-------------------------------------------------------------------------------------------
// Generic instructions support for use in .ad files C2 code generation

void C2_MacroAssembler::vabsnegd(int opcode, XMMRegister dst, XMMRegister src) {
  if (dst != src) {
    movdqu(dst, src);
  }
  if (opcode == Op_AbsVD) {
    andpd(dst, ExternalAddress(StubRoutines::x86::vector_double_sign_mask()), noreg);
  } else {
    assert((opcode == Op_NegVD),"opcode should be Op_NegD");
    xorpd(dst, ExternalAddress(StubRoutines::x86::vector_double_sign_flip()), noreg);
  }
}

void C2_MacroAssembler::vabsnegd(int opcode, XMMRegister dst, XMMRegister src, int vector_len) {
  if (opcode == Op_AbsVD) {
    vandpd(dst, src, ExternalAddress(StubRoutines::x86::vector_double_sign_mask()), vector_len, noreg);
  } else {
    assert((opcode == Op_NegVD),"opcode should be Op_NegD");
    vxorpd(dst, src, ExternalAddress(StubRoutines::x86::vector_double_sign_flip()), vector_len, noreg);
  }
}

void C2_MacroAssembler::vabsnegf(int opcode, XMMRegister dst, XMMRegister src) {
  if (dst != src) {
    movdqu(dst, src);
  }
  if (opcode == Op_AbsVF) {
    andps(dst, ExternalAddress(StubRoutines::x86::vector_float_sign_mask()), noreg);
  } else {
    assert((opcode == Op_NegVF),"opcode should be Op_NegF");
    xorps(dst, ExternalAddress(StubRoutines::x86::vector_float_sign_flip()), noreg);
  }
}

void C2_MacroAssembler::vabsnegf(int opcode, XMMRegister dst, XMMRegister src, int vector_len) {
  if (opcode == Op_AbsVF) {
    vandps(dst, src, ExternalAddress(StubRoutines::x86::vector_float_sign_mask()), vector_len, noreg);
  } else {
    assert((opcode == Op_NegVF),"opcode should be Op_NegF");
    vxorps(dst, src, ExternalAddress(StubRoutines::x86::vector_float_sign_flip()), vector_len, noreg);
  }
}

void C2_MacroAssembler::pminmax(int opcode, BasicType elem_bt, XMMRegister dst, XMMRegister src, XMMRegister tmp) {
  assert(opcode == Op_MinV || opcode == Op_MaxV, "sanity");
  assert(tmp == xnoreg || elem_bt == T_LONG, "unused");

  if (opcode == Op_MinV) {
    if (elem_bt == T_BYTE) {
      pminsb(dst, src);
    } else if (elem_bt == T_SHORT) {
      pminsw(dst, src);
    } else if (elem_bt == T_INT) {
      pminsd(dst, src);
    } else {
      assert(elem_bt == T_LONG, "required");
      assert(tmp == xmm0, "required");
      assert_different_registers(dst, src, tmp);
      movdqu(xmm0, dst);
      pcmpgtq(xmm0, src);
      blendvpd(dst, src);  // xmm0 as mask
    }
  } else { // opcode == Op_MaxV
    if (elem_bt == T_BYTE) {
      pmaxsb(dst, src);
    } else if (elem_bt == T_SHORT) {
      pmaxsw(dst, src);
    } else if (elem_bt == T_INT) {
      pmaxsd(dst, src);
    } else {
      assert(elem_bt == T_LONG, "required");
      assert(tmp == xmm0, "required");
      assert_different_registers(dst, src, tmp);
      movdqu(xmm0, src);
      pcmpgtq(xmm0, dst);
      blendvpd(dst, src);  // xmm0 as mask
    }
  }
}

void C2_MacroAssembler::vpuminmax(int opcode, BasicType elem_bt, XMMRegister dst,
                                  XMMRegister src1, Address src2, int vlen_enc) {
  assert(opcode == Op_UMinV || opcode == Op_UMaxV, "sanity");
  if (opcode == Op_UMinV) {
    switch(elem_bt) {
      case T_BYTE:  vpminub(dst, src1, src2, vlen_enc); break;
      case T_SHORT: vpminuw(dst, src1, src2, vlen_enc); break;
      case T_INT:   vpminud(dst, src1, src2, vlen_enc); break;
      case T_LONG:  evpminuq(dst, k0, src1, src2, false, vlen_enc); break;
      default: fatal("Unsupported type %s", type2name(elem_bt)); break;
    }
  } else {
    assert(opcode == Op_UMaxV, "required");
    switch(elem_bt) {
      case T_BYTE:  vpmaxub(dst, src1, src2, vlen_enc); break;
      case T_SHORT: vpmaxuw(dst, src1, src2, vlen_enc); break;
      case T_INT:   vpmaxud(dst, src1, src2, vlen_enc); break;
      case T_LONG:  evpmaxuq(dst, k0, src1, src2, false, vlen_enc); break;
      default: fatal("Unsupported type %s", type2name(elem_bt)); break;
    }
  }
}

void C2_MacroAssembler::vpuminmaxq(int opcode, XMMRegister dst, XMMRegister src1, XMMRegister src2, XMMRegister xtmp1, XMMRegister xtmp2, int vlen_enc) {
  // For optimality, leverage a full vector width of 512 bits
  // for operations over smaller vector sizes on AVX512 targets.
  if (VM_Version::supports_evex() && !VM_Version::supports_avx512vl()) {
    if (opcode == Op_UMaxV) {
      evpmaxuq(dst, k0, src1, src2, false, Assembler::AVX_512bit);
    } else {
      assert(opcode == Op_UMinV, "required");
      evpminuq(dst, k0, src1, src2, false, Assembler::AVX_512bit);
    }
  } else {
    // T1 = -1
    vpcmpeqq(xtmp1, xtmp1, xtmp1, vlen_enc);
    // T1 = -1 << 63
    vpsllq(xtmp1, xtmp1, 63, vlen_enc);
    // Convert SRC2 to signed value i.e. T2 = T1 + SRC2
    vpaddq(xtmp2, xtmp1, src2, vlen_enc);
    // Convert SRC1 to signed value i.e. T1 = T1 + SRC1
    vpaddq(xtmp1, xtmp1, src1, vlen_enc);
    // Mask = T2 > T1
    vpcmpgtq(xtmp1, xtmp2, xtmp1, vlen_enc);
    if (opcode == Op_UMaxV) {
      // Res = Mask ? Src2 : Src1
      vpblendvb(dst, src1, src2, xtmp1, vlen_enc);
    } else {
      // Res = Mask ? Src1 : Src2
      vpblendvb(dst, src2, src1, xtmp1, vlen_enc);
    }
  }
}

void C2_MacroAssembler::vpuminmax(int opcode, BasicType elem_bt, XMMRegister dst,
                                  XMMRegister src1, XMMRegister src2, int vlen_enc) {
  assert(opcode == Op_UMinV || opcode == Op_UMaxV, "sanity");
  if (opcode == Op_UMinV) {
    switch(elem_bt) {
      case T_BYTE:  vpminub(dst, src1, src2, vlen_enc); break;
      case T_SHORT: vpminuw(dst, src1, src2, vlen_enc); break;
      case T_INT:   vpminud(dst, src1, src2, vlen_enc); break;
      case T_LONG:  evpminuq(dst, k0, src1, src2, false, vlen_enc); break;
      default: fatal("Unsupported type %s", type2name(elem_bt)); break;
    }
  } else {
    assert(opcode == Op_UMaxV, "required");
    switch(elem_bt) {
      case T_BYTE:  vpmaxub(dst, src1, src2, vlen_enc); break;
      case T_SHORT: vpmaxuw(dst, src1, src2, vlen_enc); break;
      case T_INT:   vpmaxud(dst, src1, src2, vlen_enc); break;
      case T_LONG:  evpmaxuq(dst, k0, src1, src2, false, vlen_enc); break;
      default: fatal("Unsupported type %s", type2name(elem_bt)); break;
    }
  }
}

void C2_MacroAssembler::vpminmax(int opcode, BasicType elem_bt,
                                 XMMRegister dst, XMMRegister src1, XMMRegister src2,
                                 int vlen_enc) {
  assert(opcode == Op_MinV || opcode == Op_MaxV, "sanity");

  if (opcode == Op_MinV) {
    if (elem_bt == T_BYTE) {
      vpminsb(dst, src1, src2, vlen_enc);
    } else if (elem_bt == T_SHORT) {
      vpminsw(dst, src1, src2, vlen_enc);
    } else if (elem_bt == T_INT) {
      vpminsd(dst, src1, src2, vlen_enc);
    } else {
      assert(elem_bt == T_LONG, "required");
      if (UseAVX > 2 && (vlen_enc == Assembler::AVX_512bit || VM_Version::supports_avx512vl())) {
        vpminsq(dst, src1, src2, vlen_enc);
      } else {
        assert_different_registers(dst, src1, src2);
        vpcmpgtq(dst, src1, src2, vlen_enc);
        vblendvpd(dst, src1, src2, dst, vlen_enc);
      }
    }
  } else { // opcode == Op_MaxV
    if (elem_bt == T_BYTE) {
      vpmaxsb(dst, src1, src2, vlen_enc);
    } else if (elem_bt == T_SHORT) {
      vpmaxsw(dst, src1, src2, vlen_enc);
    } else if (elem_bt == T_INT) {
      vpmaxsd(dst, src1, src2, vlen_enc);
    } else {
      assert(elem_bt == T_LONG, "required");
      if (UseAVX > 2 && (vlen_enc == Assembler::AVX_512bit || VM_Version::supports_avx512vl())) {
        vpmaxsq(dst, src1, src2, vlen_enc);
      } else {
        assert_different_registers(dst, src1, src2);
        vpcmpgtq(dst, src1, src2, vlen_enc);
        vblendvpd(dst, src2, src1, dst, vlen_enc);
      }
    }
  }
}

// Float/Double min max

void C2_MacroAssembler::vminmax_fp(int opcode, BasicType elem_bt,
                                   XMMRegister dst, XMMRegister a, XMMRegister b,
                                   XMMRegister tmp, XMMRegister atmp, XMMRegister btmp,
                                   int vlen_enc) {
  assert(UseAVX > 0, "required");
  assert(opcode == Op_MinV || opcode == Op_MinReductionV ||
         opcode == Op_MaxV || opcode == Op_MaxReductionV, "sanity");
  assert(elem_bt == T_FLOAT || elem_bt == T_DOUBLE, "sanity");
  assert_different_registers(a, tmp, atmp, btmp);
  assert_different_registers(b, tmp, atmp, btmp);

  bool is_min = (opcode == Op_MinV || opcode == Op_MinReductionV);
  bool is_double_word = is_double_word_type(elem_bt);

  /* Note on 'non-obvious' assembly sequence:
   *
   * While there are vminps/vmaxps instructions, there are two important differences between hardware
   * and Java on how they handle floats:
   *  a. -0.0 and +0.0 are considered equal (vminps/vmaxps will return second parameter when inputs are equal)
   *  b. NaN is not necesarily propagated (vminps/vmaxps will return second parameter when either input is NaN)
   *
   * It is still more efficient to use vminps/vmaxps, but with some pre/post-processing:
   *  a. -0.0/+0.0: Bias negative (positive) numbers to second parameter before vminps (vmaxps)
   *                (only useful when signs differ, noop otherwise)
   *  b. NaN: Check if it was the first parameter that had the NaN (with vcmp[UNORD_Q])

   *  Following pseudo code describes the algorithm for max[FD] (Min algorithm is on similar lines):
   *   btmp = (b < +0.0) ? a : b
   *   atmp = (b < +0.0) ? b : a
   *   Tmp  = Max_Float(atmp , btmp)
   *   Res  = (atmp == NaN) ? atmp : Tmp
   */

  void (MacroAssembler::*vblend)(XMMRegister, XMMRegister, XMMRegister, XMMRegister, int, bool, XMMRegister);
  void (MacroAssembler::*vmaxmin)(XMMRegister, XMMRegister, XMMRegister, int);
  void (MacroAssembler::*vcmp)(XMMRegister, XMMRegister, XMMRegister, int, int);
  XMMRegister mask;

  if (!is_double_word && is_min) {
    mask = a;
    vblend = &MacroAssembler::vblendvps;
    vmaxmin = &MacroAssembler::vminps;
    vcmp = &MacroAssembler::vcmpps;
  } else if (!is_double_word && !is_min) {
    mask = b;
    vblend = &MacroAssembler::vblendvps;
    vmaxmin = &MacroAssembler::vmaxps;
    vcmp = &MacroAssembler::vcmpps;
  } else if (is_double_word && is_min) {
    mask = a;
    vblend = &MacroAssembler::vblendvpd;
    vmaxmin = &MacroAssembler::vminpd;
    vcmp = &MacroAssembler::vcmppd;
  } else {
    assert(is_double_word && !is_min, "sanity");
    mask = b;
    vblend = &MacroAssembler::vblendvpd;
    vmaxmin = &MacroAssembler::vmaxpd;
    vcmp = &MacroAssembler::vcmppd;
  }

  // Make sure EnableX86ECoreOpts isn't disabled on register overlaps
  XMMRegister maxmin, scratch;
  if (dst == btmp) {
    maxmin = btmp;
    scratch = tmp;
  } else {
    maxmin = tmp;
    scratch = btmp;
  }

  bool precompute_mask = EnableX86ECoreOpts && UseAVX>1;
  if (precompute_mask && !is_double_word) {
    vpsrad(tmp, mask, 32, vlen_enc);
    mask = tmp;
  } else if (precompute_mask && is_double_word) {
    vpxor(tmp, tmp, tmp, vlen_enc);
    vpcmpgtq(tmp, tmp, mask, vlen_enc);
    mask = tmp;
  }

  (this->*vblend)(atmp, a, b, mask, vlen_enc, !precompute_mask, btmp);
  (this->*vblend)(btmp, b, a, mask, vlen_enc, !precompute_mask, tmp);
  (this->*vmaxmin)(maxmin, atmp, btmp, vlen_enc);
  (this->*vcmp)(scratch, atmp, atmp, Assembler::UNORD_Q, vlen_enc);
  (this->*vblend)(dst, maxmin, atmp, scratch, vlen_enc, false, scratch);
}

void C2_MacroAssembler::evminmax_fp(int opcode, BasicType elem_bt,
                                    XMMRegister dst, XMMRegister a, XMMRegister b,
                                    KRegister ktmp, XMMRegister atmp, XMMRegister btmp,
                                    int vlen_enc) {
  assert(UseAVX > 2, "required");
  assert(opcode == Op_MinV || opcode == Op_MinReductionV ||
         opcode == Op_MaxV || opcode == Op_MaxReductionV, "sanity");
  assert(elem_bt == T_FLOAT || elem_bt == T_DOUBLE, "sanity");
  assert_different_registers(dst, a, atmp, btmp);
  assert_different_registers(dst, b, atmp, btmp);

  bool is_min = (opcode == Op_MinV || opcode == Op_MinReductionV);
  bool is_double_word = is_double_word_type(elem_bt);
  bool merge = true;

  if (!is_double_word && is_min) {
    evpmovd2m(ktmp, a, vlen_enc);
    evblendmps(atmp, ktmp, a, b, merge, vlen_enc);
    evblendmps(btmp, ktmp, b, a, merge, vlen_enc);
    vminps(dst, atmp, btmp, vlen_enc);
    evcmpps(ktmp, k0, atmp, atmp, Assembler::UNORD_Q, vlen_enc);
    evmovdqul(dst, ktmp, atmp, merge, vlen_enc);
  } else if (!is_double_word && !is_min) {
    evpmovd2m(ktmp, b, vlen_enc);
    evblendmps(atmp, ktmp, a, b, merge, vlen_enc);
    evblendmps(btmp, ktmp, b, a, merge, vlen_enc);
    vmaxps(dst, atmp, btmp, vlen_enc);
    evcmpps(ktmp, k0, atmp, atmp, Assembler::UNORD_Q, vlen_enc);
    evmovdqul(dst, ktmp, atmp, merge, vlen_enc);
  } else if (is_double_word && is_min) {
    evpmovq2m(ktmp, a, vlen_enc);
    evblendmpd(atmp, ktmp, a, b, merge, vlen_enc);
    evblendmpd(btmp, ktmp, b, a, merge, vlen_enc);
    vminpd(dst, atmp, btmp, vlen_enc);
    evcmppd(ktmp, k0, atmp, atmp, Assembler::UNORD_Q, vlen_enc);
    evmovdquq(dst, ktmp, atmp, merge, vlen_enc);
  } else {
    assert(is_double_word && !is_min, "sanity");
    evpmovq2m(ktmp, b, vlen_enc);
    evblendmpd(atmp, ktmp, a, b, merge, vlen_enc);
    evblendmpd(btmp, ktmp, b, a, merge, vlen_enc);
    vmaxpd(dst, atmp, btmp, vlen_enc);
    evcmppd(ktmp, k0, atmp, atmp, Assembler::UNORD_Q, vlen_enc);
    evmovdquq(dst, ktmp, atmp, merge, vlen_enc);
  }
}

// Float/Double signum
void C2_MacroAssembler::signum_fp(int opcode, XMMRegister dst, XMMRegister zero, XMMRegister one) {
  assert(opcode == Op_SignumF || opcode == Op_SignumD, "sanity");

  Label DONE_LABEL;

  if (opcode == Op_SignumF) {
    assert(UseSSE > 0, "required");
    ucomiss(dst, zero);
    jcc(Assembler::equal, DONE_LABEL);    // handle special case +0.0/-0.0, if argument is +0.0/-0.0, return argument
    jcc(Assembler::parity, DONE_LABEL);   // handle special case NaN, if argument NaN, return NaN
    movflt(dst, one);
    jcc(Assembler::above, DONE_LABEL);
    xorps(dst, ExternalAddress(StubRoutines::x86::vector_float_sign_flip()), noreg);
  } else if (opcode == Op_SignumD) {
    assert(UseSSE > 1, "required");
    ucomisd(dst, zero);
    jcc(Assembler::equal, DONE_LABEL);    // handle special case +0.0/-0.0, if argument is +0.0/-0.0, return argument
    jcc(Assembler::parity, DONE_LABEL);   // handle special case NaN, if argument NaN, return NaN
    movdbl(dst, one);
    jcc(Assembler::above, DONE_LABEL);
    xorpd(dst, ExternalAddress(StubRoutines::x86::vector_double_sign_flip()), noreg);
  }

  bind(DONE_LABEL);
}

void C2_MacroAssembler::vextendbw(bool sign, XMMRegister dst, XMMRegister src) {
  if (sign) {
    pmovsxbw(dst, src);
  } else {
    pmovzxbw(dst, src);
  }
}

void C2_MacroAssembler::vextendbw(bool sign, XMMRegister dst, XMMRegister src, int vector_len) {
  if (sign) {
    vpmovsxbw(dst, src, vector_len);
  } else {
    vpmovzxbw(dst, src, vector_len);
  }
}

void C2_MacroAssembler::vextendbd(bool sign, XMMRegister dst, XMMRegister src, int vector_len) {
  if (sign) {
    vpmovsxbd(dst, src, vector_len);
  } else {
    vpmovzxbd(dst, src, vector_len);
  }
}

void C2_MacroAssembler::vextendwd(bool sign, XMMRegister dst, XMMRegister src, int vector_len) {
  if (sign) {
    vpmovsxwd(dst, src, vector_len);
  } else {
    vpmovzxwd(dst, src, vector_len);
  }
}

void C2_MacroAssembler::vprotate_imm(int opcode, BasicType etype, XMMRegister dst, XMMRegister src,
                                     int shift, int vector_len) {
  if (opcode == Op_RotateLeftV) {
    if (etype == T_INT) {
      evprold(dst, src, shift, vector_len);
    } else {
      assert(etype == T_LONG, "expected type T_LONG");
      evprolq(dst, src, shift, vector_len);
    }
  } else {
    assert(opcode == Op_RotateRightV, "opcode should be Op_RotateRightV");
    if (etype == T_INT) {
      evprord(dst, src, shift, vector_len);
    } else {
      assert(etype == T_LONG, "expected type T_LONG");
      evprorq(dst, src, shift, vector_len);
    }
  }
}

void C2_MacroAssembler::vprotate_var(int opcode, BasicType etype, XMMRegister dst, XMMRegister src,
                                     XMMRegister shift, int vector_len) {
  if (opcode == Op_RotateLeftV) {
    if (etype == T_INT) {
      evprolvd(dst, src, shift, vector_len);
    } else {
      assert(etype == T_LONG, "expected type T_LONG");
      evprolvq(dst, src, shift, vector_len);
    }
  } else {
    assert(opcode == Op_RotateRightV, "opcode should be Op_RotateRightV");
    if (etype == T_INT) {
      evprorvd(dst, src, shift, vector_len);
    } else {
      assert(etype == T_LONG, "expected type T_LONG");
      evprorvq(dst, src, shift, vector_len);
    }
  }
}

void C2_MacroAssembler::vshiftd_imm(int opcode, XMMRegister dst, int shift) {
  if (opcode == Op_RShiftVI) {
    psrad(dst, shift);
  } else if (opcode == Op_LShiftVI) {
    pslld(dst, shift);
  } else {
    assert((opcode == Op_URShiftVI),"opcode should be Op_URShiftVI");
    psrld(dst, shift);
  }
}

void C2_MacroAssembler::vshiftd(int opcode, XMMRegister dst, XMMRegister shift) {
  switch (opcode) {
    case Op_RShiftVI:  psrad(dst, shift); break;
    case Op_LShiftVI:  pslld(dst, shift); break;
    case Op_URShiftVI: psrld(dst, shift); break;

    default: assert(false, "%s", NodeClassNames[opcode]);
  }
}

void C2_MacroAssembler::vshiftd_imm(int opcode, XMMRegister dst, XMMRegister nds, int shift, int vector_len) {
  if (opcode == Op_RShiftVI) {
    vpsrad(dst, nds, shift, vector_len);
  } else if (opcode == Op_LShiftVI) {
    vpslld(dst, nds, shift, vector_len);
  } else {
    assert((opcode == Op_URShiftVI),"opcode should be Op_URShiftVI");
    vpsrld(dst, nds, shift, vector_len);
  }
}

void C2_MacroAssembler::vshiftd(int opcode, XMMRegister dst, XMMRegister src, XMMRegister shift, int vlen_enc) {
  switch (opcode) {
    case Op_RShiftVI:  vpsrad(dst, src, shift, vlen_enc); break;
    case Op_LShiftVI:  vpslld(dst, src, shift, vlen_enc); break;
    case Op_URShiftVI: vpsrld(dst, src, shift, vlen_enc); break;

    default: assert(false, "%s", NodeClassNames[opcode]);
  }
}

void C2_MacroAssembler::vshiftw(int opcode, XMMRegister dst, XMMRegister shift) {
  switch (opcode) {
    case Op_RShiftVB:  // fall-through
    case Op_RShiftVS:  psraw(dst, shift); break;

    case Op_LShiftVB:  // fall-through
    case Op_LShiftVS:  psllw(dst, shift);   break;

    case Op_URShiftVS: // fall-through
    case Op_URShiftVB: psrlw(dst, shift);  break;

    default: assert(false, "%s", NodeClassNames[opcode]);
  }
}

void C2_MacroAssembler::vshiftw(int opcode, XMMRegister dst, XMMRegister src, XMMRegister shift, int vlen_enc) {
  switch (opcode) {
    case Op_RShiftVB:  // fall-through
    case Op_RShiftVS:  vpsraw(dst, src, shift, vlen_enc); break;

    case Op_LShiftVB:  // fall-through
    case Op_LShiftVS:  vpsllw(dst, src, shift, vlen_enc); break;

    case Op_URShiftVS: // fall-through
    case Op_URShiftVB: vpsrlw(dst, src, shift, vlen_enc); break;

    default: assert(false, "%s", NodeClassNames[opcode]);
  }
}

void C2_MacroAssembler::vshiftq(int opcode, XMMRegister dst, XMMRegister shift) {
  switch (opcode) {
    case Op_RShiftVL:  psrlq(dst, shift); break; // using srl to implement sra on pre-avs512 systems
    case Op_LShiftVL:  psllq(dst, shift); break;
    case Op_URShiftVL: psrlq(dst, shift); break;

    default: assert(false, "%s", NodeClassNames[opcode]);
  }
}

void C2_MacroAssembler::vshiftq_imm(int opcode, XMMRegister dst, int shift) {
  if (opcode == Op_RShiftVL) {
    psrlq(dst, shift);  // using srl to implement sra on pre-avs512 systems
  } else if (opcode == Op_LShiftVL) {
    psllq(dst, shift);
  } else {
    assert((opcode == Op_URShiftVL),"opcode should be Op_URShiftVL");
    psrlq(dst, shift);
  }
}

void C2_MacroAssembler::vshiftq(int opcode, XMMRegister dst, XMMRegister src, XMMRegister shift, int vlen_enc) {
  switch (opcode) {
    case Op_RShiftVL: evpsraq(dst, src, shift, vlen_enc); break;
    case Op_LShiftVL:  vpsllq(dst, src, shift, vlen_enc); break;
    case Op_URShiftVL: vpsrlq(dst, src, shift, vlen_enc); break;

    default: assert(false, "%s", NodeClassNames[opcode]);
  }
}

void C2_MacroAssembler::vshiftq_imm(int opcode, XMMRegister dst, XMMRegister nds, int shift, int vector_len) {
  if (opcode == Op_RShiftVL) {
    evpsraq(dst, nds, shift, vector_len);
  } else if (opcode == Op_LShiftVL) {
    vpsllq(dst, nds, shift, vector_len);
  } else {
    assert((opcode == Op_URShiftVL),"opcode should be Op_URShiftVL");
    vpsrlq(dst, nds, shift, vector_len);
  }
}

void C2_MacroAssembler::varshiftd(int opcode, XMMRegister dst, XMMRegister src, XMMRegister shift, int vlen_enc) {
  switch (opcode) {
    case Op_RShiftVB:  // fall-through
    case Op_RShiftVS:  // fall-through
    case Op_RShiftVI:  vpsravd(dst, src, shift, vlen_enc); break;

    case Op_LShiftVB:  // fall-through
    case Op_LShiftVS:  // fall-through
    case Op_LShiftVI:  vpsllvd(dst, src, shift, vlen_enc); break;

    case Op_URShiftVB: // fall-through
    case Op_URShiftVS: // fall-through
    case Op_URShiftVI: vpsrlvd(dst, src, shift, vlen_enc); break;

    default: assert(false, "%s", NodeClassNames[opcode]);
  }
}

void C2_MacroAssembler::varshiftw(int opcode, XMMRegister dst, XMMRegister src, XMMRegister shift, int vlen_enc) {
  switch (opcode) {
    case Op_RShiftVB:  // fall-through
    case Op_RShiftVS:  evpsravw(dst, src, shift, vlen_enc); break;

    case Op_LShiftVB:  // fall-through
    case Op_LShiftVS:  evpsllvw(dst, src, shift, vlen_enc); break;

    case Op_URShiftVB: // fall-through
    case Op_URShiftVS: evpsrlvw(dst, src, shift, vlen_enc); break;

    default: assert(false, "%s", NodeClassNames[opcode]);
  }
}

void C2_MacroAssembler::varshiftq(int opcode, XMMRegister dst, XMMRegister src, XMMRegister shift, int vlen_enc, XMMRegister tmp) {
  assert(UseAVX >= 2, "required");
  switch (opcode) {
    case Op_RShiftVL: {
      if (UseAVX > 2) {
        assert(tmp == xnoreg, "not used");
        if (!VM_Version::supports_avx512vl()) {
          vlen_enc = Assembler::AVX_512bit;
        }
        evpsravq(dst, src, shift, vlen_enc);
      } else {
        vmovdqu(tmp, ExternalAddress(StubRoutines::x86::vector_long_sign_mask()));
        vpsrlvq(dst, src, shift, vlen_enc);
        vpsrlvq(tmp, tmp, shift, vlen_enc);
        vpxor(dst, dst, tmp, vlen_enc);
        vpsubq(dst, dst, tmp, vlen_enc);
      }
      break;
    }
    case Op_LShiftVL: {
      assert(tmp == xnoreg, "not used");
      vpsllvq(dst, src, shift, vlen_enc);
      break;
    }
    case Op_URShiftVL: {
      assert(tmp == xnoreg, "not used");
      vpsrlvq(dst, src, shift, vlen_enc);
      break;
    }
    default: assert(false, "%s", NodeClassNames[opcode]);
  }
}

// Variable shift src by shift using vtmp and scratch as TEMPs giving word result in dst
void C2_MacroAssembler::varshiftbw(int opcode, XMMRegister dst, XMMRegister src, XMMRegister shift, int vector_len, XMMRegister vtmp) {
  assert(opcode == Op_LShiftVB ||
         opcode == Op_RShiftVB ||
         opcode == Op_URShiftVB, "%s", NodeClassNames[opcode]);
  bool sign = (opcode != Op_URShiftVB);
  assert(vector_len == 0, "required");
  vextendbd(sign, dst, src, 1);
  vpmovzxbd(vtmp, shift, 1);
  varshiftd(opcode, dst, dst, vtmp, 1);
  vpand(dst, dst, ExternalAddress(StubRoutines::x86::vector_int_to_byte_mask()), 1, noreg);
  vextracti128_high(vtmp, dst);
  vpackusdw(dst, dst, vtmp, 0);
}

// Variable shift src by shift using vtmp and scratch as TEMPs giving byte result in dst
void C2_MacroAssembler::evarshiftb(int opcode, XMMRegister dst, XMMRegister src, XMMRegister shift, int vector_len, XMMRegister vtmp) {
  assert(opcode == Op_LShiftVB ||
         opcode == Op_RShiftVB ||
         opcode == Op_URShiftVB, "%s", NodeClassNames[opcode]);
  bool sign = (opcode != Op_URShiftVB);
  int ext_vector_len = vector_len + 1;
  vextendbw(sign, dst, src, ext_vector_len);
  vpmovzxbw(vtmp, shift, ext_vector_len);
  varshiftw(opcode, dst, dst, vtmp, ext_vector_len);
  vpand(dst, dst, ExternalAddress(StubRoutines::x86::vector_short_to_byte_mask()), ext_vector_len, noreg);
  if (vector_len == 0) {
    vextracti128_high(vtmp, dst);
    vpackuswb(dst, dst, vtmp, vector_len);
  } else {
    vextracti64x4_high(vtmp, dst);
    vpackuswb(dst, dst, vtmp, vector_len);
    vpermq(dst, dst, 0xD8, vector_len);
  }
}

void C2_MacroAssembler::insert(BasicType typ, XMMRegister dst, Register val, int idx) {
  switch(typ) {
    case T_BYTE:
      pinsrb(dst, val, idx);
      break;
    case T_SHORT:
      pinsrw(dst, val, idx);
      break;
    case T_INT:
      pinsrd(dst, val, idx);
      break;
    case T_LONG:
      pinsrq(dst, val, idx);
      break;
    default:
      assert(false,"Should not reach here.");
      break;
  }
}

void C2_MacroAssembler::vinsert(BasicType typ, XMMRegister dst, XMMRegister src, Register val, int idx) {
  switch(typ) {
    case T_BYTE:
      vpinsrb(dst, src, val, idx);
      break;
    case T_SHORT:
      vpinsrw(dst, src, val, idx);
      break;
    case T_INT:
      vpinsrd(dst, src, val, idx);
      break;
    case T_LONG:
      vpinsrq(dst, src, val, idx);
      break;
    default:
      assert(false,"Should not reach here.");
      break;
  }
}

#ifdef _LP64
void C2_MacroAssembler::vgather8b_masked_offset(BasicType elem_bt,
                                                XMMRegister dst, Register base,
                                                Register idx_base,
                                                Register offset, Register mask,
                                                Register mask_idx, Register rtmp,
                                                int vlen_enc) {
  vpxor(dst, dst, dst, vlen_enc);
  if (elem_bt == T_SHORT) {
    for (int i = 0; i < 4; i++) {
      // dst[i] = mask[i] ? src[offset + idx_base[i]] : 0
      Label skip_load;
      btq(mask, mask_idx);
      jccb(Assembler::carryClear, skip_load);
      movl(rtmp, Address(idx_base, i * 4));
      if (offset != noreg) {
        addl(rtmp, offset);
      }
      pinsrw(dst, Address(base, rtmp, Address::times_2), i);
      bind(skip_load);
      incq(mask_idx);
    }
  } else {
    assert(elem_bt == T_BYTE, "");
    for (int i = 0; i < 8; i++) {
      // dst[i] = mask[i] ? src[offset + idx_base[i]] : 0
      Label skip_load;
      btq(mask, mask_idx);
      jccb(Assembler::carryClear, skip_load);
      movl(rtmp, Address(idx_base, i * 4));
      if (offset != noreg) {
        addl(rtmp, offset);
      }
      pinsrb(dst, Address(base, rtmp), i);
      bind(skip_load);
      incq(mask_idx);
    }
  }
}
#endif // _LP64

void C2_MacroAssembler::vgather8b_offset(BasicType elem_bt, XMMRegister dst,
                                         Register base, Register idx_base,
                                         Register offset, Register rtmp,
                                         int vlen_enc) {
  vpxor(dst, dst, dst, vlen_enc);
  if (elem_bt == T_SHORT) {
    for (int i = 0; i < 4; i++) {
      // dst[i] = src[offset + idx_base[i]]
      movl(rtmp, Address(idx_base, i * 4));
      if (offset != noreg) {
        addl(rtmp, offset);
      }
      pinsrw(dst, Address(base, rtmp, Address::times_2), i);
    }
  } else {
    assert(elem_bt == T_BYTE, "");
    for (int i = 0; i < 8; i++) {
      // dst[i] = src[offset + idx_base[i]]
      movl(rtmp, Address(idx_base, i * 4));
      if (offset != noreg) {
        addl(rtmp, offset);
      }
      pinsrb(dst, Address(base, rtmp), i);
    }
  }
}

/*
 * Gather using hybrid algorithm, first partially unroll scalar loop
 * to accumulate values from gather indices into a quad-word(64bit) slice.
 * A slice may hold 8 bytes or 4 short values. This is followed by a vector
 * permutation to place the slice into appropriate vector lane
 * locations in destination vector. Following pseudo code describes the
 * algorithm in detail:
 *
 * DST_VEC = ZERO_VEC
 * PERM_INDEX = {0, 1, 2, 3, 4, 5, 6, 7, 8..}
 * TWO_VEC    = {2, 2, 2, 2, 2, 2, 2, 2, 2..}
 * FOREACH_ITER:
 *     TMP_VEC_64 = PICK_SUB_WORDS_FROM_GATHER_INDICES
 *     TEMP_PERM_VEC = PERMUTE TMP_VEC_64 PERM_INDEX
 *     DST_VEC = DST_VEC OR TEMP_PERM_VEC
 *     PERM_INDEX = PERM_INDEX - TWO_VEC
 *
 * With each iteration, doubleword permute indices (0,1) corresponding
 * to gathered quadword gets right shifted by two lane positions.
 *
 */
void C2_MacroAssembler::vgather_subword(BasicType elem_ty, XMMRegister dst,
                                        Register base, Register idx_base,
                                        Register offset, Register mask,
                                        XMMRegister xtmp1, XMMRegister xtmp2,
                                        XMMRegister temp_dst, Register rtmp,
                                        Register mask_idx, Register length,
                                        int vector_len, int vlen_enc) {
  Label GATHER8_LOOP;
  assert(is_subword_type(elem_ty), "");
  movl(length, vector_len);
  vpxor(xtmp1, xtmp1, xtmp1, vlen_enc); // xtmp1 = {0, ...}
  vpxor(dst, dst, dst, vlen_enc); // dst = {0, ...}
  vallones(xtmp2, vlen_enc);
  vpsubd(xtmp2, xtmp1, xtmp2, vlen_enc);
  vpslld(xtmp2, xtmp2, 1, vlen_enc); // xtmp2 = {2, 2, ...}
  load_iota_indices(xtmp1, vector_len * type2aelembytes(elem_ty), T_INT); // xtmp1 = {0, 1, 2, ...}

  bind(GATHER8_LOOP);
    // TMP_VEC_64(temp_dst) = PICK_SUB_WORDS_FROM_GATHER_INDICES
    if (mask == noreg) {
      vgather8b_offset(elem_ty, temp_dst, base, idx_base, offset, rtmp, vlen_enc);
    } else {
      LP64_ONLY(vgather8b_masked_offset(elem_ty, temp_dst, base, idx_base, offset, mask, mask_idx, rtmp, vlen_enc));
    }
    // TEMP_PERM_VEC(temp_dst) = PERMUTE TMP_VEC_64(temp_dst) PERM_INDEX(xtmp1)
    vpermd(temp_dst, xtmp1, temp_dst, vlen_enc == Assembler::AVX_512bit ? vlen_enc : Assembler::AVX_256bit);
    // PERM_INDEX(xtmp1) = PERM_INDEX(xtmp1) - TWO_VEC(xtmp2)
    vpsubd(xtmp1, xtmp1, xtmp2, vlen_enc);
    // DST_VEC = DST_VEC OR TEMP_PERM_VEC
    vpor(dst, dst, temp_dst, vlen_enc);
    addptr(idx_base,  32 >> (type2aelembytes(elem_ty) - 1));
    subl(length, 8 >> (type2aelembytes(elem_ty) - 1));
    jcc(Assembler::notEqual, GATHER8_LOOP);
}

void C2_MacroAssembler::vgather(BasicType typ, XMMRegister dst, Register base, XMMRegister idx, XMMRegister mask, int vector_len) {
  switch(typ) {
    case T_INT:
      vpgatherdd(dst, Address(base, idx, Address::times_4), mask, vector_len);
      break;
    case T_FLOAT:
      vgatherdps(dst, Address(base, idx, Address::times_4), mask, vector_len);
      break;
    case T_LONG:
      vpgatherdq(dst, Address(base, idx, Address::times_8), mask, vector_len);
      break;
    case T_DOUBLE:
      vgatherdpd(dst, Address(base, idx, Address::times_8), mask, vector_len);
      break;
    default:
      assert(false,"Should not reach here.");
      break;
  }
}

void C2_MacroAssembler::evgather(BasicType typ, XMMRegister dst, KRegister mask, Register base, XMMRegister idx, int vector_len) {
  switch(typ) {
    case T_INT:
      evpgatherdd(dst, mask, Address(base, idx, Address::times_4), vector_len);
      break;
    case T_FLOAT:
      evgatherdps(dst, mask, Address(base, idx, Address::times_4), vector_len);
      break;
    case T_LONG:
      evpgatherdq(dst, mask, Address(base, idx, Address::times_8), vector_len);
      break;
    case T_DOUBLE:
      evgatherdpd(dst, mask, Address(base, idx, Address::times_8), vector_len);
      break;
    default:
      assert(false,"Should not reach here.");
      break;
  }
}

void C2_MacroAssembler::evscatter(BasicType typ, Register base, XMMRegister idx, KRegister mask, XMMRegister src, int vector_len) {
  switch(typ) {
    case T_INT:
      evpscatterdd(Address(base, idx, Address::times_4), mask, src, vector_len);
      break;
    case T_FLOAT:
      evscatterdps(Address(base, idx, Address::times_4), mask, src, vector_len);
      break;
    case T_LONG:
      evpscatterdq(Address(base, idx, Address::times_8), mask, src, vector_len);
      break;
    case T_DOUBLE:
      evscatterdpd(Address(base, idx, Address::times_8), mask, src, vector_len);
      break;
    default:
      assert(false,"Should not reach here.");
      break;
  }
}

void C2_MacroAssembler::load_vector_mask(XMMRegister dst, XMMRegister src, int vlen_in_bytes, BasicType elem_bt, bool is_legacy) {
  if (vlen_in_bytes <= 16) {
    pxor (dst, dst);
    psubb(dst, src);
    switch (elem_bt) {
      case T_BYTE:   /* nothing to do */ break;
      case T_SHORT:  pmovsxbw(dst, dst); break;
      case T_INT:    pmovsxbd(dst, dst); break;
      case T_FLOAT:  pmovsxbd(dst, dst); break;
      case T_LONG:   pmovsxbq(dst, dst); break;
      case T_DOUBLE: pmovsxbq(dst, dst); break;

      default: assert(false, "%s", type2name(elem_bt));
    }
  } else {
    assert(!is_legacy || !is_subword_type(elem_bt) || vlen_in_bytes < 64, "");
    int vlen_enc = vector_length_encoding(vlen_in_bytes);

    vpxor (dst, dst, dst, vlen_enc);
    vpsubb(dst, dst, src, is_legacy ? AVX_256bit : vlen_enc);

    switch (elem_bt) {
      case T_BYTE:   /* nothing to do */            break;
      case T_SHORT:  vpmovsxbw(dst, dst, vlen_enc); break;
      case T_INT:    vpmovsxbd(dst, dst, vlen_enc); break;
      case T_FLOAT:  vpmovsxbd(dst, dst, vlen_enc); break;
      case T_LONG:   vpmovsxbq(dst, dst, vlen_enc); break;
      case T_DOUBLE: vpmovsxbq(dst, dst, vlen_enc); break;

      default: assert(false, "%s", type2name(elem_bt));
    }
  }
}

void C2_MacroAssembler::load_vector_mask(KRegister dst, XMMRegister src, XMMRegister xtmp, bool novlbwdq, int vlen_enc) {
  if (novlbwdq) {
    vpmovsxbd(xtmp, src, vlen_enc);
    evpcmpd(dst, k0, xtmp, ExternalAddress(StubRoutines::x86::vector_int_mask_cmp_bits()),
            Assembler::eq, true, vlen_enc, noreg);
  } else {
    vpxor(xtmp, xtmp, xtmp, vlen_enc);
    vpsubb(xtmp, xtmp, src, vlen_enc);
    evpmovb2m(dst, xtmp, vlen_enc);
  }
}

void C2_MacroAssembler::load_vector(XMMRegister dst, Address src, int vlen_in_bytes) {
  switch (vlen_in_bytes) {
    case 4:  movdl(dst, src);   break;
    case 8:  movq(dst, src);    break;
    case 16: movdqu(dst, src);  break;
    case 32: vmovdqu(dst, src); break;
    case 64: evmovdqul(dst, src, Assembler::AVX_512bit); break;
    default: ShouldNotReachHere();
  }
}

void C2_MacroAssembler::load_vector(XMMRegister dst, AddressLiteral src, int vlen_in_bytes, Register rscratch) {
  assert(rscratch != noreg || always_reachable(src), "missing");

  if (reachable(src)) {
    load_vector(dst, as_Address(src), vlen_in_bytes);
  } else {
    lea(rscratch, src);
    load_vector(dst, Address(rscratch, 0), vlen_in_bytes);
  }
}

void C2_MacroAssembler::load_constant_vector(BasicType bt, XMMRegister dst, InternalAddress src, int vlen) {
  int vlen_enc = vector_length_encoding(vlen);
  if (VM_Version::supports_avx()) {
    if (bt == T_LONG) {
      if (VM_Version::supports_avx2()) {
        vpbroadcastq(dst, src, vlen_enc);
      } else {
        vmovddup(dst, src, vlen_enc);
      }
    } else if (bt == T_DOUBLE) {
      if (vlen_enc != Assembler::AVX_128bit) {
        vbroadcastsd(dst, src, vlen_enc, noreg);
      } else {
        vmovddup(dst, src, vlen_enc);
      }
    } else {
      if (VM_Version::supports_avx2() && is_integral_type(bt)) {
        vpbroadcastd(dst, src, vlen_enc);
      } else {
        vbroadcastss(dst, src, vlen_enc);
      }
    }
  } else if (VM_Version::supports_sse3()) {
    movddup(dst, src);
  } else {
    movq(dst, src);
    if (vlen == 16) {
      punpcklqdq(dst, dst);
    }
  }
}

void C2_MacroAssembler::load_iota_indices(XMMRegister dst, int vlen_in_bytes, BasicType bt) {
  // The iota indices are ordered by type B/S/I/L/F/D, and the offset between two types is 64.
  int offset = exact_log2(type2aelembytes(bt)) << 6;
  if (is_floating_point_type(bt)) {
    offset += 128;
  }
  ExternalAddress addr(StubRoutines::x86::vector_iota_indices() + offset);
  load_vector(dst, addr, vlen_in_bytes);
}

// Reductions for vectors of bytes, shorts, ints, longs, floats, and doubles.

void C2_MacroAssembler::reduce_operation_128(BasicType typ, int opcode, XMMRegister dst, XMMRegister src) {
  int vector_len = Assembler::AVX_128bit;

  switch (opcode) {
    case Op_AndReductionV:  pand(dst, src); break;
    case Op_OrReductionV:   por (dst, src); break;
    case Op_XorReductionV:  pxor(dst, src); break;
    case Op_MinReductionV:
      switch (typ) {
        case T_BYTE:        pminsb(dst, src); break;
        case T_SHORT:       pminsw(dst, src); break;
        case T_INT:         pminsd(dst, src); break;
        case T_LONG:        assert(UseAVX > 2, "required");
                            vpminsq(dst, dst, src, Assembler::AVX_128bit); break;
        default:            assert(false, "wrong type");
      }
      break;
    case Op_MaxReductionV:
      switch (typ) {
        case T_BYTE:        pmaxsb(dst, src); break;
        case T_SHORT:       pmaxsw(dst, src); break;
        case T_INT:         pmaxsd(dst, src); break;
        case T_LONG:        assert(UseAVX > 2, "required");
                            vpmaxsq(dst, dst, src, Assembler::AVX_128bit); break;
        default:            assert(false, "wrong type");
      }
      break;
    case Op_AddReductionVF: addss(dst, src); break;
    case Op_AddReductionVD: addsd(dst, src); break;
    case Op_AddReductionVI:
      switch (typ) {
        case T_BYTE:        paddb(dst, src); break;
        case T_SHORT:       paddw(dst, src); break;
        case T_INT:         paddd(dst, src); break;
        default:            assert(false, "wrong type");
      }
      break;
    case Op_AddReductionVL: paddq(dst, src); break;
    case Op_MulReductionVF: mulss(dst, src); break;
    case Op_MulReductionVD: mulsd(dst, src); break;
    case Op_MulReductionVI:
      switch (typ) {
        case T_SHORT:       pmullw(dst, src); break;
        case T_INT:         pmulld(dst, src); break;
        default:            assert(false, "wrong type");
      }
      break;
    case Op_MulReductionVL: assert(UseAVX > 2, "required");
                            evpmullq(dst, dst, src, vector_len); break;
    default:                assert(false, "wrong opcode");
  }
}

void C2_MacroAssembler::unordered_reduce_operation_128(BasicType typ, int opcode, XMMRegister dst, XMMRegister src) {
  switch (opcode) {
    case Op_AddReductionVF: addps(dst, src); break;
    case Op_AddReductionVD: addpd(dst, src); break;
    case Op_MulReductionVF: mulps(dst, src); break;
    case Op_MulReductionVD: mulpd(dst, src); break;
    default:                assert(false, "%s", NodeClassNames[opcode]);
  }
}

void C2_MacroAssembler::reduce_operation_256(BasicType typ, int opcode, XMMRegister dst,  XMMRegister src1, XMMRegister src2) {
  int vector_len = Assembler::AVX_256bit;

  switch (opcode) {
    case Op_AndReductionV:  vpand(dst, src1, src2, vector_len); break;
    case Op_OrReductionV:   vpor (dst, src1, src2, vector_len); break;
    case Op_XorReductionV:  vpxor(dst, src1, src2, vector_len); break;
    case Op_MinReductionV:
      switch (typ) {
        case T_BYTE:        vpminsb(dst, src1, src2, vector_len); break;
        case T_SHORT:       vpminsw(dst, src1, src2, vector_len); break;
        case T_INT:         vpminsd(dst, src1, src2, vector_len); break;
        case T_LONG:        assert(UseAVX > 2, "required");
                            vpminsq(dst, src1, src2, vector_len); break;
        default:            assert(false, "wrong type");
      }
      break;
    case Op_MaxReductionV:
      switch (typ) {
        case T_BYTE:        vpmaxsb(dst, src1, src2, vector_len); break;
        case T_SHORT:       vpmaxsw(dst, src1, src2, vector_len); break;
        case T_INT:         vpmaxsd(dst, src1, src2, vector_len); break;
        case T_LONG:        assert(UseAVX > 2, "required");
                            vpmaxsq(dst, src1, src2, vector_len); break;
        default:            assert(false, "wrong type");
      }
      break;
    case Op_AddReductionVI:
      switch (typ) {
        case T_BYTE:        vpaddb(dst, src1, src2, vector_len); break;
        case T_SHORT:       vpaddw(dst, src1, src2, vector_len); break;
        case T_INT:         vpaddd(dst, src1, src2, vector_len); break;
        default:            assert(false, "wrong type");
      }
      break;
    case Op_AddReductionVL: vpaddq(dst, src1, src2, vector_len); break;
    case Op_MulReductionVI:
      switch (typ) {
        case T_SHORT:       vpmullw(dst, src1, src2, vector_len); break;
        case T_INT:         vpmulld(dst, src1, src2, vector_len); break;
        default:            assert(false, "wrong type");
      }
      break;
    case Op_MulReductionVL: evpmullq(dst, src1, src2, vector_len); break;
    default:                assert(false, "wrong opcode");
  }
}

void C2_MacroAssembler::unordered_reduce_operation_256(BasicType typ, int opcode, XMMRegister dst,  XMMRegister src1, XMMRegister src2) {
  int vector_len = Assembler::AVX_256bit;

  switch (opcode) {
    case Op_AddReductionVF: vaddps(dst, src1, src2, vector_len); break;
    case Op_AddReductionVD: vaddpd(dst, src1, src2, vector_len); break;
    case Op_MulReductionVF: vmulps(dst, src1, src2, vector_len); break;
    case Op_MulReductionVD: vmulpd(dst, src1, src2, vector_len); break;
    default:                assert(false, "%s", NodeClassNames[opcode]);
  }
}

void C2_MacroAssembler::reduce_fp(int opcode, int vlen,
                                  XMMRegister dst, XMMRegister src,
                                  XMMRegister vtmp1, XMMRegister vtmp2) {
  switch (opcode) {
    case Op_AddReductionVF:
    case Op_MulReductionVF:
      reduceF(opcode, vlen, dst, src, vtmp1, vtmp2);
      break;

    case Op_AddReductionVD:
    case Op_MulReductionVD:
      reduceD(opcode, vlen, dst, src, vtmp1, vtmp2);
      break;

    default: assert(false, "wrong opcode");
  }
}

void C2_MacroAssembler::unordered_reduce_fp(int opcode, int vlen,
                                            XMMRegister dst, XMMRegister src,
                                            XMMRegister vtmp1, XMMRegister vtmp2) {
  switch (opcode) {
    case Op_AddReductionVF:
    case Op_MulReductionVF:
      unorderedReduceF(opcode, vlen, dst, src, vtmp1, vtmp2);
      break;

    case Op_AddReductionVD:
    case Op_MulReductionVD:
      unorderedReduceD(opcode, vlen, dst, src, vtmp1, vtmp2);
      break;

    default: assert(false, "%s", NodeClassNames[opcode]);
  }
}

void C2_MacroAssembler::reduceB(int opcode, int vlen,
                             Register dst, Register src1, XMMRegister src2,
                             XMMRegister vtmp1, XMMRegister vtmp2) {
  switch (vlen) {
    case  8: reduce8B (opcode, dst, src1, src2, vtmp1, vtmp2); break;
    case 16: reduce16B(opcode, dst, src1, src2, vtmp1, vtmp2); break;
    case 32: reduce32B(opcode, dst, src1, src2, vtmp1, vtmp2); break;
    case 64: reduce64B(opcode, dst, src1, src2, vtmp1, vtmp2); break;

    default: assert(false, "wrong vector length");
  }
}

void C2_MacroAssembler::mulreduceB(int opcode, int vlen,
                             Register dst, Register src1, XMMRegister src2,
                             XMMRegister vtmp1, XMMRegister vtmp2) {
  switch (vlen) {
    case  8: mulreduce8B (opcode, dst, src1, src2, vtmp1, vtmp2); break;
    case 16: mulreduce16B(opcode, dst, src1, src2, vtmp1, vtmp2); break;
    case 32: mulreduce32B(opcode, dst, src1, src2, vtmp1, vtmp2); break;
    case 64: mulreduce64B(opcode, dst, src1, src2, vtmp1, vtmp2); break;

    default: assert(false, "wrong vector length");
  }
}

void C2_MacroAssembler::reduceS(int opcode, int vlen,
                             Register dst, Register src1, XMMRegister src2,
                             XMMRegister vtmp1, XMMRegister vtmp2) {
  switch (vlen) {
    case  4: reduce4S (opcode, dst, src1, src2, vtmp1, vtmp2); break;
    case  8: reduce8S (opcode, dst, src1, src2, vtmp1, vtmp2); break;
    case 16: reduce16S(opcode, dst, src1, src2, vtmp1, vtmp2); break;
    case 32: reduce32S(opcode, dst, src1, src2, vtmp1, vtmp2); break;

    default: assert(false, "wrong vector length");
  }
}

void C2_MacroAssembler::reduceI(int opcode, int vlen,
                             Register dst, Register src1, XMMRegister src2,
                             XMMRegister vtmp1, XMMRegister vtmp2) {
  switch (vlen) {
    case  2: reduce2I (opcode, dst, src1, src2, vtmp1, vtmp2); break;
    case  4: reduce4I (opcode, dst, src1, src2, vtmp1, vtmp2); break;
    case  8: reduce8I (opcode, dst, src1, src2, vtmp1, vtmp2); break;
    case 16: reduce16I(opcode, dst, src1, src2, vtmp1, vtmp2); break;

    default: assert(false, "wrong vector length");
  }
}

#ifdef _LP64
void C2_MacroAssembler::reduceL(int opcode, int vlen,
                             Register dst, Register src1, XMMRegister src2,
                             XMMRegister vtmp1, XMMRegister vtmp2) {
  switch (vlen) {
    case 2: reduce2L(opcode, dst, src1, src2, vtmp1, vtmp2); break;
    case 4: reduce4L(opcode, dst, src1, src2, vtmp1, vtmp2); break;
    case 8: reduce8L(opcode, dst, src1, src2, vtmp1, vtmp2); break;

    default: assert(false, "wrong vector length");
  }
}
#endif // _LP64

void C2_MacroAssembler::reduceF(int opcode, int vlen, XMMRegister dst, XMMRegister src, XMMRegister vtmp1, XMMRegister vtmp2) {
  switch (vlen) {
    case 2:
      assert(vtmp2 == xnoreg, "");
      reduce2F(opcode, dst, src, vtmp1);
      break;
    case 4:
      assert(vtmp2 == xnoreg, "");
      reduce4F(opcode, dst, src, vtmp1);
      break;
    case 8:
      reduce8F(opcode, dst, src, vtmp1, vtmp2);
      break;
    case 16:
      reduce16F(opcode, dst, src, vtmp1, vtmp2);
      break;
    default: assert(false, "wrong vector length");
  }
}

void C2_MacroAssembler::reduceD(int opcode, int vlen, XMMRegister dst, XMMRegister src, XMMRegister vtmp1, XMMRegister vtmp2) {
  switch (vlen) {
    case 2:
      assert(vtmp2 == xnoreg, "");
      reduce2D(opcode, dst, src, vtmp1);
      break;
    case 4:
      reduce4D(opcode, dst, src, vtmp1, vtmp2);
      break;
    case 8:
      reduce8D(opcode, dst, src, vtmp1, vtmp2);
      break;
    default: assert(false, "wrong vector length");
  }
}

void C2_MacroAssembler::unorderedReduceF(int opcode, int vlen, XMMRegister dst, XMMRegister src, XMMRegister vtmp1, XMMRegister vtmp2) {
  switch (vlen) {
    case 2:
      assert(vtmp1 == xnoreg, "");
      assert(vtmp2 == xnoreg, "");
      unorderedReduce2F(opcode, dst, src);
      break;
    case 4:
      assert(vtmp2 == xnoreg, "");
      unorderedReduce4F(opcode, dst, src, vtmp1);
      break;
    case 8:
      unorderedReduce8F(opcode, dst, src, vtmp1, vtmp2);
      break;
    case 16:
      unorderedReduce16F(opcode, dst, src, vtmp1, vtmp2);
      break;
    default: assert(false, "wrong vector length");
  }
}

void C2_MacroAssembler::unorderedReduceD(int opcode, int vlen, XMMRegister dst, XMMRegister src, XMMRegister vtmp1, XMMRegister vtmp2) {
  switch (vlen) {
    case 2:
      assert(vtmp1 == xnoreg, "");
      assert(vtmp2 == xnoreg, "");
      unorderedReduce2D(opcode, dst, src);
      break;
    case 4:
      assert(vtmp2 == xnoreg, "");
      unorderedReduce4D(opcode, dst, src, vtmp1);
      break;
    case 8:
      unorderedReduce8D(opcode, dst, src, vtmp1, vtmp2);
      break;
    default: assert(false, "wrong vector length");
  }
}

void C2_MacroAssembler::reduce2I(int opcode, Register dst, Register src1, XMMRegister src2, XMMRegister vtmp1, XMMRegister vtmp2) {
  if (opcode == Op_AddReductionVI) {
    if (vtmp1 != src2) {
      movdqu(vtmp1, src2);
    }
    phaddd(vtmp1, vtmp1);
  } else {
    pshufd(vtmp1, src2, 0x1);
    reduce_operation_128(T_INT, opcode, vtmp1, src2);
  }
  movdl(vtmp2, src1);
  reduce_operation_128(T_INT, opcode, vtmp1, vtmp2);
  movdl(dst, vtmp1);
}

void C2_MacroAssembler::reduce4I(int opcode, Register dst, Register src1, XMMRegister src2, XMMRegister vtmp1, XMMRegister vtmp2) {
  if (opcode == Op_AddReductionVI) {
    if (vtmp1 != src2) {
      movdqu(vtmp1, src2);
    }
    phaddd(vtmp1, src2);
    reduce2I(opcode, dst, src1, vtmp1, vtmp1, vtmp2);
  } else {
    pshufd(vtmp2, src2, 0xE);
    reduce_operation_128(T_INT, opcode, vtmp2, src2);
    reduce2I(opcode, dst, src1, vtmp2, vtmp1, vtmp2);
  }
}

void C2_MacroAssembler::reduce8I(int opcode, Register dst, Register src1, XMMRegister src2, XMMRegister vtmp1, XMMRegister vtmp2) {
  if (opcode == Op_AddReductionVI) {
    vphaddd(vtmp1, src2, src2, Assembler::AVX_256bit);
    vextracti128_high(vtmp2, vtmp1);
    vpaddd(vtmp1, vtmp1, vtmp2, Assembler::AVX_128bit);
    reduce2I(opcode, dst, src1, vtmp1, vtmp1, vtmp2);
  } else {
    vextracti128_high(vtmp1, src2);
    reduce_operation_128(T_INT, opcode, vtmp1, src2);
    reduce4I(opcode, dst, src1, vtmp1, vtmp1, vtmp2);
  }
}

void C2_MacroAssembler::reduce16I(int opcode, Register dst, Register src1, XMMRegister src2, XMMRegister vtmp1, XMMRegister vtmp2) {
  vextracti64x4_high(vtmp2, src2);
  reduce_operation_256(T_INT, opcode, vtmp2, vtmp2, src2);
  reduce8I(opcode, dst, src1, vtmp2, vtmp1, vtmp2);
}

void C2_MacroAssembler::reduce8B(int opcode, Register dst, Register src1, XMMRegister src2, XMMRegister vtmp1, XMMRegister vtmp2) {
  pshufd(vtmp2, src2, 0x1);
  reduce_operation_128(T_BYTE, opcode, vtmp2, src2);
  movdqu(vtmp1, vtmp2);
  psrldq(vtmp1, 2);
  reduce_operation_128(T_BYTE, opcode, vtmp1, vtmp2);
  movdqu(vtmp2, vtmp1);
  psrldq(vtmp2, 1);
  reduce_operation_128(T_BYTE, opcode, vtmp1, vtmp2);
  movdl(vtmp2, src1);
  pmovsxbd(vtmp1, vtmp1);
  reduce_operation_128(T_INT, opcode, vtmp1, vtmp2);
  pextrb(dst, vtmp1, 0x0);
  movsbl(dst, dst);
}

void C2_MacroAssembler::reduce16B(int opcode, Register dst, Register src1, XMMRegister src2, XMMRegister vtmp1, XMMRegister vtmp2) {
  pshufd(vtmp1, src2, 0xE);
  reduce_operation_128(T_BYTE, opcode, vtmp1, src2);
  reduce8B(opcode, dst, src1, vtmp1, vtmp1, vtmp2);
}

void C2_MacroAssembler::reduce32B(int opcode, Register dst, Register src1, XMMRegister src2, XMMRegister vtmp1, XMMRegister vtmp2) {
  vextracti128_high(vtmp2, src2);
  reduce_operation_128(T_BYTE, opcode, vtmp2, src2);
  reduce16B(opcode, dst, src1, vtmp2, vtmp1, vtmp2);
}

void C2_MacroAssembler::reduce64B(int opcode, Register dst, Register src1, XMMRegister src2, XMMRegister vtmp1, XMMRegister vtmp2) {
  vextracti64x4_high(vtmp1, src2);
  reduce_operation_256(T_BYTE, opcode, vtmp1, vtmp1, src2);
  reduce32B(opcode, dst, src1, vtmp1, vtmp1, vtmp2);
}

void C2_MacroAssembler::mulreduce8B(int opcode, Register dst, Register src1, XMMRegister src2, XMMRegister vtmp1, XMMRegister vtmp2) {
  pmovsxbw(vtmp2, src2);
  reduce8S(opcode, dst, src1, vtmp2, vtmp1, vtmp2);
}

void C2_MacroAssembler::mulreduce16B(int opcode, Register dst, Register src1, XMMRegister src2, XMMRegister vtmp1, XMMRegister vtmp2) {
  if (UseAVX > 1) {
    int vector_len = Assembler::AVX_256bit;
    vpmovsxbw(vtmp1, src2, vector_len);
    reduce16S(opcode, dst, src1, vtmp1, vtmp1, vtmp2);
  } else {
    pmovsxbw(vtmp2, src2);
    reduce8S(opcode, dst, src1, vtmp2, vtmp1, vtmp2);
    pshufd(vtmp2, src2, 0x1);
    pmovsxbw(vtmp2, src2);
    reduce8S(opcode, dst, dst, vtmp2, vtmp1, vtmp2);
  }
}

void C2_MacroAssembler::mulreduce32B(int opcode, Register dst, Register src1, XMMRegister src2, XMMRegister vtmp1, XMMRegister vtmp2) {
  if (UseAVX > 2 && VM_Version::supports_avx512bw()) {
    int vector_len = Assembler::AVX_512bit;
    vpmovsxbw(vtmp1, src2, vector_len);
    reduce32S(opcode, dst, src1, vtmp1, vtmp1, vtmp2);
  } else {
    assert(UseAVX >= 2,"Should not reach here.");
    mulreduce16B(opcode, dst, src1, src2, vtmp1, vtmp2);
    vextracti128_high(vtmp2, src2);
    mulreduce16B(opcode, dst, dst, vtmp2, vtmp1, vtmp2);
  }
}

void C2_MacroAssembler::mulreduce64B(int opcode, Register dst, Register src1, XMMRegister src2, XMMRegister vtmp1, XMMRegister vtmp2) {
  mulreduce32B(opcode, dst, src1, src2, vtmp1, vtmp2);
  vextracti64x4_high(vtmp2, src2);
  mulreduce32B(opcode, dst, dst, vtmp2, vtmp1, vtmp2);
}

void C2_MacroAssembler::reduce4S(int opcode, Register dst, Register src1, XMMRegister src2, XMMRegister vtmp1, XMMRegister vtmp2) {
  if (opcode == Op_AddReductionVI) {
    if (vtmp1 != src2) {
      movdqu(vtmp1, src2);
    }
    phaddw(vtmp1, vtmp1);
    phaddw(vtmp1, vtmp1);
  } else {
    pshufd(vtmp2, src2, 0x1);
    reduce_operation_128(T_SHORT, opcode, vtmp2, src2);
    movdqu(vtmp1, vtmp2);
    psrldq(vtmp1, 2);
    reduce_operation_128(T_SHORT, opcode, vtmp1, vtmp2);
  }
  movdl(vtmp2, src1);
  pmovsxwd(vtmp1, vtmp1);
  reduce_operation_128(T_INT, opcode, vtmp1, vtmp2);
  pextrw(dst, vtmp1, 0x0);
  movswl(dst, dst);
}

void C2_MacroAssembler::reduce8S(int opcode, Register dst, Register src1, XMMRegister src2, XMMRegister vtmp1, XMMRegister vtmp2) {
  if (opcode == Op_AddReductionVI) {
    if (vtmp1 != src2) {
      movdqu(vtmp1, src2);
    }
    phaddw(vtmp1, src2);
  } else {
    pshufd(vtmp1, src2, 0xE);
    reduce_operation_128(T_SHORT, opcode, vtmp1, src2);
  }
  reduce4S(opcode, dst, src1, vtmp1, vtmp1, vtmp2);
}

void C2_MacroAssembler::reduce16S(int opcode, Register dst, Register src1, XMMRegister src2, XMMRegister vtmp1, XMMRegister vtmp2) {
  if (opcode == Op_AddReductionVI) {
    int vector_len = Assembler::AVX_256bit;
    vphaddw(vtmp2, src2, src2, vector_len);
    vpermq(vtmp2, vtmp2, 0xD8, vector_len);
  } else {
    vextracti128_high(vtmp2, src2);
    reduce_operation_128(T_SHORT, opcode, vtmp2, src2);
  }
  reduce8S(opcode, dst, src1, vtmp2, vtmp1, vtmp2);
}

void C2_MacroAssembler::reduce32S(int opcode, Register dst, Register src1, XMMRegister src2, XMMRegister vtmp1, XMMRegister vtmp2) {
  int vector_len = Assembler::AVX_256bit;
  vextracti64x4_high(vtmp1, src2);
  reduce_operation_256(T_SHORT, opcode, vtmp1, vtmp1, src2);
  reduce16S(opcode, dst, src1, vtmp1, vtmp1, vtmp2);
}

#ifdef _LP64
void C2_MacroAssembler::reduce2L(int opcode, Register dst, Register src1, XMMRegister src2, XMMRegister vtmp1, XMMRegister vtmp2) {
  pshufd(vtmp2, src2, 0xE);
  reduce_operation_128(T_LONG, opcode, vtmp2, src2);
  movdq(vtmp1, src1);
  reduce_operation_128(T_LONG, opcode, vtmp1, vtmp2);
  movdq(dst, vtmp1);
}

void C2_MacroAssembler::reduce4L(int opcode, Register dst, Register src1, XMMRegister src2, XMMRegister vtmp1, XMMRegister vtmp2) {
  vextracti128_high(vtmp1, src2);
  reduce_operation_128(T_LONG, opcode, vtmp1, src2);
  reduce2L(opcode, dst, src1, vtmp1, vtmp1, vtmp2);
}

void C2_MacroAssembler::reduce8L(int opcode, Register dst, Register src1, XMMRegister src2, XMMRegister vtmp1, XMMRegister vtmp2) {
  vextracti64x4_high(vtmp2, src2);
  reduce_operation_256(T_LONG, opcode, vtmp2, vtmp2, src2);
  reduce4L(opcode, dst, src1, vtmp2, vtmp1, vtmp2);
}

void C2_MacroAssembler::genmask(KRegister dst, Register len, Register temp) {
  mov64(temp, -1L);
  bzhiq(temp, temp, len);
  kmovql(dst, temp);
}
#endif // _LP64

void C2_MacroAssembler::reduce2F(int opcode, XMMRegister dst, XMMRegister src, XMMRegister vtmp) {
  reduce_operation_128(T_FLOAT, opcode, dst, src);
  pshufd(vtmp, src, 0x1);
  reduce_operation_128(T_FLOAT, opcode, dst, vtmp);
}

void C2_MacroAssembler::reduce4F(int opcode, XMMRegister dst, XMMRegister src, XMMRegister vtmp) {
  reduce2F(opcode, dst, src, vtmp);
  pshufd(vtmp, src, 0x2);
  reduce_operation_128(T_FLOAT, opcode, dst, vtmp);
  pshufd(vtmp, src, 0x3);
  reduce_operation_128(T_FLOAT, opcode, dst, vtmp);
}

void C2_MacroAssembler::reduce8F(int opcode, XMMRegister dst, XMMRegister src, XMMRegister vtmp1, XMMRegister vtmp2) {
  reduce4F(opcode, dst, src, vtmp2);
  vextractf128_high(vtmp2, src);
  reduce4F(opcode, dst, vtmp2, vtmp1);
}

void C2_MacroAssembler::reduce16F(int opcode, XMMRegister dst, XMMRegister src, XMMRegister vtmp1, XMMRegister vtmp2) {
  reduce8F(opcode, dst, src, vtmp1, vtmp2);
  vextracti64x4_high(vtmp1, src);
  reduce8F(opcode, dst, vtmp1, vtmp1, vtmp2);
}

void C2_MacroAssembler::unorderedReduce2F(int opcode, XMMRegister dst, XMMRegister src) {
  pshufd(dst, src, 0x1);
  reduce_operation_128(T_FLOAT, opcode, dst, src);
}

void C2_MacroAssembler::unorderedReduce4F(int opcode, XMMRegister dst, XMMRegister src, XMMRegister vtmp) {
  pshufd(vtmp, src, 0xE);
  unordered_reduce_operation_128(T_FLOAT, opcode, vtmp, src);
  unorderedReduce2F(opcode, dst, vtmp);
}

void C2_MacroAssembler::unorderedReduce8F(int opcode, XMMRegister dst, XMMRegister src, XMMRegister vtmp1, XMMRegister vtmp2) {
  vextractf128_high(vtmp1, src);
  unordered_reduce_operation_128(T_FLOAT, opcode, vtmp1, src);
  unorderedReduce4F(opcode, dst, vtmp1, vtmp2);
}

void C2_MacroAssembler::unorderedReduce16F(int opcode, XMMRegister dst, XMMRegister src, XMMRegister vtmp1, XMMRegister vtmp2) {
  vextractf64x4_high(vtmp2, src);
  unordered_reduce_operation_256(T_FLOAT, opcode, vtmp2, vtmp2, src);
  unorderedReduce8F(opcode, dst, vtmp2, vtmp1, vtmp2);
}

void C2_MacroAssembler::reduce2D(int opcode, XMMRegister dst, XMMRegister src, XMMRegister vtmp) {
  reduce_operation_128(T_DOUBLE, opcode, dst, src);
  pshufd(vtmp, src, 0xE);
  reduce_operation_128(T_DOUBLE, opcode, dst, vtmp);
}

void C2_MacroAssembler::reduce4D(int opcode, XMMRegister dst, XMMRegister src, XMMRegister vtmp1, XMMRegister vtmp2) {
  reduce2D(opcode, dst, src, vtmp2);
  vextractf128_high(vtmp2, src);
  reduce2D(opcode, dst, vtmp2, vtmp1);
}

void C2_MacroAssembler::reduce8D(int opcode, XMMRegister dst, XMMRegister src, XMMRegister vtmp1, XMMRegister vtmp2) {
  reduce4D(opcode, dst, src, vtmp1, vtmp2);
  vextracti64x4_high(vtmp1, src);
  reduce4D(opcode, dst, vtmp1, vtmp1, vtmp2);
}

void C2_MacroAssembler::unorderedReduce2D(int opcode, XMMRegister dst, XMMRegister src) {
  pshufd(dst, src, 0xE);
  reduce_operation_128(T_DOUBLE, opcode, dst, src);
}

void C2_MacroAssembler::unorderedReduce4D(int opcode, XMMRegister dst, XMMRegister src, XMMRegister vtmp) {
  vextractf128_high(vtmp, src);
  unordered_reduce_operation_128(T_DOUBLE, opcode, vtmp, src);
  unorderedReduce2D(opcode, dst, vtmp);
}

void C2_MacroAssembler::unorderedReduce8D(int opcode, XMMRegister dst, XMMRegister src, XMMRegister vtmp1, XMMRegister vtmp2) {
  vextractf64x4_high(vtmp2, src);
  unordered_reduce_operation_256(T_DOUBLE, opcode, vtmp2, vtmp2, src);
  unorderedReduce4D(opcode, dst, vtmp2, vtmp1);
}

void C2_MacroAssembler::evmovdqu(BasicType type, KRegister kmask, XMMRegister dst, Address src, bool merge, int vector_len) {
  MacroAssembler::evmovdqu(type, kmask, dst, src, merge, vector_len);
}

void C2_MacroAssembler::evmovdqu(BasicType type, KRegister kmask, Address dst, XMMRegister src, bool merge, int vector_len) {
  MacroAssembler::evmovdqu(type, kmask, dst, src, merge, vector_len);
}

void C2_MacroAssembler::evmovdqu(BasicType type, KRegister kmask, XMMRegister dst, XMMRegister src, bool merge, int vector_len) {
  MacroAssembler::evmovdqu(type, kmask, dst, src, merge, vector_len);
}

void C2_MacroAssembler::vmovmask(BasicType elem_bt, XMMRegister dst, Address src, XMMRegister mask,
                                 int vec_enc) {
  switch(elem_bt) {
    case T_INT:
    case T_FLOAT:
      vmaskmovps(dst, src, mask, vec_enc);
      break;
    case T_LONG:
    case T_DOUBLE:
      vmaskmovpd(dst, src, mask, vec_enc);
      break;
    default:
      fatal("Unsupported type %s", type2name(elem_bt));
      break;
  }
}

void C2_MacroAssembler::vmovmask(BasicType elem_bt, Address dst, XMMRegister src, XMMRegister mask,
                                 int vec_enc) {
  switch(elem_bt) {
    case T_INT:
    case T_FLOAT:
      vmaskmovps(dst, src, mask, vec_enc);
      break;
    case T_LONG:
    case T_DOUBLE:
      vmaskmovpd(dst, src, mask, vec_enc);
      break;
    default:
      fatal("Unsupported type %s", type2name(elem_bt));
      break;
  }
}

void C2_MacroAssembler::reduceFloatMinMax(int opcode, int vlen, bool is_dst_valid,
                                          XMMRegister dst, XMMRegister src,
                                          XMMRegister tmp, XMMRegister atmp, XMMRegister btmp,
                                          XMMRegister xmm_0, XMMRegister xmm_1) {
  const int permconst[] = {1, 14};
  XMMRegister wsrc = src;
  XMMRegister wdst = xmm_0;
  XMMRegister wtmp = (xmm_1 == xnoreg) ? xmm_0: xmm_1;

  int vlen_enc = Assembler::AVX_128bit;
  if (vlen == 16) {
    vlen_enc = Assembler::AVX_256bit;
  }

  for (int i = log2(vlen) - 1; i >=0; i--) {
    if (i == 0 && !is_dst_valid) {
      wdst = dst;
    }
    if (i == 3) {
      vextracti64x4_high(wtmp, wsrc);
    } else if (i == 2) {
      vextracti128_high(wtmp, wsrc);
    } else { // i = [0,1]
      vpermilps(wtmp, wsrc, permconst[i], vlen_enc);
    }
    vminmax_fp(opcode, T_FLOAT, wdst, wtmp, wsrc, tmp, atmp, btmp, vlen_enc);
    wsrc = wdst;
    vlen_enc = Assembler::AVX_128bit;
  }
  if (is_dst_valid) {
    vminmax_fp(opcode, T_FLOAT, dst, wdst, dst, tmp, atmp, btmp, Assembler::AVX_128bit);
  }
}

void C2_MacroAssembler::reduceDoubleMinMax(int opcode, int vlen, bool is_dst_valid, XMMRegister dst, XMMRegister src,
                                        XMMRegister tmp, XMMRegister atmp, XMMRegister btmp,
                                        XMMRegister xmm_0, XMMRegister xmm_1) {
  XMMRegister wsrc = src;
  XMMRegister wdst = xmm_0;
  XMMRegister wtmp = (xmm_1 == xnoreg) ? xmm_0: xmm_1;
  int vlen_enc = Assembler::AVX_128bit;
  if (vlen == 8) {
    vlen_enc = Assembler::AVX_256bit;
  }
  for (int i = log2(vlen) - 1; i >=0; i--) {
    if (i == 0 && !is_dst_valid) {
      wdst = dst;
    }
    if (i == 1) {
      vextracti128_high(wtmp, wsrc);
    } else if (i == 2) {
      vextracti64x4_high(wtmp, wsrc);
    } else {
      assert(i == 0, "%d", i);
      vpermilpd(wtmp, wsrc, 1, vlen_enc);
    }
    vminmax_fp(opcode, T_DOUBLE, wdst, wtmp, wsrc, tmp, atmp, btmp, vlen_enc);
    wsrc = wdst;
    vlen_enc = Assembler::AVX_128bit;
  }
  if (is_dst_valid) {
    vminmax_fp(opcode, T_DOUBLE, dst, wdst, dst, tmp, atmp, btmp, Assembler::AVX_128bit);
  }
}

void C2_MacroAssembler::extract(BasicType bt, Register dst, XMMRegister src, int idx) {
  switch (bt) {
    case T_BYTE:  pextrb(dst, src, idx); break;
    case T_SHORT: pextrw(dst, src, idx); break;
    case T_INT:   pextrd(dst, src, idx); break;
    case T_LONG:  pextrq(dst, src, idx); break;

    default:
      assert(false,"Should not reach here.");
      break;
  }
}

XMMRegister C2_MacroAssembler::get_lane(BasicType typ, XMMRegister dst, XMMRegister src, int elemindex) {
  int esize =  type2aelembytes(typ);
  int elem_per_lane = 16/esize;
  int lane = elemindex / elem_per_lane;
  int eindex = elemindex % elem_per_lane;

  if (lane >= 2) {
    assert(UseAVX > 2, "required");
    vextractf32x4(dst, src, lane & 3);
    return dst;
  } else if (lane > 0) {
    assert(UseAVX > 0, "required");
    vextractf128(dst, src, lane);
    return dst;
  } else {
    return src;
  }
}

void C2_MacroAssembler::movsxl(BasicType typ, Register dst) {
  if (typ == T_BYTE) {
    movsbl(dst, dst);
  } else if (typ == T_SHORT) {
    movswl(dst, dst);
  }
}

void C2_MacroAssembler::get_elem(BasicType typ, Register dst, XMMRegister src, int elemindex) {
  int esize =  type2aelembytes(typ);
  int elem_per_lane = 16/esize;
  int eindex = elemindex % elem_per_lane;
  assert(is_integral_type(typ),"required");

  if (eindex == 0) {
    if (typ == T_LONG) {
      movq(dst, src);
    } else {
      movdl(dst, src);
      movsxl(typ, dst);
    }
  } else {
    extract(typ, dst, src, eindex);
    movsxl(typ, dst);
  }
}

void C2_MacroAssembler::get_elem(BasicType typ, XMMRegister dst, XMMRegister src, int elemindex, XMMRegister vtmp) {
  int esize =  type2aelembytes(typ);
  int elem_per_lane = 16/esize;
  int eindex = elemindex % elem_per_lane;
  assert((typ == T_FLOAT || typ == T_DOUBLE),"required");

  if (eindex == 0) {
    movq(dst, src);
  } else {
    if (typ == T_FLOAT) {
      if (UseAVX == 0) {
        movdqu(dst, src);
        shufps(dst, dst, eindex);
      } else {
        vshufps(dst, src, src, eindex, Assembler::AVX_128bit);
      }
    } else {
      if (UseAVX == 0) {
        movdqu(dst, src);
        psrldq(dst, eindex*esize);
      } else {
        vpsrldq(dst, src, eindex*esize, Assembler::AVX_128bit);
      }
      movq(dst, dst);
    }
  }
  // Zero upper bits
  if (typ == T_FLOAT) {
    if (UseAVX == 0) {
      assert(vtmp != xnoreg, "required.");
      movdqu(vtmp, ExternalAddress(StubRoutines::x86::vector_32_bit_mask()), noreg);
      pand(dst, vtmp);
    } else {
      vpand(dst, dst, ExternalAddress(StubRoutines::x86::vector_32_bit_mask()), Assembler::AVX_128bit, noreg);
    }
  }
}

void C2_MacroAssembler::evpcmp(BasicType typ, KRegister kdmask, KRegister ksmask, XMMRegister src1, XMMRegister src2, int comparison, int vector_len) {
  switch(typ) {
    case T_BYTE:
    case T_BOOLEAN:
      evpcmpb(kdmask, ksmask, src1, src2, comparison, /*signed*/ true, vector_len);
      break;
    case T_SHORT:
    case T_CHAR:
      evpcmpw(kdmask, ksmask, src1, src2, comparison, /*signed*/ true, vector_len);
      break;
    case T_INT:
    case T_FLOAT:
      evpcmpd(kdmask, ksmask, src1, src2, comparison, /*signed*/ true, vector_len);
      break;
    case T_LONG:
    case T_DOUBLE:
      evpcmpq(kdmask, ksmask, src1, src2, comparison, /*signed*/ true, vector_len);
      break;
    default:
      assert(false,"Should not reach here.");
      break;
  }
}

void C2_MacroAssembler::evpcmp(BasicType typ, KRegister kdmask, KRegister ksmask, XMMRegister src1, AddressLiteral src2, int comparison, int vector_len, Register rscratch) {
  assert(rscratch != noreg || always_reachable(src2), "missing");

  switch(typ) {
    case T_BOOLEAN:
    case T_BYTE:
      evpcmpb(kdmask, ksmask, src1, src2, comparison, /*signed*/ true, vector_len, rscratch);
      break;
    case T_CHAR:
    case T_SHORT:
      evpcmpw(kdmask, ksmask, src1, src2, comparison, /*signed*/ true, vector_len, rscratch);
      break;
    case T_INT:
    case T_FLOAT:
      evpcmpd(kdmask, ksmask, src1, src2, comparison, /*signed*/ true, vector_len, rscratch);
      break;
    case T_LONG:
    case T_DOUBLE:
      evpcmpq(kdmask, ksmask, src1, src2, comparison, /*signed*/ true, vector_len, rscratch);
      break;
    default:
      assert(false,"Should not reach here.");
      break;
  }
}

void C2_MacroAssembler::evpblend(BasicType typ, XMMRegister dst, KRegister kmask, XMMRegister src1, XMMRegister src2, bool merge, int vector_len) {
  switch(typ) {
    case T_BYTE:
      evpblendmb(dst, kmask, src1, src2, merge, vector_len);
      break;
    case T_SHORT:
      evpblendmw(dst, kmask, src1, src2, merge, vector_len);
      break;
    case T_INT:
    case T_FLOAT:
      evpblendmd(dst, kmask, src1, src2, merge, vector_len);
      break;
    case T_LONG:
    case T_DOUBLE:
      evpblendmq(dst, kmask, src1, src2, merge, vector_len);
      break;
    default:
      assert(false,"Should not reach here.");
      break;
  }
}

void C2_MacroAssembler::vectortest(BasicType bt, XMMRegister src1, XMMRegister src2, XMMRegister vtmp, int vlen_in_bytes) {
  assert(vlen_in_bytes <= 32, "");
  int esize = type2aelembytes(bt);
  if (vlen_in_bytes == 32) {
    assert(vtmp == xnoreg, "required.");
    if (esize >= 4) {
      vtestps(src1, src2, AVX_256bit);
    } else {
      vptest(src1, src2, AVX_256bit);
    }
    return;
  }
  if (vlen_in_bytes < 16) {
    // Duplicate the lower part to fill the whole register,
    // Don't need to do so for src2
    assert(vtmp != xnoreg, "required");
    int shuffle_imm = (vlen_in_bytes == 4) ? 0x00 : 0x04;
    pshufd(vtmp, src1, shuffle_imm);
  } else {
    assert(vtmp == xnoreg, "required");
    vtmp = src1;
  }
  if (esize >= 4 && VM_Version::supports_avx()) {
    vtestps(vtmp, src2, AVX_128bit);
  } else {
    ptest(vtmp, src2);
  }
}

void C2_MacroAssembler::vpadd(BasicType elem_bt, XMMRegister dst, XMMRegister src1, XMMRegister src2, int vlen_enc) {
#ifdef ASSERT
  bool is_bw = ((elem_bt == T_BYTE) || (elem_bt == T_SHORT));
  bool is_bw_supported = VM_Version::supports_avx512bw();
  if (is_bw && !is_bw_supported) {
    assert(vlen_enc != Assembler::AVX_512bit, "required");
    assert((dst->encoding() < 16) && (src1->encoding() < 16) && (src2->encoding() < 16),
           "XMM register should be 0-15");
  }
#endif // ASSERT
  switch (elem_bt) {
    case T_BYTE: vpaddb(dst, src1, src2, vlen_enc); return;
    case T_SHORT: vpaddw(dst, src1, src2, vlen_enc); return;
    case T_INT: vpaddd(dst, src1, src2, vlen_enc); return;
    case T_FLOAT: vaddps(dst, src1, src2, vlen_enc); return;
    case T_LONG: vpaddq(dst, src1, src2, vlen_enc); return;
    case T_DOUBLE: vaddpd(dst, src1, src2, vlen_enc); return;
    default: fatal("Unsupported type %s", type2name(elem_bt)); return;
  }
}

#ifdef _LP64
void C2_MacroAssembler::vpbroadcast(BasicType elem_bt, XMMRegister dst, Register src, int vlen_enc) {
  assert(UseAVX >= 2, "required");
  bool is_bw = ((elem_bt == T_BYTE) || (elem_bt == T_SHORT));
  bool is_vl = vlen_enc != Assembler::AVX_512bit;
  if ((UseAVX > 2) &&
      (!is_bw || VM_Version::supports_avx512bw()) &&
      (!is_vl || VM_Version::supports_avx512vl())) {
    switch (elem_bt) {
      case T_BYTE: evpbroadcastb(dst, src, vlen_enc); return;
      case T_SHORT: evpbroadcastw(dst, src, vlen_enc); return;
      case T_FLOAT: case T_INT: evpbroadcastd(dst, src, vlen_enc); return;
      case T_DOUBLE: case T_LONG: evpbroadcastq(dst, src, vlen_enc); return;
      default: fatal("Unsupported type %s", type2name(elem_bt)); return;
    }
  } else {
    assert(vlen_enc != Assembler::AVX_512bit, "required");
    assert((dst->encoding() < 16),"XMM register should be 0-15");
    switch (elem_bt) {
      case T_BYTE: movdl(dst, src); vpbroadcastb(dst, dst, vlen_enc); return;
      case T_SHORT: movdl(dst, src); vpbroadcastw(dst, dst, vlen_enc); return;
      case T_INT: movdl(dst, src); vpbroadcastd(dst, dst, vlen_enc); return;
      case T_FLOAT: movdl(dst, src); vbroadcastss(dst, dst, vlen_enc); return;
      case T_LONG: movdq(dst, src); vpbroadcastq(dst, dst, vlen_enc); return;
      case T_DOUBLE: movdq(dst, src); vbroadcastsd(dst, dst, vlen_enc); return;
      default: fatal("Unsupported type %s", type2name(elem_bt)); return;
    }
  }
}
#endif

void C2_MacroAssembler::vconvert_b2x(BasicType to_elem_bt, XMMRegister dst, XMMRegister src, int vlen_enc) {
  switch (to_elem_bt) {
    case T_SHORT:
      vpmovsxbw(dst, src, vlen_enc);
      break;
    case T_INT:
      vpmovsxbd(dst, src, vlen_enc);
      break;
    case T_FLOAT:
      vpmovsxbd(dst, src, vlen_enc);
      vcvtdq2ps(dst, dst, vlen_enc);
      break;
    case T_LONG:
      vpmovsxbq(dst, src, vlen_enc);
      break;
    case T_DOUBLE: {
      int mid_vlen_enc = (vlen_enc == Assembler::AVX_512bit) ? Assembler::AVX_256bit : Assembler::AVX_128bit;
      vpmovsxbd(dst, src, mid_vlen_enc);
      vcvtdq2pd(dst, dst, vlen_enc);
      break;
    }
    default:
      fatal("Unsupported type %s", type2name(to_elem_bt));
      break;
  }
}

//-------------------------------------------------------------------------------------------

// IndexOf for constant substrings with size >= 8 chars
// which don't need to be loaded through stack.
void C2_MacroAssembler::string_indexofC8(Register str1, Register str2,
                                         Register cnt1, Register cnt2,
                                         int int_cnt2,  Register result,
                                         XMMRegister vec, Register tmp,
                                         int ae) {
  ShortBranchVerifier sbv(this);
  assert(UseSSE42Intrinsics, "SSE4.2 intrinsics are required");
  assert(ae != StrIntrinsicNode::LU, "Invalid encoding");

  // This method uses the pcmpestri instruction with bound registers
  //   inputs:
  //     xmm - substring
  //     rax - substring length (elements count)
  //     mem - scanned string
  //     rdx - string length (elements count)
  //     0xd - mode: 1100 (substring search) + 01 (unsigned shorts)
  //     0xc - mode: 1100 (substring search) + 00 (unsigned bytes)
  //   outputs:
  //     rcx - matched index in string
  assert(cnt1 == rdx && cnt2 == rax && tmp == rcx, "pcmpestri");
  int mode   = (ae == StrIntrinsicNode::LL) ? 0x0c : 0x0d; // bytes or shorts
  int stride = (ae == StrIntrinsicNode::LL) ? 16 : 8; //UU, UL -> 8
  Address::ScaleFactor scale1 = (ae == StrIntrinsicNode::LL) ? Address::times_1 : Address::times_2;
  Address::ScaleFactor scale2 = (ae == StrIntrinsicNode::UL) ? Address::times_1 : scale1;

  Label RELOAD_SUBSTR, SCAN_TO_SUBSTR, SCAN_SUBSTR,
        RET_FOUND, RET_NOT_FOUND, EXIT, FOUND_SUBSTR,
        MATCH_SUBSTR_HEAD, RELOAD_STR, FOUND_CANDIDATE;

  // Note, inline_string_indexOf() generates checks:
  // if (substr.count > string.count) return -1;
  // if (substr.count == 0) return 0;
  assert(int_cnt2 >= stride, "this code is used only for cnt2 >= 8 chars");

  // Load substring.
  if (ae == StrIntrinsicNode::UL) {
    pmovzxbw(vec, Address(str2, 0));
  } else {
    movdqu(vec, Address(str2, 0));
  }
  movl(cnt2, int_cnt2);
  movptr(result, str1); // string addr

  if (int_cnt2 > stride) {
    jmpb(SCAN_TO_SUBSTR);

    // Reload substr for rescan, this code
    // is executed only for large substrings (> 8 chars)
    bind(RELOAD_SUBSTR);
    if (ae == StrIntrinsicNode::UL) {
      pmovzxbw(vec, Address(str2, 0));
    } else {
      movdqu(vec, Address(str2, 0));
    }
    negptr(cnt2); // Jumped here with negative cnt2, convert to positive

    bind(RELOAD_STR);
    // We came here after the beginning of the substring was
    // matched but the rest of it was not so we need to search
    // again. Start from the next element after the previous match.

    // cnt2 is number of substring reminding elements and
    // cnt1 is number of string reminding elements when cmp failed.
    // Restored cnt1 = cnt1 - cnt2 + int_cnt2
    subl(cnt1, cnt2);
    addl(cnt1, int_cnt2);
    movl(cnt2, int_cnt2); // Now restore cnt2

    decrementl(cnt1);     // Shift to next element
    cmpl(cnt1, cnt2);
    jcc(Assembler::negative, RET_NOT_FOUND);  // Left less then substring

    addptr(result, (1<<scale1));

  } // (int_cnt2 > 8)

  // Scan string for start of substr in 16-byte vectors
  bind(SCAN_TO_SUBSTR);
  pcmpestri(vec, Address(result, 0), mode);
  jccb(Assembler::below, FOUND_CANDIDATE);   // CF == 1
  subl(cnt1, stride);
  jccb(Assembler::lessEqual, RET_NOT_FOUND); // Scanned full string
  cmpl(cnt1, cnt2);
  jccb(Assembler::negative, RET_NOT_FOUND);  // Left less then substring
  addptr(result, 16);
  jmpb(SCAN_TO_SUBSTR);

  // Found a potential substr
  bind(FOUND_CANDIDATE);
  // Matched whole vector if first element matched (tmp(rcx) == 0).
  if (int_cnt2 == stride) {
    jccb(Assembler::overflow, RET_FOUND);    // OF == 1
  } else { // int_cnt2 > 8
    jccb(Assembler::overflow, FOUND_SUBSTR);
  }
  // After pcmpestri tmp(rcx) contains matched element index
  // Compute start addr of substr
  lea(result, Address(result, tmp, scale1));

  // Make sure string is still long enough
  subl(cnt1, tmp);
  cmpl(cnt1, cnt2);
  if (int_cnt2 == stride) {
    jccb(Assembler::greaterEqual, SCAN_TO_SUBSTR);
  } else { // int_cnt2 > 8
    jccb(Assembler::greaterEqual, MATCH_SUBSTR_HEAD);
  }
  // Left less then substring.

  bind(RET_NOT_FOUND);
  movl(result, -1);
  jmp(EXIT);

  if (int_cnt2 > stride) {
    // This code is optimized for the case when whole substring
    // is matched if its head is matched.
    bind(MATCH_SUBSTR_HEAD);
    pcmpestri(vec, Address(result, 0), mode);
    // Reload only string if does not match
    jcc(Assembler::noOverflow, RELOAD_STR); // OF == 0

    Label CONT_SCAN_SUBSTR;
    // Compare the rest of substring (> 8 chars).
    bind(FOUND_SUBSTR);
    // First 8 chars are already matched.
    negptr(cnt2);
    addptr(cnt2, stride);

    bind(SCAN_SUBSTR);
    subl(cnt1, stride);
    cmpl(cnt2, -stride); // Do not read beyond substring
    jccb(Assembler::lessEqual, CONT_SCAN_SUBSTR);
    // Back-up strings to avoid reading beyond substring:
    // cnt1 = cnt1 - cnt2 + 8
    addl(cnt1, cnt2); // cnt2 is negative
    addl(cnt1, stride);
    movl(cnt2, stride); negptr(cnt2);
    bind(CONT_SCAN_SUBSTR);
    if (int_cnt2 < (int)G) {
      int tail_off1 = int_cnt2<<scale1;
      int tail_off2 = int_cnt2<<scale2;
      if (ae == StrIntrinsicNode::UL) {
        pmovzxbw(vec, Address(str2, cnt2, scale2, tail_off2));
      } else {
        movdqu(vec, Address(str2, cnt2, scale2, tail_off2));
      }
      pcmpestri(vec, Address(result, cnt2, scale1, tail_off1), mode);
    } else {
      // calculate index in register to avoid integer overflow (int_cnt2*2)
      movl(tmp, int_cnt2);
      addptr(tmp, cnt2);
      if (ae == StrIntrinsicNode::UL) {
        pmovzxbw(vec, Address(str2, tmp, scale2, 0));
      } else {
        movdqu(vec, Address(str2, tmp, scale2, 0));
      }
      pcmpestri(vec, Address(result, tmp, scale1, 0), mode);
    }
    // Need to reload strings pointers if not matched whole vector
    jcc(Assembler::noOverflow, RELOAD_SUBSTR); // OF == 0
    addptr(cnt2, stride);
    jcc(Assembler::negative, SCAN_SUBSTR);
    // Fall through if found full substring

  } // (int_cnt2 > 8)

  bind(RET_FOUND);
  // Found result if we matched full small substring.
  // Compute substr offset
  subptr(result, str1);
  if (ae == StrIntrinsicNode::UU || ae == StrIntrinsicNode::UL) {
    shrl(result, 1); // index
  }
  bind(EXIT);

} // string_indexofC8

// Small strings are loaded through stack if they cross page boundary.
void C2_MacroAssembler::string_indexof(Register str1, Register str2,
                                       Register cnt1, Register cnt2,
                                       int int_cnt2,  Register result,
                                       XMMRegister vec, Register tmp,
                                       int ae) {
  ShortBranchVerifier sbv(this);
  assert(UseSSE42Intrinsics, "SSE4.2 intrinsics are required");
  assert(ae != StrIntrinsicNode::LU, "Invalid encoding");

  //
  // int_cnt2 is length of small (< 8 chars) constant substring
  // or (-1) for non constant substring in which case its length
  // is in cnt2 register.
  //
  // Note, inline_string_indexOf() generates checks:
  // if (substr.count > string.count) return -1;
  // if (substr.count == 0) return 0;
  //
  int stride = (ae == StrIntrinsicNode::LL) ? 16 : 8; //UU, UL -> 8
  assert(int_cnt2 == -1 || (0 < int_cnt2 && int_cnt2 < stride), "should be != 0");
  // This method uses the pcmpestri instruction with bound registers
  //   inputs:
  //     xmm - substring
  //     rax - substring length (elements count)
  //     mem - scanned string
  //     rdx - string length (elements count)
  //     0xd - mode: 1100 (substring search) + 01 (unsigned shorts)
  //     0xc - mode: 1100 (substring search) + 00 (unsigned bytes)
  //   outputs:
  //     rcx - matched index in string
  assert(cnt1 == rdx && cnt2 == rax && tmp == rcx, "pcmpestri");
  int mode = (ae == StrIntrinsicNode::LL) ? 0x0c : 0x0d; // bytes or shorts
  Address::ScaleFactor scale1 = (ae == StrIntrinsicNode::LL) ? Address::times_1 : Address::times_2;
  Address::ScaleFactor scale2 = (ae == StrIntrinsicNode::UL) ? Address::times_1 : scale1;

  Label RELOAD_SUBSTR, SCAN_TO_SUBSTR, SCAN_SUBSTR, ADJUST_STR,
        RET_FOUND, RET_NOT_FOUND, CLEANUP, FOUND_SUBSTR,
        FOUND_CANDIDATE;

  { //========================================================
    // We don't know where these strings are located
    // and we can't read beyond them. Load them through stack.
    Label BIG_STRINGS, CHECK_STR, COPY_SUBSTR, COPY_STR;

    movptr(tmp, rsp); // save old SP

    if (int_cnt2 > 0) {     // small (< 8 chars) constant substring
      if (int_cnt2 == (1>>scale2)) { // One byte
        assert((ae == StrIntrinsicNode::LL || ae == StrIntrinsicNode::UL), "Only possible for latin1 encoding");
        load_unsigned_byte(result, Address(str2, 0));
        movdl(vec, result); // move 32 bits
      } else if (ae == StrIntrinsicNode::LL && int_cnt2 == 3) {  // Three bytes
        // Not enough header space in 32-bit VM: 12+3 = 15.
        movl(result, Address(str2, -1));
        shrl(result, 8);
        movdl(vec, result); // move 32 bits
      } else if (ae != StrIntrinsicNode::UL && int_cnt2 == (2>>scale2)) {  // One char
        load_unsigned_short(result, Address(str2, 0));
        movdl(vec, result); // move 32 bits
      } else if (ae != StrIntrinsicNode::UL && int_cnt2 == (4>>scale2)) { // Two chars
        movdl(vec, Address(str2, 0)); // move 32 bits
      } else if (ae != StrIntrinsicNode::UL && int_cnt2 == (8>>scale2)) { // Four chars
        movq(vec, Address(str2, 0));  // move 64 bits
      } else { // cnt2 = { 3, 5, 6, 7 } || (ae == StrIntrinsicNode::UL && cnt2 ={2, ..., 7})
        // Array header size is 12 bytes in 32-bit VM
        // + 6 bytes for 3 chars == 18 bytes,
        // enough space to load vec and shift.
        assert(HeapWordSize*TypeArrayKlass::header_size() >= 12,"sanity");
        if (ae == StrIntrinsicNode::UL) {
          int tail_off = int_cnt2-8;
          pmovzxbw(vec, Address(str2, tail_off));
          psrldq(vec, -2*tail_off);
        }
        else {
          int tail_off = int_cnt2*(1<<scale2);
          movdqu(vec, Address(str2, tail_off-16));
          psrldq(vec, 16-tail_off);
        }
      }
    } else { // not constant substring
      cmpl(cnt2, stride);
      jccb(Assembler::aboveEqual, BIG_STRINGS); // Both strings are big enough

      // We can read beyond string if srt+16 does not cross page boundary
      // since heaps are aligned and mapped by pages.
      assert(os::vm_page_size() < (int)G, "default page should be small");
      movl(result, str2); // We need only low 32 bits
      andl(result, ((int)os::vm_page_size()-1));
      cmpl(result, ((int)os::vm_page_size()-16));
      jccb(Assembler::belowEqual, CHECK_STR);

      // Move small strings to stack to allow load 16 bytes into vec.
      subptr(rsp, 16);
      int stk_offset = wordSize-(1<<scale2);
      push(cnt2);

      bind(COPY_SUBSTR);
      if (ae == StrIntrinsicNode::LL || ae == StrIntrinsicNode::UL) {
        load_unsigned_byte(result, Address(str2, cnt2, scale2, -1));
        movb(Address(rsp, cnt2, scale2, stk_offset), result);
      } else if (ae == StrIntrinsicNode::UU) {
        load_unsigned_short(result, Address(str2, cnt2, scale2, -2));
        movw(Address(rsp, cnt2, scale2, stk_offset), result);
      }
      decrement(cnt2);
      jccb(Assembler::notZero, COPY_SUBSTR);

      pop(cnt2);
      movptr(str2, rsp);  // New substring address
    } // non constant

    bind(CHECK_STR);
    cmpl(cnt1, stride);
    jccb(Assembler::aboveEqual, BIG_STRINGS);

    // Check cross page boundary.
    movl(result, str1); // We need only low 32 bits
    andl(result, ((int)os::vm_page_size()-1));
    cmpl(result, ((int)os::vm_page_size()-16));
    jccb(Assembler::belowEqual, BIG_STRINGS);

    subptr(rsp, 16);
    int stk_offset = -(1<<scale1);
    if (int_cnt2 < 0) { // not constant
      push(cnt2);
      stk_offset += wordSize;
    }
    movl(cnt2, cnt1);

    bind(COPY_STR);
    if (ae == StrIntrinsicNode::LL) {
      load_unsigned_byte(result, Address(str1, cnt2, scale1, -1));
      movb(Address(rsp, cnt2, scale1, stk_offset), result);
    } else {
      load_unsigned_short(result, Address(str1, cnt2, scale1, -2));
      movw(Address(rsp, cnt2, scale1, stk_offset), result);
    }
    decrement(cnt2);
    jccb(Assembler::notZero, COPY_STR);

    if (int_cnt2 < 0) { // not constant
      pop(cnt2);
    }
    movptr(str1, rsp);  // New string address

    bind(BIG_STRINGS);
    // Load substring.
    if (int_cnt2 < 0) { // -1
      if (ae == StrIntrinsicNode::UL) {
        pmovzxbw(vec, Address(str2, 0));
      } else {
        movdqu(vec, Address(str2, 0));
      }
      push(cnt2);       // substr count
      push(str2);       // substr addr
      push(str1);       // string addr
    } else {
      // Small (< 8 chars) constant substrings are loaded already.
      movl(cnt2, int_cnt2);
    }
    push(tmp);  // original SP

  } // Finished loading

  //========================================================
  // Start search
  //

  movptr(result, str1); // string addr

  if (int_cnt2  < 0) {  // Only for non constant substring
    jmpb(SCAN_TO_SUBSTR);

    // SP saved at sp+0
    // String saved at sp+1*wordSize
    // Substr saved at sp+2*wordSize
    // Substr count saved at sp+3*wordSize

    // Reload substr for rescan, this code
    // is executed only for large substrings (> 8 chars)
    bind(RELOAD_SUBSTR);
    movptr(str2, Address(rsp, 2*wordSize));
    movl(cnt2, Address(rsp, 3*wordSize));
    if (ae == StrIntrinsicNode::UL) {
      pmovzxbw(vec, Address(str2, 0));
    } else {
      movdqu(vec, Address(str2, 0));
    }
    // We came here after the beginning of the substring was
    // matched but the rest of it was not so we need to search
    // again. Start from the next element after the previous match.
    subptr(str1, result); // Restore counter
    if (ae == StrIntrinsicNode::UU || ae == StrIntrinsicNode::UL) {
      shrl(str1, 1);
    }
    addl(cnt1, str1);
    decrementl(cnt1);   // Shift to next element
    cmpl(cnt1, cnt2);
    jcc(Assembler::negative, RET_NOT_FOUND);  // Left less then substring

    addptr(result, (1<<scale1));
  } // non constant

  // Scan string for start of substr in 16-byte vectors
  bind(SCAN_TO_SUBSTR);
  assert(cnt1 == rdx && cnt2 == rax && tmp == rcx, "pcmpestri");
  pcmpestri(vec, Address(result, 0), mode);
  jccb(Assembler::below, FOUND_CANDIDATE);   // CF == 1
  subl(cnt1, stride);
  jccb(Assembler::lessEqual, RET_NOT_FOUND); // Scanned full string
  cmpl(cnt1, cnt2);
  jccb(Assembler::negative, RET_NOT_FOUND);  // Left less then substring
  addptr(result, 16);

  bind(ADJUST_STR);
  cmpl(cnt1, stride); // Do not read beyond string
  jccb(Assembler::greaterEqual, SCAN_TO_SUBSTR);
  // Back-up string to avoid reading beyond string.
  lea(result, Address(result, cnt1, scale1, -16));
  movl(cnt1, stride);
  jmpb(SCAN_TO_SUBSTR);

  // Found a potential substr
  bind(FOUND_CANDIDATE);
  // After pcmpestri tmp(rcx) contains matched element index

  // Make sure string is still long enough
  subl(cnt1, tmp);
  cmpl(cnt1, cnt2);
  jccb(Assembler::greaterEqual, FOUND_SUBSTR);
  // Left less then substring.

  bind(RET_NOT_FOUND);
  movl(result, -1);
  jmp(CLEANUP);

  bind(FOUND_SUBSTR);
  // Compute start addr of substr
  lea(result, Address(result, tmp, scale1));
  if (int_cnt2 > 0) { // Constant substring
    // Repeat search for small substring (< 8 chars)
    // from new point without reloading substring.
    // Have to check that we don't read beyond string.
    cmpl(tmp, stride-int_cnt2);
    jccb(Assembler::greater, ADJUST_STR);
    // Fall through if matched whole substring.
  } else { // non constant
    assert(int_cnt2 == -1, "should be != 0");

    addl(tmp, cnt2);
    // Found result if we matched whole substring.
    cmpl(tmp, stride);
    jcc(Assembler::lessEqual, RET_FOUND);

    // Repeat search for small substring (<= 8 chars)
    // from new point 'str1' without reloading substring.
    cmpl(cnt2, stride);
    // Have to check that we don't read beyond string.
    jccb(Assembler::lessEqual, ADJUST_STR);

    Label CHECK_NEXT, CONT_SCAN_SUBSTR, RET_FOUND_LONG;
    // Compare the rest of substring (> 8 chars).
    movptr(str1, result);

    cmpl(tmp, cnt2);
    // First 8 chars are already matched.
    jccb(Assembler::equal, CHECK_NEXT);

    bind(SCAN_SUBSTR);
    pcmpestri(vec, Address(str1, 0), mode);
    // Need to reload strings pointers if not matched whole vector
    jcc(Assembler::noOverflow, RELOAD_SUBSTR); // OF == 0

    bind(CHECK_NEXT);
    subl(cnt2, stride);
    jccb(Assembler::lessEqual, RET_FOUND_LONG); // Found full substring
    addptr(str1, 16);
    if (ae == StrIntrinsicNode::UL) {
      addptr(str2, 8);
    } else {
      addptr(str2, 16);
    }
    subl(cnt1, stride);
    cmpl(cnt2, stride); // Do not read beyond substring
    jccb(Assembler::greaterEqual, CONT_SCAN_SUBSTR);
    // Back-up strings to avoid reading beyond substring.

    if (ae == StrIntrinsicNode::UL) {
      lea(str2, Address(str2, cnt2, scale2, -8));
      lea(str1, Address(str1, cnt2, scale1, -16));
    } else {
      lea(str2, Address(str2, cnt2, scale2, -16));
      lea(str1, Address(str1, cnt2, scale1, -16));
    }
    subl(cnt1, cnt2);
    movl(cnt2, stride);
    addl(cnt1, stride);
    bind(CONT_SCAN_SUBSTR);
    if (ae == StrIntrinsicNode::UL) {
      pmovzxbw(vec, Address(str2, 0));
    } else {
      movdqu(vec, Address(str2, 0));
    }
    jmp(SCAN_SUBSTR);

    bind(RET_FOUND_LONG);
    movptr(str1, Address(rsp, wordSize));
  } // non constant

  bind(RET_FOUND);
  // Compute substr offset
  subptr(result, str1);
  if (ae == StrIntrinsicNode::UU || ae == StrIntrinsicNode::UL) {
    shrl(result, 1); // index
  }
  bind(CLEANUP);
  pop(rsp); // restore SP

} // string_indexof

void C2_MacroAssembler::string_indexof_char(Register str1, Register cnt1, Register ch, Register result,
                                            XMMRegister vec1, XMMRegister vec2, XMMRegister vec3, Register tmp) {
  ShortBranchVerifier sbv(this);
  assert(UseSSE42Intrinsics, "SSE4.2 intrinsics are required");

  int stride = 8;

  Label FOUND_CHAR, SCAN_TO_CHAR, SCAN_TO_CHAR_LOOP,
        SCAN_TO_8_CHAR, SCAN_TO_8_CHAR_LOOP, SCAN_TO_16_CHAR_LOOP,
        RET_NOT_FOUND, SCAN_TO_8_CHAR_INIT,
        FOUND_SEQ_CHAR, DONE_LABEL;

  movptr(result, str1);
  if (UseAVX >= 2) {
    cmpl(cnt1, stride);
    jcc(Assembler::less, SCAN_TO_CHAR);
    cmpl(cnt1, 2*stride);
    jcc(Assembler::less, SCAN_TO_8_CHAR_INIT);
    movdl(vec1, ch);
    vpbroadcastw(vec1, vec1, Assembler::AVX_256bit);
    vpxor(vec2, vec2);
    movl(tmp, cnt1);
    andl(tmp, 0xFFFFFFF0);  //vector count (in chars)
    andl(cnt1,0x0000000F);  //tail count (in chars)

    bind(SCAN_TO_16_CHAR_LOOP);
    vmovdqu(vec3, Address(result, 0));
    vpcmpeqw(vec3, vec3, vec1, 1);
    vptest(vec2, vec3);
    jcc(Assembler::carryClear, FOUND_CHAR);
    addptr(result, 32);
    subl(tmp, 2*stride);
    jcc(Assembler::notZero, SCAN_TO_16_CHAR_LOOP);
    jmp(SCAN_TO_8_CHAR);
    bind(SCAN_TO_8_CHAR_INIT);
    movdl(vec1, ch);
    pshuflw(vec1, vec1, 0x00);
    pshufd(vec1, vec1, 0);
    pxor(vec2, vec2);
  }
  bind(SCAN_TO_8_CHAR);
  cmpl(cnt1, stride);
  jcc(Assembler::less, SCAN_TO_CHAR);
  if (UseAVX < 2) {
    movdl(vec1, ch);
    pshuflw(vec1, vec1, 0x00);
    pshufd(vec1, vec1, 0);
    pxor(vec2, vec2);
  }
  movl(tmp, cnt1);
  andl(tmp, 0xFFFFFFF8);  //vector count (in chars)
  andl(cnt1,0x00000007);  //tail count (in chars)

  bind(SCAN_TO_8_CHAR_LOOP);
  movdqu(vec3, Address(result, 0));
  pcmpeqw(vec3, vec1);
  ptest(vec2, vec3);
  jcc(Assembler::carryClear, FOUND_CHAR);
  addptr(result, 16);
  subl(tmp, stride);
  jcc(Assembler::notZero, SCAN_TO_8_CHAR_LOOP);
  bind(SCAN_TO_CHAR);
  testl(cnt1, cnt1);
  jcc(Assembler::zero, RET_NOT_FOUND);
  bind(SCAN_TO_CHAR_LOOP);
  load_unsigned_short(tmp, Address(result, 0));
  cmpl(ch, tmp);
  jccb(Assembler::equal, FOUND_SEQ_CHAR);
  addptr(result, 2);
  subl(cnt1, 1);
  jccb(Assembler::zero, RET_NOT_FOUND);
  jmp(SCAN_TO_CHAR_LOOP);

  bind(RET_NOT_FOUND);
  movl(result, -1);
  jmpb(DONE_LABEL);

  bind(FOUND_CHAR);
  if (UseAVX >= 2) {
    vpmovmskb(tmp, vec3);
  } else {
    pmovmskb(tmp, vec3);
  }
  bsfl(ch, tmp);
  addptr(result, ch);

  bind(FOUND_SEQ_CHAR);
  subptr(result, str1);
  shrl(result, 1);

  bind(DONE_LABEL);
} // string_indexof_char

void C2_MacroAssembler::stringL_indexof_char(Register str1, Register cnt1, Register ch, Register result,
                                            XMMRegister vec1, XMMRegister vec2, XMMRegister vec3, Register tmp) {
  ShortBranchVerifier sbv(this);
  assert(UseSSE42Intrinsics, "SSE4.2 intrinsics are required");

  int stride = 16;

  Label FOUND_CHAR, SCAN_TO_CHAR_INIT, SCAN_TO_CHAR_LOOP,
        SCAN_TO_16_CHAR, SCAN_TO_16_CHAR_LOOP, SCAN_TO_32_CHAR_LOOP,
        RET_NOT_FOUND, SCAN_TO_16_CHAR_INIT,
        FOUND_SEQ_CHAR, DONE_LABEL;

  movptr(result, str1);
  if (UseAVX >= 2) {
    cmpl(cnt1, stride);
    jcc(Assembler::less, SCAN_TO_CHAR_INIT);
    cmpl(cnt1, stride*2);
    jcc(Assembler::less, SCAN_TO_16_CHAR_INIT);
    movdl(vec1, ch);
    vpbroadcastb(vec1, vec1, Assembler::AVX_256bit);
    vpxor(vec2, vec2);
    movl(tmp, cnt1);
    andl(tmp, 0xFFFFFFE0);  //vector count (in chars)
    andl(cnt1,0x0000001F);  //tail count (in chars)

    bind(SCAN_TO_32_CHAR_LOOP);
    vmovdqu(vec3, Address(result, 0));
    vpcmpeqb(vec3, vec3, vec1, Assembler::AVX_256bit);
    vptest(vec2, vec3);
    jcc(Assembler::carryClear, FOUND_CHAR);
    addptr(result, 32);
    subl(tmp, stride*2);
    jcc(Assembler::notZero, SCAN_TO_32_CHAR_LOOP);
    jmp(SCAN_TO_16_CHAR);

    bind(SCAN_TO_16_CHAR_INIT);
    movdl(vec1, ch);
    pxor(vec2, vec2);
    pshufb(vec1, vec2);
  }

  bind(SCAN_TO_16_CHAR);
  cmpl(cnt1, stride);
  jcc(Assembler::less, SCAN_TO_CHAR_INIT);//less than 16 entries left
  if (UseAVX < 2) {
    movdl(vec1, ch);
    pxor(vec2, vec2);
    pshufb(vec1, vec2);
  }
  movl(tmp, cnt1);
  andl(tmp, 0xFFFFFFF0);  //vector count (in bytes)
  andl(cnt1,0x0000000F);  //tail count (in bytes)

  bind(SCAN_TO_16_CHAR_LOOP);
  movdqu(vec3, Address(result, 0));
  pcmpeqb(vec3, vec1);
  ptest(vec2, vec3);
  jcc(Assembler::carryClear, FOUND_CHAR);
  addptr(result, 16);
  subl(tmp, stride);
  jcc(Assembler::notZero, SCAN_TO_16_CHAR_LOOP);//last 16 items...

  bind(SCAN_TO_CHAR_INIT);
  testl(cnt1, cnt1);
  jcc(Assembler::zero, RET_NOT_FOUND);
  bind(SCAN_TO_CHAR_LOOP);
  load_unsigned_byte(tmp, Address(result, 0));
  cmpl(ch, tmp);
  jccb(Assembler::equal, FOUND_SEQ_CHAR);
  addptr(result, 1);
  subl(cnt1, 1);
  jccb(Assembler::zero, RET_NOT_FOUND);
  jmp(SCAN_TO_CHAR_LOOP);

  bind(RET_NOT_FOUND);
  movl(result, -1);
  jmpb(DONE_LABEL);

  bind(FOUND_CHAR);
  if (UseAVX >= 2) {
    vpmovmskb(tmp, vec3);
  } else {
    pmovmskb(tmp, vec3);
  }
  bsfl(ch, tmp);
  addptr(result, ch);

  bind(FOUND_SEQ_CHAR);
  subptr(result, str1);

  bind(DONE_LABEL);
} // stringL_indexof_char

int C2_MacroAssembler::arrays_hashcode_elsize(BasicType eltype) {
  switch (eltype) {
  case T_BOOLEAN: return sizeof(jboolean);
  case T_BYTE:  return sizeof(jbyte);
  case T_SHORT: return sizeof(jshort);
  case T_CHAR:  return sizeof(jchar);
  case T_INT:   return sizeof(jint);
  default:
    ShouldNotReachHere();
    return -1;
  }
}

void C2_MacroAssembler::arrays_hashcode_elload(Register dst, Address src, BasicType eltype) {
  switch (eltype) {
  // T_BOOLEAN used as surrogate for unsigned byte
  case T_BOOLEAN: movzbl(dst, src);   break;
  case T_BYTE:    movsbl(dst, src);   break;
  case T_SHORT:   movswl(dst, src);   break;
  case T_CHAR:    movzwl(dst, src);   break;
  case T_INT:     movl(dst, src);     break;
  default:
    ShouldNotReachHere();
  }
}

void C2_MacroAssembler::arrays_hashcode_elvload(XMMRegister dst, Address src, BasicType eltype) {
  load_vector(dst, src, arrays_hashcode_elsize(eltype) * 8);
}

void C2_MacroAssembler::arrays_hashcode_elvload(XMMRegister dst, AddressLiteral src, BasicType eltype) {
  load_vector(dst, src, arrays_hashcode_elsize(eltype) * 8);
}

void C2_MacroAssembler::arrays_hashcode_elvcast(XMMRegister dst, BasicType eltype) {
  const int vlen = Assembler::AVX_256bit;
  switch (eltype) {
  case T_BOOLEAN: vector_unsigned_cast(dst, dst, vlen, T_BYTE, T_INT);  break;
  case T_BYTE:      vector_signed_cast(dst, dst, vlen, T_BYTE, T_INT);  break;
  case T_SHORT:     vector_signed_cast(dst, dst, vlen, T_SHORT, T_INT); break;
  case T_CHAR:    vector_unsigned_cast(dst, dst, vlen, T_SHORT, T_INT); break;
  case T_INT:
    // do nothing
    break;
  default:
    ShouldNotReachHere();
  }
}

void C2_MacroAssembler::arrays_hashcode(Register ary1, Register cnt1, Register result,
                                        Register index, Register tmp2, Register tmp3, XMMRegister vnext,
                                        XMMRegister vcoef0, XMMRegister vcoef1, XMMRegister vcoef2, XMMRegister vcoef3,
                                        XMMRegister vresult0, XMMRegister vresult1, XMMRegister vresult2, XMMRegister vresult3,
                                        XMMRegister vtmp0, XMMRegister vtmp1, XMMRegister vtmp2, XMMRegister vtmp3,
                                        BasicType eltype) {
  ShortBranchVerifier sbv(this);
  assert(UseAVX >= 2, "AVX2 intrinsics are required");
  assert_different_registers(ary1, cnt1, result, index, tmp2, tmp3);
  assert_different_registers(vnext, vcoef0, vcoef1, vcoef2, vcoef3, vresult0, vresult1, vresult2, vresult3, vtmp0, vtmp1, vtmp2, vtmp3);

  Label SHORT_UNROLLED_BEGIN, SHORT_UNROLLED_LOOP_BEGIN,
        SHORT_UNROLLED_LOOP_EXIT,
        UNROLLED_SCALAR_LOOP_BEGIN, UNROLLED_SCALAR_SKIP, UNROLLED_SCALAR_RESUME,
        UNROLLED_VECTOR_LOOP_BEGIN,
        END;
  switch (eltype) {
  case T_BOOLEAN: BLOCK_COMMENT("arrays_hashcode(unsigned byte) {"); break;
  case T_CHAR:    BLOCK_COMMENT("arrays_hashcode(char) {");          break;
  case T_BYTE:    BLOCK_COMMENT("arrays_hashcode(byte) {");          break;
  case T_SHORT:   BLOCK_COMMENT("arrays_hashcode(short) {");         break;
  case T_INT:     BLOCK_COMMENT("arrays_hashcode(int) {");           break;
  default:        BLOCK_COMMENT("arrays_hashcode {");                break;
  }

  // For "renaming" for readibility of the code
  const XMMRegister vcoef[] = { vcoef0, vcoef1, vcoef2, vcoef3 },
                    vresult[] = { vresult0, vresult1, vresult2, vresult3 },
                    vtmp[] = { vtmp0, vtmp1, vtmp2, vtmp3 };

  const int elsize = arrays_hashcode_elsize(eltype);

  /*
    if (cnt1 >= 2) {
      if (cnt1 >= 32) {
        UNROLLED VECTOR LOOP
      }
      UNROLLED SCALAR LOOP
    }
    SINGLE SCALAR
   */

  cmpl(cnt1, 32);
  jcc(Assembler::less, SHORT_UNROLLED_BEGIN);

  // cnt1 >= 32 && generate_vectorized_loop
  xorl(index, index);

  // vresult = IntVector.zero(I256);
  for (int idx = 0; idx < 4; idx++) {
    vpxor(vresult[idx], vresult[idx]);
  }
  // vnext = IntVector.broadcast(I256, power_of_31_backwards[0]);
  Register bound = tmp2;
  Register next = tmp3;
  lea(tmp2, ExternalAddress(StubRoutines::x86::arrays_hashcode_powers_of_31() + (0 * sizeof(jint))));
  movl(next, Address(tmp2, 0));
  movdl(vnext, next);
  vpbroadcastd(vnext, vnext, Assembler::AVX_256bit);

  // index = 0;
  // bound = cnt1 & ~(32 - 1);
  movl(bound, cnt1);
  andl(bound, ~(32 - 1));
  // for (; index < bound; index += 32) {
  bind(UNROLLED_VECTOR_LOOP_BEGIN);
  // result *= next;
  imull(result, next);
  // loop fission to upfront the cost of fetching from memory, OOO execution
  // can then hopefully do a better job of prefetching
  for (int idx = 0; idx < 4; idx++) {
    arrays_hashcode_elvload(vtmp[idx], Address(ary1, index, Address::times(elsize), 8 * idx * elsize), eltype);
  }
  // vresult = vresult * vnext + ary1[index+8*idx:index+8*idx+7];
  for (int idx = 0; idx < 4; idx++) {
    vpmulld(vresult[idx], vresult[idx], vnext, Assembler::AVX_256bit);
    arrays_hashcode_elvcast(vtmp[idx], eltype);
    vpaddd(vresult[idx], vresult[idx], vtmp[idx], Assembler::AVX_256bit);
  }
  // index += 32;
  addl(index, 32);
  // index < bound;
  cmpl(index, bound);
  jcc(Assembler::less, UNROLLED_VECTOR_LOOP_BEGIN);
  // }

  lea(ary1, Address(ary1, bound, Address::times(elsize)));
  subl(cnt1, bound);
  // release bound

  // vresult *= IntVector.fromArray(I256, power_of_31_backwards, 1);
  for (int idx = 0; idx < 4; idx++) {
    lea(tmp2, ExternalAddress(StubRoutines::x86::arrays_hashcode_powers_of_31() + ((8 * idx + 1) * sizeof(jint))));
    arrays_hashcode_elvload(vcoef[idx], Address(tmp2, 0), T_INT);
    vpmulld(vresult[idx], vresult[idx], vcoef[idx], Assembler::AVX_256bit);
  }
  // result += vresult.reduceLanes(ADD);
  for (int idx = 0; idx < 4; idx++) {
    reduceI(Op_AddReductionVI, 256/(sizeof(jint) * 8), result, result, vresult[idx], vtmp[(idx * 2 + 0) % 4], vtmp[(idx * 2 + 1) % 4]);
  }

  // } else if (cnt1 < 32) {

  bind(SHORT_UNROLLED_BEGIN);
  // int i = 1;
  movl(index, 1);
  cmpl(index, cnt1);
  jcc(Assembler::greaterEqual, SHORT_UNROLLED_LOOP_EXIT);

  // for (; i < cnt1 ; i += 2) {
  bind(SHORT_UNROLLED_LOOP_BEGIN);
  movl(tmp3, 961);
  imull(result, tmp3);
  arrays_hashcode_elload(tmp2, Address(ary1, index, Address::times(elsize), -elsize), eltype);
  movl(tmp3, tmp2);
  shll(tmp3, 5);
  subl(tmp3, tmp2);
  addl(result, tmp3);
  arrays_hashcode_elload(tmp3, Address(ary1, index, Address::times(elsize)), eltype);
  addl(result, tmp3);
  addl(index, 2);
  cmpl(index, cnt1);
  jccb(Assembler::less, SHORT_UNROLLED_LOOP_BEGIN);

  // }
  // if (i >= cnt1) {
  bind(SHORT_UNROLLED_LOOP_EXIT);
  jccb(Assembler::greater, END);
  movl(tmp2, result);
  shll(result, 5);
  subl(result, tmp2);
  arrays_hashcode_elload(tmp3, Address(ary1, index, Address::times(elsize), -elsize), eltype);
  addl(result, tmp3);
  // }
  bind(END);

  BLOCK_COMMENT("} // arrays_hashcode");

} // arrays_hashcode

// helper function for string_compare
void C2_MacroAssembler::load_next_elements(Register elem1, Register elem2, Register str1, Register str2,
                                           Address::ScaleFactor scale, Address::ScaleFactor scale1,
                                           Address::ScaleFactor scale2, Register index, int ae) {
  if (ae == StrIntrinsicNode::LL) {
    load_unsigned_byte(elem1, Address(str1, index, scale, 0));
    load_unsigned_byte(elem2, Address(str2, index, scale, 0));
  } else if (ae == StrIntrinsicNode::UU) {
    load_unsigned_short(elem1, Address(str1, index, scale, 0));
    load_unsigned_short(elem2, Address(str2, index, scale, 0));
  } else {
    load_unsigned_byte(elem1, Address(str1, index, scale1, 0));
    load_unsigned_short(elem2, Address(str2, index, scale2, 0));
  }
}

// Compare strings, used for char[] and byte[].
void C2_MacroAssembler::string_compare(Register str1, Register str2,
                                       Register cnt1, Register cnt2, Register result,
                                       XMMRegister vec1, int ae, KRegister mask) {
  ShortBranchVerifier sbv(this);
  Label LENGTH_DIFF_LABEL, POP_LABEL, DONE_LABEL, WHILE_HEAD_LABEL;
  Label COMPARE_WIDE_VECTORS_LOOP_FAILED;  // used only _LP64 && AVX3
  int stride, stride2, adr_stride, adr_stride1, adr_stride2;
  int stride2x2 = 0x40;
  Address::ScaleFactor scale = Address::no_scale;
  Address::ScaleFactor scale1 = Address::no_scale;
  Address::ScaleFactor scale2 = Address::no_scale;

  if (ae != StrIntrinsicNode::LL) {
    stride2x2 = 0x20;
  }

  if (ae == StrIntrinsicNode::LU || ae == StrIntrinsicNode::UL) {
    shrl(cnt2, 1);
  }
  // Compute the minimum of the string lengths and the
  // difference of the string lengths (stack).
  // Do the conditional move stuff
  movl(result, cnt1);
  subl(cnt1, cnt2);
  push(cnt1);
  cmov32(Assembler::lessEqual, cnt2, result);    // cnt2 = min(cnt1, cnt2)

  // Is the minimum length zero?
  testl(cnt2, cnt2);
  jcc(Assembler::zero, LENGTH_DIFF_LABEL);
  if (ae == StrIntrinsicNode::LL) {
    // Load first bytes
    load_unsigned_byte(result, Address(str1, 0));  // result = str1[0]
    load_unsigned_byte(cnt1, Address(str2, 0));    // cnt1   = str2[0]
  } else if (ae == StrIntrinsicNode::UU) {
    // Load first characters
    load_unsigned_short(result, Address(str1, 0));
    load_unsigned_short(cnt1, Address(str2, 0));
  } else {
    load_unsigned_byte(result, Address(str1, 0));
    load_unsigned_short(cnt1, Address(str2, 0));
  }
  subl(result, cnt1);
  jcc(Assembler::notZero,  POP_LABEL);

  if (ae == StrIntrinsicNode::UU) {
    // Divide length by 2 to get number of chars
    shrl(cnt2, 1);
  }
  cmpl(cnt2, 1);
  jcc(Assembler::equal, LENGTH_DIFF_LABEL);

  // Check if the strings start at the same location and setup scale and stride
  if (ae == StrIntrinsicNode::LL || ae == StrIntrinsicNode::UU) {
    cmpptr(str1, str2);
    jcc(Assembler::equal, LENGTH_DIFF_LABEL);
    if (ae == StrIntrinsicNode::LL) {
      scale = Address::times_1;
      stride = 16;
    } else {
      scale = Address::times_2;
      stride = 8;
    }
  } else {
    scale1 = Address::times_1;
    scale2 = Address::times_2;
    // scale not used
    stride = 8;
  }

  if (UseAVX >= 2 && UseSSE42Intrinsics) {
    Label COMPARE_WIDE_VECTORS, VECTOR_NOT_EQUAL, COMPARE_WIDE_TAIL, COMPARE_SMALL_STR;
    Label COMPARE_WIDE_VECTORS_LOOP, COMPARE_16_CHARS, COMPARE_INDEX_CHAR;
    Label COMPARE_WIDE_VECTORS_LOOP_AVX2;
    Label COMPARE_TAIL_LONG;
    Label COMPARE_WIDE_VECTORS_LOOP_AVX3;  // used only _LP64 && AVX3

    int pcmpmask = 0x19;
    if (ae == StrIntrinsicNode::LL) {
      pcmpmask &= ~0x01;
    }

    // Setup to compare 16-chars (32-bytes) vectors,
    // start from first character again because it has aligned address.
    if (ae == StrIntrinsicNode::LL) {
      stride2 = 32;
    } else {
      stride2 = 16;
    }
    if (ae == StrIntrinsicNode::LL || ae == StrIntrinsicNode::UU) {
      adr_stride = stride << scale;
    } else {
      adr_stride1 = 8;  //stride << scale1;
      adr_stride2 = 16; //stride << scale2;
    }

    assert(result == rax && cnt2 == rdx && cnt1 == rcx, "pcmpestri");
    // rax and rdx are used by pcmpestri as elements counters
    movl(result, cnt2);
    andl(cnt2, ~(stride2-1));   // cnt2 holds the vector count
    jcc(Assembler::zero, COMPARE_TAIL_LONG);

    // fast path : compare first 2 8-char vectors.
    bind(COMPARE_16_CHARS);
    if (ae == StrIntrinsicNode::LL || ae == StrIntrinsicNode::UU) {
      movdqu(vec1, Address(str1, 0));
    } else {
      pmovzxbw(vec1, Address(str1, 0));
    }
    pcmpestri(vec1, Address(str2, 0), pcmpmask);
    jccb(Assembler::below, COMPARE_INDEX_CHAR);

    if (ae == StrIntrinsicNode::LL || ae == StrIntrinsicNode::UU) {
      movdqu(vec1, Address(str1, adr_stride));
      pcmpestri(vec1, Address(str2, adr_stride), pcmpmask);
    } else {
      pmovzxbw(vec1, Address(str1, adr_stride1));
      pcmpestri(vec1, Address(str2, adr_stride2), pcmpmask);
    }
    jccb(Assembler::aboveEqual, COMPARE_WIDE_VECTORS);
    addl(cnt1, stride);

    // Compare the characters at index in cnt1
    bind(COMPARE_INDEX_CHAR); // cnt1 has the offset of the mismatching character
    load_next_elements(result, cnt2, str1, str2, scale, scale1, scale2, cnt1, ae);
    subl(result, cnt2);
    jmp(POP_LABEL);

    // Setup the registers to start vector comparison loop
    bind(COMPARE_WIDE_VECTORS);
    if (ae == StrIntrinsicNode::LL || ae == StrIntrinsicNode::UU) {
      lea(str1, Address(str1, result, scale));
      lea(str2, Address(str2, result, scale));
    } else {
      lea(str1, Address(str1, result, scale1));
      lea(str2, Address(str2, result, scale2));
    }
    subl(result, stride2);
    subl(cnt2, stride2);
    jcc(Assembler::zero, COMPARE_WIDE_TAIL);
    negptr(result);

    //  In a loop, compare 16-chars (32-bytes) at once using (vpxor+vptest)
    bind(COMPARE_WIDE_VECTORS_LOOP);

#ifdef _LP64
    if ((AVX3Threshold == 0) && VM_Version::supports_avx512vlbw()) { // trying 64 bytes fast loop
      cmpl(cnt2, stride2x2);
      jccb(Assembler::below, COMPARE_WIDE_VECTORS_LOOP_AVX2);
      testl(cnt2, stride2x2-1);   // cnt2 holds the vector count
      jccb(Assembler::notZero, COMPARE_WIDE_VECTORS_LOOP_AVX2);   // means we cannot subtract by 0x40

      bind(COMPARE_WIDE_VECTORS_LOOP_AVX3); // the hottest loop
      if (ae == StrIntrinsicNode::LL || ae == StrIntrinsicNode::UU) {
        evmovdquq(vec1, Address(str1, result, scale), Assembler::AVX_512bit);
        evpcmpeqb(mask, vec1, Address(str2, result, scale), Assembler::AVX_512bit); // k7 == 11..11, if operands equal, otherwise k7 has some 0
      } else {
        vpmovzxbw(vec1, Address(str1, result, scale1), Assembler::AVX_512bit);
        evpcmpeqb(mask, vec1, Address(str2, result, scale2), Assembler::AVX_512bit); // k7 == 11..11, if operands equal, otherwise k7 has some 0
      }
      kortestql(mask, mask);
      jcc(Assembler::aboveEqual, COMPARE_WIDE_VECTORS_LOOP_FAILED);     // miscompare
      addptr(result, stride2x2);  // update since we already compared at this addr
      subl(cnt2, stride2x2);      // and sub the size too
      jccb(Assembler::notZero, COMPARE_WIDE_VECTORS_LOOP_AVX3);

      vpxor(vec1, vec1);
      jmpb(COMPARE_WIDE_TAIL);
    }//if (VM_Version::supports_avx512vlbw())
#endif // _LP64


    bind(COMPARE_WIDE_VECTORS_LOOP_AVX2);
    if (ae == StrIntrinsicNode::LL || ae == StrIntrinsicNode::UU) {
      vmovdqu(vec1, Address(str1, result, scale));
      vpxor(vec1, Address(str2, result, scale));
    } else {
      vpmovzxbw(vec1, Address(str1, result, scale1), Assembler::AVX_256bit);
      vpxor(vec1, Address(str2, result, scale2));
    }
    vptest(vec1, vec1);
    jcc(Assembler::notZero, VECTOR_NOT_EQUAL);
    addptr(result, stride2);
    subl(cnt2, stride2);
    jcc(Assembler::notZero, COMPARE_WIDE_VECTORS_LOOP);
    // clean upper bits of YMM registers
    vpxor(vec1, vec1);

    // compare wide vectors tail
    bind(COMPARE_WIDE_TAIL);
    testptr(result, result);
    jcc(Assembler::zero, LENGTH_DIFF_LABEL);

    movl(result, stride2);
    movl(cnt2, result);
    negptr(result);
    jmp(COMPARE_WIDE_VECTORS_LOOP_AVX2);

    // Identifies the mismatching (higher or lower)16-bytes in the 32-byte vectors.
    bind(VECTOR_NOT_EQUAL);
    // clean upper bits of YMM registers
    vpxor(vec1, vec1);
    if (ae == StrIntrinsicNode::LL || ae == StrIntrinsicNode::UU) {
      lea(str1, Address(str1, result, scale));
      lea(str2, Address(str2, result, scale));
    } else {
      lea(str1, Address(str1, result, scale1));
      lea(str2, Address(str2, result, scale2));
    }
    jmp(COMPARE_16_CHARS);

    // Compare tail chars, length between 1 to 15 chars
    bind(COMPARE_TAIL_LONG);
    movl(cnt2, result);
    cmpl(cnt2, stride);
    jcc(Assembler::less, COMPARE_SMALL_STR);

    if (ae == StrIntrinsicNode::LL || ae == StrIntrinsicNode::UU) {
      movdqu(vec1, Address(str1, 0));
    } else {
      pmovzxbw(vec1, Address(str1, 0));
    }
    pcmpestri(vec1, Address(str2, 0), pcmpmask);
    jcc(Assembler::below, COMPARE_INDEX_CHAR);
    subptr(cnt2, stride);
    jcc(Assembler::zero, LENGTH_DIFF_LABEL);
    if (ae == StrIntrinsicNode::LL || ae == StrIntrinsicNode::UU) {
      lea(str1, Address(str1, result, scale));
      lea(str2, Address(str2, result, scale));
    } else {
      lea(str1, Address(str1, result, scale1));
      lea(str2, Address(str2, result, scale2));
    }
    negptr(cnt2);
    jmpb(WHILE_HEAD_LABEL);

    bind(COMPARE_SMALL_STR);
  } else if (UseSSE42Intrinsics) {
    Label COMPARE_WIDE_VECTORS, VECTOR_NOT_EQUAL, COMPARE_TAIL;
    int pcmpmask = 0x19;
    // Setup to compare 8-char (16-byte) vectors,
    // start from first character again because it has aligned address.
    movl(result, cnt2);
    andl(cnt2, ~(stride - 1));   // cnt2 holds the vector count
    if (ae == StrIntrinsicNode::LL) {
      pcmpmask &= ~0x01;
    }
    jcc(Assembler::zero, COMPARE_TAIL);
    if (ae == StrIntrinsicNode::LL || ae == StrIntrinsicNode::UU) {
      lea(str1, Address(str1, result, scale));
      lea(str2, Address(str2, result, scale));
    } else {
      lea(str1, Address(str1, result, scale1));
      lea(str2, Address(str2, result, scale2));
    }
    negptr(result);

    // pcmpestri
    //   inputs:
    //     vec1- substring
    //     rax - negative string length (elements count)
    //     mem - scanned string
    //     rdx - string length (elements count)
    //     pcmpmask - cmp mode: 11000 (string compare with negated result)
    //               + 00 (unsigned bytes) or  + 01 (unsigned shorts)
    //   outputs:
    //     rcx - first mismatched element index
    assert(result == rax && cnt2 == rdx && cnt1 == rcx, "pcmpestri");

    bind(COMPARE_WIDE_VECTORS);
    if (ae == StrIntrinsicNode::LL || ae == StrIntrinsicNode::UU) {
      movdqu(vec1, Address(str1, result, scale));
      pcmpestri(vec1, Address(str2, result, scale), pcmpmask);
    } else {
      pmovzxbw(vec1, Address(str1, result, scale1));
      pcmpestri(vec1, Address(str2, result, scale2), pcmpmask);
    }
    // After pcmpestri cnt1(rcx) contains mismatched element index

    jccb(Assembler::below, VECTOR_NOT_EQUAL);  // CF==1
    addptr(result, stride);
    subptr(cnt2, stride);
    jccb(Assembler::notZero, COMPARE_WIDE_VECTORS);

    // compare wide vectors tail
    testptr(result, result);
    jcc(Assembler::zero, LENGTH_DIFF_LABEL);

    movl(cnt2, stride);
    movl(result, stride);
    negptr(result);
    if (ae == StrIntrinsicNode::LL || ae == StrIntrinsicNode::UU) {
      movdqu(vec1, Address(str1, result, scale));
      pcmpestri(vec1, Address(str2, result, scale), pcmpmask);
    } else {
      pmovzxbw(vec1, Address(str1, result, scale1));
      pcmpestri(vec1, Address(str2, result, scale2), pcmpmask);
    }
    jccb(Assembler::aboveEqual, LENGTH_DIFF_LABEL);

    // Mismatched characters in the vectors
    bind(VECTOR_NOT_EQUAL);
    addptr(cnt1, result);
    load_next_elements(result, cnt2, str1, str2, scale, scale1, scale2, cnt1, ae);
    subl(result, cnt2);
    jmpb(POP_LABEL);

    bind(COMPARE_TAIL); // limit is zero
    movl(cnt2, result);
    // Fallthru to tail compare
  }
  // Shift str2 and str1 to the end of the arrays, negate min
  if (ae == StrIntrinsicNode::LL || ae == StrIntrinsicNode::UU) {
    lea(str1, Address(str1, cnt2, scale));
    lea(str2, Address(str2, cnt2, scale));
  } else {
    lea(str1, Address(str1, cnt2, scale1));
    lea(str2, Address(str2, cnt2, scale2));
  }
  decrementl(cnt2);  // first character was compared already
  negptr(cnt2);

  // Compare the rest of the elements
  bind(WHILE_HEAD_LABEL);
  load_next_elements(result, cnt1, str1, str2, scale, scale1, scale2, cnt2, ae);
  subl(result, cnt1);
  jccb(Assembler::notZero, POP_LABEL);
  increment(cnt2);
  jccb(Assembler::notZero, WHILE_HEAD_LABEL);

  // Strings are equal up to min length.  Return the length difference.
  bind(LENGTH_DIFF_LABEL);
  pop(result);
  if (ae == StrIntrinsicNode::UU) {
    // Divide diff by 2 to get number of chars
    sarl(result, 1);
  }
  jmpb(DONE_LABEL);

#ifdef _LP64
  if (VM_Version::supports_avx512vlbw()) {

    bind(COMPARE_WIDE_VECTORS_LOOP_FAILED);

    kmovql(cnt1, mask);
    notq(cnt1);
    bsfq(cnt2, cnt1);
    if (ae != StrIntrinsicNode::LL) {
      // Divide diff by 2 to get number of chars
      sarl(cnt2, 1);
    }
    addq(result, cnt2);
    if (ae == StrIntrinsicNode::LL) {
      load_unsigned_byte(cnt1, Address(str2, result));
      load_unsigned_byte(result, Address(str1, result));
    } else if (ae == StrIntrinsicNode::UU) {
      load_unsigned_short(cnt1, Address(str2, result, scale));
      load_unsigned_short(result, Address(str1, result, scale));
    } else {
      load_unsigned_short(cnt1, Address(str2, result, scale2));
      load_unsigned_byte(result, Address(str1, result, scale1));
    }
    subl(result, cnt1);
    jmpb(POP_LABEL);
  }//if (VM_Version::supports_avx512vlbw())
#endif // _LP64

  // Discard the stored length difference
  bind(POP_LABEL);
  pop(cnt1);

  // That's it
  bind(DONE_LABEL);
  if(ae == StrIntrinsicNode::UL) {
    negl(result);
  }

}

// Search for Non-ASCII character (Negative byte value) in a byte array,
// return the index of the first such character, otherwise the length
// of the array segment searched.
//   ..\jdk\src\java.base\share\classes\java\lang\StringCoding.java
//   @IntrinsicCandidate
//   public static int countPositives(byte[] ba, int off, int len) {
//     for (int i = off; i < off + len; i++) {
//       if (ba[i] < 0) {
//         return i - off;
//       }
//     }
//     return len;
//   }
void C2_MacroAssembler::count_positives(Register ary1, Register len,
  Register result, Register tmp1,
  XMMRegister vec1, XMMRegister vec2, KRegister mask1, KRegister mask2) {
  // rsi: byte array
  // rcx: len
  // rax: result
  ShortBranchVerifier sbv(this);
  assert_different_registers(ary1, len, result, tmp1);
  assert_different_registers(vec1, vec2);
  Label ADJUST, TAIL_ADJUST, DONE, TAIL_START, CHAR_ADJUST, COMPARE_CHAR, COMPARE_VECTORS, COMPARE_BYTE;

  movl(result, len); // copy
  // len == 0
  testl(len, len);
  jcc(Assembler::zero, DONE);

  if ((AVX3Threshold == 0) && (UseAVX > 2) && // AVX512
    VM_Version::supports_avx512vlbw() &&
    VM_Version::supports_bmi2()) {

    Label test_64_loop, test_tail, BREAK_LOOP;
    movl(tmp1, len);
    vpxor(vec2, vec2, vec2, Assembler::AVX_512bit);

    andl(tmp1, 0x0000003f); // tail count (in chars) 0x3F
    andl(len,  0xffffffc0); // vector count (in chars)
    jccb(Assembler::zero, test_tail);

    lea(ary1, Address(ary1, len, Address::times_1));
    negptr(len);

    bind(test_64_loop);
    // Check whether our 64 elements of size byte contain negatives
    evpcmpgtb(mask1, vec2, Address(ary1, len, Address::times_1), Assembler::AVX_512bit);
    kortestql(mask1, mask1);
    jcc(Assembler::notZero, BREAK_LOOP);

    addptr(len, 64);
    jccb(Assembler::notZero, test_64_loop);

    bind(test_tail);
    // bail out when there is nothing to be done
    testl(tmp1, -1);
    jcc(Assembler::zero, DONE);


    // check the tail for absense of negatives
    // ~(~0 << len) applied up to two times (for 32-bit scenario)
#ifdef _LP64
    {
      Register tmp3_aliased = len;
      mov64(tmp3_aliased, 0xFFFFFFFFFFFFFFFF);
      shlxq(tmp3_aliased, tmp3_aliased, tmp1);
      notq(tmp3_aliased);
      kmovql(mask2, tmp3_aliased);
    }
#else
    Label k_init;
    jmp(k_init);

    // We could not read 64-bits from a general purpose register thus we move
    // data required to compose 64 1's to the instruction stream
    // We emit 64 byte wide series of elements from 0..63 which later on would
    // be used as a compare targets with tail count contained in tmp1 register.
    // Result would be a k register having tmp1 consecutive number or 1
    // counting from least significant bit.
    address tmp = pc();
    emit_int64(0x0706050403020100);
    emit_int64(0x0F0E0D0C0B0A0908);
    emit_int64(0x1716151413121110);
    emit_int64(0x1F1E1D1C1B1A1918);
    emit_int64(0x2726252423222120);
    emit_int64(0x2F2E2D2C2B2A2928);
    emit_int64(0x3736353433323130);
    emit_int64(0x3F3E3D3C3B3A3938);

    bind(k_init);
    lea(len, InternalAddress(tmp));
    // create mask to test for negative byte inside a vector
    evpbroadcastb(vec1, tmp1, Assembler::AVX_512bit);
    evpcmpgtb(mask2, vec1, Address(len, 0), Assembler::AVX_512bit);

#endif
    evpcmpgtb(mask1, mask2, vec2, Address(ary1, 0), Assembler::AVX_512bit);
    ktestq(mask1, mask2);
    jcc(Assembler::zero, DONE);

    // do a full check for negative registers in the tail
    movl(len, tmp1); // tmp1 holds low 6-bit from original len;
                     // ary1 already pointing to the right place
    jmpb(TAIL_START);

    bind(BREAK_LOOP);
    // At least one byte in the last 64 byte block was negative.
    // Set up to look at the last 64 bytes as if they were a tail
    lea(ary1, Address(ary1, len, Address::times_1));
    addptr(result, len);
    // Ignore the very last byte: if all others are positive,
    // it must be negative, so we can skip right to the 2+1 byte
    // end comparison at this point
    orl(result, 63);
    movl(len, 63);
    // Fallthru to tail compare
  } else {

    if (UseAVX >= 2 && UseSSE >= 2) {
      // With AVX2, use 32-byte vector compare
      Label COMPARE_WIDE_VECTORS, BREAK_LOOP;

      // Compare 32-byte vectors
      testl(len, 0xffffffe0);   // vector count (in bytes)
      jccb(Assembler::zero, TAIL_START);

      andl(len, 0xffffffe0);
      lea(ary1, Address(ary1, len, Address::times_1));
      negptr(len);

      movl(tmp1, 0x80808080);   // create mask to test for Unicode chars in vector
      movdl(vec2, tmp1);
      vpbroadcastd(vec2, vec2, Assembler::AVX_256bit);

      bind(COMPARE_WIDE_VECTORS);
      vmovdqu(vec1, Address(ary1, len, Address::times_1));
      vptest(vec1, vec2);
      jccb(Assembler::notZero, BREAK_LOOP);
      addptr(len, 32);
      jccb(Assembler::notZero, COMPARE_WIDE_VECTORS);

      testl(result, 0x0000001f);   // any bytes remaining?
      jcc(Assembler::zero, DONE);

      // Quick test using the already prepared vector mask
      movl(len, result);
      andl(len, 0x0000001f);
      vmovdqu(vec1, Address(ary1, len, Address::times_1, -32));
      vptest(vec1, vec2);
      jcc(Assembler::zero, DONE);
      // There are zeros, jump to the tail to determine exactly where
      jmpb(TAIL_START);

      bind(BREAK_LOOP);
      // At least one byte in the last 32-byte vector is negative.
      // Set up to look at the last 32 bytes as if they were a tail
      lea(ary1, Address(ary1, len, Address::times_1));
      addptr(result, len);
      // Ignore the very last byte: if all others are positive,
      // it must be negative, so we can skip right to the 2+1 byte
      // end comparison at this point
      orl(result, 31);
      movl(len, 31);
      // Fallthru to tail compare
    } else if (UseSSE42Intrinsics) {
      // With SSE4.2, use double quad vector compare
      Label COMPARE_WIDE_VECTORS, BREAK_LOOP;

      // Compare 16-byte vectors
      testl(len, 0xfffffff0);   // vector count (in bytes)
      jcc(Assembler::zero, TAIL_START);

      andl(len, 0xfffffff0);
      lea(ary1, Address(ary1, len, Address::times_1));
      negptr(len);

      movl(tmp1, 0x80808080);
      movdl(vec2, tmp1);
      pshufd(vec2, vec2, 0);

      bind(COMPARE_WIDE_VECTORS);
      movdqu(vec1, Address(ary1, len, Address::times_1));
      ptest(vec1, vec2);
      jccb(Assembler::notZero, BREAK_LOOP);
      addptr(len, 16);
      jccb(Assembler::notZero, COMPARE_WIDE_VECTORS);

      testl(result, 0x0000000f); // len is zero, any bytes remaining?
      jcc(Assembler::zero, DONE);

      // Quick test using the already prepared vector mask
      movl(len, result);
      andl(len, 0x0000000f);   // tail count (in bytes)
      movdqu(vec1, Address(ary1, len, Address::times_1, -16));
      ptest(vec1, vec2);
      jcc(Assembler::zero, DONE);
      jmpb(TAIL_START);

      bind(BREAK_LOOP);
      // At least one byte in the last 16-byte vector is negative.
      // Set up and look at the last 16 bytes as if they were a tail
      lea(ary1, Address(ary1, len, Address::times_1));
      addptr(result, len);
      // Ignore the very last byte: if all others are positive,
      // it must be negative, so we can skip right to the 2+1 byte
      // end comparison at this point
      orl(result, 15);
      movl(len, 15);
      // Fallthru to tail compare
    }
  }

  bind(TAIL_START);
  // Compare 4-byte vectors
  andl(len, 0xfffffffc); // vector count (in bytes)
  jccb(Assembler::zero, COMPARE_CHAR);

  lea(ary1, Address(ary1, len, Address::times_1));
  negptr(len);

  bind(COMPARE_VECTORS);
  movl(tmp1, Address(ary1, len, Address::times_1));
  andl(tmp1, 0x80808080);
  jccb(Assembler::notZero, TAIL_ADJUST);
  addptr(len, 4);
  jccb(Assembler::notZero, COMPARE_VECTORS);

  // Compare trailing char (final 2-3 bytes), if any
  bind(COMPARE_CHAR);

  testl(result, 0x2);   // tail  char
  jccb(Assembler::zero, COMPARE_BYTE);
  load_unsigned_short(tmp1, Address(ary1, 0));
  andl(tmp1, 0x00008080);
  jccb(Assembler::notZero, CHAR_ADJUST);
  lea(ary1, Address(ary1, 2));

  bind(COMPARE_BYTE);
  testl(result, 0x1);   // tail  byte
  jccb(Assembler::zero, DONE);
  load_unsigned_byte(tmp1, Address(ary1, 0));
  testl(tmp1, 0x00000080);
  jccb(Assembler::zero, DONE);
  subptr(result, 1);
  jmpb(DONE);

  bind(TAIL_ADJUST);
  // there are negative bits in the last 4 byte block.
  // Adjust result and check the next three bytes
  addptr(result, len);
  orl(result, 3);
  lea(ary1, Address(ary1, len, Address::times_1));
  jmpb(COMPARE_CHAR);

  bind(CHAR_ADJUST);
  // We are looking at a char + optional byte tail, and found that one
  // of the bytes in the char is negative. Adjust the result, check the
  // first byte and readjust if needed.
  andl(result, 0xfffffffc);
  testl(tmp1, 0x00000080); // little-endian, so lowest byte comes first
  jccb(Assembler::notZero, DONE);
  addptr(result, 1);

  // That's it
  bind(DONE);
  if (UseAVX >= 2 && UseSSE >= 2) {
    // clean upper bits of YMM registers
    vpxor(vec1, vec1);
    vpxor(vec2, vec2);
  }
}

// Compare char[] or byte[] arrays aligned to 4 bytes or substrings.
void C2_MacroAssembler::arrays_equals(bool is_array_equ, Register ary1, Register ary2,
                                      Register limit, Register result, Register chr,
                                      XMMRegister vec1, XMMRegister vec2, bool is_char,
                                      KRegister mask, bool expand_ary2) {
  // for expand_ary2, limit is the (smaller) size of the second array.
  ShortBranchVerifier sbv(this);
  Label TRUE_LABEL, FALSE_LABEL, DONE, COMPARE_VECTORS, COMPARE_CHAR, COMPARE_BYTE;

  assert((!expand_ary2) || ((expand_ary2) && (UseAVX == 2)),
         "Expansion only implemented for AVX2");

  int length_offset  = arrayOopDesc::length_offset_in_bytes();
  int base_offset    = arrayOopDesc::base_offset_in_bytes(is_char ? T_CHAR : T_BYTE);

  Address::ScaleFactor scaleFactor = expand_ary2 ? Address::times_2 : Address::times_1;
  int scaleIncr = expand_ary2 ? 8 : 16;

  if (is_array_equ) {
    // Check the input args
    cmpoop(ary1, ary2);
    jcc(Assembler::equal, TRUE_LABEL);

    // Need additional checks for arrays_equals.
    testptr(ary1, ary1);
    jcc(Assembler::zero, FALSE_LABEL);
    testptr(ary2, ary2);
    jcc(Assembler::zero, FALSE_LABEL);

    // Check the lengths
    movl(limit, Address(ary1, length_offset));
    cmpl(limit, Address(ary2, length_offset));
    jcc(Assembler::notEqual, FALSE_LABEL);
  }

  // count == 0
  testl(limit, limit);
  jcc(Assembler::zero, TRUE_LABEL);

  if (is_array_equ) {
    // Load array address
    lea(ary1, Address(ary1, base_offset));
    lea(ary2, Address(ary2, base_offset));
  }

  if (is_array_equ && is_char) {
    // arrays_equals when used for char[].
    shll(limit, 1);      // byte count != 0
  }
  movl(result, limit); // copy

  if (UseAVX >= 2) {
    // With AVX2, use 32-byte vector compare
    Label COMPARE_WIDE_VECTORS, COMPARE_WIDE_VECTORS_16, COMPARE_TAIL, COMPARE_TAIL_16;

    // Compare 32-byte vectors
    if (expand_ary2) {
      andl(result, 0x0000000f);  //   tail count (in bytes)
      andl(limit, 0xfffffff0);   // vector count (in bytes)
      jcc(Assembler::zero, COMPARE_TAIL);
    } else {
      andl(result, 0x0000001f);  //   tail count (in bytes)
      andl(limit, 0xffffffe0);   // vector count (in bytes)
      jcc(Assembler::zero, COMPARE_TAIL_16);
    }

    lea(ary1, Address(ary1, limit, scaleFactor));
    lea(ary2, Address(ary2, limit, Address::times_1));
    negptr(limit);

#ifdef _LP64
    if ((AVX3Threshold == 0) && VM_Version::supports_avx512vlbw()) { // trying 64 bytes fast loop
      Label COMPARE_WIDE_VECTORS_LOOP_AVX2, COMPARE_WIDE_VECTORS_LOOP_AVX3;

      cmpl(limit, -64);
      jcc(Assembler::greater, COMPARE_WIDE_VECTORS_LOOP_AVX2);

      bind(COMPARE_WIDE_VECTORS_LOOP_AVX3); // the hottest loop

      evmovdquq(vec1, Address(ary1, limit, Address::times_1), Assembler::AVX_512bit);
      evpcmpeqb(mask, vec1, Address(ary2, limit, Address::times_1), Assembler::AVX_512bit);
      kortestql(mask, mask);
      jcc(Assembler::aboveEqual, FALSE_LABEL);     // miscompare
      addptr(limit, 64);  // update since we already compared at this addr
      cmpl(limit, -64);
      jccb(Assembler::lessEqual, COMPARE_WIDE_VECTORS_LOOP_AVX3);

      // At this point we may still need to compare -limit+result bytes.
      // We could execute the next two instruction and just continue via non-wide path:
      //  cmpl(limit, 0);
      //  jcc(Assembler::equal, COMPARE_TAIL);  // true
      // But since we stopped at the points ary{1,2}+limit which are
      // not farther than 64 bytes from the ends of arrays ary{1,2}+result
      // (|limit| <= 32 and result < 32),
      // we may just compare the last 64 bytes.
      //
      addptr(result, -64);   // it is safe, bc we just came from this area
      evmovdquq(vec1, Address(ary1, result, Address::times_1), Assembler::AVX_512bit);
      evpcmpeqb(mask, vec1, Address(ary2, result, Address::times_1), Assembler::AVX_512bit);
      kortestql(mask, mask);
      jcc(Assembler::aboveEqual, FALSE_LABEL);     // miscompare

      jmp(TRUE_LABEL);

      bind(COMPARE_WIDE_VECTORS_LOOP_AVX2);

    }//if (VM_Version::supports_avx512vlbw())
#endif //_LP64
    bind(COMPARE_WIDE_VECTORS);
    vmovdqu(vec1, Address(ary1, limit, scaleFactor));
    if (expand_ary2) {
      vpmovzxbw(vec2, Address(ary2, limit, Address::times_1), Assembler::AVX_256bit);
    } else {
      vmovdqu(vec2, Address(ary2, limit, Address::times_1));
    }
    vpxor(vec1, vec2);

    vptest(vec1, vec1);
    jcc(Assembler::notZero, FALSE_LABEL);
    addptr(limit, scaleIncr * 2);
    jcc(Assembler::notZero, COMPARE_WIDE_VECTORS);

    testl(result, result);
    jcc(Assembler::zero, TRUE_LABEL);

    vmovdqu(vec1, Address(ary1, result, scaleFactor, -32));
    if (expand_ary2) {
      vpmovzxbw(vec2, Address(ary2, result, Address::times_1, -16), Assembler::AVX_256bit);
    } else {
      vmovdqu(vec2, Address(ary2, result, Address::times_1, -32));
    }
    vpxor(vec1, vec2);

    vptest(vec1, vec1);
    jcc(Assembler::notZero, FALSE_LABEL);
    jmp(TRUE_LABEL);

    bind(COMPARE_TAIL_16); // limit is zero
    movl(limit, result);

    // Compare 16-byte chunks
    andl(result, 0x0000000f);  //   tail count (in bytes)
    andl(limit, 0xfffffff0);   // vector count (in bytes)
    jcc(Assembler::zero, COMPARE_TAIL);

    lea(ary1, Address(ary1, limit, scaleFactor));
    lea(ary2, Address(ary2, limit, Address::times_1));
    negptr(limit);

    bind(COMPARE_WIDE_VECTORS_16);
    movdqu(vec1, Address(ary1, limit, scaleFactor));
    if (expand_ary2) {
      vpmovzxbw(vec2, Address(ary2, limit, Address::times_1), Assembler::AVX_128bit);
    } else {
      movdqu(vec2, Address(ary2, limit, Address::times_1));
    }
    pxor(vec1, vec2);

    ptest(vec1, vec1);
    jcc(Assembler::notZero, FALSE_LABEL);
    addptr(limit, scaleIncr);
    jcc(Assembler::notZero, COMPARE_WIDE_VECTORS_16);

    bind(COMPARE_TAIL); // limit is zero
    movl(limit, result);
    // Fallthru to tail compare
  } else if (UseSSE42Intrinsics) {
    // With SSE4.2, use double quad vector compare
    Label COMPARE_WIDE_VECTORS, COMPARE_TAIL;

    // Compare 16-byte vectors
    andl(result, 0x0000000f);  //   tail count (in bytes)
    andl(limit, 0xfffffff0);   // vector count (in bytes)
    jcc(Assembler::zero, COMPARE_TAIL);

    lea(ary1, Address(ary1, limit, Address::times_1));
    lea(ary2, Address(ary2, limit, Address::times_1));
    negptr(limit);

    bind(COMPARE_WIDE_VECTORS);
    movdqu(vec1, Address(ary1, limit, Address::times_1));
    movdqu(vec2, Address(ary2, limit, Address::times_1));
    pxor(vec1, vec2);

    ptest(vec1, vec1);
    jcc(Assembler::notZero, FALSE_LABEL);
    addptr(limit, 16);
    jcc(Assembler::notZero, COMPARE_WIDE_VECTORS);

    testl(result, result);
    jcc(Assembler::zero, TRUE_LABEL);

    movdqu(vec1, Address(ary1, result, Address::times_1, -16));
    movdqu(vec2, Address(ary2, result, Address::times_1, -16));
    pxor(vec1, vec2);

    ptest(vec1, vec1);
    jccb(Assembler::notZero, FALSE_LABEL);
    jmpb(TRUE_LABEL);

    bind(COMPARE_TAIL); // limit is zero
    movl(limit, result);
    // Fallthru to tail compare
  }

  // Compare 4-byte vectors
  if (expand_ary2) {
    testl(result, result);
    jccb(Assembler::zero, TRUE_LABEL);
  } else {
    andl(limit, 0xfffffffc); // vector count (in bytes)
    jccb(Assembler::zero, COMPARE_CHAR);
  }

  lea(ary1, Address(ary1, limit, scaleFactor));
  lea(ary2, Address(ary2, limit, Address::times_1));
  negptr(limit);

  bind(COMPARE_VECTORS);
  if (expand_ary2) {
    // There are no "vector" operations for bytes to shorts
    movzbl(chr, Address(ary2, limit, Address::times_1));
    cmpw(Address(ary1, limit, Address::times_2), chr);
    jccb(Assembler::notEqual, FALSE_LABEL);
    addptr(limit, 1);
    jcc(Assembler::notZero, COMPARE_VECTORS);
    jmp(TRUE_LABEL);
  } else {
    movl(chr, Address(ary1, limit, Address::times_1));
    cmpl(chr, Address(ary2, limit, Address::times_1));
    jccb(Assembler::notEqual, FALSE_LABEL);
    addptr(limit, 4);
    jcc(Assembler::notZero, COMPARE_VECTORS);
  }

  // Compare trailing char (final 2 bytes), if any
  bind(COMPARE_CHAR);
  testl(result, 0x2);   // tail  char
  jccb(Assembler::zero, COMPARE_BYTE);
  load_unsigned_short(chr, Address(ary1, 0));
  load_unsigned_short(limit, Address(ary2, 0));
  cmpl(chr, limit);
  jccb(Assembler::notEqual, FALSE_LABEL);

  if (is_array_equ && is_char) {
    bind(COMPARE_BYTE);
  } else {
    lea(ary1, Address(ary1, 2));
    lea(ary2, Address(ary2, 2));

    bind(COMPARE_BYTE);
    testl(result, 0x1);   // tail  byte
    jccb(Assembler::zero, TRUE_LABEL);
    load_unsigned_byte(chr, Address(ary1, 0));
    load_unsigned_byte(limit, Address(ary2, 0));
    cmpl(chr, limit);
    jccb(Assembler::notEqual, FALSE_LABEL);
  }
  bind(TRUE_LABEL);
  movl(result, 1);   // return true
  jmpb(DONE);

  bind(FALSE_LABEL);
  xorl(result, result); // return false

  // That's it
  bind(DONE);
  if (UseAVX >= 2) {
    // clean upper bits of YMM registers
    vpxor(vec1, vec1);
    vpxor(vec2, vec2);
  }
}

#ifdef _LP64

static void convertF2I_slowpath(C2_MacroAssembler& masm, C2GeneralStub<Register, XMMRegister, address>& stub) {
#define __ masm.
  Register dst = stub.data<0>();
  XMMRegister src = stub.data<1>();
  address target = stub.data<2>();
  __ bind(stub.entry());
  __ subptr(rsp, 8);
  __ movdbl(Address(rsp), src);
  __ call(RuntimeAddress(target));
  __ pop(dst);
  __ jmp(stub.continuation());
#undef __
}

void C2_MacroAssembler::convertF2I(BasicType dst_bt, BasicType src_bt, Register dst, XMMRegister src) {
  assert(dst_bt == T_INT || dst_bt == T_LONG, "");
  assert(src_bt == T_FLOAT || src_bt == T_DOUBLE, "");

  address slowpath_target;
  if (dst_bt == T_INT) {
    if (src_bt == T_FLOAT) {
      cvttss2sil(dst, src);
      cmpl(dst, 0x80000000);
      slowpath_target = StubRoutines::x86::f2i_fixup();
    } else {
      cvttsd2sil(dst, src);
      cmpl(dst, 0x80000000);
      slowpath_target = StubRoutines::x86::d2i_fixup();
    }
  } else {
    if (src_bt == T_FLOAT) {
      cvttss2siq(dst, src);
      cmp64(dst, ExternalAddress(StubRoutines::x86::double_sign_flip()));
      slowpath_target = StubRoutines::x86::f2l_fixup();
    } else {
      cvttsd2siq(dst, src);
      cmp64(dst, ExternalAddress(StubRoutines::x86::double_sign_flip()));
      slowpath_target = StubRoutines::x86::d2l_fixup();
    }
  }

  auto stub = C2CodeStub::make<Register, XMMRegister, address>(dst, src, slowpath_target, 23, convertF2I_slowpath);
  jcc(Assembler::equal, stub->entry());
  bind(stub->continuation());
}

#endif // _LP64

void C2_MacroAssembler::evmasked_op(int ideal_opc, BasicType eType, KRegister mask, XMMRegister dst,
                                    XMMRegister src1, int imm8, bool merge, int vlen_enc) {
  switch(ideal_opc) {
    case Op_LShiftVS:
      Assembler::evpsllw(dst, mask, src1, imm8, merge, vlen_enc); break;
    case Op_LShiftVI:
      Assembler::evpslld(dst, mask, src1, imm8, merge, vlen_enc); break;
    case Op_LShiftVL:
      Assembler::evpsllq(dst, mask, src1, imm8, merge, vlen_enc); break;
    case Op_RShiftVS:
      Assembler::evpsraw(dst, mask, src1, imm8, merge, vlen_enc); break;
    case Op_RShiftVI:
      Assembler::evpsrad(dst, mask, src1, imm8, merge, vlen_enc); break;
    case Op_RShiftVL:
      Assembler::evpsraq(dst, mask, src1, imm8, merge, vlen_enc); break;
    case Op_URShiftVS:
      Assembler::evpsrlw(dst, mask, src1, imm8, merge, vlen_enc); break;
    case Op_URShiftVI:
      Assembler::evpsrld(dst, mask, src1, imm8, merge, vlen_enc); break;
    case Op_URShiftVL:
      Assembler::evpsrlq(dst, mask, src1, imm8, merge, vlen_enc); break;
    case Op_RotateRightV:
      evrord(eType, dst, mask, src1, imm8, merge, vlen_enc); break;
    case Op_RotateLeftV:
      evrold(eType, dst, mask, src1, imm8, merge, vlen_enc); break;
    default:
      fatal("Unsupported operation  %s", NodeClassNames[ideal_opc]);
      break;
  }
}

void C2_MacroAssembler::evmasked_saturating_op(int ideal_opc, BasicType elem_bt, KRegister mask, XMMRegister dst, XMMRegister src1,
                                               XMMRegister src2, bool is_unsigned, bool merge, int vlen_enc) {
  if (is_unsigned) {
    evmasked_saturating_unsigned_op(ideal_opc, elem_bt, mask, dst, src1, src2, merge, vlen_enc);
  } else {
    evmasked_saturating_signed_op(ideal_opc, elem_bt, mask, dst, src1, src2, merge, vlen_enc);
  }
}

void C2_MacroAssembler::evmasked_saturating_signed_op(int ideal_opc, BasicType elem_bt, KRegister mask, XMMRegister dst,
                                                      XMMRegister src1, XMMRegister src2, bool merge, int vlen_enc) {
  switch (elem_bt) {
    case T_BYTE:
      if (ideal_opc == Op_SaturatingAddV) {
        evpaddsb(dst, mask, src1, src2, merge, vlen_enc);
      } else {
        assert(ideal_opc == Op_SaturatingSubV, "");
        evpsubsb(dst, mask, src1, src2, merge, vlen_enc);
      }
      break;
    case T_SHORT:
      if (ideal_opc == Op_SaturatingAddV) {
        evpaddsw(dst, mask, src1, src2, merge, vlen_enc);
      } else {
        assert(ideal_opc == Op_SaturatingSubV, "");
        evpsubsw(dst, mask, src1, src2, merge, vlen_enc);
      }
      break;
    default:
      fatal("Unsupported type %s", type2name(elem_bt));
      break;
  }
}

void C2_MacroAssembler::evmasked_saturating_unsigned_op(int ideal_opc, BasicType elem_bt, KRegister mask, XMMRegister dst,
                                                        XMMRegister src1, XMMRegister src2, bool merge, int vlen_enc) {
  switch (elem_bt) {
    case T_BYTE:
      if (ideal_opc == Op_SaturatingAddV) {
        evpaddusb(dst, mask, src1, src2, merge, vlen_enc);
      } else {
        assert(ideal_opc == Op_SaturatingSubV, "");
        evpsubusb(dst, mask, src1, src2, merge, vlen_enc);
      }
      break;
    case T_SHORT:
      if (ideal_opc == Op_SaturatingAddV) {
        evpaddusw(dst, mask, src1, src2, merge, vlen_enc);
      } else {
        assert(ideal_opc == Op_SaturatingSubV, "");
        evpsubusw(dst, mask, src1, src2, merge, vlen_enc);
      }
      break;
    default:
      fatal("Unsupported type %s", type2name(elem_bt));
      break;
  }
}

void C2_MacroAssembler::evmasked_saturating_op(int ideal_opc, BasicType elem_bt, KRegister mask, XMMRegister dst, XMMRegister src1,
                                               Address src2, bool is_unsigned, bool merge, int vlen_enc) {
  if (is_unsigned) {
    evmasked_saturating_unsigned_op(ideal_opc, elem_bt, mask, dst, src1, src2, merge, vlen_enc);
  } else {
    evmasked_saturating_signed_op(ideal_opc, elem_bt, mask, dst, src1, src2, merge, vlen_enc);
  }
}

void C2_MacroAssembler::evmasked_saturating_signed_op(int ideal_opc, BasicType elem_bt, KRegister mask, XMMRegister dst,
                                                      XMMRegister src1, Address src2, bool merge, int vlen_enc) {
  switch (elem_bt) {
    case T_BYTE:
      if (ideal_opc == Op_SaturatingAddV) {
        evpaddsb(dst, mask, src1, src2, merge, vlen_enc);
      } else {
        assert(ideal_opc == Op_SaturatingSubV, "");
        evpsubsb(dst, mask, src1, src2, merge, vlen_enc);
      }
      break;
    case T_SHORT:
      if (ideal_opc == Op_SaturatingAddV) {
        evpaddsw(dst, mask, src1, src2, merge, vlen_enc);
      } else {
        assert(ideal_opc == Op_SaturatingSubV, "");
        evpsubsw(dst, mask, src1, src2, merge, vlen_enc);
      }
      break;
    default:
      fatal("Unsupported type %s", type2name(elem_bt));
      break;
  }
}

void C2_MacroAssembler::evmasked_saturating_unsigned_op(int ideal_opc, BasicType elem_bt, KRegister mask, XMMRegister dst,
                                                        XMMRegister src1, Address src2, bool merge, int vlen_enc) {
  switch (elem_bt) {
    case T_BYTE:
      if (ideal_opc == Op_SaturatingAddV) {
        evpaddusb(dst, mask, src1, src2, merge, vlen_enc);
      } else {
        assert(ideal_opc == Op_SaturatingSubV, "");
        evpsubusb(dst, mask, src1, src2, merge, vlen_enc);
      }
      break;
    case T_SHORT:
      if (ideal_opc == Op_SaturatingAddV) {
        evpaddusw(dst, mask, src1, src2, merge, vlen_enc);
      } else {
        assert(ideal_opc == Op_SaturatingSubV, "");
        evpsubusw(dst, mask, src1, src2, merge, vlen_enc);
      }
      break;
    default:
      fatal("Unsupported type %s", type2name(elem_bt));
      break;
  }
}

void C2_MacroAssembler::evmasked_op(int ideal_opc, BasicType eType, KRegister mask, XMMRegister dst,
                                    XMMRegister src1, XMMRegister src2, bool merge, int vlen_enc,
                                    bool is_varshift) {
  switch (ideal_opc) {
    case Op_AddVB:
      evpaddb(dst, mask, src1, src2, merge, vlen_enc); break;
    case Op_AddVS:
      evpaddw(dst, mask, src1, src2, merge, vlen_enc); break;
    case Op_AddVI:
      evpaddd(dst, mask, src1, src2, merge, vlen_enc); break;
    case Op_AddVL:
      evpaddq(dst, mask, src1, src2, merge, vlen_enc); break;
    case Op_AddVF:
      evaddps(dst, mask, src1, src2, merge, vlen_enc); break;
    case Op_AddVD:
      evaddpd(dst, mask, src1, src2, merge, vlen_enc); break;
    case Op_SubVB:
      evpsubb(dst, mask, src1, src2, merge, vlen_enc); break;
    case Op_SubVS:
      evpsubw(dst, mask, src1, src2, merge, vlen_enc); break;
    case Op_SubVI:
      evpsubd(dst, mask, src1, src2, merge, vlen_enc); break;
    case Op_SubVL:
      evpsubq(dst, mask, src1, src2, merge, vlen_enc); break;
    case Op_SubVF:
      evsubps(dst, mask, src1, src2, merge, vlen_enc); break;
    case Op_SubVD:
      evsubpd(dst, mask, src1, src2, merge, vlen_enc); break;
    case Op_MulVS:
      evpmullw(dst, mask, src1, src2, merge, vlen_enc); break;
    case Op_MulVI:
      evpmulld(dst, mask, src1, src2, merge, vlen_enc); break;
    case Op_MulVL:
      evpmullq(dst, mask, src1, src2, merge, vlen_enc); break;
    case Op_MulVF:
      evmulps(dst, mask, src1, src2, merge, vlen_enc); break;
    case Op_MulVD:
      evmulpd(dst, mask, src1, src2, merge, vlen_enc); break;
    case Op_DivVF:
      evdivps(dst, mask, src1, src2, merge, vlen_enc); break;
    case Op_DivVD:
      evdivpd(dst, mask, src1, src2, merge, vlen_enc); break;
    case Op_SqrtVF:
      evsqrtps(dst, mask, src1, src2, merge, vlen_enc); break;
    case Op_SqrtVD:
      evsqrtpd(dst, mask, src1, src2, merge, vlen_enc); break;
    case Op_AbsVB:
      evpabsb(dst, mask, src2, merge, vlen_enc); break;
    case Op_AbsVS:
      evpabsw(dst, mask, src2, merge, vlen_enc); break;
    case Op_AbsVI:
      evpabsd(dst, mask, src2, merge, vlen_enc); break;
    case Op_AbsVL:
      evpabsq(dst, mask, src2, merge, vlen_enc); break;
    case Op_FmaVF:
      evpfma213ps(dst, mask, src1, src2, merge, vlen_enc); break;
    case Op_FmaVD:
      evpfma213pd(dst, mask, src1, src2, merge, vlen_enc); break;
    case Op_VectorRearrange:
      evperm(eType, dst, mask, src2, src1, merge, vlen_enc); break;
    case Op_LShiftVS:
      evpsllw(dst, mask, src1, src2, merge, vlen_enc, is_varshift); break;
    case Op_LShiftVI:
      evpslld(dst, mask, src1, src2, merge, vlen_enc, is_varshift); break;
    case Op_LShiftVL:
      evpsllq(dst, mask, src1, src2, merge, vlen_enc, is_varshift); break;
    case Op_RShiftVS:
      evpsraw(dst, mask, src1, src2, merge, vlen_enc, is_varshift); break;
    case Op_RShiftVI:
      evpsrad(dst, mask, src1, src2, merge, vlen_enc, is_varshift); break;
    case Op_RShiftVL:
      evpsraq(dst, mask, src1, src2, merge, vlen_enc, is_varshift); break;
    case Op_URShiftVS:
      evpsrlw(dst, mask, src1, src2, merge, vlen_enc, is_varshift); break;
    case Op_URShiftVI:
      evpsrld(dst, mask, src1, src2, merge, vlen_enc, is_varshift); break;
    case Op_URShiftVL:
      evpsrlq(dst, mask, src1, src2, merge, vlen_enc, is_varshift); break;
    case Op_RotateLeftV:
      evrold(eType, dst, mask, src1, src2, merge, vlen_enc); break;
    case Op_RotateRightV:
      evrord(eType, dst, mask, src1, src2, merge, vlen_enc); break;
    case Op_MaxV:
      evpmaxs(eType, dst, mask, src1, src2, merge, vlen_enc); break;
    case Op_MinV:
      evpmins(eType, dst, mask, src1, src2, merge, vlen_enc); break;
    case Op_UMinV:
      evpminu(eType, dst, mask, src1, src2, merge, vlen_enc); break;
    case Op_UMaxV:
      evpmaxu(eType, dst, mask, src1, src2, merge, vlen_enc); break;
    case Op_XorV:
      evxor(eType, dst, mask, src1, src2, merge, vlen_enc); break;
    case Op_OrV:
      evor(eType, dst, mask, src1, src2, merge, vlen_enc); break;
    case Op_AndV:
      evand(eType, dst, mask, src1, src2, merge, vlen_enc); break;
    default:
      fatal("Unsupported operation  %s", NodeClassNames[ideal_opc]);
      break;
  }
}

void C2_MacroAssembler::evmasked_op(int ideal_opc, BasicType eType, KRegister mask, XMMRegister dst,
                                    XMMRegister src1, Address src2, bool merge, int vlen_enc) {
  switch (ideal_opc) {
    case Op_AddVB:
      evpaddb(dst, mask, src1, src2, merge, vlen_enc); break;
    case Op_AddVS:
      evpaddw(dst, mask, src1, src2, merge, vlen_enc); break;
    case Op_AddVI:
      evpaddd(dst, mask, src1, src2, merge, vlen_enc); break;
    case Op_AddVL:
      evpaddq(dst, mask, src1, src2, merge, vlen_enc); break;
    case Op_AddVF:
      evaddps(dst, mask, src1, src2, merge, vlen_enc); break;
    case Op_AddVD:
      evaddpd(dst, mask, src1, src2, merge, vlen_enc); break;
    case Op_SubVB:
      evpsubb(dst, mask, src1, src2, merge, vlen_enc); break;
    case Op_SubVS:
      evpsubw(dst, mask, src1, src2, merge, vlen_enc); break;
    case Op_SubVI:
      evpsubd(dst, mask, src1, src2, merge, vlen_enc); break;
    case Op_SubVL:
      evpsubq(dst, mask, src1, src2, merge, vlen_enc); break;
    case Op_SubVF:
      evsubps(dst, mask, src1, src2, merge, vlen_enc); break;
    case Op_SubVD:
      evsubpd(dst, mask, src1, src2, merge, vlen_enc); break;
    case Op_MulVS:
      evpmullw(dst, mask, src1, src2, merge, vlen_enc); break;
    case Op_MulVI:
      evpmulld(dst, mask, src1, src2, merge, vlen_enc); break;
    case Op_MulVL:
      evpmullq(dst, mask, src1, src2, merge, vlen_enc); break;
    case Op_MulVF:
      evmulps(dst, mask, src1, src2, merge, vlen_enc); break;
    case Op_MulVD:
      evmulpd(dst, mask, src1, src2, merge, vlen_enc); break;
    case Op_DivVF:
      evdivps(dst, mask, src1, src2, merge, vlen_enc); break;
    case Op_DivVD:
      evdivpd(dst, mask, src1, src2, merge, vlen_enc); break;
    case Op_FmaVF:
      evpfma213ps(dst, mask, src1, src2, merge, vlen_enc); break;
    case Op_FmaVD:
      evpfma213pd(dst, mask, src1, src2, merge, vlen_enc); break;
    case Op_MaxV:
      evpmaxs(eType, dst, mask, src1, src2, merge, vlen_enc); break;
    case Op_MinV:
      evpmins(eType, dst, mask, src1, src2, merge, vlen_enc); break;
    case Op_UMaxV:
      evpmaxu(eType, dst, mask, src1, src2, merge, vlen_enc); break;
    case Op_UMinV:
      evpminu(eType, dst, mask, src1, src2, merge, vlen_enc); break;
    case Op_XorV:
      evxor(eType, dst, mask, src1, src2, merge, vlen_enc); break;
    case Op_OrV:
      evor(eType, dst, mask, src1, src2, merge, vlen_enc); break;
    case Op_AndV:
      evand(eType, dst, mask, src1, src2, merge, vlen_enc); break;
    default:
      fatal("Unsupported operation  %s", NodeClassNames[ideal_opc]);
      break;
  }
}

void C2_MacroAssembler::masked_op(int ideal_opc, int mask_len, KRegister dst,
                                  KRegister src1, KRegister src2) {
  BasicType etype = T_ILLEGAL;
  switch(mask_len) {
    case 2:
    case 4:
    case 8:  etype = T_BYTE; break;
    case 16: etype = T_SHORT; break;
    case 32: etype = T_INT; break;
    case 64: etype = T_LONG; break;
    default: fatal("Unsupported type"); break;
  }
  assert(etype != T_ILLEGAL, "");
  switch(ideal_opc) {
    case Op_AndVMask:
      kand(etype, dst, src1, src2); break;
    case Op_OrVMask:
      kor(etype, dst, src1, src2); break;
    case Op_XorVMask:
      kxor(etype, dst, src1, src2); break;
    default:
      fatal("Unsupported masked operation"); break;
  }
}

/*
 * Following routine handles special floating point values(NaN/Inf/-Inf/Max/Min) for casting operation.
 * If src is NaN, the result is 0.
 * If the src is negative infinity or any value less than or equal to the value of Integer.MIN_VALUE,
 * the result is equal to the value of Integer.MIN_VALUE.
 * If the src is positive infinity or any value greater than or equal to the value of Integer.MAX_VALUE,
 * the result is equal to the value of Integer.MAX_VALUE.
 */
void C2_MacroAssembler::vector_cast_float_to_int_special_cases_avx(XMMRegister dst, XMMRegister src, XMMRegister xtmp1,
                                                                   XMMRegister xtmp2, XMMRegister xtmp3, XMMRegister xtmp4,
                                                                   Register rscratch, AddressLiteral float_sign_flip,
                                                                   int vec_enc) {
  assert(rscratch != noreg || always_reachable(float_sign_flip), "missing");
  Label done;
  vmovdqu(xtmp1, float_sign_flip, vec_enc, rscratch);
  vpcmpeqd(xtmp2, dst, xtmp1, vec_enc);
  vptest(xtmp2, xtmp2, vec_enc);
  jccb(Assembler::equal, done);

  vpcmpeqd(xtmp4, xtmp4, xtmp4, vec_enc);
  vpxor(xtmp1, xtmp1, xtmp4, vec_enc);

  vpxor(xtmp4, xtmp4, xtmp4, vec_enc);
  vcmpps(xtmp3, src, src, Assembler::UNORD_Q, vec_enc);
  vblendvps(dst, dst, xtmp4, xtmp3, vec_enc);

  // Recompute the mask for remaining special value.
  vpxor(xtmp2, xtmp2, xtmp3, vec_enc);
  // Extract SRC values corresponding to TRUE mask lanes.
  vpand(xtmp4, xtmp2, src, vec_enc);
  // Flip mask bits so that MSB bit of MASK lanes corresponding to +ve special
  // values are set.
  vpxor(xtmp3, xtmp2, xtmp4, vec_enc);

  vblendvps(dst, dst, xtmp1, xtmp3, vec_enc);
  bind(done);
}

void C2_MacroAssembler::vector_cast_float_to_int_special_cases_evex(XMMRegister dst, XMMRegister src, XMMRegister xtmp1,
                                                                    XMMRegister xtmp2, KRegister ktmp1, KRegister ktmp2,
                                                                    Register rscratch, AddressLiteral float_sign_flip,
                                                                    int vec_enc) {
  assert(rscratch != noreg || always_reachable(float_sign_flip), "missing");
  Label done;
  evmovdqul(xtmp1, k0, float_sign_flip, false, vec_enc, rscratch);
  Assembler::evpcmpeqd(ktmp1, k0, xtmp1, dst, vec_enc);
  kortestwl(ktmp1, ktmp1);
  jccb(Assembler::equal, done);

  vpxor(xtmp2, xtmp2, xtmp2, vec_enc);
  evcmpps(ktmp2, k0, src, src, Assembler::UNORD_Q, vec_enc);
  evmovdqul(dst, ktmp2, xtmp2, true, vec_enc);

  kxorwl(ktmp1, ktmp1, ktmp2);
  evcmpps(ktmp1, ktmp1, src, xtmp2, Assembler::NLT_UQ, vec_enc);
  vpternlogd(xtmp2, 0x11, xtmp1, xtmp1, vec_enc);
  evmovdqul(dst, ktmp1, xtmp2, true, vec_enc);
  bind(done);
}

void C2_MacroAssembler::vector_cast_float_to_long_special_cases_evex(XMMRegister dst, XMMRegister src, XMMRegister xtmp1,
                                                                     XMMRegister xtmp2, KRegister ktmp1, KRegister ktmp2,
                                                                     Register rscratch, AddressLiteral double_sign_flip,
                                                                     int vec_enc) {
  assert(rscratch != noreg || always_reachable(double_sign_flip), "missing");

  Label done;
  evmovdquq(xtmp1, k0, double_sign_flip, false, vec_enc, rscratch);
  Assembler::evpcmpeqq(ktmp1, k0, xtmp1, dst, vec_enc);
  kortestwl(ktmp1, ktmp1);
  jccb(Assembler::equal, done);

  vpxor(xtmp2, xtmp2, xtmp2, vec_enc);
  evcmpps(ktmp2, k0, src, src, Assembler::UNORD_Q, vec_enc);
  evmovdquq(dst, ktmp2, xtmp2, true, vec_enc);

  kxorwl(ktmp1, ktmp1, ktmp2);
  evcmpps(ktmp1, ktmp1, src, xtmp2, Assembler::NLT_UQ, vec_enc);
  vpternlogq(xtmp2, 0x11, xtmp1, xtmp1, vec_enc);
  evmovdquq(dst, ktmp1, xtmp2, true, vec_enc);
  bind(done);
}

void C2_MacroAssembler::vector_cast_double_to_int_special_cases_evex(XMMRegister dst, XMMRegister src, XMMRegister xtmp1,
                                                                     XMMRegister xtmp2, KRegister ktmp1, KRegister ktmp2,
                                                                     Register rscratch, AddressLiteral float_sign_flip,
                                                                     int vec_enc) {
  assert(rscratch != noreg || always_reachable(float_sign_flip), "missing");
  Label done;
  evmovdquq(xtmp1, k0, float_sign_flip, false, vec_enc, rscratch);
  Assembler::evpcmpeqd(ktmp1, k0, xtmp1, dst, vec_enc);
  kortestwl(ktmp1, ktmp1);
  jccb(Assembler::equal, done);

  vpxor(xtmp2, xtmp2, xtmp2, vec_enc);
  evcmppd(ktmp2, k0, src, src, Assembler::UNORD_Q, vec_enc);
  evmovdqul(dst, ktmp2, xtmp2, true, vec_enc);

  kxorwl(ktmp1, ktmp1, ktmp2);
  evcmppd(ktmp1, ktmp1, src, xtmp2, Assembler::NLT_UQ, vec_enc);
  vpternlogq(xtmp2, 0x11, xtmp1, xtmp1, vec_enc);
  evmovdqul(dst, ktmp1, xtmp2, true, vec_enc);
  bind(done);
}

/*
 * Following routine handles special floating point values(NaN/Inf/-Inf/Max/Min) for casting operation.
 * If src is NaN, the result is 0.
 * If the src is negative infinity or any value less than or equal to the value of Long.MIN_VALUE,
 * the result is equal to the value of Long.MIN_VALUE.
 * If the src is positive infinity or any value greater than or equal to the value of Long.MAX_VALUE,
 * the result is equal to the value of Long.MAX_VALUE.
 */
void C2_MacroAssembler::vector_cast_double_to_long_special_cases_evex(XMMRegister dst, XMMRegister src, XMMRegister xtmp1,
                                                                      XMMRegister xtmp2, KRegister ktmp1, KRegister ktmp2,
                                                                      Register rscratch, AddressLiteral double_sign_flip,
                                                                      int vec_enc) {
  assert(rscratch != noreg || always_reachable(double_sign_flip), "missing");

  Label done;
  evmovdqul(xtmp1, k0, double_sign_flip, false, vec_enc, rscratch);
  evpcmpeqq(ktmp1, xtmp1, dst, vec_enc);
  kortestwl(ktmp1, ktmp1);
  jccb(Assembler::equal, done);

  vpxor(xtmp2, xtmp2, xtmp2, vec_enc);
  evcmppd(ktmp2, k0, src, src, Assembler::UNORD_Q, vec_enc);
  evmovdquq(dst, ktmp2, xtmp2, true, vec_enc);

  kxorwl(ktmp1, ktmp1, ktmp2);
  evcmppd(ktmp1, ktmp1, src, xtmp2, Assembler::NLT_UQ, vec_enc);
  vpternlogq(xtmp2, 0x11, xtmp1, xtmp1, vec_enc);
  evmovdquq(dst, ktmp1, xtmp2, true, vec_enc);
  bind(done);
}

void C2_MacroAssembler::vector_crosslane_doubleword_pack_avx(XMMRegister dst, XMMRegister src, XMMRegister zero,
                                                             XMMRegister xtmp, int index, int vec_enc) {
   assert(vec_enc < Assembler::AVX_512bit, "");
   if (vec_enc == Assembler::AVX_256bit) {
     vextractf128_high(xtmp, src);
     vshufps(dst, src, xtmp, index, vec_enc);
   } else {
     vshufps(dst, src, zero, index, vec_enc);
   }
}

void C2_MacroAssembler::vector_cast_double_to_int_special_cases_avx(XMMRegister dst, XMMRegister src, XMMRegister xtmp1, XMMRegister xtmp2,
                                                                    XMMRegister xtmp3, XMMRegister xtmp4, XMMRegister xtmp5, Register rscratch,
                                                                    AddressLiteral float_sign_flip, int src_vec_enc) {
  assert(rscratch != noreg || always_reachable(float_sign_flip), "missing");

  Label done;
  // Compare the destination lanes with float_sign_flip
  // value to get mask for all special values.
  movdqu(xtmp1, float_sign_flip, rscratch);
  vpcmpeqd(xtmp2, dst, xtmp1, Assembler::AVX_128bit);
  ptest(xtmp2, xtmp2);
  jccb(Assembler::equal, done);

  // Flip float_sign_flip to get max integer value.
  vpcmpeqd(xtmp4, xtmp4, xtmp4, Assembler::AVX_128bit);
  pxor(xtmp1, xtmp4);

  // Set detination lanes corresponding to unordered source lanes as zero.
  vpxor(xtmp4, xtmp4, xtmp4, src_vec_enc);
  vcmppd(xtmp3, src, src, Assembler::UNORD_Q, src_vec_enc);

  // Shuffle mask vector and pack lower doubles word from each quadword lane.
  vector_crosslane_doubleword_pack_avx(xtmp3, xtmp3, xtmp4, xtmp5, 0x88, src_vec_enc);
  vblendvps(dst, dst, xtmp4, xtmp3, Assembler::AVX_128bit);

  // Recompute the mask for remaining special value.
  pxor(xtmp2, xtmp3);
  // Extract mask corresponding to non-negative source lanes.
  vcmppd(xtmp3, src, xtmp4, Assembler::NLT_UQ, src_vec_enc);

  // Shuffle mask vector and pack lower doubles word from each quadword lane.
  vector_crosslane_doubleword_pack_avx(xtmp3, xtmp3, xtmp4, xtmp5, 0x88, src_vec_enc);
  pand(xtmp3, xtmp2);

  // Replace destination lanes holding special value(0x80000000) with max int
  // if corresponding source lane holds a +ve value.
  vblendvps(dst, dst, xtmp1, xtmp3, Assembler::AVX_128bit);
  bind(done);
}


void C2_MacroAssembler::vector_cast_int_to_subword(BasicType to_elem_bt, XMMRegister dst, XMMRegister zero,
                                                   XMMRegister xtmp, Register rscratch, int vec_enc) {
  switch(to_elem_bt) {
    case T_SHORT:
      assert(rscratch != noreg || always_reachable(ExternalAddress(StubRoutines::x86::vector_int_to_short_mask())), "missing");
      vpand(dst, dst, ExternalAddress(StubRoutines::x86::vector_int_to_short_mask()), vec_enc, rscratch);
      vpackusdw(dst, dst, zero, vec_enc);
      if (vec_enc == Assembler::AVX_256bit) {
        vector_crosslane_doubleword_pack_avx(dst, dst, zero, xtmp, 0x44, vec_enc);
      }
      break;
    case  T_BYTE:
      assert(rscratch != noreg || always_reachable(ExternalAddress(StubRoutines::x86::vector_int_to_byte_mask())), "missing");
      vpand(dst, dst, ExternalAddress(StubRoutines::x86::vector_int_to_byte_mask()), vec_enc, rscratch);
      vpackusdw(dst, dst, zero, vec_enc);
      if (vec_enc == Assembler::AVX_256bit) {
        vector_crosslane_doubleword_pack_avx(dst, dst, zero, xtmp, 0x44, vec_enc);
      }
      vpackuswb(dst, dst, zero, vec_enc);
      break;
    default: assert(false, "%s", type2name(to_elem_bt));
  }
}

/*
 * Algorithm for vector D2L and F2I conversions:-
 * a) Perform vector D2L/F2I cast.
 * b) Choose fast path if none of the result vector lane contains 0x80000000 value.
 *    It signifies that source value could be any of the special floating point
 *    values(NaN,-Inf,Inf,Max,-Min).
 * c) Set destination to zero if source is NaN value.
 * d) Replace 0x80000000 with MaxInt if source lane contains a +ve value.
 */

void C2_MacroAssembler::vector_castF2X_avx(BasicType to_elem_bt, XMMRegister dst, XMMRegister src, XMMRegister xtmp1,
                                           XMMRegister xtmp2, XMMRegister xtmp3, XMMRegister xtmp4,
                                           AddressLiteral float_sign_flip, Register rscratch, int vec_enc) {
  int to_elem_sz = type2aelembytes(to_elem_bt);
  assert(to_elem_sz <= 4, "");
  vcvttps2dq(dst, src, vec_enc);
  vector_cast_float_to_int_special_cases_avx(dst, src, xtmp1, xtmp2, xtmp3, xtmp4, rscratch, float_sign_flip, vec_enc);
  if (to_elem_sz < 4) {
    vpxor(xtmp4, xtmp4, xtmp4, vec_enc);
    vector_cast_int_to_subword(to_elem_bt, dst, xtmp4, xtmp3, rscratch, vec_enc);
  }
}

void C2_MacroAssembler::vector_castF2X_evex(BasicType to_elem_bt, XMMRegister dst, XMMRegister src, XMMRegister xtmp1,
                                            XMMRegister xtmp2, KRegister ktmp1, KRegister ktmp2, AddressLiteral float_sign_flip,
                                            Register rscratch, int vec_enc) {
  int to_elem_sz = type2aelembytes(to_elem_bt);
  assert(to_elem_sz <= 4, "");
  vcvttps2dq(dst, src, vec_enc);
  vector_cast_float_to_int_special_cases_evex(dst, src, xtmp1, xtmp2, ktmp1, ktmp2, rscratch, float_sign_flip, vec_enc);
  switch(to_elem_bt) {
    case T_INT:
      break;
    case T_SHORT:
      evpmovdw(dst, dst, vec_enc);
      break;
    case T_BYTE:
      evpmovdb(dst, dst, vec_enc);
      break;
    default: assert(false, "%s", type2name(to_elem_bt));
  }
}

void C2_MacroAssembler::vector_castF2L_evex(XMMRegister dst, XMMRegister src, XMMRegister xtmp1, XMMRegister xtmp2,
                                            KRegister ktmp1, KRegister ktmp2, AddressLiteral double_sign_flip,
                                            Register rscratch, int vec_enc) {
  evcvttps2qq(dst, src, vec_enc);
  vector_cast_float_to_long_special_cases_evex(dst, src, xtmp1, xtmp2, ktmp1, ktmp2, rscratch, double_sign_flip, vec_enc);
}

// Handling for downcasting from double to integer or sub-word types on AVX2.
void C2_MacroAssembler::vector_castD2X_avx(BasicType to_elem_bt, XMMRegister dst, XMMRegister src, XMMRegister xtmp1,
                                           XMMRegister xtmp2, XMMRegister xtmp3, XMMRegister xtmp4, XMMRegister xtmp5,
                                           AddressLiteral float_sign_flip, Register rscratch, int vec_enc) {
  int to_elem_sz = type2aelembytes(to_elem_bt);
  assert(to_elem_sz < 8, "");
  vcvttpd2dq(dst, src, vec_enc);
  vector_cast_double_to_int_special_cases_avx(dst, src, xtmp1, xtmp2, xtmp3, xtmp4, xtmp5, rscratch,
                                              float_sign_flip, vec_enc);
  if (to_elem_sz < 4) {
    // xtmp4 holds all zero lanes.
    vector_cast_int_to_subword(to_elem_bt, dst, xtmp4, xtmp5, rscratch, Assembler::AVX_128bit);
  }
}

void C2_MacroAssembler::vector_castD2X_evex(BasicType to_elem_bt, XMMRegister dst, XMMRegister src,
                                            XMMRegister xtmp1, XMMRegister xtmp2, KRegister ktmp1,
                                            KRegister ktmp2, AddressLiteral sign_flip,
                                            Register rscratch, int vec_enc) {
  if (VM_Version::supports_avx512dq()) {
    evcvttpd2qq(dst, src, vec_enc);
    vector_cast_double_to_long_special_cases_evex(dst, src, xtmp1, xtmp2, ktmp1, ktmp2, rscratch, sign_flip, vec_enc);
    switch(to_elem_bt) {
      case T_LONG:
        break;
      case T_INT:
        evpmovsqd(dst, dst, vec_enc);
        break;
      case T_SHORT:
        evpmovsqd(dst, dst, vec_enc);
        evpmovdw(dst, dst, vec_enc);
        break;
      case T_BYTE:
        evpmovsqd(dst, dst, vec_enc);
        evpmovdb(dst, dst, vec_enc);
        break;
      default: assert(false, "%s", type2name(to_elem_bt));
    }
  } else {
    assert(type2aelembytes(to_elem_bt) <= 4, "");
    vcvttpd2dq(dst, src, vec_enc);
    vector_cast_double_to_int_special_cases_evex(dst, src, xtmp1, xtmp2, ktmp1, ktmp2, rscratch, sign_flip, vec_enc);
    switch(to_elem_bt) {
      case T_INT:
        break;
      case T_SHORT:
        evpmovdw(dst, dst, vec_enc);
        break;
      case T_BYTE:
        evpmovdb(dst, dst, vec_enc);
        break;
      default: assert(false, "%s", type2name(to_elem_bt));
    }
  }
}

#ifdef _LP64
void C2_MacroAssembler::vector_round_double_evex(XMMRegister dst, XMMRegister src,
                                                 AddressLiteral double_sign_flip, AddressLiteral new_mxcsr, int vec_enc,
                                                 Register tmp, XMMRegister xtmp1, XMMRegister xtmp2, KRegister ktmp1, KRegister ktmp2) {
  // Perform floor(val+0.5) operation under the influence of MXCSR.RC mode roundTowards -inf.
  // and re-instantiate original MXCSR.RC mode after that.
  ldmxcsr(new_mxcsr, tmp /*rscratch*/);

  mov64(tmp, julong_cast(0.5L));
  evpbroadcastq(xtmp1, tmp, vec_enc);
  vaddpd(xtmp1, src , xtmp1, vec_enc);
  evcvtpd2qq(dst, xtmp1, vec_enc);
  vector_cast_double_to_long_special_cases_evex(dst, src, xtmp1, xtmp2, ktmp1, ktmp2, tmp /*rscratch*/,
                                                double_sign_flip, vec_enc);;

  ldmxcsr(ExternalAddress(StubRoutines::x86::addr_mxcsr_std()), tmp /*rscratch*/);
}

void C2_MacroAssembler::vector_round_float_evex(XMMRegister dst, XMMRegister src,
                                                AddressLiteral float_sign_flip, AddressLiteral new_mxcsr, int vec_enc,
                                                Register tmp, XMMRegister xtmp1, XMMRegister xtmp2, KRegister ktmp1, KRegister ktmp2) {
  // Perform floor(val+0.5) operation under the influence of MXCSR.RC mode roundTowards -inf.
  // and re-instantiate original MXCSR.RC mode after that.
  ldmxcsr(new_mxcsr, tmp /*rscratch*/);

  movl(tmp, jint_cast(0.5));
  movq(xtmp1, tmp);
  vbroadcastss(xtmp1, xtmp1, vec_enc);
  vaddps(xtmp1, src , xtmp1, vec_enc);
  vcvtps2dq(dst, xtmp1, vec_enc);
  vector_cast_float_to_int_special_cases_evex(dst, src, xtmp1, xtmp2, ktmp1, ktmp2, tmp /*rscratch*/,
                                              float_sign_flip, vec_enc);

  ldmxcsr(ExternalAddress(StubRoutines::x86::addr_mxcsr_std()), tmp /*rscratch*/);
}

void C2_MacroAssembler::vector_round_float_avx(XMMRegister dst, XMMRegister src,
                                               AddressLiteral float_sign_flip, AddressLiteral new_mxcsr, int vec_enc,
                                               Register tmp, XMMRegister xtmp1, XMMRegister xtmp2, XMMRegister xtmp3, XMMRegister xtmp4) {
  // Perform floor(val+0.5) operation under the influence of MXCSR.RC mode roundTowards -inf.
  // and re-instantiate original MXCSR.RC mode after that.
  ldmxcsr(new_mxcsr, tmp /*rscratch*/);

  movl(tmp, jint_cast(0.5));
  movq(xtmp1, tmp);
  vbroadcastss(xtmp1, xtmp1, vec_enc);
  vaddps(xtmp1, src , xtmp1, vec_enc);
  vcvtps2dq(dst, xtmp1, vec_enc);
  vector_cast_float_to_int_special_cases_avx(dst, src, xtmp1, xtmp2, xtmp3, xtmp4, tmp /*rscratch*/, float_sign_flip, vec_enc);

  ldmxcsr(ExternalAddress(StubRoutines::x86::addr_mxcsr_std()), tmp /*rscratch*/);
}
#endif // _LP64

void C2_MacroAssembler::vector_unsigned_cast(XMMRegister dst, XMMRegister src, int vlen_enc,
                                             BasicType from_elem_bt, BasicType to_elem_bt) {
  switch (from_elem_bt) {
    case T_BYTE:
      switch (to_elem_bt) {
        case T_SHORT: vpmovzxbw(dst, src, vlen_enc); break;
        case T_INT:   vpmovzxbd(dst, src, vlen_enc); break;
        case T_LONG:  vpmovzxbq(dst, src, vlen_enc); break;
        default: ShouldNotReachHere();
      }
      break;
    case T_SHORT:
      switch (to_elem_bt) {
        case T_INT:  vpmovzxwd(dst, src, vlen_enc); break;
        case T_LONG: vpmovzxwq(dst, src, vlen_enc); break;
        default: ShouldNotReachHere();
      }
      break;
    case T_INT:
      assert(to_elem_bt == T_LONG, "");
      vpmovzxdq(dst, src, vlen_enc);
      break;
    default:
      ShouldNotReachHere();
  }
}

void C2_MacroAssembler::vector_signed_cast(XMMRegister dst, XMMRegister src, int vlen_enc,
                                           BasicType from_elem_bt, BasicType to_elem_bt) {
  switch (from_elem_bt) {
    case T_BYTE:
      switch (to_elem_bt) {
        case T_SHORT: vpmovsxbw(dst, src, vlen_enc); break;
        case T_INT:   vpmovsxbd(dst, src, vlen_enc); break;
        case T_LONG:  vpmovsxbq(dst, src, vlen_enc); break;
        default: ShouldNotReachHere();
      }
      break;
    case T_SHORT:
      switch (to_elem_bt) {
        case T_INT:  vpmovsxwd(dst, src, vlen_enc); break;
        case T_LONG: vpmovsxwq(dst, src, vlen_enc); break;
        default: ShouldNotReachHere();
      }
      break;
    case T_INT:
      assert(to_elem_bt == T_LONG, "");
      vpmovsxdq(dst, src, vlen_enc);
      break;
    default:
      ShouldNotReachHere();
  }
}

void C2_MacroAssembler::vector_mask_cast(XMMRegister dst, XMMRegister src,
                                         BasicType dst_bt, BasicType src_bt, int vlen) {
  int vlen_enc = vector_length_encoding(MAX2(type2aelembytes(src_bt), type2aelembytes(dst_bt)) * vlen);
  assert(vlen_enc != AVX_512bit, "");

  int dst_bt_size = type2aelembytes(dst_bt);
  int src_bt_size = type2aelembytes(src_bt);
  if (dst_bt_size > src_bt_size) {
    switch (dst_bt_size / src_bt_size) {
      case 2: vpmovsxbw(dst, src, vlen_enc); break;
      case 4: vpmovsxbd(dst, src, vlen_enc); break;
      case 8: vpmovsxbq(dst, src, vlen_enc); break;
      default: ShouldNotReachHere();
    }
  } else {
    assert(dst_bt_size < src_bt_size, "");
    switch (src_bt_size / dst_bt_size) {
      case 2: {
        if (vlen_enc == AVX_128bit) {
          vpacksswb(dst, src, src, vlen_enc);
        } else {
          vpacksswb(dst, src, src, vlen_enc);
          vpermq(dst, dst, 0x08, vlen_enc);
        }
        break;
      }
      case 4: {
        if (vlen_enc == AVX_128bit) {
          vpackssdw(dst, src, src, vlen_enc);
          vpacksswb(dst, dst, dst, vlen_enc);
        } else {
          vpackssdw(dst, src, src, vlen_enc);
          vpermq(dst, dst, 0x08, vlen_enc);
          vpacksswb(dst, dst, dst, AVX_128bit);
        }
        break;
      }
      case 8: {
        if (vlen_enc == AVX_128bit) {
          vpshufd(dst, src, 0x08, vlen_enc);
          vpackssdw(dst, dst, dst, vlen_enc);
          vpacksswb(dst, dst, dst, vlen_enc);
        } else {
          vpshufd(dst, src, 0x08, vlen_enc);
          vpermq(dst, dst, 0x08, vlen_enc);
          vpackssdw(dst, dst, dst, AVX_128bit);
          vpacksswb(dst, dst, dst, AVX_128bit);
        }
        break;
      }
      default: ShouldNotReachHere();
    }
  }
}

void C2_MacroAssembler::evpternlog(XMMRegister dst, int func, KRegister mask, XMMRegister src2, XMMRegister src3,
                                   bool merge, BasicType bt, int vlen_enc) {
  if (bt == T_INT) {
    evpternlogd(dst, func, mask, src2, src3, merge, vlen_enc);
  } else {
    assert(bt == T_LONG, "");
    evpternlogq(dst, func, mask, src2, src3, merge, vlen_enc);
  }
}

void C2_MacroAssembler::evpternlog(XMMRegister dst, int func, KRegister mask, XMMRegister src2, Address src3,
                                   bool merge, BasicType bt, int vlen_enc) {
  if (bt == T_INT) {
    evpternlogd(dst, func, mask, src2, src3, merge, vlen_enc);
  } else {
    assert(bt == T_LONG, "");
    evpternlogq(dst, func, mask, src2, src3, merge, vlen_enc);
  }
}

#ifdef _LP64
void C2_MacroAssembler::vector_long_to_maskvec(XMMRegister dst, Register src, Register rtmp1,
                                               Register rtmp2, XMMRegister xtmp, int mask_len,
                                               int vec_enc) {
  int index = 0;
  int vindex = 0;
  mov64(rtmp1, 0x0101010101010101L);
  pdepq(rtmp1, src, rtmp1);
  if (mask_len > 8) {
    movq(rtmp2, src);
    vpxor(xtmp, xtmp, xtmp, vec_enc);
    movq(xtmp, rtmp1);
  }
  movq(dst, rtmp1);

  mask_len -= 8;
  while (mask_len > 0) {
    assert ((mask_len & 0x7) == 0, "mask must be multiple of 8");
    index++;
    if ((index % 2) == 0) {
      pxor(xtmp, xtmp);
    }
    mov64(rtmp1, 0x0101010101010101L);
    shrq(rtmp2, 8);
    pdepq(rtmp1, rtmp2, rtmp1);
    pinsrq(xtmp, rtmp1, index % 2);
    vindex = index / 2;
    if (vindex) {
      // Write entire 16 byte vector when both 64 bit
      // lanes are update to save redundant instructions.
      if (index % 2) {
        vinsertf128(dst, dst, xtmp, vindex);
      }
    } else {
      vmovdqu(dst, xtmp);
    }
    mask_len -= 8;
  }
}

void C2_MacroAssembler::vector_mask_operation_helper(int opc, Register dst, Register tmp, int masklen) {
  switch(opc) {
    case Op_VectorMaskTrueCount:
      popcntq(dst, tmp);
      break;
    case Op_VectorMaskLastTrue:
      if (VM_Version::supports_lzcnt()) {
        lzcntq(tmp, tmp);
        movl(dst, 63);
        subl(dst, tmp);
      } else {
        movl(dst, -1);
        bsrq(tmp, tmp);
        cmov32(Assembler::notZero, dst, tmp);
      }
      break;
    case Op_VectorMaskFirstTrue:
      if (VM_Version::supports_bmi1()) {
        if (masklen < 32) {
          orl(tmp, 1 << masklen);
          tzcntl(dst, tmp);
        } else if (masklen == 32) {
          tzcntl(dst, tmp);
        } else {
          assert(masklen == 64, "");
          tzcntq(dst, tmp);
        }
      } else {
        if (masklen < 32) {
          orl(tmp, 1 << masklen);
          bsfl(dst, tmp);
        } else {
          assert(masklen == 32 || masklen == 64, "");
          movl(dst, masklen);
          if (masklen == 32)  {
            bsfl(tmp, tmp);
          } else {
            bsfq(tmp, tmp);
          }
          cmov32(Assembler::notZero, dst, tmp);
        }
      }
      break;
    case Op_VectorMaskToLong:
      assert(dst == tmp, "Dst and tmp should be the same for toLong operations");
      break;
    default: assert(false, "Unhandled mask operation");
  }
}

void C2_MacroAssembler::vector_mask_operation(int opc, Register dst, KRegister mask, Register tmp,
                                              int masklen, int masksize, int vec_enc) {
  assert(VM_Version::supports_popcnt(), "");

  if(VM_Version::supports_avx512bw()) {
    kmovql(tmp, mask);
  } else {
    assert(masklen <= 16, "");
    kmovwl(tmp, mask);
  }

  // Mask generated out of partial vector comparisons/replicate/mask manipulation
  // operations needs to be clipped.
  if (masksize < 16 && opc != Op_VectorMaskFirstTrue) {
    andq(tmp, (1 << masklen) - 1);
  }

  vector_mask_operation_helper(opc, dst, tmp, masklen);
}

void C2_MacroAssembler::vector_mask_operation(int opc, Register dst, XMMRegister mask, XMMRegister xtmp,
                                              Register tmp, int masklen, BasicType bt, int vec_enc) {
  assert((vec_enc == AVX_128bit && VM_Version::supports_avx()) ||
         (vec_enc == AVX_256bit && (VM_Version::supports_avx2() || type2aelembytes(bt) >= 4)), "");
  assert(VM_Version::supports_popcnt(), "");

  bool need_clip = false;
  switch(bt) {
    case T_BOOLEAN:
      // While masks of other types contain 0, -1; boolean masks contain lane values of 0, 1
      vpxor(xtmp, xtmp, xtmp, vec_enc);
      vpsubb(xtmp, xtmp, mask, vec_enc);
      vpmovmskb(tmp, xtmp, vec_enc);
      need_clip = masklen < 16;
      break;
    case T_BYTE:
      vpmovmskb(tmp, mask, vec_enc);
      need_clip = masklen < 16;
      break;
    case T_SHORT:
      vpacksswb(xtmp, mask, mask, vec_enc);
      if (masklen >= 16) {
        vpermpd(xtmp, xtmp, 8, vec_enc);
      }
      vpmovmskb(tmp, xtmp, Assembler::AVX_128bit);
      need_clip = masklen < 16;
      break;
    case T_INT:
    case T_FLOAT:
      vmovmskps(tmp, mask, vec_enc);
      need_clip = masklen < 4;
      break;
    case T_LONG:
    case T_DOUBLE:
      vmovmskpd(tmp, mask, vec_enc);
      need_clip = masklen < 2;
      break;
    default: assert(false, "Unhandled type, %s", type2name(bt));
  }

  // Mask generated out of partial vector comparisons/replicate/mask manipulation
  // operations needs to be clipped.
  if (need_clip && opc != Op_VectorMaskFirstTrue) {
    // need_clip implies masklen < 32
    andq(tmp, (1 << masklen) - 1);
  }

  vector_mask_operation_helper(opc, dst, tmp, masklen);
}

void C2_MacroAssembler::vector_mask_compress(KRegister dst, KRegister src, Register rtmp1,
                                             Register rtmp2, int mask_len) {
  kmov(rtmp1, src);
  andq(rtmp1, (0xFFFFFFFFFFFFFFFFUL >> (64 - mask_len)));
  mov64(rtmp2, -1L);
  pextq(rtmp2, rtmp2, rtmp1);
  kmov(dst, rtmp2);
}

void C2_MacroAssembler::vector_compress_expand_avx2(int opcode, XMMRegister dst, XMMRegister src,
                                                    XMMRegister mask, Register rtmp, Register rscratch,
                                                    XMMRegister permv, XMMRegister xtmp, BasicType bt,
                                                    int vec_enc) {
  assert(type2aelembytes(bt) >= 4, "");
  assert(opcode == Op_CompressV || opcode == Op_ExpandV, "");
  address compress_perm_table = nullptr;
  address expand_perm_table = nullptr;
  if (type2aelembytes(bt) == 8) {
    compress_perm_table = StubRoutines::x86::compress_perm_table64();
    expand_perm_table  = StubRoutines::x86::expand_perm_table64();
    vmovmskpd(rtmp, mask, vec_enc);
  } else {
    compress_perm_table = StubRoutines::x86::compress_perm_table32();
    expand_perm_table = StubRoutines::x86::expand_perm_table32();
    vmovmskps(rtmp, mask, vec_enc);
  }
  shlq(rtmp, 5); // for 32 byte permute row.
  if (opcode == Op_CompressV) {
    lea(rscratch, ExternalAddress(compress_perm_table));
  } else {
    lea(rscratch, ExternalAddress(expand_perm_table));
  }
  addptr(rtmp, rscratch);
  vmovdqu(permv, Address(rtmp));
  vpermps(dst, permv, src, Assembler::AVX_256bit);
  vpxor(xtmp, xtmp, xtmp, vec_enc);
  // Blend the result with zero vector using permute mask, each column entry
  // in a permute table row contains either a valid permute index or a -1 (default)
  // value, this can potentially be used as a blending mask after
  // compressing/expanding the source vector lanes.
  vblendvps(dst, dst, xtmp, permv, vec_enc, false, permv);
}

void C2_MacroAssembler::vector_compress_expand(int opcode, XMMRegister dst, XMMRegister src, KRegister mask,
                                               bool merge, BasicType bt, int vec_enc) {
  if (opcode == Op_CompressV) {
    switch(bt) {
    case T_BYTE:
      evpcompressb(dst, mask, src, merge, vec_enc);
      break;
    case T_CHAR:
    case T_SHORT:
      evpcompressw(dst, mask, src, merge, vec_enc);
      break;
    case T_INT:
      evpcompressd(dst, mask, src, merge, vec_enc);
      break;
    case T_FLOAT:
      evcompressps(dst, mask, src, merge, vec_enc);
      break;
    case T_LONG:
      evpcompressq(dst, mask, src, merge, vec_enc);
      break;
    case T_DOUBLE:
      evcompresspd(dst, mask, src, merge, vec_enc);
      break;
    default:
      fatal("Unsupported type %s", type2name(bt));
      break;
    }
  } else {
    assert(opcode == Op_ExpandV, "");
    switch(bt) {
    case T_BYTE:
      evpexpandb(dst, mask, src, merge, vec_enc);
      break;
    case T_CHAR:
    case T_SHORT:
      evpexpandw(dst, mask, src, merge, vec_enc);
      break;
    case T_INT:
      evpexpandd(dst, mask, src, merge, vec_enc);
      break;
    case T_FLOAT:
      evexpandps(dst, mask, src, merge, vec_enc);
      break;
    case T_LONG:
      evpexpandq(dst, mask, src, merge, vec_enc);
      break;
    case T_DOUBLE:
      evexpandpd(dst, mask, src, merge, vec_enc);
      break;
    default:
      fatal("Unsupported type %s", type2name(bt));
      break;
    }
  }
}
#endif

void C2_MacroAssembler::vector_signum_evex(int opcode, XMMRegister dst, XMMRegister src, XMMRegister zero, XMMRegister one,
                                           KRegister ktmp1, int vec_enc) {
  if (opcode == Op_SignumVD) {
    vsubpd(dst, zero, one, vec_enc);
    // if src < 0 ? -1 : 1
    evcmppd(ktmp1, k0, src, zero, Assembler::LT_OQ, vec_enc);
    evblendmpd(dst, ktmp1, one, dst, true, vec_enc);
    // if src == NaN, -0.0 or 0.0 return src.
    evcmppd(ktmp1, k0, src, zero, Assembler::EQ_UQ, vec_enc);
    evblendmpd(dst, ktmp1, dst, src, true, vec_enc);
  } else {
    assert(opcode == Op_SignumVF, "");
    vsubps(dst, zero, one, vec_enc);
    // if src < 0 ? -1 : 1
    evcmpps(ktmp1, k0, src, zero, Assembler::LT_OQ, vec_enc);
    evblendmps(dst, ktmp1, one, dst, true, vec_enc);
    // if src == NaN, -0.0 or 0.0 return src.
    evcmpps(ktmp1, k0, src, zero, Assembler::EQ_UQ, vec_enc);
    evblendmps(dst, ktmp1, dst, src, true, vec_enc);
  }
}

void C2_MacroAssembler::vector_signum_avx(int opcode, XMMRegister dst, XMMRegister src, XMMRegister zero, XMMRegister one,
                                          XMMRegister xtmp1, int vec_enc) {
  if (opcode == Op_SignumVD) {
    vsubpd(dst, zero, one, vec_enc);
    // if src < 0 ? -1 : 1
    vblendvpd(dst, one, dst, src, vec_enc, true, xtmp1);
    // if src == NaN, -0.0 or 0.0 return src.
    vcmppd(xtmp1, src, zero, Assembler::EQ_UQ, vec_enc);
    vblendvpd(dst, dst, src, xtmp1, vec_enc, false, xtmp1);
  } else {
    assert(opcode == Op_SignumVF, "");
    vsubps(dst, zero, one, vec_enc);
    // if src < 0 ? -1 : 1
    vblendvps(dst, one, dst, src, vec_enc, true, xtmp1);
    // if src == NaN, -0.0 or 0.0 return src.
    vcmpps(xtmp1, src, zero, Assembler::EQ_UQ, vec_enc);
    vblendvps(dst, dst, src, xtmp1, vec_enc, false, xtmp1);
  }
}

void C2_MacroAssembler::vector_maskall_operation(KRegister dst, Register src, int mask_len) {
  if (VM_Version::supports_avx512bw()) {
    if (mask_len > 32) {
      kmovql(dst, src);
    } else {
      kmovdl(dst, src);
      if (mask_len != 32) {
        kshiftrdl(dst, dst, 32 - mask_len);
      }
    }
  } else {
    assert(mask_len <= 16, "");
    kmovwl(dst, src);
    if (mask_len != 16) {
      kshiftrwl(dst, dst, 16 - mask_len);
    }
  }
}

void C2_MacroAssembler::vbroadcast(BasicType bt, XMMRegister dst, int imm32, Register rtmp, int vec_enc) {
  int lane_size = type2aelembytes(bt);
  bool is_LP64 = LP64_ONLY(true) NOT_LP64(false);
  if ((is_LP64 || lane_size < 8) &&
      ((is_non_subword_integral_type(bt) && VM_Version::supports_avx512vl()) ||
       (is_subword_type(bt) && VM_Version::supports_avx512vlbw()))) {
    movptr(rtmp, imm32);
    switch(lane_size) {
      case 1 : evpbroadcastb(dst, rtmp, vec_enc); break;
      case 2 : evpbroadcastw(dst, rtmp, vec_enc); break;
      case 4 : evpbroadcastd(dst, rtmp, vec_enc); break;
      case 8 : evpbroadcastq(dst, rtmp, vec_enc); break;
      fatal("Unsupported lane size %d", lane_size);
      break;
    }
  } else {
    movptr(rtmp, imm32);
    LP64_ONLY(movq(dst, rtmp)) NOT_LP64(movdl(dst, rtmp));
    switch(lane_size) {
      case 1 : vpbroadcastb(dst, dst, vec_enc); break;
      case 2 : vpbroadcastw(dst, dst, vec_enc); break;
      case 4 : vpbroadcastd(dst, dst, vec_enc); break;
      case 8 : vpbroadcastq(dst, dst, vec_enc); break;
      fatal("Unsupported lane size %d", lane_size);
      break;
    }
  }
}

//
// Following is lookup table based popcount computation algorithm:-
//       Index   Bit set count
//     [ 0000 ->   0,
//       0001 ->   1,
//       0010 ->   1,
//       0011 ->   2,
//       0100 ->   1,
//       0101 ->   2,
//       0110 ->   2,
//       0111 ->   3,
//       1000 ->   1,
//       1001 ->   2,
//       1010 ->   3,
//       1011 ->   3,
//       1100 ->   2,
//       1101 ->   3,
//       1111 ->   4 ]
//  a. Count the number of 1s in 4 LSB bits of each byte. These bits are used as
//     shuffle indices for lookup table access.
//  b. Right shift each byte of vector lane by 4 positions.
//  c. Count the number of 1s in 4 MSB bits each byte. These bits are used as
//     shuffle indices for lookup table access.
//  d. Add the bitset count of upper and lower 4 bits of each byte.
//  e. Unpack double words to quad words and compute sum of absolute difference of bitset
//     count of all the bytes of a quadword.
//  f. Perform step e. for upper 128bit vector lane.
//  g. Pack the bitset count of quadwords back to double word.
//  h. Unpacking and packing operations are not needed for 64bit vector lane.

void C2_MacroAssembler::vector_popcount_byte(XMMRegister dst, XMMRegister src, XMMRegister xtmp1,
                                             XMMRegister xtmp2, Register rtmp, int vec_enc) {
  assert((vec_enc == Assembler::AVX_512bit && VM_Version::supports_avx512bw()) || VM_Version::supports_avx2(), "");
  vbroadcast(T_INT, xtmp1, 0x0F0F0F0F, rtmp, vec_enc);
  vpsrlw(dst, src, 4, vec_enc);
  vpand(dst, dst, xtmp1, vec_enc);
  vpand(xtmp1, src, xtmp1, vec_enc);
  vmovdqu(xtmp2, ExternalAddress(StubRoutines::x86::vector_popcount_lut()), vec_enc, noreg);
  vpshufb(xtmp1, xtmp2, xtmp1, vec_enc);
  vpshufb(dst, xtmp2, dst, vec_enc);
  vpaddb(dst, dst, xtmp1, vec_enc);
}

void C2_MacroAssembler::vector_popcount_int(XMMRegister dst, XMMRegister src, XMMRegister xtmp1,
                                            XMMRegister xtmp2, Register rtmp, int vec_enc) {
  vector_popcount_byte(xtmp1, src, dst, xtmp2, rtmp, vec_enc);
  // Following code is as per steps e,f,g and h of above algorithm.
  vpxor(xtmp2, xtmp2, xtmp2, vec_enc);
  vpunpckhdq(dst, xtmp1, xtmp2, vec_enc);
  vpsadbw(dst, dst, xtmp2, vec_enc);
  vpunpckldq(xtmp1, xtmp1, xtmp2, vec_enc);
  vpsadbw(xtmp1, xtmp1, xtmp2, vec_enc);
  vpackuswb(dst, xtmp1, dst, vec_enc);
}

void C2_MacroAssembler::vector_popcount_short(XMMRegister dst, XMMRegister src, XMMRegister xtmp1,
                                              XMMRegister xtmp2, Register rtmp, int vec_enc) {
  vector_popcount_byte(xtmp1, src, dst, xtmp2, rtmp, vec_enc);
  // Add the popcount of upper and lower bytes of word.
  vbroadcast(T_INT, xtmp2, 0x00FF00FF, rtmp, vec_enc);
  vpsrlw(dst, xtmp1, 8, vec_enc);
  vpand(xtmp1, xtmp1, xtmp2, vec_enc);
  vpaddw(dst, dst, xtmp1, vec_enc);
}

void C2_MacroAssembler::vector_popcount_long(XMMRegister dst, XMMRegister src, XMMRegister xtmp1,
                                             XMMRegister xtmp2, Register rtmp, int vec_enc) {
  vector_popcount_byte(xtmp1, src, dst, xtmp2, rtmp, vec_enc);
  vpxor(xtmp2, xtmp2, xtmp2, vec_enc);
  vpsadbw(dst, xtmp1, xtmp2, vec_enc);
}

void C2_MacroAssembler::vector_popcount_integral(BasicType bt, XMMRegister dst, XMMRegister src, XMMRegister xtmp1,
                                                 XMMRegister xtmp2, Register rtmp, int vec_enc) {
  switch(bt) {
    case T_LONG:
      vector_popcount_long(dst, src, xtmp1, xtmp2, rtmp, vec_enc);
      break;
    case T_INT:
      vector_popcount_int(dst, src, xtmp1, xtmp2, rtmp, vec_enc);
      break;
    case T_CHAR:
    case T_SHORT:
      vector_popcount_short(dst, src, xtmp1, xtmp2, rtmp, vec_enc);
      break;
    case T_BYTE:
    case T_BOOLEAN:
      vector_popcount_byte(dst, src, xtmp1, xtmp2, rtmp, vec_enc);
      break;
    default:
      fatal("Unsupported type %s", type2name(bt));
      break;
  }
}

void C2_MacroAssembler::vector_popcount_integral_evex(BasicType bt, XMMRegister dst, XMMRegister src,
                                                      KRegister mask, bool merge, int vec_enc) {
  assert(VM_Version::supports_avx512vl() || vec_enc == Assembler::AVX_512bit, "");
  switch(bt) {
    case T_LONG:
      assert(VM_Version::supports_avx512_vpopcntdq(), "");
      evpopcntq(dst, mask, src, merge, vec_enc);
      break;
    case T_INT:
      assert(VM_Version::supports_avx512_vpopcntdq(), "");
      evpopcntd(dst, mask, src, merge, vec_enc);
      break;
    case T_CHAR:
    case T_SHORT:
      assert(VM_Version::supports_avx512_bitalg(), "");
      evpopcntw(dst, mask, src, merge, vec_enc);
      break;
    case T_BYTE:
    case T_BOOLEAN:
      assert(VM_Version::supports_avx512_bitalg(), "");
      evpopcntb(dst, mask, src, merge, vec_enc);
      break;
    default:
      fatal("Unsupported type %s", type2name(bt));
      break;
  }
}

#ifndef _LP64
void C2_MacroAssembler::vector_maskall_operation32(KRegister dst, Register src, KRegister tmp, int mask_len) {
  assert(VM_Version::supports_avx512bw(), "");
  kmovdl(tmp, src);
  kunpckdql(dst, tmp, tmp);
}
#endif

// Bit reversal algorithm first reverses the bits of each byte followed by
// a byte level reversal for multi-byte primitive types (short/int/long).
// Algorithm performs a lookup table access to get reverse bit sequence
// corresponding to a 4 bit value. Thus a reverse bit sequence for a byte
// is obtained by swapping the reverse bit sequences of upper and lower
// nibble of a byte.
void C2_MacroAssembler::vector_reverse_bit(BasicType bt, XMMRegister dst, XMMRegister src, XMMRegister xtmp1,
                                           XMMRegister xtmp2, Register rtmp, int vec_enc) {
  if (VM_Version::supports_avx512vlbw()) {

    // Get the reverse bit sequence of lower nibble of each byte.
    vmovdqu(xtmp1, ExternalAddress(StubRoutines::x86::vector_reverse_bit_lut()), vec_enc, noreg);
    vbroadcast(T_INT, xtmp2, 0x0F0F0F0F, rtmp, vec_enc);
    evpandq(dst, xtmp2, src, vec_enc);
    vpshufb(dst, xtmp1, dst, vec_enc);
    vpsllq(dst, dst, 4, vec_enc);

    // Get the reverse bit sequence of upper nibble of each byte.
    vpandn(xtmp2, xtmp2, src, vec_enc);
    vpsrlq(xtmp2, xtmp2, 4, vec_enc);
    vpshufb(xtmp2, xtmp1, xtmp2, vec_enc);

    // Perform logical OR operation b/w left shifted reverse bit sequence of lower nibble and
    // right shifted reverse bit sequence of upper nibble to obtain the reverse bit sequence of each byte.
    evporq(xtmp2, dst, xtmp2, vec_enc);
    vector_reverse_byte(bt, dst, xtmp2, vec_enc);

  } else if(vec_enc == Assembler::AVX_512bit) {
    // Shift based bit reversal.
    assert(bt == T_LONG || bt == T_INT, "");

    // Swap lower and upper nibble of each byte.
    vector_swap_nbits(4, 0x0F0F0F0F, xtmp1, src, xtmp2, rtmp, vec_enc);

    // Swap two least and most significant bits of each nibble.
    vector_swap_nbits(2, 0x33333333, dst, xtmp1, xtmp2, rtmp, vec_enc);

    // Swap adjacent pair of bits.
    evmovdqul(xtmp1, k0, dst, true, vec_enc);
    vector_swap_nbits(1, 0x55555555, dst, xtmp1, xtmp2, rtmp, vec_enc);

    evmovdqul(xtmp1, k0, dst, true, vec_enc);
    vector_reverse_byte64(bt, dst, xtmp1, xtmp1, xtmp2, rtmp, vec_enc);
  } else {
    vmovdqu(xtmp1, ExternalAddress(StubRoutines::x86::vector_reverse_bit_lut()), vec_enc, rtmp);
    vbroadcast(T_INT, xtmp2, 0x0F0F0F0F, rtmp, vec_enc);

    // Get the reverse bit sequence of lower nibble of each byte.
    vpand(dst, xtmp2, src, vec_enc);
    vpshufb(dst, xtmp1, dst, vec_enc);
    vpsllq(dst, dst, 4, vec_enc);

    // Get the reverse bit sequence of upper nibble of each byte.
    vpandn(xtmp2, xtmp2, src, vec_enc);
    vpsrlq(xtmp2, xtmp2, 4, vec_enc);
    vpshufb(xtmp2, xtmp1, xtmp2, vec_enc);

    // Perform logical OR operation b/w left shifted reverse bit sequence of lower nibble and
    // right shifted reverse bit sequence of upper nibble to obtain the reverse bit sequence of each byte.
    vpor(xtmp2, dst, xtmp2, vec_enc);
    vector_reverse_byte(bt, dst, xtmp2, vec_enc);
  }
}

void C2_MacroAssembler::vector_reverse_bit_gfni(BasicType bt, XMMRegister dst, XMMRegister src, AddressLiteral mask, int vec_enc,
                                                XMMRegister xtmp, Register rscratch) {
  assert(VM_Version::supports_gfni(), "");
  assert(rscratch != noreg || always_reachable(mask), "missing");

  // Galois field instruction based bit reversal based on following algorithm.
  // http://0x80.pl/articles/avx512-galois-field-for-bit-shuffling.html
  vpbroadcastq(xtmp, mask, vec_enc, rscratch);
  vgf2p8affineqb(xtmp, src, xtmp, 0, vec_enc);
  vector_reverse_byte(bt, dst, xtmp, vec_enc);
}

void C2_MacroAssembler::vector_swap_nbits(int nbits, int bitmask, XMMRegister dst, XMMRegister src,
                                          XMMRegister xtmp1, Register rtmp, int vec_enc) {
  vbroadcast(T_INT, xtmp1, bitmask, rtmp, vec_enc);
  evpandq(dst, xtmp1, src, vec_enc);
  vpsllq(dst, dst, nbits, vec_enc);
  vpandn(xtmp1, xtmp1, src, vec_enc);
  vpsrlq(xtmp1, xtmp1, nbits, vec_enc);
  evporq(dst, dst, xtmp1, vec_enc);
}

void C2_MacroAssembler::vector_reverse_byte64(BasicType bt, XMMRegister dst, XMMRegister src, XMMRegister xtmp1,
                                              XMMRegister xtmp2, Register rtmp, int vec_enc) {
  // Shift based bit reversal.
  assert(VM_Version::supports_evex(), "");
  switch(bt) {
    case T_LONG:
      // Swap upper and lower double word of each quad word.
      evprorq(xtmp1, k0, src, 32, true, vec_enc);
      evprord(xtmp1, k0, xtmp1, 16, true, vec_enc);
      vector_swap_nbits(8, 0x00FF00FF, dst, xtmp1, xtmp2, rtmp, vec_enc);
      break;
    case T_INT:
      // Swap upper and lower word of each double word.
      evprord(xtmp1, k0, src, 16, true, vec_enc);
      vector_swap_nbits(8, 0x00FF00FF, dst, xtmp1, xtmp2, rtmp, vec_enc);
      break;
    case T_CHAR:
    case T_SHORT:
      // Swap upper and lower byte of each word.
      vector_swap_nbits(8, 0x00FF00FF, dst, src, xtmp2, rtmp, vec_enc);
      break;
    case T_BYTE:
      evmovdquq(dst, k0, src, true, vec_enc);
      break;
    default:
      fatal("Unsupported type %s", type2name(bt));
      break;
  }
}

void C2_MacroAssembler::vector_reverse_byte(BasicType bt, XMMRegister dst, XMMRegister src, int vec_enc) {
  if (bt == T_BYTE) {
    if (VM_Version::supports_avx512vl() || vec_enc == Assembler::AVX_512bit) {
      evmovdquq(dst, k0, src, true, vec_enc);
    } else {
      vmovdqu(dst, src);
    }
    return;
  }
  // Perform byte reversal by shuffling the bytes of a multi-byte primitive type using
  // pre-computed shuffle indices.
  switch(bt) {
    case T_LONG:
      vmovdqu(dst, ExternalAddress(StubRoutines::x86::vector_reverse_byte_perm_mask_long()), vec_enc, noreg);
      break;
    case T_INT:
      vmovdqu(dst, ExternalAddress(StubRoutines::x86::vector_reverse_byte_perm_mask_int()), vec_enc, noreg);
      break;
    case T_CHAR:
    case T_SHORT:
      vmovdqu(dst, ExternalAddress(StubRoutines::x86::vector_reverse_byte_perm_mask_short()), vec_enc, noreg);
      break;
    default:
      fatal("Unsupported type %s", type2name(bt));
      break;
  }
  vpshufb(dst, src, dst, vec_enc);
}

void C2_MacroAssembler::vector_count_leading_zeros_evex(BasicType bt, XMMRegister dst, XMMRegister src,
                                                        XMMRegister xtmp1, XMMRegister xtmp2, XMMRegister xtmp3,
                                                        KRegister ktmp, Register rtmp, bool merge, int vec_enc) {
  assert(is_integral_type(bt), "");
  assert(VM_Version::supports_avx512vl() || vec_enc == Assembler::AVX_512bit, "");
  assert(VM_Version::supports_avx512cd(), "");
  switch(bt) {
    case T_LONG:
      evplzcntq(dst, ktmp, src, merge, vec_enc);
      break;
    case T_INT:
      evplzcntd(dst, ktmp, src, merge, vec_enc);
      break;
    case T_SHORT:
      vpternlogd(xtmp1, 0xff, xtmp1, xtmp1, vec_enc);
      vpunpcklwd(xtmp2, xtmp1, src, vec_enc);
      evplzcntd(xtmp2, ktmp, xtmp2, merge, vec_enc);
      vpunpckhwd(dst, xtmp1, src, vec_enc);
      evplzcntd(dst, ktmp, dst, merge, vec_enc);
      vpackusdw(dst, xtmp2, dst, vec_enc);
      break;
    case T_BYTE:
      // T1 = Compute leading zero counts of 4 LSB bits of each byte by
      // accessing the lookup table.
      // T2 = Compute leading zero counts of 4 MSB bits of each byte by
      // accessing the lookup table.
      // Add T1 to T2 if 4 MSB bits of byte are all zeros.
      assert(VM_Version::supports_avx512bw(), "");
      evmovdquq(xtmp1, ExternalAddress(StubRoutines::x86::vector_count_leading_zeros_lut()), vec_enc, rtmp);
      vbroadcast(T_INT, dst, 0x0F0F0F0F, rtmp, vec_enc);
      vpand(xtmp2, dst, src, vec_enc);
      vpshufb(xtmp2, xtmp1, xtmp2, vec_enc);
      vpsrlw(xtmp3, src, 4, vec_enc);
      vpand(xtmp3, dst, xtmp3, vec_enc);
      vpshufb(dst, xtmp1, xtmp3, vec_enc);
      vpxor(xtmp1, xtmp1, xtmp1, vec_enc);
      evpcmpeqb(ktmp, xtmp1, xtmp3, vec_enc);
      evpaddb(dst, ktmp, dst, xtmp2, true, vec_enc);
      break;
    default:
      fatal("Unsupported type %s", type2name(bt));
      break;
  }
}

void C2_MacroAssembler::vector_count_leading_zeros_byte_avx(XMMRegister dst, XMMRegister src, XMMRegister xtmp1,
                                                            XMMRegister xtmp2, XMMRegister xtmp3, Register rtmp, int vec_enc) {
  vmovdqu(xtmp1, ExternalAddress(StubRoutines::x86::vector_count_leading_zeros_lut()), rtmp);
  vbroadcast(T_INT, xtmp2, 0x0F0F0F0F, rtmp, vec_enc);
  // T1 = Compute leading zero counts of 4 LSB bits of each byte by
  // accessing the lookup table.
  vpand(dst, xtmp2, src, vec_enc);
  vpshufb(dst, xtmp1, dst, vec_enc);
  // T2 = Compute leading zero counts of 4 MSB bits of each byte by
  // accessing the lookup table.
  vpsrlw(xtmp3, src, 4, vec_enc);
  vpand(xtmp3, xtmp2, xtmp3, vec_enc);
  vpshufb(xtmp2, xtmp1, xtmp3, vec_enc);
  // Add T1 to T2 if 4 MSB bits of byte are all zeros.
  vpxor(xtmp1, xtmp1, xtmp1, vec_enc);
  vpcmpeqb(xtmp3, xtmp1, xtmp3, vec_enc);
  vpaddb(dst, dst, xtmp2, vec_enc);
  vpblendvb(dst, xtmp2, dst, xtmp3, vec_enc);
}

void C2_MacroAssembler::vector_count_leading_zeros_short_avx(XMMRegister dst, XMMRegister src, XMMRegister xtmp1,
                                                             XMMRegister xtmp2, XMMRegister xtmp3, Register rtmp, int vec_enc) {
  vector_count_leading_zeros_byte_avx(dst, src, xtmp1, xtmp2, xtmp3, rtmp, vec_enc);
  // Add zero counts of lower byte and upper byte of a word if
  // upper byte holds a zero value.
  vpsrlw(xtmp3, src, 8, vec_enc);
  // xtmp1 is set to all zeros by vector_count_leading_zeros_byte_avx.
  vpcmpeqw(xtmp3, xtmp1, xtmp3, vec_enc);
  vpsllw(xtmp2, dst, 8, vec_enc);
  vpaddw(xtmp2, xtmp2, dst, vec_enc);
  vpblendvb(dst, dst, xtmp2, xtmp3, vec_enc);
  vpsrlw(dst, dst, 8, vec_enc);
}

void C2_MacroAssembler::vector_count_leading_zeros_int_avx(XMMRegister dst, XMMRegister src, XMMRegister xtmp1,
                                                           XMMRegister xtmp2, XMMRegister xtmp3, int vec_enc) {
  // Since IEEE 754 floating point format represents mantissa in 1.0 format
  // hence biased exponent can be used to compute leading zero count as per
  // following formula:-
  // LZCNT = 32 - (biased_exp - 127)
  // Special handling has been introduced for Zero, Max_Int and -ve source values.

  // Broadcast 0xFF
  vpcmpeqd(xtmp1, xtmp1, xtmp1, vec_enc);
  vpsrld(xtmp1, xtmp1, 24, vec_enc);

  // Extract biased exponent.
  vcvtdq2ps(dst, src, vec_enc);
  vpsrld(dst, dst, 23, vec_enc);
  vpand(dst, dst, xtmp1, vec_enc);

  // Broadcast 127.
  vpsrld(xtmp1, xtmp1, 1, vec_enc);
  // Exponent = biased_exp - 127
  vpsubd(dst, dst, xtmp1, vec_enc);

  // Exponent = Exponent  + 1
  vpsrld(xtmp3, xtmp1, 6, vec_enc);
  vpaddd(dst, dst, xtmp3, vec_enc);

  // Replace -ve exponent with zero, exponent is -ve when src
  // lane contains a zero value.
  vpxor(xtmp2, xtmp2, xtmp2, vec_enc);
  vblendvps(dst, dst, xtmp2, dst, vec_enc);

  // Rematerialize broadcast 32.
  vpslld(xtmp1, xtmp3, 5, vec_enc);
  // Exponent is 32 if corresponding source lane contains max_int value.
  vpcmpeqd(xtmp2, dst, xtmp1, vec_enc);
  // LZCNT = 32 - exponent
  vpsubd(dst, xtmp1, dst, vec_enc);

  // Replace LZCNT with a value 1 if corresponding source lane
  // contains max_int value.
  vpblendvb(dst, dst, xtmp3, xtmp2, vec_enc);

  // Replace biased_exp with 0 if source lane value is less than zero.
  vpxor(xtmp2, xtmp2, xtmp2, vec_enc);
  vblendvps(dst, dst, xtmp2, src, vec_enc);
}

void C2_MacroAssembler::vector_count_leading_zeros_long_avx(XMMRegister dst, XMMRegister src, XMMRegister xtmp1,
                                                            XMMRegister xtmp2, XMMRegister xtmp3, Register rtmp, int vec_enc) {
  vector_count_leading_zeros_short_avx(dst, src, xtmp1, xtmp2, xtmp3, rtmp, vec_enc);
  // Add zero counts of lower word and upper word of a double word if
  // upper word holds a zero value.
  vpsrld(xtmp3, src, 16, vec_enc);
  // xtmp1 is set to all zeros by vector_count_leading_zeros_byte_avx.
  vpcmpeqd(xtmp3, xtmp1, xtmp3, vec_enc);
  vpslld(xtmp2, dst, 16, vec_enc);
  vpaddd(xtmp2, xtmp2, dst, vec_enc);
  vpblendvb(dst, dst, xtmp2, xtmp3, vec_enc);
  vpsrld(dst, dst, 16, vec_enc);
  // Add zero counts of lower doubleword and upper doubleword of a
  // quadword if upper doubleword holds a zero value.
  vpsrlq(xtmp3, src, 32, vec_enc);
  vpcmpeqq(xtmp3, xtmp1, xtmp3, vec_enc);
  vpsllq(xtmp2, dst, 32, vec_enc);
  vpaddq(xtmp2, xtmp2, dst, vec_enc);
  vpblendvb(dst, dst, xtmp2, xtmp3, vec_enc);
  vpsrlq(dst, dst, 32, vec_enc);
}

void C2_MacroAssembler::vector_count_leading_zeros_avx(BasicType bt, XMMRegister dst, XMMRegister src,
                                                       XMMRegister xtmp1, XMMRegister xtmp2, XMMRegister xtmp3,
                                                       Register rtmp, int vec_enc) {
  assert(is_integral_type(bt), "unexpected type");
  assert(vec_enc < Assembler::AVX_512bit, "");
  switch(bt) {
    case T_LONG:
      vector_count_leading_zeros_long_avx(dst, src, xtmp1, xtmp2, xtmp3, rtmp, vec_enc);
      break;
    case T_INT:
      vector_count_leading_zeros_int_avx(dst, src, xtmp1, xtmp2, xtmp3, vec_enc);
      break;
    case T_SHORT:
      vector_count_leading_zeros_short_avx(dst, src, xtmp1, xtmp2, xtmp3, rtmp, vec_enc);
      break;
    case T_BYTE:
      vector_count_leading_zeros_byte_avx(dst, src, xtmp1, xtmp2, xtmp3, rtmp, vec_enc);
      break;
    default:
      fatal("Unsupported type %s", type2name(bt));
      break;
  }
}

void C2_MacroAssembler::vpsub(BasicType bt, XMMRegister dst, XMMRegister src1, XMMRegister src2, int vec_enc) {
  switch(bt) {
    case T_BYTE:
      vpsubb(dst, src1, src2, vec_enc);
      break;
    case T_SHORT:
      vpsubw(dst, src1, src2, vec_enc);
      break;
    case T_INT:
      vpsubd(dst, src1, src2, vec_enc);
      break;
    case T_LONG:
      vpsubq(dst, src1, src2, vec_enc);
      break;
    default:
      fatal("Unsupported type %s", type2name(bt));
      break;
  }
}

// Trailing zero count computation is based on leading zero count operation as per
// following equation. All AVX3 targets support AVX512CD feature which offers
// direct vector instruction to compute leading zero count.
//      CTZ = PRIM_TYPE_WIDHT - CLZ((x - 1) & ~x)
void C2_MacroAssembler::vector_count_trailing_zeros_evex(BasicType bt, XMMRegister dst, XMMRegister src,
                                                         XMMRegister xtmp1, XMMRegister xtmp2, XMMRegister xtmp3,
                                                         XMMRegister xtmp4, KRegister ktmp, Register rtmp, int vec_enc) {
  assert(is_integral_type(bt), "");
  // xtmp = -1
  vpternlogd(xtmp4, 0xff, xtmp4, xtmp4, vec_enc);
  // xtmp = xtmp + src
  vpadd(bt, xtmp4, xtmp4, src, vec_enc);
  // xtmp = xtmp & ~src
  vpternlogd(xtmp4, 0x40, xtmp4, src, vec_enc);
  vector_count_leading_zeros_evex(bt, dst, xtmp4, xtmp1, xtmp2, xtmp3, ktmp, rtmp, true, vec_enc);
  vbroadcast(bt, xtmp4, 8 * type2aelembytes(bt), rtmp, vec_enc);
  vpsub(bt, dst, xtmp4, dst, vec_enc);
}

// Trailing zero count computation for AVX2 targets is based on popcount operation as per following equation
//      CTZ = PRIM_TYPE_WIDHT - POPC(x | -x)
void C2_MacroAssembler::vector_count_trailing_zeros_avx(BasicType bt, XMMRegister dst, XMMRegister src, XMMRegister xtmp1,
                                                        XMMRegister xtmp2, XMMRegister xtmp3, Register rtmp, int vec_enc) {
  assert(is_integral_type(bt), "");
  // xtmp = 0
  vpxor(xtmp3 , xtmp3, xtmp3, vec_enc);
  // xtmp = 0 - src
  vpsub(bt, xtmp3, xtmp3, src, vec_enc);
  // xtmp = xtmp | src
  vpor(xtmp3, xtmp3, src, vec_enc);
  vector_popcount_integral(bt, dst, xtmp3, xtmp1, xtmp2, rtmp, vec_enc);
  vbroadcast(bt, xtmp1, 8 * type2aelembytes(bt), rtmp, vec_enc);
  vpsub(bt, dst, xtmp1, dst, vec_enc);
}

void C2_MacroAssembler::udivI(Register rax, Register divisor, Register rdx) {
  Label done;
  Label neg_divisor_fastpath;
  cmpl(divisor, 0);
  jccb(Assembler::less, neg_divisor_fastpath);
  xorl(rdx, rdx);
  divl(divisor);
  jmpb(done);
  bind(neg_divisor_fastpath);
  // Fastpath for divisor < 0:
  // quotient = (dividend & ~(dividend - divisor)) >>> (Integer.SIZE - 1)
  // See Hacker's Delight (2nd ed), section 9.3 which is implemented in java.lang.Long.divideUnsigned()
  movl(rdx, rax);
  subl(rdx, divisor);
  if (VM_Version::supports_bmi1()) {
    andnl(rax, rdx, rax);
  } else {
    notl(rdx);
    andl(rax, rdx);
  }
  shrl(rax, 31);
  bind(done);
}

void C2_MacroAssembler::umodI(Register rax, Register divisor, Register rdx) {
  Label done;
  Label neg_divisor_fastpath;
  cmpl(divisor, 0);
  jccb(Assembler::less, neg_divisor_fastpath);
  xorl(rdx, rdx);
  divl(divisor);
  jmpb(done);
  bind(neg_divisor_fastpath);
  // Fastpath when divisor < 0:
  // remainder = dividend - (((dividend & ~(dividend - divisor)) >> (Integer.SIZE - 1)) & divisor)
  // See Hacker's Delight (2nd ed), section 9.3 which is implemented in java.lang.Long.remainderUnsigned()
  movl(rdx, rax);
  subl(rax, divisor);
  if (VM_Version::supports_bmi1()) {
    andnl(rax, rax, rdx);
  } else {
    notl(rax);
    andl(rax, rdx);
  }
  sarl(rax, 31);
  andl(rax, divisor);
  subl(rdx, rax);
  bind(done);
}

void C2_MacroAssembler::udivmodI(Register rax, Register divisor, Register rdx, Register tmp) {
  Label done;
  Label neg_divisor_fastpath;

  cmpl(divisor, 0);
  jccb(Assembler::less, neg_divisor_fastpath);
  xorl(rdx, rdx);
  divl(divisor);
  jmpb(done);
  bind(neg_divisor_fastpath);
  // Fastpath for divisor < 0:
  // quotient = (dividend & ~(dividend - divisor)) >>> (Integer.SIZE - 1)
  // remainder = dividend - (((dividend & ~(dividend - divisor)) >> (Integer.SIZE - 1)) & divisor)
  // See Hacker's Delight (2nd ed), section 9.3 which is implemented in
  // java.lang.Long.divideUnsigned() and java.lang.Long.remainderUnsigned()
  movl(rdx, rax);
  subl(rax, divisor);
  if (VM_Version::supports_bmi1()) {
    andnl(rax, rax, rdx);
  } else {
    notl(rax);
    andl(rax, rdx);
  }
  movl(tmp, rax);
  shrl(rax, 31); // quotient
  sarl(tmp, 31);
  andl(tmp, divisor);
  subl(rdx, tmp); // remainder
  bind(done);
}

#ifdef _LP64
void C2_MacroAssembler::reverseI(Register dst, Register src, XMMRegister xtmp1,
                                 XMMRegister xtmp2, Register rtmp) {
  if(VM_Version::supports_gfni()) {
    // Galois field instruction based bit reversal based on following algorithm.
    // http://0x80.pl/articles/avx512-galois-field-for-bit-shuffling.html
    mov64(rtmp, 0x8040201008040201L);
    movq(xtmp1, src);
    movq(xtmp2, rtmp);
    gf2p8affineqb(xtmp1, xtmp2, 0);
    movq(dst, xtmp1);
  } else {
    // Swap even and odd numbered bits.
    movl(rtmp, src);
    andl(rtmp, 0x55555555);
    shll(rtmp, 1);
    movl(dst, src);
    andl(dst, 0xAAAAAAAA);
    shrl(dst, 1);
    orl(dst, rtmp);

    // Swap LSB and MSB 2 bits of each nibble.
    movl(rtmp, dst);
    andl(rtmp, 0x33333333);
    shll(rtmp, 2);
    andl(dst, 0xCCCCCCCC);
    shrl(dst, 2);
    orl(dst, rtmp);

    // Swap LSB and MSB 4 bits of each byte.
    movl(rtmp, dst);
    andl(rtmp, 0x0F0F0F0F);
    shll(rtmp, 4);
    andl(dst, 0xF0F0F0F0);
    shrl(dst, 4);
    orl(dst, rtmp);
  }
  bswapl(dst);
}

void C2_MacroAssembler::reverseL(Register dst, Register src, XMMRegister xtmp1,
                                 XMMRegister xtmp2, Register rtmp1, Register rtmp2) {
  if(VM_Version::supports_gfni()) {
    // Galois field instruction based bit reversal based on following algorithm.
    // http://0x80.pl/articles/avx512-galois-field-for-bit-shuffling.html
    mov64(rtmp1, 0x8040201008040201L);
    movq(xtmp1, src);
    movq(xtmp2, rtmp1);
    gf2p8affineqb(xtmp1, xtmp2, 0);
    movq(dst, xtmp1);
  } else {
    // Swap even and odd numbered bits.
    movq(rtmp1, src);
    mov64(rtmp2, 0x5555555555555555L);
    andq(rtmp1, rtmp2);
    shlq(rtmp1, 1);
    movq(dst, src);
    notq(rtmp2);
    andq(dst, rtmp2);
    shrq(dst, 1);
    orq(dst, rtmp1);

    // Swap LSB and MSB 2 bits of each nibble.
    movq(rtmp1, dst);
    mov64(rtmp2, 0x3333333333333333L);
    andq(rtmp1, rtmp2);
    shlq(rtmp1, 2);
    notq(rtmp2);
    andq(dst, rtmp2);
    shrq(dst, 2);
    orq(dst, rtmp1);

    // Swap LSB and MSB 4 bits of each byte.
    movq(rtmp1, dst);
    mov64(rtmp2, 0x0F0F0F0F0F0F0F0FL);
    andq(rtmp1, rtmp2);
    shlq(rtmp1, 4);
    notq(rtmp2);
    andq(dst, rtmp2);
    shrq(dst, 4);
    orq(dst, rtmp1);
  }
  bswapq(dst);
}

void C2_MacroAssembler::udivL(Register rax, Register divisor, Register rdx) {
  Label done;
  Label neg_divisor_fastpath;
  cmpq(divisor, 0);
  jccb(Assembler::less, neg_divisor_fastpath);
  xorl(rdx, rdx);
  divq(divisor);
  jmpb(done);
  bind(neg_divisor_fastpath);
  // Fastpath for divisor < 0:
  // quotient = (dividend & ~(dividend - divisor)) >>> (Long.SIZE - 1)
  // See Hacker's Delight (2nd ed), section 9.3 which is implemented in java.lang.Long.divideUnsigned()
  movq(rdx, rax);
  subq(rdx, divisor);
  if (VM_Version::supports_bmi1()) {
    andnq(rax, rdx, rax);
  } else {
    notq(rdx);
    andq(rax, rdx);
  }
  shrq(rax, 63);
  bind(done);
}

void C2_MacroAssembler::umodL(Register rax, Register divisor, Register rdx) {
  Label done;
  Label neg_divisor_fastpath;
  cmpq(divisor, 0);
  jccb(Assembler::less, neg_divisor_fastpath);
  xorq(rdx, rdx);
  divq(divisor);
  jmp(done);
  bind(neg_divisor_fastpath);
  // Fastpath when divisor < 0:
  // remainder = dividend - (((dividend & ~(dividend - divisor)) >> (Long.SIZE - 1)) & divisor)
  // See Hacker's Delight (2nd ed), section 9.3 which is implemented in java.lang.Long.remainderUnsigned()
  movq(rdx, rax);
  subq(rax, divisor);
  if (VM_Version::supports_bmi1()) {
    andnq(rax, rax, rdx);
  } else {
    notq(rax);
    andq(rax, rdx);
  }
  sarq(rax, 63);
  andq(rax, divisor);
  subq(rdx, rax);
  bind(done);
}

void C2_MacroAssembler::udivmodL(Register rax, Register divisor, Register rdx, Register tmp) {
  Label done;
  Label neg_divisor_fastpath;
  cmpq(divisor, 0);
  jccb(Assembler::less, neg_divisor_fastpath);
  xorq(rdx, rdx);
  divq(divisor);
  jmp(done);
  bind(neg_divisor_fastpath);
  // Fastpath for divisor < 0:
  // quotient = (dividend & ~(dividend - divisor)) >>> (Long.SIZE - 1)
  // remainder = dividend - (((dividend & ~(dividend - divisor)) >> (Long.SIZE - 1)) & divisor)
  // See Hacker's Delight (2nd ed), section 9.3 which is implemented in
  // java.lang.Long.divideUnsigned() and java.lang.Long.remainderUnsigned()
  movq(rdx, rax);
  subq(rax, divisor);
  if (VM_Version::supports_bmi1()) {
    andnq(rax, rax, rdx);
  } else {
    notq(rax);
    andq(rax, rdx);
  }
  movq(tmp, rax);
  shrq(rax, 63); // quotient
  sarq(tmp, 63);
  andq(tmp, divisor);
  subq(rdx, tmp); // remainder
  bind(done);
}
#endif

void C2_MacroAssembler::rearrange_bytes(XMMRegister dst, XMMRegister shuffle, XMMRegister src, XMMRegister xtmp1,
                                        XMMRegister xtmp2, XMMRegister xtmp3, Register rtmp, KRegister ktmp,
                                        int vlen_enc) {
  assert(VM_Version::supports_avx512bw(), "");
  // Byte shuffles are inlane operations and indices are determined using
  // lower 4 bit of each shuffle lane, thus all shuffle indices are
  // normalized to index range 0-15. This makes sure that all the multiples
  // of an index value are placed at same relative position in 128 bit
  // lane i.e. elements corresponding to shuffle indices 16, 32 and 64
  // will be 16th element in their respective 128 bit lanes.
  movl(rtmp, 16);
  evpbroadcastb(xtmp1, rtmp, vlen_enc);

  // Compute a mask for shuffle vector by comparing indices with expression INDEX < 16,
  // Broadcast first 128 bit lane across entire vector, shuffle the vector lanes using
  // original shuffle indices and move the shuffled lanes corresponding to true
  // mask to destination vector.
  evpcmpb(ktmp, k0, shuffle, xtmp1, Assembler::lt, true, vlen_enc);
  evshufi64x2(xtmp2, src, src, 0x0, vlen_enc);
  evpshufb(dst, ktmp, xtmp2, shuffle, false, vlen_enc);

  // Perform above steps with lane comparison expression as INDEX >= 16 && INDEX < 32
  // and broadcasting second 128 bit lane.
  evpcmpb(ktmp, k0, shuffle,  xtmp1, Assembler::nlt, true, vlen_enc);
  vpsllq(xtmp2, xtmp1, 0x1, vlen_enc);
  evpcmpb(ktmp, ktmp, shuffle, xtmp2, Assembler::lt, true, vlen_enc);
  evshufi64x2(xtmp3, src, src, 0x55, vlen_enc);
  evpshufb(dst, ktmp, xtmp3, shuffle, true, vlen_enc);

  // Perform above steps with lane comparison expression as INDEX >= 32 && INDEX < 48
  // and broadcasting third 128 bit lane.
  evpcmpb(ktmp, k0, shuffle,  xtmp2, Assembler::nlt, true, vlen_enc);
  vpaddb(xtmp1, xtmp1, xtmp2, vlen_enc);
  evpcmpb(ktmp, ktmp, shuffle,  xtmp1, Assembler::lt, true, vlen_enc);
  evshufi64x2(xtmp3, src, src, 0xAA, vlen_enc);
  evpshufb(dst, ktmp, xtmp3, shuffle, true, vlen_enc);

  // Perform above steps with lane comparison expression as INDEX >= 48 && INDEX < 64
  // and broadcasting third 128 bit lane.
  evpcmpb(ktmp, k0, shuffle,  xtmp1, Assembler::nlt, true, vlen_enc);
  vpsllq(xtmp2, xtmp2, 0x1, vlen_enc);
  evpcmpb(ktmp, ktmp, shuffle,  xtmp2, Assembler::lt, true, vlen_enc);
  evshufi64x2(xtmp3, src, src, 0xFF, vlen_enc);
  evpshufb(dst, ktmp, xtmp3, shuffle, true, vlen_enc);
}

void C2_MacroAssembler::vector_rearrange_int_float(BasicType bt, XMMRegister dst,
                                                   XMMRegister shuffle, XMMRegister src, int vlen_enc) {
  if (vlen_enc == AVX_128bit) {
    vpermilps(dst, src, shuffle, vlen_enc);
  } else if (bt == T_INT) {
    vpermd(dst, shuffle, src, vlen_enc);
  } else {
    assert(bt == T_FLOAT, "");
    vpermps(dst, shuffle, src, vlen_enc);
  }
}

<<<<<<< HEAD
void C2_MacroAssembler::efp16sh(int opcode, XMMRegister dst, XMMRegister src1, XMMRegister src2) {
  switch(opcode) {
    case Op_AddHF: eaddsh(dst, src1, src2); break;
    case Op_SubHF: esubsh(dst, src1, src2); break;
    case Op_MulHF: emulsh(dst, src1, src2); break;
    case Op_DivHF: edivsh(dst, src1, src2); break;
    case Op_MaxHF: emaxsh(dst, src1, src2); break;
    case Op_MinHF: eminsh(dst, src1, src2); break;
    default: assert(false, "%s", NodeClassNames[opcode]); break;
  }
}

void C2_MacroAssembler::evfp16ph(int opcode, XMMRegister dst, XMMRegister src1, XMMRegister src2, int vlen_enc) {
  switch(opcode) {
    case Op_AddVHF: evaddph(dst, src1, src2, vlen_enc); break;
    case Op_SubVHF: evsubph(dst, src1, src2, vlen_enc); break;
    case Op_MulVHF: evmulph(dst, src1, src2, vlen_enc); break;
    case Op_DivVHF: evdivph(dst, src1, src2, vlen_enc); break;
    case Op_MaxVHF: evmaxph(dst, src1, src2, vlen_enc); break;
    case Op_MinVHF: evminph(dst, src1, src2, vlen_enc); break;
    default: assert(false, "%s", NodeClassNames[opcode]); break;
  }
}

void C2_MacroAssembler::evfp16ph(int opcode, XMMRegister dst, XMMRegister src1, Address src2, int vlen_enc) {
  switch(opcode) {
    case Op_AddVHF: evaddph(dst, src1, src2, vlen_enc); break;
    case Op_SubVHF: evsubph(dst, src1, src2, vlen_enc); break;
    case Op_MulVHF: evmulph(dst, src1, src2, vlen_enc); break;
    case Op_DivVHF: evdivph(dst, src1, src2, vlen_enc); break;
    case Op_MaxVHF: evmaxph(dst, src1, src2, vlen_enc); break;
    case Op_MinVHF: evminph(dst, src1, src2, vlen_enc); break;
    default: assert(false, "%s", NodeClassNames[opcode]); break;
=======
void C2_MacroAssembler::vector_saturating_op(int ideal_opc, BasicType elem_bt, XMMRegister dst, XMMRegister src1, XMMRegister src2, int vlen_enc) {
  switch(elem_bt) {
    case T_BYTE:
      if (ideal_opc == Op_SaturatingAddV) {
        vpaddsb(dst, src1, src2, vlen_enc);
      } else {
        assert(ideal_opc == Op_SaturatingSubV, "");
        vpsubsb(dst, src1, src2, vlen_enc);
      }
      break;
    case T_SHORT:
      if (ideal_opc == Op_SaturatingAddV) {
        vpaddsw(dst, src1, src2, vlen_enc);
      } else {
        assert(ideal_opc == Op_SaturatingSubV, "");
        vpsubsw(dst, src1, src2, vlen_enc);
      }
      break;
    default:
      fatal("Unsupported type %s", type2name(elem_bt));
      break;
  }
}

void C2_MacroAssembler::vector_saturating_unsigned_op(int ideal_opc, BasicType elem_bt, XMMRegister dst, XMMRegister src1, XMMRegister src2, int vlen_enc) {
  switch(elem_bt) {
    case T_BYTE:
      if (ideal_opc == Op_SaturatingAddV) {
        vpaddusb(dst, src1, src2, vlen_enc);
      } else {
        assert(ideal_opc == Op_SaturatingSubV, "");
        vpsubusb(dst, src1, src2, vlen_enc);
      }
      break;
    case T_SHORT:
      if (ideal_opc == Op_SaturatingAddV) {
        vpaddusw(dst, src1, src2, vlen_enc);
      } else {
        assert(ideal_opc == Op_SaturatingSubV, "");
        vpsubusw(dst, src1, src2, vlen_enc);
      }
      break;
    default:
      fatal("Unsupported type %s", type2name(elem_bt));
      break;
  }
}

void C2_MacroAssembler::vector_sub_dq_saturating_unsigned_evex(BasicType elem_bt, XMMRegister dst, XMMRegister src1,
                                                              XMMRegister src2, KRegister ktmp, int vlen_enc) {
  // For unsigned subtraction, overflow happens when magnitude of second input is greater than first input.
  // overflow_mask = Inp1 <u Inp2
  evpcmpu(elem_bt, ktmp,  src2, src1, Assembler::lt, vlen_enc);
  // Res = overflow_mask ? Zero : INP1 - INP2 (non-commutative and non-associative)
  evmasked_op(elem_bt == T_INT ? Op_SubVI : Op_SubVL, elem_bt, ktmp, dst, src1, src2, false, vlen_enc, false);
}

void C2_MacroAssembler::vector_sub_dq_saturating_unsigned_avx(BasicType elem_bt, XMMRegister dst, XMMRegister src1, XMMRegister src2,
                                                              XMMRegister xtmp1, XMMRegister xtmp2, int vlen_enc) {
  // Emulate unsigned comparison using signed comparison
  // Mask = Inp1 <u Inp2 => Inp1 + MIN_VALUE < Inp2 + MIN_VALUE
  vpgenmin_value(elem_bt, xtmp1, xtmp1, vlen_enc, true);
  vpadd(elem_bt, xtmp2, src1, xtmp1, vlen_enc);
  vpadd(elem_bt, xtmp1, src2, xtmp1, vlen_enc);

  vpcmpgt(elem_bt, xtmp2, xtmp1, xtmp2, vlen_enc);

  // Res = INP1 - INP2 (non-commutative and non-associative)
  vpsub(elem_bt, dst, src1, src2, vlen_enc);
  // Res = Mask ? Zero : Res
  vpxor(xtmp1, xtmp1, xtmp1, vlen_enc);
  vpblendvb(dst, dst, xtmp1, xtmp2, vlen_enc);
}

void C2_MacroAssembler::vector_add_dq_saturating_unsigned_evex(BasicType elem_bt, XMMRegister dst, XMMRegister src1, XMMRegister src2,
                                                               XMMRegister xtmp1, XMMRegister xtmp2, KRegister ktmp, int vlen_enc) {
  // Unsigned values ranges comprise of only +ve numbers, thus there exist only an upper bound saturation.
  // overflow_mask = (SRC1 + SRC2) <u (SRC1 | SRC2)
  // Res = Signed Add INP1, INP2
  vpadd(elem_bt, dst, src1, src2, vlen_enc);
  // T1 = SRC1 | SRC2
  vpor(xtmp1, src1, src2, vlen_enc);
  // Max_Unsigned = -1
  vpternlogd(xtmp2, 0xff, xtmp2, xtmp2, vlen_enc);
  // Unsigned compare:  Mask = Res <u T1
  evpcmpu(elem_bt, ktmp, dst, xtmp1, Assembler::lt, vlen_enc);
  // res  = Mask ? Max_Unsigned : Res
  evpblend(elem_bt, dst, ktmp,  dst, xtmp2, true, vlen_enc);
}

//
// Section 2-13 Hacker's Delight list following overflow detection check for saturating
// unsigned addition operation.
//    overflow_mask = ((a & b) | ((a | b) & ~( a + b))) >>> 31 == 1
//
// We empirically determined its semantic equivalence to following reduced expression
//    overflow_mask =  (a + b) <u (a | b)
//
// and also verified it though Alive2 solver.
// (https://alive2.llvm.org/ce/z/XDQ7dY)
//

void C2_MacroAssembler::vector_add_dq_saturating_unsigned_avx(BasicType elem_bt, XMMRegister dst, XMMRegister src1, XMMRegister src2,
                                                              XMMRegister xtmp1, XMMRegister xtmp2, XMMRegister xtmp3, int vlen_enc) {
  // Res = Signed Add INP1, INP2
  vpadd(elem_bt, dst, src1, src2, vlen_enc);
  // Compute T1 = INP1 | INP2
  vpor(xtmp3, src1, src2, vlen_enc);
  // T1 = Minimum signed value.
  vpgenmin_value(elem_bt, xtmp2, xtmp1, vlen_enc, true);
  // Convert T1 to signed value, T1 = T1 + MIN_VALUE
  vpadd(elem_bt, xtmp3, xtmp3, xtmp2, vlen_enc);
  // Convert Res to signed value, Res<s> = Res + MIN_VALUE
  vpadd(elem_bt, xtmp2, xtmp2, dst, vlen_enc);
  // Compute overflow detection mask = Res<1> <s T1
  if (elem_bt == T_INT) {
    vpcmpgtd(xtmp3, xtmp3, xtmp2, vlen_enc);
  } else {
    assert(elem_bt == T_LONG, "");
    vpcmpgtq(xtmp3, xtmp3, xtmp2, vlen_enc);
  }
  vpblendvb(dst, dst, xtmp1, xtmp3, vlen_enc);
}

void C2_MacroAssembler::evpmovq2m_emu(KRegister ktmp, XMMRegister src, XMMRegister xtmp1, XMMRegister xtmp2,
                                      int vlen_enc, bool xtmp2_hold_M1) {
  if (VM_Version::supports_avx512dq()) {
    evpmovq2m(ktmp, src, vlen_enc);
  } else {
    assert(VM_Version::supports_evex(), "");
    if (!xtmp2_hold_M1) {
      vpternlogq(xtmp2, 0xff, xtmp2, xtmp2, vlen_enc);
    }
    evpsraq(xtmp1, src, 63, vlen_enc);
    evpcmpeqq(ktmp, k0, xtmp1, xtmp2, vlen_enc);
  }
}

void C2_MacroAssembler::evpmovd2m_emu(KRegister ktmp, XMMRegister src, XMMRegister xtmp1, XMMRegister xtmp2,
                                      int vlen_enc, bool xtmp2_hold_M1) {
  if (VM_Version::supports_avx512dq()) {
    evpmovd2m(ktmp, src, vlen_enc);
  } else {
    assert(VM_Version::supports_evex(), "");
    if (!xtmp2_hold_M1) {
      vpternlogd(xtmp2, 0xff, xtmp2, xtmp2, vlen_enc);
    }
    vpsrad(xtmp1, src, 31, vlen_enc);
    Assembler::evpcmpeqd(ktmp, k0, xtmp1, xtmp2, vlen_enc);
  }
}


void C2_MacroAssembler::vpsign_extend_dq(BasicType elem_bt, XMMRegister dst, XMMRegister src, int vlen_enc) {
  if (elem_bt == T_LONG) {
    if (VM_Version::supports_evex()) {
      evpsraq(dst, src, 63, vlen_enc);
    } else {
      vpsrad(dst, src, 31, vlen_enc);
      vpshufd(dst, dst, 0xF5, vlen_enc);
    }
  } else {
    assert(elem_bt == T_INT, "");
    vpsrad(dst, src, 31, vlen_enc);
  }
}

void C2_MacroAssembler::vpgenmax_value(BasicType elem_bt, XMMRegister dst, XMMRegister allones, int vlen_enc, bool compute_allones) {
  if (compute_allones) {
    if (vlen_enc == Assembler::AVX_512bit) {
      vpternlogd(allones, 0xff, allones, allones, vlen_enc);
    } else {
      vpcmpeqq(allones, allones, allones, vlen_enc);
    }
  }
  if (elem_bt == T_LONG) {
    vpsrlq(dst, allones, 1, vlen_enc);
  } else {
    assert(elem_bt == T_INT, "");
    vpsrld(dst, allones, 1, vlen_enc);
  }
}

void C2_MacroAssembler::vpgenmin_value(BasicType elem_bt, XMMRegister dst, XMMRegister allones, int vlen_enc, bool compute_allones) {
  if (compute_allones) {
    if (vlen_enc == Assembler::AVX_512bit) {
      vpternlogd(allones, 0xff, allones, allones, vlen_enc);
    } else {
      vpcmpeqq(allones, allones, allones, vlen_enc);
    }
  }
  if (elem_bt == T_LONG) {
    vpsllq(dst, allones, 63, vlen_enc);
  } else {
    assert(elem_bt == T_INT, "");
    vpslld(dst, allones, 31, vlen_enc);
  }
}

void C2_MacroAssembler::evpcmpu(BasicType elem_bt, KRegister kmask,  XMMRegister src1, XMMRegister src2,
                                Assembler::ComparisonPredicate cond, int vlen_enc) {
  switch(elem_bt) {
    case T_LONG:  evpcmpuq(kmask, src1, src2, cond, vlen_enc); break;
    case T_INT:   evpcmpud(kmask, src1, src2, cond, vlen_enc); break;
    case T_SHORT: evpcmpuw(kmask, src1, src2, cond, vlen_enc); break;
    case T_BYTE:  evpcmpub(kmask, src1, src2, cond, vlen_enc); break;
    default: fatal("Unsupported type %s", type2name(elem_bt)); break;
  }
}

void C2_MacroAssembler::vpcmpgt(BasicType elem_bt, XMMRegister dst, XMMRegister src1, XMMRegister src2, int vlen_enc) {
  switch(elem_bt) {
    case  T_LONG:  vpcmpgtq(dst, src1, src2, vlen_enc); break;
    case  T_INT:   vpcmpgtd(dst, src1, src2, vlen_enc); break;
    case  T_SHORT: vpcmpgtw(dst, src1, src2, vlen_enc); break;
    case  T_BYTE:  vpcmpgtb(dst, src1, src2, vlen_enc); break;
    default: fatal("Unsupported type %s", type2name(elem_bt)); break;
  }
}

void C2_MacroAssembler::evpmov_vec_to_mask(BasicType elem_bt, KRegister ktmp, XMMRegister src, XMMRegister xtmp1,
                                           XMMRegister xtmp2, int vlen_enc, bool xtmp2_hold_M1) {
  if (elem_bt == T_LONG) {
    evpmovq2m_emu(ktmp, src, xtmp1, xtmp2, vlen_enc, xtmp2_hold_M1);
  } else {
    assert(elem_bt == T_INT, "");
    evpmovd2m_emu(ktmp, src, xtmp1, xtmp2, vlen_enc, xtmp2_hold_M1);
  }
}

void C2_MacroAssembler::vector_addsub_dq_saturating_evex(int ideal_opc, BasicType elem_bt, XMMRegister dst, XMMRegister src1,
                                                         XMMRegister src2, XMMRegister xtmp1, XMMRegister xtmp2,
                                                         KRegister ktmp1, KRegister ktmp2, int vlen_enc) {
  assert(elem_bt == T_INT || elem_bt == T_LONG, "");
  // Addition/Subtraction happens over two's compliment representation of numbers and is agnostic to signed'ness.
  // Overflow detection based on Hacker's delight section 2-13.
  if (ideal_opc == Op_SaturatingAddV) {
    // res = src1 + src2
    vpadd(elem_bt, dst, src1, src2, vlen_enc);
    // Overflow occurs if result polarity does not comply with equivalent polarity inputs.
    // overflow = (((res ^ src1) & (res ^ src2)) >>> 31(I)/63(L)) == 1
    vpxor(xtmp1, dst, src1, vlen_enc);
    vpxor(xtmp2, dst, src2, vlen_enc);
    vpand(xtmp2, xtmp1, xtmp2, vlen_enc);
  } else {
    assert(ideal_opc == Op_SaturatingSubV, "");
    // res = src1 - src2
    vpsub(elem_bt, dst, src1, src2, vlen_enc);
    // Overflow occurs when both inputs have opposite polarity and
    // result polarity does not comply with first input polarity.
    // overflow = ((src1 ^ src2) & (res ^ src1) >>> 31(I)/63(L)) == 1;
    vpxor(xtmp1, src1, src2, vlen_enc);
    vpxor(xtmp2, dst, src1, vlen_enc);
    vpand(xtmp2, xtmp1, xtmp2, vlen_enc);
  }

  // Compute overflow detection mask.
  evpmov_vec_to_mask(elem_bt, ktmp1, xtmp2, xtmp2, xtmp1, vlen_enc);
  // Note: xtmp1 hold -1 in all its lanes after above call.

  // Compute mask based on first input polarity.
  evpmov_vec_to_mask(elem_bt, ktmp2, src1, xtmp2, xtmp1, vlen_enc, true);

  vpgenmax_value(elem_bt, xtmp2, xtmp1, vlen_enc, true);
  vpgenmin_value(elem_bt, xtmp1, xtmp1, vlen_enc);

  // Compose a vector of saturating (MAX/MIN) values, where lanes corresponding to
  // set bits in first input polarity mask holds a min value.
  evpblend(elem_bt, xtmp2, ktmp2, xtmp2, xtmp1, true, vlen_enc);
  // Blend destination lanes with saturated values using overflow detection mask.
  evpblend(elem_bt, dst, ktmp1, dst, xtmp2, true, vlen_enc);
}


void C2_MacroAssembler::vector_addsub_dq_saturating_avx(int ideal_opc, BasicType elem_bt, XMMRegister dst, XMMRegister src1,
                                                        XMMRegister src2, XMMRegister xtmp1, XMMRegister xtmp2,
                                                        XMMRegister xtmp3, XMMRegister xtmp4, int vlen_enc) {
  assert(elem_bt == T_INT || elem_bt == T_LONG, "");
  // Addition/Subtraction happens over two's compliment representation of numbers and is agnostic to signed'ness.
  // Overflow detection based on Hacker's delight section 2-13.
  if (ideal_opc == Op_SaturatingAddV) {
    // res = src1 + src2
    vpadd(elem_bt, dst, src1, src2, vlen_enc);
    // Overflow occurs if result polarity does not comply with equivalent polarity inputs.
    // overflow = (((res ^ src1) & (res ^ src2)) >>> 31(I)/63(L)) == 1
    vpxor(xtmp1, dst, src1, vlen_enc);
    vpxor(xtmp2, dst, src2, vlen_enc);
    vpand(xtmp2, xtmp1, xtmp2, vlen_enc);
  } else {
    assert(ideal_opc == Op_SaturatingSubV, "");
    // res = src1 - src2
    vpsub(elem_bt, dst, src1, src2, vlen_enc);
    // Overflow occurs when both inputs have opposite polarity and
    // result polarity does not comply with first input polarity.
    // overflow = ((src1 ^ src2) & (res ^ src1) >>> 31(I)/63(L)) == 1;
    vpxor(xtmp1, src1, src2, vlen_enc);
    vpxor(xtmp2, dst, src1, vlen_enc);
    vpand(xtmp2, xtmp1, xtmp2, vlen_enc);
  }

  // Sign-extend to compute overflow detection mask.
  vpsign_extend_dq(elem_bt, xtmp3, xtmp2, vlen_enc);

  vpcmpeqd(xtmp1, xtmp1, xtmp1, vlen_enc);
  vpgenmax_value(elem_bt, xtmp2, xtmp1, vlen_enc);
  vpgenmin_value(elem_bt, xtmp1, xtmp1, vlen_enc);

  // Compose saturating min/max vector using first input polarity mask.
  vpsign_extend_dq(elem_bt, xtmp4, src1, vlen_enc);
  vpblendvb(xtmp1, xtmp2, xtmp1, xtmp4, vlen_enc);

  // Blend result with saturating vector using overflow detection mask.
  vpblendvb(dst, dst, xtmp1, xtmp3, vlen_enc);
}

void C2_MacroAssembler::vector_saturating_op(int ideal_opc, BasicType elem_bt, XMMRegister dst, XMMRegister src1, Address src2, int vlen_enc) {
  switch(elem_bt) {
    case T_BYTE:
      if (ideal_opc == Op_SaturatingAddV) {
        vpaddsb(dst, src1, src2, vlen_enc);
      } else {
        assert(ideal_opc == Op_SaturatingSubV, "");
        vpsubsb(dst, src1, src2, vlen_enc);
      }
      break;
    case T_SHORT:
      if (ideal_opc == Op_SaturatingAddV) {
        vpaddsw(dst, src1, src2, vlen_enc);
      } else {
        assert(ideal_opc == Op_SaturatingSubV, "");
        vpsubsw(dst, src1, src2, vlen_enc);
      }
      break;
    default:
      fatal("Unsupported type %s", type2name(elem_bt));
      break;
  }
}

void C2_MacroAssembler::vector_saturating_unsigned_op(int ideal_opc, BasicType elem_bt, XMMRegister dst, XMMRegister src1, Address src2, int vlen_enc) {
  switch(elem_bt) {
    case T_BYTE:
      if (ideal_opc == Op_SaturatingAddV) {
        vpaddusb(dst, src1, src2, vlen_enc);
      } else {
        assert(ideal_opc == Op_SaturatingSubV, "");
        vpsubusb(dst, src1, src2, vlen_enc);
      }
      break;
    case T_SHORT:
      if (ideal_opc == Op_SaturatingAddV) {
        vpaddusw(dst, src1, src2, vlen_enc);
      } else {
        assert(ideal_opc == Op_SaturatingSubV, "");
        vpsubusw(dst, src1, src2, vlen_enc);
      }
      break;
    default:
      fatal("Unsupported type %s", type2name(elem_bt));
      break;
>>>>>>> 83f3d42d
  }
}

void C2_MacroAssembler::select_from_two_vectors_evex(BasicType elem_bt, XMMRegister dst, XMMRegister src1,
                                                     XMMRegister src2, int vlen_enc) {
  switch(elem_bt) {
    case T_BYTE:
      evpermi2b(dst, src1, src2, vlen_enc);
      break;
    case T_SHORT:
      evpermi2w(dst, src1, src2, vlen_enc);
      break;
    case T_INT:
      evpermi2d(dst, src1, src2, vlen_enc);
      break;
    case T_LONG:
      evpermi2q(dst, src1, src2, vlen_enc);
      break;
    case T_FLOAT:
      evpermi2ps(dst, src1, src2, vlen_enc);
      break;
    case T_DOUBLE:
      evpermi2pd(dst, src1, src2, vlen_enc);
      break;
    default:
      fatal("Unsupported type %s", type2name(elem_bt));
      break;
  }
}

void C2_MacroAssembler::vector_saturating_op(int ideal_opc, BasicType elem_bt, XMMRegister dst, XMMRegister src1, XMMRegister src2, bool is_unsigned, int vlen_enc) {
  if (is_unsigned) {
    vector_saturating_unsigned_op(ideal_opc, elem_bt, dst, src1, src2, vlen_enc);
  } else {
    vector_saturating_op(ideal_opc, elem_bt, dst, src1, src2, vlen_enc);
  }
}

void C2_MacroAssembler::vector_saturating_op(int ideal_opc, BasicType elem_bt, XMMRegister dst, XMMRegister src1, Address src2, bool is_unsigned, int vlen_enc) {
  if (is_unsigned) {
    vector_saturating_unsigned_op(ideal_opc, elem_bt, dst, src1, src2, vlen_enc);
  } else {
    vector_saturating_op(ideal_opc, elem_bt, dst, src1, src2, vlen_enc);
  }
}<|MERGE_RESOLUTION|>--- conflicted
+++ resolved
@@ -6688,7 +6688,6 @@
   }
 }
 
-<<<<<<< HEAD
 void C2_MacroAssembler::efp16sh(int opcode, XMMRegister dst, XMMRegister src1, XMMRegister src2) {
   switch(opcode) {
     case Op_AddHF: eaddsh(dst, src1, src2); break;
@@ -6722,7 +6721,9 @@
     case Op_MaxVHF: evmaxph(dst, src1, src2, vlen_enc); break;
     case Op_MinVHF: evminph(dst, src1, src2, vlen_enc); break;
     default: assert(false, "%s", NodeClassNames[opcode]); break;
-=======
+  }
+}
+
 void C2_MacroAssembler::vector_saturating_op(int ideal_opc, BasicType elem_bt, XMMRegister dst, XMMRegister src1, XMMRegister src2, int vlen_enc) {
   switch(elem_bt) {
     case T_BYTE:
@@ -7083,7 +7084,6 @@
     default:
       fatal("Unsupported type %s", type2name(elem_bt));
       break;
->>>>>>> 83f3d42d
   }
 }
 
