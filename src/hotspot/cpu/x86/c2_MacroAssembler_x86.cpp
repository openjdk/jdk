--- conflicted
+++ resolved
@@ -5315,7 +5315,6 @@
   subq(rdx, tmp); // remainder
   bind(done);
 }
-<<<<<<< HEAD
 #endif
 
 void C2_MacroAssembler::float_class_check_vfp(int opcode, Register dst, XMMRegister src, KRegister tmp) {
@@ -5360,7 +5359,4 @@
   if (opcode == Op_IsFiniteD) {
     xorl(dst, 0x1); // flip last bit
   }
-}
-=======
-#endif
->>>>>>> 8fc201e5
+}