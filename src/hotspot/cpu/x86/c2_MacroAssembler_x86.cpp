/*
 * Copyright (c) 2020, 2022, Oracle and/or its affiliates. All rights reserved.
 * DO NOT ALTER OR REMOVE COPYRIGHT NOTICES OR THIS FILE HEADER.
 *
 * This code is free software; you can redistribute it and/or modify it
 * under the terms of the GNU General Public License version 2 only, as
 * published by the Free Software Foundation.
 *
 * This code is distributed in the hope that it will be useful, but WITHOUT
 * ANY WARRANTY; without even the implied warranty of MERCHANTABILITY or
 * FITNESS FOR A PARTICULAR PURPOSE.  See the GNU General Public License
 * version 2 for more details (a copy is included in the LICENSE file that
 * accompanied this code).
 *
 * You should have received a copy of the GNU General Public License version
 * 2 along with this work; if not, write to the Free Software Foundation,
 * Inc., 51 Franklin St, Fifth Floor, Boston, MA 02110-1301 USA.
 *
 * Please contact Oracle, 500 Oracle Parkway, Redwood Shores, CA 94065 USA
 * or visit www.oracle.com if you need additional information or have any
 * questions.
 *
 */

#include "precompiled.hpp"
#include "asm/assembler.hpp"
#include "asm/assembler.inline.hpp"
#include "gc/shared/barrierSet.hpp"
#include "gc/shared/barrierSetAssembler.hpp"
#include "oops/methodData.hpp"
#include "opto/c2_MacroAssembler.hpp"
#include "opto/intrinsicnode.hpp"
#include "opto/output.hpp"
#include "opto/opcodes.hpp"
#include "opto/subnode.hpp"
#include "runtime/objectMonitor.hpp"
#include "runtime/stubRoutines.hpp"

#ifdef PRODUCT
#define BLOCK_COMMENT(str) /* nothing */
#define STOP(error) stop(error)
#else
#define BLOCK_COMMENT(str) block_comment(str)
#define STOP(error) block_comment(error); stop(error)
#endif

// C2 compiled method's prolog code.
void C2_MacroAssembler::verified_entry(int framesize, int stack_bang_size, bool fp_mode_24b, bool is_stub) {

  // WARNING: Initial instruction MUST be 5 bytes or longer so that
  // NativeJump::patch_verified_entry will be able to patch out the entry
  // code safely. The push to verify stack depth is ok at 5 bytes,
  // the frame allocation can be either 3 or 6 bytes. So if we don't do
  // stack bang then we must use the 6 byte frame allocation even if
  // we have no frame. :-(
  assert(stack_bang_size >= framesize || stack_bang_size <= 0, "stack bang size incorrect");

  assert((framesize & (StackAlignmentInBytes-1)) == 0, "frame size not aligned");
  // Remove word for return addr
  framesize -= wordSize;
  stack_bang_size -= wordSize;

  // Calls to C2R adapters often do not accept exceptional returns.
  // We require that their callers must bang for them.  But be careful, because
  // some VM calls (such as call site linkage) can use several kilobytes of
  // stack.  But the stack safety zone should account for that.
  // See bugs 4446381, 4468289, 4497237.
  if (stack_bang_size > 0) {
    generate_stack_overflow_check(stack_bang_size);

    // We always push rbp, so that on return to interpreter rbp, will be
    // restored correctly and we can correct the stack.
    push(rbp);
    // Save caller's stack pointer into RBP if the frame pointer is preserved.
    if (PreserveFramePointer) {
      mov(rbp, rsp);
    }
    // Remove word for ebp
    framesize -= wordSize;

    // Create frame
    if (framesize) {
      subptr(rsp, framesize);
    }
  } else {
    // Create frame (force generation of a 4 byte immediate value)
    subptr_imm32(rsp, framesize);

    // Save RBP register now.
    framesize -= wordSize;
    movptr(Address(rsp, framesize), rbp);
    // Save caller's stack pointer into RBP if the frame pointer is preserved.
    if (PreserveFramePointer) {
      movptr(rbp, rsp);
      if (framesize > 0) {
        addptr(rbp, framesize);
      }
    }
  }

  if (VerifyStackAtCalls) { // Majik cookie to verify stack depth
    framesize -= wordSize;
    movptr(Address(rsp, framesize), (int32_t)0xbadb100d);
  }

#ifndef _LP64
  // If method sets FPU control word do it now
  if (fp_mode_24b) {
    fldcw(ExternalAddress(StubRoutines::x86::addr_fpu_cntrl_wrd_24()));
  }
  if (UseSSE >= 2 && VerifyFPU) {
    verify_FPU(0, "FPU stack must be clean on entry");
  }
#endif

#ifdef ASSERT
  if (VerifyStackAtCalls) {
    Label L;
    push(rax);
    mov(rax, rsp);
    andptr(rax, StackAlignmentInBytes-1);
    cmpptr(rax, StackAlignmentInBytes-wordSize);
    pop(rax);
    jcc(Assembler::equal, L);
    STOP("Stack is not properly aligned!");
    bind(L);
  }
#endif

  if (!is_stub) {
    BarrierSetAssembler* bs = BarrierSet::barrier_set()->barrier_set_assembler();
 #ifdef _LP64
    if (BarrierSet::barrier_set()->barrier_set_nmethod() != NULL) {
      // We put the non-hot code of the nmethod entry barrier out-of-line in a stub.
      Label dummy_slow_path;
      Label dummy_continuation;
      Label* slow_path = &dummy_slow_path;
      Label* continuation = &dummy_continuation;
      if (!Compile::current()->output()->in_scratch_emit_size()) {
        // Use real labels from actual stub when not emitting code for the purpose of measuring its size
        C2EntryBarrierStub* stub = Compile::current()->output()->entry_barrier_table()->add_entry_barrier();
        slow_path = &stub->slow_path();
        continuation = &stub->continuation();
      }
      bs->nmethod_entry_barrier(this, slow_path, continuation);
    }
#else
    // Don't bother with out-of-line nmethod entry barrier stub for x86_32.
    bs->nmethod_entry_barrier(this, NULL /* slow_path */, NULL /* continuation */);
#endif
  }
}

void C2_MacroAssembler::emit_entry_barrier_stub(C2EntryBarrierStub* stub) {
  bind(stub->slow_path());
  call(RuntimeAddress(StubRoutines::x86::method_entry_barrier()));
  jmp(stub->continuation(), false /* maybe_short */);
}

int C2_MacroAssembler::entry_barrier_stub_size() {
  return 10;
}

inline Assembler::AvxVectorLen C2_MacroAssembler::vector_length_encoding(int vlen_in_bytes) {
  switch (vlen_in_bytes) {
    case  4: // fall-through
    case  8: // fall-through
    case 16: return Assembler::AVX_128bit;
    case 32: return Assembler::AVX_256bit;
    case 64: return Assembler::AVX_512bit;

    default: {
      ShouldNotReachHere();
      return Assembler::AVX_NoVec;
    }
  }
}

#if INCLUDE_RTM_OPT

// Update rtm_counters based on abort status
// input: abort_status
//        rtm_counters (RTMLockingCounters*)
// flags are killed
void C2_MacroAssembler::rtm_counters_update(Register abort_status, Register rtm_counters) {

  atomic_incptr(Address(rtm_counters, RTMLockingCounters::abort_count_offset()));
  if (PrintPreciseRTMLockingStatistics) {
    for (int i = 0; i < RTMLockingCounters::ABORT_STATUS_LIMIT; i++) {
      Label check_abort;
      testl(abort_status, (1<<i));
      jccb(Assembler::equal, check_abort);
      atomic_incptr(Address(rtm_counters, RTMLockingCounters::abortX_count_offset() + (i * sizeof(uintx))));
      bind(check_abort);
    }
  }
}

// Branch if (random & (count-1) != 0), count is 2^n
// tmp, scr and flags are killed
void C2_MacroAssembler::branch_on_random_using_rdtsc(Register tmp, Register scr, int count, Label& brLabel) {
  assert(tmp == rax, "");
  assert(scr == rdx, "");
  rdtsc(); // modifies EDX:EAX
  andptr(tmp, count-1);
  jccb(Assembler::notZero, brLabel);
}

// Perform abort ratio calculation, set no_rtm bit if high ratio
// input:  rtm_counters_Reg (RTMLockingCounters* address)
// tmpReg, rtm_counters_Reg and flags are killed
void C2_MacroAssembler::rtm_abort_ratio_calculation(Register tmpReg,
                                                    Register rtm_counters_Reg,
                                                    RTMLockingCounters* rtm_counters,
                                                    Metadata* method_data) {
  Label L_done, L_check_always_rtm1, L_check_always_rtm2;

  if (RTMLockingCalculationDelay > 0) {
    // Delay calculation
    movptr(tmpReg, ExternalAddress((address) RTMLockingCounters::rtm_calculation_flag_addr()));
    testptr(tmpReg, tmpReg);
    jccb(Assembler::equal, L_done);
  }
  // Abort ratio calculation only if abort_count > RTMAbortThreshold
  //   Aborted transactions = abort_count * 100
  //   All transactions = total_count *  RTMTotalCountIncrRate
  //   Set no_rtm bit if (Aborted transactions >= All transactions * RTMAbortRatio)

  movptr(tmpReg, Address(rtm_counters_Reg, RTMLockingCounters::abort_count_offset()));
  cmpptr(tmpReg, RTMAbortThreshold);
  jccb(Assembler::below, L_check_always_rtm2);
  imulptr(tmpReg, tmpReg, 100);

  Register scrReg = rtm_counters_Reg;
  movptr(scrReg, Address(rtm_counters_Reg, RTMLockingCounters::total_count_offset()));
  imulptr(scrReg, scrReg, RTMTotalCountIncrRate);
  imulptr(scrReg, scrReg, RTMAbortRatio);
  cmpptr(tmpReg, scrReg);
  jccb(Assembler::below, L_check_always_rtm1);
  if (method_data != NULL) {
    // set rtm_state to "no rtm" in MDO
    mov_metadata(tmpReg, method_data);
    lock();
    orl(Address(tmpReg, MethodData::rtm_state_offset_in_bytes()), NoRTM);
  }
  jmpb(L_done);
  bind(L_check_always_rtm1);
  // Reload RTMLockingCounters* address
  lea(rtm_counters_Reg, ExternalAddress((address)rtm_counters));
  bind(L_check_always_rtm2);
  movptr(tmpReg, Address(rtm_counters_Reg, RTMLockingCounters::total_count_offset()));
  cmpptr(tmpReg, RTMLockingThreshold / RTMTotalCountIncrRate);
  jccb(Assembler::below, L_done);
  if (method_data != NULL) {
    // set rtm_state to "always rtm" in MDO
    mov_metadata(tmpReg, method_data);
    lock();
    orl(Address(tmpReg, MethodData::rtm_state_offset_in_bytes()), UseRTM);
  }
  bind(L_done);
}

// Update counters and perform abort ratio calculation
// input:  abort_status_Reg
// rtm_counters_Reg, flags are killed
void C2_MacroAssembler::rtm_profiling(Register abort_status_Reg,
                                      Register rtm_counters_Reg,
                                      RTMLockingCounters* rtm_counters,
                                      Metadata* method_data,
                                      bool profile_rtm) {

  assert(rtm_counters != NULL, "should not be NULL when profiling RTM");
  // update rtm counters based on rax value at abort
  // reads abort_status_Reg, updates flags
  lea(rtm_counters_Reg, ExternalAddress((address)rtm_counters));
  rtm_counters_update(abort_status_Reg, rtm_counters_Reg);
  if (profile_rtm) {
    // Save abort status because abort_status_Reg is used by following code.
    if (RTMRetryCount > 0) {
      push(abort_status_Reg);
    }
    assert(rtm_counters != NULL, "should not be NULL when profiling RTM");
    rtm_abort_ratio_calculation(abort_status_Reg, rtm_counters_Reg, rtm_counters, method_data);
    // restore abort status
    if (RTMRetryCount > 0) {
      pop(abort_status_Reg);
    }
  }
}

// Retry on abort if abort's status is 0x6: can retry (0x2) | memory conflict (0x4)
// inputs: retry_count_Reg
//       : abort_status_Reg
// output: retry_count_Reg decremented by 1
// flags are killed
void C2_MacroAssembler::rtm_retry_lock_on_abort(Register retry_count_Reg, Register abort_status_Reg, Label& retryLabel) {
  Label doneRetry;
  assert(abort_status_Reg == rax, "");
  // The abort reason bits are in eax (see all states in rtmLocking.hpp)
  // 0x6 = conflict on which we can retry (0x2) | memory conflict (0x4)
  // if reason is in 0x6 and retry count != 0 then retry
  andptr(abort_status_Reg, 0x6);
  jccb(Assembler::zero, doneRetry);
  testl(retry_count_Reg, retry_count_Reg);
  jccb(Assembler::zero, doneRetry);
  pause();
  decrementl(retry_count_Reg);
  jmp(retryLabel);
  bind(doneRetry);
}

// Spin and retry if lock is busy,
// inputs: box_Reg (monitor address)
//       : retry_count_Reg
// output: retry_count_Reg decremented by 1
//       : clear z flag if retry count exceeded
// tmp_Reg, scr_Reg, flags are killed
void C2_MacroAssembler::rtm_retry_lock_on_busy(Register retry_count_Reg, Register box_Reg,
                                               Register tmp_Reg, Register scr_Reg, Label& retryLabel) {
  Label SpinLoop, SpinExit, doneRetry;
  int owner_offset = OM_OFFSET_NO_MONITOR_VALUE_TAG(owner);

  testl(retry_count_Reg, retry_count_Reg);
  jccb(Assembler::zero, doneRetry);
  decrementl(retry_count_Reg);
  movptr(scr_Reg, RTMSpinLoopCount);

  bind(SpinLoop);
  pause();
  decrementl(scr_Reg);
  jccb(Assembler::lessEqual, SpinExit);
  movptr(tmp_Reg, Address(box_Reg, owner_offset));
  testptr(tmp_Reg, tmp_Reg);
  jccb(Assembler::notZero, SpinLoop);

  bind(SpinExit);
  jmp(retryLabel);
  bind(doneRetry);
  incrementl(retry_count_Reg); // clear z flag
}

// Use RTM for normal stack locks
// Input: objReg (object to lock)
void C2_MacroAssembler::rtm_stack_locking(Register objReg, Register tmpReg, Register scrReg,
                                         Register retry_on_abort_count_Reg,
                                         RTMLockingCounters* stack_rtm_counters,
                                         Metadata* method_data, bool profile_rtm,
                                         Label& DONE_LABEL, Label& IsInflated) {
  assert(UseRTMForStackLocks, "why call this otherwise?");
  assert(tmpReg == rax, "");
  assert(scrReg == rdx, "");
  Label L_rtm_retry, L_decrement_retry, L_on_abort;

  if (RTMRetryCount > 0) {
    movl(retry_on_abort_count_Reg, RTMRetryCount); // Retry on abort
    bind(L_rtm_retry);
  }
  movptr(tmpReg, Address(objReg, oopDesc::mark_offset_in_bytes()));
  testptr(tmpReg, markWord::monitor_value);  // inflated vs stack-locked|neutral
  jcc(Assembler::notZero, IsInflated);

  if (PrintPreciseRTMLockingStatistics || profile_rtm) {
    Label L_noincrement;
    if (RTMTotalCountIncrRate > 1) {
      // tmpReg, scrReg and flags are killed
      branch_on_random_using_rdtsc(tmpReg, scrReg, RTMTotalCountIncrRate, L_noincrement);
    }
    assert(stack_rtm_counters != NULL, "should not be NULL when profiling RTM");
    atomic_incptr(ExternalAddress((address)stack_rtm_counters->total_count_addr()), scrReg);
    bind(L_noincrement);
  }
  xbegin(L_on_abort);
  movptr(tmpReg, Address(objReg, oopDesc::mark_offset_in_bytes()));       // fetch markword
  andptr(tmpReg, markWord::lock_mask_in_place);     // look at 2 lock bits
  cmpptr(tmpReg, markWord::unlocked_value);         // bits = 01 unlocked
  jcc(Assembler::equal, DONE_LABEL);        // all done if unlocked

  Register abort_status_Reg = tmpReg; // status of abort is stored in RAX
  if (UseRTMXendForLockBusy) {
    xend();
    movptr(abort_status_Reg, 0x2);   // Set the abort status to 2 (so we can retry)
    jmp(L_decrement_retry);
  }
  else {
    xabort(0);
  }
  bind(L_on_abort);
  if (PrintPreciseRTMLockingStatistics || profile_rtm) {
    rtm_profiling(abort_status_Reg, scrReg, stack_rtm_counters, method_data, profile_rtm);
  }
  bind(L_decrement_retry);
  if (RTMRetryCount > 0) {
    // retry on lock abort if abort status is 'can retry' (0x2) or 'memory conflict' (0x4)
    rtm_retry_lock_on_abort(retry_on_abort_count_Reg, abort_status_Reg, L_rtm_retry);
  }
}

// Use RTM for inflating locks
// inputs: objReg (object to lock)
//         boxReg (on-stack box address (displaced header location) - KILLED)
//         tmpReg (ObjectMonitor address + markWord::monitor_value)
void C2_MacroAssembler::rtm_inflated_locking(Register objReg, Register boxReg, Register tmpReg,
                                            Register scrReg, Register retry_on_busy_count_Reg,
                                            Register retry_on_abort_count_Reg,
                                            RTMLockingCounters* rtm_counters,
                                            Metadata* method_data, bool profile_rtm,
                                            Label& DONE_LABEL) {
  assert(UseRTMLocking, "why call this otherwise?");
  assert(tmpReg == rax, "");
  assert(scrReg == rdx, "");
  Label L_rtm_retry, L_decrement_retry, L_on_abort;
  int owner_offset = OM_OFFSET_NO_MONITOR_VALUE_TAG(owner);

<<<<<<< HEAD
=======
  movptr(Address(boxReg, 0), checked_cast<int32_t>(markWord::unused_mark().value()));
>>>>>>> b3450e93
  movptr(boxReg, tmpReg); // Save ObjectMonitor address

  if (RTMRetryCount > 0) {
    movl(retry_on_busy_count_Reg, RTMRetryCount);  // Retry on lock busy
    movl(retry_on_abort_count_Reg, RTMRetryCount); // Retry on abort
    bind(L_rtm_retry);
  }
  if (PrintPreciseRTMLockingStatistics || profile_rtm) {
    Label L_noincrement;
    if (RTMTotalCountIncrRate > 1) {
      // tmpReg, scrReg and flags are killed
      branch_on_random_using_rdtsc(tmpReg, scrReg, RTMTotalCountIncrRate, L_noincrement);
    }
    assert(rtm_counters != NULL, "should not be NULL when profiling RTM");
    atomic_incptr(ExternalAddress((address)rtm_counters->total_count_addr()), scrReg);
    bind(L_noincrement);
  }
  xbegin(L_on_abort);
  movptr(tmpReg, Address(objReg, oopDesc::mark_offset_in_bytes()));
  movptr(tmpReg, Address(tmpReg, owner_offset));
  testptr(tmpReg, tmpReg);
  jcc(Assembler::zero, DONE_LABEL);
  if (UseRTMXendForLockBusy) {
    xend();
    jmp(L_decrement_retry);
  }
  else {
    xabort(0);
  }
  bind(L_on_abort);
  Register abort_status_Reg = tmpReg; // status of abort is stored in RAX
  if (PrintPreciseRTMLockingStatistics || profile_rtm) {
    rtm_profiling(abort_status_Reg, scrReg, rtm_counters, method_data, profile_rtm);
  }
  if (RTMRetryCount > 0) {
    // retry on lock abort if abort status is 'can retry' (0x2) or 'memory conflict' (0x4)
    rtm_retry_lock_on_abort(retry_on_abort_count_Reg, abort_status_Reg, L_rtm_retry);
  }

  movptr(tmpReg, Address(boxReg, owner_offset)) ;
  testptr(tmpReg, tmpReg) ;
  jccb(Assembler::notZero, L_decrement_retry) ;

  // Appears unlocked - try to swing _owner from null to non-null.
  // Invariant: tmpReg == 0.  tmpReg is EAX which is the implicit cmpxchg comparand.
#ifdef _LP64
  Register threadReg = r15_thread;
#else
  get_thread(scrReg);
  Register threadReg = scrReg;
#endif
  lock();
  cmpxchgptr(threadReg, Address(boxReg, owner_offset)); // Updates tmpReg

  if (RTMRetryCount > 0) {
    // success done else retry
    jccb(Assembler::equal, DONE_LABEL) ;
    bind(L_decrement_retry);
    // Spin and retry if lock is busy.
    rtm_retry_lock_on_busy(retry_on_busy_count_Reg, boxReg, tmpReg, scrReg, L_rtm_retry);
  }
  else {
    bind(L_decrement_retry);
  }
}

#endif //  INCLUDE_RTM_OPT

// fast_lock and fast_unlock used by C2

// Because the transitions from emitted code to the runtime
// monitorenter/exit helper stubs are so slow it's critical that
// we inline both the stack-locking fast path and the inflated fast path.
//
// See also: cmpFastLock and cmpFastUnlock.
//
// What follows is a specialized inline transliteration of the code
// in enter() and exit(). If we're concerned about I$ bloat another
// option would be to emit TrySlowEnter and TrySlowExit methods
// at startup-time.  These methods would accept arguments as
// (rax,=Obj, rbx=Self, rcx=box, rdx=Scratch) and return success-failure
// indications in the icc.ZFlag.  fast_lock and fast_unlock would simply
// marshal the arguments and emit calls to TrySlowEnter and TrySlowExit.
// In practice, however, the # of lock sites is bounded and is usually small.
// Besides the call overhead, TrySlowEnter and TrySlowExit might suffer
// if the processor uses simple bimodal branch predictors keyed by EIP
// Since the helper routines would be called from multiple synchronization
// sites.
//
// An even better approach would be write "MonitorEnter()" and "MonitorExit()"
// in java - using j.u.c and unsafe - and just bind the lock and unlock sites
// to those specialized methods.  That'd give us a mostly platform-independent
// implementation that the JITs could optimize and inline at their pleasure.
// Done correctly, the only time we'd need to cross to native could would be
// to park() or unpark() threads.  We'd also need a few more unsafe operators
// to (a) prevent compiler-JIT reordering of non-volatile accesses, and
// (b) explicit barriers or fence operations.
//
// TODO:
//
// *  Arrange for C2 to pass "Self" into fast_lock and fast_unlock in one of the registers (scr).
//    This avoids manifesting the Self pointer in the fast_lock and fast_unlock terminals.
//    Given TLAB allocation, Self is usually manifested in a register, so passing it into
//    the lock operators would typically be faster than reifying Self.
//
// *  Ideally I'd define the primitives as:
//       fast_lock   (nax Obj, nax box, EAX tmp, nax scr) where box, tmp and scr are KILLED.
//       fast_unlock (nax Obj, EAX box, nax tmp) where box and tmp are KILLED
//    Unfortunately ADLC bugs prevent us from expressing the ideal form.
//    Instead, we're stuck with a rather awkward and brittle register assignments below.
//    Furthermore the register assignments are overconstrained, possibly resulting in
//    sub-optimal code near the synchronization site.
//
// *  Eliminate the sp-proximity tests and just use "== Self" tests instead.
//    Alternately, use a better sp-proximity test.
//
// *  Currently ObjectMonitor._Owner can hold either an sp value or a (THREAD *) value.
//    Either one is sufficient to uniquely identify a thread.
//    TODO: eliminate use of sp in _owner and use get_thread(tr) instead.
//
// *  Intrinsify notify() and notifyAll() for the common cases where the
//    object is locked by the calling thread but the waitlist is empty.
//    avoid the expensive JNI call to JVM_Notify() and JVM_NotifyAll().
//
// *  use jccb and jmpb instead of jcc and jmp to improve code density.
//    But beware of excessive branch density on AMD Opterons.
//
// *  Both fast_lock and fast_unlock set the ICC.ZF to indicate success
//    or failure of the fast path.  If the fast path fails then we pass
//    control to the slow path, typically in C.  In fast_lock and
//    fast_unlock we often branch to DONE_LABEL, just to find that C2
//    will emit a conditional branch immediately after the node.
//    So we have branches to branches and lots of ICC.ZF games.
//    Instead, it might be better to have C2 pass a "FailureLabel"
//    into fast_lock and fast_unlock.  In the case of success, control
//    will drop through the node.  ICC.ZF is undefined at exit.
//    In the case of failure, the node will branch directly to the
//    FailureLabel


// obj: object to lock
// box: on-stack box address (displaced header location) - KILLED
// rax,: tmp -- KILLED
// scr: tmp -- KILLED
void C2_MacroAssembler::fast_lock(Register objReg, Register boxReg, Register tmpReg,
                                 Register scrReg, Register cx1Reg, Register cx2Reg, Register thread,
                                 RTMLockingCounters* rtm_counters,
                                 RTMLockingCounters* stack_rtm_counters,
                                 Metadata* method_data,
                                 bool use_rtm, bool profile_rtm) {
  // Ensure the register assignments are disjoint
  assert(tmpReg == rax, "");

  if (use_rtm) {
    assert_different_registers(objReg, boxReg, tmpReg, scrReg, cx1Reg, cx2Reg);
  } else {
    assert(cx2Reg == noreg, "");
    assert_different_registers(objReg, boxReg, tmpReg, scrReg, cx1Reg);
  }

  // Possible cases that we'll encounter in fast_lock
  // ------------------------------------------------
  // * Inflated
  //    -- unlocked
  //    -- Locked
  //       = by self
  //       = by other
  // * neutral
  // * stack-locked
  //    -- by self
  //       = sp-proximity test hits
  //       = sp-proximity test generates false-negative
  //    -- by other
  //

  Label IsInflated, DONE_LABEL, slow_path, NO_COUNT, COUNT;

  if (DiagnoseSyncOnValueBasedClasses != 0) {
    load_klass(tmpReg, objReg, cx1Reg);
    movl(tmpReg, Address(tmpReg, Klass::access_flags_offset()));
    testl(tmpReg, JVM_ACC_IS_VALUE_BASED_CLASS);
    jcc(Assembler::notZero, DONE_LABEL);
  }

#if INCLUDE_RTM_OPT
  if (UseRTMForStackLocks && use_rtm) {
    assert(!UseHeavyMonitors, "+UseHeavyMonitors and +UseRTMForStackLocks are mutually exclusive");
    rtm_stack_locking(objReg, tmpReg, scrReg, cx2Reg,
                      stack_rtm_counters, method_data, profile_rtm,
                      DONE_LABEL, IsInflated);
  }
#endif // INCLUDE_RTM_OPT

  movptr(tmpReg, Address(objReg, oopDesc::mark_offset_in_bytes()));          // [FETCH]
  testptr(tmpReg, markWord::monitor_value); // inflated vs stack-locked|neutral
  jccb(Assembler::notZero, IsInflated);

  if (!UseHeavyMonitors) {
    fast_lock_impl(objReg, tmpReg, thread, scrReg, cx1Reg, slow_path);
    xorptr(rax, rax); // Set ZF = 1 (success)
    jmp(COUNT);
  }
  bind(slow_path);
  // Clear ZF so that we take the slow path at the DONE label. objReg is known to be not 0.
  testptr(objReg, objReg);
  jmp(DONE_LABEL);

  bind(IsInflated);
  // The object is inflated. tmpReg contains pointer to ObjectMonitor* + markWord::monitor_value

#if INCLUDE_RTM_OPT
  // Use the same RTM locking code in 32- and 64-bit VM.
  if (use_rtm) {
    rtm_inflated_locking(objReg, boxReg, tmpReg, scrReg, cx1Reg, cx2Reg,
                         rtm_counters, method_data, profile_rtm, DONE_LABEL);
  } else {
#endif // INCLUDE_RTM_OPT

#ifndef _LP64
  // The object is inflated.

  // boxReg refers to the on-stack BasicLock in the current frame.
  // We'd like to write:
  //   set box->_displaced_header = markWord::unused_mark().  Any non-0 value suffices.
  // This is convenient but results a ST-before-CAS penalty.  The following CAS suffers
  // additional latency as we have another ST in the store buffer that must drain.

  // avoid ST-before-CAS
  // register juggle because we need tmpReg for cmpxchgptr below
  movptr(scrReg, boxReg);
  movptr(boxReg, tmpReg);                   // consider: LEA box, [tmp-2]

  // Optimistic form: consider XORL tmpReg,tmpReg
  movptr(tmpReg, NULL_WORD);

  // Appears unlocked - try to swing _owner from null to non-null.
  // Ideally, I'd manifest "Self" with get_thread and then attempt
  // to CAS the register containing Self into m->Owner.
  // But we don't have enough registers, so instead we can either try to CAS
  // rsp or the address of the box (in scr) into &m->owner.  If the CAS succeeds
  // we later store "Self" into m->Owner.  Transiently storing a stack address
  // (rsp or the address of the box) into  m->owner is harmless.
  // Invariant: tmpReg == 0.  tmpReg is EAX which is the implicit cmpxchg comparand.
  lock();
  cmpxchgptr(thread, Address(boxReg, OM_OFFSET_NO_MONITOR_VALUE_TAG(owner)));
  // If we weren't able to swing _owner from NULL to the thread
  // then take the slow path.
  jccb  (Assembler::notZero, NO_COUNT);
  xorptr(boxReg, boxReg);                 // set icc.ZFlag = 1 to indicate success

  // If the CAS fails we can either retry or pass control to the slow path.
  // We use the latter tactic.
  // Pass the CAS result in the icc.ZFlag into DONE_LABEL
  // If the CAS was successful ...
  //   Self has acquired the lock
  //   Invariant: m->_recursions should already be 0, so we don't need to explicitly set it.
  // Intentional fall-through into DONE_LABEL ...
#else // _LP64
  // It's inflated and we use scrReg for ObjectMonitor* in this section.
  movq(scrReg, tmpReg);
  xorq(tmpReg, tmpReg);
  lock();
<<<<<<< HEAD
  cmpxchgptr(thread, Address(scrReg, OM_OFFSET_NO_MONITOR_VALUE_TAG(owner)));
=======
  cmpxchgptr(r15_thread, Address(scrReg, OM_OFFSET_NO_MONITOR_VALUE_TAG(owner)));
  // Unconditionally set box->_displaced_header = markWord::unused_mark().
  // Without cast to int32_t this style of movptr will destroy r10 which is typically obj.
  movptr(Address(boxReg, 0), checked_cast<int32_t>(markWord::unused_mark().value()));
>>>>>>> b3450e93
  // Propagate ICC.ZF from CAS above into DONE_LABEL.
  jccb(Assembler::equal, COUNT);          // CAS above succeeded; propagate ZF = 1 (success)

  cmpptr(thread, rax);                     // Check if we are already the owner (recursive lock)
  jccb(Assembler::notEqual, NO_COUNT);    // If not recursive, ZF = 0 at this point (fail)
  incq(Address(scrReg, OM_OFFSET_NO_MONITOR_VALUE_TAG(recursions)));
  xorq(rax, rax); // Set ZF = 1 (success) for recursive lock, denoting locking success
#endif // _LP64
#if INCLUDE_RTM_OPT
  } // use_rtm()
#endif
  // DONE_LABEL is a hot target - we'd really like to place it at the
  // start of cache line by padding with NOPs.
  // See the AMD and Intel software optimization manuals for the
  // most efficient "long" NOP encodings.
  // Unfortunately none of our alignment mechanisms suffice.
  bind(DONE_LABEL);

  // ZFlag == 1 count in fast path
  // ZFlag == 0 count in slow path
  jccb(Assembler::notZero, NO_COUNT); // jump if ZFlag == 0

  bind(COUNT);
  // Count monitors in fast path
#ifndef _LP64
  get_thread(tmpReg);
  incrementl(Address(tmpReg, JavaThread::held_monitor_count_offset()));
#else // _LP64
  incrementq(Address(r15_thread, JavaThread::held_monitor_count_offset()));
#endif

  xorl(tmpReg, tmpReg); // Set ZF == 1

  bind(NO_COUNT);

  // At NO_COUNT the icc ZFlag is set as follows ...
  // fast_unlock uses the same protocol.
  // ZFlag == 1 -> Success
  // ZFlag == 0 -> Failure - force control through the slow path
}

// obj: object to unlock
// box: box address (displaced header location), killed.  Must be EAX.
// tmp: killed, cannot be obj nor box.
//
// Some commentary on balanced locking:
//
// fast_lock and fast_unlock are emitted only for provably balanced lock sites.
// Methods that don't have provably balanced locking are forced to run in the
// interpreter - such methods won't be compiled to use fast_lock and fast_unlock.
// The interpreter provides two properties:
// I1:  At return-time the interpreter automatically and quietly unlocks any
//      objects acquired the current activation (frame).  Recall that the
//      interpreter maintains an on-stack list of locks currently held by
//      a frame.
// I2:  If a method attempts to unlock an object that is not held by the
//      the frame the interpreter throws IMSX.
//
// Lets say A(), which has provably balanced locking, acquires O and then calls B().
// B() doesn't have provably balanced locking so it runs in the interpreter.
// Control returns to A() and A() unlocks O.  By I1 and I2, above, we know that O
// is still locked by A().
//
// The only other source of unbalanced locking would be JNI.  The "Java Native Interface:
// Programmer's Guide and Specification" claims that an object locked by jni_monitorenter
// should not be unlocked by "normal" java-level locking and vice-versa.  The specification
// doesn't specify what will occur if a program engages in such mixed-mode locking, however.
// Arguably given that the spec legislates the JNI case as undefined our implementation
// could reasonably *avoid* checking owner in fast_unlock().
// In the interest of performance we elide m->Owner==Self check in unlock.
// A perfectly viable alternative is to elide the owner check except when
// Xcheck:jni is enabled.

void C2_MacroAssembler::fast_unlock(Register objReg, Register boxReg, Register tmpReg, bool use_rtm) {
  assert(boxReg == rax, "");
  assert_different_registers(objReg, boxReg, tmpReg);

  Label DONE_LABEL, Stacked, CheckSucc, COUNT, NO_COUNT;

#if INCLUDE_RTM_OPT
  if (UseRTMForStackLocks && use_rtm) {
    assert(!UseHeavyMonitors, "+UseHeavyMonitors and +UseRTMForStackLocks are mutually exclusive");
    Label L_regular_unlock;
    movptr(tmpReg, Address(objReg, oopDesc::mark_offset_in_bytes())); // fetch markword
    andptr(tmpReg, markWord::lock_mask_in_place);                     // look at 2 lock bits
    cmpptr(tmpReg, markWord::unlocked_value);                         // bits = 01 unlocked
    jccb(Assembler::notEqual, L_regular_unlock);                      // if !HLE RegularLock
    xend();                                                           // otherwise end...
    jmp(DONE_LABEL);                                                  // ... and we're done
    bind(L_regular_unlock);
  }
#endif

  movptr(boxReg, Address(objReg, oopDesc::mark_offset_in_bytes())); // Examine the object's markword
  if (!UseHeavyMonitors) {
<<<<<<< HEAD
    testptr(boxReg, markWord::monitor_value);
    jcc(Assembler::zero, Stacked);

    // If the owner is ANONYMOUS, we need to fix it - in the slow-path.
    Label L;
    cmpptr(Address(boxReg, OM_OFFSET_NO_MONITOR_VALUE_TAG(owner)), (int32_t) (intptr_t) ANONYMOUS_OWNER);
    jccb(Assembler::notEqual, L);
    testptr(objReg, objReg); // Clear ZF to indicate failure at DONE_LABEL.
    jmp(DONE_LABEL);
    bind(L);
=======
    cmpptr(Address(boxReg, 0), NULL_WORD);                            // Examine the displaced header
    jcc   (Assembler::zero, COUNT);                                   // 0 indicates recursive stack-lock
  }
  movptr(tmpReg, Address(objReg, oopDesc::mark_offset_in_bytes()));   // Examine the object's markword
  if (!UseHeavyMonitors) {
    testptr(tmpReg, markWord::monitor_value);                         // Inflated?
    jccb   (Assembler::zero, Stacked);
>>>>>>> b3450e93
  }

  // It's inflated.
#if INCLUDE_RTM_OPT
  if (use_rtm) {
    Label L_regular_inflated_unlock;
    int owner_offset = OM_OFFSET_NO_MONITOR_VALUE_TAG(owner);
    movptr(tmpReg, Address(boxReg, owner_offset));
    testptr(tmpReg, tmpReg);
    jccb(Assembler::notZero, L_regular_inflated_unlock);
    xend();
    jmp(DONE_LABEL);
    bind(L_regular_inflated_unlock);
  }
#endif

  // Despite our balanced locking property we still check that m->_owner == Self
  // as java routines or native JNI code called by this thread might
  // have released the lock.
  // Refer to the comments in synchronizer.cpp for how we might encode extra
  // state in _succ so we can avoid fetching EntryList|cxq.
  //
  // If there's no contention try a 1-0 exit.  That is, exit without
  // a costly MEMBAR or CAS.  See synchronizer.cpp for details on how
  // we detect and recover from the race that the 1-0 exit admits.
  //
  // Conceptually fast_unlock() must execute a STST|LDST "release" barrier
  // before it STs null into _owner, releasing the lock.  Updates
  // to data protected by the critical section must be visible before
  // we drop the lock (and thus before any other thread could acquire
  // the lock and observe the fields protected by the lock).
  // IA32's memory-model is SPO, so STs are ordered with respect to
  // each other and there's no need for an explicit barrier (fence).
  // See also http://gee.cs.oswego.edu/dl/jmm/cookbook.html.
#ifndef _LP64
  // Note that we could employ various encoding schemes to reduce
  // the number of loads below (currently 4) to just 2 or 3.
  // Refer to the comments in synchronizer.cpp.
  // In practice the chain of fetches doesn't seem to impact performance, however.
  xorptr(tmpReg, tmpReg);
  orptr(tmpReg, Address(boxReg, OM_OFFSET_NO_MONITOR_VALUE_TAG(recursions)));
  jccb  (Assembler::notZero, DONE_LABEL);
  movptr(tmpReg, Address(boxReg, OM_OFFSET_NO_MONITOR_VALUE_TAG(EntryList)));
  orptr(tmpReg, Address(boxReg, OM_OFFSET_NO_MONITOR_VALUE_TAG(cxq)));
  jccb  (Assembler::notZero, DONE_LABEL);
  movptr(Address(boxReg, OM_OFFSET_NO_MONITOR_VALUE_TAG(owner)), NULL_WORD);
  jmpb  (DONE_LABEL);
#else // _LP64
  // It's inflated
  Label LNotRecursive, LSuccess, LGoSlowPath;

  cmpptr(Address(boxReg, OM_OFFSET_NO_MONITOR_VALUE_TAG(recursions)), 0);
  jccb(Assembler::equal, LNotRecursive);

  // Recursive inflated unlock
  decq(Address(boxReg, OM_OFFSET_NO_MONITOR_VALUE_TAG(recursions)));
  jmpb(LSuccess);

  bind(LNotRecursive);
  movptr(tmpReg, Address(boxReg, OM_OFFSET_NO_MONITOR_VALUE_TAG(cxq)));
  orptr(tmpReg, Address(boxReg, OM_OFFSET_NO_MONITOR_VALUE_TAG(EntryList)));
  jccb  (Assembler::notZero, CheckSucc);
  // Without cast to int32_t this style of movptr will destroy r10 which is typically obj.
<<<<<<< HEAD
  movptr(Address(boxReg, OM_OFFSET_NO_MONITOR_VALUE_TAG(owner)), (int32_t)NULL_WORD);
=======
  movptr(Address(tmpReg, OM_OFFSET_NO_MONITOR_VALUE_TAG(owner)), NULL_WORD);
>>>>>>> b3450e93
  jmpb  (DONE_LABEL);

  // Try to avoid passing control into the slow_path ...
  bind  (CheckSucc);

  // The following optional optimization can be elided if necessary
  // Effectively: if (succ == null) goto slow path
  // The code reduces the window for a race, however,
  // and thus benefits performance.
<<<<<<< HEAD
  cmpptr(Address(boxReg, OM_OFFSET_NO_MONITOR_VALUE_TAG(succ)), (int32_t)NULL_WORD);
=======
  cmpptr(Address(tmpReg, OM_OFFSET_NO_MONITOR_VALUE_TAG(succ)), NULL_WORD);
>>>>>>> b3450e93
  jccb  (Assembler::zero, LGoSlowPath);

  // Without cast to int32_t this style of movptr will destroy r10 which is typically obj.
<<<<<<< HEAD
  movptr(Address(boxReg, OM_OFFSET_NO_MONITOR_VALUE_TAG(owner)), (int32_t)NULL_WORD);
=======
  movptr(Address(tmpReg, OM_OFFSET_NO_MONITOR_VALUE_TAG(owner)), NULL_WORD);
>>>>>>> b3450e93

  // Memory barrier/fence
  // Dekker pivot point -- fulcrum : ST Owner; MEMBAR; LD Succ
  // Instead of MFENCE we use a dummy locked add of 0 to the top-of-stack.
  // This is faster on Nehalem and AMD Shanghai/Barcelona.
  // See https://blogs.oracle.com/dave/entry/instruction_selection_for_volatile_fences
  // We might also restructure (ST Owner=0;barrier;LD _Succ) to
  // (mov box,0; xchgq box, &m->Owner; LD _succ) .
  lock(); addl(Address(rsp, 0), 0);

<<<<<<< HEAD
  cmpptr(Address(boxReg, OM_OFFSET_NO_MONITOR_VALUE_TAG(succ)), (int32_t)NULL_WORD);
=======
  cmpptr(Address(tmpReg, OM_OFFSET_NO_MONITOR_VALUE_TAG(succ)), NULL_WORD);
>>>>>>> b3450e93
  jccb  (Assembler::notZero, LSuccess);

  mov(tmpReg, boxReg);
  xorptr(boxReg, boxReg);

  // Rare inopportune interleaving - race.
  // The successor vanished in the small window above.
  // The lock is contended -- (cxq|EntryList) != null -- and there's no apparent successor.
  // We need to ensure progress and succession.
  // Try to reacquire the lock.
  // If that fails then the new owner is responsible for succession and this
  // thread needs to take no further action and can exit via the fast path (success).
  // If the re-acquire succeeds then pass control into the slow path.
  // As implemented, this latter mode is horrible because we generated more
  // coherence traffic on the lock *and* artificially extended the critical section
  // length while by virtue of passing control into the slow path.

  // box is really RAX -- the following CMPXCHG depends on that binding
  // cmpxchg R,[M] is equivalent to rax = CAS(M,rax,R)
  lock();
  cmpxchgptr(r15_thread, Address(tmpReg, OM_OFFSET_NO_MONITOR_VALUE_TAG(owner)));
  // There's no successor so we tried to regrab the lock.
  // If that didn't work, then another thread grabbed the
  // lock so we're done (and exit was a success).
  jccb  (Assembler::notEqual, LSuccess);
  // Intentional fall-through into slow path

  bind  (LGoSlowPath);
  orl   (boxReg, 1);                      // set ICC.ZF=0 to indicate failure
  jmpb  (DONE_LABEL);

  bind  (LSuccess);
  testl (boxReg, 0);                      // set ICC.ZF=1 to indicate success
  jmpb  (DONE_LABEL);

#endif
  if (!UseHeavyMonitors) {
    bind(Stacked);
    // Mark-word must be 00 now, try to swing it back to 01 (unlocked)
    fast_unlock_impl(objReg, boxReg, tmpReg, DONE_LABEL);
    xorptr(rax, rax); // Set ZF = 1 (success)
  }
  bind(DONE_LABEL);

  // ZFlag == 1 count in fast path
  // ZFlag == 0 count in slow path
  jccb(Assembler::notZero, NO_COUNT);

  bind(COUNT);
  // Count monitors in fast path
#ifndef _LP64
  get_thread(tmpReg);
  decrementl(Address(tmpReg, JavaThread::held_monitor_count_offset()));
#else // _LP64
  decrementq(Address(r15_thread, JavaThread::held_monitor_count_offset()));
#endif

  xorl(tmpReg, tmpReg); // Set ZF == 1

  bind(NO_COUNT);
}

//-------------------------------------------------------------------------------------------
// Generic instructions support for use in .ad files C2 code generation

void C2_MacroAssembler::vabsnegd(int opcode, XMMRegister dst, XMMRegister src) {
  if (dst != src) {
    movdqu(dst, src);
  }
  if (opcode == Op_AbsVD) {
    andpd(dst, ExternalAddress(StubRoutines::x86::vector_double_sign_mask()), noreg);
  } else {
    assert((opcode == Op_NegVD),"opcode should be Op_NegD");
    xorpd(dst, ExternalAddress(StubRoutines::x86::vector_double_sign_flip()), noreg);
  }
}

void C2_MacroAssembler::vabsnegd(int opcode, XMMRegister dst, XMMRegister src, int vector_len) {
  if (opcode == Op_AbsVD) {
    vandpd(dst, src, ExternalAddress(StubRoutines::x86::vector_double_sign_mask()), vector_len, noreg);
  } else {
    assert((opcode == Op_NegVD),"opcode should be Op_NegD");
    vxorpd(dst, src, ExternalAddress(StubRoutines::x86::vector_double_sign_flip()), vector_len, noreg);
  }
}

void C2_MacroAssembler::vabsnegf(int opcode, XMMRegister dst, XMMRegister src) {
  if (dst != src) {
    movdqu(dst, src);
  }
  if (opcode == Op_AbsVF) {
    andps(dst, ExternalAddress(StubRoutines::x86::vector_float_sign_mask()), noreg);
  } else {
    assert((opcode == Op_NegVF),"opcode should be Op_NegF");
    xorps(dst, ExternalAddress(StubRoutines::x86::vector_float_sign_flip()), noreg);
  }
}

void C2_MacroAssembler::vabsnegf(int opcode, XMMRegister dst, XMMRegister src, int vector_len) {
  if (opcode == Op_AbsVF) {
    vandps(dst, src, ExternalAddress(StubRoutines::x86::vector_float_sign_mask()), vector_len, noreg);
  } else {
    assert((opcode == Op_NegVF),"opcode should be Op_NegF");
    vxorps(dst, src, ExternalAddress(StubRoutines::x86::vector_float_sign_flip()), vector_len, noreg);
  }
}

void C2_MacroAssembler::pminmax(int opcode, BasicType elem_bt, XMMRegister dst, XMMRegister src, XMMRegister tmp) {
  assert(opcode == Op_MinV || opcode == Op_MaxV, "sanity");
  assert(tmp == xnoreg || elem_bt == T_LONG, "unused");

  if (opcode == Op_MinV) {
    if (elem_bt == T_BYTE) {
      pminsb(dst, src);
    } else if (elem_bt == T_SHORT) {
      pminsw(dst, src);
    } else if (elem_bt == T_INT) {
      pminsd(dst, src);
    } else {
      assert(elem_bt == T_LONG, "required");
      assert(tmp == xmm0, "required");
      assert_different_registers(dst, src, tmp);
      movdqu(xmm0, dst);
      pcmpgtq(xmm0, src);
      blendvpd(dst, src);  // xmm0 as mask
    }
  } else { // opcode == Op_MaxV
    if (elem_bt == T_BYTE) {
      pmaxsb(dst, src);
    } else if (elem_bt == T_SHORT) {
      pmaxsw(dst, src);
    } else if (elem_bt == T_INT) {
      pmaxsd(dst, src);
    } else {
      assert(elem_bt == T_LONG, "required");
      assert(tmp == xmm0, "required");
      assert_different_registers(dst, src, tmp);
      movdqu(xmm0, src);
      pcmpgtq(xmm0, dst);
      blendvpd(dst, src);  // xmm0 as mask
    }
  }
}

void C2_MacroAssembler::vpminmax(int opcode, BasicType elem_bt,
                                 XMMRegister dst, XMMRegister src1, XMMRegister src2,
                                 int vlen_enc) {
  assert(opcode == Op_MinV || opcode == Op_MaxV, "sanity");

  if (opcode == Op_MinV) {
    if (elem_bt == T_BYTE) {
      vpminsb(dst, src1, src2, vlen_enc);
    } else if (elem_bt == T_SHORT) {
      vpminsw(dst, src1, src2, vlen_enc);
    } else if (elem_bt == T_INT) {
      vpminsd(dst, src1, src2, vlen_enc);
    } else {
      assert(elem_bt == T_LONG, "required");
      if (UseAVX > 2 && (vlen_enc == Assembler::AVX_512bit || VM_Version::supports_avx512vl())) {
        vpminsq(dst, src1, src2, vlen_enc);
      } else {
        assert_different_registers(dst, src1, src2);
        vpcmpgtq(dst, src1, src2, vlen_enc);
        vblendvpd(dst, src1, src2, dst, vlen_enc);
      }
    }
  } else { // opcode == Op_MaxV
    if (elem_bt == T_BYTE) {
      vpmaxsb(dst, src1, src2, vlen_enc);
    } else if (elem_bt == T_SHORT) {
      vpmaxsw(dst, src1, src2, vlen_enc);
    } else if (elem_bt == T_INT) {
      vpmaxsd(dst, src1, src2, vlen_enc);
    } else {
      assert(elem_bt == T_LONG, "required");
      if (UseAVX > 2 && (vlen_enc == Assembler::AVX_512bit || VM_Version::supports_avx512vl())) {
        vpmaxsq(dst, src1, src2, vlen_enc);
      } else {
        assert_different_registers(dst, src1, src2);
        vpcmpgtq(dst, src1, src2, vlen_enc);
        vblendvpd(dst, src2, src1, dst, vlen_enc);
      }
    }
  }
}

// Float/Double min max

void C2_MacroAssembler::vminmax_fp(int opcode, BasicType elem_bt,
                                   XMMRegister dst, XMMRegister a, XMMRegister b,
                                   XMMRegister tmp, XMMRegister atmp, XMMRegister btmp,
                                   int vlen_enc) {
  assert(UseAVX > 0, "required");
  assert(opcode == Op_MinV || opcode == Op_MinReductionV ||
         opcode == Op_MaxV || opcode == Op_MaxReductionV, "sanity");
  assert(elem_bt == T_FLOAT || elem_bt == T_DOUBLE, "sanity");
  assert_different_registers(a, b, tmp, atmp, btmp);

  bool is_min = (opcode == Op_MinV || opcode == Op_MinReductionV);
  bool is_double_word = is_double_word_type(elem_bt);

  if (!is_double_word && is_min) {
    vblendvps(atmp, a, b, a, vlen_enc);
    vblendvps(btmp, b, a, a, vlen_enc);
    vminps(tmp, atmp, btmp, vlen_enc);
    vcmpps(btmp, atmp, atmp, Assembler::UNORD_Q, vlen_enc);
    vblendvps(dst, tmp, atmp, btmp, vlen_enc);
  } else if (!is_double_word && !is_min) {
    vblendvps(btmp, b, a, b, vlen_enc);
    vblendvps(atmp, a, b, b, vlen_enc);
    vmaxps(tmp, atmp, btmp, vlen_enc);
    vcmpps(btmp, atmp, atmp, Assembler::UNORD_Q, vlen_enc);
    vblendvps(dst, tmp, atmp, btmp, vlen_enc);
  } else if (is_double_word && is_min) {
    vblendvpd(atmp, a, b, a, vlen_enc);
    vblendvpd(btmp, b, a, a, vlen_enc);
    vminpd(tmp, atmp, btmp, vlen_enc);
    vcmppd(btmp, atmp, atmp, Assembler::UNORD_Q, vlen_enc);
    vblendvpd(dst, tmp, atmp, btmp, vlen_enc);
  } else {
    assert(is_double_word && !is_min, "sanity");
    vblendvpd(btmp, b, a, b, vlen_enc);
    vblendvpd(atmp, a, b, b, vlen_enc);
    vmaxpd(tmp, atmp, btmp, vlen_enc);
    vcmppd(btmp, atmp, atmp, Assembler::UNORD_Q, vlen_enc);
    vblendvpd(dst, tmp, atmp, btmp, vlen_enc);
  }
}

void C2_MacroAssembler::evminmax_fp(int opcode, BasicType elem_bt,
                                    XMMRegister dst, XMMRegister a, XMMRegister b,
                                    KRegister ktmp, XMMRegister atmp, XMMRegister btmp,
                                    int vlen_enc) {
  assert(UseAVX > 2, "required");
  assert(opcode == Op_MinV || opcode == Op_MinReductionV ||
         opcode == Op_MaxV || opcode == Op_MaxReductionV, "sanity");
  assert(elem_bt == T_FLOAT || elem_bt == T_DOUBLE, "sanity");
  assert_different_registers(dst, a, b, atmp, btmp);

  bool is_min = (opcode == Op_MinV || opcode == Op_MinReductionV);
  bool is_double_word = is_double_word_type(elem_bt);
  bool merge = true;

  if (!is_double_word && is_min) {
    evpmovd2m(ktmp, a, vlen_enc);
    evblendmps(atmp, ktmp, a, b, merge, vlen_enc);
    evblendmps(btmp, ktmp, b, a, merge, vlen_enc);
    vminps(dst, atmp, btmp, vlen_enc);
    evcmpps(ktmp, k0, atmp, atmp, Assembler::UNORD_Q, vlen_enc);
    evmovdqul(dst, ktmp, atmp, merge, vlen_enc);
  } else if (!is_double_word && !is_min) {
    evpmovd2m(ktmp, b, vlen_enc);
    evblendmps(atmp, ktmp, a, b, merge, vlen_enc);
    evblendmps(btmp, ktmp, b, a, merge, vlen_enc);
    vmaxps(dst, atmp, btmp, vlen_enc);
    evcmpps(ktmp, k0, atmp, atmp, Assembler::UNORD_Q, vlen_enc);
    evmovdqul(dst, ktmp, atmp, merge, vlen_enc);
  } else if (is_double_word && is_min) {
    evpmovq2m(ktmp, a, vlen_enc);
    evblendmpd(atmp, ktmp, a, b, merge, vlen_enc);
    evblendmpd(btmp, ktmp, b, a, merge, vlen_enc);
    vminpd(dst, atmp, btmp, vlen_enc);
    evcmppd(ktmp, k0, atmp, atmp, Assembler::UNORD_Q, vlen_enc);
    evmovdquq(dst, ktmp, atmp, merge, vlen_enc);
  } else {
    assert(is_double_word && !is_min, "sanity");
    evpmovq2m(ktmp, b, vlen_enc);
    evblendmpd(atmp, ktmp, a, b, merge, vlen_enc);
    evblendmpd(btmp, ktmp, b, a, merge, vlen_enc);
    vmaxpd(dst, atmp, btmp, vlen_enc);
    evcmppd(ktmp, k0, atmp, atmp, Assembler::UNORD_Q, vlen_enc);
    evmovdquq(dst, ktmp, atmp, merge, vlen_enc);
  }
}

// Float/Double signum
void C2_MacroAssembler::signum_fp(int opcode, XMMRegister dst, XMMRegister zero, XMMRegister one) {
  assert(opcode == Op_SignumF || opcode == Op_SignumD, "sanity");

  Label DONE_LABEL;

  if (opcode == Op_SignumF) {
    assert(UseSSE > 0, "required");
    ucomiss(dst, zero);
    jcc(Assembler::equal, DONE_LABEL);    // handle special case +0.0/-0.0, if argument is +0.0/-0.0, return argument
    jcc(Assembler::parity, DONE_LABEL);   // handle special case NaN, if argument NaN, return NaN
    movflt(dst, one);
    jcc(Assembler::above, DONE_LABEL);
    xorps(dst, ExternalAddress(StubRoutines::x86::vector_float_sign_flip()), noreg);
  } else if (opcode == Op_SignumD) {
    assert(UseSSE > 1, "required");
    ucomisd(dst, zero);
    jcc(Assembler::equal, DONE_LABEL);    // handle special case +0.0/-0.0, if argument is +0.0/-0.0, return argument
    jcc(Assembler::parity, DONE_LABEL);   // handle special case NaN, if argument NaN, return NaN
    movdbl(dst, one);
    jcc(Assembler::above, DONE_LABEL);
    xorpd(dst, ExternalAddress(StubRoutines::x86::vector_double_sign_flip()), noreg);
  }

  bind(DONE_LABEL);
}

void C2_MacroAssembler::vextendbw(bool sign, XMMRegister dst, XMMRegister src) {
  if (sign) {
    pmovsxbw(dst, src);
  } else {
    pmovzxbw(dst, src);
  }
}

void C2_MacroAssembler::vextendbw(bool sign, XMMRegister dst, XMMRegister src, int vector_len) {
  if (sign) {
    vpmovsxbw(dst, src, vector_len);
  } else {
    vpmovzxbw(dst, src, vector_len);
  }
}

void C2_MacroAssembler::vextendbd(bool sign, XMMRegister dst, XMMRegister src, int vector_len) {
  if (sign) {
    vpmovsxbd(dst, src, vector_len);
  } else {
    vpmovzxbd(dst, src, vector_len);
  }
}

void C2_MacroAssembler::vextendwd(bool sign, XMMRegister dst, XMMRegister src, int vector_len) {
  if (sign) {
    vpmovsxwd(dst, src, vector_len);
  } else {
    vpmovzxwd(dst, src, vector_len);
  }
}

void C2_MacroAssembler::vprotate_imm(int opcode, BasicType etype, XMMRegister dst, XMMRegister src,
                                     int shift, int vector_len) {
  if (opcode == Op_RotateLeftV) {
    if (etype == T_INT) {
      evprold(dst, src, shift, vector_len);
    } else {
      assert(etype == T_LONG, "expected type T_LONG");
      evprolq(dst, src, shift, vector_len);
    }
  } else {
    assert(opcode == Op_RotateRightV, "opcode should be Op_RotateRightV");
    if (etype == T_INT) {
      evprord(dst, src, shift, vector_len);
    } else {
      assert(etype == T_LONG, "expected type T_LONG");
      evprorq(dst, src, shift, vector_len);
    }
  }
}

void C2_MacroAssembler::vprotate_var(int opcode, BasicType etype, XMMRegister dst, XMMRegister src,
                                     XMMRegister shift, int vector_len) {
  if (opcode == Op_RotateLeftV) {
    if (etype == T_INT) {
      evprolvd(dst, src, shift, vector_len);
    } else {
      assert(etype == T_LONG, "expected type T_LONG");
      evprolvq(dst, src, shift, vector_len);
    }
  } else {
    assert(opcode == Op_RotateRightV, "opcode should be Op_RotateRightV");
    if (etype == T_INT) {
      evprorvd(dst, src, shift, vector_len);
    } else {
      assert(etype == T_LONG, "expected type T_LONG");
      evprorvq(dst, src, shift, vector_len);
    }
  }
}

void C2_MacroAssembler::vshiftd_imm(int opcode, XMMRegister dst, int shift) {
  if (opcode == Op_RShiftVI) {
    psrad(dst, shift);
  } else if (opcode == Op_LShiftVI) {
    pslld(dst, shift);
  } else {
    assert((opcode == Op_URShiftVI),"opcode should be Op_URShiftVI");
    psrld(dst, shift);
  }
}

void C2_MacroAssembler::vshiftd(int opcode, XMMRegister dst, XMMRegister shift) {
  switch (opcode) {
    case Op_RShiftVI:  psrad(dst, shift); break;
    case Op_LShiftVI:  pslld(dst, shift); break;
    case Op_URShiftVI: psrld(dst, shift); break;

    default: assert(false, "%s", NodeClassNames[opcode]);
  }
}

void C2_MacroAssembler::vshiftd_imm(int opcode, XMMRegister dst, XMMRegister nds, int shift, int vector_len) {
  if (opcode == Op_RShiftVI) {
    vpsrad(dst, nds, shift, vector_len);
  } else if (opcode == Op_LShiftVI) {
    vpslld(dst, nds, shift, vector_len);
  } else {
    assert((opcode == Op_URShiftVI),"opcode should be Op_URShiftVI");
    vpsrld(dst, nds, shift, vector_len);
  }
}

void C2_MacroAssembler::vshiftd(int opcode, XMMRegister dst, XMMRegister src, XMMRegister shift, int vlen_enc) {
  switch (opcode) {
    case Op_RShiftVI:  vpsrad(dst, src, shift, vlen_enc); break;
    case Op_LShiftVI:  vpslld(dst, src, shift, vlen_enc); break;
    case Op_URShiftVI: vpsrld(dst, src, shift, vlen_enc); break;

    default: assert(false, "%s", NodeClassNames[opcode]);
  }
}

void C2_MacroAssembler::vshiftw(int opcode, XMMRegister dst, XMMRegister shift) {
  switch (opcode) {
    case Op_RShiftVB:  // fall-through
    case Op_RShiftVS:  psraw(dst, shift); break;

    case Op_LShiftVB:  // fall-through
    case Op_LShiftVS:  psllw(dst, shift);   break;

    case Op_URShiftVS: // fall-through
    case Op_URShiftVB: psrlw(dst, shift);  break;

    default: assert(false, "%s", NodeClassNames[opcode]);
  }
}

void C2_MacroAssembler::vshiftw(int opcode, XMMRegister dst, XMMRegister src, XMMRegister shift, int vlen_enc) {
  switch (opcode) {
    case Op_RShiftVB:  // fall-through
    case Op_RShiftVS:  vpsraw(dst, src, shift, vlen_enc); break;

    case Op_LShiftVB:  // fall-through
    case Op_LShiftVS:  vpsllw(dst, src, shift, vlen_enc); break;

    case Op_URShiftVS: // fall-through
    case Op_URShiftVB: vpsrlw(dst, src, shift, vlen_enc); break;

    default: assert(false, "%s", NodeClassNames[opcode]);
  }
}

void C2_MacroAssembler::vshiftq(int opcode, XMMRegister dst, XMMRegister shift) {
  switch (opcode) {
    case Op_RShiftVL:  psrlq(dst, shift); break; // using srl to implement sra on pre-avs512 systems
    case Op_LShiftVL:  psllq(dst, shift); break;
    case Op_URShiftVL: psrlq(dst, shift); break;

    default: assert(false, "%s", NodeClassNames[opcode]);
  }
}

void C2_MacroAssembler::vshiftq_imm(int opcode, XMMRegister dst, int shift) {
  if (opcode == Op_RShiftVL) {
    psrlq(dst, shift);  // using srl to implement sra on pre-avs512 systems
  } else if (opcode == Op_LShiftVL) {
    psllq(dst, shift);
  } else {
    assert((opcode == Op_URShiftVL),"opcode should be Op_URShiftVL");
    psrlq(dst, shift);
  }
}

void C2_MacroAssembler::vshiftq(int opcode, XMMRegister dst, XMMRegister src, XMMRegister shift, int vlen_enc) {
  switch (opcode) {
    case Op_RShiftVL: evpsraq(dst, src, shift, vlen_enc); break;
    case Op_LShiftVL:  vpsllq(dst, src, shift, vlen_enc); break;
    case Op_URShiftVL: vpsrlq(dst, src, shift, vlen_enc); break;

    default: assert(false, "%s", NodeClassNames[opcode]);
  }
}

void C2_MacroAssembler::vshiftq_imm(int opcode, XMMRegister dst, XMMRegister nds, int shift, int vector_len) {
  if (opcode == Op_RShiftVL) {
    evpsraq(dst, nds, shift, vector_len);
  } else if (opcode == Op_LShiftVL) {
    vpsllq(dst, nds, shift, vector_len);
  } else {
    assert((opcode == Op_URShiftVL),"opcode should be Op_URShiftVL");
    vpsrlq(dst, nds, shift, vector_len);
  }
}

void C2_MacroAssembler::varshiftd(int opcode, XMMRegister dst, XMMRegister src, XMMRegister shift, int vlen_enc) {
  switch (opcode) {
    case Op_RShiftVB:  // fall-through
    case Op_RShiftVS:  // fall-through
    case Op_RShiftVI:  vpsravd(dst, src, shift, vlen_enc); break;

    case Op_LShiftVB:  // fall-through
    case Op_LShiftVS:  // fall-through
    case Op_LShiftVI:  vpsllvd(dst, src, shift, vlen_enc); break;

    case Op_URShiftVB: // fall-through
    case Op_URShiftVS: // fall-through
    case Op_URShiftVI: vpsrlvd(dst, src, shift, vlen_enc); break;

    default: assert(false, "%s", NodeClassNames[opcode]);
  }
}

void C2_MacroAssembler::varshiftw(int opcode, XMMRegister dst, XMMRegister src, XMMRegister shift, int vlen_enc) {
  switch (opcode) {
    case Op_RShiftVB:  // fall-through
    case Op_RShiftVS:  evpsravw(dst, src, shift, vlen_enc); break;

    case Op_LShiftVB:  // fall-through
    case Op_LShiftVS:  evpsllvw(dst, src, shift, vlen_enc); break;

    case Op_URShiftVB: // fall-through
    case Op_URShiftVS: evpsrlvw(dst, src, shift, vlen_enc); break;

    default: assert(false, "%s", NodeClassNames[opcode]);
  }
}

void C2_MacroAssembler::varshiftq(int opcode, XMMRegister dst, XMMRegister src, XMMRegister shift, int vlen_enc, XMMRegister tmp) {
  assert(UseAVX >= 2, "required");
  switch (opcode) {
    case Op_RShiftVL: {
      if (UseAVX > 2) {
        assert(tmp == xnoreg, "not used");
        if (!VM_Version::supports_avx512vl()) {
          vlen_enc = Assembler::AVX_512bit;
        }
        evpsravq(dst, src, shift, vlen_enc);
      } else {
        vmovdqu(tmp, ExternalAddress(StubRoutines::x86::vector_long_sign_mask()));
        vpsrlvq(dst, src, shift, vlen_enc);
        vpsrlvq(tmp, tmp, shift, vlen_enc);
        vpxor(dst, dst, tmp, vlen_enc);
        vpsubq(dst, dst, tmp, vlen_enc);
      }
      break;
    }
    case Op_LShiftVL: {
      assert(tmp == xnoreg, "not used");
      vpsllvq(dst, src, shift, vlen_enc);
      break;
    }
    case Op_URShiftVL: {
      assert(tmp == xnoreg, "not used");
      vpsrlvq(dst, src, shift, vlen_enc);
      break;
    }
    default: assert(false, "%s", NodeClassNames[opcode]);
  }
}

// Variable shift src by shift using vtmp and scratch as TEMPs giving word result in dst
void C2_MacroAssembler::varshiftbw(int opcode, XMMRegister dst, XMMRegister src, XMMRegister shift, int vector_len, XMMRegister vtmp) {
  assert(opcode == Op_LShiftVB ||
         opcode == Op_RShiftVB ||
         opcode == Op_URShiftVB, "%s", NodeClassNames[opcode]);
  bool sign = (opcode != Op_URShiftVB);
  assert(vector_len == 0, "required");
  vextendbd(sign, dst, src, 1);
  vpmovzxbd(vtmp, shift, 1);
  varshiftd(opcode, dst, dst, vtmp, 1);
  vpand(dst, dst, ExternalAddress(StubRoutines::x86::vector_int_to_byte_mask()), 1, noreg);
  vextracti128_high(vtmp, dst);
  vpackusdw(dst, dst, vtmp, 0);
}

// Variable shift src by shift using vtmp and scratch as TEMPs giving byte result in dst
void C2_MacroAssembler::evarshiftb(int opcode, XMMRegister dst, XMMRegister src, XMMRegister shift, int vector_len, XMMRegister vtmp) {
  assert(opcode == Op_LShiftVB ||
         opcode == Op_RShiftVB ||
         opcode == Op_URShiftVB, "%s", NodeClassNames[opcode]);
  bool sign = (opcode != Op_URShiftVB);
  int ext_vector_len = vector_len + 1;
  vextendbw(sign, dst, src, ext_vector_len);
  vpmovzxbw(vtmp, shift, ext_vector_len);
  varshiftw(opcode, dst, dst, vtmp, ext_vector_len);
  vpand(dst, dst, ExternalAddress(StubRoutines::x86::vector_short_to_byte_mask()), ext_vector_len, noreg);
  if (vector_len == 0) {
    vextracti128_high(vtmp, dst);
    vpackuswb(dst, dst, vtmp, vector_len);
  } else {
    vextracti64x4_high(vtmp, dst);
    vpackuswb(dst, dst, vtmp, vector_len);
    vpermq(dst, dst, 0xD8, vector_len);
  }
}

void C2_MacroAssembler::insert(BasicType typ, XMMRegister dst, Register val, int idx) {
  switch(typ) {
    case T_BYTE:
      pinsrb(dst, val, idx);
      break;
    case T_SHORT:
      pinsrw(dst, val, idx);
      break;
    case T_INT:
      pinsrd(dst, val, idx);
      break;
    case T_LONG:
      pinsrq(dst, val, idx);
      break;
    default:
      assert(false,"Should not reach here.");
      break;
  }
}

void C2_MacroAssembler::vinsert(BasicType typ, XMMRegister dst, XMMRegister src, Register val, int idx) {
  switch(typ) {
    case T_BYTE:
      vpinsrb(dst, src, val, idx);
      break;
    case T_SHORT:
      vpinsrw(dst, src, val, idx);
      break;
    case T_INT:
      vpinsrd(dst, src, val, idx);
      break;
    case T_LONG:
      vpinsrq(dst, src, val, idx);
      break;
    default:
      assert(false,"Should not reach here.");
      break;
  }
}

void C2_MacroAssembler::vgather(BasicType typ, XMMRegister dst, Register base, XMMRegister idx, XMMRegister mask, int vector_len) {
  switch(typ) {
    case T_INT:
      vpgatherdd(dst, Address(base, idx, Address::times_4), mask, vector_len);
      break;
    case T_FLOAT:
      vgatherdps(dst, Address(base, idx, Address::times_4), mask, vector_len);
      break;
    case T_LONG:
      vpgatherdq(dst, Address(base, idx, Address::times_8), mask, vector_len);
      break;
    case T_DOUBLE:
      vgatherdpd(dst, Address(base, idx, Address::times_8), mask, vector_len);
      break;
    default:
      assert(false,"Should not reach here.");
      break;
  }
}

void C2_MacroAssembler::evgather(BasicType typ, XMMRegister dst, KRegister mask, Register base, XMMRegister idx, int vector_len) {
  switch(typ) {
    case T_INT:
      evpgatherdd(dst, mask, Address(base, idx, Address::times_4), vector_len);
      break;
    case T_FLOAT:
      evgatherdps(dst, mask, Address(base, idx, Address::times_4), vector_len);
      break;
    case T_LONG:
      evpgatherdq(dst, mask, Address(base, idx, Address::times_8), vector_len);
      break;
    case T_DOUBLE:
      evgatherdpd(dst, mask, Address(base, idx, Address::times_8), vector_len);
      break;
    default:
      assert(false,"Should not reach here.");
      break;
  }
}

void C2_MacroAssembler::evscatter(BasicType typ, Register base, XMMRegister idx, KRegister mask, XMMRegister src, int vector_len) {
  switch(typ) {
    case T_INT:
      evpscatterdd(Address(base, idx, Address::times_4), mask, src, vector_len);
      break;
    case T_FLOAT:
      evscatterdps(Address(base, idx, Address::times_4), mask, src, vector_len);
      break;
    case T_LONG:
      evpscatterdq(Address(base, idx, Address::times_8), mask, src, vector_len);
      break;
    case T_DOUBLE:
      evscatterdpd(Address(base, idx, Address::times_8), mask, src, vector_len);
      break;
    default:
      assert(false,"Should not reach here.");
      break;
  }
}

void C2_MacroAssembler::load_vector_mask(XMMRegister dst, XMMRegister src, int vlen_in_bytes, BasicType elem_bt, bool is_legacy) {
  if (vlen_in_bytes <= 16) {
    pxor (dst, dst);
    psubb(dst, src);
    switch (elem_bt) {
      case T_BYTE:   /* nothing to do */ break;
      case T_SHORT:  pmovsxbw(dst, dst); break;
      case T_INT:    pmovsxbd(dst, dst); break;
      case T_FLOAT:  pmovsxbd(dst, dst); break;
      case T_LONG:   pmovsxbq(dst, dst); break;
      case T_DOUBLE: pmovsxbq(dst, dst); break;

      default: assert(false, "%s", type2name(elem_bt));
    }
  } else {
    assert(!is_legacy || !is_subword_type(elem_bt) || vlen_in_bytes < 64, "");
    int vlen_enc = vector_length_encoding(vlen_in_bytes);

    vpxor (dst, dst, dst, vlen_enc);
    vpsubb(dst, dst, src, is_legacy ? AVX_256bit : vlen_enc);

    switch (elem_bt) {
      case T_BYTE:   /* nothing to do */            break;
      case T_SHORT:  vpmovsxbw(dst, dst, vlen_enc); break;
      case T_INT:    vpmovsxbd(dst, dst, vlen_enc); break;
      case T_FLOAT:  vpmovsxbd(dst, dst, vlen_enc); break;
      case T_LONG:   vpmovsxbq(dst, dst, vlen_enc); break;
      case T_DOUBLE: vpmovsxbq(dst, dst, vlen_enc); break;

      default: assert(false, "%s", type2name(elem_bt));
    }
  }
}

void C2_MacroAssembler::load_vector_mask(KRegister dst, XMMRegister src, XMMRegister xtmp, bool novlbwdq, int vlen_enc) {
  if (novlbwdq) {
    vpmovsxbd(xtmp, src, vlen_enc);
    evpcmpd(dst, k0, xtmp, ExternalAddress(StubRoutines::x86::vector_int_mask_cmp_bits()),
            Assembler::eq, true, vlen_enc, noreg);
  } else {
    vpxor(xtmp, xtmp, xtmp, vlen_enc);
    vpsubb(xtmp, xtmp, src, vlen_enc);
    evpmovb2m(dst, xtmp, vlen_enc);
  }
}

void C2_MacroAssembler::load_vector(XMMRegister dst, Address src, int vlen_in_bytes) {
  switch (vlen_in_bytes) {
    case 4:  movdl(dst, src);   break;
    case 8:  movq(dst, src);    break;
    case 16: movdqu(dst, src);  break;
    case 32: vmovdqu(dst, src); break;
    case 64: evmovdqul(dst, src, Assembler::AVX_512bit); break;
    default: ShouldNotReachHere();
  }
}

void C2_MacroAssembler::load_vector(XMMRegister dst, AddressLiteral src, int vlen_in_bytes, Register rscratch) {
  if (reachable(src)) {
    load_vector(dst, as_Address(src), vlen_in_bytes);
  } else {
    lea(rscratch, src);
    load_vector(dst, Address(rscratch, 0), vlen_in_bytes);
  }
}

void C2_MacroAssembler::load_constant_vector(BasicType bt, XMMRegister dst, InternalAddress src, int vlen) {
  int vlen_enc = vector_length_encoding(vlen);
  if (VM_Version::supports_avx()) {
    if (bt == T_LONG) {
      if (VM_Version::supports_avx2()) {
        vpbroadcastq(dst, src, vlen_enc, noreg);
      } else {
        vmovddup(dst, src, vlen_enc, noreg);
      }
    } else if (bt == T_DOUBLE) {
      if (vlen_enc != Assembler::AVX_128bit) {
        vbroadcastsd(dst, src, vlen_enc, noreg);
      } else {
        vmovddup(dst, src, vlen_enc, noreg);
      }
    } else {
      if (VM_Version::supports_avx2() && is_integral_type(bt)) {
        vpbroadcastd(dst, src, vlen_enc, noreg);
      } else {
        vbroadcastss(dst, src, vlen_enc, noreg);
      }
    }
  } else if (VM_Version::supports_sse3()) {
    movddup(dst, src);
  } else {
    movq(dst, src);
    if (vlen == 16) {
      punpcklqdq(dst, dst);
    }
  }
}

void C2_MacroAssembler::load_iota_indices(XMMRegister dst, int vlen_in_bytes) {
  ExternalAddress addr(StubRoutines::x86::vector_iota_indices());
  if (vlen_in_bytes <= 4) {
    movdl(dst, addr);
  } else if (vlen_in_bytes == 8) {
    movq(dst, addr);
  } else if (vlen_in_bytes == 16) {
    movdqu(dst, addr, noreg);
  } else if (vlen_in_bytes == 32) {
    vmovdqu(dst, addr, noreg);
  } else {
    assert(vlen_in_bytes == 64, "%d", vlen_in_bytes);
    evmovdqub(dst, k0, addr, false /*merge*/, Assembler::AVX_512bit, noreg);
  }
}

// Reductions for vectors of bytes, shorts, ints, longs, floats, and doubles.

void C2_MacroAssembler::reduce_operation_128(BasicType typ, int opcode, XMMRegister dst, XMMRegister src) {
  int vector_len = Assembler::AVX_128bit;

  switch (opcode) {
    case Op_AndReductionV:  pand(dst, src); break;
    case Op_OrReductionV:   por (dst, src); break;
    case Op_XorReductionV:  pxor(dst, src); break;
    case Op_MinReductionV:
      switch (typ) {
        case T_BYTE:        pminsb(dst, src); break;
        case T_SHORT:       pminsw(dst, src); break;
        case T_INT:         pminsd(dst, src); break;
        case T_LONG:        assert(UseAVX > 2, "required");
                            vpminsq(dst, dst, src, Assembler::AVX_128bit); break;
        default:            assert(false, "wrong type");
      }
      break;
    case Op_MaxReductionV:
      switch (typ) {
        case T_BYTE:        pmaxsb(dst, src); break;
        case T_SHORT:       pmaxsw(dst, src); break;
        case T_INT:         pmaxsd(dst, src); break;
        case T_LONG:        assert(UseAVX > 2, "required");
                            vpmaxsq(dst, dst, src, Assembler::AVX_128bit); break;
        default:            assert(false, "wrong type");
      }
      break;
    case Op_AddReductionVF: addss(dst, src); break;
    case Op_AddReductionVD: addsd(dst, src); break;
    case Op_AddReductionVI:
      switch (typ) {
        case T_BYTE:        paddb(dst, src); break;
        case T_SHORT:       paddw(dst, src); break;
        case T_INT:         paddd(dst, src); break;
        default:            assert(false, "wrong type");
      }
      break;
    case Op_AddReductionVL: paddq(dst, src); break;
    case Op_MulReductionVF: mulss(dst, src); break;
    case Op_MulReductionVD: mulsd(dst, src); break;
    case Op_MulReductionVI:
      switch (typ) {
        case T_SHORT:       pmullw(dst, src); break;
        case T_INT:         pmulld(dst, src); break;
        default:            assert(false, "wrong type");
      }
      break;
    case Op_MulReductionVL: assert(UseAVX > 2, "required");
                            vpmullq(dst, dst, src, vector_len); break;
    default:                assert(false, "wrong opcode");
  }
}

void C2_MacroAssembler::reduce_operation_256(BasicType typ, int opcode, XMMRegister dst,  XMMRegister src1, XMMRegister src2) {
  int vector_len = Assembler::AVX_256bit;

  switch (opcode) {
    case Op_AndReductionV:  vpand(dst, src1, src2, vector_len); break;
    case Op_OrReductionV:   vpor (dst, src1, src2, vector_len); break;
    case Op_XorReductionV:  vpxor(dst, src1, src2, vector_len); break;
    case Op_MinReductionV:
      switch (typ) {
        case T_BYTE:        vpminsb(dst, src1, src2, vector_len); break;
        case T_SHORT:       vpminsw(dst, src1, src2, vector_len); break;
        case T_INT:         vpminsd(dst, src1, src2, vector_len); break;
        case T_LONG:        assert(UseAVX > 2, "required");
                            vpminsq(dst, src1, src2, vector_len); break;
        default:            assert(false, "wrong type");
      }
      break;
    case Op_MaxReductionV:
      switch (typ) {
        case T_BYTE:        vpmaxsb(dst, src1, src2, vector_len); break;
        case T_SHORT:       vpmaxsw(dst, src1, src2, vector_len); break;
        case T_INT:         vpmaxsd(dst, src1, src2, vector_len); break;
        case T_LONG:        assert(UseAVX > 2, "required");
                            vpmaxsq(dst, src1, src2, vector_len); break;
        default:            assert(false, "wrong type");
      }
      break;
    case Op_AddReductionVI:
      switch (typ) {
        case T_BYTE:        vpaddb(dst, src1, src2, vector_len); break;
        case T_SHORT:       vpaddw(dst, src1, src2, vector_len); break;
        case T_INT:         vpaddd(dst, src1, src2, vector_len); break;
        default:            assert(false, "wrong type");
      }
      break;
    case Op_AddReductionVL: vpaddq(dst, src1, src2, vector_len); break;
    case Op_MulReductionVI:
      switch (typ) {
        case T_SHORT:       vpmullw(dst, src1, src2, vector_len); break;
        case T_INT:         vpmulld(dst, src1, src2, vector_len); break;
        default:            assert(false, "wrong type");
      }
      break;
    case Op_MulReductionVL: vpmullq(dst, src1, src2, vector_len); break;
    default:                assert(false, "wrong opcode");
  }
}

void C2_MacroAssembler::reduce_fp(int opcode, int vlen,
                                  XMMRegister dst, XMMRegister src,
                                  XMMRegister vtmp1, XMMRegister vtmp2) {
  switch (opcode) {
    case Op_AddReductionVF:
    case Op_MulReductionVF:
      reduceF(opcode, vlen, dst, src, vtmp1, vtmp2);
      break;

    case Op_AddReductionVD:
    case Op_MulReductionVD:
      reduceD(opcode, vlen, dst, src, vtmp1, vtmp2);
      break;

    default: assert(false, "wrong opcode");
  }
}

void C2_MacroAssembler::reduceB(int opcode, int vlen,
                             Register dst, Register src1, XMMRegister src2,
                             XMMRegister vtmp1, XMMRegister vtmp2) {
  switch (vlen) {
    case  8: reduce8B (opcode, dst, src1, src2, vtmp1, vtmp2); break;
    case 16: reduce16B(opcode, dst, src1, src2, vtmp1, vtmp2); break;
    case 32: reduce32B(opcode, dst, src1, src2, vtmp1, vtmp2); break;
    case 64: reduce64B(opcode, dst, src1, src2, vtmp1, vtmp2); break;

    default: assert(false, "wrong vector length");
  }
}

void C2_MacroAssembler::mulreduceB(int opcode, int vlen,
                             Register dst, Register src1, XMMRegister src2,
                             XMMRegister vtmp1, XMMRegister vtmp2) {
  switch (vlen) {
    case  8: mulreduce8B (opcode, dst, src1, src2, vtmp1, vtmp2); break;
    case 16: mulreduce16B(opcode, dst, src1, src2, vtmp1, vtmp2); break;
    case 32: mulreduce32B(opcode, dst, src1, src2, vtmp1, vtmp2); break;
    case 64: mulreduce64B(opcode, dst, src1, src2, vtmp1, vtmp2); break;

    default: assert(false, "wrong vector length");
  }
}

void C2_MacroAssembler::reduceS(int opcode, int vlen,
                             Register dst, Register src1, XMMRegister src2,
                             XMMRegister vtmp1, XMMRegister vtmp2) {
  switch (vlen) {
    case  4: reduce4S (opcode, dst, src1, src2, vtmp1, vtmp2); break;
    case  8: reduce8S (opcode, dst, src1, src2, vtmp1, vtmp2); break;
    case 16: reduce16S(opcode, dst, src1, src2, vtmp1, vtmp2); break;
    case 32: reduce32S(opcode, dst, src1, src2, vtmp1, vtmp2); break;

    default: assert(false, "wrong vector length");
  }
}

void C2_MacroAssembler::reduceI(int opcode, int vlen,
                             Register dst, Register src1, XMMRegister src2,
                             XMMRegister vtmp1, XMMRegister vtmp2) {
  switch (vlen) {
    case  2: reduce2I (opcode, dst, src1, src2, vtmp1, vtmp2); break;
    case  4: reduce4I (opcode, dst, src1, src2, vtmp1, vtmp2); break;
    case  8: reduce8I (opcode, dst, src1, src2, vtmp1, vtmp2); break;
    case 16: reduce16I(opcode, dst, src1, src2, vtmp1, vtmp2); break;

    default: assert(false, "wrong vector length");
  }
}

#ifdef _LP64
void C2_MacroAssembler::reduceL(int opcode, int vlen,
                             Register dst, Register src1, XMMRegister src2,
                             XMMRegister vtmp1, XMMRegister vtmp2) {
  switch (vlen) {
    case 2: reduce2L(opcode, dst, src1, src2, vtmp1, vtmp2); break;
    case 4: reduce4L(opcode, dst, src1, src2, vtmp1, vtmp2); break;
    case 8: reduce8L(opcode, dst, src1, src2, vtmp1, vtmp2); break;

    default: assert(false, "wrong vector length");
  }
}
#endif // _LP64

void C2_MacroAssembler::reduceF(int opcode, int vlen, XMMRegister dst, XMMRegister src, XMMRegister vtmp1, XMMRegister vtmp2) {
  switch (vlen) {
    case 2:
      assert(vtmp2 == xnoreg, "");
      reduce2F(opcode, dst, src, vtmp1);
      break;
    case 4:
      assert(vtmp2 == xnoreg, "");
      reduce4F(opcode, dst, src, vtmp1);
      break;
    case 8:
      reduce8F(opcode, dst, src, vtmp1, vtmp2);
      break;
    case 16:
      reduce16F(opcode, dst, src, vtmp1, vtmp2);
      break;
    default: assert(false, "wrong vector length");
  }
}

void C2_MacroAssembler::reduceD(int opcode, int vlen, XMMRegister dst, XMMRegister src, XMMRegister vtmp1, XMMRegister vtmp2) {
  switch (vlen) {
    case 2:
      assert(vtmp2 == xnoreg, "");
      reduce2D(opcode, dst, src, vtmp1);
      break;
    case 4:
      reduce4D(opcode, dst, src, vtmp1, vtmp2);
      break;
    case 8:
      reduce8D(opcode, dst, src, vtmp1, vtmp2);
      break;
    default: assert(false, "wrong vector length");
  }
}

void C2_MacroAssembler::reduce2I(int opcode, Register dst, Register src1, XMMRegister src2, XMMRegister vtmp1, XMMRegister vtmp2) {
  if (opcode == Op_AddReductionVI) {
    if (vtmp1 != src2) {
      movdqu(vtmp1, src2);
    }
    phaddd(vtmp1, vtmp1);
  } else {
    pshufd(vtmp1, src2, 0x1);
    reduce_operation_128(T_INT, opcode, vtmp1, src2);
  }
  movdl(vtmp2, src1);
  reduce_operation_128(T_INT, opcode, vtmp1, vtmp2);
  movdl(dst, vtmp1);
}

void C2_MacroAssembler::reduce4I(int opcode, Register dst, Register src1, XMMRegister src2, XMMRegister vtmp1, XMMRegister vtmp2) {
  if (opcode == Op_AddReductionVI) {
    if (vtmp1 != src2) {
      movdqu(vtmp1, src2);
    }
    phaddd(vtmp1, src2);
    reduce2I(opcode, dst, src1, vtmp1, vtmp1, vtmp2);
  } else {
    pshufd(vtmp2, src2, 0xE);
    reduce_operation_128(T_INT, opcode, vtmp2, src2);
    reduce2I(opcode, dst, src1, vtmp2, vtmp1, vtmp2);
  }
}

void C2_MacroAssembler::reduce8I(int opcode, Register dst, Register src1, XMMRegister src2, XMMRegister vtmp1, XMMRegister vtmp2) {
  if (opcode == Op_AddReductionVI) {
    vphaddd(vtmp1, src2, src2, Assembler::AVX_256bit);
    vextracti128_high(vtmp2, vtmp1);
    vpaddd(vtmp1, vtmp1, vtmp2, Assembler::AVX_128bit);
    reduce2I(opcode, dst, src1, vtmp1, vtmp1, vtmp2);
  } else {
    vextracti128_high(vtmp1, src2);
    reduce_operation_128(T_INT, opcode, vtmp1, src2);
    reduce4I(opcode, dst, src1, vtmp1, vtmp1, vtmp2);
  }
}

void C2_MacroAssembler::reduce16I(int opcode, Register dst, Register src1, XMMRegister src2, XMMRegister vtmp1, XMMRegister vtmp2) {
  vextracti64x4_high(vtmp2, src2);
  reduce_operation_256(T_INT, opcode, vtmp2, vtmp2, src2);
  reduce8I(opcode, dst, src1, vtmp2, vtmp1, vtmp2);
}

void C2_MacroAssembler::reduce8B(int opcode, Register dst, Register src1, XMMRegister src2, XMMRegister vtmp1, XMMRegister vtmp2) {
  pshufd(vtmp2, src2, 0x1);
  reduce_operation_128(T_BYTE, opcode, vtmp2, src2);
  movdqu(vtmp1, vtmp2);
  psrldq(vtmp1, 2);
  reduce_operation_128(T_BYTE, opcode, vtmp1, vtmp2);
  movdqu(vtmp2, vtmp1);
  psrldq(vtmp2, 1);
  reduce_operation_128(T_BYTE, opcode, vtmp1, vtmp2);
  movdl(vtmp2, src1);
  pmovsxbd(vtmp1, vtmp1);
  reduce_operation_128(T_INT, opcode, vtmp1, vtmp2);
  pextrb(dst, vtmp1, 0x0);
  movsbl(dst, dst);
}

void C2_MacroAssembler::reduce16B(int opcode, Register dst, Register src1, XMMRegister src2, XMMRegister vtmp1, XMMRegister vtmp2) {
  pshufd(vtmp1, src2, 0xE);
  reduce_operation_128(T_BYTE, opcode, vtmp1, src2);
  reduce8B(opcode, dst, src1, vtmp1, vtmp1, vtmp2);
}

void C2_MacroAssembler::reduce32B(int opcode, Register dst, Register src1, XMMRegister src2, XMMRegister vtmp1, XMMRegister vtmp2) {
  vextracti128_high(vtmp2, src2);
  reduce_operation_128(T_BYTE, opcode, vtmp2, src2);
  reduce16B(opcode, dst, src1, vtmp2, vtmp1, vtmp2);
}

void C2_MacroAssembler::reduce64B(int opcode, Register dst, Register src1, XMMRegister src2, XMMRegister vtmp1, XMMRegister vtmp2) {
  vextracti64x4_high(vtmp1, src2);
  reduce_operation_256(T_BYTE, opcode, vtmp1, vtmp1, src2);
  reduce32B(opcode, dst, src1, vtmp1, vtmp1, vtmp2);
}

void C2_MacroAssembler::mulreduce8B(int opcode, Register dst, Register src1, XMMRegister src2, XMMRegister vtmp1, XMMRegister vtmp2) {
  pmovsxbw(vtmp2, src2);
  reduce8S(opcode, dst, src1, vtmp2, vtmp1, vtmp2);
}

void C2_MacroAssembler::mulreduce16B(int opcode, Register dst, Register src1, XMMRegister src2, XMMRegister vtmp1, XMMRegister vtmp2) {
  if (UseAVX > 1) {
    int vector_len = Assembler::AVX_256bit;
    vpmovsxbw(vtmp1, src2, vector_len);
    reduce16S(opcode, dst, src1, vtmp1, vtmp1, vtmp2);
  } else {
    pmovsxbw(vtmp2, src2);
    reduce8S(opcode, dst, src1, vtmp2, vtmp1, vtmp2);
    pshufd(vtmp2, src2, 0x1);
    pmovsxbw(vtmp2, src2);
    reduce8S(opcode, dst, dst, vtmp2, vtmp1, vtmp2);
  }
}

void C2_MacroAssembler::mulreduce32B(int opcode, Register dst, Register src1, XMMRegister src2, XMMRegister vtmp1, XMMRegister vtmp2) {
  if (UseAVX > 2 && VM_Version::supports_avx512bw()) {
    int vector_len = Assembler::AVX_512bit;
    vpmovsxbw(vtmp1, src2, vector_len);
    reduce32S(opcode, dst, src1, vtmp1, vtmp1, vtmp2);
  } else {
    assert(UseAVX >= 2,"Should not reach here.");
    mulreduce16B(opcode, dst, src1, src2, vtmp1, vtmp2);
    vextracti128_high(vtmp2, src2);
    mulreduce16B(opcode, dst, dst, vtmp2, vtmp1, vtmp2);
  }
}

void C2_MacroAssembler::mulreduce64B(int opcode, Register dst, Register src1, XMMRegister src2, XMMRegister vtmp1, XMMRegister vtmp2) {
  mulreduce32B(opcode, dst, src1, src2, vtmp1, vtmp2);
  vextracti64x4_high(vtmp2, src2);
  mulreduce32B(opcode, dst, dst, vtmp2, vtmp1, vtmp2);
}

void C2_MacroAssembler::reduce4S(int opcode, Register dst, Register src1, XMMRegister src2, XMMRegister vtmp1, XMMRegister vtmp2) {
  if (opcode == Op_AddReductionVI) {
    if (vtmp1 != src2) {
      movdqu(vtmp1, src2);
    }
    phaddw(vtmp1, vtmp1);
    phaddw(vtmp1, vtmp1);
  } else {
    pshufd(vtmp2, src2, 0x1);
    reduce_operation_128(T_SHORT, opcode, vtmp2, src2);
    movdqu(vtmp1, vtmp2);
    psrldq(vtmp1, 2);
    reduce_operation_128(T_SHORT, opcode, vtmp1, vtmp2);
  }
  movdl(vtmp2, src1);
  pmovsxwd(vtmp1, vtmp1);
  reduce_operation_128(T_INT, opcode, vtmp1, vtmp2);
  pextrw(dst, vtmp1, 0x0);
  movswl(dst, dst);
}

void C2_MacroAssembler::reduce8S(int opcode, Register dst, Register src1, XMMRegister src2, XMMRegister vtmp1, XMMRegister vtmp2) {
  if (opcode == Op_AddReductionVI) {
    if (vtmp1 != src2) {
      movdqu(vtmp1, src2);
    }
    phaddw(vtmp1, src2);
  } else {
    pshufd(vtmp1, src2, 0xE);
    reduce_operation_128(T_SHORT, opcode, vtmp1, src2);
  }
  reduce4S(opcode, dst, src1, vtmp1, vtmp1, vtmp2);
}

void C2_MacroAssembler::reduce16S(int opcode, Register dst, Register src1, XMMRegister src2, XMMRegister vtmp1, XMMRegister vtmp2) {
  if (opcode == Op_AddReductionVI) {
    int vector_len = Assembler::AVX_256bit;
    vphaddw(vtmp2, src2, src2, vector_len);
    vpermq(vtmp2, vtmp2, 0xD8, vector_len);
  } else {
    vextracti128_high(vtmp2, src2);
    reduce_operation_128(T_SHORT, opcode, vtmp2, src2);
  }
  reduce8S(opcode, dst, src1, vtmp2, vtmp1, vtmp2);
}

void C2_MacroAssembler::reduce32S(int opcode, Register dst, Register src1, XMMRegister src2, XMMRegister vtmp1, XMMRegister vtmp2) {
  int vector_len = Assembler::AVX_256bit;
  vextracti64x4_high(vtmp1, src2);
  reduce_operation_256(T_SHORT, opcode, vtmp1, vtmp1, src2);
  reduce16S(opcode, dst, src1, vtmp1, vtmp1, vtmp2);
}

#ifdef _LP64
void C2_MacroAssembler::reduce2L(int opcode, Register dst, Register src1, XMMRegister src2, XMMRegister vtmp1, XMMRegister vtmp2) {
  pshufd(vtmp2, src2, 0xE);
  reduce_operation_128(T_LONG, opcode, vtmp2, src2);
  movdq(vtmp1, src1);
  reduce_operation_128(T_LONG, opcode, vtmp1, vtmp2);
  movdq(dst, vtmp1);
}

void C2_MacroAssembler::reduce4L(int opcode, Register dst, Register src1, XMMRegister src2, XMMRegister vtmp1, XMMRegister vtmp2) {
  vextracti128_high(vtmp1, src2);
  reduce_operation_128(T_LONG, opcode, vtmp1, src2);
  reduce2L(opcode, dst, src1, vtmp1, vtmp1, vtmp2);
}

void C2_MacroAssembler::reduce8L(int opcode, Register dst, Register src1, XMMRegister src2, XMMRegister vtmp1, XMMRegister vtmp2) {
  vextracti64x4_high(vtmp2, src2);
  reduce_operation_256(T_LONG, opcode, vtmp2, vtmp2, src2);
  reduce4L(opcode, dst, src1, vtmp2, vtmp1, vtmp2);
}

void C2_MacroAssembler::genmask(KRegister dst, Register len, Register temp) {
  mov64(temp, -1L);
  bzhiq(temp, temp, len);
  kmovql(dst, temp);
}
#endif // _LP64

void C2_MacroAssembler::reduce2F(int opcode, XMMRegister dst, XMMRegister src, XMMRegister vtmp) {
  reduce_operation_128(T_FLOAT, opcode, dst, src);
  pshufd(vtmp, src, 0x1);
  reduce_operation_128(T_FLOAT, opcode, dst, vtmp);
}

void C2_MacroAssembler::reduce4F(int opcode, XMMRegister dst, XMMRegister src, XMMRegister vtmp) {
  reduce2F(opcode, dst, src, vtmp);
  pshufd(vtmp, src, 0x2);
  reduce_operation_128(T_FLOAT, opcode, dst, vtmp);
  pshufd(vtmp, src, 0x3);
  reduce_operation_128(T_FLOAT, opcode, dst, vtmp);
}

void C2_MacroAssembler::reduce8F(int opcode, XMMRegister dst, XMMRegister src, XMMRegister vtmp1, XMMRegister vtmp2) {
  reduce4F(opcode, dst, src, vtmp2);
  vextractf128_high(vtmp2, src);
  reduce4F(opcode, dst, vtmp2, vtmp1);
}

void C2_MacroAssembler::reduce16F(int opcode, XMMRegister dst, XMMRegister src, XMMRegister vtmp1, XMMRegister vtmp2) {
  reduce8F(opcode, dst, src, vtmp1, vtmp2);
  vextracti64x4_high(vtmp1, src);
  reduce8F(opcode, dst, vtmp1, vtmp1, vtmp2);
}

void C2_MacroAssembler::reduce2D(int opcode, XMMRegister dst, XMMRegister src, XMMRegister vtmp) {
  reduce_operation_128(T_DOUBLE, opcode, dst, src);
  pshufd(vtmp, src, 0xE);
  reduce_operation_128(T_DOUBLE, opcode, dst, vtmp);
}

void C2_MacroAssembler::reduce4D(int opcode, XMMRegister dst, XMMRegister src, XMMRegister vtmp1, XMMRegister vtmp2) {
  reduce2D(opcode, dst, src, vtmp2);
  vextractf128_high(vtmp2, src);
  reduce2D(opcode, dst, vtmp2, vtmp1);
}

void C2_MacroAssembler::reduce8D(int opcode, XMMRegister dst, XMMRegister src, XMMRegister vtmp1, XMMRegister vtmp2) {
  reduce4D(opcode, dst, src, vtmp1, vtmp2);
  vextracti64x4_high(vtmp1, src);
  reduce4D(opcode, dst, vtmp1, vtmp1, vtmp2);
}

void C2_MacroAssembler::evmovdqu(BasicType type, KRegister kmask, XMMRegister dst, Address src, bool merge, int vector_len) {
  MacroAssembler::evmovdqu(type, kmask, dst, src, merge, vector_len);
}

void C2_MacroAssembler::evmovdqu(BasicType type, KRegister kmask, Address dst, XMMRegister src, bool merge, int vector_len) {
  MacroAssembler::evmovdqu(type, kmask, dst, src, merge, vector_len);
}

void C2_MacroAssembler::vmovmask(BasicType elem_bt, XMMRegister dst, Address src, XMMRegister mask,
                                 int vec_enc) {
  switch(elem_bt) {
    case T_INT:
    case T_FLOAT:
      vmaskmovps(dst, src, mask, vec_enc);
      break;
    case T_LONG:
    case T_DOUBLE:
      vmaskmovpd(dst, src, mask, vec_enc);
      break;
    default:
      fatal("Unsupported type %s", type2name(elem_bt));
      break;
  }
}

void C2_MacroAssembler::vmovmask(BasicType elem_bt, Address dst, XMMRegister src, XMMRegister mask,
                                 int vec_enc) {
  switch(elem_bt) {
    case T_INT:
    case T_FLOAT:
      vmaskmovps(dst, src, mask, vec_enc);
      break;
    case T_LONG:
    case T_DOUBLE:
      vmaskmovpd(dst, src, mask, vec_enc);
      break;
    default:
      fatal("Unsupported type %s", type2name(elem_bt));
      break;
  }
}

void C2_MacroAssembler::reduceFloatMinMax(int opcode, int vlen, bool is_dst_valid,
                                          XMMRegister dst, XMMRegister src,
                                          XMMRegister tmp, XMMRegister atmp, XMMRegister btmp,
                                          XMMRegister xmm_0, XMMRegister xmm_1) {
  int permconst[] = {1, 14};
  XMMRegister wsrc = src;
  XMMRegister wdst = xmm_0;
  XMMRegister wtmp = (xmm_1 == xnoreg) ? xmm_0: xmm_1;

  int vlen_enc = Assembler::AVX_128bit;
  if (vlen == 16) {
    vlen_enc = Assembler::AVX_256bit;
  }

  for (int i = log2(vlen) - 1; i >=0; i--) {
    if (i == 0 && !is_dst_valid) {
      wdst = dst;
    }
    if (i == 3) {
      vextracti64x4_high(wtmp, wsrc);
    } else if (i == 2) {
      vextracti128_high(wtmp, wsrc);
    } else { // i = [0,1]
      vpermilps(wtmp, wsrc, permconst[i], vlen_enc);
    }
    vminmax_fp(opcode, T_FLOAT, wdst, wtmp, wsrc, tmp, atmp, btmp, vlen_enc);
    wsrc = wdst;
    vlen_enc = Assembler::AVX_128bit;
  }
  if (is_dst_valid) {
    vminmax_fp(opcode, T_FLOAT, dst, wdst, dst, tmp, atmp, btmp, Assembler::AVX_128bit);
  }
}

void C2_MacroAssembler::reduceDoubleMinMax(int opcode, int vlen, bool is_dst_valid, XMMRegister dst, XMMRegister src,
                                        XMMRegister tmp, XMMRegister atmp, XMMRegister btmp,
                                        XMMRegister xmm_0, XMMRegister xmm_1) {
  XMMRegister wsrc = src;
  XMMRegister wdst = xmm_0;
  XMMRegister wtmp = (xmm_1 == xnoreg) ? xmm_0: xmm_1;
  int vlen_enc = Assembler::AVX_128bit;
  if (vlen == 8) {
    vlen_enc = Assembler::AVX_256bit;
  }
  for (int i = log2(vlen) - 1; i >=0; i--) {
    if (i == 0 && !is_dst_valid) {
      wdst = dst;
    }
    if (i == 1) {
      vextracti128_high(wtmp, wsrc);
    } else if (i == 2) {
      vextracti64x4_high(wtmp, wsrc);
    } else {
      assert(i == 0, "%d", i);
      vpermilpd(wtmp, wsrc, 1, vlen_enc);
    }
    vminmax_fp(opcode, T_DOUBLE, wdst, wtmp, wsrc, tmp, atmp, btmp, vlen_enc);
    wsrc = wdst;
    vlen_enc = Assembler::AVX_128bit;
  }
  if (is_dst_valid) {
    vminmax_fp(opcode, T_DOUBLE, dst, wdst, dst, tmp, atmp, btmp, Assembler::AVX_128bit);
  }
}

void C2_MacroAssembler::extract(BasicType bt, Register dst, XMMRegister src, int idx) {
  switch (bt) {
    case T_BYTE:  pextrb(dst, src, idx); break;
    case T_SHORT: pextrw(dst, src, idx); break;
    case T_INT:   pextrd(dst, src, idx); break;
    case T_LONG:  pextrq(dst, src, idx); break;

    default:
      assert(false,"Should not reach here.");
      break;
  }
}

XMMRegister C2_MacroAssembler::get_lane(BasicType typ, XMMRegister dst, XMMRegister src, int elemindex) {
  int esize =  type2aelembytes(typ);
  int elem_per_lane = 16/esize;
  int lane = elemindex / elem_per_lane;
  int eindex = elemindex % elem_per_lane;

  if (lane >= 2) {
    assert(UseAVX > 2, "required");
    vextractf32x4(dst, src, lane & 3);
    return dst;
  } else if (lane > 0) {
    assert(UseAVX > 0, "required");
    vextractf128(dst, src, lane);
    return dst;
  } else {
    return src;
  }
}

void C2_MacroAssembler::get_elem(BasicType typ, Register dst, XMMRegister src, int elemindex) {
  int esize =  type2aelembytes(typ);
  int elem_per_lane = 16/esize;
  int eindex = elemindex % elem_per_lane;
  assert(is_integral_type(typ),"required");

  if (eindex == 0) {
    if (typ == T_LONG) {
      movq(dst, src);
    } else {
      movdl(dst, src);
      if (typ == T_BYTE)
        movsbl(dst, dst);
      else if (typ == T_SHORT)
        movswl(dst, dst);
    }
  } else {
    extract(typ, dst, src, eindex);
  }
}

void C2_MacroAssembler::get_elem(BasicType typ, XMMRegister dst, XMMRegister src, int elemindex, XMMRegister vtmp) {
  int esize =  type2aelembytes(typ);
  int elem_per_lane = 16/esize;
  int eindex = elemindex % elem_per_lane;
  assert((typ == T_FLOAT || typ == T_DOUBLE),"required");

  if (eindex == 0) {
    movq(dst, src);
  } else {
    if (typ == T_FLOAT) {
      if (UseAVX == 0) {
        movdqu(dst, src);
        shufps(dst, dst, eindex);
      } else {
        vshufps(dst, src, src, eindex, Assembler::AVX_128bit);
      }
    } else {
      if (UseAVX == 0) {
        movdqu(dst, src);
        psrldq(dst, eindex*esize);
      } else {
        vpsrldq(dst, src, eindex*esize, Assembler::AVX_128bit);
      }
      movq(dst, dst);
    }
  }
  // Zero upper bits
  if (typ == T_FLOAT) {
    if (UseAVX == 0) {
      assert(vtmp != xnoreg, "required.");
      movdqu(vtmp, ExternalAddress(StubRoutines::x86::vector_32_bit_mask()), noreg);
      pand(dst, vtmp);
    } else {
      vpand(dst, dst, ExternalAddress(StubRoutines::x86::vector_32_bit_mask()), Assembler::AVX_128bit, noreg);
    }
  }
}

void C2_MacroAssembler::evpcmp(BasicType typ, KRegister kdmask, KRegister ksmask, XMMRegister src1, XMMRegister src2, int comparison, int vector_len) {
  switch(typ) {
    case T_BYTE:
    case T_BOOLEAN:
      evpcmpb(kdmask, ksmask, src1, src2, comparison, /*signed*/ true, vector_len);
      break;
    case T_SHORT:
    case T_CHAR:
      evpcmpw(kdmask, ksmask, src1, src2, comparison, /*signed*/ true, vector_len);
      break;
    case T_INT:
    case T_FLOAT:
      evpcmpd(kdmask, ksmask, src1, src2, comparison, /*signed*/ true, vector_len);
      break;
    case T_LONG:
    case T_DOUBLE:
      evpcmpq(kdmask, ksmask, src1, src2, comparison, /*signed*/ true, vector_len);
      break;
    default:
      assert(false,"Should not reach here.");
      break;
  }
}

void C2_MacroAssembler::evpcmp(BasicType typ, KRegister kdmask, KRegister ksmask, XMMRegister src1, AddressLiteral adr, int comparison, int vector_len, Register rscratch) {
  assert(rscratch != noreg || always_reachable(adr), "missing");

  switch(typ) {
    case T_BOOLEAN:
    case T_BYTE:
      evpcmpb(kdmask, ksmask, src1, adr, comparison, /*signed*/ true, vector_len, rscratch);
      break;
    case T_CHAR:
    case T_SHORT:
      evpcmpw(kdmask, ksmask, src1, adr, comparison, /*signed*/ true, vector_len, rscratch);
      break;
    case T_INT:
    case T_FLOAT:
      evpcmpd(kdmask, ksmask, src1, adr, comparison, /*signed*/ true, vector_len, rscratch);
      break;
    case T_LONG:
    case T_DOUBLE:
      evpcmpq(kdmask, ksmask, src1, adr, comparison, /*signed*/ true, vector_len, rscratch);
      break;
    default:
      assert(false,"Should not reach here.");
      break;
  }
}

void C2_MacroAssembler::evpblend(BasicType typ, XMMRegister dst, KRegister kmask, XMMRegister src1, XMMRegister src2, bool merge, int vector_len) {
  switch(typ) {
    case T_BYTE:
      evpblendmb(dst, kmask, src1, src2, merge, vector_len);
      break;
    case T_SHORT:
      evpblendmw(dst, kmask, src1, src2, merge, vector_len);
      break;
    case T_INT:
    case T_FLOAT:
      evpblendmd(dst, kmask, src1, src2, merge, vector_len);
      break;
    case T_LONG:
    case T_DOUBLE:
      evpblendmq(dst, kmask, src1, src2, merge, vector_len);
      break;
    default:
      assert(false,"Should not reach here.");
      break;
  }
}

void C2_MacroAssembler::vectortest(int bt, int vlen, XMMRegister src1, XMMRegister src2,
                                   XMMRegister vtmp1, XMMRegister vtmp2, KRegister mask) {
  switch(vlen) {
    case 4:
      assert(vtmp1 != xnoreg, "required.");
      // Broadcast lower 32 bits to 128 bits before ptest
      pshufd(vtmp1, src1, 0x0);
      if (bt == BoolTest::overflow) {
        assert(vtmp2 != xnoreg, "required.");
        pshufd(vtmp2, src2, 0x0);
      } else {
        assert(vtmp2 == xnoreg, "required.");
        vtmp2 = src2;
      }
      ptest(vtmp1, vtmp2);
     break;
    case 8:
      assert(vtmp1 != xnoreg, "required.");
      // Broadcast lower 64 bits to 128 bits before ptest
      pshufd(vtmp1, src1, 0x4);
      if (bt == BoolTest::overflow) {
        assert(vtmp2 != xnoreg, "required.");
        pshufd(vtmp2, src2, 0x4);
      } else {
        assert(vtmp2 == xnoreg, "required.");
        vtmp2 = src2;
      }
      ptest(vtmp1, vtmp2);
     break;
    case 16:
      assert((vtmp1 == xnoreg) && (vtmp2 == xnoreg), "required.");
      ptest(src1, src2);
      break;
    case 32:
      assert((vtmp1 == xnoreg) && (vtmp2 == xnoreg), "required.");
      vptest(src1, src2, Assembler::AVX_256bit);
      break;
    case 64:
      {
        assert((vtmp1 == xnoreg) && (vtmp2 == xnoreg), "required.");
        evpcmpeqb(mask, src1, src2, Assembler::AVX_512bit);
        if (bt == BoolTest::ne) {
          ktestql(mask, mask);
        } else {
          assert(bt == BoolTest::overflow, "required");
          kortestql(mask, mask);
        }
      }
      break;
    default:
      assert(false,"Should not reach here.");
      break;
  }
}

void C2_MacroAssembler::vpadd(BasicType elem_bt, XMMRegister dst, XMMRegister src1, XMMRegister src2, int vlen_enc) {
  assert(UseAVX >= 2, "required");
#ifdef ASSERT
  bool is_bw = ((elem_bt == T_BYTE) || (elem_bt == T_SHORT));
  bool is_bw_supported = VM_Version::supports_avx512bw();
  if (is_bw && !is_bw_supported) {
    assert(vlen_enc != Assembler::AVX_512bit, "required");
    assert((dst->encoding() < 16) && (src1->encoding() < 16) && (src2->encoding() < 16),
           "XMM register should be 0-15");
  }
#endif // ASSERT
  switch (elem_bt) {
    case T_BYTE: vpaddb(dst, src1, src2, vlen_enc); return;
    case T_SHORT: vpaddw(dst, src1, src2, vlen_enc); return;
    case T_INT: vpaddd(dst, src1, src2, vlen_enc); return;
    case T_FLOAT: vaddps(dst, src1, src2, vlen_enc); return;
    case T_LONG: vpaddq(dst, src1, src2, vlen_enc); return;
    case T_DOUBLE: vaddpd(dst, src1, src2, vlen_enc); return;
    default: fatal("Unsupported type %s", type2name(elem_bt)); return;
  }
}

#ifdef _LP64
void C2_MacroAssembler::vpbroadcast(BasicType elem_bt, XMMRegister dst, Register src, int vlen_enc) {
  assert(UseAVX >= 2, "required");
  bool is_bw = ((elem_bt == T_BYTE) || (elem_bt == T_SHORT));
  bool is_vl = vlen_enc != Assembler::AVX_512bit;
  if ((UseAVX > 2) &&
      (!is_bw || VM_Version::supports_avx512bw()) &&
      (!is_vl || VM_Version::supports_avx512vl())) {
    switch (elem_bt) {
      case T_BYTE: evpbroadcastb(dst, src, vlen_enc); return;
      case T_SHORT: evpbroadcastw(dst, src, vlen_enc); return;
      case T_FLOAT: case T_INT: evpbroadcastd(dst, src, vlen_enc); return;
      case T_DOUBLE: case T_LONG: evpbroadcastq(dst, src, vlen_enc); return;
      default: fatal("Unsupported type %s", type2name(elem_bt)); return;
    }
  } else {
    assert(vlen_enc != Assembler::AVX_512bit, "required");
    assert((dst->encoding() < 16),"XMM register should be 0-15");
    switch (elem_bt) {
      case T_BYTE: movdl(dst, src); vpbroadcastb(dst, dst, vlen_enc); return;
      case T_SHORT: movdl(dst, src); vpbroadcastw(dst, dst, vlen_enc); return;
      case T_INT: movdl(dst, src); vpbroadcastd(dst, dst, vlen_enc); return;
      case T_FLOAT: movdl(dst, src); vbroadcastss(dst, dst, vlen_enc); return;
      case T_LONG: movdq(dst, src); vpbroadcastq(dst, dst, vlen_enc); return;
      case T_DOUBLE: movdq(dst, src); vbroadcastsd(dst, dst, vlen_enc); return;
      default: fatal("Unsupported type %s", type2name(elem_bt)); return;
    }
  }
}
#endif

void C2_MacroAssembler::vconvert_b2x(BasicType to_elem_bt, XMMRegister dst, XMMRegister src, int vlen_enc) {
  switch (to_elem_bt) {
    case T_SHORT:
      vpmovsxbw(dst, src, vlen_enc);
      break;
    case T_INT:
      vpmovsxbd(dst, src, vlen_enc);
      break;
    case T_FLOAT:
      vpmovsxbd(dst, src, vlen_enc);
      vcvtdq2ps(dst, dst, vlen_enc);
      break;
    case T_LONG:
      vpmovsxbq(dst, src, vlen_enc);
      break;
    case T_DOUBLE: {
      int mid_vlen_enc = (vlen_enc == Assembler::AVX_512bit) ? Assembler::AVX_256bit : Assembler::AVX_128bit;
      vpmovsxbd(dst, src, mid_vlen_enc);
      vcvtdq2pd(dst, dst, vlen_enc);
      break;
    }
    default:
      fatal("Unsupported type %s", type2name(to_elem_bt));
      break;
  }
}

//-------------------------------------------------------------------------------------------

// IndexOf for constant substrings with size >= 8 chars
// which don't need to be loaded through stack.
void C2_MacroAssembler::string_indexofC8(Register str1, Register str2,
                                         Register cnt1, Register cnt2,
                                         int int_cnt2,  Register result,
                                         XMMRegister vec, Register tmp,
                                         int ae) {
  ShortBranchVerifier sbv(this);
  assert(UseSSE42Intrinsics, "SSE4.2 intrinsics are required");
  assert(ae != StrIntrinsicNode::LU, "Invalid encoding");

  // This method uses the pcmpestri instruction with bound registers
  //   inputs:
  //     xmm - substring
  //     rax - substring length (elements count)
  //     mem - scanned string
  //     rdx - string length (elements count)
  //     0xd - mode: 1100 (substring search) + 01 (unsigned shorts)
  //     0xc - mode: 1100 (substring search) + 00 (unsigned bytes)
  //   outputs:
  //     rcx - matched index in string
  assert(cnt1 == rdx && cnt2 == rax && tmp == rcx, "pcmpestri");
  int mode   = (ae == StrIntrinsicNode::LL) ? 0x0c : 0x0d; // bytes or shorts
  int stride = (ae == StrIntrinsicNode::LL) ? 16 : 8; //UU, UL -> 8
  Address::ScaleFactor scale1 = (ae == StrIntrinsicNode::LL) ? Address::times_1 : Address::times_2;
  Address::ScaleFactor scale2 = (ae == StrIntrinsicNode::UL) ? Address::times_1 : scale1;

  Label RELOAD_SUBSTR, SCAN_TO_SUBSTR, SCAN_SUBSTR,
        RET_FOUND, RET_NOT_FOUND, EXIT, FOUND_SUBSTR,
        MATCH_SUBSTR_HEAD, RELOAD_STR, FOUND_CANDIDATE;

  // Note, inline_string_indexOf() generates checks:
  // if (substr.count > string.count) return -1;
  // if (substr.count == 0) return 0;
  assert(int_cnt2 >= stride, "this code is used only for cnt2 >= 8 chars");

  // Load substring.
  if (ae == StrIntrinsicNode::UL) {
    pmovzxbw(vec, Address(str2, 0));
  } else {
    movdqu(vec, Address(str2, 0));
  }
  movl(cnt2, int_cnt2);
  movptr(result, str1); // string addr

  if (int_cnt2 > stride) {
    jmpb(SCAN_TO_SUBSTR);

    // Reload substr for rescan, this code
    // is executed only for large substrings (> 8 chars)
    bind(RELOAD_SUBSTR);
    if (ae == StrIntrinsicNode::UL) {
      pmovzxbw(vec, Address(str2, 0));
    } else {
      movdqu(vec, Address(str2, 0));
    }
    negptr(cnt2); // Jumped here with negative cnt2, convert to positive

    bind(RELOAD_STR);
    // We came here after the beginning of the substring was
    // matched but the rest of it was not so we need to search
    // again. Start from the next element after the previous match.

    // cnt2 is number of substring reminding elements and
    // cnt1 is number of string reminding elements when cmp failed.
    // Restored cnt1 = cnt1 - cnt2 + int_cnt2
    subl(cnt1, cnt2);
    addl(cnt1, int_cnt2);
    movl(cnt2, int_cnt2); // Now restore cnt2

    decrementl(cnt1);     // Shift to next element
    cmpl(cnt1, cnt2);
    jcc(Assembler::negative, RET_NOT_FOUND);  // Left less then substring

    addptr(result, (1<<scale1));

  } // (int_cnt2 > 8)

  // Scan string for start of substr in 16-byte vectors
  bind(SCAN_TO_SUBSTR);
  pcmpestri(vec, Address(result, 0), mode);
  jccb(Assembler::below, FOUND_CANDIDATE);   // CF == 1
  subl(cnt1, stride);
  jccb(Assembler::lessEqual, RET_NOT_FOUND); // Scanned full string
  cmpl(cnt1, cnt2);
  jccb(Assembler::negative, RET_NOT_FOUND);  // Left less then substring
  addptr(result, 16);
  jmpb(SCAN_TO_SUBSTR);

  // Found a potential substr
  bind(FOUND_CANDIDATE);
  // Matched whole vector if first element matched (tmp(rcx) == 0).
  if (int_cnt2 == stride) {
    jccb(Assembler::overflow, RET_FOUND);    // OF == 1
  } else { // int_cnt2 > 8
    jccb(Assembler::overflow, FOUND_SUBSTR);
  }
  // After pcmpestri tmp(rcx) contains matched element index
  // Compute start addr of substr
  lea(result, Address(result, tmp, scale1));

  // Make sure string is still long enough
  subl(cnt1, tmp);
  cmpl(cnt1, cnt2);
  if (int_cnt2 == stride) {
    jccb(Assembler::greaterEqual, SCAN_TO_SUBSTR);
  } else { // int_cnt2 > 8
    jccb(Assembler::greaterEqual, MATCH_SUBSTR_HEAD);
  }
  // Left less then substring.

  bind(RET_NOT_FOUND);
  movl(result, -1);
  jmp(EXIT);

  if (int_cnt2 > stride) {
    // This code is optimized for the case when whole substring
    // is matched if its head is matched.
    bind(MATCH_SUBSTR_HEAD);
    pcmpestri(vec, Address(result, 0), mode);
    // Reload only string if does not match
    jcc(Assembler::noOverflow, RELOAD_STR); // OF == 0

    Label CONT_SCAN_SUBSTR;
    // Compare the rest of substring (> 8 chars).
    bind(FOUND_SUBSTR);
    // First 8 chars are already matched.
    negptr(cnt2);
    addptr(cnt2, stride);

    bind(SCAN_SUBSTR);
    subl(cnt1, stride);
    cmpl(cnt2, -stride); // Do not read beyond substring
    jccb(Assembler::lessEqual, CONT_SCAN_SUBSTR);
    // Back-up strings to avoid reading beyond substring:
    // cnt1 = cnt1 - cnt2 + 8
    addl(cnt1, cnt2); // cnt2 is negative
    addl(cnt1, stride);
    movl(cnt2, stride); negptr(cnt2);
    bind(CONT_SCAN_SUBSTR);
    if (int_cnt2 < (int)G) {
      int tail_off1 = int_cnt2<<scale1;
      int tail_off2 = int_cnt2<<scale2;
      if (ae == StrIntrinsicNode::UL) {
        pmovzxbw(vec, Address(str2, cnt2, scale2, tail_off2));
      } else {
        movdqu(vec, Address(str2, cnt2, scale2, tail_off2));
      }
      pcmpestri(vec, Address(result, cnt2, scale1, tail_off1), mode);
    } else {
      // calculate index in register to avoid integer overflow (int_cnt2*2)
      movl(tmp, int_cnt2);
      addptr(tmp, cnt2);
      if (ae == StrIntrinsicNode::UL) {
        pmovzxbw(vec, Address(str2, tmp, scale2, 0));
      } else {
        movdqu(vec, Address(str2, tmp, scale2, 0));
      }
      pcmpestri(vec, Address(result, tmp, scale1, 0), mode);
    }
    // Need to reload strings pointers if not matched whole vector
    jcc(Assembler::noOverflow, RELOAD_SUBSTR); // OF == 0
    addptr(cnt2, stride);
    jcc(Assembler::negative, SCAN_SUBSTR);
    // Fall through if found full substring

  } // (int_cnt2 > 8)

  bind(RET_FOUND);
  // Found result if we matched full small substring.
  // Compute substr offset
  subptr(result, str1);
  if (ae == StrIntrinsicNode::UU || ae == StrIntrinsicNode::UL) {
    shrl(result, 1); // index
  }
  bind(EXIT);

} // string_indexofC8

// Small strings are loaded through stack if they cross page boundary.
void C2_MacroAssembler::string_indexof(Register str1, Register str2,
                                       Register cnt1, Register cnt2,
                                       int int_cnt2,  Register result,
                                       XMMRegister vec, Register tmp,
                                       int ae) {
  ShortBranchVerifier sbv(this);
  assert(UseSSE42Intrinsics, "SSE4.2 intrinsics are required");
  assert(ae != StrIntrinsicNode::LU, "Invalid encoding");

  //
  // int_cnt2 is length of small (< 8 chars) constant substring
  // or (-1) for non constant substring in which case its length
  // is in cnt2 register.
  //
  // Note, inline_string_indexOf() generates checks:
  // if (substr.count > string.count) return -1;
  // if (substr.count == 0) return 0;
  //
  int stride = (ae == StrIntrinsicNode::LL) ? 16 : 8; //UU, UL -> 8
  assert(int_cnt2 == -1 || (0 < int_cnt2 && int_cnt2 < stride), "should be != 0");
  // This method uses the pcmpestri instruction with bound registers
  //   inputs:
  //     xmm - substring
  //     rax - substring length (elements count)
  //     mem - scanned string
  //     rdx - string length (elements count)
  //     0xd - mode: 1100 (substring search) + 01 (unsigned shorts)
  //     0xc - mode: 1100 (substring search) + 00 (unsigned bytes)
  //   outputs:
  //     rcx - matched index in string
  assert(cnt1 == rdx && cnt2 == rax && tmp == rcx, "pcmpestri");
  int mode = (ae == StrIntrinsicNode::LL) ? 0x0c : 0x0d; // bytes or shorts
  Address::ScaleFactor scale1 = (ae == StrIntrinsicNode::LL) ? Address::times_1 : Address::times_2;
  Address::ScaleFactor scale2 = (ae == StrIntrinsicNode::UL) ? Address::times_1 : scale1;

  Label RELOAD_SUBSTR, SCAN_TO_SUBSTR, SCAN_SUBSTR, ADJUST_STR,
        RET_FOUND, RET_NOT_FOUND, CLEANUP, FOUND_SUBSTR,
        FOUND_CANDIDATE;

  { //========================================================
    // We don't know where these strings are located
    // and we can't read beyond them. Load them through stack.
    Label BIG_STRINGS, CHECK_STR, COPY_SUBSTR, COPY_STR;

    movptr(tmp, rsp); // save old SP

    if (int_cnt2 > 0) {     // small (< 8 chars) constant substring
      if (int_cnt2 == (1>>scale2)) { // One byte
        assert((ae == StrIntrinsicNode::LL || ae == StrIntrinsicNode::UL), "Only possible for latin1 encoding");
        load_unsigned_byte(result, Address(str2, 0));
        movdl(vec, result); // move 32 bits
      } else if (ae == StrIntrinsicNode::LL && int_cnt2 == 3) {  // Three bytes
        // Not enough header space in 32-bit VM: 12+3 = 15.
        movl(result, Address(str2, -1));
        shrl(result, 8);
        movdl(vec, result); // move 32 bits
      } else if (ae != StrIntrinsicNode::UL && int_cnt2 == (2>>scale2)) {  // One char
        load_unsigned_short(result, Address(str2, 0));
        movdl(vec, result); // move 32 bits
      } else if (ae != StrIntrinsicNode::UL && int_cnt2 == (4>>scale2)) { // Two chars
        movdl(vec, Address(str2, 0)); // move 32 bits
      } else if (ae != StrIntrinsicNode::UL && int_cnt2 == (8>>scale2)) { // Four chars
        movq(vec, Address(str2, 0));  // move 64 bits
      } else { // cnt2 = { 3, 5, 6, 7 } || (ae == StrIntrinsicNode::UL && cnt2 ={2, ..., 7})
        // Array header size is 12 bytes in 32-bit VM
        // + 6 bytes for 3 chars == 18 bytes,
        // enough space to load vec and shift.
        assert(HeapWordSize*TypeArrayKlass::header_size() >= 12,"sanity");
        if (ae == StrIntrinsicNode::UL) {
          int tail_off = int_cnt2-8;
          pmovzxbw(vec, Address(str2, tail_off));
          psrldq(vec, -2*tail_off);
        }
        else {
          int tail_off = int_cnt2*(1<<scale2);
          movdqu(vec, Address(str2, tail_off-16));
          psrldq(vec, 16-tail_off);
        }
      }
    } else { // not constant substring
      cmpl(cnt2, stride);
      jccb(Assembler::aboveEqual, BIG_STRINGS); // Both strings are big enough

      // We can read beyond string if srt+16 does not cross page boundary
      // since heaps are aligned and mapped by pages.
      assert(os::vm_page_size() < (int)G, "default page should be small");
      movl(result, str2); // We need only low 32 bits
      andl(result, (os::vm_page_size()-1));
      cmpl(result, (os::vm_page_size()-16));
      jccb(Assembler::belowEqual, CHECK_STR);

      // Move small strings to stack to allow load 16 bytes into vec.
      subptr(rsp, 16);
      int stk_offset = wordSize-(1<<scale2);
      push(cnt2);

      bind(COPY_SUBSTR);
      if (ae == StrIntrinsicNode::LL || ae == StrIntrinsicNode::UL) {
        load_unsigned_byte(result, Address(str2, cnt2, scale2, -1));
        movb(Address(rsp, cnt2, scale2, stk_offset), result);
      } else if (ae == StrIntrinsicNode::UU) {
        load_unsigned_short(result, Address(str2, cnt2, scale2, -2));
        movw(Address(rsp, cnt2, scale2, stk_offset), result);
      }
      decrement(cnt2);
      jccb(Assembler::notZero, COPY_SUBSTR);

      pop(cnt2);
      movptr(str2, rsp);  // New substring address
    } // non constant

    bind(CHECK_STR);
    cmpl(cnt1, stride);
    jccb(Assembler::aboveEqual, BIG_STRINGS);

    // Check cross page boundary.
    movl(result, str1); // We need only low 32 bits
    andl(result, (os::vm_page_size()-1));
    cmpl(result, (os::vm_page_size()-16));
    jccb(Assembler::belowEqual, BIG_STRINGS);

    subptr(rsp, 16);
    int stk_offset = -(1<<scale1);
    if (int_cnt2 < 0) { // not constant
      push(cnt2);
      stk_offset += wordSize;
    }
    movl(cnt2, cnt1);

    bind(COPY_STR);
    if (ae == StrIntrinsicNode::LL) {
      load_unsigned_byte(result, Address(str1, cnt2, scale1, -1));
      movb(Address(rsp, cnt2, scale1, stk_offset), result);
    } else {
      load_unsigned_short(result, Address(str1, cnt2, scale1, -2));
      movw(Address(rsp, cnt2, scale1, stk_offset), result);
    }
    decrement(cnt2);
    jccb(Assembler::notZero, COPY_STR);

    if (int_cnt2 < 0) { // not constant
      pop(cnt2);
    }
    movptr(str1, rsp);  // New string address

    bind(BIG_STRINGS);
    // Load substring.
    if (int_cnt2 < 0) { // -1
      if (ae == StrIntrinsicNode::UL) {
        pmovzxbw(vec, Address(str2, 0));
      } else {
        movdqu(vec, Address(str2, 0));
      }
      push(cnt2);       // substr count
      push(str2);       // substr addr
      push(str1);       // string addr
    } else {
      // Small (< 8 chars) constant substrings are loaded already.
      movl(cnt2, int_cnt2);
    }
    push(tmp);  // original SP

  } // Finished loading

  //========================================================
  // Start search
  //

  movptr(result, str1); // string addr

  if (int_cnt2  < 0) {  // Only for non constant substring
    jmpb(SCAN_TO_SUBSTR);

    // SP saved at sp+0
    // String saved at sp+1*wordSize
    // Substr saved at sp+2*wordSize
    // Substr count saved at sp+3*wordSize

    // Reload substr for rescan, this code
    // is executed only for large substrings (> 8 chars)
    bind(RELOAD_SUBSTR);
    movptr(str2, Address(rsp, 2*wordSize));
    movl(cnt2, Address(rsp, 3*wordSize));
    if (ae == StrIntrinsicNode::UL) {
      pmovzxbw(vec, Address(str2, 0));
    } else {
      movdqu(vec, Address(str2, 0));
    }
    // We came here after the beginning of the substring was
    // matched but the rest of it was not so we need to search
    // again. Start from the next element after the previous match.
    subptr(str1, result); // Restore counter
    if (ae == StrIntrinsicNode::UU || ae == StrIntrinsicNode::UL) {
      shrl(str1, 1);
    }
    addl(cnt1, str1);
    decrementl(cnt1);   // Shift to next element
    cmpl(cnt1, cnt2);
    jcc(Assembler::negative, RET_NOT_FOUND);  // Left less then substring

    addptr(result, (1<<scale1));
  } // non constant

  // Scan string for start of substr in 16-byte vectors
  bind(SCAN_TO_SUBSTR);
  assert(cnt1 == rdx && cnt2 == rax && tmp == rcx, "pcmpestri");
  pcmpestri(vec, Address(result, 0), mode);
  jccb(Assembler::below, FOUND_CANDIDATE);   // CF == 1
  subl(cnt1, stride);
  jccb(Assembler::lessEqual, RET_NOT_FOUND); // Scanned full string
  cmpl(cnt1, cnt2);
  jccb(Assembler::negative, RET_NOT_FOUND);  // Left less then substring
  addptr(result, 16);

  bind(ADJUST_STR);
  cmpl(cnt1, stride); // Do not read beyond string
  jccb(Assembler::greaterEqual, SCAN_TO_SUBSTR);
  // Back-up string to avoid reading beyond string.
  lea(result, Address(result, cnt1, scale1, -16));
  movl(cnt1, stride);
  jmpb(SCAN_TO_SUBSTR);

  // Found a potential substr
  bind(FOUND_CANDIDATE);
  // After pcmpestri tmp(rcx) contains matched element index

  // Make sure string is still long enough
  subl(cnt1, tmp);
  cmpl(cnt1, cnt2);
  jccb(Assembler::greaterEqual, FOUND_SUBSTR);
  // Left less then substring.

  bind(RET_NOT_FOUND);
  movl(result, -1);
  jmp(CLEANUP);

  bind(FOUND_SUBSTR);
  // Compute start addr of substr
  lea(result, Address(result, tmp, scale1));
  if (int_cnt2 > 0) { // Constant substring
    // Repeat search for small substring (< 8 chars)
    // from new point without reloading substring.
    // Have to check that we don't read beyond string.
    cmpl(tmp, stride-int_cnt2);
    jccb(Assembler::greater, ADJUST_STR);
    // Fall through if matched whole substring.
  } else { // non constant
    assert(int_cnt2 == -1, "should be != 0");

    addl(tmp, cnt2);
    // Found result if we matched whole substring.
    cmpl(tmp, stride);
    jcc(Assembler::lessEqual, RET_FOUND);

    // Repeat search for small substring (<= 8 chars)
    // from new point 'str1' without reloading substring.
    cmpl(cnt2, stride);
    // Have to check that we don't read beyond string.
    jccb(Assembler::lessEqual, ADJUST_STR);

    Label CHECK_NEXT, CONT_SCAN_SUBSTR, RET_FOUND_LONG;
    // Compare the rest of substring (> 8 chars).
    movptr(str1, result);

    cmpl(tmp, cnt2);
    // First 8 chars are already matched.
    jccb(Assembler::equal, CHECK_NEXT);

    bind(SCAN_SUBSTR);
    pcmpestri(vec, Address(str1, 0), mode);
    // Need to reload strings pointers if not matched whole vector
    jcc(Assembler::noOverflow, RELOAD_SUBSTR); // OF == 0

    bind(CHECK_NEXT);
    subl(cnt2, stride);
    jccb(Assembler::lessEqual, RET_FOUND_LONG); // Found full substring
    addptr(str1, 16);
    if (ae == StrIntrinsicNode::UL) {
      addptr(str2, 8);
    } else {
      addptr(str2, 16);
    }
    subl(cnt1, stride);
    cmpl(cnt2, stride); // Do not read beyond substring
    jccb(Assembler::greaterEqual, CONT_SCAN_SUBSTR);
    // Back-up strings to avoid reading beyond substring.

    if (ae == StrIntrinsicNode::UL) {
      lea(str2, Address(str2, cnt2, scale2, -8));
      lea(str1, Address(str1, cnt2, scale1, -16));
    } else {
      lea(str2, Address(str2, cnt2, scale2, -16));
      lea(str1, Address(str1, cnt2, scale1, -16));
    }
    subl(cnt1, cnt2);
    movl(cnt2, stride);
    addl(cnt1, stride);
    bind(CONT_SCAN_SUBSTR);
    if (ae == StrIntrinsicNode::UL) {
      pmovzxbw(vec, Address(str2, 0));
    } else {
      movdqu(vec, Address(str2, 0));
    }
    jmp(SCAN_SUBSTR);

    bind(RET_FOUND_LONG);
    movptr(str1, Address(rsp, wordSize));
  } // non constant

  bind(RET_FOUND);
  // Compute substr offset
  subptr(result, str1);
  if (ae == StrIntrinsicNode::UU || ae == StrIntrinsicNode::UL) {
    shrl(result, 1); // index
  }
  bind(CLEANUP);
  pop(rsp); // restore SP

} // string_indexof

void C2_MacroAssembler::string_indexof_char(Register str1, Register cnt1, Register ch, Register result,
                                            XMMRegister vec1, XMMRegister vec2, XMMRegister vec3, Register tmp) {
  ShortBranchVerifier sbv(this);
  assert(UseSSE42Intrinsics, "SSE4.2 intrinsics are required");

  int stride = 8;

  Label FOUND_CHAR, SCAN_TO_CHAR, SCAN_TO_CHAR_LOOP,
        SCAN_TO_8_CHAR, SCAN_TO_8_CHAR_LOOP, SCAN_TO_16_CHAR_LOOP,
        RET_NOT_FOUND, SCAN_TO_8_CHAR_INIT,
        FOUND_SEQ_CHAR, DONE_LABEL;

  movptr(result, str1);
  if (UseAVX >= 2) {
    cmpl(cnt1, stride);
    jcc(Assembler::less, SCAN_TO_CHAR);
    cmpl(cnt1, 2*stride);
    jcc(Assembler::less, SCAN_TO_8_CHAR_INIT);
    movdl(vec1, ch);
    vpbroadcastw(vec1, vec1, Assembler::AVX_256bit);
    vpxor(vec2, vec2);
    movl(tmp, cnt1);
    andl(tmp, 0xFFFFFFF0);  //vector count (in chars)
    andl(cnt1,0x0000000F);  //tail count (in chars)

    bind(SCAN_TO_16_CHAR_LOOP);
    vmovdqu(vec3, Address(result, 0));
    vpcmpeqw(vec3, vec3, vec1, 1);
    vptest(vec2, vec3);
    jcc(Assembler::carryClear, FOUND_CHAR);
    addptr(result, 32);
    subl(tmp, 2*stride);
    jcc(Assembler::notZero, SCAN_TO_16_CHAR_LOOP);
    jmp(SCAN_TO_8_CHAR);
    bind(SCAN_TO_8_CHAR_INIT);
    movdl(vec1, ch);
    pshuflw(vec1, vec1, 0x00);
    pshufd(vec1, vec1, 0);
    pxor(vec2, vec2);
  }
  bind(SCAN_TO_8_CHAR);
  cmpl(cnt1, stride);
  jcc(Assembler::less, SCAN_TO_CHAR);
  if (UseAVX < 2) {
    movdl(vec1, ch);
    pshuflw(vec1, vec1, 0x00);
    pshufd(vec1, vec1, 0);
    pxor(vec2, vec2);
  }
  movl(tmp, cnt1);
  andl(tmp, 0xFFFFFFF8);  //vector count (in chars)
  andl(cnt1,0x00000007);  //tail count (in chars)

  bind(SCAN_TO_8_CHAR_LOOP);
  movdqu(vec3, Address(result, 0));
  pcmpeqw(vec3, vec1);
  ptest(vec2, vec3);
  jcc(Assembler::carryClear, FOUND_CHAR);
  addptr(result, 16);
  subl(tmp, stride);
  jcc(Assembler::notZero, SCAN_TO_8_CHAR_LOOP);
  bind(SCAN_TO_CHAR);
  testl(cnt1, cnt1);
  jcc(Assembler::zero, RET_NOT_FOUND);
  bind(SCAN_TO_CHAR_LOOP);
  load_unsigned_short(tmp, Address(result, 0));
  cmpl(ch, tmp);
  jccb(Assembler::equal, FOUND_SEQ_CHAR);
  addptr(result, 2);
  subl(cnt1, 1);
  jccb(Assembler::zero, RET_NOT_FOUND);
  jmp(SCAN_TO_CHAR_LOOP);

  bind(RET_NOT_FOUND);
  movl(result, -1);
  jmpb(DONE_LABEL);

  bind(FOUND_CHAR);
  if (UseAVX >= 2) {
    vpmovmskb(tmp, vec3);
  } else {
    pmovmskb(tmp, vec3);
  }
  bsfl(ch, tmp);
  addptr(result, ch);

  bind(FOUND_SEQ_CHAR);
  subptr(result, str1);
  shrl(result, 1);

  bind(DONE_LABEL);
} // string_indexof_char

void C2_MacroAssembler::stringL_indexof_char(Register str1, Register cnt1, Register ch, Register result,
                                            XMMRegister vec1, XMMRegister vec2, XMMRegister vec3, Register tmp) {
  ShortBranchVerifier sbv(this);
  assert(UseSSE42Intrinsics, "SSE4.2 intrinsics are required");

  int stride = 16;

  Label FOUND_CHAR, SCAN_TO_CHAR_INIT, SCAN_TO_CHAR_LOOP,
        SCAN_TO_16_CHAR, SCAN_TO_16_CHAR_LOOP, SCAN_TO_32_CHAR_LOOP,
        RET_NOT_FOUND, SCAN_TO_16_CHAR_INIT,
        FOUND_SEQ_CHAR, DONE_LABEL;

  movptr(result, str1);
  if (UseAVX >= 2) {
    cmpl(cnt1, stride);
    jcc(Assembler::less, SCAN_TO_CHAR_INIT);
    cmpl(cnt1, stride*2);
    jcc(Assembler::less, SCAN_TO_16_CHAR_INIT);
    movdl(vec1, ch);
    vpbroadcastb(vec1, vec1, Assembler::AVX_256bit);
    vpxor(vec2, vec2);
    movl(tmp, cnt1);
    andl(tmp, 0xFFFFFFE0);  //vector count (in chars)
    andl(cnt1,0x0000001F);  //tail count (in chars)

    bind(SCAN_TO_32_CHAR_LOOP);
    vmovdqu(vec3, Address(result, 0));
    vpcmpeqb(vec3, vec3, vec1, Assembler::AVX_256bit);
    vptest(vec2, vec3);
    jcc(Assembler::carryClear, FOUND_CHAR);
    addptr(result, 32);
    subl(tmp, stride*2);
    jcc(Assembler::notZero, SCAN_TO_32_CHAR_LOOP);
    jmp(SCAN_TO_16_CHAR);

    bind(SCAN_TO_16_CHAR_INIT);
    movdl(vec1, ch);
    pxor(vec2, vec2);
    pshufb(vec1, vec2);
  }

  bind(SCAN_TO_16_CHAR);
  cmpl(cnt1, stride);
  jcc(Assembler::less, SCAN_TO_CHAR_INIT);//less than 16 entries left
  if (UseAVX < 2) {
    movdl(vec1, ch);
    pxor(vec2, vec2);
    pshufb(vec1, vec2);
  }
  movl(tmp, cnt1);
  andl(tmp, 0xFFFFFFF0);  //vector count (in bytes)
  andl(cnt1,0x0000000F);  //tail count (in bytes)

  bind(SCAN_TO_16_CHAR_LOOP);
  movdqu(vec3, Address(result, 0));
  pcmpeqb(vec3, vec1);
  ptest(vec2, vec3);
  jcc(Assembler::carryClear, FOUND_CHAR);
  addptr(result, 16);
  subl(tmp, stride);
  jcc(Assembler::notZero, SCAN_TO_16_CHAR_LOOP);//last 16 items...

  bind(SCAN_TO_CHAR_INIT);
  testl(cnt1, cnt1);
  jcc(Assembler::zero, RET_NOT_FOUND);
  bind(SCAN_TO_CHAR_LOOP);
  load_unsigned_byte(tmp, Address(result, 0));
  cmpl(ch, tmp);
  jccb(Assembler::equal, FOUND_SEQ_CHAR);
  addptr(result, 1);
  subl(cnt1, 1);
  jccb(Assembler::zero, RET_NOT_FOUND);
  jmp(SCAN_TO_CHAR_LOOP);

  bind(RET_NOT_FOUND);
  movl(result, -1);
  jmpb(DONE_LABEL);

  bind(FOUND_CHAR);
  if (UseAVX >= 2) {
    vpmovmskb(tmp, vec3);
  } else {
    pmovmskb(tmp, vec3);
  }
  bsfl(ch, tmp);
  addptr(result, ch);

  bind(FOUND_SEQ_CHAR);
  subptr(result, str1);

  bind(DONE_LABEL);
} // stringL_indexof_char

// helper function for string_compare
void C2_MacroAssembler::load_next_elements(Register elem1, Register elem2, Register str1, Register str2,
                                           Address::ScaleFactor scale, Address::ScaleFactor scale1,
                                           Address::ScaleFactor scale2, Register index, int ae) {
  if (ae == StrIntrinsicNode::LL) {
    load_unsigned_byte(elem1, Address(str1, index, scale, 0));
    load_unsigned_byte(elem2, Address(str2, index, scale, 0));
  } else if (ae == StrIntrinsicNode::UU) {
    load_unsigned_short(elem1, Address(str1, index, scale, 0));
    load_unsigned_short(elem2, Address(str2, index, scale, 0));
  } else {
    load_unsigned_byte(elem1, Address(str1, index, scale1, 0));
    load_unsigned_short(elem2, Address(str2, index, scale2, 0));
  }
}

// Compare strings, used for char[] and byte[].
void C2_MacroAssembler::string_compare(Register str1, Register str2,
                                       Register cnt1, Register cnt2, Register result,
                                       XMMRegister vec1, int ae, KRegister mask) {
  ShortBranchVerifier sbv(this);
  Label LENGTH_DIFF_LABEL, POP_LABEL, DONE_LABEL, WHILE_HEAD_LABEL;
  Label COMPARE_WIDE_VECTORS_LOOP_FAILED;  // used only _LP64 && AVX3
  int stride, stride2, adr_stride, adr_stride1, adr_stride2;
  int stride2x2 = 0x40;
  Address::ScaleFactor scale = Address::no_scale;
  Address::ScaleFactor scale1 = Address::no_scale;
  Address::ScaleFactor scale2 = Address::no_scale;

  if (ae != StrIntrinsicNode::LL) {
    stride2x2 = 0x20;
  }

  if (ae == StrIntrinsicNode::LU || ae == StrIntrinsicNode::UL) {
    shrl(cnt2, 1);
  }
  // Compute the minimum of the string lengths and the
  // difference of the string lengths (stack).
  // Do the conditional move stuff
  movl(result, cnt1);
  subl(cnt1, cnt2);
  push(cnt1);
  cmov32(Assembler::lessEqual, cnt2, result);    // cnt2 = min(cnt1, cnt2)

  // Is the minimum length zero?
  testl(cnt2, cnt2);
  jcc(Assembler::zero, LENGTH_DIFF_LABEL);
  if (ae == StrIntrinsicNode::LL) {
    // Load first bytes
    load_unsigned_byte(result, Address(str1, 0));  // result = str1[0]
    load_unsigned_byte(cnt1, Address(str2, 0));    // cnt1   = str2[0]
  } else if (ae == StrIntrinsicNode::UU) {
    // Load first characters
    load_unsigned_short(result, Address(str1, 0));
    load_unsigned_short(cnt1, Address(str2, 0));
  } else {
    load_unsigned_byte(result, Address(str1, 0));
    load_unsigned_short(cnt1, Address(str2, 0));
  }
  subl(result, cnt1);
  jcc(Assembler::notZero,  POP_LABEL);

  if (ae == StrIntrinsicNode::UU) {
    // Divide length by 2 to get number of chars
    shrl(cnt2, 1);
  }
  cmpl(cnt2, 1);
  jcc(Assembler::equal, LENGTH_DIFF_LABEL);

  // Check if the strings start at the same location and setup scale and stride
  if (ae == StrIntrinsicNode::LL || ae == StrIntrinsicNode::UU) {
    cmpptr(str1, str2);
    jcc(Assembler::equal, LENGTH_DIFF_LABEL);
    if (ae == StrIntrinsicNode::LL) {
      scale = Address::times_1;
      stride = 16;
    } else {
      scale = Address::times_2;
      stride = 8;
    }
  } else {
    scale1 = Address::times_1;
    scale2 = Address::times_2;
    // scale not used
    stride = 8;
  }

  if (UseAVX >= 2 && UseSSE42Intrinsics) {
    Label COMPARE_WIDE_VECTORS, VECTOR_NOT_EQUAL, COMPARE_WIDE_TAIL, COMPARE_SMALL_STR;
    Label COMPARE_WIDE_VECTORS_LOOP, COMPARE_16_CHARS, COMPARE_INDEX_CHAR;
    Label COMPARE_WIDE_VECTORS_LOOP_AVX2;
    Label COMPARE_TAIL_LONG;
    Label COMPARE_WIDE_VECTORS_LOOP_AVX3;  // used only _LP64 && AVX3

    int pcmpmask = 0x19;
    if (ae == StrIntrinsicNode::LL) {
      pcmpmask &= ~0x01;
    }

    // Setup to compare 16-chars (32-bytes) vectors,
    // start from first character again because it has aligned address.
    if (ae == StrIntrinsicNode::LL) {
      stride2 = 32;
    } else {
      stride2 = 16;
    }
    if (ae == StrIntrinsicNode::LL || ae == StrIntrinsicNode::UU) {
      adr_stride = stride << scale;
    } else {
      adr_stride1 = 8;  //stride << scale1;
      adr_stride2 = 16; //stride << scale2;
    }

    assert(result == rax && cnt2 == rdx && cnt1 == rcx, "pcmpestri");
    // rax and rdx are used by pcmpestri as elements counters
    movl(result, cnt2);
    andl(cnt2, ~(stride2-1));   // cnt2 holds the vector count
    jcc(Assembler::zero, COMPARE_TAIL_LONG);

    // fast path : compare first 2 8-char vectors.
    bind(COMPARE_16_CHARS);
    if (ae == StrIntrinsicNode::LL || ae == StrIntrinsicNode::UU) {
      movdqu(vec1, Address(str1, 0));
    } else {
      pmovzxbw(vec1, Address(str1, 0));
    }
    pcmpestri(vec1, Address(str2, 0), pcmpmask);
    jccb(Assembler::below, COMPARE_INDEX_CHAR);

    if (ae == StrIntrinsicNode::LL || ae == StrIntrinsicNode::UU) {
      movdqu(vec1, Address(str1, adr_stride));
      pcmpestri(vec1, Address(str2, adr_stride), pcmpmask);
    } else {
      pmovzxbw(vec1, Address(str1, adr_stride1));
      pcmpestri(vec1, Address(str2, adr_stride2), pcmpmask);
    }
    jccb(Assembler::aboveEqual, COMPARE_WIDE_VECTORS);
    addl(cnt1, stride);

    // Compare the characters at index in cnt1
    bind(COMPARE_INDEX_CHAR); // cnt1 has the offset of the mismatching character
    load_next_elements(result, cnt2, str1, str2, scale, scale1, scale2, cnt1, ae);
    subl(result, cnt2);
    jmp(POP_LABEL);

    // Setup the registers to start vector comparison loop
    bind(COMPARE_WIDE_VECTORS);
    if (ae == StrIntrinsicNode::LL || ae == StrIntrinsicNode::UU) {
      lea(str1, Address(str1, result, scale));
      lea(str2, Address(str2, result, scale));
    } else {
      lea(str1, Address(str1, result, scale1));
      lea(str2, Address(str2, result, scale2));
    }
    subl(result, stride2);
    subl(cnt2, stride2);
    jcc(Assembler::zero, COMPARE_WIDE_TAIL);
    negptr(result);

    //  In a loop, compare 16-chars (32-bytes) at once using (vpxor+vptest)
    bind(COMPARE_WIDE_VECTORS_LOOP);

#ifdef _LP64
    if ((AVX3Threshold == 0) && VM_Version::supports_avx512vlbw()) { // trying 64 bytes fast loop
      cmpl(cnt2, stride2x2);
      jccb(Assembler::below, COMPARE_WIDE_VECTORS_LOOP_AVX2);
      testl(cnt2, stride2x2-1);   // cnt2 holds the vector count
      jccb(Assembler::notZero, COMPARE_WIDE_VECTORS_LOOP_AVX2);   // means we cannot subtract by 0x40

      bind(COMPARE_WIDE_VECTORS_LOOP_AVX3); // the hottest loop
      if (ae == StrIntrinsicNode::LL || ae == StrIntrinsicNode::UU) {
        evmovdquq(vec1, Address(str1, result, scale), Assembler::AVX_512bit);
        evpcmpeqb(mask, vec1, Address(str2, result, scale), Assembler::AVX_512bit); // k7 == 11..11, if operands equal, otherwise k7 has some 0
      } else {
        vpmovzxbw(vec1, Address(str1, result, scale1), Assembler::AVX_512bit);
        evpcmpeqb(mask, vec1, Address(str2, result, scale2), Assembler::AVX_512bit); // k7 == 11..11, if operands equal, otherwise k7 has some 0
      }
      kortestql(mask, mask);
      jcc(Assembler::aboveEqual, COMPARE_WIDE_VECTORS_LOOP_FAILED);     // miscompare
      addptr(result, stride2x2);  // update since we already compared at this addr
      subl(cnt2, stride2x2);      // and sub the size too
      jccb(Assembler::notZero, COMPARE_WIDE_VECTORS_LOOP_AVX3);

      vpxor(vec1, vec1);
      jmpb(COMPARE_WIDE_TAIL);
    }//if (VM_Version::supports_avx512vlbw())
#endif // _LP64


    bind(COMPARE_WIDE_VECTORS_LOOP_AVX2);
    if (ae == StrIntrinsicNode::LL || ae == StrIntrinsicNode::UU) {
      vmovdqu(vec1, Address(str1, result, scale));
      vpxor(vec1, Address(str2, result, scale));
    } else {
      vpmovzxbw(vec1, Address(str1, result, scale1), Assembler::AVX_256bit);
      vpxor(vec1, Address(str2, result, scale2));
    }
    vptest(vec1, vec1);
    jcc(Assembler::notZero, VECTOR_NOT_EQUAL);
    addptr(result, stride2);
    subl(cnt2, stride2);
    jcc(Assembler::notZero, COMPARE_WIDE_VECTORS_LOOP);
    // clean upper bits of YMM registers
    vpxor(vec1, vec1);

    // compare wide vectors tail
    bind(COMPARE_WIDE_TAIL);
    testptr(result, result);
    jcc(Assembler::zero, LENGTH_DIFF_LABEL);

    movl(result, stride2);
    movl(cnt2, result);
    negptr(result);
    jmp(COMPARE_WIDE_VECTORS_LOOP_AVX2);

    // Identifies the mismatching (higher or lower)16-bytes in the 32-byte vectors.
    bind(VECTOR_NOT_EQUAL);
    // clean upper bits of YMM registers
    vpxor(vec1, vec1);
    if (ae == StrIntrinsicNode::LL || ae == StrIntrinsicNode::UU) {
      lea(str1, Address(str1, result, scale));
      lea(str2, Address(str2, result, scale));
    } else {
      lea(str1, Address(str1, result, scale1));
      lea(str2, Address(str2, result, scale2));
    }
    jmp(COMPARE_16_CHARS);

    // Compare tail chars, length between 1 to 15 chars
    bind(COMPARE_TAIL_LONG);
    movl(cnt2, result);
    cmpl(cnt2, stride);
    jcc(Assembler::less, COMPARE_SMALL_STR);

    if (ae == StrIntrinsicNode::LL || ae == StrIntrinsicNode::UU) {
      movdqu(vec1, Address(str1, 0));
    } else {
      pmovzxbw(vec1, Address(str1, 0));
    }
    pcmpestri(vec1, Address(str2, 0), pcmpmask);
    jcc(Assembler::below, COMPARE_INDEX_CHAR);
    subptr(cnt2, stride);
    jcc(Assembler::zero, LENGTH_DIFF_LABEL);
    if (ae == StrIntrinsicNode::LL || ae == StrIntrinsicNode::UU) {
      lea(str1, Address(str1, result, scale));
      lea(str2, Address(str2, result, scale));
    } else {
      lea(str1, Address(str1, result, scale1));
      lea(str2, Address(str2, result, scale2));
    }
    negptr(cnt2);
    jmpb(WHILE_HEAD_LABEL);

    bind(COMPARE_SMALL_STR);
  } else if (UseSSE42Intrinsics) {
    Label COMPARE_WIDE_VECTORS, VECTOR_NOT_EQUAL, COMPARE_TAIL;
    int pcmpmask = 0x19;
    // Setup to compare 8-char (16-byte) vectors,
    // start from first character again because it has aligned address.
    movl(result, cnt2);
    andl(cnt2, ~(stride - 1));   // cnt2 holds the vector count
    if (ae == StrIntrinsicNode::LL) {
      pcmpmask &= ~0x01;
    }
    jcc(Assembler::zero, COMPARE_TAIL);
    if (ae == StrIntrinsicNode::LL || ae == StrIntrinsicNode::UU) {
      lea(str1, Address(str1, result, scale));
      lea(str2, Address(str2, result, scale));
    } else {
      lea(str1, Address(str1, result, scale1));
      lea(str2, Address(str2, result, scale2));
    }
    negptr(result);

    // pcmpestri
    //   inputs:
    //     vec1- substring
    //     rax - negative string length (elements count)
    //     mem - scanned string
    //     rdx - string length (elements count)
    //     pcmpmask - cmp mode: 11000 (string compare with negated result)
    //               + 00 (unsigned bytes) or  + 01 (unsigned shorts)
    //   outputs:
    //     rcx - first mismatched element index
    assert(result == rax && cnt2 == rdx && cnt1 == rcx, "pcmpestri");

    bind(COMPARE_WIDE_VECTORS);
    if (ae == StrIntrinsicNode::LL || ae == StrIntrinsicNode::UU) {
      movdqu(vec1, Address(str1, result, scale));
      pcmpestri(vec1, Address(str2, result, scale), pcmpmask);
    } else {
      pmovzxbw(vec1, Address(str1, result, scale1));
      pcmpestri(vec1, Address(str2, result, scale2), pcmpmask);
    }
    // After pcmpestri cnt1(rcx) contains mismatched element index

    jccb(Assembler::below, VECTOR_NOT_EQUAL);  // CF==1
    addptr(result, stride);
    subptr(cnt2, stride);
    jccb(Assembler::notZero, COMPARE_WIDE_VECTORS);

    // compare wide vectors tail
    testptr(result, result);
    jcc(Assembler::zero, LENGTH_DIFF_LABEL);

    movl(cnt2, stride);
    movl(result, stride);
    negptr(result);
    if (ae == StrIntrinsicNode::LL || ae == StrIntrinsicNode::UU) {
      movdqu(vec1, Address(str1, result, scale));
      pcmpestri(vec1, Address(str2, result, scale), pcmpmask);
    } else {
      pmovzxbw(vec1, Address(str1, result, scale1));
      pcmpestri(vec1, Address(str2, result, scale2), pcmpmask);
    }
    jccb(Assembler::aboveEqual, LENGTH_DIFF_LABEL);

    // Mismatched characters in the vectors
    bind(VECTOR_NOT_EQUAL);
    addptr(cnt1, result);
    load_next_elements(result, cnt2, str1, str2, scale, scale1, scale2, cnt1, ae);
    subl(result, cnt2);
    jmpb(POP_LABEL);

    bind(COMPARE_TAIL); // limit is zero
    movl(cnt2, result);
    // Fallthru to tail compare
  }
  // Shift str2 and str1 to the end of the arrays, negate min
  if (ae == StrIntrinsicNode::LL || ae == StrIntrinsicNode::UU) {
    lea(str1, Address(str1, cnt2, scale));
    lea(str2, Address(str2, cnt2, scale));
  } else {
    lea(str1, Address(str1, cnt2, scale1));
    lea(str2, Address(str2, cnt2, scale2));
  }
  decrementl(cnt2);  // first character was compared already
  negptr(cnt2);

  // Compare the rest of the elements
  bind(WHILE_HEAD_LABEL);
  load_next_elements(result, cnt1, str1, str2, scale, scale1, scale2, cnt2, ae);
  subl(result, cnt1);
  jccb(Assembler::notZero, POP_LABEL);
  increment(cnt2);
  jccb(Assembler::notZero, WHILE_HEAD_LABEL);

  // Strings are equal up to min length.  Return the length difference.
  bind(LENGTH_DIFF_LABEL);
  pop(result);
  if (ae == StrIntrinsicNode::UU) {
    // Divide diff by 2 to get number of chars
    sarl(result, 1);
  }
  jmpb(DONE_LABEL);

#ifdef _LP64
  if (VM_Version::supports_avx512vlbw()) {

    bind(COMPARE_WIDE_VECTORS_LOOP_FAILED);

    kmovql(cnt1, mask);
    notq(cnt1);
    bsfq(cnt2, cnt1);
    if (ae != StrIntrinsicNode::LL) {
      // Divide diff by 2 to get number of chars
      sarl(cnt2, 1);
    }
    addq(result, cnt2);
    if (ae == StrIntrinsicNode::LL) {
      load_unsigned_byte(cnt1, Address(str2, result));
      load_unsigned_byte(result, Address(str1, result));
    } else if (ae == StrIntrinsicNode::UU) {
      load_unsigned_short(cnt1, Address(str2, result, scale));
      load_unsigned_short(result, Address(str1, result, scale));
    } else {
      load_unsigned_short(cnt1, Address(str2, result, scale2));
      load_unsigned_byte(result, Address(str1, result, scale1));
    }
    subl(result, cnt1);
    jmpb(POP_LABEL);
  }//if (VM_Version::supports_avx512vlbw())
#endif // _LP64

  // Discard the stored length difference
  bind(POP_LABEL);
  pop(cnt1);

  // That's it
  bind(DONE_LABEL);
  if(ae == StrIntrinsicNode::UL) {
    negl(result);
  }

}

// Search for Non-ASCII character (Negative byte value) in a byte array,
// return the index of the first such character, otherwise the length
// of the array segment searched.
//   ..\jdk\src\java.base\share\classes\java\lang\StringCoding.java
//   @IntrinsicCandidate
//   public static int countPositives(byte[] ba, int off, int len) {
//     for (int i = off; i < off + len; i++) {
//       if (ba[i] < 0) {
//         return i - off;
//       }
//     }
//     return len;
//   }
void C2_MacroAssembler::count_positives(Register ary1, Register len,
  Register result, Register tmp1,
  XMMRegister vec1, XMMRegister vec2, KRegister mask1, KRegister mask2) {
  // rsi: byte array
  // rcx: len
  // rax: result
  ShortBranchVerifier sbv(this);
  assert_different_registers(ary1, len, result, tmp1);
  assert_different_registers(vec1, vec2);
  Label ADJUST, TAIL_ADJUST, DONE, TAIL_START, CHAR_ADJUST, COMPARE_CHAR, COMPARE_VECTORS, COMPARE_BYTE;

  movl(result, len); // copy
  // len == 0
  testl(len, len);
  jcc(Assembler::zero, DONE);

  if ((AVX3Threshold == 0) && (UseAVX > 2) && // AVX512
    VM_Version::supports_avx512vlbw() &&
    VM_Version::supports_bmi2()) {

    Label test_64_loop, test_tail, BREAK_LOOP;
    Register tmp3_aliased = len;

    movl(tmp1, len);
    vpxor(vec2, vec2, vec2, Assembler::AVX_512bit);

    andl(tmp1, 64 - 1);   // tail count (in chars) 0x3F
    andl(len, ~(64 - 1));    // vector count (in chars)
    jccb(Assembler::zero, test_tail);

    lea(ary1, Address(ary1, len, Address::times_1));
    negptr(len);

    bind(test_64_loop);
    // Check whether our 64 elements of size byte contain negatives
    evpcmpgtb(mask1, vec2, Address(ary1, len, Address::times_1), Assembler::AVX_512bit);
    kortestql(mask1, mask1);
    jcc(Assembler::notZero, BREAK_LOOP);

    addptr(len, 64);
    jccb(Assembler::notZero, test_64_loop);

    bind(test_tail);
    // bail out when there is nothing to be done
    testl(tmp1, -1);
    jcc(Assembler::zero, DONE);

    // ~(~0 << len) applied up to two times (for 32-bit scenario)
#ifdef _LP64
    mov64(tmp3_aliased, 0xFFFFFFFFFFFFFFFF);
    shlxq(tmp3_aliased, tmp3_aliased, tmp1);
    notq(tmp3_aliased);
    kmovql(mask2, tmp3_aliased);
#else
    Label k_init;
    jmp(k_init);

    // We could not read 64-bits from a general purpose register thus we move
    // data required to compose 64 1's to the instruction stream
    // We emit 64 byte wide series of elements from 0..63 which later on would
    // be used as a compare targets with tail count contained in tmp1 register.
    // Result would be a k register having tmp1 consecutive number or 1
    // counting from least significant bit.
    address tmp = pc();
    emit_int64(0x0706050403020100);
    emit_int64(0x0F0E0D0C0B0A0908);
    emit_int64(0x1716151413121110);
    emit_int64(0x1F1E1D1C1B1A1918);
    emit_int64(0x2726252423222120);
    emit_int64(0x2F2E2D2C2B2A2928);
    emit_int64(0x3736353433323130);
    emit_int64(0x3F3E3D3C3B3A3938);

    bind(k_init);
    lea(len, InternalAddress(tmp));
    // create mask to test for negative byte inside a vector
    evpbroadcastb(vec1, tmp1, Assembler::AVX_512bit);
    evpcmpgtb(mask2, vec1, Address(len, 0), Assembler::AVX_512bit);

#endif
    evpcmpgtb(mask1, mask2, vec2, Address(ary1, 0), Assembler::AVX_512bit);
    ktestq(mask1, mask2);
    jcc(Assembler::zero, DONE);

    bind(BREAK_LOOP);
    // At least one byte in the last 64 bytes is negative.
    // Set up to look at the last 64 bytes as if they were a tail
    lea(ary1, Address(ary1, len, Address::times_1));
    addptr(result, len);
    // Ignore the very last byte: if all others are positive,
    // it must be negative, so we can skip right to the 2+1 byte
    // end comparison at this point
    orl(result, 63);
    movl(len, 63);
    // Fallthru to tail compare
  } else {

    if (UseAVX >= 2 && UseSSE >= 2) {
      // With AVX2, use 32-byte vector compare
      Label COMPARE_WIDE_VECTORS, BREAK_LOOP;

      // Compare 32-byte vectors
      testl(len, 0xffffffe0);   // vector count (in bytes)
      jccb(Assembler::zero, TAIL_START);

      andl(len, 0xffffffe0);
      lea(ary1, Address(ary1, len, Address::times_1));
      negptr(len);

      movl(tmp1, 0x80808080);   // create mask to test for Unicode chars in vector
      movdl(vec2, tmp1);
      vpbroadcastd(vec2, vec2, Assembler::AVX_256bit);

      bind(COMPARE_WIDE_VECTORS);
      vmovdqu(vec1, Address(ary1, len, Address::times_1));
      vptest(vec1, vec2);
      jccb(Assembler::notZero, BREAK_LOOP);
      addptr(len, 32);
      jccb(Assembler::notZero, COMPARE_WIDE_VECTORS);

      testl(result, 0x0000001f);   // any bytes remaining?
      jcc(Assembler::zero, DONE);

      // Quick test using the already prepared vector mask
      movl(len, result);
      andl(len, 0x0000001f);
      vmovdqu(vec1, Address(ary1, len, Address::times_1, -32));
      vptest(vec1, vec2);
      jcc(Assembler::zero, DONE);
      // There are zeros, jump to the tail to determine exactly where
      jmpb(TAIL_START);

      bind(BREAK_LOOP);
      // At least one byte in the last 32-byte vector is negative.
      // Set up to look at the last 32 bytes as if they were a tail
      lea(ary1, Address(ary1, len, Address::times_1));
      addptr(result, len);
      // Ignore the very last byte: if all others are positive,
      // it must be negative, so we can skip right to the 2+1 byte
      // end comparison at this point
      orl(result, 31);
      movl(len, 31);
      // Fallthru to tail compare
    } else if (UseSSE42Intrinsics) {
      // With SSE4.2, use double quad vector compare
      Label COMPARE_WIDE_VECTORS, BREAK_LOOP;

      // Compare 16-byte vectors
      testl(len, 0xfffffff0);   // vector count (in bytes)
      jcc(Assembler::zero, TAIL_START);

      andl(len, 0xfffffff0);
      lea(ary1, Address(ary1, len, Address::times_1));
      negptr(len);

      movl(tmp1, 0x80808080);
      movdl(vec2, tmp1);
      pshufd(vec2, vec2, 0);

      bind(COMPARE_WIDE_VECTORS);
      movdqu(vec1, Address(ary1, len, Address::times_1));
      ptest(vec1, vec2);
      jccb(Assembler::notZero, BREAK_LOOP);
      addptr(len, 16);
      jccb(Assembler::notZero, COMPARE_WIDE_VECTORS);

      testl(result, 0x0000000f); // len is zero, any bytes remaining?
      jcc(Assembler::zero, DONE);

      // Quick test using the already prepared vector mask
      movl(len, result);
      andl(len, 0x0000000f);   // tail count (in bytes)
      movdqu(vec1, Address(ary1, len, Address::times_1, -16));
      ptest(vec1, vec2);
      jcc(Assembler::zero, DONE);
      jmpb(TAIL_START);

      bind(BREAK_LOOP);
      // At least one byte in the last 16-byte vector is negative.
      // Set up and look at the last 16 bytes as if they were a tail
      lea(ary1, Address(ary1, len, Address::times_1));
      addptr(result, len);
      // Ignore the very last byte: if all others are positive,
      // it must be negative, so we can skip right to the 2+1 byte
      // end comparison at this point
      orl(result, 15);
      movl(len, 15);
      // Fallthru to tail compare
    }
  }

  bind(TAIL_START);
  // Compare 4-byte vectors
  andl(len, 0xfffffffc); // vector count (in bytes)
  jccb(Assembler::zero, COMPARE_CHAR);

  lea(ary1, Address(ary1, len, Address::times_1));
  negptr(len);

  bind(COMPARE_VECTORS);
  movl(tmp1, Address(ary1, len, Address::times_1));
  andl(tmp1, 0x80808080);
  jccb(Assembler::notZero, TAIL_ADJUST);
  addptr(len, 4);
  jccb(Assembler::notZero, COMPARE_VECTORS);

  // Compare trailing char (final 2-3 bytes), if any
  bind(COMPARE_CHAR);

  testl(result, 0x2);   // tail  char
  jccb(Assembler::zero, COMPARE_BYTE);
  load_unsigned_short(tmp1, Address(ary1, 0));
  andl(tmp1, 0x00008080);
  jccb(Assembler::notZero, CHAR_ADJUST);
  lea(ary1, Address(ary1, 2));

  bind(COMPARE_BYTE);
  testl(result, 0x1);   // tail  byte
  jccb(Assembler::zero, DONE);
  load_unsigned_byte(tmp1, Address(ary1, 0));
  testl(tmp1, 0x00000080);
  jccb(Assembler::zero, DONE);
  subptr(result, 1);
  jmpb(DONE);

  bind(TAIL_ADJUST);
  // there are negative bits in the last 4 byte block.
  // Adjust result and check the next three bytes
  addptr(result, len);
  orl(result, 3);
  lea(ary1, Address(ary1, len, Address::times_1));
  jmpb(COMPARE_CHAR);

  bind(CHAR_ADJUST);
  // We are looking at a char + optional byte tail, and found that one
  // of the bytes in the char is negative. Adjust the result, check the
  // first byte and readjust if needed.
  andl(result, 0xfffffffc);
  testl(tmp1, 0x00000080); // little-endian, so lowest byte comes first
  jccb(Assembler::notZero, DONE);
  addptr(result, 1);

  // That's it
  bind(DONE);
  if (UseAVX >= 2 && UseSSE >= 2) {
    // clean upper bits of YMM registers
    vpxor(vec1, vec1);
    vpxor(vec2, vec2);
  }
}

// Compare char[] or byte[] arrays aligned to 4 bytes or substrings.
void C2_MacroAssembler::arrays_equals(bool is_array_equ, Register ary1, Register ary2,
                                      Register limit, Register result, Register chr,
                                      XMMRegister vec1, XMMRegister vec2, bool is_char, KRegister mask) {
  ShortBranchVerifier sbv(this);
  Label TRUE_LABEL, FALSE_LABEL, DONE, COMPARE_VECTORS, COMPARE_CHAR, COMPARE_BYTE;

  int length_offset  = arrayOopDesc::length_offset_in_bytes();
  int base_offset    = arrayOopDesc::base_offset_in_bytes(is_char ? T_CHAR : T_BYTE);

  if (is_array_equ) {
    // Check the input args
    cmpoop(ary1, ary2);
    jcc(Assembler::equal, TRUE_LABEL);

    // Need additional checks for arrays_equals.
    testptr(ary1, ary1);
    jcc(Assembler::zero, FALSE_LABEL);
    testptr(ary2, ary2);
    jcc(Assembler::zero, FALSE_LABEL);

    // Check the lengths
    movl(limit, Address(ary1, length_offset));
    cmpl(limit, Address(ary2, length_offset));
    jcc(Assembler::notEqual, FALSE_LABEL);
  }

  // count == 0
  testl(limit, limit);
  jcc(Assembler::zero, TRUE_LABEL);

  if (is_array_equ) {
    // Load array address
    lea(ary1, Address(ary1, base_offset));
    lea(ary2, Address(ary2, base_offset));
  }

  if (is_array_equ && is_char) {
    // arrays_equals when used for char[].
    shll(limit, 1);      // byte count != 0
  }
  movl(result, limit); // copy

  if (UseAVX >= 2) {
    // With AVX2, use 32-byte vector compare
    Label COMPARE_WIDE_VECTORS, COMPARE_TAIL;

    // Compare 32-byte vectors
    andl(result, 0x0000001f);  //   tail count (in bytes)
    andl(limit, 0xffffffe0);   // vector count (in bytes)
    jcc(Assembler::zero, COMPARE_TAIL);

    lea(ary1, Address(ary1, limit, Address::times_1));
    lea(ary2, Address(ary2, limit, Address::times_1));
    negptr(limit);

#ifdef _LP64
    if ((AVX3Threshold == 0) && VM_Version::supports_avx512vlbw()) { // trying 64 bytes fast loop
      Label COMPARE_WIDE_VECTORS_LOOP_AVX2, COMPARE_WIDE_VECTORS_LOOP_AVX3;

      cmpl(limit, -64);
      jcc(Assembler::greater, COMPARE_WIDE_VECTORS_LOOP_AVX2);

      bind(COMPARE_WIDE_VECTORS_LOOP_AVX3); // the hottest loop

      evmovdquq(vec1, Address(ary1, limit, Address::times_1), Assembler::AVX_512bit);
      evpcmpeqb(mask, vec1, Address(ary2, limit, Address::times_1), Assembler::AVX_512bit);
      kortestql(mask, mask);
      jcc(Assembler::aboveEqual, FALSE_LABEL);     // miscompare
      addptr(limit, 64);  // update since we already compared at this addr
      cmpl(limit, -64);
      jccb(Assembler::lessEqual, COMPARE_WIDE_VECTORS_LOOP_AVX3);

      // At this point we may still need to compare -limit+result bytes.
      // We could execute the next two instruction and just continue via non-wide path:
      //  cmpl(limit, 0);
      //  jcc(Assembler::equal, COMPARE_TAIL);  // true
      // But since we stopped at the points ary{1,2}+limit which are
      // not farther than 64 bytes from the ends of arrays ary{1,2}+result
      // (|limit| <= 32 and result < 32),
      // we may just compare the last 64 bytes.
      //
      addptr(result, -64);   // it is safe, bc we just came from this area
      evmovdquq(vec1, Address(ary1, result, Address::times_1), Assembler::AVX_512bit);
      evpcmpeqb(mask, vec1, Address(ary2, result, Address::times_1), Assembler::AVX_512bit);
      kortestql(mask, mask);
      jcc(Assembler::aboveEqual, FALSE_LABEL);     // miscompare

      jmp(TRUE_LABEL);

      bind(COMPARE_WIDE_VECTORS_LOOP_AVX2);

    }//if (VM_Version::supports_avx512vlbw())
#endif //_LP64
    bind(COMPARE_WIDE_VECTORS);
    vmovdqu(vec1, Address(ary1, limit, Address::times_1));
    vmovdqu(vec2, Address(ary2, limit, Address::times_1));
    vpxor(vec1, vec2);

    vptest(vec1, vec1);
    jcc(Assembler::notZero, FALSE_LABEL);
    addptr(limit, 32);
    jcc(Assembler::notZero, COMPARE_WIDE_VECTORS);

    testl(result, result);
    jcc(Assembler::zero, TRUE_LABEL);

    vmovdqu(vec1, Address(ary1, result, Address::times_1, -32));
    vmovdqu(vec2, Address(ary2, result, Address::times_1, -32));
    vpxor(vec1, vec2);

    vptest(vec1, vec1);
    jccb(Assembler::notZero, FALSE_LABEL);
    jmpb(TRUE_LABEL);

    bind(COMPARE_TAIL); // limit is zero
    movl(limit, result);
    // Fallthru to tail compare
  } else if (UseSSE42Intrinsics) {
    // With SSE4.2, use double quad vector compare
    Label COMPARE_WIDE_VECTORS, COMPARE_TAIL;

    // Compare 16-byte vectors
    andl(result, 0x0000000f);  //   tail count (in bytes)
    andl(limit, 0xfffffff0);   // vector count (in bytes)
    jcc(Assembler::zero, COMPARE_TAIL);

    lea(ary1, Address(ary1, limit, Address::times_1));
    lea(ary2, Address(ary2, limit, Address::times_1));
    negptr(limit);

    bind(COMPARE_WIDE_VECTORS);
    movdqu(vec1, Address(ary1, limit, Address::times_1));
    movdqu(vec2, Address(ary2, limit, Address::times_1));
    pxor(vec1, vec2);

    ptest(vec1, vec1);
    jcc(Assembler::notZero, FALSE_LABEL);
    addptr(limit, 16);
    jcc(Assembler::notZero, COMPARE_WIDE_VECTORS);

    testl(result, result);
    jcc(Assembler::zero, TRUE_LABEL);

    movdqu(vec1, Address(ary1, result, Address::times_1, -16));
    movdqu(vec2, Address(ary2, result, Address::times_1, -16));
    pxor(vec1, vec2);

    ptest(vec1, vec1);
    jccb(Assembler::notZero, FALSE_LABEL);
    jmpb(TRUE_LABEL);

    bind(COMPARE_TAIL); // limit is zero
    movl(limit, result);
    // Fallthru to tail compare
  }

  // Compare 4-byte vectors
  andl(limit, 0xfffffffc); // vector count (in bytes)
  jccb(Assembler::zero, COMPARE_CHAR);

  lea(ary1, Address(ary1, limit, Address::times_1));
  lea(ary2, Address(ary2, limit, Address::times_1));
  negptr(limit);

  bind(COMPARE_VECTORS);
  movl(chr, Address(ary1, limit, Address::times_1));
  cmpl(chr, Address(ary2, limit, Address::times_1));
  jccb(Assembler::notEqual, FALSE_LABEL);
  addptr(limit, 4);
  jcc(Assembler::notZero, COMPARE_VECTORS);

  // Compare trailing char (final 2 bytes), if any
  bind(COMPARE_CHAR);
  testl(result, 0x2);   // tail  char
  jccb(Assembler::zero, COMPARE_BYTE);
  load_unsigned_short(chr, Address(ary1, 0));
  load_unsigned_short(limit, Address(ary2, 0));
  cmpl(chr, limit);
  jccb(Assembler::notEqual, FALSE_LABEL);

  if (is_array_equ && is_char) {
    bind(COMPARE_BYTE);
  } else {
    lea(ary1, Address(ary1, 2));
    lea(ary2, Address(ary2, 2));

    bind(COMPARE_BYTE);
    testl(result, 0x1);   // tail  byte
    jccb(Assembler::zero, TRUE_LABEL);
    load_unsigned_byte(chr, Address(ary1, 0));
    load_unsigned_byte(limit, Address(ary2, 0));
    cmpl(chr, limit);
    jccb(Assembler::notEqual, FALSE_LABEL);
  }
  bind(TRUE_LABEL);
  movl(result, 1);   // return true
  jmpb(DONE);

  bind(FALSE_LABEL);
  xorl(result, result); // return false

  // That's it
  bind(DONE);
  if (UseAVX >= 2) {
    // clean upper bits of YMM registers
    vpxor(vec1, vec1);
    vpxor(vec2, vec2);
  }
}

void C2_MacroAssembler::evmasked_op(int ideal_opc, BasicType eType, KRegister mask, XMMRegister dst,
                                    XMMRegister src1, int imm8, bool merge, int vlen_enc) {
  switch(ideal_opc) {
    case Op_LShiftVS:
      Assembler::evpsllw(dst, mask, src1, imm8, merge, vlen_enc); break;
    case Op_LShiftVI:
      Assembler::evpslld(dst, mask, src1, imm8, merge, vlen_enc); break;
    case Op_LShiftVL:
      Assembler::evpsllq(dst, mask, src1, imm8, merge, vlen_enc); break;
    case Op_RShiftVS:
      Assembler::evpsraw(dst, mask, src1, imm8, merge, vlen_enc); break;
    case Op_RShiftVI:
      Assembler::evpsrad(dst, mask, src1, imm8, merge, vlen_enc); break;
    case Op_RShiftVL:
      Assembler::evpsraq(dst, mask, src1, imm8, merge, vlen_enc); break;
    case Op_URShiftVS:
      Assembler::evpsrlw(dst, mask, src1, imm8, merge, vlen_enc); break;
    case Op_URShiftVI:
      Assembler::evpsrld(dst, mask, src1, imm8, merge, vlen_enc); break;
    case Op_URShiftVL:
      Assembler::evpsrlq(dst, mask, src1, imm8, merge, vlen_enc); break;
    case Op_RotateRightV:
      evrord(eType, dst, mask, src1, imm8, merge, vlen_enc); break;
    case Op_RotateLeftV:
      evrold(eType, dst, mask, src1, imm8, merge, vlen_enc); break;
    default:
      fatal("Unsupported masked operation"); break;
  }
}

void C2_MacroAssembler::evmasked_op(int ideal_opc, BasicType eType, KRegister mask, XMMRegister dst,
                                    XMMRegister src1, XMMRegister src2, bool merge, int vlen_enc,
                                    bool is_varshift) {
  switch (ideal_opc) {
    case Op_AddVB:
      evpaddb(dst, mask, src1, src2, merge, vlen_enc); break;
    case Op_AddVS:
      evpaddw(dst, mask, src1, src2, merge, vlen_enc); break;
    case Op_AddVI:
      evpaddd(dst, mask, src1, src2, merge, vlen_enc); break;
    case Op_AddVL:
      evpaddq(dst, mask, src1, src2, merge, vlen_enc); break;
    case Op_AddVF:
      evaddps(dst, mask, src1, src2, merge, vlen_enc); break;
    case Op_AddVD:
      evaddpd(dst, mask, src1, src2, merge, vlen_enc); break;
    case Op_SubVB:
      evpsubb(dst, mask, src1, src2, merge, vlen_enc); break;
    case Op_SubVS:
      evpsubw(dst, mask, src1, src2, merge, vlen_enc); break;
    case Op_SubVI:
      evpsubd(dst, mask, src1, src2, merge, vlen_enc); break;
    case Op_SubVL:
      evpsubq(dst, mask, src1, src2, merge, vlen_enc); break;
    case Op_SubVF:
      evsubps(dst, mask, src1, src2, merge, vlen_enc); break;
    case Op_SubVD:
      evsubpd(dst, mask, src1, src2, merge, vlen_enc); break;
    case Op_MulVS:
      evpmullw(dst, mask, src1, src2, merge, vlen_enc); break;
    case Op_MulVI:
      evpmulld(dst, mask, src1, src2, merge, vlen_enc); break;
    case Op_MulVL:
      evpmullq(dst, mask, src1, src2, merge, vlen_enc); break;
    case Op_MulVF:
      evmulps(dst, mask, src1, src2, merge, vlen_enc); break;
    case Op_MulVD:
      evmulpd(dst, mask, src1, src2, merge, vlen_enc); break;
    case Op_DivVF:
      evdivps(dst, mask, src1, src2, merge, vlen_enc); break;
    case Op_DivVD:
      evdivpd(dst, mask, src1, src2, merge, vlen_enc); break;
    case Op_SqrtVF:
      evsqrtps(dst, mask, src1, src2, merge, vlen_enc); break;
    case Op_SqrtVD:
      evsqrtpd(dst, mask, src1, src2, merge, vlen_enc); break;
    case Op_AbsVB:
      evpabsb(dst, mask, src2, merge, vlen_enc); break;
    case Op_AbsVS:
      evpabsw(dst, mask, src2, merge, vlen_enc); break;
    case Op_AbsVI:
      evpabsd(dst, mask, src2, merge, vlen_enc); break;
    case Op_AbsVL:
      evpabsq(dst, mask, src2, merge, vlen_enc); break;
    case Op_FmaVF:
      evpfma213ps(dst, mask, src1, src2, merge, vlen_enc); break;
    case Op_FmaVD:
      evpfma213pd(dst, mask, src1, src2, merge, vlen_enc); break;
    case Op_VectorRearrange:
      evperm(eType, dst, mask, src2, src1, merge, vlen_enc); break;
    case Op_LShiftVS:
      evpsllw(dst, mask, src1, src2, merge, vlen_enc, is_varshift); break;
    case Op_LShiftVI:
      evpslld(dst, mask, src1, src2, merge, vlen_enc, is_varshift); break;
    case Op_LShiftVL:
      evpsllq(dst, mask, src1, src2, merge, vlen_enc, is_varshift); break;
    case Op_RShiftVS:
      evpsraw(dst, mask, src1, src2, merge, vlen_enc, is_varshift); break;
    case Op_RShiftVI:
      evpsrad(dst, mask, src1, src2, merge, vlen_enc, is_varshift); break;
    case Op_RShiftVL:
      evpsraq(dst, mask, src1, src2, merge, vlen_enc, is_varshift); break;
    case Op_URShiftVS:
      evpsrlw(dst, mask, src1, src2, merge, vlen_enc, is_varshift); break;
    case Op_URShiftVI:
      evpsrld(dst, mask, src1, src2, merge, vlen_enc, is_varshift); break;
    case Op_URShiftVL:
      evpsrlq(dst, mask, src1, src2, merge, vlen_enc, is_varshift); break;
    case Op_RotateLeftV:
      evrold(eType, dst, mask, src1, src2, merge, vlen_enc); break;
    case Op_RotateRightV:
      evrord(eType, dst, mask, src1, src2, merge, vlen_enc); break;
    case Op_MaxV:
      evpmaxs(eType, dst, mask, src1, src2, merge, vlen_enc); break;
    case Op_MinV:
      evpmins(eType, dst, mask, src1, src2, merge, vlen_enc); break;
    case Op_XorV:
      evxor(eType, dst, mask, src1, src2, merge, vlen_enc); break;
    case Op_OrV:
      evor(eType, dst, mask, src1, src2, merge, vlen_enc); break;
    case Op_AndV:
      evand(eType, dst, mask, src1, src2, merge, vlen_enc); break;
    default:
      fatal("Unsupported masked operation"); break;
  }
}

void C2_MacroAssembler::evmasked_op(int ideal_opc, BasicType eType, KRegister mask, XMMRegister dst,
                                    XMMRegister src1, Address src2, bool merge, int vlen_enc) {
  switch (ideal_opc) {
    case Op_AddVB:
      evpaddb(dst, mask, src1, src2, merge, vlen_enc); break;
    case Op_AddVS:
      evpaddw(dst, mask, src1, src2, merge, vlen_enc); break;
    case Op_AddVI:
      evpaddd(dst, mask, src1, src2, merge, vlen_enc); break;
    case Op_AddVL:
      evpaddq(dst, mask, src1, src2, merge, vlen_enc); break;
    case Op_AddVF:
      evaddps(dst, mask, src1, src2, merge, vlen_enc); break;
    case Op_AddVD:
      evaddpd(dst, mask, src1, src2, merge, vlen_enc); break;
    case Op_SubVB:
      evpsubb(dst, mask, src1, src2, merge, vlen_enc); break;
    case Op_SubVS:
      evpsubw(dst, mask, src1, src2, merge, vlen_enc); break;
    case Op_SubVI:
      evpsubd(dst, mask, src1, src2, merge, vlen_enc); break;
    case Op_SubVL:
      evpsubq(dst, mask, src1, src2, merge, vlen_enc); break;
    case Op_SubVF:
      evsubps(dst, mask, src1, src2, merge, vlen_enc); break;
    case Op_SubVD:
      evsubpd(dst, mask, src1, src2, merge, vlen_enc); break;
    case Op_MulVS:
      evpmullw(dst, mask, src1, src2, merge, vlen_enc); break;
    case Op_MulVI:
      evpmulld(dst, mask, src1, src2, merge, vlen_enc); break;
    case Op_MulVL:
      evpmullq(dst, mask, src1, src2, merge, vlen_enc); break;
    case Op_MulVF:
      evmulps(dst, mask, src1, src2, merge, vlen_enc); break;
    case Op_MulVD:
      evmulpd(dst, mask, src1, src2, merge, vlen_enc); break;
    case Op_DivVF:
      evdivps(dst, mask, src1, src2, merge, vlen_enc); break;
    case Op_DivVD:
      evdivpd(dst, mask, src1, src2, merge, vlen_enc); break;
    case Op_FmaVF:
      evpfma213ps(dst, mask, src1, src2, merge, vlen_enc); break;
    case Op_FmaVD:
      evpfma213pd(dst, mask, src1, src2, merge, vlen_enc); break;
    case Op_MaxV:
      evpmaxs(eType, dst, mask, src1, src2, merge, vlen_enc); break;
    case Op_MinV:
      evpmins(eType, dst, mask, src1, src2, merge, vlen_enc); break;
    case Op_XorV:
      evxor(eType, dst, mask, src1, src2, merge, vlen_enc); break;
    case Op_OrV:
      evor(eType, dst, mask, src1, src2, merge, vlen_enc); break;
    case Op_AndV:
      evand(eType, dst, mask, src1, src2, merge, vlen_enc); break;
    default:
      fatal("Unsupported masked operation"); break;
  }
}

void C2_MacroAssembler::masked_op(int ideal_opc, int mask_len, KRegister dst,
                                  KRegister src1, KRegister src2) {
  BasicType etype = T_ILLEGAL;
  switch(mask_len) {
    case 2:
    case 4:
    case 8:  etype = T_BYTE; break;
    case 16: etype = T_SHORT; break;
    case 32: etype = T_INT; break;
    case 64: etype = T_LONG; break;
    default: fatal("Unsupported type"); break;
  }
  assert(etype != T_ILLEGAL, "");
  switch(ideal_opc) {
    case Op_AndVMask:
      kand(etype, dst, src1, src2); break;
    case Op_OrVMask:
      kor(etype, dst, src1, src2); break;
    case Op_XorVMask:
      kxor(etype, dst, src1, src2); break;
    default:
      fatal("Unsupported masked operation"); break;
  }
}

/*
 * Following routine handles special floating point values(NaN/Inf/-Inf/Max/Min) for casting operation.
 * If src is NaN, the result is 0.
 * If the src is negative infinity or any value less than or equal to the value of Integer.MIN_VALUE,
 * the result is equal to the value of Integer.MIN_VALUE.
 * If the src is positive infinity or any value greater than or equal to the value of Integer.MAX_VALUE,
 * the result is equal to the value of Integer.MAX_VALUE.
 */
void C2_MacroAssembler::vector_cast_float_special_cases_avx(XMMRegister dst, XMMRegister src, XMMRegister xtmp1,
                                                            XMMRegister xtmp2, XMMRegister xtmp3, XMMRegister xtmp4,
                                                            Register scratch, AddressLiteral float_sign_flip,
                                                            int vec_enc) {
  Label done;
  vmovdqu(xtmp1, float_sign_flip, vec_enc, scratch);
  vpcmpeqd(xtmp2, dst, xtmp1, vec_enc);
  vptest(xtmp2, xtmp2, vec_enc);
  jccb(Assembler::equal, done);

  vpcmpeqd(xtmp4, xtmp4, xtmp4, vec_enc);
  vpxor(xtmp1, xtmp1, xtmp4, vec_enc);

  vpxor(xtmp4, xtmp4, xtmp4, vec_enc);
  vcmpps(xtmp3, src, src, Assembler::UNORD_Q, vec_enc);
  vblendvps(dst, dst, xtmp4, xtmp3, vec_enc);

  // Recompute the mask for remaining special value.
  vpxor(xtmp2, xtmp2, xtmp3, vec_enc);
  // Extract SRC values corresponding to TRUE mask lanes.
  vpand(xtmp4, xtmp2, src, vec_enc);
  // Flip mask bits so that MSB bit of MASK lanes corresponding to +ve special
  // values are set.
  vpxor(xtmp3, xtmp2, xtmp4, vec_enc);

  vblendvps(dst, dst, xtmp1, xtmp3, vec_enc);
  bind(done);
}

void C2_MacroAssembler::vector_cast_float_special_cases_evex(XMMRegister dst, XMMRegister src, XMMRegister xtmp1,
                                                             XMMRegister xtmp2, KRegister ktmp1, KRegister ktmp2,
                                                             Register scratch, AddressLiteral float_sign_flip,
                                                             int vec_enc) {
  Label done;
  evmovdqul(xtmp1, k0, float_sign_flip, false, vec_enc, scratch);
  Assembler::evpcmpeqd(ktmp1, k0, xtmp1, dst, vec_enc);
  kortestwl(ktmp1, ktmp1);
  jccb(Assembler::equal, done);

  vpxor(xtmp2, xtmp2, xtmp2, vec_enc);
  evcmpps(ktmp2, k0, src, src, Assembler::UNORD_Q, vec_enc);
  evmovdqul(dst, ktmp2, xtmp2, true, vec_enc);

  kxorwl(ktmp1, ktmp1, ktmp2);
  evcmpps(ktmp1, ktmp1, src, xtmp2, Assembler::NLT_UQ, vec_enc);
  vpternlogd(xtmp2, 0x11, xtmp1, xtmp1, vec_enc);
  evmovdqul(dst, ktmp1, xtmp2, true, vec_enc);
  bind(done);
}

void C2_MacroAssembler::vector_cast_float_to_long_special_cases_evex(
                                                             XMMRegister dst, XMMRegister src, XMMRegister xtmp1,
                                                             XMMRegister xtmp2, KRegister ktmp1, KRegister ktmp2,
                                                             Register scratch, AddressLiteral double_sign_flip,
                                                             int vec_enc) {
  Label done;
  evmovdquq(xtmp1, k0, double_sign_flip, false, vec_enc, scratch);
  Assembler::evpcmpeqq(ktmp1, k0, xtmp1, dst, vec_enc);
  kortestwl(ktmp1, ktmp1);
  jccb(Assembler::equal, done);

  vpxor(xtmp2, xtmp2, xtmp2, vec_enc);
  evcmpps(ktmp2, k0, src, src, Assembler::UNORD_Q, vec_enc);
  evmovdquq(dst, ktmp2, xtmp2, true, vec_enc);

  kxorwl(ktmp1, ktmp1, ktmp2);
  evcmpps(ktmp1, ktmp1, src, xtmp2, Assembler::NLT_UQ, vec_enc);
  vpternlogq(xtmp2, 0x11, xtmp1, xtmp1, vec_enc);
  evmovdquq(dst, ktmp1, xtmp2, true, vec_enc);
  bind(done);
}

/*
 * Following routine handles special floating point values(NaN/Inf/-Inf/Max/Min) for casting operation.
 * If src is NaN, the result is 0.
 * If the src is negative infinity or any value less than or equal to the value of Long.MIN_VALUE,
 * the result is equal to the value of Long.MIN_VALUE.
 * If the src is positive infinity or any value greater than or equal to the value of Long.MAX_VALUE,
 * the result is equal to the value of Long.MAX_VALUE.
 */
void C2_MacroAssembler::vector_cast_double_special_cases_evex(XMMRegister dst, XMMRegister src, XMMRegister xtmp1,
                                                              XMMRegister xtmp2, KRegister ktmp1, KRegister ktmp2,
                                                              Register scratch, AddressLiteral double_sign_flip,
                                                              int vec_enc) {
  Label done;
  evmovdqul(xtmp1, k0, double_sign_flip, false, vec_enc, scratch);
  evpcmpeqq(ktmp1, xtmp1, dst, vec_enc);
  kortestwl(ktmp1, ktmp1);
  jccb(Assembler::equal, done);

  vpxor(xtmp2, xtmp2, xtmp2, vec_enc);
  evcmppd(ktmp2, k0, src, src, Assembler::UNORD_Q, vec_enc);
  evmovdquq(dst, ktmp2, xtmp2, true, vec_enc);

  kxorwl(ktmp1, ktmp1, ktmp2);
  evcmppd(ktmp1, ktmp1, src, xtmp2, Assembler::NLT_UQ, vec_enc);
  vpternlogq(xtmp2, 0x11, xtmp1, xtmp1, vec_enc);
  evmovdquq(dst, ktmp1, xtmp2, true, vec_enc);
  bind(done);
}

/*
 * Algorithm for vector D2L and F2I conversions:-
 * a) Perform vector D2L/F2I cast.
 * b) Choose fast path if none of the result vector lane contains 0x80000000 value.
 *    It signifies that source value could be any of the special floating point
 *    values(NaN,-Inf,Inf,Max,-Min).
 * c) Set destination to zero if source is NaN value.
 * d) Replace 0x80000000 with MaxInt if source lane contains a +ve value.
 */

void C2_MacroAssembler::vector_castD2L_evex(XMMRegister dst, XMMRegister src, XMMRegister xtmp1, XMMRegister xtmp2,
                                            KRegister ktmp1, KRegister ktmp2, AddressLiteral double_sign_flip,
                                            Register scratch, int vec_enc) {
  evcvttpd2qq(dst, src, vec_enc);
  vector_cast_double_special_cases_evex(dst, src, xtmp1, xtmp2, ktmp1, ktmp2, scratch, double_sign_flip, vec_enc);
}

void C2_MacroAssembler::vector_castF2I_avx(XMMRegister dst, XMMRegister src, XMMRegister xtmp1,
                                           XMMRegister xtmp2, XMMRegister xtmp3, XMMRegister xtmp4,
                                           AddressLiteral float_sign_flip, Register scratch, int vec_enc) {
  vcvttps2dq(dst, src, vec_enc);
  vector_cast_float_special_cases_avx(dst, src, xtmp1, xtmp2, xtmp3, xtmp4, scratch, float_sign_flip, vec_enc);
}

void C2_MacroAssembler::vector_castF2I_evex(XMMRegister dst, XMMRegister src, XMMRegister xtmp1, XMMRegister xtmp2,
                                            KRegister ktmp1, KRegister ktmp2, AddressLiteral float_sign_flip,
                                            Register scratch, int vec_enc) {
  vcvttps2dq(dst, src, vec_enc);
  vector_cast_float_special_cases_evex(dst, src, xtmp1, xtmp2, ktmp1, ktmp2, scratch, float_sign_flip, vec_enc);
}

void C2_MacroAssembler::vector_castF2L_evex(XMMRegister dst, XMMRegister src, XMMRegister xtmp1, XMMRegister xtmp2,
                                            KRegister ktmp1, KRegister ktmp2, AddressLiteral double_sign_flip,
                                            Register scratch, int vec_enc) {
  evcvttps2qq(dst, src, vec_enc);
  vector_cast_float_to_long_special_cases_evex(dst, src, xtmp1, xtmp2, ktmp1, ktmp2, scratch, double_sign_flip, vec_enc);
}

void C2_MacroAssembler::vector_castD2X_evex(BasicType to_elem_bt, XMMRegister dst, XMMRegister src, XMMRegister xtmp1,
                                            XMMRegister xtmp2, KRegister ktmp1, KRegister ktmp2,
                                            AddressLiteral double_sign_flip, Register scratch, int vec_enc) {
  vector_castD2L_evex(dst, src, xtmp1, xtmp2, ktmp1, ktmp2, double_sign_flip, scratch, vec_enc);
  if (to_elem_bt != T_LONG) {
    switch(to_elem_bt) {
      case T_INT:
        evpmovsqd(dst, dst, vec_enc);
        break;
      case T_SHORT:
        evpmovsqd(dst, dst, vec_enc);
        evpmovdw(dst, dst, vec_enc);
        break;
      case T_BYTE:
        evpmovsqd(dst, dst, vec_enc);
        evpmovdb(dst, dst, vec_enc);
        break;
      default: assert(false, "%s", type2name(to_elem_bt));
    }
  }
}

#ifdef _LP64
void C2_MacroAssembler::vector_round_double_evex(XMMRegister dst, XMMRegister src, XMMRegister xtmp1, XMMRegister xtmp2,
                                                 KRegister ktmp1, KRegister ktmp2, AddressLiteral double_sign_flip,
                                                 AddressLiteral new_mxcsr, Register scratch, int vec_enc) {
  // Perform floor(val+0.5) operation under the influence of MXCSR.RC mode roundTowards -inf.
  // and re-instantiate original MXCSR.RC mode after that.
  ExternalAddress mxcsr_std(StubRoutines::x86::addr_mxcsr_std());
  ldmxcsr(new_mxcsr, scratch);
  mov64(scratch, julong_cast(0.5L));
  evpbroadcastq(xtmp1, scratch, vec_enc);
  vaddpd(xtmp1, src , xtmp1, vec_enc);
  evcvtpd2qq(dst, xtmp1, vec_enc);
  vector_cast_double_special_cases_evex(dst, src, xtmp1, xtmp2, ktmp1, ktmp2, scratch, double_sign_flip, vec_enc);
  ldmxcsr(mxcsr_std, scratch);
}

void C2_MacroAssembler::vector_round_float_evex(XMMRegister dst, XMMRegister src, XMMRegister xtmp1, XMMRegister xtmp2,
                                                KRegister ktmp1, KRegister ktmp2, AddressLiteral float_sign_flip,
                                                AddressLiteral new_mxcsr, Register scratch, int vec_enc) {
  // Perform floor(val+0.5) operation under the influence of MXCSR.RC mode roundTowards -inf.
  // and re-instantiate original MXCSR.RC mode after that.
  ExternalAddress mxcsr_std(StubRoutines::x86::addr_mxcsr_std());
  ldmxcsr(new_mxcsr, scratch);
  movl(scratch, jint_cast(0.5));
  movq(xtmp1, scratch);
  vbroadcastss(xtmp1, xtmp1, vec_enc);
  vaddps(xtmp1, src , xtmp1, vec_enc);
  vcvtps2dq(dst, xtmp1, vec_enc);
  vector_cast_float_special_cases_evex(dst, src, xtmp1, xtmp2, ktmp1, ktmp2, scratch, float_sign_flip, vec_enc);
  ldmxcsr(mxcsr_std, scratch);
}

void C2_MacroAssembler::vector_round_float_avx(XMMRegister dst, XMMRegister src, XMMRegister xtmp1, XMMRegister xtmp2,
                                               XMMRegister xtmp3, XMMRegister xtmp4, AddressLiteral float_sign_flip,
                                               AddressLiteral new_mxcsr, Register scratch, int vec_enc) {
  // Perform floor(val+0.5) operation under the influence of MXCSR.RC mode roundTowards -inf.
  // and re-instantiate original MXCSR.RC mode after that.
  ExternalAddress mxcsr_std(StubRoutines::x86::addr_mxcsr_std());
  ldmxcsr(new_mxcsr, scratch);
  movl(scratch, jint_cast(0.5));
  movq(xtmp1, scratch);
  vbroadcastss(xtmp1, xtmp1, vec_enc);
  vaddps(xtmp1, src , xtmp1, vec_enc);
  vcvtps2dq(dst, xtmp1, vec_enc);
  vector_cast_float_special_cases_avx(dst, src, xtmp1, xtmp2, xtmp3, xtmp4, scratch, float_sign_flip, vec_enc);
  ldmxcsr(mxcsr_std, scratch);
}
#endif

void C2_MacroAssembler::vector_unsigned_cast(XMMRegister dst, XMMRegister src, int vlen_enc,
                                             BasicType from_elem_bt, BasicType to_elem_bt) {
  switch (from_elem_bt) {
    case T_BYTE:
      switch (to_elem_bt) {
        case T_SHORT: vpmovzxbw(dst, src, vlen_enc); break;
        case T_INT:   vpmovzxbd(dst, src, vlen_enc); break;
        case T_LONG:  vpmovzxbq(dst, src, vlen_enc); break;
        default: ShouldNotReachHere();
      }
      break;
    case T_SHORT:
      switch (to_elem_bt) {
        case T_INT:  vpmovzxwd(dst, src, vlen_enc); break;
        case T_LONG: vpmovzxwq(dst, src, vlen_enc); break;
        default: ShouldNotReachHere();
      }
      break;
    case T_INT:
      assert(to_elem_bt == T_LONG, "");
      vpmovzxdq(dst, src, vlen_enc);
      break;
    default:
      ShouldNotReachHere();
  }
}

void C2_MacroAssembler::evpternlog(XMMRegister dst, int func, KRegister mask, XMMRegister src2, XMMRegister src3,
                                   bool merge, BasicType bt, int vlen_enc) {
  if (bt == T_INT) {
    evpternlogd(dst, func, mask, src2, src3, merge, vlen_enc);
  } else {
    assert(bt == T_LONG, "");
    evpternlogq(dst, func, mask, src2, src3, merge, vlen_enc);
  }
}

void C2_MacroAssembler::evpternlog(XMMRegister dst, int func, KRegister mask, XMMRegister src2, Address src3,
                                   bool merge, BasicType bt, int vlen_enc) {
  if (bt == T_INT) {
    evpternlogd(dst, func, mask, src2, src3, merge, vlen_enc);
  } else {
    assert(bt == T_LONG, "");
    evpternlogq(dst, func, mask, src2, src3, merge, vlen_enc);
  }
}

#ifdef _LP64
void C2_MacroAssembler::vector_long_to_maskvec(XMMRegister dst, Register src, Register rtmp1,
                                               Register rtmp2, XMMRegister xtmp, int mask_len,
                                               int vec_enc) {
  int index = 0;
  int vindex = 0;
  mov64(rtmp1, 0x0101010101010101L);
  pdepq(rtmp1, src, rtmp1);
  if (mask_len > 8) {
    movq(rtmp2, src);
    vpxor(xtmp, xtmp, xtmp, vec_enc);
    movq(xtmp, rtmp1);
  }
  movq(dst, rtmp1);

  mask_len -= 8;
  while (mask_len > 0) {
    assert ((mask_len & 0x7) == 0, "mask must be multiple of 8");
    index++;
    if ((index % 2) == 0) {
      pxor(xtmp, xtmp);
    }
    mov64(rtmp1, 0x0101010101010101L);
    shrq(rtmp2, 8);
    pdepq(rtmp1, rtmp2, rtmp1);
    pinsrq(xtmp, rtmp1, index % 2);
    vindex = index / 2;
    if (vindex) {
      // Write entire 16 byte vector when both 64 bit
      // lanes are update to save redundant instructions.
      if (index % 2) {
        vinsertf128(dst, dst, xtmp, vindex);
      }
    } else {
      vmovdqu(dst, xtmp);
    }
    mask_len -= 8;
  }
}

void C2_MacroAssembler::vector_mask_operation_helper(int opc, Register dst, Register tmp, int masklen) {
  switch(opc) {
    case Op_VectorMaskTrueCount:
      popcntq(dst, tmp);
      break;
    case Op_VectorMaskLastTrue:
      if (VM_Version::supports_lzcnt()) {
        lzcntq(tmp, tmp);
        movl(dst, 63);
        subl(dst, tmp);
      } else {
        movl(dst, -1);
        bsrq(tmp, tmp);
        cmov32(Assembler::notZero, dst, tmp);
      }
      break;
    case Op_VectorMaskFirstTrue:
      if (VM_Version::supports_bmi1()) {
        if (masklen < 32) {
          orl(tmp, 1 << masklen);
          tzcntl(dst, tmp);
        } else if (masklen == 32) {
          tzcntl(dst, tmp);
        } else {
          assert(masklen == 64, "");
          tzcntq(dst, tmp);
        }
      } else {
        if (masklen < 32) {
          orl(tmp, 1 << masklen);
          bsfl(dst, tmp);
        } else {
          assert(masklen == 32 || masklen == 64, "");
          movl(dst, masklen);
          if (masklen == 32)  {
            bsfl(tmp, tmp);
          } else {
            bsfq(tmp, tmp);
          }
          cmov32(Assembler::notZero, dst, tmp);
        }
      }
      break;
    case Op_VectorMaskToLong:
      assert(dst == tmp, "Dst and tmp should be the same for toLong operations");
      break;
    default: assert(false, "Unhandled mask operation");
  }
}

void C2_MacroAssembler::vector_mask_operation(int opc, Register dst, KRegister mask, Register tmp,
                                              int masklen, int masksize, int vec_enc) {
  assert(VM_Version::supports_popcnt(), "");

  if(VM_Version::supports_avx512bw()) {
    kmovql(tmp, mask);
  } else {
    assert(masklen <= 16, "");
    kmovwl(tmp, mask);
  }

  // Mask generated out of partial vector comparisons/replicate/mask manipulation
  // operations needs to be clipped.
  if (masksize < 16 && opc != Op_VectorMaskFirstTrue) {
    andq(tmp, (1 << masklen) - 1);
  }

  vector_mask_operation_helper(opc, dst, tmp, masklen);
}

void C2_MacroAssembler::vector_mask_operation(int opc, Register dst, XMMRegister mask, XMMRegister xtmp,
                                              Register tmp, int masklen, BasicType bt, int vec_enc) {
  assert(vec_enc == AVX_128bit && VM_Version::supports_avx() ||
         vec_enc == AVX_256bit && (VM_Version::supports_avx2() || type2aelembytes(bt) >= 4), "");
  assert(VM_Version::supports_popcnt(), "");

  bool need_clip = false;
  switch(bt) {
    case T_BOOLEAN:
      // While masks of other types contain 0, -1; boolean masks contain lane values of 0, 1
      vpxor(xtmp, xtmp, xtmp, vec_enc);
      vpsubb(xtmp, xtmp, mask, vec_enc);
      vpmovmskb(tmp, xtmp, vec_enc);
      need_clip = masklen < 16;
      break;
    case T_BYTE:
      vpmovmskb(tmp, mask, vec_enc);
      need_clip = masklen < 16;
      break;
    case T_SHORT:
      vpacksswb(xtmp, mask, mask, vec_enc);
      if (masklen >= 16) {
        vpermpd(xtmp, xtmp, 8, vec_enc);
      }
      vpmovmskb(tmp, xtmp, Assembler::AVX_128bit);
      need_clip = masklen < 16;
      break;
    case T_INT:
    case T_FLOAT:
      vmovmskps(tmp, mask, vec_enc);
      need_clip = masklen < 4;
      break;
    case T_LONG:
    case T_DOUBLE:
      vmovmskpd(tmp, mask, vec_enc);
      need_clip = masklen < 2;
      break;
    default: assert(false, "Unhandled type, %s", type2name(bt));
  }

  // Mask generated out of partial vector comparisons/replicate/mask manipulation
  // operations needs to be clipped.
  if (need_clip && opc != Op_VectorMaskFirstTrue) {
    // need_clip implies masklen < 32
    andq(tmp, (1 << masklen) - 1);
  }

  vector_mask_operation_helper(opc, dst, tmp, masklen);
}

void C2_MacroAssembler::vector_mask_compress(KRegister dst, KRegister src, Register rtmp1,
                                             Register rtmp2, int mask_len) {
  kmov(rtmp1, src);
  andq(rtmp1, (0xFFFFFFFFFFFFFFFFUL >> (64 - mask_len)));
  mov64(rtmp2, -1L);
  pextq(rtmp2, rtmp2, rtmp1);
  kmov(dst, rtmp2);
}

void C2_MacroAssembler::vector_compress_expand(int opcode, XMMRegister dst, XMMRegister src, KRegister mask,
                                               bool merge, BasicType bt, int vec_enc) {
  if (opcode == Op_CompressV) {
    switch(bt) {
    case T_BYTE:
      evpcompressb(dst, mask, src, merge, vec_enc);
      break;
    case T_CHAR:
    case T_SHORT:
      evpcompressw(dst, mask, src, merge, vec_enc);
      break;
    case T_INT:
      evpcompressd(dst, mask, src, merge, vec_enc);
      break;
    case T_FLOAT:
      evcompressps(dst, mask, src, merge, vec_enc);
      break;
    case T_LONG:
      evpcompressq(dst, mask, src, merge, vec_enc);
      break;
    case T_DOUBLE:
      evcompresspd(dst, mask, src, merge, vec_enc);
      break;
    default:
      fatal("Unsupported type %s", type2name(bt));
      break;
    }
  } else {
    assert(opcode == Op_ExpandV, "");
    switch(bt) {
    case T_BYTE:
      evpexpandb(dst, mask, src, merge, vec_enc);
      break;
    case T_CHAR:
    case T_SHORT:
      evpexpandw(dst, mask, src, merge, vec_enc);
      break;
    case T_INT:
      evpexpandd(dst, mask, src, merge, vec_enc);
      break;
    case T_FLOAT:
      evexpandps(dst, mask, src, merge, vec_enc);
      break;
    case T_LONG:
      evpexpandq(dst, mask, src, merge, vec_enc);
      break;
    case T_DOUBLE:
      evexpandpd(dst, mask, src, merge, vec_enc);
      break;
    default:
      fatal("Unsupported type %s", type2name(bt));
      break;
    }
  }
}
#endif

void C2_MacroAssembler::vector_signum_evex(int opcode, XMMRegister dst, XMMRegister src, XMMRegister zero, XMMRegister one,
                                           KRegister ktmp1, int vec_enc) {
  if (opcode == Op_SignumVD) {
    vsubpd(dst, zero, one, vec_enc);
    // if src < 0 ? -1 : 1
    evcmppd(ktmp1, k0, src, zero, Assembler::LT_OQ, vec_enc);
    evblendmpd(dst, ktmp1, one, dst, true, vec_enc);
    // if src == NaN, -0.0 or 0.0 return src.
    evcmppd(ktmp1, k0, src, zero, Assembler::EQ_UQ, vec_enc);
    evblendmpd(dst, ktmp1, dst, src, true, vec_enc);
  } else {
    assert(opcode == Op_SignumVF, "");
    vsubps(dst, zero, one, vec_enc);
    // if src < 0 ? -1 : 1
    evcmpps(ktmp1, k0, src, zero, Assembler::LT_OQ, vec_enc);
    evblendmps(dst, ktmp1, one, dst, true, vec_enc);
    // if src == NaN, -0.0 or 0.0 return src.
    evcmpps(ktmp1, k0, src, zero, Assembler::EQ_UQ, vec_enc);
    evblendmps(dst, ktmp1, dst, src, true, vec_enc);
  }
}

void C2_MacroAssembler::vector_signum_avx(int opcode, XMMRegister dst, XMMRegister src, XMMRegister zero, XMMRegister one,
                                          XMMRegister xtmp1, int vec_enc) {
  if (opcode == Op_SignumVD) {
    vsubpd(dst, zero, one, vec_enc);
    // if src < 0 ? -1 : 1
    vblendvpd(dst, one, dst, src, vec_enc);
    // if src == NaN, -0.0 or 0.0 return src.
    vcmppd(xtmp1, src, zero, Assembler::EQ_UQ, vec_enc);
    vblendvpd(dst, dst, src, xtmp1, vec_enc);
  } else {
    assert(opcode == Op_SignumVF, "");
    vsubps(dst, zero, one, vec_enc);
    // if src < 0 ? -1 : 1
    vblendvps(dst, one, dst, src, vec_enc);
    // if src == NaN, -0.0 or 0.0 return src.
    vcmpps(xtmp1, src, zero, Assembler::EQ_UQ, vec_enc);
    vblendvps(dst, dst, src, xtmp1, vec_enc);
  }
}

void C2_MacroAssembler::vector_maskall_operation(KRegister dst, Register src, int mask_len) {
  if (VM_Version::supports_avx512bw()) {
    if (mask_len > 32) {
      kmovql(dst, src);
    } else {
      kmovdl(dst, src);
      if (mask_len != 32) {
        kshiftrdl(dst, dst, 32 - mask_len);
      }
    }
  } else {
    assert(mask_len <= 16, "");
    kmovwl(dst, src);
    if (mask_len != 16) {
      kshiftrwl(dst, dst, 16 - mask_len);
    }
  }
}

void C2_MacroAssembler::vbroadcast(BasicType bt, XMMRegister dst, int imm32, Register rtmp, int vec_enc) {
  int lane_size = type2aelembytes(bt);
  bool is_LP64 = LP64_ONLY(true) NOT_LP64(false);
  if ((is_LP64 || lane_size < 8) &&
      ((is_non_subword_integral_type(bt) && VM_Version::supports_avx512vl()) ||
       (is_subword_type(bt) && VM_Version::supports_avx512vlbw()))) {
    movptr(rtmp, imm32);
    switch(lane_size) {
      case 1 : evpbroadcastb(dst, rtmp, vec_enc); break;
      case 2 : evpbroadcastw(dst, rtmp, vec_enc); break;
      case 4 : evpbroadcastd(dst, rtmp, vec_enc); break;
      case 8 : evpbroadcastq(dst, rtmp, vec_enc); break;
      fatal("Unsupported lane size %d", lane_size);
      break;
    }
  } else {
    movptr(rtmp, imm32);
    LP64_ONLY(movq(dst, rtmp)) NOT_LP64(movdl(dst, rtmp));
    switch(lane_size) {
      case 1 : vpbroadcastb(dst, dst, vec_enc); break;
      case 2 : vpbroadcastw(dst, dst, vec_enc); break;
      case 4 : vpbroadcastd(dst, dst, vec_enc); break;
      case 8 : vpbroadcastq(dst, dst, vec_enc); break;
      fatal("Unsupported lane size %d", lane_size);
      break;
    }
  }
}

//
// Following is lookup table based popcount computation algorithm:-
//       Index   Bit set count
//     [ 0000 ->   0,
//       0001 ->   1,
//       0010 ->   1,
//       0011 ->   2,
//       0100 ->   1,
//       0101 ->   2,
//       0110 ->   2,
//       0111 ->   3,
//       1000 ->   1,
//       1001 ->   2,
//       1010 ->   3,
//       1011 ->   3,
//       1100 ->   2,
//       1101 ->   3,
//       1111 ->   4 ]
//  a. Count the number of 1s in 4 LSB bits of each byte. These bits are used as
//     shuffle indices for lookup table access.
//  b. Right shift each byte of vector lane by 4 positions.
//  c. Count the number of 1s in 4 MSB bits each byte. These bits are used as
//     shuffle indices for lookup table access.
//  d. Add the bitset count of upper and lower 4 bits of each byte.
//  e. Unpack double words to quad words and compute sum of absolute difference of bitset
//     count of all the bytes of a quadword.
//  f. Perform step e. for upper 128bit vector lane.
//  g. Pack the bitset count of quadwords back to double word.
//  h. Unpacking and packing operations are not needed for 64bit vector lane.

void C2_MacroAssembler::vector_popcount_byte(XMMRegister dst, XMMRegister src, XMMRegister xtmp1,
                                             XMMRegister xtmp2, Register rtmp, int vec_enc) {
  assert((vec_enc == Assembler::AVX_512bit && VM_Version::supports_avx512bw()) || VM_Version::supports_avx2(), "");
  vbroadcast(T_INT, xtmp1, 0x0F0F0F0F, rtmp, vec_enc);
  vpsrlw(dst, src, 4, vec_enc);
  vpand(dst, dst, xtmp1, vec_enc);
  vpand(xtmp1, src, xtmp1, vec_enc);
  vmovdqu(xtmp2, ExternalAddress(StubRoutines::x86::vector_popcount_lut()), vec_enc, noreg);
  vpshufb(xtmp1, xtmp2, xtmp1, vec_enc);
  vpshufb(dst, xtmp2, dst, vec_enc);
  vpaddb(dst, dst, xtmp1, vec_enc);
}

void C2_MacroAssembler::vector_popcount_int(XMMRegister dst, XMMRegister src, XMMRegister xtmp1,
                                            XMMRegister xtmp2, Register rtmp, int vec_enc) {
  vector_popcount_byte(xtmp1, src, dst, xtmp2, rtmp, vec_enc);
  // Following code is as per steps e,f,g and h of above algorithm.
  vpxor(xtmp2, xtmp2, xtmp2, vec_enc);
  vpunpckhdq(dst, xtmp1, xtmp2, vec_enc);
  vpsadbw(dst, dst, xtmp2, vec_enc);
  vpunpckldq(xtmp1, xtmp1, xtmp2, vec_enc);
  vpsadbw(xtmp1, xtmp1, xtmp2, vec_enc);
  vpackuswb(dst, xtmp1, dst, vec_enc);
}

void C2_MacroAssembler::vector_popcount_short(XMMRegister dst, XMMRegister src, XMMRegister xtmp1,
                                              XMMRegister xtmp2, Register rtmp, int vec_enc) {
  vector_popcount_byte(xtmp1, src, dst, xtmp2, rtmp, vec_enc);
  // Add the popcount of upper and lower bytes of word.
  vbroadcast(T_INT, xtmp2, 0x00FF00FF, rtmp, vec_enc);
  vpsrlw(dst, xtmp1, 8, vec_enc);
  vpand(xtmp1, xtmp1, xtmp2, vec_enc);
  vpaddw(dst, dst, xtmp1, vec_enc);
}

void C2_MacroAssembler::vector_popcount_long(XMMRegister dst, XMMRegister src, XMMRegister xtmp1,
                                             XMMRegister xtmp2, Register rtmp, int vec_enc) {
  vector_popcount_byte(xtmp1, src, dst, xtmp2, rtmp, vec_enc);
  vpxor(xtmp2, xtmp2, xtmp2, vec_enc);
  vpsadbw(dst, xtmp1, xtmp2, vec_enc);
}

void C2_MacroAssembler::vector_popcount_integral(BasicType bt, XMMRegister dst, XMMRegister src, XMMRegister xtmp1,
                                                 XMMRegister xtmp2, Register rtmp, int vec_enc) {
  switch(bt) {
    case T_LONG:
      vector_popcount_long(dst, src, xtmp1, xtmp2, rtmp, vec_enc);
      break;
    case T_INT:
      vector_popcount_int(dst, src, xtmp1, xtmp2, rtmp, vec_enc);
      break;
    case T_CHAR:
    case T_SHORT:
      vector_popcount_short(dst, src, xtmp1, xtmp2, rtmp, vec_enc);
      break;
    case T_BYTE:
    case T_BOOLEAN:
      vector_popcount_byte(dst, src, xtmp1, xtmp2, rtmp, vec_enc);
      break;
    default:
      fatal("Unsupported type %s", type2name(bt));
      break;
  }
}

void C2_MacroAssembler::vector_popcount_integral_evex(BasicType bt, XMMRegister dst, XMMRegister src,
                                                      KRegister mask, bool merge, int vec_enc) {
  assert(VM_Version::supports_avx512vl() || vec_enc == Assembler::AVX_512bit, "");
  switch(bt) {
    case T_LONG:
      assert(VM_Version::supports_avx512_vpopcntdq(), "");
      evpopcntq(dst, mask, src, merge, vec_enc);
      break;
    case T_INT:
      assert(VM_Version::supports_avx512_vpopcntdq(), "");
      evpopcntd(dst, mask, src, merge, vec_enc);
      break;
    case T_CHAR:
    case T_SHORT:
      assert(VM_Version::supports_avx512_bitalg(), "");
      evpopcntw(dst, mask, src, merge, vec_enc);
      break;
    case T_BYTE:
    case T_BOOLEAN:
      assert(VM_Version::supports_avx512_bitalg(), "");
      evpopcntb(dst, mask, src, merge, vec_enc);
      break;
    default:
      fatal("Unsupported type %s", type2name(bt));
      break;
  }
}

#ifndef _LP64
void C2_MacroAssembler::vector_maskall_operation32(KRegister dst, Register src, KRegister tmp, int mask_len) {
  assert(VM_Version::supports_avx512bw(), "");
  kmovdl(tmp, src);
  kunpckdql(dst, tmp, tmp);
}
#endif

// Bit reversal algorithm first reverses the bits of each byte followed by
// a byte level reversal for multi-byte primitive types (short/int/long).
// Algorithm performs a lookup table access to get reverse bit sequence
// corresponding to a 4 bit value. Thus a reverse bit sequence for a byte
// is obtained by swapping the reverse bit sequences of upper and lower
// nibble of a byte.
void C2_MacroAssembler::vector_reverse_bit(BasicType bt, XMMRegister dst, XMMRegister src, XMMRegister xtmp1,
                                           XMMRegister xtmp2, Register rtmp, int vec_enc) {
  if (VM_Version::supports_avx512vlbw()) {

    // Get the reverse bit sequence of lower nibble of each byte.
    vmovdqu(xtmp1, ExternalAddress(StubRoutines::x86::vector_reverse_bit_lut()), vec_enc, noreg);
    vbroadcast(T_INT, xtmp2, 0x0F0F0F0F, rtmp, vec_enc);
    vpandq(dst, xtmp2, src, vec_enc);
    vpshufb(dst, xtmp1, dst, vec_enc);
    vpsllq(dst, dst, 4, vec_enc);

    // Get the reverse bit sequence of upper nibble of each byte.
    vpandn(xtmp2, xtmp2, src, vec_enc);
    vpsrlq(xtmp2, xtmp2, 4, vec_enc);
    vpshufb(xtmp2, xtmp1, xtmp2, vec_enc);

    // Perform logical OR operation b/w left shifted reverse bit sequence of lower nibble and
    // right shifted reverse bit sequence of upper nibble to obtain the reverse bit sequence of each byte.
    vporq(xtmp2, dst, xtmp2, vec_enc);
    vector_reverse_byte(bt, dst, xtmp2, vec_enc);

  } else if(vec_enc == Assembler::AVX_512bit) {
    // Shift based bit reversal.
    assert(bt == T_LONG || bt == T_INT, "");

    // Swap lower and upper nibble of each byte.
    vector_swap_nbits(4, 0x0F0F0F0F, xtmp1, src, xtmp2, rtmp, vec_enc);

    // Swap two least and most significant bits of each nibble.
    vector_swap_nbits(2, 0x33333333, dst, xtmp1, xtmp2, rtmp, vec_enc);

    // Swap adjacent pair of bits.
    evmovdqul(xtmp1, k0, dst, true, vec_enc);
    vector_swap_nbits(1, 0x55555555, dst, xtmp1, xtmp2, rtmp, vec_enc);

    evmovdqul(xtmp1, k0, dst, true, vec_enc);
    vector_reverse_byte64(bt, dst, xtmp1, xtmp1, xtmp2, rtmp, vec_enc);
  } else {
    vmovdqu(xtmp1, ExternalAddress(StubRoutines::x86::vector_reverse_bit_lut()), vec_enc, rtmp);
    vbroadcast(T_INT, xtmp2, 0x0F0F0F0F, rtmp, vec_enc);

    // Get the reverse bit sequence of lower nibble of each byte.
    vpand(dst, xtmp2, src, vec_enc);
    vpshufb(dst, xtmp1, dst, vec_enc);
    vpsllq(dst, dst, 4, vec_enc);

    // Get the reverse bit sequence of upper nibble of each byte.
    vpandn(xtmp2, xtmp2, src, vec_enc);
    vpsrlq(xtmp2, xtmp2, 4, vec_enc);
    vpshufb(xtmp2, xtmp1, xtmp2, vec_enc);

    // Perform logical OR operation b/w left shifted reverse bit sequence of lower nibble and
    // right shifted reverse bit sequence of upper nibble to obtain the reverse bit sequence of each byte.
    vpor(xtmp2, dst, xtmp2, vec_enc);
    vector_reverse_byte(bt, dst, xtmp2, vec_enc);
  }
}

void C2_MacroAssembler::vector_reverse_bit_gfni(BasicType bt, XMMRegister dst, XMMRegister src,
                                                XMMRegister xtmp, AddressLiteral mask, Register rtmp, int vec_enc) {
  // Galois field instruction based bit reversal based on following algorithm.
  // http://0x80.pl/articles/avx512-galois-field-for-bit-shuffling.html
  assert(VM_Version::supports_gfni(), "");
  vpbroadcastq(xtmp, mask, vec_enc, rtmp);
  vgf2p8affineqb(xtmp, src, xtmp, 0, vec_enc);
  vector_reverse_byte(bt, dst, xtmp, vec_enc);
}

void C2_MacroAssembler::vector_swap_nbits(int nbits, int bitmask, XMMRegister dst, XMMRegister src,
                                          XMMRegister xtmp1, Register rtmp, int vec_enc) {
  vbroadcast(T_INT, xtmp1, bitmask, rtmp, vec_enc);
  vpandq(dst, xtmp1, src, vec_enc);
  vpsllq(dst, dst, nbits, vec_enc);
  vpandn(xtmp1, xtmp1, src, vec_enc);
  vpsrlq(xtmp1, xtmp1, nbits, vec_enc);
  vporq(dst, dst, xtmp1, vec_enc);
}

void C2_MacroAssembler::vector_reverse_byte64(BasicType bt, XMMRegister dst, XMMRegister src, XMMRegister xtmp1,
                                              XMMRegister xtmp2, Register rtmp, int vec_enc) {
  // Shift based bit reversal.
  assert(VM_Version::supports_evex(), "");
  switch(bt) {
    case T_LONG:
      // Swap upper and lower double word of each quad word.
      evprorq(xtmp1, k0, src, 32, true, vec_enc);
      evprord(xtmp1, k0, xtmp1, 16, true, vec_enc);
      vector_swap_nbits(8, 0x00FF00FF, dst, xtmp1, xtmp2, rtmp, vec_enc);
      break;
    case T_INT:
      // Swap upper and lower word of each double word.
      evprord(xtmp1, k0, src, 16, true, vec_enc);
      vector_swap_nbits(8, 0x00FF00FF, dst, xtmp1, xtmp2, rtmp, vec_enc);
      break;
    case T_CHAR:
    case T_SHORT:
      // Swap upper and lower byte of each word.
      vector_swap_nbits(8, 0x00FF00FF, dst, src, xtmp2, rtmp, vec_enc);
      break;
    case T_BYTE:
      evmovdquq(dst, k0, src, true, vec_enc);
      break;
    default:
      fatal("Unsupported type %s", type2name(bt));
      break;
  }
}

void C2_MacroAssembler::vector_reverse_byte(BasicType bt, XMMRegister dst, XMMRegister src, int vec_enc) {
  if (bt == T_BYTE) {
    if (VM_Version::supports_avx512vl() || vec_enc == Assembler::AVX_512bit) {
      evmovdquq(dst, k0, src, true, vec_enc);
    } else {
      vmovdqu(dst, src);
    }
    return;
  }
  // Perform byte reversal by shuffling the bytes of a multi-byte primitive type using
  // pre-computed shuffle indices.
  switch(bt) {
    case T_LONG:
      vmovdqu(dst, ExternalAddress(StubRoutines::x86::vector_reverse_byte_perm_mask_long()), vec_enc, noreg);
      break;
    case T_INT:
      vmovdqu(dst, ExternalAddress(StubRoutines::x86::vector_reverse_byte_perm_mask_int()), vec_enc, noreg);
      break;
    case T_CHAR:
    case T_SHORT:
      vmovdqu(dst, ExternalAddress(StubRoutines::x86::vector_reverse_byte_perm_mask_short()), vec_enc, noreg);
      break;
    default:
      fatal("Unsupported type %s", type2name(bt));
      break;
  }
  vpshufb(dst, src, dst, vec_enc);
}

void C2_MacroAssembler::vector_count_leading_zeros_evex(BasicType bt, XMMRegister dst, XMMRegister src,
                                                        XMMRegister xtmp1, XMMRegister xtmp2, XMMRegister xtmp3,
                                                        KRegister ktmp, Register rtmp, bool merge, int vec_enc) {
  assert(is_integral_type(bt), "");
  assert(VM_Version::supports_avx512vl() || vec_enc == Assembler::AVX_512bit, "");
  assert(VM_Version::supports_avx512cd(), "");
  switch(bt) {
    case T_LONG:
      evplzcntq(dst, ktmp, src, merge, vec_enc);
      break;
    case T_INT:
      evplzcntd(dst, ktmp, src, merge, vec_enc);
      break;
    case T_SHORT:
      vpternlogd(xtmp1, 0xff, xtmp1, xtmp1, vec_enc);
      vpunpcklwd(xtmp2, xtmp1, src, vec_enc);
      evplzcntd(xtmp2, ktmp, xtmp2, merge, vec_enc);
      vpunpckhwd(dst, xtmp1, src, vec_enc);
      evplzcntd(dst, ktmp, dst, merge, vec_enc);
      vpackusdw(dst, xtmp2, dst, vec_enc);
      break;
    case T_BYTE:
      // T1 = Compute leading zero counts of 4 LSB bits of each byte by
      // accessing the lookup table.
      // T2 = Compute leading zero counts of 4 MSB bits of each byte by
      // accessing the lookup table.
      // Add T1 to T2 if 4 MSB bits of byte are all zeros.
      assert(VM_Version::supports_avx512bw(), "");
      evmovdquq(xtmp1, ExternalAddress(StubRoutines::x86::vector_count_leading_zeros_lut()), vec_enc, rtmp);
      vbroadcast(T_INT, dst, 0x0F0F0F0F, rtmp, vec_enc);
      vpand(xtmp2, dst, src, vec_enc);
      vpshufb(xtmp2, xtmp1, xtmp2, vec_enc);
      vpsrlw(xtmp3, src, 4, vec_enc);
      vpand(xtmp3, dst, xtmp3, vec_enc);
      vpshufb(dst, xtmp1, xtmp3, vec_enc);
      vpxor(xtmp1, xtmp1, xtmp1, vec_enc);
      evpcmpeqb(ktmp, xtmp1, xtmp3, vec_enc);
      evpaddb(dst, ktmp, dst, xtmp2, true, vec_enc);
      break;
    default:
      fatal("Unsupported type %s", type2name(bt));
      break;
  }
}

void C2_MacroAssembler::vector_count_leading_zeros_byte_avx(XMMRegister dst, XMMRegister src, XMMRegister xtmp1,
                                                            XMMRegister xtmp2, XMMRegister xtmp3, Register rtmp, int vec_enc) {
  vmovdqu(xtmp1, ExternalAddress(StubRoutines::x86::vector_count_leading_zeros_lut()), rtmp);
  vbroadcast(T_INT, xtmp2, 0x0F0F0F0F, rtmp, vec_enc);
  // T1 = Compute leading zero counts of 4 LSB bits of each byte by
  // accessing the lookup table.
  vpand(dst, xtmp2, src, vec_enc);
  vpshufb(dst, xtmp1, dst, vec_enc);
  // T2 = Compute leading zero counts of 4 MSB bits of each byte by
  // accessing the lookup table.
  vpsrlw(xtmp3, src, 4, vec_enc);
  vpand(xtmp3, xtmp2, xtmp3, vec_enc);
  vpshufb(xtmp2, xtmp1, xtmp3, vec_enc);
  // Add T1 to T2 if 4 MSB bits of byte are all zeros.
  vpxor(xtmp1, xtmp1, xtmp1, vec_enc);
  vpcmpeqb(xtmp3, xtmp1, xtmp3, vec_enc);
  vpaddb(dst, dst, xtmp2, vec_enc);
  vpblendvb(dst, xtmp2, dst, xtmp3, vec_enc);
}

void C2_MacroAssembler::vector_count_leading_zeros_short_avx(XMMRegister dst, XMMRegister src, XMMRegister xtmp1,
                                                             XMMRegister xtmp2, XMMRegister xtmp3, Register rtmp, int vec_enc) {
  vector_count_leading_zeros_byte_avx(dst, src, xtmp1, xtmp2, xtmp3, rtmp, vec_enc);
  // Add zero counts of lower byte and upper byte of a word if
  // upper byte holds a zero value.
  vpsrlw(xtmp3, src, 8, vec_enc);
  // xtmp1 is set to all zeros by vector_count_leading_zeros_byte_avx.
  vpcmpeqw(xtmp3, xtmp1, xtmp3, vec_enc);
  vpsllw(xtmp2, dst, 8, vec_enc);
  vpaddw(xtmp2, xtmp2, dst, vec_enc);
  vpblendvb(dst, dst, xtmp2, xtmp3, vec_enc);
  vpsrlw(dst, dst, 8, vec_enc);
}

void C2_MacroAssembler::vector_count_leading_zeros_int_avx(XMMRegister dst, XMMRegister src, XMMRegister xtmp1,
                                                           XMMRegister xtmp2, XMMRegister xtmp3, int vec_enc) {
  // Since IEEE 754 floating point format represents mantissa in 1.0 format
  // hence biased exponent can be used to compute leading zero count as per
  // following formula:-
  // LZCNT = 32 - (biased_exp - 127)
  // Special handling has been introduced for Zero, Max_Int and -ve source values.

  // Broadcast 0xFF
  vpcmpeqd(xtmp1, xtmp1, xtmp1, vec_enc);
  vpsrld(xtmp1, xtmp1, 24, vec_enc);

  // Extract biased exponent.
  vcvtdq2ps(dst, src, vec_enc);
  vpsrld(dst, dst, 23, vec_enc);
  vpand(dst, dst, xtmp1, vec_enc);

  // Broadcast 127.
  vpsrld(xtmp1, xtmp1, 1, vec_enc);
  // Exponent = biased_exp - 127
  vpsubd(dst, dst, xtmp1, vec_enc);

  // Exponent = Exponent  + 1
  vpsrld(xtmp3, xtmp1, 6, vec_enc);
  vpaddd(dst, dst, xtmp3, vec_enc);

  // Replace -ve exponent with zero, exponent is -ve when src
  // lane contains a zero value.
  vpxor(xtmp2, xtmp2, xtmp2, vec_enc);
  vblendvps(dst, dst, xtmp2, dst, vec_enc);

  // Rematerialize broadcast 32.
  vpslld(xtmp1, xtmp3, 5, vec_enc);
  // Exponent is 32 if corresponding source lane contains max_int value.
  vpcmpeqd(xtmp2, dst, xtmp1, vec_enc);
  // LZCNT = 32 - exponent
  vpsubd(dst, xtmp1, dst, vec_enc);

  // Replace LZCNT with a value 1 if corresponding source lane
  // contains max_int value.
  vpblendvb(dst, dst, xtmp3, xtmp2, vec_enc);

  // Replace biased_exp with 0 if source lane value is less than zero.
  vpxor(xtmp2, xtmp2, xtmp2, vec_enc);
  vblendvps(dst, dst, xtmp2, src, vec_enc);
}

void C2_MacroAssembler::vector_count_leading_zeros_long_avx(XMMRegister dst, XMMRegister src, XMMRegister xtmp1,
                                                            XMMRegister xtmp2, XMMRegister xtmp3, Register rtmp, int vec_enc) {
  vector_count_leading_zeros_short_avx(dst, src, xtmp1, xtmp2, xtmp3, rtmp, vec_enc);
  // Add zero counts of lower word and upper word of a double word if
  // upper word holds a zero value.
  vpsrld(xtmp3, src, 16, vec_enc);
  // xtmp1 is set to all zeros by vector_count_leading_zeros_byte_avx.
  vpcmpeqd(xtmp3, xtmp1, xtmp3, vec_enc);
  vpslld(xtmp2, dst, 16, vec_enc);
  vpaddd(xtmp2, xtmp2, dst, vec_enc);
  vpblendvb(dst, dst, xtmp2, xtmp3, vec_enc);
  vpsrld(dst, dst, 16, vec_enc);
  // Add zero counts of lower doubleword and upper doubleword of a
  // quadword if upper doubleword holds a zero value.
  vpsrlq(xtmp3, src, 32, vec_enc);
  vpcmpeqq(xtmp3, xtmp1, xtmp3, vec_enc);
  vpsllq(xtmp2, dst, 32, vec_enc);
  vpaddq(xtmp2, xtmp2, dst, vec_enc);
  vpblendvb(dst, dst, xtmp2, xtmp3, vec_enc);
  vpsrlq(dst, dst, 32, vec_enc);
}

void C2_MacroAssembler::vector_count_leading_zeros_avx(BasicType bt, XMMRegister dst, XMMRegister src,
                                                       XMMRegister xtmp1, XMMRegister xtmp2, XMMRegister xtmp3,
                                                       Register rtmp, int vec_enc) {
  assert(is_integral_type(bt), "unexpected type");
  assert(vec_enc < Assembler::AVX_512bit, "");
  switch(bt) {
    case T_LONG:
      vector_count_leading_zeros_long_avx(dst, src, xtmp1, xtmp2, xtmp3, rtmp, vec_enc);
      break;
    case T_INT:
      vector_count_leading_zeros_int_avx(dst, src, xtmp1, xtmp2, xtmp3, vec_enc);
      break;
    case T_SHORT:
      vector_count_leading_zeros_short_avx(dst, src, xtmp1, xtmp2, xtmp3, rtmp, vec_enc);
      break;
    case T_BYTE:
      vector_count_leading_zeros_byte_avx(dst, src, xtmp1, xtmp2, xtmp3, rtmp, vec_enc);
      break;
    default:
      fatal("Unsupported type %s", type2name(bt));
      break;
  }
}

void C2_MacroAssembler::vpsub(BasicType bt, XMMRegister dst, XMMRegister src1, XMMRegister src2, int vec_enc) {
  switch(bt) {
    case T_BYTE:
      vpsubb(dst, src1, src2, vec_enc);
      break;
    case T_SHORT:
      vpsubw(dst, src1, src2, vec_enc);
      break;
    case T_INT:
      vpsubd(dst, src1, src2, vec_enc);
      break;
    case T_LONG:
      vpsubq(dst, src1, src2, vec_enc);
      break;
    default:
      fatal("Unsupported type %s", type2name(bt));
      break;
  }
}

// Trailing zero count computation is based on leading zero count operation as per
// following equation. All AVX3 targets support AVX512CD feature which offers
// direct vector instruction to compute leading zero count.
//      CTZ = PRIM_TYPE_WIDHT - CLZ((x - 1) & ~x)
void C2_MacroAssembler::vector_count_trailing_zeros_evex(BasicType bt, XMMRegister dst, XMMRegister src,
                                                         XMMRegister xtmp1, XMMRegister xtmp2, XMMRegister xtmp3,
                                                         XMMRegister xtmp4, KRegister ktmp, Register rtmp, int vec_enc) {
  assert(is_integral_type(bt), "");
  // xtmp = -1
  vpternlogd(xtmp4, 0xff, xtmp4, xtmp4, vec_enc);
  // xtmp = xtmp + src
  vpadd(bt, xtmp4, xtmp4, src, vec_enc);
  // xtmp = xtmp & ~src
  vpternlogd(xtmp4, 0x40, xtmp4, src, vec_enc);
  vector_count_leading_zeros_evex(bt, dst, xtmp4, xtmp1, xtmp2, xtmp3, ktmp, rtmp, true, vec_enc);
  vbroadcast(bt, xtmp4, 8 * type2aelembytes(bt), rtmp, vec_enc);
  vpsub(bt, dst, xtmp4, dst, vec_enc);
}

// Trailing zero count computation for AVX2 targets is based on popcount operation as per following equation
//      CTZ = PRIM_TYPE_WIDHT - POPC(x | -x)
void C2_MacroAssembler::vector_count_trailing_zeros_avx(BasicType bt, XMMRegister dst, XMMRegister src, XMMRegister xtmp1,
                                                        XMMRegister xtmp2, XMMRegister xtmp3, Register rtmp, int vec_enc) {
  assert(is_integral_type(bt), "");
  // xtmp = 0
  vpxor(xtmp3 , xtmp3, xtmp3, vec_enc);
  // xtmp = 0 - src
  vpsub(bt, xtmp3, xtmp3, src, vec_enc);
  // xtmp = xtmp | src
  vpor(xtmp3, xtmp3, src, vec_enc);
  vector_popcount_integral(bt, dst, xtmp3, xtmp1, xtmp2, rtmp, vec_enc);
  vbroadcast(bt, xtmp1, 8 * type2aelembytes(bt), rtmp, vec_enc);
  vpsub(bt, dst, xtmp1, dst, vec_enc);
}

void C2_MacroAssembler::udivI(Register rax, Register divisor, Register rdx) {
  Label done;
  Label neg_divisor_fastpath;
  cmpl(divisor, 0);
  jccb(Assembler::less, neg_divisor_fastpath);
  xorl(rdx, rdx);
  divl(divisor);
  jmpb(done);
  bind(neg_divisor_fastpath);
  // Fastpath for divisor < 0:
  // quotient = (dividend & ~(dividend - divisor)) >>> (Integer.SIZE - 1)
  // See Hacker's Delight (2nd ed), section 9.3 which is implemented in java.lang.Long.divideUnsigned()
  movl(rdx, rax);
  subl(rdx, divisor);
  if (VM_Version::supports_bmi1()) {
    andnl(rax, rdx, rax);
  } else {
    notl(rdx);
    andl(rax, rdx);
  }
  shrl(rax, 31);
  bind(done);
}

void C2_MacroAssembler::umodI(Register rax, Register divisor, Register rdx) {
  Label done;
  Label neg_divisor_fastpath;
  cmpl(divisor, 0);
  jccb(Assembler::less, neg_divisor_fastpath);
  xorl(rdx, rdx);
  divl(divisor);
  jmpb(done);
  bind(neg_divisor_fastpath);
  // Fastpath when divisor < 0:
  // remainder = dividend - (((dividend & ~(dividend - divisor)) >> (Integer.SIZE - 1)) & divisor)
  // See Hacker's Delight (2nd ed), section 9.3 which is implemented in java.lang.Long.remainderUnsigned()
  movl(rdx, rax);
  subl(rax, divisor);
  if (VM_Version::supports_bmi1()) {
    andnl(rax, rax, rdx);
  } else {
    notl(rax);
    andl(rax, rdx);
  }
  sarl(rax, 31);
  andl(rax, divisor);
  subl(rdx, rax);
  bind(done);
}

void C2_MacroAssembler::udivmodI(Register rax, Register divisor, Register rdx, Register tmp) {
  Label done;
  Label neg_divisor_fastpath;

  cmpl(divisor, 0);
  jccb(Assembler::less, neg_divisor_fastpath);
  xorl(rdx, rdx);
  divl(divisor);
  jmpb(done);
  bind(neg_divisor_fastpath);
  // Fastpath for divisor < 0:
  // quotient = (dividend & ~(dividend - divisor)) >>> (Integer.SIZE - 1)
  // remainder = dividend - (((dividend & ~(dividend - divisor)) >> (Integer.SIZE - 1)) & divisor)
  // See Hacker's Delight (2nd ed), section 9.3 which is implemented in
  // java.lang.Long.divideUnsigned() and java.lang.Long.remainderUnsigned()
  movl(rdx, rax);
  subl(rax, divisor);
  if (VM_Version::supports_bmi1()) {
    andnl(rax, rax, rdx);
  } else {
    notl(rax);
    andl(rax, rdx);
  }
  movl(tmp, rax);
  shrl(rax, 31); // quotient
  sarl(tmp, 31);
  andl(tmp, divisor);
  subl(rdx, tmp); // remainder
  bind(done);
}

#ifdef _LP64
void C2_MacroAssembler::reverseI(Register dst, Register src, XMMRegister xtmp1,
                                 XMMRegister xtmp2, Register rtmp) {
  if(VM_Version::supports_gfni()) {
    // Galois field instruction based bit reversal based on following algorithm.
    // http://0x80.pl/articles/avx512-galois-field-for-bit-shuffling.html
    mov64(rtmp, 0x8040201008040201L);
    movq(xtmp1, src);
    movq(xtmp2, rtmp);
    gf2p8affineqb(xtmp1, xtmp2, 0);
    movq(dst, xtmp1);
  } else {
    // Swap even and odd numbered bits.
    movl(rtmp, src);
    andl(rtmp, 0x55555555);
    shll(rtmp, 1);
    movl(dst, src);
    andl(dst, 0xAAAAAAAA);
    shrl(dst, 1);
    orl(dst, rtmp);

    // Swap LSB and MSB 2 bits of each nibble.
    movl(rtmp, dst);
    andl(rtmp, 0x33333333);
    shll(rtmp, 2);
    andl(dst, 0xCCCCCCCC);
    shrl(dst, 2);
    orl(dst, rtmp);

    // Swap LSB and MSB 4 bits of each byte.
    movl(rtmp, dst);
    andl(rtmp, 0x0F0F0F0F);
    shll(rtmp, 4);
    andl(dst, 0xF0F0F0F0);
    shrl(dst, 4);
    orl(dst, rtmp);
  }
  bswapl(dst);
}

void C2_MacroAssembler::reverseL(Register dst, Register src, XMMRegister xtmp1,
                                 XMMRegister xtmp2, Register rtmp1, Register rtmp2) {
  if(VM_Version::supports_gfni()) {
    // Galois field instruction based bit reversal based on following algorithm.
    // http://0x80.pl/articles/avx512-galois-field-for-bit-shuffling.html
    mov64(rtmp1, 0x8040201008040201L);
    movq(xtmp1, src);
    movq(xtmp2, rtmp1);
    gf2p8affineqb(xtmp1, xtmp2, 0);
    movq(dst, xtmp1);
  } else {
    // Swap even and odd numbered bits.
    movq(rtmp1, src);
    mov64(rtmp2, 0x5555555555555555L);
    andq(rtmp1, rtmp2);
    shlq(rtmp1, 1);
    movq(dst, src);
    notq(rtmp2);
    andq(dst, rtmp2);
    shrq(dst, 1);
    orq(dst, rtmp1);

    // Swap LSB and MSB 2 bits of each nibble.
    movq(rtmp1, dst);
    mov64(rtmp2, 0x3333333333333333L);
    andq(rtmp1, rtmp2);
    shlq(rtmp1, 2);
    notq(rtmp2);
    andq(dst, rtmp2);
    shrq(dst, 2);
    orq(dst, rtmp1);

    // Swap LSB and MSB 4 bits of each byte.
    movq(rtmp1, dst);
    mov64(rtmp2, 0x0F0F0F0F0F0F0F0FL);
    andq(rtmp1, rtmp2);
    shlq(rtmp1, 4);
    notq(rtmp2);
    andq(dst, rtmp2);
    shrq(dst, 4);
    orq(dst, rtmp1);
  }
  bswapq(dst);
}

void C2_MacroAssembler::udivL(Register rax, Register divisor, Register rdx) {
  Label done;
  Label neg_divisor_fastpath;
  cmpq(divisor, 0);
  jccb(Assembler::less, neg_divisor_fastpath);
  xorl(rdx, rdx);
  divq(divisor);
  jmpb(done);
  bind(neg_divisor_fastpath);
  // Fastpath for divisor < 0:
  // quotient = (dividend & ~(dividend - divisor)) >>> (Long.SIZE - 1)
  // See Hacker's Delight (2nd ed), section 9.3 which is implemented in java.lang.Long.divideUnsigned()
  movq(rdx, rax);
  subq(rdx, divisor);
  if (VM_Version::supports_bmi1()) {
    andnq(rax, rdx, rax);
  } else {
    notq(rdx);
    andq(rax, rdx);
  }
  shrq(rax, 63);
  bind(done);
}

void C2_MacroAssembler::umodL(Register rax, Register divisor, Register rdx) {
  Label done;
  Label neg_divisor_fastpath;
  cmpq(divisor, 0);
  jccb(Assembler::less, neg_divisor_fastpath);
  xorq(rdx, rdx);
  divq(divisor);
  jmp(done);
  bind(neg_divisor_fastpath);
  // Fastpath when divisor < 0:
  // remainder = dividend - (((dividend & ~(dividend - divisor)) >> (Long.SIZE - 1)) & divisor)
  // See Hacker's Delight (2nd ed), section 9.3 which is implemented in java.lang.Long.remainderUnsigned()
  movq(rdx, rax);
  subq(rax, divisor);
  if (VM_Version::supports_bmi1()) {
    andnq(rax, rax, rdx);
  } else {
    notq(rax);
    andq(rax, rdx);
  }
  sarq(rax, 63);
  andq(rax, divisor);
  subq(rdx, rax);
  bind(done);
}

void C2_MacroAssembler::udivmodL(Register rax, Register divisor, Register rdx, Register tmp) {
  Label done;
  Label neg_divisor_fastpath;
  cmpq(divisor, 0);
  jccb(Assembler::less, neg_divisor_fastpath);
  xorq(rdx, rdx);
  divq(divisor);
  jmp(done);
  bind(neg_divisor_fastpath);
  // Fastpath for divisor < 0:
  // quotient = (dividend & ~(dividend - divisor)) >>> (Long.SIZE - 1)
  // remainder = dividend - (((dividend & ~(dividend - divisor)) >> (Long.SIZE - 1)) & divisor)
  // See Hacker's Delight (2nd ed), section 9.3 which is implemented in
  // java.lang.Long.divideUnsigned() and java.lang.Long.remainderUnsigned()
  movq(rdx, rax);
  subq(rax, divisor);
  if (VM_Version::supports_bmi1()) {
    andnq(rax, rax, rdx);
  } else {
    notq(rax);
    andq(rax, rdx);
  }
  movq(tmp, rax);
  shrq(rax, 63); // quotient
  sarq(tmp, 63);
  andq(tmp, divisor);
  subq(rdx, tmp); // remainder
  bind(done);
}
#endif

void C2_MacroAssembler::rearrange_bytes(XMMRegister dst, XMMRegister shuffle, XMMRegister src, XMMRegister xtmp1,
                                        XMMRegister xtmp2, XMMRegister xtmp3, Register rtmp, KRegister ktmp,
                                        int vlen_enc) {
  assert(VM_Version::supports_avx512bw(), "");
  // Byte shuffles are inlane operations and indices are determined using
  // lower 4 bit of each shuffle lane, thus all shuffle indices are
  // normalized to index range 0-15. This makes sure that all the multiples
  // of an index value are placed at same relative position in 128 bit
  // lane i.e. elements corresponding to shuffle indices 16, 32 and 64
  // will be 16th element in their respective 128 bit lanes.
  movl(rtmp, 16);
  evpbroadcastb(xtmp1, rtmp, vlen_enc);

  // Compute a mask for shuffle vector by comparing indices with expression INDEX < 16,
  // Broadcast first 128 bit lane across entire vector, shuffle the vector lanes using
  // original shuffle indices and move the shuffled lanes corresponding to true
  // mask to destination vector.
  evpcmpb(ktmp, k0, shuffle, xtmp1, Assembler::lt, true, vlen_enc);
  evshufi64x2(xtmp2, src, src, 0x0, vlen_enc);
  evpshufb(dst, ktmp, xtmp2, shuffle, false, vlen_enc);

  // Perform above steps with lane comparison expression as INDEX >= 16 && INDEX < 32
  // and broadcasting second 128 bit lane.
  evpcmpb(ktmp, k0, shuffle,  xtmp1, Assembler::nlt, true, vlen_enc);
  vpsllq(xtmp2, xtmp1, 0x1, vlen_enc);
  evpcmpb(ktmp, ktmp, shuffle, xtmp2, Assembler::lt, true, vlen_enc);
  evshufi64x2(xtmp3, src, src, 0x55, vlen_enc);
  evpshufb(dst, ktmp, xtmp3, shuffle, true, vlen_enc);

  // Perform above steps with lane comparison expression as INDEX >= 32 && INDEX < 48
  // and broadcasting third 128 bit lane.
  evpcmpb(ktmp, k0, shuffle,  xtmp2, Assembler::nlt, true, vlen_enc);
  vpaddb(xtmp1, xtmp1, xtmp2, vlen_enc);
  evpcmpb(ktmp, ktmp, shuffle,  xtmp1, Assembler::lt, true, vlen_enc);
  evshufi64x2(xtmp3, src, src, 0xAA, vlen_enc);
  evpshufb(dst, ktmp, xtmp3, shuffle, true, vlen_enc);

  // Perform above steps with lane comparison expression as INDEX >= 48 && INDEX < 64
  // and broadcasting third 128 bit lane.
  evpcmpb(ktmp, k0, shuffle,  xtmp1, Assembler::nlt, true, vlen_enc);
  vpsllq(xtmp2, xtmp2, 0x1, vlen_enc);
  evpcmpb(ktmp, ktmp, shuffle,  xtmp2, Assembler::lt, true, vlen_enc);
  evshufi64x2(xtmp3, src, src, 0xFF, vlen_enc);
  evpshufb(dst, ktmp, xtmp3, shuffle, true, vlen_enc);
}
<|MERGE_RESOLUTION|>--- conflicted
+++ resolved
@@ -411,10 +411,6 @@
   Label L_rtm_retry, L_decrement_retry, L_on_abort;
   int owner_offset = OM_OFFSET_NO_MONITOR_VALUE_TAG(owner);
 
-<<<<<<< HEAD
-=======
-  movptr(Address(boxReg, 0), checked_cast<int32_t>(markWord::unused_mark().value()));
->>>>>>> b3450e93
   movptr(boxReg, tmpReg); // Save ObjectMonitor address
 
   if (RTMRetryCount > 0) {
@@ -677,14 +673,7 @@
   movq(scrReg, tmpReg);
   xorq(tmpReg, tmpReg);
   lock();
-<<<<<<< HEAD
   cmpxchgptr(thread, Address(scrReg, OM_OFFSET_NO_MONITOR_VALUE_TAG(owner)));
-=======
-  cmpxchgptr(r15_thread, Address(scrReg, OM_OFFSET_NO_MONITOR_VALUE_TAG(owner)));
-  // Unconditionally set box->_displaced_header = markWord::unused_mark().
-  // Without cast to int32_t this style of movptr will destroy r10 which is typically obj.
-  movptr(Address(boxReg, 0), checked_cast<int32_t>(markWord::unused_mark().value()));
->>>>>>> b3450e93
   // Propagate ICC.ZF from CAS above into DONE_LABEL.
   jccb(Assembler::equal, COUNT);          // CAS above succeeded; propagate ZF = 1 (success)
 
@@ -780,7 +769,6 @@
 
   movptr(boxReg, Address(objReg, oopDesc::mark_offset_in_bytes())); // Examine the object's markword
   if (!UseHeavyMonitors) {
-<<<<<<< HEAD
     testptr(boxReg, markWord::monitor_value);
     jcc(Assembler::zero, Stacked);
 
@@ -791,15 +779,6 @@
     testptr(objReg, objReg); // Clear ZF to indicate failure at DONE_LABEL.
     jmp(DONE_LABEL);
     bind(L);
-=======
-    cmpptr(Address(boxReg, 0), NULL_WORD);                            // Examine the displaced header
-    jcc   (Assembler::zero, COUNT);                                   // 0 indicates recursive stack-lock
-  }
-  movptr(tmpReg, Address(objReg, oopDesc::mark_offset_in_bytes()));   // Examine the object's markword
-  if (!UseHeavyMonitors) {
-    testptr(tmpReg, markWord::monitor_value);                         // Inflated?
-    jccb   (Assembler::zero, Stacked);
->>>>>>> b3450e93
   }
 
   // It's inflated.
@@ -863,11 +842,7 @@
   orptr(tmpReg, Address(boxReg, OM_OFFSET_NO_MONITOR_VALUE_TAG(EntryList)));
   jccb  (Assembler::notZero, CheckSucc);
   // Without cast to int32_t this style of movptr will destroy r10 which is typically obj.
-<<<<<<< HEAD
   movptr(Address(boxReg, OM_OFFSET_NO_MONITOR_VALUE_TAG(owner)), (int32_t)NULL_WORD);
-=======
-  movptr(Address(tmpReg, OM_OFFSET_NO_MONITOR_VALUE_TAG(owner)), NULL_WORD);
->>>>>>> b3450e93
   jmpb  (DONE_LABEL);
 
   // Try to avoid passing control into the slow_path ...
@@ -877,19 +852,11 @@
   // Effectively: if (succ == null) goto slow path
   // The code reduces the window for a race, however,
   // and thus benefits performance.
-<<<<<<< HEAD
   cmpptr(Address(boxReg, OM_OFFSET_NO_MONITOR_VALUE_TAG(succ)), (int32_t)NULL_WORD);
-=======
-  cmpptr(Address(tmpReg, OM_OFFSET_NO_MONITOR_VALUE_TAG(succ)), NULL_WORD);
->>>>>>> b3450e93
   jccb  (Assembler::zero, LGoSlowPath);
 
   // Without cast to int32_t this style of movptr will destroy r10 which is typically obj.
-<<<<<<< HEAD
   movptr(Address(boxReg, OM_OFFSET_NO_MONITOR_VALUE_TAG(owner)), (int32_t)NULL_WORD);
-=======
-  movptr(Address(tmpReg, OM_OFFSET_NO_MONITOR_VALUE_TAG(owner)), NULL_WORD);
->>>>>>> b3450e93
 
   // Memory barrier/fence
   // Dekker pivot point -- fulcrum : ST Owner; MEMBAR; LD Succ
@@ -900,11 +867,7 @@
   // (mov box,0; xchgq box, &m->Owner; LD _succ) .
   lock(); addl(Address(rsp, 0), 0);
 
-<<<<<<< HEAD
   cmpptr(Address(boxReg, OM_OFFSET_NO_MONITOR_VALUE_TAG(succ)), (int32_t)NULL_WORD);
-=======
-  cmpptr(Address(tmpReg, OM_OFFSET_NO_MONITOR_VALUE_TAG(succ)), NULL_WORD);
->>>>>>> b3450e93
   jccb  (Assembler::notZero, LSuccess);
 
   mov(tmpReg, boxReg);
