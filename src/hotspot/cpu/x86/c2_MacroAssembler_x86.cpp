/*
 * Copyright (c) 2020, 2024, Oracle and/or its affiliates. All rights reserved.
 * DO NOT ALTER OR REMOVE COPYRIGHT NOTICES OR THIS FILE HEADER.
 *
 * This code is free software; you can redistribute it and/or modify it
 * under the terms of the GNU General Public License version 2 only, as
 * published by the Free Software Foundation.
 *
 * This code is distributed in the hope that it will be useful, but WITHOUT
 * ANY WARRANTY; without even the implied warranty of MERCHANTABILITY or
 * FITNESS FOR A PARTICULAR PURPOSE.  See the GNU General Public License
 * version 2 for more details (a copy is included in the LICENSE file that
 * accompanied this code).
 *
 * You should have received a copy of the GNU General Public License version
 * 2 along with this work; if not, write to the Free Software Foundation,
 * Inc., 51 Franklin St, Fifth Floor, Boston, MA 02110-1301 USA.
 *
 * Please contact Oracle, 500 Oracle Parkway, Redwood Shores, CA 94065 USA
 * or visit www.oracle.com if you need additional information or have any
 * questions.
 *
 */

#include "precompiled.hpp"
#include "asm/assembler.hpp"
#include "asm/assembler.inline.hpp"
#include "gc/shared/barrierSet.hpp"
#include "gc/shared/barrierSetAssembler.hpp"
#include "oops/methodData.hpp"
#include "opto/c2_MacroAssembler.hpp"
#include "opto/intrinsicnode.hpp"
#include "opto/output.hpp"
#include "opto/opcodes.hpp"
#include "opto/subnode.hpp"
#include "runtime/globals.hpp"
#include "runtime/objectMonitor.hpp"
#include "runtime/stubRoutines.hpp"
#include "utilities/checkedCast.hpp"
#include "utilities/globalDefinitions.hpp"
#include "utilities/powerOfTwo.hpp"
#include "utilities/sizes.hpp"

#ifdef PRODUCT
#define BLOCK_COMMENT(str) /* nothing */
#define STOP(error) stop(error)
#else
#define BLOCK_COMMENT(str) block_comment(str)
#define STOP(error) block_comment(error); stop(error)
#endif

// C2 compiled method's prolog code.
void C2_MacroAssembler::verified_entry(int framesize, int stack_bang_size, bool fp_mode_24b, bool is_stub) {

  // WARNING: Initial instruction MUST be 5 bytes or longer so that
  // NativeJump::patch_verified_entry will be able to patch out the entry
  // code safely. The push to verify stack depth is ok at 5 bytes,
  // the frame allocation can be either 3 or 6 bytes. So if we don't do
  // stack bang then we must use the 6 byte frame allocation even if
  // we have no frame. :-(
  assert(stack_bang_size >= framesize || stack_bang_size <= 0, "stack bang size incorrect");

  assert((framesize & (StackAlignmentInBytes-1)) == 0, "frame size not aligned");
  // Remove word for return addr
  framesize -= wordSize;
  stack_bang_size -= wordSize;

  // Calls to C2R adapters often do not accept exceptional returns.
  // We require that their callers must bang for them.  But be careful, because
  // some VM calls (such as call site linkage) can use several kilobytes of
  // stack.  But the stack safety zone should account for that.
  // See bugs 4446381, 4468289, 4497237.
  if (stack_bang_size > 0) {
    generate_stack_overflow_check(stack_bang_size);

    // We always push rbp, so that on return to interpreter rbp, will be
    // restored correctly and we can correct the stack.
    push(rbp);
    // Save caller's stack pointer into RBP if the frame pointer is preserved.
    if (PreserveFramePointer) {
      mov(rbp, rsp);
    }
    // Remove word for ebp
    framesize -= wordSize;

    // Create frame
    if (framesize) {
      subptr(rsp, framesize);
    }
  } else {
    // Create frame (force generation of a 4 byte immediate value)
    subptr_imm32(rsp, framesize);

    // Save RBP register now.
    framesize -= wordSize;
    movptr(Address(rsp, framesize), rbp);
    // Save caller's stack pointer into RBP if the frame pointer is preserved.
    if (PreserveFramePointer) {
      movptr(rbp, rsp);
      if (framesize > 0) {
        addptr(rbp, framesize);
      }
    }
  }

  if (VerifyStackAtCalls) { // Majik cookie to verify stack depth
    framesize -= wordSize;
    movptr(Address(rsp, framesize), (int32_t)0xbadb100d);
  }

#ifndef _LP64
  // If method sets FPU control word do it now
  if (fp_mode_24b) {
    fldcw(ExternalAddress(StubRoutines::x86::addr_fpu_cntrl_wrd_24()));
  }
  if (UseSSE >= 2 && VerifyFPU) {
    verify_FPU(0, "FPU stack must be clean on entry");
  }
#endif

#ifdef ASSERT
  if (VerifyStackAtCalls) {
    Label L;
    push(rax);
    mov(rax, rsp);
    andptr(rax, StackAlignmentInBytes-1);
    cmpptr(rax, StackAlignmentInBytes-wordSize);
    pop(rax);
    jcc(Assembler::equal, L);
    STOP("Stack is not properly aligned!");
    bind(L);
  }
#endif

  if (!is_stub) {
    BarrierSetAssembler* bs = BarrierSet::barrier_set()->barrier_set_assembler();
 #ifdef _LP64
    if (BarrierSet::barrier_set()->barrier_set_nmethod() != nullptr) {
      // We put the non-hot code of the nmethod entry barrier out-of-line in a stub.
      Label dummy_slow_path;
      Label dummy_continuation;
      Label* slow_path = &dummy_slow_path;
      Label* continuation = &dummy_continuation;
      if (!Compile::current()->output()->in_scratch_emit_size()) {
        // Use real labels from actual stub when not emitting code for the purpose of measuring its size
        C2EntryBarrierStub* stub = new (Compile::current()->comp_arena()) C2EntryBarrierStub();
        Compile::current()->output()->add_stub(stub);
        slow_path = &stub->entry();
        continuation = &stub->continuation();
      }
      bs->nmethod_entry_barrier(this, slow_path, continuation);
    }
#else
    // Don't bother with out-of-line nmethod entry barrier stub for x86_32.
    bs->nmethod_entry_barrier(this, nullptr /* slow_path */, nullptr /* continuation */);
#endif
  }
}

inline Assembler::AvxVectorLen C2_MacroAssembler::vector_length_encoding(int vlen_in_bytes) {
  switch (vlen_in_bytes) {
    case  4: // fall-through
    case  8: // fall-through
    case 16: return Assembler::AVX_128bit;
    case 32: return Assembler::AVX_256bit;
    case 64: return Assembler::AVX_512bit;

    default: {
      ShouldNotReachHere();
      return Assembler::AVX_NoVec;
    }
  }
}

// fast_lock and fast_unlock used by C2

// Because the transitions from emitted code to the runtime
// monitorenter/exit helper stubs are so slow it's critical that
// we inline both the stack-locking fast path and the inflated fast path.
//
// See also: cmpFastLock and cmpFastUnlock.
//
// What follows is a specialized inline transliteration of the code
// in enter() and exit(). If we're concerned about I$ bloat another
// option would be to emit TrySlowEnter and TrySlowExit methods
// at startup-time.  These methods would accept arguments as
// (rax,=Obj, rbx=Self, rcx=box, rdx=Scratch) and return success-failure
// indications in the icc.ZFlag.  fast_lock and fast_unlock would simply
// marshal the arguments and emit calls to TrySlowEnter and TrySlowExit.
// In practice, however, the # of lock sites is bounded and is usually small.
// Besides the call overhead, TrySlowEnter and TrySlowExit might suffer
// if the processor uses simple bimodal branch predictors keyed by EIP
// Since the helper routines would be called from multiple synchronization
// sites.
//
// An even better approach would be write "MonitorEnter()" and "MonitorExit()"
// in java - using j.u.c and unsafe - and just bind the lock and unlock sites
// to those specialized methods.  That'd give us a mostly platform-independent
// implementation that the JITs could optimize and inline at their pleasure.
// Done correctly, the only time we'd need to cross to native could would be
// to park() or unpark() threads.  We'd also need a few more unsafe operators
// to (a) prevent compiler-JIT reordering of non-volatile accesses, and
// (b) explicit barriers or fence operations.
//
// TODO:
//
// *  Arrange for C2 to pass "Self" into fast_lock and fast_unlock in one of the registers (scr).
//    This avoids manifesting the Self pointer in the fast_lock and fast_unlock terminals.
//    Given TLAB allocation, Self is usually manifested in a register, so passing it into
//    the lock operators would typically be faster than reifying Self.
//
// *  Ideally I'd define the primitives as:
//       fast_lock   (nax Obj, nax box, EAX tmp, nax scr) where box, tmp and scr are KILLED.
//       fast_unlock (nax Obj, EAX box, nax tmp) where box and tmp are KILLED
//    Unfortunately ADLC bugs prevent us from expressing the ideal form.
//    Instead, we're stuck with a rather awkward and brittle register assignments below.
//    Furthermore the register assignments are overconstrained, possibly resulting in
//    sub-optimal code near the synchronization site.
//
// *  Eliminate the sp-proximity tests and just use "== Self" tests instead.
//    Alternately, use a better sp-proximity test.
//
// *  Currently ObjectMonitor._Owner can hold either an sp value or a (THREAD *) value.
//    Either one is sufficient to uniquely identify a thread.
//    TODO: eliminate use of sp in _owner and use get_thread(tr) instead.
//
// *  Intrinsify notify() and notifyAll() for the common cases where the
//    object is locked by the calling thread but the waitlist is empty.
//    avoid the expensive JNI call to JVM_Notify() and JVM_NotifyAll().
//
// *  use jccb and jmpb instead of jcc and jmp to improve code density.
//    But beware of excessive branch density on AMD Opterons.
//
// *  Both fast_lock and fast_unlock set the ICC.ZF to indicate success
//    or failure of the fast path.  If the fast path fails then we pass
//    control to the slow path, typically in C.  In fast_lock and
//    fast_unlock we often branch to DONE_LABEL, just to find that C2
//    will emit a conditional branch immediately after the node.
//    So we have branches to branches and lots of ICC.ZF games.
//    Instead, it might be better to have C2 pass a "FailureLabel"
//    into fast_lock and fast_unlock.  In the case of success, control
//    will drop through the node.  ICC.ZF is undefined at exit.
//    In the case of failure, the node will branch directly to the
//    FailureLabel


// obj: object to lock
// box: on-stack box address (displaced header location) - KILLED
// rax,: tmp -- KILLED
// scr: tmp -- KILLED
void C2_MacroAssembler::fast_lock(Register objReg, Register boxReg, Register tmpReg,
                                 Register scrReg, Register cx1Reg, Register cx2Reg, Register thread,
                                 Metadata* method_data) {
  assert(LockingMode != LM_LIGHTWEIGHT, "lightweight locking should use fast_lock_lightweight");
  // Ensure the register assignments are disjoint
  assert(tmpReg == rax, "");
  assert(cx1Reg == noreg, "");
  assert(cx2Reg == noreg, "");
  assert_different_registers(objReg, boxReg, tmpReg, scrReg);

  // Possible cases that we'll encounter in fast_lock
  // ------------------------------------------------
  // * Inflated
  //    -- unlocked
  //    -- Locked
  //       = by self
  //       = by other
  // * neutral
  // * stack-locked
  //    -- by self
  //       = sp-proximity test hits
  //       = sp-proximity test generates false-negative
  //    -- by other
  //

  Label IsInflated, DONE_LABEL, NO_COUNT, COUNT;

  if (DiagnoseSyncOnValueBasedClasses != 0) {
    load_klass(tmpReg, objReg, scrReg);
    testb(Address(tmpReg, Klass::misc_flags_offset()), KlassFlags::_misc_is_value_based_class);
    jcc(Assembler::notZero, DONE_LABEL);
  }

  movptr(tmpReg, Address(objReg, oopDesc::mark_offset_in_bytes()));          // [FETCH]
  testptr(tmpReg, markWord::monitor_value); // inflated vs stack-locked|neutral
  jcc(Assembler::notZero, IsInflated);

  if (LockingMode == LM_MONITOR) {
    // Clear ZF so that we take the slow path at the DONE label. objReg is known to be not 0.
    testptr(objReg, objReg);
  } else {
    assert(LockingMode == LM_LEGACY, "must be");
    // Attempt stack-locking ...
    orptr (tmpReg, markWord::unlocked_value);
    movptr(Address(boxReg, 0), tmpReg);          // Anticipate successful CAS
    lock();
    cmpxchgptr(boxReg, Address(objReg, oopDesc::mark_offset_in_bytes()));      // Updates tmpReg
    jcc(Assembler::equal, COUNT);           // Success

    // Recursive locking.
    // The object is stack-locked: markword contains stack pointer to BasicLock.
    // Locked by current thread if difference with current SP is less than one page.
    subptr(tmpReg, rsp);
    // Next instruction set ZFlag == 1 (Success) if difference is less then one page.
    andptr(tmpReg, (int32_t) (NOT_LP64(0xFFFFF003) LP64_ONLY(7 - (int)os::vm_page_size())) );
    movptr(Address(boxReg, 0), tmpReg);
  }
  jmp(DONE_LABEL);

  bind(IsInflated);
  // The object is inflated. tmpReg contains pointer to ObjectMonitor* + markWord::monitor_value

#ifndef _LP64
  // The object is inflated.

  // boxReg refers to the on-stack BasicLock in the current frame.
  // We'd like to write:
  //   set box->_displaced_header = markWord::unused_mark().  Any non-0 value suffices.
  // This is convenient but results a ST-before-CAS penalty.  The following CAS suffers
  // additional latency as we have another ST in the store buffer that must drain.

  // avoid ST-before-CAS
  // register juggle because we need tmpReg for cmpxchgptr below
  movptr(scrReg, boxReg);
  movptr(boxReg, tmpReg);                   // consider: LEA box, [tmp-2]

  // Optimistic form: consider XORL tmpReg,tmpReg
  movptr(tmpReg, NULL_WORD);

  // Appears unlocked - try to swing _owner from null to non-null.
  // Ideally, I'd manifest "Self" with get_thread and then attempt
  // to CAS the register containing Self into m->Owner.
  // But we don't have enough registers, so instead we can either try to CAS
  // rsp or the address of the box (in scr) into &m->owner.  If the CAS succeeds
  // we later store "Self" into m->Owner.  Transiently storing a stack address
  // (rsp or the address of the box) into  m->owner is harmless.
  // Invariant: tmpReg == 0.  tmpReg is EAX which is the implicit cmpxchg comparand.
  lock();
  cmpxchgptr(scrReg, Address(boxReg, OM_OFFSET_NO_MONITOR_VALUE_TAG(owner)));
  movptr(Address(scrReg, 0), 3);          // box->_displaced_header = 3
  // If we weren't able to swing _owner from null to the BasicLock
  // then take the slow path.
  jccb  (Assembler::notZero, NO_COUNT);
  // update _owner from BasicLock to thread
  get_thread (scrReg);                    // beware: clobbers ICCs
  movptr(Address(boxReg, OM_OFFSET_NO_MONITOR_VALUE_TAG(owner)), scrReg);
  xorptr(boxReg, boxReg);                 // set icc.ZFlag = 1 to indicate success

  // If the CAS fails we can either retry or pass control to the slow path.
  // We use the latter tactic.
  // Pass the CAS result in the icc.ZFlag into DONE_LABEL
  // If the CAS was successful ...
  //   Self has acquired the lock
  //   Invariant: m->_recursions should already be 0, so we don't need to explicitly set it.
  // Intentional fall-through into DONE_LABEL ...
#else // _LP64
  // It's inflated and we use scrReg for ObjectMonitor* in this section.
  movq(scrReg, tmpReg);
  xorq(tmpReg, tmpReg);
  lock();
  cmpxchgptr(thread, Address(scrReg, OM_OFFSET_NO_MONITOR_VALUE_TAG(owner)));
  // Unconditionally set box->_displaced_header = markWord::unused_mark().
  // Without cast to int32_t this style of movptr will destroy r10 which is typically obj.
  movptr(Address(boxReg, 0), checked_cast<int32_t>(markWord::unused_mark().value()));
  // Propagate ICC.ZF from CAS above into DONE_LABEL.
  jccb(Assembler::equal, COUNT);          // CAS above succeeded; propagate ZF = 1 (success)

  cmpptr(thread, rax);                // Check if we are already the owner (recursive lock)
  jccb(Assembler::notEqual, NO_COUNT);    // If not recursive, ZF = 0 at this point (fail)
  incq(Address(scrReg, OM_OFFSET_NO_MONITOR_VALUE_TAG(recursions)));
  xorq(rax, rax); // Set ZF = 1 (success) for recursive lock, denoting locking success
#endif // _LP64
  bind(DONE_LABEL);

  // ZFlag == 1 count in fast path
  // ZFlag == 0 count in slow path
  jccb(Assembler::notZero, NO_COUNT); // jump if ZFlag == 0

  bind(COUNT);
  // Count monitors in fast path
  increment(Address(thread, JavaThread::held_monitor_count_offset()));

  xorl(tmpReg, tmpReg); // Set ZF == 1

  bind(NO_COUNT);

  // At NO_COUNT the icc ZFlag is set as follows ...
  // fast_unlock uses the same protocol.
  // ZFlag == 1 -> Success
  // ZFlag == 0 -> Failure - force control through the slow path
}

// obj: object to unlock
// box: box address (displaced header location), killed.  Must be EAX.
// tmp: killed, cannot be obj nor box.
//
// Some commentary on balanced locking:
//
// fast_lock and fast_unlock are emitted only for provably balanced lock sites.
// Methods that don't have provably balanced locking are forced to run in the
// interpreter - such methods won't be compiled to use fast_lock and fast_unlock.
// The interpreter provides two properties:
// I1:  At return-time the interpreter automatically and quietly unlocks any
//      objects acquired the current activation (frame).  Recall that the
//      interpreter maintains an on-stack list of locks currently held by
//      a frame.
// I2:  If a method attempts to unlock an object that is not held by the
//      the frame the interpreter throws IMSX.
//
// Lets say A(), which has provably balanced locking, acquires O and then calls B().
// B() doesn't have provably balanced locking so it runs in the interpreter.
// Control returns to A() and A() unlocks O.  By I1 and I2, above, we know that O
// is still locked by A().
//
// The only other source of unbalanced locking would be JNI.  The "Java Native Interface:
// Programmer's Guide and Specification" claims that an object locked by jni_monitorenter
// should not be unlocked by "normal" java-level locking and vice-versa.  The specification
// doesn't specify what will occur if a program engages in such mixed-mode locking, however.
// Arguably given that the spec legislates the JNI case as undefined our implementation
// could reasonably *avoid* checking owner in fast_unlock().
// In the interest of performance we elide m->Owner==Self check in unlock.
// A perfectly viable alternative is to elide the owner check except when
// Xcheck:jni is enabled.

void C2_MacroAssembler::fast_unlock(Register objReg, Register boxReg, Register tmpReg) {
  assert(LockingMode != LM_LIGHTWEIGHT, "lightweight locking should use fast_unlock_lightweight");
  assert(boxReg == rax, "");
  assert_different_registers(objReg, boxReg, tmpReg);

  Label DONE_LABEL, Stacked, COUNT, NO_COUNT;

  if (LockingMode == LM_LEGACY) {
    cmpptr(Address(boxReg, 0), NULL_WORD);                            // Examine the displaced header
    jcc   (Assembler::zero, COUNT);                                   // 0 indicates recursive stack-lock
  }
  movptr(tmpReg, Address(objReg, oopDesc::mark_offset_in_bytes()));   // Examine the object's markword
  if (LockingMode != LM_MONITOR) {
    testptr(tmpReg, markWord::monitor_value);                         // Inflated?
    jcc(Assembler::zero, Stacked);
  }

  // It's inflated.

  // Despite our balanced locking property we still check that m->_owner == Self
  // as java routines or native JNI code called by this thread might
  // have released the lock.
  // Refer to the comments in synchronizer.cpp for how we might encode extra
  // state in _succ so we can avoid fetching EntryList|cxq.
  //
  // If there's no contention try a 1-0 exit.  That is, exit without
  // a costly MEMBAR or CAS.  See synchronizer.cpp for details on how
  // we detect and recover from the race that the 1-0 exit admits.
  //
  // Conceptually fast_unlock() must execute a STST|LDST "release" barrier
  // before it STs null into _owner, releasing the lock.  Updates
  // to data protected by the critical section must be visible before
  // we drop the lock (and thus before any other thread could acquire
  // the lock and observe the fields protected by the lock).
  // IA32's memory-model is SPO, so STs are ordered with respect to
  // each other and there's no need for an explicit barrier (fence).
  // See also http://gee.cs.oswego.edu/dl/jmm/cookbook.html.
  Label LSuccess, LNotRecursive;

  cmpptr(Address(tmpReg, OM_OFFSET_NO_MONITOR_VALUE_TAG(recursions)), 0);
  jccb(Assembler::equal, LNotRecursive);

  // Recursive inflated unlock
  decrement(Address(tmpReg, OM_OFFSET_NO_MONITOR_VALUE_TAG(recursions)));
  jmpb(LSuccess);

  bind(LNotRecursive);

  // Set owner to null.
  // Release to satisfy the JMM
  movptr(Address(tmpReg, OM_OFFSET_NO_MONITOR_VALUE_TAG(owner)), NULL_WORD);
  // We need a full fence after clearing owner to avoid stranding.
  // StoreLoad achieves this.
  membar(StoreLoad);

  // Check if the entry lists are empty.
  movptr(boxReg, Address(tmpReg, OM_OFFSET_NO_MONITOR_VALUE_TAG(cxq)));
  orptr(boxReg, Address(tmpReg, OM_OFFSET_NO_MONITOR_VALUE_TAG(EntryList)));
  jccb(Assembler::zero, LSuccess);    // If so we are done.

  // Check if there is a successor.
  cmpptr(Address(tmpReg, OM_OFFSET_NO_MONITOR_VALUE_TAG(succ)), NULL_WORD);
  jccb(Assembler::notZero, LSuccess); // If so we are done.

  // Save the monitor pointer in the current thread, so we can try to
  // reacquire the lock in SharedRuntime::monitor_exit_helper().
  andptr(tmpReg, ~(int32_t)markWord::monitor_value);
#ifndef _LP64
  get_thread(boxReg);
  movptr(Address(boxReg, JavaThread::unlocked_inflated_monitor_offset()), tmpReg);
#else // _LP64
  movptr(Address(r15_thread, JavaThread::unlocked_inflated_monitor_offset()), tmpReg);
#endif

  orl   (boxReg, 1);                      // set ICC.ZF=0 to indicate failure
  jmpb  (DONE_LABEL);

  bind  (LSuccess);
  testl (boxReg, 0);                      // set ICC.ZF=1 to indicate success
  jmpb  (DONE_LABEL);

  if (LockingMode == LM_LEGACY) {
    bind  (Stacked);
    movptr(tmpReg, Address (boxReg, 0));      // re-fetch
    lock();
    cmpxchgptr(tmpReg, Address(objReg, oopDesc::mark_offset_in_bytes())); // Uses RAX which is box
    // Intentional fall-thru into DONE_LABEL
  }

  bind(DONE_LABEL);

  // ZFlag == 1 count in fast path
  // ZFlag == 0 count in slow path
  jccb(Assembler::notZero, NO_COUNT);

  bind(COUNT);
  // Count monitors in fast path
#ifndef _LP64
  get_thread(tmpReg);
  decrementl(Address(tmpReg, JavaThread::held_monitor_count_offset()));
#else // _LP64
  decrementq(Address(r15_thread, JavaThread::held_monitor_count_offset()));
#endif

  xorl(tmpReg, tmpReg); // Set ZF == 1

  bind(NO_COUNT);
}

void C2_MacroAssembler::fast_lock_lightweight(Register obj, Register box, Register rax_reg,
                                              Register t, Register thread) {
  assert(LockingMode == LM_LIGHTWEIGHT, "must be");
  assert(rax_reg == rax, "Used for CAS");
  assert_different_registers(obj, box, rax_reg, t, thread);

  // Handle inflated monitor.
  Label inflated;
  // Finish fast lock successfully. ZF value is irrelevant.
  Label locked;
  // Finish fast lock unsuccessfully. MUST jump with ZF == 0
  Label slow_path;

  if (UseObjectMonitorTable) {
    // Clear cache in case fast locking succeeds.
    movptr(Address(box, BasicLock::object_monitor_cache_offset_in_bytes()), 0);
  }

  if (DiagnoseSyncOnValueBasedClasses != 0) {
    load_klass(rax_reg, obj, t);
    testb(Address(rax_reg, Klass::misc_flags_offset()), KlassFlags::_misc_is_value_based_class);
    jcc(Assembler::notZero, slow_path);
  }

  const Register mark = t;

  { // Lightweight Lock

    Label push;

    const Register top = UseObjectMonitorTable ? rax_reg : box;

    // Load the mark.
    movptr(mark, Address(obj, oopDesc::mark_offset_in_bytes()));

    // Prefetch top.
    movl(top, Address(thread, JavaThread::lock_stack_top_offset()));

    // Check for monitor (0b10).
    testptr(mark, markWord::monitor_value);
    jcc(Assembler::notZero, inflated);

    // Check if lock-stack is full.
    cmpl(top, LockStack::end_offset() - 1);
    jcc(Assembler::greater, slow_path);

    // Check if recursive.
    cmpptr(obj, Address(thread, top, Address::times_1, -oopSize));
    jccb(Assembler::equal, push);

    // Try to lock. Transition lock bits 0b01 => 0b00
    movptr(rax_reg, mark);
    orptr(rax_reg, markWord::unlocked_value);
    andptr(mark, ~(int32_t)markWord::unlocked_value);
    lock(); cmpxchgptr(mark, Address(obj, oopDesc::mark_offset_in_bytes()));
    jcc(Assembler::notEqual, slow_path);

    if (UseObjectMonitorTable) {
      // Need to reload top, clobbered by CAS.
      movl(top, Address(thread, JavaThread::lock_stack_top_offset()));
    }
    bind(push);
    // After successful lock, push object on lock-stack.
    movptr(Address(thread, top), obj);
    addl(Address(thread, JavaThread::lock_stack_top_offset()), oopSize);
    jmpb(locked);
  }

  { // Handle inflated monitor.
    bind(inflated);

    const Register monitor = t;

    if (!UseObjectMonitorTable) {
      assert(mark == monitor, "should be the same here");
    } else {
      // Uses ObjectMonitorTable.  Look for the monitor in the om_cache.
      // Fetch ObjectMonitor* from the cache or take the slow-path.
      Label monitor_found;

      // Load cache address
      lea(t, Address(thread, JavaThread::om_cache_oops_offset()));

      const int num_unrolled = 2;
      for (int i = 0; i < num_unrolled; i++) {
        cmpptr(obj, Address(t));
        jccb(Assembler::equal, monitor_found);
        increment(t, in_bytes(OMCache::oop_to_oop_difference()));
      }

      Label loop;

      // Search for obj in cache.
      bind(loop);

      // Check for match.
      cmpptr(obj, Address(t));
      jccb(Assembler::equal, monitor_found);

      // Search until null encountered, guaranteed _null_sentinel at end.
      cmpptr(Address(t), 1);
      jcc(Assembler::below, slow_path); // 0 check, but with ZF=0 when *t == 0
      increment(t, in_bytes(OMCache::oop_to_oop_difference()));
      jmpb(loop);

      // Cache hit.
      bind(monitor_found);
      movptr(monitor, Address(t, OMCache::oop_to_monitor_difference()));
    }
    const ByteSize monitor_tag = in_ByteSize(UseObjectMonitorTable ? 0 : checked_cast<int>(markWord::monitor_value));
    const Address recursions_address(monitor, ObjectMonitor::recursions_offset() - monitor_tag);
    const Address owner_address(monitor, ObjectMonitor::owner_offset() - monitor_tag);

    Label monitor_locked;
    // Lock the monitor.

    // CAS owner (null => current thread).
    xorptr(rax_reg, rax_reg);
    lock(); cmpxchgptr(thread, owner_address);
    jccb(Assembler::equal, monitor_locked);

    // Check if recursive.
    cmpptr(thread, rax_reg);
    jccb(Assembler::notEqual, slow_path);

    // Recursive.
    increment(recursions_address);

    bind(monitor_locked);
    if (UseObjectMonitorTable) {
      // Cache the monitor for unlock
      movptr(Address(box, BasicLock::object_monitor_cache_offset_in_bytes()), monitor);
    }
  }

  bind(locked);
  increment(Address(thread, JavaThread::held_monitor_count_offset()));
  // Set ZF = 1
  xorl(rax_reg, rax_reg);

#ifdef ASSERT
  // Check that locked label is reached with ZF set.
  Label zf_correct;
  Label zf_bad_zero;
  jcc(Assembler::zero, zf_correct);
  jmp(zf_bad_zero);
#endif

  bind(slow_path);
#ifdef ASSERT
  // Check that slow_path label is reached with ZF not set.
  jcc(Assembler::notZero, zf_correct);
  stop("Fast Lock ZF != 0");
  bind(zf_bad_zero);
  stop("Fast Lock ZF != 1");
  bind(zf_correct);
#endif
  // C2 uses the value of ZF to determine the continuation.
}

void C2_MacroAssembler::fast_unlock_lightweight(Register obj, Register reg_rax, Register t, Register thread) {
  assert(LockingMode == LM_LIGHTWEIGHT, "must be");
  assert(reg_rax == rax, "Used for CAS");
  assert_different_registers(obj, reg_rax, t);

  // Handle inflated monitor.
  Label inflated, inflated_check_lock_stack;
  // Finish fast unlock successfully.  MUST jump with ZF == 1
  Label unlocked, slow_path;

  const Register mark = t;
  const Register monitor = t;
  const Register top = UseObjectMonitorTable ? t : reg_rax;
  const Register box = reg_rax;

  Label dummy;
  C2FastUnlockLightweightStub* stub = nullptr;

  if (!Compile::current()->output()->in_scratch_emit_size()) {
    stub = new (Compile::current()->comp_arena()) C2FastUnlockLightweightStub(obj, mark, reg_rax, thread);
    Compile::current()->output()->add_stub(stub);
  }

  Label& push_and_slow_path = stub == nullptr ? dummy : stub->push_and_slow_path();

  { // Lightweight Unlock

    // Load top.
    movl(top, Address(thread, JavaThread::lock_stack_top_offset()));

    if (!UseObjectMonitorTable) {
      // Prefetch mark.
      movptr(mark, Address(obj, oopDesc::mark_offset_in_bytes()));
    }

    // Check if obj is top of lock-stack.
    cmpptr(obj, Address(thread, top, Address::times_1, -oopSize));
    // Top of lock stack was not obj. Must be monitor.
    jcc(Assembler::notEqual, inflated_check_lock_stack);

    // Pop lock-stack.
    DEBUG_ONLY(movptr(Address(thread, top, Address::times_1, -oopSize), 0);)
    subl(Address(thread, JavaThread::lock_stack_top_offset()), oopSize);

    // Check if recursive.
    cmpptr(obj, Address(thread, top, Address::times_1, -2 * oopSize));
    jcc(Assembler::equal, unlocked);

    // We elide the monitor check, let the CAS fail instead.

    if (UseObjectMonitorTable) {
      // Load mark.
      movptr(mark, Address(obj, oopDesc::mark_offset_in_bytes()));
    }

    // Try to unlock. Transition lock bits 0b00 => 0b01
    movptr(reg_rax, mark);
    andptr(reg_rax, ~(int32_t)markWord::lock_mask);
    orptr(mark, markWord::unlocked_value);
    lock(); cmpxchgptr(mark, Address(obj, oopDesc::mark_offset_in_bytes()));
    jcc(Assembler::notEqual, push_and_slow_path);
    jmp(unlocked);
  }


  { // Handle inflated monitor.
    bind(inflated_check_lock_stack);
#ifdef ASSERT
    Label check_done;
    subl(top, oopSize);
    cmpl(top, in_bytes(JavaThread::lock_stack_base_offset()));
    jcc(Assembler::below, check_done);
    cmpptr(obj, Address(thread, top));
    jccb(Assembler::notEqual, inflated_check_lock_stack);
    stop("Fast Unlock lock on stack");
    bind(check_done);
    if (UseObjectMonitorTable) {
      movptr(mark, Address(obj, oopDesc::mark_offset_in_bytes()));
    }
    testptr(mark, markWord::monitor_value);
    jccb(Assembler::notZero, inflated);
    stop("Fast Unlock not monitor");
#endif

    bind(inflated);

    if (!UseObjectMonitorTable) {
      assert(mark == monitor, "should be the same here");
    } else {
      // Uses ObjectMonitorTable.  Look for the monitor in our BasicLock on the stack.
      movptr(monitor, Address(box, BasicLock::object_monitor_cache_offset_in_bytes()));
      // null check with ZF == 0, no valid pointer below alignof(ObjectMonitor*)
      cmpptr(monitor, alignof(ObjectMonitor*));
      jcc(Assembler::below, slow_path);
    }
    const ByteSize monitor_tag = in_ByteSize(UseObjectMonitorTable ? 0 : checked_cast<int>(markWord::monitor_value));
    const Address recursions_address{monitor, ObjectMonitor::recursions_offset() - monitor_tag};
    const Address cxq_address{monitor, ObjectMonitor::cxq_offset() - monitor_tag};
    const Address succ_address{monitor, ObjectMonitor::succ_offset() - monitor_tag};
    const Address EntryList_address{monitor, ObjectMonitor::EntryList_offset() - monitor_tag};
    const Address owner_address{monitor, ObjectMonitor::owner_offset() - monitor_tag};

    Label recursive;

    // Check if recursive.
    cmpptr(recursions_address, 0);
    jccb(Assembler::notZero, recursive);

    // Set owner to null.
    // Release to satisfy the JMM
    movptr(owner_address, NULL_WORD);
    // We need a full fence after clearing owner to avoid stranding.
    // StoreLoad achieves this.
    membar(StoreLoad);

    // Check if the entry lists are empty.
    movptr(reg_rax, cxq_address);
    orptr(reg_rax, EntryList_address);
    jccb(Assembler::zero, unlocked);    // If so we are done.

    // Check if there is a successor.
    cmpptr(succ_address, NULL_WORD);
    jccb(Assembler::notZero, unlocked); // If so we are done.

    // Save the monitor pointer in the current thread, so we can try to
    // reacquire the lock in SharedRuntime::monitor_exit_helper().
    if (!UseObjectMonitorTable) {
      andptr(monitor, ~(int32_t)markWord::monitor_value);
    }
    movptr(Address(thread, JavaThread::unlocked_inflated_monitor_offset()), monitor);

    orl(t, 1); // Fast Unlock ZF = 0
    jmpb(slow_path);

    // Recursive unlock.
    bind(recursive);
    decrement(recursions_address);
  }

  bind(unlocked);
  decrement(Address(thread, JavaThread::held_monitor_count_offset()));
  xorl(t, t); // Fast Unlock ZF = 1

#ifdef ASSERT
  // Check that unlocked label is reached with ZF set.
  Label zf_correct;
  jcc(Assembler::zero, zf_correct);
  stop("Fast Unlock ZF != 1");
#endif

  bind(slow_path);
  if (stub != nullptr) {
    bind(stub->slow_path_continuation());
  }
#ifdef ASSERT
  // Check that stub->continuation() label is reached with ZF not set.
  jccb(Assembler::notZero, zf_correct);
  stop("Fast Unlock ZF != 0");
  bind(zf_correct);
#endif
  // C2 uses the value of ZF to determine the continuation.
}

//-------------------------------------------------------------------------------------------
// Generic instructions support for use in .ad files C2 code generation

void C2_MacroAssembler::vabsnegd(int opcode, XMMRegister dst, XMMRegister src) {
  if (dst != src) {
    movdqu(dst, src);
  }
  if (opcode == Op_AbsVD) {
    andpd(dst, ExternalAddress(StubRoutines::x86::vector_double_sign_mask()), noreg);
  } else {
    assert((opcode == Op_NegVD),"opcode should be Op_NegD");
    xorpd(dst, ExternalAddress(StubRoutines::x86::vector_double_sign_flip()), noreg);
  }
}

void C2_MacroAssembler::vabsnegd(int opcode, XMMRegister dst, XMMRegister src, int vector_len) {
  if (opcode == Op_AbsVD) {
    vandpd(dst, src, ExternalAddress(StubRoutines::x86::vector_double_sign_mask()), vector_len, noreg);
  } else {
    assert((opcode == Op_NegVD),"opcode should be Op_NegD");
    vxorpd(dst, src, ExternalAddress(StubRoutines::x86::vector_double_sign_flip()), vector_len, noreg);
  }
}

void C2_MacroAssembler::vabsnegf(int opcode, XMMRegister dst, XMMRegister src) {
  if (dst != src) {
    movdqu(dst, src);
  }
  if (opcode == Op_AbsVF) {
    andps(dst, ExternalAddress(StubRoutines::x86::vector_float_sign_mask()), noreg);
  } else {
    assert((opcode == Op_NegVF),"opcode should be Op_NegF");
    xorps(dst, ExternalAddress(StubRoutines::x86::vector_float_sign_flip()), noreg);
  }
}

void C2_MacroAssembler::vabsnegf(int opcode, XMMRegister dst, XMMRegister src, int vector_len) {
  if (opcode == Op_AbsVF) {
    vandps(dst, src, ExternalAddress(StubRoutines::x86::vector_float_sign_mask()), vector_len, noreg);
  } else {
    assert((opcode == Op_NegVF),"opcode should be Op_NegF");
    vxorps(dst, src, ExternalAddress(StubRoutines::x86::vector_float_sign_flip()), vector_len, noreg);
  }
}

void C2_MacroAssembler::pminmax(int opcode, BasicType elem_bt, XMMRegister dst, XMMRegister src, XMMRegister tmp) {
  assert(opcode == Op_MinV || opcode == Op_MaxV, "sanity");
  assert(tmp == xnoreg || elem_bt == T_LONG, "unused");

  if (opcode == Op_MinV) {
    if (elem_bt == T_BYTE) {
      pminsb(dst, src);
    } else if (elem_bt == T_SHORT) {
      pminsw(dst, src);
    } else if (elem_bt == T_INT) {
      pminsd(dst, src);
    } else {
      assert(elem_bt == T_LONG, "required");
      assert(tmp == xmm0, "required");
      assert_different_registers(dst, src, tmp);
      movdqu(xmm0, dst);
      pcmpgtq(xmm0, src);
      blendvpd(dst, src);  // xmm0 as mask
    }
  } else { // opcode == Op_MaxV
    if (elem_bt == T_BYTE) {
      pmaxsb(dst, src);
    } else if (elem_bt == T_SHORT) {
      pmaxsw(dst, src);
    } else if (elem_bt == T_INT) {
      pmaxsd(dst, src);
    } else {
      assert(elem_bt == T_LONG, "required");
      assert(tmp == xmm0, "required");
      assert_different_registers(dst, src, tmp);
      movdqu(xmm0, src);
      pcmpgtq(xmm0, dst);
      blendvpd(dst, src);  // xmm0 as mask
    }
  }
}

void C2_MacroAssembler::vpuminmax(int opcode, BasicType elem_bt, XMMRegister dst,
                                  XMMRegister src1, Address src2, int vlen_enc) {
  assert(opcode == Op_UMinV || opcode == Op_UMaxV, "sanity");
  if (opcode == Op_UMinV) {
    switch(elem_bt) {
      case T_BYTE:  vpminub(dst, src1, src2, vlen_enc); break;
      case T_SHORT: vpminuw(dst, src1, src2, vlen_enc); break;
      case T_INT:   vpminud(dst, src1, src2, vlen_enc); break;
      case T_LONG:  evpminuq(dst, k0, src1, src2, false, vlen_enc); break;
      default: fatal("Unsupported type %s", type2name(elem_bt)); break;
    }
  } else {
    assert(opcode == Op_UMaxV, "required");
    switch(elem_bt) {
      case T_BYTE:  vpmaxub(dst, src1, src2, vlen_enc); break;
      case T_SHORT: vpmaxuw(dst, src1, src2, vlen_enc); break;
      case T_INT:   vpmaxud(dst, src1, src2, vlen_enc); break;
      case T_LONG:  evpmaxuq(dst, k0, src1, src2, false, vlen_enc); break;
      default: fatal("Unsupported type %s", type2name(elem_bt)); break;
    }
  }
}

void C2_MacroAssembler::vpuminmaxq(int opcode, XMMRegister dst, XMMRegister src1, XMMRegister src2, XMMRegister xtmp1, XMMRegister xtmp2, int vlen_enc) {
  // T1 = -1
  vpcmpeqq(xtmp1, xtmp1, xtmp1, vlen_enc);
  // T1 = -1 << 63
  vpsllq(xtmp1, xtmp1, 63, vlen_enc);
  // Convert SRC2 to signed value i.e. T2 = T1 + SRC2
  vpaddq(xtmp2, xtmp1, src2, vlen_enc);
  // Convert SRC1 to signed value i.e. T1 = T1 + SRC1
  vpaddq(xtmp1, xtmp1, src1, vlen_enc);
  // Mask = T2 > T1
  vpcmpgtq(xtmp1, xtmp2, xtmp1, vlen_enc);
  if (opcode == Op_UMaxV) {
    // Res = Mask ? Src2 : Src1
    vpblendvb(dst, src1, src2, xtmp1, vlen_enc);
  } else {
    // Res = Mask ? Src1 : Src2
    vpblendvb(dst, src2, src1, xtmp1, vlen_enc);
  }
}

void C2_MacroAssembler::vpuminmax(int opcode, BasicType elem_bt, XMMRegister dst,
                                  XMMRegister src1, XMMRegister src2, int vlen_enc) {
  assert(opcode == Op_UMinV || opcode == Op_UMaxV, "sanity");
  if (opcode == Op_UMinV) {
    switch(elem_bt) {
      case T_BYTE:  vpminub(dst, src1, src2, vlen_enc); break;
      case T_SHORT: vpminuw(dst, src1, src2, vlen_enc); break;
      case T_INT:   vpminud(dst, src1, src2, vlen_enc); break;
      case T_LONG:  evpminuq(dst, k0, src1, src2, false, vlen_enc); break;
      default: fatal("Unsupported type %s", type2name(elem_bt)); break;
    }
  } else {
    assert(opcode == Op_UMaxV, "required");
    switch(elem_bt) {
      case T_BYTE:  vpmaxub(dst, src1, src2, vlen_enc); break;
      case T_SHORT: vpmaxuw(dst, src1, src2, vlen_enc); break;
      case T_INT:   vpmaxud(dst, src1, src2, vlen_enc); break;
      case T_LONG:  evpmaxuq(dst, k0, src1, src2, false, vlen_enc); break;
      default: fatal("Unsupported type %s", type2name(elem_bt)); break;
    }
  }
}

void C2_MacroAssembler::vpminmax(int opcode, BasicType elem_bt,
                                 XMMRegister dst, XMMRegister src1, XMMRegister src2,
                                 int vlen_enc) {
  assert(opcode == Op_MinV || opcode == Op_MaxV, "sanity");

  if (opcode == Op_MinV) {
    if (elem_bt == T_BYTE) {
      vpminsb(dst, src1, src2, vlen_enc);
    } else if (elem_bt == T_SHORT) {
      vpminsw(dst, src1, src2, vlen_enc);
    } else if (elem_bt == T_INT) {
      vpminsd(dst, src1, src2, vlen_enc);
    } else {
      assert(elem_bt == T_LONG, "required");
      if (UseAVX > 2 && (vlen_enc == Assembler::AVX_512bit || VM_Version::supports_avx512vl())) {
        vpminsq(dst, src1, src2, vlen_enc);
      } else {
        assert_different_registers(dst, src1, src2);
        vpcmpgtq(dst, src1, src2, vlen_enc);
        vblendvpd(dst, src1, src2, dst, vlen_enc);
      }
    }
  } else { // opcode == Op_MaxV
    if (elem_bt == T_BYTE) {
      vpmaxsb(dst, src1, src2, vlen_enc);
    } else if (elem_bt == T_SHORT) {
      vpmaxsw(dst, src1, src2, vlen_enc);
    } else if (elem_bt == T_INT) {
      vpmaxsd(dst, src1, src2, vlen_enc);
    } else {
      assert(elem_bt == T_LONG, "required");
      if (UseAVX > 2 && (vlen_enc == Assembler::AVX_512bit || VM_Version::supports_avx512vl())) {
        vpmaxsq(dst, src1, src2, vlen_enc);
      } else {
        assert_different_registers(dst, src1, src2);
        vpcmpgtq(dst, src1, src2, vlen_enc);
        vblendvpd(dst, src2, src1, dst, vlen_enc);
      }
    }
  }
}

// Float/Double min max

void C2_MacroAssembler::vminmax_fp(int opcode, BasicType elem_bt,
                                   XMMRegister dst, XMMRegister a, XMMRegister b,
                                   XMMRegister tmp, XMMRegister atmp, XMMRegister btmp,
                                   int vlen_enc) {
  assert(UseAVX > 0, "required");
  assert(opcode == Op_MinV || opcode == Op_MinReductionV ||
         opcode == Op_MaxV || opcode == Op_MaxReductionV, "sanity");
  assert(elem_bt == T_FLOAT || elem_bt == T_DOUBLE, "sanity");
  assert_different_registers(a, tmp, atmp, btmp);
  assert_different_registers(b, tmp, atmp, btmp);

  bool is_min = (opcode == Op_MinV || opcode == Op_MinReductionV);
  bool is_double_word = is_double_word_type(elem_bt);

  /* Note on 'non-obvious' assembly sequence:
   *
   * While there are vminps/vmaxps instructions, there are two important differences between hardware
   * and Java on how they handle floats:
   *  a. -0.0 and +0.0 are considered equal (vminps/vmaxps will return second parameter when inputs are equal)
   *  b. NaN is not necesarily propagated (vminps/vmaxps will return second parameter when either input is NaN)
   *
   * It is still more efficient to use vminps/vmaxps, but with some pre/post-processing:
   *  a. -0.0/+0.0: Bias negative (positive) numbers to second parameter before vminps (vmaxps)
   *                (only useful when signs differ, noop otherwise)
   *  b. NaN: Check if it was the first parameter that had the NaN (with vcmp[UNORD_Q])

   *  Following pseudo code describes the algorithm for max[FD] (Min algorithm is on similar lines):
   *   btmp = (b < +0.0) ? a : b
   *   atmp = (b < +0.0) ? b : a
   *   Tmp  = Max_Float(atmp , btmp)
   *   Res  = (atmp == NaN) ? atmp : Tmp
   */

  void (MacroAssembler::*vblend)(XMMRegister, XMMRegister, XMMRegister, XMMRegister, int, bool, XMMRegister);
  void (MacroAssembler::*vmaxmin)(XMMRegister, XMMRegister, XMMRegister, int);
  void (MacroAssembler::*vcmp)(XMMRegister, XMMRegister, XMMRegister, int, int);
  XMMRegister mask;

  if (!is_double_word && is_min) {
    mask = a;
    vblend = &MacroAssembler::vblendvps;
    vmaxmin = &MacroAssembler::vminps;
    vcmp = &MacroAssembler::vcmpps;
  } else if (!is_double_word && !is_min) {
    mask = b;
    vblend = &MacroAssembler::vblendvps;
    vmaxmin = &MacroAssembler::vmaxps;
    vcmp = &MacroAssembler::vcmpps;
  } else if (is_double_word && is_min) {
    mask = a;
    vblend = &MacroAssembler::vblendvpd;
    vmaxmin = &MacroAssembler::vminpd;
    vcmp = &MacroAssembler::vcmppd;
  } else {
    assert(is_double_word && !is_min, "sanity");
    mask = b;
    vblend = &MacroAssembler::vblendvpd;
    vmaxmin = &MacroAssembler::vmaxpd;
    vcmp = &MacroAssembler::vcmppd;
  }

  // Make sure EnableX86ECoreOpts isn't disabled on register overlaps
  XMMRegister maxmin, scratch;
  if (dst == btmp) {
    maxmin = btmp;
    scratch = tmp;
  } else {
    maxmin = tmp;
    scratch = btmp;
  }

  bool precompute_mask = EnableX86ECoreOpts && UseAVX>1;
  if (precompute_mask && !is_double_word) {
    vpsrad(tmp, mask, 32, vlen_enc);
    mask = tmp;
  } else if (precompute_mask && is_double_word) {
    vpxor(tmp, tmp, tmp, vlen_enc);
    vpcmpgtq(tmp, tmp, mask, vlen_enc);
    mask = tmp;
  }

  (this->*vblend)(atmp, a, b, mask, vlen_enc, !precompute_mask, btmp);
  (this->*vblend)(btmp, b, a, mask, vlen_enc, !precompute_mask, tmp);
  (this->*vmaxmin)(maxmin, atmp, btmp, vlen_enc);
  (this->*vcmp)(scratch, atmp, atmp, Assembler::UNORD_Q, vlen_enc);
  (this->*vblend)(dst, maxmin, atmp, scratch, vlen_enc, false, scratch);
}

void C2_MacroAssembler::evminmax_fp(int opcode, BasicType elem_bt,
                                    XMMRegister dst, XMMRegister a, XMMRegister b,
                                    KRegister ktmp, XMMRegister atmp, XMMRegister btmp,
                                    int vlen_enc) {
  assert(UseAVX > 2, "required");
  assert(opcode == Op_MinV || opcode == Op_MinReductionV ||
         opcode == Op_MaxV || opcode == Op_MaxReductionV, "sanity");
  assert(elem_bt == T_FLOAT || elem_bt == T_DOUBLE, "sanity");
  assert_different_registers(dst, a, atmp, btmp);
  assert_different_registers(dst, b, atmp, btmp);

  bool is_min = (opcode == Op_MinV || opcode == Op_MinReductionV);
  bool is_double_word = is_double_word_type(elem_bt);
  bool merge = true;

  if (!is_double_word && is_min) {
    evpmovd2m(ktmp, a, vlen_enc);
    evblendmps(atmp, ktmp, a, b, merge, vlen_enc);
    evblendmps(btmp, ktmp, b, a, merge, vlen_enc);
    vminps(dst, atmp, btmp, vlen_enc);
    evcmpps(ktmp, k0, atmp, atmp, Assembler::UNORD_Q, vlen_enc);
    evmovdqul(dst, ktmp, atmp, merge, vlen_enc);
  } else if (!is_double_word && !is_min) {
    evpmovd2m(ktmp, b, vlen_enc);
    evblendmps(atmp, ktmp, a, b, merge, vlen_enc);
    evblendmps(btmp, ktmp, b, a, merge, vlen_enc);
    vmaxps(dst, atmp, btmp, vlen_enc);
    evcmpps(ktmp, k0, atmp, atmp, Assembler::UNORD_Q, vlen_enc);
    evmovdqul(dst, ktmp, atmp, merge, vlen_enc);
  } else if (is_double_word && is_min) {
    evpmovq2m(ktmp, a, vlen_enc);
    evblendmpd(atmp, ktmp, a, b, merge, vlen_enc);
    evblendmpd(btmp, ktmp, b, a, merge, vlen_enc);
    vminpd(dst, atmp, btmp, vlen_enc);
    evcmppd(ktmp, k0, atmp, atmp, Assembler::UNORD_Q, vlen_enc);
    evmovdquq(dst, ktmp, atmp, merge, vlen_enc);
  } else {
    assert(is_double_word && !is_min, "sanity");
    evpmovq2m(ktmp, b, vlen_enc);
    evblendmpd(atmp, ktmp, a, b, merge, vlen_enc);
    evblendmpd(btmp, ktmp, b, a, merge, vlen_enc);
    vmaxpd(dst, atmp, btmp, vlen_enc);
    evcmppd(ktmp, k0, atmp, atmp, Assembler::UNORD_Q, vlen_enc);
    evmovdquq(dst, ktmp, atmp, merge, vlen_enc);
  }
}

// Float/Double signum
void C2_MacroAssembler::signum_fp(int opcode, XMMRegister dst, XMMRegister zero, XMMRegister one) {
  assert(opcode == Op_SignumF || opcode == Op_SignumD, "sanity");

  Label DONE_LABEL;

  if (opcode == Op_SignumF) {
    assert(UseSSE > 0, "required");
    ucomiss(dst, zero);
    jcc(Assembler::equal, DONE_LABEL);    // handle special case +0.0/-0.0, if argument is +0.0/-0.0, return argument
    jcc(Assembler::parity, DONE_LABEL);   // handle special case NaN, if argument NaN, return NaN
    movflt(dst, one);
    jcc(Assembler::above, DONE_LABEL);
    xorps(dst, ExternalAddress(StubRoutines::x86::vector_float_sign_flip()), noreg);
  } else if (opcode == Op_SignumD) {
    assert(UseSSE > 1, "required");
    ucomisd(dst, zero);
    jcc(Assembler::equal, DONE_LABEL);    // handle special case +0.0/-0.0, if argument is +0.0/-0.0, return argument
    jcc(Assembler::parity, DONE_LABEL);   // handle special case NaN, if argument NaN, return NaN
    movdbl(dst, one);
    jcc(Assembler::above, DONE_LABEL);
    xorpd(dst, ExternalAddress(StubRoutines::x86::vector_double_sign_flip()), noreg);
  }

  bind(DONE_LABEL);
}

void C2_MacroAssembler::vextendbw(bool sign, XMMRegister dst, XMMRegister src) {
  if (sign) {
    pmovsxbw(dst, src);
  } else {
    pmovzxbw(dst, src);
  }
}

void C2_MacroAssembler::vextendbw(bool sign, XMMRegister dst, XMMRegister src, int vector_len) {
  if (sign) {
    vpmovsxbw(dst, src, vector_len);
  } else {
    vpmovzxbw(dst, src, vector_len);
  }
}

void C2_MacroAssembler::vextendbd(bool sign, XMMRegister dst, XMMRegister src, int vector_len) {
  if (sign) {
    vpmovsxbd(dst, src, vector_len);
  } else {
    vpmovzxbd(dst, src, vector_len);
  }
}

void C2_MacroAssembler::vextendwd(bool sign, XMMRegister dst, XMMRegister src, int vector_len) {
  if (sign) {
    vpmovsxwd(dst, src, vector_len);
  } else {
    vpmovzxwd(dst, src, vector_len);
  }
}

void C2_MacroAssembler::vprotate_imm(int opcode, BasicType etype, XMMRegister dst, XMMRegister src,
                                     int shift, int vector_len) {
  if (opcode == Op_RotateLeftV) {
    if (etype == T_INT) {
      evprold(dst, src, shift, vector_len);
    } else {
      assert(etype == T_LONG, "expected type T_LONG");
      evprolq(dst, src, shift, vector_len);
    }
  } else {
    assert(opcode == Op_RotateRightV, "opcode should be Op_RotateRightV");
    if (etype == T_INT) {
      evprord(dst, src, shift, vector_len);
    } else {
      assert(etype == T_LONG, "expected type T_LONG");
      evprorq(dst, src, shift, vector_len);
    }
  }
}

void C2_MacroAssembler::vprotate_var(int opcode, BasicType etype, XMMRegister dst, XMMRegister src,
                                     XMMRegister shift, int vector_len) {
  if (opcode == Op_RotateLeftV) {
    if (etype == T_INT) {
      evprolvd(dst, src, shift, vector_len);
    } else {
      assert(etype == T_LONG, "expected type T_LONG");
      evprolvq(dst, src, shift, vector_len);
    }
  } else {
    assert(opcode == Op_RotateRightV, "opcode should be Op_RotateRightV");
    if (etype == T_INT) {
      evprorvd(dst, src, shift, vector_len);
    } else {
      assert(etype == T_LONG, "expected type T_LONG");
      evprorvq(dst, src, shift, vector_len);
    }
  }
}

void C2_MacroAssembler::vshiftd_imm(int opcode, XMMRegister dst, int shift) {
  if (opcode == Op_RShiftVI) {
    psrad(dst, shift);
  } else if (opcode == Op_LShiftVI) {
    pslld(dst, shift);
  } else {
    assert((opcode == Op_URShiftVI),"opcode should be Op_URShiftVI");
    psrld(dst, shift);
  }
}

void C2_MacroAssembler::vshiftd(int opcode, XMMRegister dst, XMMRegister shift) {
  switch (opcode) {
    case Op_RShiftVI:  psrad(dst, shift); break;
    case Op_LShiftVI:  pslld(dst, shift); break;
    case Op_URShiftVI: psrld(dst, shift); break;

    default: assert(false, "%s", NodeClassNames[opcode]);
  }
}

void C2_MacroAssembler::vshiftd_imm(int opcode, XMMRegister dst, XMMRegister nds, int shift, int vector_len) {
  if (opcode == Op_RShiftVI) {
    vpsrad(dst, nds, shift, vector_len);
  } else if (opcode == Op_LShiftVI) {
    vpslld(dst, nds, shift, vector_len);
  } else {
    assert((opcode == Op_URShiftVI),"opcode should be Op_URShiftVI");
    vpsrld(dst, nds, shift, vector_len);
  }
}

void C2_MacroAssembler::vshiftd(int opcode, XMMRegister dst, XMMRegister src, XMMRegister shift, int vlen_enc) {
  switch (opcode) {
    case Op_RShiftVI:  vpsrad(dst, src, shift, vlen_enc); break;
    case Op_LShiftVI:  vpslld(dst, src, shift, vlen_enc); break;
    case Op_URShiftVI: vpsrld(dst, src, shift, vlen_enc); break;

    default: assert(false, "%s", NodeClassNames[opcode]);
  }
}

void C2_MacroAssembler::vshiftw(int opcode, XMMRegister dst, XMMRegister shift) {
  switch (opcode) {
    case Op_RShiftVB:  // fall-through
    case Op_RShiftVS:  psraw(dst, shift); break;

    case Op_LShiftVB:  // fall-through
    case Op_LShiftVS:  psllw(dst, shift);   break;

    case Op_URShiftVS: // fall-through
    case Op_URShiftVB: psrlw(dst, shift);  break;

    default: assert(false, "%s", NodeClassNames[opcode]);
  }
}

void C2_MacroAssembler::vshiftw(int opcode, XMMRegister dst, XMMRegister src, XMMRegister shift, int vlen_enc) {
  switch (opcode) {
    case Op_RShiftVB:  // fall-through
    case Op_RShiftVS:  vpsraw(dst, src, shift, vlen_enc); break;

    case Op_LShiftVB:  // fall-through
    case Op_LShiftVS:  vpsllw(dst, src, shift, vlen_enc); break;

    case Op_URShiftVS: // fall-through
    case Op_URShiftVB: vpsrlw(dst, src, shift, vlen_enc); break;

    default: assert(false, "%s", NodeClassNames[opcode]);
  }
}

void C2_MacroAssembler::vshiftq(int opcode, XMMRegister dst, XMMRegister shift) {
  switch (opcode) {
    case Op_RShiftVL:  psrlq(dst, shift); break; // using srl to implement sra on pre-avs512 systems
    case Op_LShiftVL:  psllq(dst, shift); break;
    case Op_URShiftVL: psrlq(dst, shift); break;

    default: assert(false, "%s", NodeClassNames[opcode]);
  }
}

void C2_MacroAssembler::vshiftq_imm(int opcode, XMMRegister dst, int shift) {
  if (opcode == Op_RShiftVL) {
    psrlq(dst, shift);  // using srl to implement sra on pre-avs512 systems
  } else if (opcode == Op_LShiftVL) {
    psllq(dst, shift);
  } else {
    assert((opcode == Op_URShiftVL),"opcode should be Op_URShiftVL");
    psrlq(dst, shift);
  }
}

void C2_MacroAssembler::vshiftq(int opcode, XMMRegister dst, XMMRegister src, XMMRegister shift, int vlen_enc) {
  switch (opcode) {
    case Op_RShiftVL: evpsraq(dst, src, shift, vlen_enc); break;
    case Op_LShiftVL:  vpsllq(dst, src, shift, vlen_enc); break;
    case Op_URShiftVL: vpsrlq(dst, src, shift, vlen_enc); break;

    default: assert(false, "%s", NodeClassNames[opcode]);
  }
}

void C2_MacroAssembler::vshiftq_imm(int opcode, XMMRegister dst, XMMRegister nds, int shift, int vector_len) {
  if (opcode == Op_RShiftVL) {
    evpsraq(dst, nds, shift, vector_len);
  } else if (opcode == Op_LShiftVL) {
    vpsllq(dst, nds, shift, vector_len);
  } else {
    assert((opcode == Op_URShiftVL),"opcode should be Op_URShiftVL");
    vpsrlq(dst, nds, shift, vector_len);
  }
}

void C2_MacroAssembler::varshiftd(int opcode, XMMRegister dst, XMMRegister src, XMMRegister shift, int vlen_enc) {
  switch (opcode) {
    case Op_RShiftVB:  // fall-through
    case Op_RShiftVS:  // fall-through
    case Op_RShiftVI:  vpsravd(dst, src, shift, vlen_enc); break;

    case Op_LShiftVB:  // fall-through
    case Op_LShiftVS:  // fall-through
    case Op_LShiftVI:  vpsllvd(dst, src, shift, vlen_enc); break;

    case Op_URShiftVB: // fall-through
    case Op_URShiftVS: // fall-through
    case Op_URShiftVI: vpsrlvd(dst, src, shift, vlen_enc); break;

    default: assert(false, "%s", NodeClassNames[opcode]);
  }
}

void C2_MacroAssembler::varshiftw(int opcode, XMMRegister dst, XMMRegister src, XMMRegister shift, int vlen_enc) {
  switch (opcode) {
    case Op_RShiftVB:  // fall-through
    case Op_RShiftVS:  evpsravw(dst, src, shift, vlen_enc); break;

    case Op_LShiftVB:  // fall-through
    case Op_LShiftVS:  evpsllvw(dst, src, shift, vlen_enc); break;

    case Op_URShiftVB: // fall-through
    case Op_URShiftVS: evpsrlvw(dst, src, shift, vlen_enc); break;

    default: assert(false, "%s", NodeClassNames[opcode]);
  }
}

void C2_MacroAssembler::varshiftq(int opcode, XMMRegister dst, XMMRegister src, XMMRegister shift, int vlen_enc, XMMRegister tmp) {
  assert(UseAVX >= 2, "required");
  switch (opcode) {
    case Op_RShiftVL: {
      if (UseAVX > 2) {
        assert(tmp == xnoreg, "not used");
        if (!VM_Version::supports_avx512vl()) {
          vlen_enc = Assembler::AVX_512bit;
        }
        evpsravq(dst, src, shift, vlen_enc);
      } else {
        vmovdqu(tmp, ExternalAddress(StubRoutines::x86::vector_long_sign_mask()));
        vpsrlvq(dst, src, shift, vlen_enc);
        vpsrlvq(tmp, tmp, shift, vlen_enc);
        vpxor(dst, dst, tmp, vlen_enc);
        vpsubq(dst, dst, tmp, vlen_enc);
      }
      break;
    }
    case Op_LShiftVL: {
      assert(tmp == xnoreg, "not used");
      vpsllvq(dst, src, shift, vlen_enc);
      break;
    }
    case Op_URShiftVL: {
      assert(tmp == xnoreg, "not used");
      vpsrlvq(dst, src, shift, vlen_enc);
      break;
    }
    default: assert(false, "%s", NodeClassNames[opcode]);
  }
}

// Variable shift src by shift using vtmp and scratch as TEMPs giving word result in dst
void C2_MacroAssembler::varshiftbw(int opcode, XMMRegister dst, XMMRegister src, XMMRegister shift, int vector_len, XMMRegister vtmp) {
  assert(opcode == Op_LShiftVB ||
         opcode == Op_RShiftVB ||
         opcode == Op_URShiftVB, "%s", NodeClassNames[opcode]);
  bool sign = (opcode != Op_URShiftVB);
  assert(vector_len == 0, "required");
  vextendbd(sign, dst, src, 1);
  vpmovzxbd(vtmp, shift, 1);
  varshiftd(opcode, dst, dst, vtmp, 1);
  vpand(dst, dst, ExternalAddress(StubRoutines::x86::vector_int_to_byte_mask()), 1, noreg);
  vextracti128_high(vtmp, dst);
  vpackusdw(dst, dst, vtmp, 0);
}

// Variable shift src by shift using vtmp and scratch as TEMPs giving byte result in dst
void C2_MacroAssembler::evarshiftb(int opcode, XMMRegister dst, XMMRegister src, XMMRegister shift, int vector_len, XMMRegister vtmp) {
  assert(opcode == Op_LShiftVB ||
         opcode == Op_RShiftVB ||
         opcode == Op_URShiftVB, "%s", NodeClassNames[opcode]);
  bool sign = (opcode != Op_URShiftVB);
  int ext_vector_len = vector_len + 1;
  vextendbw(sign, dst, src, ext_vector_len);
  vpmovzxbw(vtmp, shift, ext_vector_len);
  varshiftw(opcode, dst, dst, vtmp, ext_vector_len);
  vpand(dst, dst, ExternalAddress(StubRoutines::x86::vector_short_to_byte_mask()), ext_vector_len, noreg);
  if (vector_len == 0) {
    vextracti128_high(vtmp, dst);
    vpackuswb(dst, dst, vtmp, vector_len);
  } else {
    vextracti64x4_high(vtmp, dst);
    vpackuswb(dst, dst, vtmp, vector_len);
    vpermq(dst, dst, 0xD8, vector_len);
  }
}

void C2_MacroAssembler::insert(BasicType typ, XMMRegister dst, Register val, int idx) {
  switch(typ) {
    case T_BYTE:
      pinsrb(dst, val, idx);
      break;
    case T_SHORT:
      pinsrw(dst, val, idx);
      break;
    case T_INT:
      pinsrd(dst, val, idx);
      break;
    case T_LONG:
      pinsrq(dst, val, idx);
      break;
    default:
      assert(false,"Should not reach here.");
      break;
  }
}

void C2_MacroAssembler::vinsert(BasicType typ, XMMRegister dst, XMMRegister src, Register val, int idx) {
  switch(typ) {
    case T_BYTE:
      vpinsrb(dst, src, val, idx);
      break;
    case T_SHORT:
      vpinsrw(dst, src, val, idx);
      break;
    case T_INT:
      vpinsrd(dst, src, val, idx);
      break;
    case T_LONG:
      vpinsrq(dst, src, val, idx);
      break;
    default:
      assert(false,"Should not reach here.");
      break;
  }
}

#ifdef _LP64
void C2_MacroAssembler::vgather8b_masked_offset(BasicType elem_bt,
                                                XMMRegister dst, Register base,
                                                Register idx_base,
                                                Register offset, Register mask,
                                                Register mask_idx, Register rtmp,
                                                int vlen_enc) {
  vpxor(dst, dst, dst, vlen_enc);
  if (elem_bt == T_SHORT) {
    for (int i = 0; i < 4; i++) {
      // dst[i] = mask[i] ? src[offset + idx_base[i]] : 0
      Label skip_load;
      btq(mask, mask_idx);
      jccb(Assembler::carryClear, skip_load);
      movl(rtmp, Address(idx_base, i * 4));
      if (offset != noreg) {
        addl(rtmp, offset);
      }
      pinsrw(dst, Address(base, rtmp, Address::times_2), i);
      bind(skip_load);
      incq(mask_idx);
    }
  } else {
    assert(elem_bt == T_BYTE, "");
    for (int i = 0; i < 8; i++) {
      // dst[i] = mask[i] ? src[offset + idx_base[i]] : 0
      Label skip_load;
      btq(mask, mask_idx);
      jccb(Assembler::carryClear, skip_load);
      movl(rtmp, Address(idx_base, i * 4));
      if (offset != noreg) {
        addl(rtmp, offset);
      }
      pinsrb(dst, Address(base, rtmp), i);
      bind(skip_load);
      incq(mask_idx);
    }
  }
}
#endif // _LP64

void C2_MacroAssembler::vgather8b_offset(BasicType elem_bt, XMMRegister dst,
                                         Register base, Register idx_base,
                                         Register offset, Register rtmp,
                                         int vlen_enc) {
  vpxor(dst, dst, dst, vlen_enc);
  if (elem_bt == T_SHORT) {
    for (int i = 0; i < 4; i++) {
      // dst[i] = src[offset + idx_base[i]]
      movl(rtmp, Address(idx_base, i * 4));
      if (offset != noreg) {
        addl(rtmp, offset);
      }
      pinsrw(dst, Address(base, rtmp, Address::times_2), i);
    }
  } else {
    assert(elem_bt == T_BYTE, "");
    for (int i = 0; i < 8; i++) {
      // dst[i] = src[offset + idx_base[i]]
      movl(rtmp, Address(idx_base, i * 4));
      if (offset != noreg) {
        addl(rtmp, offset);
      }
      pinsrb(dst, Address(base, rtmp), i);
    }
  }
}

/*
 * Gather using hybrid algorithm, first partially unroll scalar loop
 * to accumulate values from gather indices into a quad-word(64bit) slice.
 * A slice may hold 8 bytes or 4 short values. This is followed by a vector
 * permutation to place the slice into appropriate vector lane
 * locations in destination vector. Following pseudo code describes the
 * algorithm in detail:
 *
 * DST_VEC = ZERO_VEC
 * PERM_INDEX = {0, 1, 2, 3, 4, 5, 6, 7, 8..}
 * TWO_VEC    = {2, 2, 2, 2, 2, 2, 2, 2, 2..}
 * FOREACH_ITER:
 *     TMP_VEC_64 = PICK_SUB_WORDS_FROM_GATHER_INDICES
 *     TEMP_PERM_VEC = PERMUTE TMP_VEC_64 PERM_INDEX
 *     DST_VEC = DST_VEC OR TEMP_PERM_VEC
 *     PERM_INDEX = PERM_INDEX - TWO_VEC
 *
 * With each iteration, doubleword permute indices (0,1) corresponding
 * to gathered quadword gets right shifted by two lane positions.
 *
 */
void C2_MacroAssembler::vgather_subword(BasicType elem_ty, XMMRegister dst,
                                        Register base, Register idx_base,
                                        Register offset, Register mask,
                                        XMMRegister xtmp1, XMMRegister xtmp2,
                                        XMMRegister temp_dst, Register rtmp,
                                        Register mask_idx, Register length,
                                        int vector_len, int vlen_enc) {
  Label GATHER8_LOOP;
  assert(is_subword_type(elem_ty), "");
  movl(length, vector_len);
  vpxor(xtmp1, xtmp1, xtmp1, vlen_enc); // xtmp1 = {0, ...}
  vpxor(dst, dst, dst, vlen_enc); // dst = {0, ...}
  vallones(xtmp2, vlen_enc);
  vpsubd(xtmp2, xtmp1, xtmp2, vlen_enc);
  vpslld(xtmp2, xtmp2, 1, vlen_enc); // xtmp2 = {2, 2, ...}
  load_iota_indices(xtmp1, vector_len * type2aelembytes(elem_ty), T_INT); // xtmp1 = {0, 1, 2, ...}

  bind(GATHER8_LOOP);
    // TMP_VEC_64(temp_dst) = PICK_SUB_WORDS_FROM_GATHER_INDICES
    if (mask == noreg) {
      vgather8b_offset(elem_ty, temp_dst, base, idx_base, offset, rtmp, vlen_enc);
    } else {
      LP64_ONLY(vgather8b_masked_offset(elem_ty, temp_dst, base, idx_base, offset, mask, mask_idx, rtmp, vlen_enc));
    }
    // TEMP_PERM_VEC(temp_dst) = PERMUTE TMP_VEC_64(temp_dst) PERM_INDEX(xtmp1)
    vpermd(temp_dst, xtmp1, temp_dst, vlen_enc == Assembler::AVX_512bit ? vlen_enc : Assembler::AVX_256bit);
    // PERM_INDEX(xtmp1) = PERM_INDEX(xtmp1) - TWO_VEC(xtmp2)
    vpsubd(xtmp1, xtmp1, xtmp2, vlen_enc);
    // DST_VEC = DST_VEC OR TEMP_PERM_VEC
    vpor(dst, dst, temp_dst, vlen_enc);
    addptr(idx_base,  32 >> (type2aelembytes(elem_ty) - 1));
    subl(length, 8 >> (type2aelembytes(elem_ty) - 1));
    jcc(Assembler::notEqual, GATHER8_LOOP);
}

void C2_MacroAssembler::vgather(BasicType typ, XMMRegister dst, Register base, XMMRegister idx, XMMRegister mask, int vector_len) {
  switch(typ) {
    case T_INT:
      vpgatherdd(dst, Address(base, idx, Address::times_4), mask, vector_len);
      break;
    case T_FLOAT:
      vgatherdps(dst, Address(base, idx, Address::times_4), mask, vector_len);
      break;
    case T_LONG:
      vpgatherdq(dst, Address(base, idx, Address::times_8), mask, vector_len);
      break;
    case T_DOUBLE:
      vgatherdpd(dst, Address(base, idx, Address::times_8), mask, vector_len);
      break;
    default:
      assert(false,"Should not reach here.");
      break;
  }
}

void C2_MacroAssembler::evgather(BasicType typ, XMMRegister dst, KRegister mask, Register base, XMMRegister idx, int vector_len) {
  switch(typ) {
    case T_INT:
      evpgatherdd(dst, mask, Address(base, idx, Address::times_4), vector_len);
      break;
    case T_FLOAT:
      evgatherdps(dst, mask, Address(base, idx, Address::times_4), vector_len);
      break;
    case T_LONG:
      evpgatherdq(dst, mask, Address(base, idx, Address::times_8), vector_len);
      break;
    case T_DOUBLE:
      evgatherdpd(dst, mask, Address(base, idx, Address::times_8), vector_len);
      break;
    default:
      assert(false,"Should not reach here.");
      break;
  }
}

void C2_MacroAssembler::evscatter(BasicType typ, Register base, XMMRegister idx, KRegister mask, XMMRegister src, int vector_len) {
  switch(typ) {
    case T_INT:
      evpscatterdd(Address(base, idx, Address::times_4), mask, src, vector_len);
      break;
    case T_FLOAT:
      evscatterdps(Address(base, idx, Address::times_4), mask, src, vector_len);
      break;
    case T_LONG:
      evpscatterdq(Address(base, idx, Address::times_8), mask, src, vector_len);
      break;
    case T_DOUBLE:
      evscatterdpd(Address(base, idx, Address::times_8), mask, src, vector_len);
      break;
    default:
      assert(false,"Should not reach here.");
      break;
  }
}

void C2_MacroAssembler::load_vector_mask(XMMRegister dst, XMMRegister src, int vlen_in_bytes, BasicType elem_bt, bool is_legacy) {
  if (vlen_in_bytes <= 16) {
    pxor (dst, dst);
    psubb(dst, src);
    switch (elem_bt) {
      case T_BYTE:   /* nothing to do */ break;
      case T_SHORT:  pmovsxbw(dst, dst); break;
      case T_INT:    pmovsxbd(dst, dst); break;
      case T_FLOAT:  pmovsxbd(dst, dst); break;
      case T_LONG:   pmovsxbq(dst, dst); break;
      case T_DOUBLE: pmovsxbq(dst, dst); break;

      default: assert(false, "%s", type2name(elem_bt));
    }
  } else {
    assert(!is_legacy || !is_subword_type(elem_bt) || vlen_in_bytes < 64, "");
    int vlen_enc = vector_length_encoding(vlen_in_bytes);

    vpxor (dst, dst, dst, vlen_enc);
    vpsubb(dst, dst, src, is_legacy ? AVX_256bit : vlen_enc);

    switch (elem_bt) {
      case T_BYTE:   /* nothing to do */            break;
      case T_SHORT:  vpmovsxbw(dst, dst, vlen_enc); break;
      case T_INT:    vpmovsxbd(dst, dst, vlen_enc); break;
      case T_FLOAT:  vpmovsxbd(dst, dst, vlen_enc); break;
      case T_LONG:   vpmovsxbq(dst, dst, vlen_enc); break;
      case T_DOUBLE: vpmovsxbq(dst, dst, vlen_enc); break;

      default: assert(false, "%s", type2name(elem_bt));
    }
  }
}

void C2_MacroAssembler::load_vector_mask(KRegister dst, XMMRegister src, XMMRegister xtmp, bool novlbwdq, int vlen_enc) {
  if (novlbwdq) {
    vpmovsxbd(xtmp, src, vlen_enc);
    evpcmpd(dst, k0, xtmp, ExternalAddress(StubRoutines::x86::vector_int_mask_cmp_bits()),
            Assembler::eq, true, vlen_enc, noreg);
  } else {
    vpxor(xtmp, xtmp, xtmp, vlen_enc);
    vpsubb(xtmp, xtmp, src, vlen_enc);
    evpmovb2m(dst, xtmp, vlen_enc);
  }
}

void C2_MacroAssembler::load_vector(XMMRegister dst, Address src, int vlen_in_bytes) {
  switch (vlen_in_bytes) {
    case 4:  movdl(dst, src);   break;
    case 8:  movq(dst, src);    break;
    case 16: movdqu(dst, src);  break;
    case 32: vmovdqu(dst, src); break;
    case 64: evmovdqul(dst, src, Assembler::AVX_512bit); break;
    default: ShouldNotReachHere();
  }
}

void C2_MacroAssembler::load_vector(XMMRegister dst, AddressLiteral src, int vlen_in_bytes, Register rscratch) {
  assert(rscratch != noreg || always_reachable(src), "missing");

  if (reachable(src)) {
    load_vector(dst, as_Address(src), vlen_in_bytes);
  } else {
    lea(rscratch, src);
    load_vector(dst, Address(rscratch, 0), vlen_in_bytes);
  }
}

void C2_MacroAssembler::load_constant_vector(BasicType bt, XMMRegister dst, InternalAddress src, int vlen) {
  int vlen_enc = vector_length_encoding(vlen);
  if (VM_Version::supports_avx()) {
    if (bt == T_LONG) {
      if (VM_Version::supports_avx2()) {
        vpbroadcastq(dst, src, vlen_enc);
      } else {
        vmovddup(dst, src, vlen_enc);
      }
    } else if (bt == T_DOUBLE) {
      if (vlen_enc != Assembler::AVX_128bit) {
        vbroadcastsd(dst, src, vlen_enc, noreg);
      } else {
        vmovddup(dst, src, vlen_enc);
      }
    } else {
      if (VM_Version::supports_avx2() && is_integral_type(bt)) {
        vpbroadcastd(dst, src, vlen_enc);
      } else {
        vbroadcastss(dst, src, vlen_enc);
      }
    }
  } else if (VM_Version::supports_sse3()) {
    movddup(dst, src);
  } else {
    movq(dst, src);
    if (vlen == 16) {
      punpcklqdq(dst, dst);
    }
  }
}

void C2_MacroAssembler::load_iota_indices(XMMRegister dst, int vlen_in_bytes, BasicType bt) {
  // The iota indices are ordered by type B/S/I/L/F/D, and the offset between two types is 64.
  int offset = exact_log2(type2aelembytes(bt)) << 6;
  if (is_floating_point_type(bt)) {
    offset += 128;
  }
  ExternalAddress addr(StubRoutines::x86::vector_iota_indices() + offset);
  load_vector(dst, addr, vlen_in_bytes);
}

// Reductions for vectors of bytes, shorts, ints, longs, floats, and doubles.

void C2_MacroAssembler::reduce_operation_128(BasicType typ, int opcode, XMMRegister dst, XMMRegister src) {
  int vector_len = Assembler::AVX_128bit;

  switch (opcode) {
    case Op_AndReductionV:  pand(dst, src); break;
    case Op_OrReductionV:   por (dst, src); break;
    case Op_XorReductionV:  pxor(dst, src); break;
    case Op_MinReductionV:
      switch (typ) {
        case T_BYTE:        pminsb(dst, src); break;
        case T_SHORT:       pminsw(dst, src); break;
        case T_INT:         pminsd(dst, src); break;
        case T_LONG:        assert(UseAVX > 2, "required");
                            vpminsq(dst, dst, src, Assembler::AVX_128bit); break;
        default:            assert(false, "wrong type");
      }
      break;
    case Op_MaxReductionV:
      switch (typ) {
        case T_BYTE:        pmaxsb(dst, src); break;
        case T_SHORT:       pmaxsw(dst, src); break;
        case T_INT:         pmaxsd(dst, src); break;
        case T_LONG:        assert(UseAVX > 2, "required");
                            vpmaxsq(dst, dst, src, Assembler::AVX_128bit); break;
        default:            assert(false, "wrong type");
      }
      break;
    case Op_AddReductionVF: addss(dst, src); break;
    case Op_AddReductionVD: addsd(dst, src); break;
    case Op_AddReductionVI:
      switch (typ) {
        case T_BYTE:        paddb(dst, src); break;
        case T_SHORT:       paddw(dst, src); break;
        case T_INT:         paddd(dst, src); break;
        default:            assert(false, "wrong type");
      }
      break;
    case Op_AddReductionVL: paddq(dst, src); break;
    case Op_MulReductionVF: mulss(dst, src); break;
    case Op_MulReductionVD: mulsd(dst, src); break;
    case Op_MulReductionVI:
      switch (typ) {
        case T_SHORT:       pmullw(dst, src); break;
        case T_INT:         pmulld(dst, src); break;
        default:            assert(false, "wrong type");
      }
      break;
    case Op_MulReductionVL: assert(UseAVX > 2, "required");
                            evpmullq(dst, dst, src, vector_len); break;
    default:                assert(false, "wrong opcode");
  }
}

void C2_MacroAssembler::unordered_reduce_operation_128(BasicType typ, int opcode, XMMRegister dst, XMMRegister src) {
  switch (opcode) {
    case Op_AddReductionVF: addps(dst, src); break;
    case Op_AddReductionVD: addpd(dst, src); break;
    case Op_MulReductionVF: mulps(dst, src); break;
    case Op_MulReductionVD: mulpd(dst, src); break;
    default:                assert(false, "%s", NodeClassNames[opcode]);
  }
}

void C2_MacroAssembler::reduce_operation_256(BasicType typ, int opcode, XMMRegister dst,  XMMRegister src1, XMMRegister src2) {
  int vector_len = Assembler::AVX_256bit;

  switch (opcode) {
    case Op_AndReductionV:  vpand(dst, src1, src2, vector_len); break;
    case Op_OrReductionV:   vpor (dst, src1, src2, vector_len); break;
    case Op_XorReductionV:  vpxor(dst, src1, src2, vector_len); break;
    case Op_MinReductionV:
      switch (typ) {
        case T_BYTE:        vpminsb(dst, src1, src2, vector_len); break;
        case T_SHORT:       vpminsw(dst, src1, src2, vector_len); break;
        case T_INT:         vpminsd(dst, src1, src2, vector_len); break;
        case T_LONG:        assert(UseAVX > 2, "required");
                            vpminsq(dst, src1, src2, vector_len); break;
        default:            assert(false, "wrong type");
      }
      break;
    case Op_MaxReductionV:
      switch (typ) {
        case T_BYTE:        vpmaxsb(dst, src1, src2, vector_len); break;
        case T_SHORT:       vpmaxsw(dst, src1, src2, vector_len); break;
        case T_INT:         vpmaxsd(dst, src1, src2, vector_len); break;
        case T_LONG:        assert(UseAVX > 2, "required");
                            vpmaxsq(dst, src1, src2, vector_len); break;
        default:            assert(false, "wrong type");
      }
      break;
    case Op_AddReductionVI:
      switch (typ) {
        case T_BYTE:        vpaddb(dst, src1, src2, vector_len); break;
        case T_SHORT:       vpaddw(dst, src1, src2, vector_len); break;
        case T_INT:         vpaddd(dst, src1, src2, vector_len); break;
        default:            assert(false, "wrong type");
      }
      break;
    case Op_AddReductionVL: vpaddq(dst, src1, src2, vector_len); break;
    case Op_MulReductionVI:
      switch (typ) {
        case T_SHORT:       vpmullw(dst, src1, src2, vector_len); break;
        case T_INT:         vpmulld(dst, src1, src2, vector_len); break;
        default:            assert(false, "wrong type");
      }
      break;
    case Op_MulReductionVL: evpmullq(dst, src1, src2, vector_len); break;
    default:                assert(false, "wrong opcode");
  }
}

void C2_MacroAssembler::unordered_reduce_operation_256(BasicType typ, int opcode, XMMRegister dst,  XMMRegister src1, XMMRegister src2) {
  int vector_len = Assembler::AVX_256bit;

  switch (opcode) {
    case Op_AddReductionVF: vaddps(dst, src1, src2, vector_len); break;
    case Op_AddReductionVD: vaddpd(dst, src1, src2, vector_len); break;
    case Op_MulReductionVF: vmulps(dst, src1, src2, vector_len); break;
    case Op_MulReductionVD: vmulpd(dst, src1, src2, vector_len); break;
    default:                assert(false, "%s", NodeClassNames[opcode]);
  }
}

void C2_MacroAssembler::reduce_fp(int opcode, int vlen,
                                  XMMRegister dst, XMMRegister src,
                                  XMMRegister vtmp1, XMMRegister vtmp2) {
  switch (opcode) {
    case Op_AddReductionVF:
    case Op_MulReductionVF:
      reduceF(opcode, vlen, dst, src, vtmp1, vtmp2);
      break;

    case Op_AddReductionVD:
    case Op_MulReductionVD:
      reduceD(opcode, vlen, dst, src, vtmp1, vtmp2);
      break;

    default: assert(false, "wrong opcode");
  }
}

void C2_MacroAssembler::unordered_reduce_fp(int opcode, int vlen,
                                            XMMRegister dst, XMMRegister src,
                                            XMMRegister vtmp1, XMMRegister vtmp2) {
  switch (opcode) {
    case Op_AddReductionVF:
    case Op_MulReductionVF:
      unorderedReduceF(opcode, vlen, dst, src, vtmp1, vtmp2);
      break;

    case Op_AddReductionVD:
    case Op_MulReductionVD:
      unorderedReduceD(opcode, vlen, dst, src, vtmp1, vtmp2);
      break;

    default: assert(false, "%s", NodeClassNames[opcode]);
  }
}

void C2_MacroAssembler::reduceB(int opcode, int vlen,
                             Register dst, Register src1, XMMRegister src2,
                             XMMRegister vtmp1, XMMRegister vtmp2) {
  switch (vlen) {
    case  8: reduce8B (opcode, dst, src1, src2, vtmp1, vtmp2); break;
    case 16: reduce16B(opcode, dst, src1, src2, vtmp1, vtmp2); break;
    case 32: reduce32B(opcode, dst, src1, src2, vtmp1, vtmp2); break;
    case 64: reduce64B(opcode, dst, src1, src2, vtmp1, vtmp2); break;

    default: assert(false, "wrong vector length");
  }
}

void C2_MacroAssembler::mulreduceB(int opcode, int vlen,
                             Register dst, Register src1, XMMRegister src2,
                             XMMRegister vtmp1, XMMRegister vtmp2) {
  switch (vlen) {
    case  8: mulreduce8B (opcode, dst, src1, src2, vtmp1, vtmp2); break;
    case 16: mulreduce16B(opcode, dst, src1, src2, vtmp1, vtmp2); break;
    case 32: mulreduce32B(opcode, dst, src1, src2, vtmp1, vtmp2); break;
    case 64: mulreduce64B(opcode, dst, src1, src2, vtmp1, vtmp2); break;

    default: assert(false, "wrong vector length");
  }
}

void C2_MacroAssembler::reduceS(int opcode, int vlen,
                             Register dst, Register src1, XMMRegister src2,
                             XMMRegister vtmp1, XMMRegister vtmp2) {
  switch (vlen) {
    case  4: reduce4S (opcode, dst, src1, src2, vtmp1, vtmp2); break;
    case  8: reduce8S (opcode, dst, src1, src2, vtmp1, vtmp2); break;
    case 16: reduce16S(opcode, dst, src1, src2, vtmp1, vtmp2); break;
    case 32: reduce32S(opcode, dst, src1, src2, vtmp1, vtmp2); break;

    default: assert(false, "wrong vector length");
  }
}

void C2_MacroAssembler::reduceI(int opcode, int vlen,
                             Register dst, Register src1, XMMRegister src2,
                             XMMRegister vtmp1, XMMRegister vtmp2) {
  switch (vlen) {
    case  2: reduce2I (opcode, dst, src1, src2, vtmp1, vtmp2); break;
    case  4: reduce4I (opcode, dst, src1, src2, vtmp1, vtmp2); break;
    case  8: reduce8I (opcode, dst, src1, src2, vtmp1, vtmp2); break;
    case 16: reduce16I(opcode, dst, src1, src2, vtmp1, vtmp2); break;

    default: assert(false, "wrong vector length");
  }
}

#ifdef _LP64
void C2_MacroAssembler::reduceL(int opcode, int vlen,
                             Register dst, Register src1, XMMRegister src2,
                             XMMRegister vtmp1, XMMRegister vtmp2) {
  switch (vlen) {
    case 2: reduce2L(opcode, dst, src1, src2, vtmp1, vtmp2); break;
    case 4: reduce4L(opcode, dst, src1, src2, vtmp1, vtmp2); break;
    case 8: reduce8L(opcode, dst, src1, src2, vtmp1, vtmp2); break;

    default: assert(false, "wrong vector length");
  }
}
#endif // _LP64

void C2_MacroAssembler::reduceF(int opcode, int vlen, XMMRegister dst, XMMRegister src, XMMRegister vtmp1, XMMRegister vtmp2) {
  switch (vlen) {
    case 2:
      assert(vtmp2 == xnoreg, "");
      reduce2F(opcode, dst, src, vtmp1);
      break;
    case 4:
      assert(vtmp2 == xnoreg, "");
      reduce4F(opcode, dst, src, vtmp1);
      break;
    case 8:
      reduce8F(opcode, dst, src, vtmp1, vtmp2);
      break;
    case 16:
      reduce16F(opcode, dst, src, vtmp1, vtmp2);
      break;
    default: assert(false, "wrong vector length");
  }
}

void C2_MacroAssembler::reduceD(int opcode, int vlen, XMMRegister dst, XMMRegister src, XMMRegister vtmp1, XMMRegister vtmp2) {
  switch (vlen) {
    case 2:
      assert(vtmp2 == xnoreg, "");
      reduce2D(opcode, dst, src, vtmp1);
      break;
    case 4:
      reduce4D(opcode, dst, src, vtmp1, vtmp2);
      break;
    case 8:
      reduce8D(opcode, dst, src, vtmp1, vtmp2);
      break;
    default: assert(false, "wrong vector length");
  }
}

void C2_MacroAssembler::unorderedReduceF(int opcode, int vlen, XMMRegister dst, XMMRegister src, XMMRegister vtmp1, XMMRegister vtmp2) {
  switch (vlen) {
    case 2:
      assert(vtmp1 == xnoreg, "");
      assert(vtmp2 == xnoreg, "");
      unorderedReduce2F(opcode, dst, src);
      break;
    case 4:
      assert(vtmp2 == xnoreg, "");
      unorderedReduce4F(opcode, dst, src, vtmp1);
      break;
    case 8:
      unorderedReduce8F(opcode, dst, src, vtmp1, vtmp2);
      break;
    case 16:
      unorderedReduce16F(opcode, dst, src, vtmp1, vtmp2);
      break;
    default: assert(false, "wrong vector length");
  }
}

void C2_MacroAssembler::unorderedReduceD(int opcode, int vlen, XMMRegister dst, XMMRegister src, XMMRegister vtmp1, XMMRegister vtmp2) {
  switch (vlen) {
    case 2:
      assert(vtmp1 == xnoreg, "");
      assert(vtmp2 == xnoreg, "");
      unorderedReduce2D(opcode, dst, src);
      break;
    case 4:
      assert(vtmp2 == xnoreg, "");
      unorderedReduce4D(opcode, dst, src, vtmp1);
      break;
    case 8:
      unorderedReduce8D(opcode, dst, src, vtmp1, vtmp2);
      break;
    default: assert(false, "wrong vector length");
  }
}

void C2_MacroAssembler::reduce2I(int opcode, Register dst, Register src1, XMMRegister src2, XMMRegister vtmp1, XMMRegister vtmp2) {
  if (opcode == Op_AddReductionVI) {
    if (vtmp1 != src2) {
      movdqu(vtmp1, src2);
    }
    phaddd(vtmp1, vtmp1);
  } else {
    pshufd(vtmp1, src2, 0x1);
    reduce_operation_128(T_INT, opcode, vtmp1, src2);
  }
  movdl(vtmp2, src1);
  reduce_operation_128(T_INT, opcode, vtmp1, vtmp2);
  movdl(dst, vtmp1);
}

void C2_MacroAssembler::reduce4I(int opcode, Register dst, Register src1, XMMRegister src2, XMMRegister vtmp1, XMMRegister vtmp2) {
  if (opcode == Op_AddReductionVI) {
    if (vtmp1 != src2) {
      movdqu(vtmp1, src2);
    }
    phaddd(vtmp1, src2);
    reduce2I(opcode, dst, src1, vtmp1, vtmp1, vtmp2);
  } else {
    pshufd(vtmp2, src2, 0xE);
    reduce_operation_128(T_INT, opcode, vtmp2, src2);
    reduce2I(opcode, dst, src1, vtmp2, vtmp1, vtmp2);
  }
}

void C2_MacroAssembler::reduce8I(int opcode, Register dst, Register src1, XMMRegister src2, XMMRegister vtmp1, XMMRegister vtmp2) {
  if (opcode == Op_AddReductionVI) {
    vphaddd(vtmp1, src2, src2, Assembler::AVX_256bit);
    vextracti128_high(vtmp2, vtmp1);
    vpaddd(vtmp1, vtmp1, vtmp2, Assembler::AVX_128bit);
    reduce2I(opcode, dst, src1, vtmp1, vtmp1, vtmp2);
  } else {
    vextracti128_high(vtmp1, src2);
    reduce_operation_128(T_INT, opcode, vtmp1, src2);
    reduce4I(opcode, dst, src1, vtmp1, vtmp1, vtmp2);
  }
}

void C2_MacroAssembler::reduce16I(int opcode, Register dst, Register src1, XMMRegister src2, XMMRegister vtmp1, XMMRegister vtmp2) {
  vextracti64x4_high(vtmp2, src2);
  reduce_operation_256(T_INT, opcode, vtmp2, vtmp2, src2);
  reduce8I(opcode, dst, src1, vtmp2, vtmp1, vtmp2);
}

void C2_MacroAssembler::reduce8B(int opcode, Register dst, Register src1, XMMRegister src2, XMMRegister vtmp1, XMMRegister vtmp2) {
  pshufd(vtmp2, src2, 0x1);
  reduce_operation_128(T_BYTE, opcode, vtmp2, src2);
  movdqu(vtmp1, vtmp2);
  psrldq(vtmp1, 2);
  reduce_operation_128(T_BYTE, opcode, vtmp1, vtmp2);
  movdqu(vtmp2, vtmp1);
  psrldq(vtmp2, 1);
  reduce_operation_128(T_BYTE, opcode, vtmp1, vtmp2);
  movdl(vtmp2, src1);
  pmovsxbd(vtmp1, vtmp1);
  reduce_operation_128(T_INT, opcode, vtmp1, vtmp2);
  pextrb(dst, vtmp1, 0x0);
  movsbl(dst, dst);
}

void C2_MacroAssembler::reduce16B(int opcode, Register dst, Register src1, XMMRegister src2, XMMRegister vtmp1, XMMRegister vtmp2) {
  pshufd(vtmp1, src2, 0xE);
  reduce_operation_128(T_BYTE, opcode, vtmp1, src2);
  reduce8B(opcode, dst, src1, vtmp1, vtmp1, vtmp2);
}

void C2_MacroAssembler::reduce32B(int opcode, Register dst, Register src1, XMMRegister src2, XMMRegister vtmp1, XMMRegister vtmp2) {
  vextracti128_high(vtmp2, src2);
  reduce_operation_128(T_BYTE, opcode, vtmp2, src2);
  reduce16B(opcode, dst, src1, vtmp2, vtmp1, vtmp2);
}

void C2_MacroAssembler::reduce64B(int opcode, Register dst, Register src1, XMMRegister src2, XMMRegister vtmp1, XMMRegister vtmp2) {
  vextracti64x4_high(vtmp1, src2);
  reduce_operation_256(T_BYTE, opcode, vtmp1, vtmp1, src2);
  reduce32B(opcode, dst, src1, vtmp1, vtmp1, vtmp2);
}

void C2_MacroAssembler::mulreduce8B(int opcode, Register dst, Register src1, XMMRegister src2, XMMRegister vtmp1, XMMRegister vtmp2) {
  pmovsxbw(vtmp2, src2);
  reduce8S(opcode, dst, src1, vtmp2, vtmp1, vtmp2);
}

void C2_MacroAssembler::mulreduce16B(int opcode, Register dst, Register src1, XMMRegister src2, XMMRegister vtmp1, XMMRegister vtmp2) {
  if (UseAVX > 1) {
    int vector_len = Assembler::AVX_256bit;
    vpmovsxbw(vtmp1, src2, vector_len);
    reduce16S(opcode, dst, src1, vtmp1, vtmp1, vtmp2);
  } else {
    pmovsxbw(vtmp2, src2);
    reduce8S(opcode, dst, src1, vtmp2, vtmp1, vtmp2);
    pshufd(vtmp2, src2, 0x1);
    pmovsxbw(vtmp2, src2);
    reduce8S(opcode, dst, dst, vtmp2, vtmp1, vtmp2);
  }
}

void C2_MacroAssembler::mulreduce32B(int opcode, Register dst, Register src1, XMMRegister src2, XMMRegister vtmp1, XMMRegister vtmp2) {
  if (UseAVX > 2 && VM_Version::supports_avx512bw()) {
    int vector_len = Assembler::AVX_512bit;
    vpmovsxbw(vtmp1, src2, vector_len);
    reduce32S(opcode, dst, src1, vtmp1, vtmp1, vtmp2);
  } else {
    assert(UseAVX >= 2,"Should not reach here.");
    mulreduce16B(opcode, dst, src1, src2, vtmp1, vtmp2);
    vextracti128_high(vtmp2, src2);
    mulreduce16B(opcode, dst, dst, vtmp2, vtmp1, vtmp2);
  }
}

void C2_MacroAssembler::mulreduce64B(int opcode, Register dst, Register src1, XMMRegister src2, XMMRegister vtmp1, XMMRegister vtmp2) {
  mulreduce32B(opcode, dst, src1, src2, vtmp1, vtmp2);
  vextracti64x4_high(vtmp2, src2);
  mulreduce32B(opcode, dst, dst, vtmp2, vtmp1, vtmp2);
}

void C2_MacroAssembler::reduce4S(int opcode, Register dst, Register src1, XMMRegister src2, XMMRegister vtmp1, XMMRegister vtmp2) {
  if (opcode == Op_AddReductionVI) {
    if (vtmp1 != src2) {
      movdqu(vtmp1, src2);
    }
    phaddw(vtmp1, vtmp1);
    phaddw(vtmp1, vtmp1);
  } else {
    pshufd(vtmp2, src2, 0x1);
    reduce_operation_128(T_SHORT, opcode, vtmp2, src2);
    movdqu(vtmp1, vtmp2);
    psrldq(vtmp1, 2);
    reduce_operation_128(T_SHORT, opcode, vtmp1, vtmp2);
  }
  movdl(vtmp2, src1);
  pmovsxwd(vtmp1, vtmp1);
  reduce_operation_128(T_INT, opcode, vtmp1, vtmp2);
  pextrw(dst, vtmp1, 0x0);
  movswl(dst, dst);
}

void C2_MacroAssembler::reduce8S(int opcode, Register dst, Register src1, XMMRegister src2, XMMRegister vtmp1, XMMRegister vtmp2) {
  if (opcode == Op_AddReductionVI) {
    if (vtmp1 != src2) {
      movdqu(vtmp1, src2);
    }
    phaddw(vtmp1, src2);
  } else {
    pshufd(vtmp1, src2, 0xE);
    reduce_operation_128(T_SHORT, opcode, vtmp1, src2);
  }
  reduce4S(opcode, dst, src1, vtmp1, vtmp1, vtmp2);
}

void C2_MacroAssembler::reduce16S(int opcode, Register dst, Register src1, XMMRegister src2, XMMRegister vtmp1, XMMRegister vtmp2) {
  if (opcode == Op_AddReductionVI) {
    int vector_len = Assembler::AVX_256bit;
    vphaddw(vtmp2, src2, src2, vector_len);
    vpermq(vtmp2, vtmp2, 0xD8, vector_len);
  } else {
    vextracti128_high(vtmp2, src2);
    reduce_operation_128(T_SHORT, opcode, vtmp2, src2);
  }
  reduce8S(opcode, dst, src1, vtmp2, vtmp1, vtmp2);
}

void C2_MacroAssembler::reduce32S(int opcode, Register dst, Register src1, XMMRegister src2, XMMRegister vtmp1, XMMRegister vtmp2) {
  int vector_len = Assembler::AVX_256bit;
  vextracti64x4_high(vtmp1, src2);
  reduce_operation_256(T_SHORT, opcode, vtmp1, vtmp1, src2);
  reduce16S(opcode, dst, src1, vtmp1, vtmp1, vtmp2);
}

#ifdef _LP64
void C2_MacroAssembler::reduce2L(int opcode, Register dst, Register src1, XMMRegister src2, XMMRegister vtmp1, XMMRegister vtmp2) {
  pshufd(vtmp2, src2, 0xE);
  reduce_operation_128(T_LONG, opcode, vtmp2, src2);
  movdq(vtmp1, src1);
  reduce_operation_128(T_LONG, opcode, vtmp1, vtmp2);
  movdq(dst, vtmp1);
}

void C2_MacroAssembler::reduce4L(int opcode, Register dst, Register src1, XMMRegister src2, XMMRegister vtmp1, XMMRegister vtmp2) {
  vextracti128_high(vtmp1, src2);
  reduce_operation_128(T_LONG, opcode, vtmp1, src2);
  reduce2L(opcode, dst, src1, vtmp1, vtmp1, vtmp2);
}

void C2_MacroAssembler::reduce8L(int opcode, Register dst, Register src1, XMMRegister src2, XMMRegister vtmp1, XMMRegister vtmp2) {
  vextracti64x4_high(vtmp2, src2);
  reduce_operation_256(T_LONG, opcode, vtmp2, vtmp2, src2);
  reduce4L(opcode, dst, src1, vtmp2, vtmp1, vtmp2);
}

void C2_MacroAssembler::genmask(KRegister dst, Register len, Register temp) {
  mov64(temp, -1L);
  bzhiq(temp, temp, len);
  kmovql(dst, temp);
}
#endif // _LP64

void C2_MacroAssembler::reduce2F(int opcode, XMMRegister dst, XMMRegister src, XMMRegister vtmp) {
  reduce_operation_128(T_FLOAT, opcode, dst, src);
  pshufd(vtmp, src, 0x1);
  reduce_operation_128(T_FLOAT, opcode, dst, vtmp);
}

void C2_MacroAssembler::reduce4F(int opcode, XMMRegister dst, XMMRegister src, XMMRegister vtmp) {
  reduce2F(opcode, dst, src, vtmp);
  pshufd(vtmp, src, 0x2);
  reduce_operation_128(T_FLOAT, opcode, dst, vtmp);
  pshufd(vtmp, src, 0x3);
  reduce_operation_128(T_FLOAT, opcode, dst, vtmp);
}

void C2_MacroAssembler::reduce8F(int opcode, XMMRegister dst, XMMRegister src, XMMRegister vtmp1, XMMRegister vtmp2) {
  reduce4F(opcode, dst, src, vtmp2);
  vextractf128_high(vtmp2, src);
  reduce4F(opcode, dst, vtmp2, vtmp1);
}

void C2_MacroAssembler::reduce16F(int opcode, XMMRegister dst, XMMRegister src, XMMRegister vtmp1, XMMRegister vtmp2) {
  reduce8F(opcode, dst, src, vtmp1, vtmp2);
  vextracti64x4_high(vtmp1, src);
  reduce8F(opcode, dst, vtmp1, vtmp1, vtmp2);
}

void C2_MacroAssembler::unorderedReduce2F(int opcode, XMMRegister dst, XMMRegister src) {
  pshufd(dst, src, 0x1);
  reduce_operation_128(T_FLOAT, opcode, dst, src);
}

void C2_MacroAssembler::unorderedReduce4F(int opcode, XMMRegister dst, XMMRegister src, XMMRegister vtmp) {
  pshufd(vtmp, src, 0xE);
  unordered_reduce_operation_128(T_FLOAT, opcode, vtmp, src);
  unorderedReduce2F(opcode, dst, vtmp);
}

void C2_MacroAssembler::unorderedReduce8F(int opcode, XMMRegister dst, XMMRegister src, XMMRegister vtmp1, XMMRegister vtmp2) {
  vextractf128_high(vtmp1, src);
  unordered_reduce_operation_128(T_FLOAT, opcode, vtmp1, src);
  unorderedReduce4F(opcode, dst, vtmp1, vtmp2);
}

void C2_MacroAssembler::unorderedReduce16F(int opcode, XMMRegister dst, XMMRegister src, XMMRegister vtmp1, XMMRegister vtmp2) {
  vextractf64x4_high(vtmp2, src);
  unordered_reduce_operation_256(T_FLOAT, opcode, vtmp2, vtmp2, src);
  unorderedReduce8F(opcode, dst, vtmp2, vtmp1, vtmp2);
}

void C2_MacroAssembler::reduce2D(int opcode, XMMRegister dst, XMMRegister src, XMMRegister vtmp) {
  reduce_operation_128(T_DOUBLE, opcode, dst, src);
  pshufd(vtmp, src, 0xE);
  reduce_operation_128(T_DOUBLE, opcode, dst, vtmp);
}

void C2_MacroAssembler::reduce4D(int opcode, XMMRegister dst, XMMRegister src, XMMRegister vtmp1, XMMRegister vtmp2) {
  reduce2D(opcode, dst, src, vtmp2);
  vextractf128_high(vtmp2, src);
  reduce2D(opcode, dst, vtmp2, vtmp1);
}

void C2_MacroAssembler::reduce8D(int opcode, XMMRegister dst, XMMRegister src, XMMRegister vtmp1, XMMRegister vtmp2) {
  reduce4D(opcode, dst, src, vtmp1, vtmp2);
  vextracti64x4_high(vtmp1, src);
  reduce4D(opcode, dst, vtmp1, vtmp1, vtmp2);
}

void C2_MacroAssembler::unorderedReduce2D(int opcode, XMMRegister dst, XMMRegister src) {
  pshufd(dst, src, 0xE);
  reduce_operation_128(T_DOUBLE, opcode, dst, src);
}

void C2_MacroAssembler::unorderedReduce4D(int opcode, XMMRegister dst, XMMRegister src, XMMRegister vtmp) {
  vextractf128_high(vtmp, src);
  unordered_reduce_operation_128(T_DOUBLE, opcode, vtmp, src);
  unorderedReduce2D(opcode, dst, vtmp);
}

void C2_MacroAssembler::unorderedReduce8D(int opcode, XMMRegister dst, XMMRegister src, XMMRegister vtmp1, XMMRegister vtmp2) {
  vextractf64x4_high(vtmp2, src);
  unordered_reduce_operation_256(T_DOUBLE, opcode, vtmp2, vtmp2, src);
  unorderedReduce4D(opcode, dst, vtmp2, vtmp1);
}

void C2_MacroAssembler::evmovdqu(BasicType type, KRegister kmask, XMMRegister dst, Address src, bool merge, int vector_len) {
  MacroAssembler::evmovdqu(type, kmask, dst, src, merge, vector_len);
}

void C2_MacroAssembler::evmovdqu(BasicType type, KRegister kmask, Address dst, XMMRegister src, bool merge, int vector_len) {
  MacroAssembler::evmovdqu(type, kmask, dst, src, merge, vector_len);
}

void C2_MacroAssembler::evmovdqu(BasicType type, KRegister kmask, XMMRegister dst, XMMRegister src, bool merge, int vector_len) {
  MacroAssembler::evmovdqu(type, kmask, dst, src, merge, vector_len);
}

void C2_MacroAssembler::vmovmask(BasicType elem_bt, XMMRegister dst, Address src, XMMRegister mask,
                                 int vec_enc) {
  switch(elem_bt) {
    case T_INT:
    case T_FLOAT:
      vmaskmovps(dst, src, mask, vec_enc);
      break;
    case T_LONG:
    case T_DOUBLE:
      vmaskmovpd(dst, src, mask, vec_enc);
      break;
    default:
      fatal("Unsupported type %s", type2name(elem_bt));
      break;
  }
}

void C2_MacroAssembler::vmovmask(BasicType elem_bt, Address dst, XMMRegister src, XMMRegister mask,
                                 int vec_enc) {
  switch(elem_bt) {
    case T_INT:
    case T_FLOAT:
      vmaskmovps(dst, src, mask, vec_enc);
      break;
    case T_LONG:
    case T_DOUBLE:
      vmaskmovpd(dst, src, mask, vec_enc);
      break;
    default:
      fatal("Unsupported type %s", type2name(elem_bt));
      break;
  }
}

void C2_MacroAssembler::reduceFloatMinMax(int opcode, int vlen, bool is_dst_valid,
                                          XMMRegister dst, XMMRegister src,
                                          XMMRegister tmp, XMMRegister atmp, XMMRegister btmp,
                                          XMMRegister xmm_0, XMMRegister xmm_1) {
  const int permconst[] = {1, 14};
  XMMRegister wsrc = src;
  XMMRegister wdst = xmm_0;
  XMMRegister wtmp = (xmm_1 == xnoreg) ? xmm_0: xmm_1;

  int vlen_enc = Assembler::AVX_128bit;
  if (vlen == 16) {
    vlen_enc = Assembler::AVX_256bit;
  }

  for (int i = log2(vlen) - 1; i >=0; i--) {
    if (i == 0 && !is_dst_valid) {
      wdst = dst;
    }
    if (i == 3) {
      vextracti64x4_high(wtmp, wsrc);
    } else if (i == 2) {
      vextracti128_high(wtmp, wsrc);
    } else { // i = [0,1]
      vpermilps(wtmp, wsrc, permconst[i], vlen_enc);
    }
    vminmax_fp(opcode, T_FLOAT, wdst, wtmp, wsrc, tmp, atmp, btmp, vlen_enc);
    wsrc = wdst;
    vlen_enc = Assembler::AVX_128bit;
  }
  if (is_dst_valid) {
    vminmax_fp(opcode, T_FLOAT, dst, wdst, dst, tmp, atmp, btmp, Assembler::AVX_128bit);
  }
}

void C2_MacroAssembler::reduceDoubleMinMax(int opcode, int vlen, bool is_dst_valid, XMMRegister dst, XMMRegister src,
                                        XMMRegister tmp, XMMRegister atmp, XMMRegister btmp,
                                        XMMRegister xmm_0, XMMRegister xmm_1) {
  XMMRegister wsrc = src;
  XMMRegister wdst = xmm_0;
  XMMRegister wtmp = (xmm_1 == xnoreg) ? xmm_0: xmm_1;
  int vlen_enc = Assembler::AVX_128bit;
  if (vlen == 8) {
    vlen_enc = Assembler::AVX_256bit;
  }
  for (int i = log2(vlen) - 1; i >=0; i--) {
    if (i == 0 && !is_dst_valid) {
      wdst = dst;
    }
    if (i == 1) {
      vextracti128_high(wtmp, wsrc);
    } else if (i == 2) {
      vextracti64x4_high(wtmp, wsrc);
    } else {
      assert(i == 0, "%d", i);
      vpermilpd(wtmp, wsrc, 1, vlen_enc);
    }
    vminmax_fp(opcode, T_DOUBLE, wdst, wtmp, wsrc, tmp, atmp, btmp, vlen_enc);
    wsrc = wdst;
    vlen_enc = Assembler::AVX_128bit;
  }
  if (is_dst_valid) {
    vminmax_fp(opcode, T_DOUBLE, dst, wdst, dst, tmp, atmp, btmp, Assembler::AVX_128bit);
  }
}

void C2_MacroAssembler::extract(BasicType bt, Register dst, XMMRegister src, int idx) {
  switch (bt) {
    case T_BYTE:  pextrb(dst, src, idx); break;
    case T_SHORT: pextrw(dst, src, idx); break;
    case T_INT:   pextrd(dst, src, idx); break;
    case T_LONG:  pextrq(dst, src, idx); break;

    default:
      assert(false,"Should not reach here.");
      break;
  }
}

XMMRegister C2_MacroAssembler::get_lane(BasicType typ, XMMRegister dst, XMMRegister src, int elemindex) {
  int esize =  type2aelembytes(typ);
  int elem_per_lane = 16/esize;
  int lane = elemindex / elem_per_lane;
  int eindex = elemindex % elem_per_lane;

  if (lane >= 2) {
    assert(UseAVX > 2, "required");
    vextractf32x4(dst, src, lane & 3);
    return dst;
  } else if (lane > 0) {
    assert(UseAVX > 0, "required");
    vextractf128(dst, src, lane);
    return dst;
  } else {
    return src;
  }
}

void C2_MacroAssembler::movsxl(BasicType typ, Register dst) {
  if (typ == T_BYTE) {
    movsbl(dst, dst);
  } else if (typ == T_SHORT) {
    movswl(dst, dst);
  }
}

void C2_MacroAssembler::get_elem(BasicType typ, Register dst, XMMRegister src, int elemindex) {
  int esize =  type2aelembytes(typ);
  int elem_per_lane = 16/esize;
  int eindex = elemindex % elem_per_lane;
  assert(is_integral_type(typ),"required");

  if (eindex == 0) {
    if (typ == T_LONG) {
      movq(dst, src);
    } else {
      movdl(dst, src);
      movsxl(typ, dst);
    }
  } else {
    extract(typ, dst, src, eindex);
    movsxl(typ, dst);
  }
}

void C2_MacroAssembler::get_elem(BasicType typ, XMMRegister dst, XMMRegister src, int elemindex, XMMRegister vtmp) {
  int esize =  type2aelembytes(typ);
  int elem_per_lane = 16/esize;
  int eindex = elemindex % elem_per_lane;
  assert((typ == T_FLOAT || typ == T_DOUBLE),"required");

  if (eindex == 0) {
    movq(dst, src);
  } else {
    if (typ == T_FLOAT) {
      if (UseAVX == 0) {
        movdqu(dst, src);
        shufps(dst, dst, eindex);
      } else {
        vshufps(dst, src, src, eindex, Assembler::AVX_128bit);
      }
    } else {
      if (UseAVX == 0) {
        movdqu(dst, src);
        psrldq(dst, eindex*esize);
      } else {
        vpsrldq(dst, src, eindex*esize, Assembler::AVX_128bit);
      }
      movq(dst, dst);
    }
  }
  // Zero upper bits
  if (typ == T_FLOAT) {
    if (UseAVX == 0) {
      assert(vtmp != xnoreg, "required.");
      movdqu(vtmp, ExternalAddress(StubRoutines::x86::vector_32_bit_mask()), noreg);
      pand(dst, vtmp);
    } else {
      vpand(dst, dst, ExternalAddress(StubRoutines::x86::vector_32_bit_mask()), Assembler::AVX_128bit, noreg);
    }
  }
}

void C2_MacroAssembler::evpcmp(BasicType typ, KRegister kdmask, KRegister ksmask, XMMRegister src1, XMMRegister src2, int comparison, int vector_len) {
  switch(typ) {
    case T_BYTE:
    case T_BOOLEAN:
      evpcmpb(kdmask, ksmask, src1, src2, comparison, /*signed*/ true, vector_len);
      break;
    case T_SHORT:
    case T_CHAR:
      evpcmpw(kdmask, ksmask, src1, src2, comparison, /*signed*/ true, vector_len);
      break;
    case T_INT:
    case T_FLOAT:
      evpcmpd(kdmask, ksmask, src1, src2, comparison, /*signed*/ true, vector_len);
      break;
    case T_LONG:
    case T_DOUBLE:
      evpcmpq(kdmask, ksmask, src1, src2, comparison, /*signed*/ true, vector_len);
      break;
    default:
      assert(false,"Should not reach here.");
      break;
  }
}

void C2_MacroAssembler::evpcmp(BasicType typ, KRegister kdmask, KRegister ksmask, XMMRegister src1, AddressLiteral src2, int comparison, int vector_len, Register rscratch) {
  assert(rscratch != noreg || always_reachable(src2), "missing");

  switch(typ) {
    case T_BOOLEAN:
    case T_BYTE:
      evpcmpb(kdmask, ksmask, src1, src2, comparison, /*signed*/ true, vector_len, rscratch);
      break;
    case T_CHAR:
    case T_SHORT:
      evpcmpw(kdmask, ksmask, src1, src2, comparison, /*signed*/ true, vector_len, rscratch);
      break;
    case T_INT:
    case T_FLOAT:
      evpcmpd(kdmask, ksmask, src1, src2, comparison, /*signed*/ true, vector_len, rscratch);
      break;
    case T_LONG:
    case T_DOUBLE:
      evpcmpq(kdmask, ksmask, src1, src2, comparison, /*signed*/ true, vector_len, rscratch);
      break;
    default:
      assert(false,"Should not reach here.");
      break;
  }
}

void C2_MacroAssembler::evpblend(BasicType typ, XMMRegister dst, KRegister kmask, XMMRegister src1, XMMRegister src2, bool merge, int vector_len) {
  switch(typ) {
    case T_BYTE:
      evpblendmb(dst, kmask, src1, src2, merge, vector_len);
      break;
    case T_SHORT:
      evpblendmw(dst, kmask, src1, src2, merge, vector_len);
      break;
    case T_INT:
    case T_FLOAT:
      evpblendmd(dst, kmask, src1, src2, merge, vector_len);
      break;
    case T_LONG:
    case T_DOUBLE:
      evpblendmq(dst, kmask, src1, src2, merge, vector_len);
      break;
    default:
      assert(false,"Should not reach here.");
      break;
  }
}

void C2_MacroAssembler::vectortest(BasicType bt, XMMRegister src1, XMMRegister src2, XMMRegister vtmp, int vlen_in_bytes) {
  assert(vlen_in_bytes <= 32, "");
  int esize = type2aelembytes(bt);
  if (vlen_in_bytes == 32) {
    assert(vtmp == xnoreg, "required.");
    if (esize >= 4) {
      vtestps(src1, src2, AVX_256bit);
    } else {
      vptest(src1, src2, AVX_256bit);
    }
    return;
  }
  if (vlen_in_bytes < 16) {
    // Duplicate the lower part to fill the whole register,
    // Don't need to do so for src2
    assert(vtmp != xnoreg, "required");
    int shuffle_imm = (vlen_in_bytes == 4) ? 0x00 : 0x04;
    pshufd(vtmp, src1, shuffle_imm);
  } else {
    assert(vtmp == xnoreg, "required");
    vtmp = src1;
  }
  if (esize >= 4 && VM_Version::supports_avx()) {
    vtestps(vtmp, src2, AVX_128bit);
  } else {
    ptest(vtmp, src2);
  }
}

void C2_MacroAssembler::vpadd(BasicType elem_bt, XMMRegister dst, XMMRegister src1, XMMRegister src2, int vlen_enc) {
#ifdef ASSERT
  bool is_bw = ((elem_bt == T_BYTE) || (elem_bt == T_SHORT));
  bool is_bw_supported = VM_Version::supports_avx512bw();
  if (is_bw && !is_bw_supported) {
    assert(vlen_enc != Assembler::AVX_512bit, "required");
    assert((dst->encoding() < 16) && (src1->encoding() < 16) && (src2->encoding() < 16),
           "XMM register should be 0-15");
  }
#endif // ASSERT
  switch (elem_bt) {
    case T_BYTE: vpaddb(dst, src1, src2, vlen_enc); return;
    case T_SHORT: vpaddw(dst, src1, src2, vlen_enc); return;
    case T_INT: vpaddd(dst, src1, src2, vlen_enc); return;
    case T_FLOAT: vaddps(dst, src1, src2, vlen_enc); return;
    case T_LONG: vpaddq(dst, src1, src2, vlen_enc); return;
    case T_DOUBLE: vaddpd(dst, src1, src2, vlen_enc); return;
    default: fatal("Unsupported type %s", type2name(elem_bt)); return;
  }
}

#ifdef _LP64
void C2_MacroAssembler::vpbroadcast(BasicType elem_bt, XMMRegister dst, Register src, int vlen_enc) {
  assert(UseAVX >= 2, "required");
  bool is_bw = ((elem_bt == T_BYTE) || (elem_bt == T_SHORT));
  bool is_vl = vlen_enc != Assembler::AVX_512bit;
  if ((UseAVX > 2) &&
      (!is_bw || VM_Version::supports_avx512bw()) &&
      (!is_vl || VM_Version::supports_avx512vl())) {
    switch (elem_bt) {
      case T_BYTE: evpbroadcastb(dst, src, vlen_enc); return;
      case T_SHORT: evpbroadcastw(dst, src, vlen_enc); return;
      case T_FLOAT: case T_INT: evpbroadcastd(dst, src, vlen_enc); return;
      case T_DOUBLE: case T_LONG: evpbroadcastq(dst, src, vlen_enc); return;
      default: fatal("Unsupported type %s", type2name(elem_bt)); return;
    }
  } else {
    assert(vlen_enc != Assembler::AVX_512bit, "required");
    assert((dst->encoding() < 16),"XMM register should be 0-15");
    switch (elem_bt) {
      case T_BYTE: movdl(dst, src); vpbroadcastb(dst, dst, vlen_enc); return;
      case T_SHORT: movdl(dst, src); vpbroadcastw(dst, dst, vlen_enc); return;
      case T_INT: movdl(dst, src); vpbroadcastd(dst, dst, vlen_enc); return;
      case T_FLOAT: movdl(dst, src); vbroadcastss(dst, dst, vlen_enc); return;
      case T_LONG: movdq(dst, src); vpbroadcastq(dst, dst, vlen_enc); return;
      case T_DOUBLE: movdq(dst, src); vbroadcastsd(dst, dst, vlen_enc); return;
      default: fatal("Unsupported type %s", type2name(elem_bt)); return;
    }
  }
}
#endif

void C2_MacroAssembler::vconvert_b2x(BasicType to_elem_bt, XMMRegister dst, XMMRegister src, int vlen_enc) {
  switch (to_elem_bt) {
    case T_SHORT:
      vpmovsxbw(dst, src, vlen_enc);
      break;
    case T_INT:
      vpmovsxbd(dst, src, vlen_enc);
      break;
    case T_FLOAT:
      vpmovsxbd(dst, src, vlen_enc);
      vcvtdq2ps(dst, dst, vlen_enc);
      break;
    case T_LONG:
      vpmovsxbq(dst, src, vlen_enc);
      break;
    case T_DOUBLE: {
      int mid_vlen_enc = (vlen_enc == Assembler::AVX_512bit) ? Assembler::AVX_256bit : Assembler::AVX_128bit;
      vpmovsxbd(dst, src, mid_vlen_enc);
      vcvtdq2pd(dst, dst, vlen_enc);
      break;
    }
    default:
      fatal("Unsupported type %s", type2name(to_elem_bt));
      break;
  }
}

//-------------------------------------------------------------------------------------------

// IndexOf for constant substrings with size >= 8 chars
// which don't need to be loaded through stack.
void C2_MacroAssembler::string_indexofC8(Register str1, Register str2,
                                         Register cnt1, Register cnt2,
                                         int int_cnt2,  Register result,
                                         XMMRegister vec, Register tmp,
                                         int ae) {
  ShortBranchVerifier sbv(this);
  assert(UseSSE42Intrinsics, "SSE4.2 intrinsics are required");
  assert(ae != StrIntrinsicNode::LU, "Invalid encoding");

  // This method uses the pcmpestri instruction with bound registers
  //   inputs:
  //     xmm - substring
  //     rax - substring length (elements count)
  //     mem - scanned string
  //     rdx - string length (elements count)
  //     0xd - mode: 1100 (substring search) + 01 (unsigned shorts)
  //     0xc - mode: 1100 (substring search) + 00 (unsigned bytes)
  //   outputs:
  //     rcx - matched index in string
  assert(cnt1 == rdx && cnt2 == rax && tmp == rcx, "pcmpestri");
  int mode   = (ae == StrIntrinsicNode::LL) ? 0x0c : 0x0d; // bytes or shorts
  int stride = (ae == StrIntrinsicNode::LL) ? 16 : 8; //UU, UL -> 8
  Address::ScaleFactor scale1 = (ae == StrIntrinsicNode::LL) ? Address::times_1 : Address::times_2;
  Address::ScaleFactor scale2 = (ae == StrIntrinsicNode::UL) ? Address::times_1 : scale1;

  Label RELOAD_SUBSTR, SCAN_TO_SUBSTR, SCAN_SUBSTR,
        RET_FOUND, RET_NOT_FOUND, EXIT, FOUND_SUBSTR,
        MATCH_SUBSTR_HEAD, RELOAD_STR, FOUND_CANDIDATE;

  // Note, inline_string_indexOf() generates checks:
  // if (substr.count > string.count) return -1;
  // if (substr.count == 0) return 0;
  assert(int_cnt2 >= stride, "this code is used only for cnt2 >= 8 chars");

  // Load substring.
  if (ae == StrIntrinsicNode::UL) {
    pmovzxbw(vec, Address(str2, 0));
  } else {
    movdqu(vec, Address(str2, 0));
  }
  movl(cnt2, int_cnt2);
  movptr(result, str1); // string addr

  if (int_cnt2 > stride) {
    jmpb(SCAN_TO_SUBSTR);

    // Reload substr for rescan, this code
    // is executed only for large substrings (> 8 chars)
    bind(RELOAD_SUBSTR);
    if (ae == StrIntrinsicNode::UL) {
      pmovzxbw(vec, Address(str2, 0));
    } else {
      movdqu(vec, Address(str2, 0));
    }
    negptr(cnt2); // Jumped here with negative cnt2, convert to positive

    bind(RELOAD_STR);
    // We came here after the beginning of the substring was
    // matched but the rest of it was not so we need to search
    // again. Start from the next element after the previous match.

    // cnt2 is number of substring reminding elements and
    // cnt1 is number of string reminding elements when cmp failed.
    // Restored cnt1 = cnt1 - cnt2 + int_cnt2
    subl(cnt1, cnt2);
    addl(cnt1, int_cnt2);
    movl(cnt2, int_cnt2); // Now restore cnt2

    decrementl(cnt1);     // Shift to next element
    cmpl(cnt1, cnt2);
    jcc(Assembler::negative, RET_NOT_FOUND);  // Left less then substring

    addptr(result, (1<<scale1));

  } // (int_cnt2 > 8)

  // Scan string for start of substr in 16-byte vectors
  bind(SCAN_TO_SUBSTR);
  pcmpestri(vec, Address(result, 0), mode);
  jccb(Assembler::below, FOUND_CANDIDATE);   // CF == 1
  subl(cnt1, stride);
  jccb(Assembler::lessEqual, RET_NOT_FOUND); // Scanned full string
  cmpl(cnt1, cnt2);
  jccb(Assembler::negative, RET_NOT_FOUND);  // Left less then substring
  addptr(result, 16);
  jmpb(SCAN_TO_SUBSTR);

  // Found a potential substr
  bind(FOUND_CANDIDATE);
  // Matched whole vector if first element matched (tmp(rcx) == 0).
  if (int_cnt2 == stride) {
    jccb(Assembler::overflow, RET_FOUND);    // OF == 1
  } else { // int_cnt2 > 8
    jccb(Assembler::overflow, FOUND_SUBSTR);
  }
  // After pcmpestri tmp(rcx) contains matched element index
  // Compute start addr of substr
  lea(result, Address(result, tmp, scale1));

  // Make sure string is still long enough
  subl(cnt1, tmp);
  cmpl(cnt1, cnt2);
  if (int_cnt2 == stride) {
    jccb(Assembler::greaterEqual, SCAN_TO_SUBSTR);
  } else { // int_cnt2 > 8
    jccb(Assembler::greaterEqual, MATCH_SUBSTR_HEAD);
  }
  // Left less then substring.

  bind(RET_NOT_FOUND);
  movl(result, -1);
  jmp(EXIT);

  if (int_cnt2 > stride) {
    // This code is optimized for the case when whole substring
    // is matched if its head is matched.
    bind(MATCH_SUBSTR_HEAD);
    pcmpestri(vec, Address(result, 0), mode);
    // Reload only string if does not match
    jcc(Assembler::noOverflow, RELOAD_STR); // OF == 0

    Label CONT_SCAN_SUBSTR;
    // Compare the rest of substring (> 8 chars).
    bind(FOUND_SUBSTR);
    // First 8 chars are already matched.
    negptr(cnt2);
    addptr(cnt2, stride);

    bind(SCAN_SUBSTR);
    subl(cnt1, stride);
    cmpl(cnt2, -stride); // Do not read beyond substring
    jccb(Assembler::lessEqual, CONT_SCAN_SUBSTR);
    // Back-up strings to avoid reading beyond substring:
    // cnt1 = cnt1 - cnt2 + 8
    addl(cnt1, cnt2); // cnt2 is negative
    addl(cnt1, stride);
    movl(cnt2, stride); negptr(cnt2);
    bind(CONT_SCAN_SUBSTR);
    if (int_cnt2 < (int)G) {
      int tail_off1 = int_cnt2<<scale1;
      int tail_off2 = int_cnt2<<scale2;
      if (ae == StrIntrinsicNode::UL) {
        pmovzxbw(vec, Address(str2, cnt2, scale2, tail_off2));
      } else {
        movdqu(vec, Address(str2, cnt2, scale2, tail_off2));
      }
      pcmpestri(vec, Address(result, cnt2, scale1, tail_off1), mode);
    } else {
      // calculate index in register to avoid integer overflow (int_cnt2*2)
      movl(tmp, int_cnt2);
      addptr(tmp, cnt2);
      if (ae == StrIntrinsicNode::UL) {
        pmovzxbw(vec, Address(str2, tmp, scale2, 0));
      } else {
        movdqu(vec, Address(str2, tmp, scale2, 0));
      }
      pcmpestri(vec, Address(result, tmp, scale1, 0), mode);
    }
    // Need to reload strings pointers if not matched whole vector
    jcc(Assembler::noOverflow, RELOAD_SUBSTR); // OF == 0
    addptr(cnt2, stride);
    jcc(Assembler::negative, SCAN_SUBSTR);
    // Fall through if found full substring

  } // (int_cnt2 > 8)

  bind(RET_FOUND);
  // Found result if we matched full small substring.
  // Compute substr offset
  subptr(result, str1);
  if (ae == StrIntrinsicNode::UU || ae == StrIntrinsicNode::UL) {
    shrl(result, 1); // index
  }
  bind(EXIT);

} // string_indexofC8

// Small strings are loaded through stack if they cross page boundary.
void C2_MacroAssembler::string_indexof(Register str1, Register str2,
                                       Register cnt1, Register cnt2,
                                       int int_cnt2,  Register result,
                                       XMMRegister vec, Register tmp,
                                       int ae) {
  ShortBranchVerifier sbv(this);
  assert(UseSSE42Intrinsics, "SSE4.2 intrinsics are required");
  assert(ae != StrIntrinsicNode::LU, "Invalid encoding");

  //
  // int_cnt2 is length of small (< 8 chars) constant substring
  // or (-1) for non constant substring in which case its length
  // is in cnt2 register.
  //
  // Note, inline_string_indexOf() generates checks:
  // if (substr.count > string.count) return -1;
  // if (substr.count == 0) return 0;
  //
  int stride = (ae == StrIntrinsicNode::LL) ? 16 : 8; //UU, UL -> 8
  assert(int_cnt2 == -1 || (0 < int_cnt2 && int_cnt2 < stride), "should be != 0");
  // This method uses the pcmpestri instruction with bound registers
  //   inputs:
  //     xmm - substring
  //     rax - substring length (elements count)
  //     mem - scanned string
  //     rdx - string length (elements count)
  //     0xd - mode: 1100 (substring search) + 01 (unsigned shorts)
  //     0xc - mode: 1100 (substring search) + 00 (unsigned bytes)
  //   outputs:
  //     rcx - matched index in string
  assert(cnt1 == rdx && cnt2 == rax && tmp == rcx, "pcmpestri");
  int mode = (ae == StrIntrinsicNode::LL) ? 0x0c : 0x0d; // bytes or shorts
  Address::ScaleFactor scale1 = (ae == StrIntrinsicNode::LL) ? Address::times_1 : Address::times_2;
  Address::ScaleFactor scale2 = (ae == StrIntrinsicNode::UL) ? Address::times_1 : scale1;

  Label RELOAD_SUBSTR, SCAN_TO_SUBSTR, SCAN_SUBSTR, ADJUST_STR,
        RET_FOUND, RET_NOT_FOUND, CLEANUP, FOUND_SUBSTR,
        FOUND_CANDIDATE;

  { //========================================================
    // We don't know where these strings are located
    // and we can't read beyond them. Load them through stack.
    Label BIG_STRINGS, CHECK_STR, COPY_SUBSTR, COPY_STR;

    movptr(tmp, rsp); // save old SP

    if (int_cnt2 > 0) {     // small (< 8 chars) constant substring
      if (int_cnt2 == (1>>scale2)) { // One byte
        assert((ae == StrIntrinsicNode::LL || ae == StrIntrinsicNode::UL), "Only possible for latin1 encoding");
        load_unsigned_byte(result, Address(str2, 0));
        movdl(vec, result); // move 32 bits
      } else if (ae == StrIntrinsicNode::LL && int_cnt2 == 3) {  // Three bytes
        // Not enough header space in 32-bit VM: 12+3 = 15.
        movl(result, Address(str2, -1));
        shrl(result, 8);
        movdl(vec, result); // move 32 bits
      } else if (ae != StrIntrinsicNode::UL && int_cnt2 == (2>>scale2)) {  // One char
        load_unsigned_short(result, Address(str2, 0));
        movdl(vec, result); // move 32 bits
      } else if (ae != StrIntrinsicNode::UL && int_cnt2 == (4>>scale2)) { // Two chars
        movdl(vec, Address(str2, 0)); // move 32 bits
      } else if (ae != StrIntrinsicNode::UL && int_cnt2 == (8>>scale2)) { // Four chars
        movq(vec, Address(str2, 0));  // move 64 bits
      } else { // cnt2 = { 3, 5, 6, 7 } || (ae == StrIntrinsicNode::UL && cnt2 ={2, ..., 7})
        // Array header size is 12 bytes in 32-bit VM
        // + 6 bytes for 3 chars == 18 bytes,
        // enough space to load vec and shift.
        assert(HeapWordSize*TypeArrayKlass::header_size() >= 12,"sanity");
        if (ae == StrIntrinsicNode::UL) {
          int tail_off = int_cnt2-8;
          pmovzxbw(vec, Address(str2, tail_off));
          psrldq(vec, -2*tail_off);
        }
        else {
          int tail_off = int_cnt2*(1<<scale2);
          movdqu(vec, Address(str2, tail_off-16));
          psrldq(vec, 16-tail_off);
        }
      }
    } else { // not constant substring
      cmpl(cnt2, stride);
      jccb(Assembler::aboveEqual, BIG_STRINGS); // Both strings are big enough

      // We can read beyond string if srt+16 does not cross page boundary
      // since heaps are aligned and mapped by pages.
      assert(os::vm_page_size() < (int)G, "default page should be small");
      movl(result, str2); // We need only low 32 bits
      andl(result, ((int)os::vm_page_size()-1));
      cmpl(result, ((int)os::vm_page_size()-16));
      jccb(Assembler::belowEqual, CHECK_STR);

      // Move small strings to stack to allow load 16 bytes into vec.
      subptr(rsp, 16);
      int stk_offset = wordSize-(1<<scale2);
      push(cnt2);

      bind(COPY_SUBSTR);
      if (ae == StrIntrinsicNode::LL || ae == StrIntrinsicNode::UL) {
        load_unsigned_byte(result, Address(str2, cnt2, scale2, -1));
        movb(Address(rsp, cnt2, scale2, stk_offset), result);
      } else if (ae == StrIntrinsicNode::UU) {
        load_unsigned_short(result, Address(str2, cnt2, scale2, -2));
        movw(Address(rsp, cnt2, scale2, stk_offset), result);
      }
      decrement(cnt2);
      jccb(Assembler::notZero, COPY_SUBSTR);

      pop(cnt2);
      movptr(str2, rsp);  // New substring address
    } // non constant

    bind(CHECK_STR);
    cmpl(cnt1, stride);
    jccb(Assembler::aboveEqual, BIG_STRINGS);

    // Check cross page boundary.
    movl(result, str1); // We need only low 32 bits
    andl(result, ((int)os::vm_page_size()-1));
    cmpl(result, ((int)os::vm_page_size()-16));
    jccb(Assembler::belowEqual, BIG_STRINGS);

    subptr(rsp, 16);
    int stk_offset = -(1<<scale1);
    if (int_cnt2 < 0) { // not constant
      push(cnt2);
      stk_offset += wordSize;
    }
    movl(cnt2, cnt1);

    bind(COPY_STR);
    if (ae == StrIntrinsicNode::LL) {
      load_unsigned_byte(result, Address(str1, cnt2, scale1, -1));
      movb(Address(rsp, cnt2, scale1, stk_offset), result);
    } else {
      load_unsigned_short(result, Address(str1, cnt2, scale1, -2));
      movw(Address(rsp, cnt2, scale1, stk_offset), result);
    }
    decrement(cnt2);
    jccb(Assembler::notZero, COPY_STR);

    if (int_cnt2 < 0) { // not constant
      pop(cnt2);
    }
    movptr(str1, rsp);  // New string address

    bind(BIG_STRINGS);
    // Load substring.
    if (int_cnt2 < 0) { // -1
      if (ae == StrIntrinsicNode::UL) {
        pmovzxbw(vec, Address(str2, 0));
      } else {
        movdqu(vec, Address(str2, 0));
      }
      push(cnt2);       // substr count
      push(str2);       // substr addr
      push(str1);       // string addr
    } else {
      // Small (< 8 chars) constant substrings are loaded already.
      movl(cnt2, int_cnt2);
    }
    push(tmp);  // original SP

  } // Finished loading

  //========================================================
  // Start search
  //

  movptr(result, str1); // string addr

  if (int_cnt2  < 0) {  // Only for non constant substring
    jmpb(SCAN_TO_SUBSTR);

    // SP saved at sp+0
    // String saved at sp+1*wordSize
    // Substr saved at sp+2*wordSize
    // Substr count saved at sp+3*wordSize

    // Reload substr for rescan, this code
    // is executed only for large substrings (> 8 chars)
    bind(RELOAD_SUBSTR);
    movptr(str2, Address(rsp, 2*wordSize));
    movl(cnt2, Address(rsp, 3*wordSize));
    if (ae == StrIntrinsicNode::UL) {
      pmovzxbw(vec, Address(str2, 0));
    } else {
      movdqu(vec, Address(str2, 0));
    }
    // We came here after the beginning of the substring was
    // matched but the rest of it was not so we need to search
    // again. Start from the next element after the previous match.
    subptr(str1, result); // Restore counter
    if (ae == StrIntrinsicNode::UU || ae == StrIntrinsicNode::UL) {
      shrl(str1, 1);
    }
    addl(cnt1, str1);
    decrementl(cnt1);   // Shift to next element
    cmpl(cnt1, cnt2);
    jcc(Assembler::negative, RET_NOT_FOUND);  // Left less then substring

    addptr(result, (1<<scale1));
  } // non constant

  // Scan string for start of substr in 16-byte vectors
  bind(SCAN_TO_SUBSTR);
  assert(cnt1 == rdx && cnt2 == rax && tmp == rcx, "pcmpestri");
  pcmpestri(vec, Address(result, 0), mode);
  jccb(Assembler::below, FOUND_CANDIDATE);   // CF == 1
  subl(cnt1, stride);
  jccb(Assembler::lessEqual, RET_NOT_FOUND); // Scanned full string
  cmpl(cnt1, cnt2);
  jccb(Assembler::negative, RET_NOT_FOUND);  // Left less then substring
  addptr(result, 16);

  bind(ADJUST_STR);
  cmpl(cnt1, stride); // Do not read beyond string
  jccb(Assembler::greaterEqual, SCAN_TO_SUBSTR);
  // Back-up string to avoid reading beyond string.
  lea(result, Address(result, cnt1, scale1, -16));
  movl(cnt1, stride);
  jmpb(SCAN_TO_SUBSTR);

  // Found a potential substr
  bind(FOUND_CANDIDATE);
  // After pcmpestri tmp(rcx) contains matched element index

  // Make sure string is still long enough
  subl(cnt1, tmp);
  cmpl(cnt1, cnt2);
  jccb(Assembler::greaterEqual, FOUND_SUBSTR);
  // Left less then substring.

  bind(RET_NOT_FOUND);
  movl(result, -1);
  jmp(CLEANUP);

  bind(FOUND_SUBSTR);
  // Compute start addr of substr
  lea(result, Address(result, tmp, scale1));
  if (int_cnt2 > 0) { // Constant substring
    // Repeat search for small substring (< 8 chars)
    // from new point without reloading substring.
    // Have to check that we don't read beyond string.
    cmpl(tmp, stride-int_cnt2);
    jccb(Assembler::greater, ADJUST_STR);
    // Fall through if matched whole substring.
  } else { // non constant
    assert(int_cnt2 == -1, "should be != 0");

    addl(tmp, cnt2);
    // Found result if we matched whole substring.
    cmpl(tmp, stride);
    jcc(Assembler::lessEqual, RET_FOUND);

    // Repeat search for small substring (<= 8 chars)
    // from new point 'str1' without reloading substring.
    cmpl(cnt2, stride);
    // Have to check that we don't read beyond string.
    jccb(Assembler::lessEqual, ADJUST_STR);

    Label CHECK_NEXT, CONT_SCAN_SUBSTR, RET_FOUND_LONG;
    // Compare the rest of substring (> 8 chars).
    movptr(str1, result);

    cmpl(tmp, cnt2);
    // First 8 chars are already matched.
    jccb(Assembler::equal, CHECK_NEXT);

    bind(SCAN_SUBSTR);
    pcmpestri(vec, Address(str1, 0), mode);
    // Need to reload strings pointers if not matched whole vector
    jcc(Assembler::noOverflow, RELOAD_SUBSTR); // OF == 0

    bind(CHECK_NEXT);
    subl(cnt2, stride);
    jccb(Assembler::lessEqual, RET_FOUND_LONG); // Found full substring
    addptr(str1, 16);
    if (ae == StrIntrinsicNode::UL) {
      addptr(str2, 8);
    } else {
      addptr(str2, 16);
    }
    subl(cnt1, stride);
    cmpl(cnt2, stride); // Do not read beyond substring
    jccb(Assembler::greaterEqual, CONT_SCAN_SUBSTR);
    // Back-up strings to avoid reading beyond substring.

    if (ae == StrIntrinsicNode::UL) {
      lea(str2, Address(str2, cnt2, scale2, -8));
      lea(str1, Address(str1, cnt2, scale1, -16));
    } else {
      lea(str2, Address(str2, cnt2, scale2, -16));
      lea(str1, Address(str1, cnt2, scale1, -16));
    }
    subl(cnt1, cnt2);
    movl(cnt2, stride);
    addl(cnt1, stride);
    bind(CONT_SCAN_SUBSTR);
    if (ae == StrIntrinsicNode::UL) {
      pmovzxbw(vec, Address(str2, 0));
    } else {
      movdqu(vec, Address(str2, 0));
    }
    jmp(SCAN_SUBSTR);

    bind(RET_FOUND_LONG);
    movptr(str1, Address(rsp, wordSize));
  } // non constant

  bind(RET_FOUND);
  // Compute substr offset
  subptr(result, str1);
  if (ae == StrIntrinsicNode::UU || ae == StrIntrinsicNode::UL) {
    shrl(result, 1); // index
  }
  bind(CLEANUP);
  pop(rsp); // restore SP

} // string_indexof

void C2_MacroAssembler::string_indexof_char(Register str1, Register cnt1, Register ch, Register result,
                                            XMMRegister vec1, XMMRegister vec2, XMMRegister vec3, Register tmp) {
  ShortBranchVerifier sbv(this);
  assert(UseSSE42Intrinsics, "SSE4.2 intrinsics are required");

  int stride = 8;

  Label FOUND_CHAR, SCAN_TO_CHAR, SCAN_TO_CHAR_LOOP,
        SCAN_TO_8_CHAR, SCAN_TO_8_CHAR_LOOP, SCAN_TO_16_CHAR_LOOP,
        RET_NOT_FOUND, SCAN_TO_8_CHAR_INIT,
        FOUND_SEQ_CHAR, DONE_LABEL;

  movptr(result, str1);
  if (UseAVX >= 2) {
    cmpl(cnt1, stride);
    jcc(Assembler::less, SCAN_TO_CHAR);
    cmpl(cnt1, 2*stride);
    jcc(Assembler::less, SCAN_TO_8_CHAR_INIT);
    movdl(vec1, ch);
    vpbroadcastw(vec1, vec1, Assembler::AVX_256bit);
    vpxor(vec2, vec2);
    movl(tmp, cnt1);
    andl(tmp, 0xFFFFFFF0);  //vector count (in chars)
    andl(cnt1,0x0000000F);  //tail count (in chars)

    bind(SCAN_TO_16_CHAR_LOOP);
    vmovdqu(vec3, Address(result, 0));
    vpcmpeqw(vec3, vec3, vec1, 1);
    vptest(vec2, vec3);
    jcc(Assembler::carryClear, FOUND_CHAR);
    addptr(result, 32);
    subl(tmp, 2*stride);
    jcc(Assembler::notZero, SCAN_TO_16_CHAR_LOOP);
    jmp(SCAN_TO_8_CHAR);
    bind(SCAN_TO_8_CHAR_INIT);
    movdl(vec1, ch);
    pshuflw(vec1, vec1, 0x00);
    pshufd(vec1, vec1, 0);
    pxor(vec2, vec2);
  }
  bind(SCAN_TO_8_CHAR);
  cmpl(cnt1, stride);
  jcc(Assembler::less, SCAN_TO_CHAR);
  if (UseAVX < 2) {
    movdl(vec1, ch);
    pshuflw(vec1, vec1, 0x00);
    pshufd(vec1, vec1, 0);
    pxor(vec2, vec2);
  }
  movl(tmp, cnt1);
  andl(tmp, 0xFFFFFFF8);  //vector count (in chars)
  andl(cnt1,0x00000007);  //tail count (in chars)

  bind(SCAN_TO_8_CHAR_LOOP);
  movdqu(vec3, Address(result, 0));
  pcmpeqw(vec3, vec1);
  ptest(vec2, vec3);
  jcc(Assembler::carryClear, FOUND_CHAR);
  addptr(result, 16);
  subl(tmp, stride);
  jcc(Assembler::notZero, SCAN_TO_8_CHAR_LOOP);
  bind(SCAN_TO_CHAR);
  testl(cnt1, cnt1);
  jcc(Assembler::zero, RET_NOT_FOUND);
  bind(SCAN_TO_CHAR_LOOP);
  load_unsigned_short(tmp, Address(result, 0));
  cmpl(ch, tmp);
  jccb(Assembler::equal, FOUND_SEQ_CHAR);
  addptr(result, 2);
  subl(cnt1, 1);
  jccb(Assembler::zero, RET_NOT_FOUND);
  jmp(SCAN_TO_CHAR_LOOP);

  bind(RET_NOT_FOUND);
  movl(result, -1);
  jmpb(DONE_LABEL);

  bind(FOUND_CHAR);
  if (UseAVX >= 2) {
    vpmovmskb(tmp, vec3);
  } else {
    pmovmskb(tmp, vec3);
  }
  bsfl(ch, tmp);
  addptr(result, ch);

  bind(FOUND_SEQ_CHAR);
  subptr(result, str1);
  shrl(result, 1);

  bind(DONE_LABEL);
} // string_indexof_char

void C2_MacroAssembler::stringL_indexof_char(Register str1, Register cnt1, Register ch, Register result,
                                            XMMRegister vec1, XMMRegister vec2, XMMRegister vec3, Register tmp) {
  ShortBranchVerifier sbv(this);
  assert(UseSSE42Intrinsics, "SSE4.2 intrinsics are required");

  int stride = 16;

  Label FOUND_CHAR, SCAN_TO_CHAR_INIT, SCAN_TO_CHAR_LOOP,
        SCAN_TO_16_CHAR, SCAN_TO_16_CHAR_LOOP, SCAN_TO_32_CHAR_LOOP,
        RET_NOT_FOUND, SCAN_TO_16_CHAR_INIT,
        FOUND_SEQ_CHAR, DONE_LABEL;

  movptr(result, str1);
  if (UseAVX >= 2) {
    cmpl(cnt1, stride);
    jcc(Assembler::less, SCAN_TO_CHAR_INIT);
    cmpl(cnt1, stride*2);
    jcc(Assembler::less, SCAN_TO_16_CHAR_INIT);
    movdl(vec1, ch);
    vpbroadcastb(vec1, vec1, Assembler::AVX_256bit);
    vpxor(vec2, vec2);
    movl(tmp, cnt1);
    andl(tmp, 0xFFFFFFE0);  //vector count (in chars)
    andl(cnt1,0x0000001F);  //tail count (in chars)

    bind(SCAN_TO_32_CHAR_LOOP);
    vmovdqu(vec3, Address(result, 0));
    vpcmpeqb(vec3, vec3, vec1, Assembler::AVX_256bit);
    vptest(vec2, vec3);
    jcc(Assembler::carryClear, FOUND_CHAR);
    addptr(result, 32);
    subl(tmp, stride*2);
    jcc(Assembler::notZero, SCAN_TO_32_CHAR_LOOP);
    jmp(SCAN_TO_16_CHAR);

    bind(SCAN_TO_16_CHAR_INIT);
    movdl(vec1, ch);
    pxor(vec2, vec2);
    pshufb(vec1, vec2);
  }

  bind(SCAN_TO_16_CHAR);
  cmpl(cnt1, stride);
  jcc(Assembler::less, SCAN_TO_CHAR_INIT);//less than 16 entries left
  if (UseAVX < 2) {
    movdl(vec1, ch);
    pxor(vec2, vec2);
    pshufb(vec1, vec2);
  }
  movl(tmp, cnt1);
  andl(tmp, 0xFFFFFFF0);  //vector count (in bytes)
  andl(cnt1,0x0000000F);  //tail count (in bytes)

  bind(SCAN_TO_16_CHAR_LOOP);
  movdqu(vec3, Address(result, 0));
  pcmpeqb(vec3, vec1);
  ptest(vec2, vec3);
  jcc(Assembler::carryClear, FOUND_CHAR);
  addptr(result, 16);
  subl(tmp, stride);
  jcc(Assembler::notZero, SCAN_TO_16_CHAR_LOOP);//last 16 items...

  bind(SCAN_TO_CHAR_INIT);
  testl(cnt1, cnt1);
  jcc(Assembler::zero, RET_NOT_FOUND);
  bind(SCAN_TO_CHAR_LOOP);
  load_unsigned_byte(tmp, Address(result, 0));
  cmpl(ch, tmp);
  jccb(Assembler::equal, FOUND_SEQ_CHAR);
  addptr(result, 1);
  subl(cnt1, 1);
  jccb(Assembler::zero, RET_NOT_FOUND);
  jmp(SCAN_TO_CHAR_LOOP);

  bind(RET_NOT_FOUND);
  movl(result, -1);
  jmpb(DONE_LABEL);

  bind(FOUND_CHAR);
  if (UseAVX >= 2) {
    vpmovmskb(tmp, vec3);
  } else {
    pmovmskb(tmp, vec3);
  }
  bsfl(ch, tmp);
  addptr(result, ch);

  bind(FOUND_SEQ_CHAR);
  subptr(result, str1);

  bind(DONE_LABEL);
} // stringL_indexof_char

int C2_MacroAssembler::arrays_hashcode_elsize(BasicType eltype) {
  switch (eltype) {
  case T_BOOLEAN: return sizeof(jboolean);
  case T_BYTE:  return sizeof(jbyte);
  case T_SHORT: return sizeof(jshort);
  case T_CHAR:  return sizeof(jchar);
  case T_INT:   return sizeof(jint);
  default:
    ShouldNotReachHere();
    return -1;
  }
}

void C2_MacroAssembler::arrays_hashcode_elload(Register dst, Address src, BasicType eltype) {
  switch (eltype) {
  // T_BOOLEAN used as surrogate for unsigned byte
  case T_BOOLEAN: movzbl(dst, src);   break;
  case T_BYTE:    movsbl(dst, src);   break;
  case T_SHORT:   movswl(dst, src);   break;
  case T_CHAR:    movzwl(dst, src);   break;
  case T_INT:     movl(dst, src);     break;
  default:
    ShouldNotReachHere();
  }
}

void C2_MacroAssembler::arrays_hashcode_elvload(XMMRegister dst, Address src, BasicType eltype) {
  load_vector(dst, src, arrays_hashcode_elsize(eltype) * 8);
}

void C2_MacroAssembler::arrays_hashcode_elvload(XMMRegister dst, AddressLiteral src, BasicType eltype) {
  load_vector(dst, src, arrays_hashcode_elsize(eltype) * 8);
}

void C2_MacroAssembler::arrays_hashcode_elvcast(XMMRegister dst, BasicType eltype) {
  const int vlen = Assembler::AVX_256bit;
  switch (eltype) {
  case T_BOOLEAN: vector_unsigned_cast(dst, dst, vlen, T_BYTE, T_INT);  break;
  case T_BYTE:      vector_signed_cast(dst, dst, vlen, T_BYTE, T_INT);  break;
  case T_SHORT:     vector_signed_cast(dst, dst, vlen, T_SHORT, T_INT); break;
  case T_CHAR:    vector_unsigned_cast(dst, dst, vlen, T_SHORT, T_INT); break;
  case T_INT:
    // do nothing
    break;
  default:
    ShouldNotReachHere();
  }
}

void C2_MacroAssembler::arrays_hashcode(Register ary1, Register cnt1, Register result,
                                        Register index, Register tmp2, Register tmp3, XMMRegister vnext,
                                        XMMRegister vcoef0, XMMRegister vcoef1, XMMRegister vcoef2, XMMRegister vcoef3,
                                        XMMRegister vresult0, XMMRegister vresult1, XMMRegister vresult2, XMMRegister vresult3,
                                        XMMRegister vtmp0, XMMRegister vtmp1, XMMRegister vtmp2, XMMRegister vtmp3,
                                        BasicType eltype) {
  ShortBranchVerifier sbv(this);
  assert(UseAVX >= 2, "AVX2 intrinsics are required");
  assert_different_registers(ary1, cnt1, result, index, tmp2, tmp3);
  assert_different_registers(vnext, vcoef0, vcoef1, vcoef2, vcoef3, vresult0, vresult1, vresult2, vresult3, vtmp0, vtmp1, vtmp2, vtmp3);

  Label SHORT_UNROLLED_BEGIN, SHORT_UNROLLED_LOOP_BEGIN,
        SHORT_UNROLLED_LOOP_EXIT,
        UNROLLED_SCALAR_LOOP_BEGIN, UNROLLED_SCALAR_SKIP, UNROLLED_SCALAR_RESUME,
        UNROLLED_VECTOR_LOOP_BEGIN,
        END;
  switch (eltype) {
  case T_BOOLEAN: BLOCK_COMMENT("arrays_hashcode(unsigned byte) {"); break;
  case T_CHAR:    BLOCK_COMMENT("arrays_hashcode(char) {");          break;
  case T_BYTE:    BLOCK_COMMENT("arrays_hashcode(byte) {");          break;
  case T_SHORT:   BLOCK_COMMENT("arrays_hashcode(short) {");         break;
  case T_INT:     BLOCK_COMMENT("arrays_hashcode(int) {");           break;
  default:        BLOCK_COMMENT("arrays_hashcode {");                break;
  }

  // For "renaming" for readibility of the code
  const XMMRegister vcoef[] = { vcoef0, vcoef1, vcoef2, vcoef3 },
                    vresult[] = { vresult0, vresult1, vresult2, vresult3 },
                    vtmp[] = { vtmp0, vtmp1, vtmp2, vtmp3 };

  const int elsize = arrays_hashcode_elsize(eltype);

  /*
    if (cnt1 >= 2) {
      if (cnt1 >= 32) {
        UNROLLED VECTOR LOOP
      }
      UNROLLED SCALAR LOOP
    }
    SINGLE SCALAR
   */

  cmpl(cnt1, 32);
  jcc(Assembler::less, SHORT_UNROLLED_BEGIN);

  // cnt1 >= 32 && generate_vectorized_loop
  xorl(index, index);

  // vresult = IntVector.zero(I256);
  for (int idx = 0; idx < 4; idx++) {
    vpxor(vresult[idx], vresult[idx]);
  }
  // vnext = IntVector.broadcast(I256, power_of_31_backwards[0]);
  Register bound = tmp2;
  Register next = tmp3;
  lea(tmp2, ExternalAddress(StubRoutines::x86::arrays_hashcode_powers_of_31() + (0 * sizeof(jint))));
  movl(next, Address(tmp2, 0));
  movdl(vnext, next);
  vpbroadcastd(vnext, vnext, Assembler::AVX_256bit);

  // index = 0;
  // bound = cnt1 & ~(32 - 1);
  movl(bound, cnt1);
  andl(bound, ~(32 - 1));
  // for (; index < bound; index += 32) {
  bind(UNROLLED_VECTOR_LOOP_BEGIN);
  // result *= next;
  imull(result, next);
  // loop fission to upfront the cost of fetching from memory, OOO execution
  // can then hopefully do a better job of prefetching
  for (int idx = 0; idx < 4; idx++) {
    arrays_hashcode_elvload(vtmp[idx], Address(ary1, index, Address::times(elsize), 8 * idx * elsize), eltype);
  }
  // vresult = vresult * vnext + ary1[index+8*idx:index+8*idx+7];
  for (int idx = 0; idx < 4; idx++) {
    vpmulld(vresult[idx], vresult[idx], vnext, Assembler::AVX_256bit);
    arrays_hashcode_elvcast(vtmp[idx], eltype);
    vpaddd(vresult[idx], vresult[idx], vtmp[idx], Assembler::AVX_256bit);
  }
  // index += 32;
  addl(index, 32);
  // index < bound;
  cmpl(index, bound);
  jcc(Assembler::less, UNROLLED_VECTOR_LOOP_BEGIN);
  // }

  lea(ary1, Address(ary1, bound, Address::times(elsize)));
  subl(cnt1, bound);
  // release bound

  // vresult *= IntVector.fromArray(I256, power_of_31_backwards, 1);
  for (int idx = 0; idx < 4; idx++) {
    lea(tmp2, ExternalAddress(StubRoutines::x86::arrays_hashcode_powers_of_31() + ((8 * idx + 1) * sizeof(jint))));
    arrays_hashcode_elvload(vcoef[idx], Address(tmp2, 0), T_INT);
    vpmulld(vresult[idx], vresult[idx], vcoef[idx], Assembler::AVX_256bit);
  }
  // result += vresult.reduceLanes(ADD);
  for (int idx = 0; idx < 4; idx++) {
    reduceI(Op_AddReductionVI, 256/(sizeof(jint) * 8), result, result, vresult[idx], vtmp[(idx * 2 + 0) % 4], vtmp[(idx * 2 + 1) % 4]);
  }

  // } else if (cnt1 < 32) {

  bind(SHORT_UNROLLED_BEGIN);
  // int i = 1;
  movl(index, 1);
  cmpl(index, cnt1);
  jcc(Assembler::greaterEqual, SHORT_UNROLLED_LOOP_EXIT);

  // for (; i < cnt1 ; i += 2) {
  bind(SHORT_UNROLLED_LOOP_BEGIN);
  movl(tmp3, 961);
  imull(result, tmp3);
  arrays_hashcode_elload(tmp2, Address(ary1, index, Address::times(elsize), -elsize), eltype);
  movl(tmp3, tmp2);
  shll(tmp3, 5);
  subl(tmp3, tmp2);
  addl(result, tmp3);
  arrays_hashcode_elload(tmp3, Address(ary1, index, Address::times(elsize)), eltype);
  addl(result, tmp3);
  addl(index, 2);
  cmpl(index, cnt1);
  jccb(Assembler::less, SHORT_UNROLLED_LOOP_BEGIN);

  // }
  // if (i >= cnt1) {
  bind(SHORT_UNROLLED_LOOP_EXIT);
  jccb(Assembler::greater, END);
  movl(tmp2, result);
  shll(result, 5);
  subl(result, tmp2);
  arrays_hashcode_elload(tmp3, Address(ary1, index, Address::times(elsize), -elsize), eltype);
  addl(result, tmp3);
  // }
  bind(END);

  BLOCK_COMMENT("} // arrays_hashcode");

} // arrays_hashcode

// helper function for string_compare
void C2_MacroAssembler::load_next_elements(Register elem1, Register elem2, Register str1, Register str2,
                                           Address::ScaleFactor scale, Address::ScaleFactor scale1,
                                           Address::ScaleFactor scale2, Register index, int ae) {
  if (ae == StrIntrinsicNode::LL) {
    load_unsigned_byte(elem1, Address(str1, index, scale, 0));
    load_unsigned_byte(elem2, Address(str2, index, scale, 0));
  } else if (ae == StrIntrinsicNode::UU) {
    load_unsigned_short(elem1, Address(str1, index, scale, 0));
    load_unsigned_short(elem2, Address(str2, index, scale, 0));
  } else {
    load_unsigned_byte(elem1, Address(str1, index, scale1, 0));
    load_unsigned_short(elem2, Address(str2, index, scale2, 0));
  }
}

// Compare strings, used for char[] and byte[].
void C2_MacroAssembler::string_compare(Register str1, Register str2,
                                       Register cnt1, Register cnt2, Register result,
                                       XMMRegister vec1, int ae, KRegister mask) {
  ShortBranchVerifier sbv(this);
  Label LENGTH_DIFF_LABEL, POP_LABEL, DONE_LABEL, WHILE_HEAD_LABEL;
  Label COMPARE_WIDE_VECTORS_LOOP_FAILED;  // used only _LP64 && AVX3
  int stride, stride2, adr_stride, adr_stride1, adr_stride2;
  int stride2x2 = 0x40;
  Address::ScaleFactor scale = Address::no_scale;
  Address::ScaleFactor scale1 = Address::no_scale;
  Address::ScaleFactor scale2 = Address::no_scale;

  if (ae != StrIntrinsicNode::LL) {
    stride2x2 = 0x20;
  }

  if (ae == StrIntrinsicNode::LU || ae == StrIntrinsicNode::UL) {
    shrl(cnt2, 1);
  }
  // Compute the minimum of the string lengths and the
  // difference of the string lengths (stack).
  // Do the conditional move stuff
  movl(result, cnt1);
  subl(cnt1, cnt2);
  push(cnt1);
  cmov32(Assembler::lessEqual, cnt2, result);    // cnt2 = min(cnt1, cnt2)

  // Is the minimum length zero?
  testl(cnt2, cnt2);
  jcc(Assembler::zero, LENGTH_DIFF_LABEL);
  if (ae == StrIntrinsicNode::LL) {
    // Load first bytes
    load_unsigned_byte(result, Address(str1, 0));  // result = str1[0]
    load_unsigned_byte(cnt1, Address(str2, 0));    // cnt1   = str2[0]
  } else if (ae == StrIntrinsicNode::UU) {
    // Load first characters
    load_unsigned_short(result, Address(str1, 0));
    load_unsigned_short(cnt1, Address(str2, 0));
  } else {
    load_unsigned_byte(result, Address(str1, 0));
    load_unsigned_short(cnt1, Address(str2, 0));
  }
  subl(result, cnt1);
  jcc(Assembler::notZero,  POP_LABEL);

  if (ae == StrIntrinsicNode::UU) {
    // Divide length by 2 to get number of chars
    shrl(cnt2, 1);
  }
  cmpl(cnt2, 1);
  jcc(Assembler::equal, LENGTH_DIFF_LABEL);

  // Check if the strings start at the same location and setup scale and stride
  if (ae == StrIntrinsicNode::LL || ae == StrIntrinsicNode::UU) {
    cmpptr(str1, str2);
    jcc(Assembler::equal, LENGTH_DIFF_LABEL);
    if (ae == StrIntrinsicNode::LL) {
      scale = Address::times_1;
      stride = 16;
    } else {
      scale = Address::times_2;
      stride = 8;
    }
  } else {
    scale1 = Address::times_1;
    scale2 = Address::times_2;
    // scale not used
    stride = 8;
  }

  if (UseAVX >= 2 && UseSSE42Intrinsics) {
    Label COMPARE_WIDE_VECTORS, VECTOR_NOT_EQUAL, COMPARE_WIDE_TAIL, COMPARE_SMALL_STR;
    Label COMPARE_WIDE_VECTORS_LOOP, COMPARE_16_CHARS, COMPARE_INDEX_CHAR;
    Label COMPARE_WIDE_VECTORS_LOOP_AVX2;
    Label COMPARE_TAIL_LONG;
    Label COMPARE_WIDE_VECTORS_LOOP_AVX3;  // used only _LP64 && AVX3

    int pcmpmask = 0x19;
    if (ae == StrIntrinsicNode::LL) {
      pcmpmask &= ~0x01;
    }

    // Setup to compare 16-chars (32-bytes) vectors,
    // start from first character again because it has aligned address.
    if (ae == StrIntrinsicNode::LL) {
      stride2 = 32;
    } else {
      stride2 = 16;
    }
    if (ae == StrIntrinsicNode::LL || ae == StrIntrinsicNode::UU) {
      adr_stride = stride << scale;
    } else {
      adr_stride1 = 8;  //stride << scale1;
      adr_stride2 = 16; //stride << scale2;
    }

    assert(result == rax && cnt2 == rdx && cnt1 == rcx, "pcmpestri");
    // rax and rdx are used by pcmpestri as elements counters
    movl(result, cnt2);
    andl(cnt2, ~(stride2-1));   // cnt2 holds the vector count
    jcc(Assembler::zero, COMPARE_TAIL_LONG);

    // fast path : compare first 2 8-char vectors.
    bind(COMPARE_16_CHARS);
    if (ae == StrIntrinsicNode::LL || ae == StrIntrinsicNode::UU) {
      movdqu(vec1, Address(str1, 0));
    } else {
      pmovzxbw(vec1, Address(str1, 0));
    }
    pcmpestri(vec1, Address(str2, 0), pcmpmask);
    jccb(Assembler::below, COMPARE_INDEX_CHAR);

    if (ae == StrIntrinsicNode::LL || ae == StrIntrinsicNode::UU) {
      movdqu(vec1, Address(str1, adr_stride));
      pcmpestri(vec1, Address(str2, adr_stride), pcmpmask);
    } else {
      pmovzxbw(vec1, Address(str1, adr_stride1));
      pcmpestri(vec1, Address(str2, adr_stride2), pcmpmask);
    }
    jccb(Assembler::aboveEqual, COMPARE_WIDE_VECTORS);
    addl(cnt1, stride);

    // Compare the characters at index in cnt1
    bind(COMPARE_INDEX_CHAR); // cnt1 has the offset of the mismatching character
    load_next_elements(result, cnt2, str1, str2, scale, scale1, scale2, cnt1, ae);
    subl(result, cnt2);
    jmp(POP_LABEL);

    // Setup the registers to start vector comparison loop
    bind(COMPARE_WIDE_VECTORS);
    if (ae == StrIntrinsicNode::LL || ae == StrIntrinsicNode::UU) {
      lea(str1, Address(str1, result, scale));
      lea(str2, Address(str2, result, scale));
    } else {
      lea(str1, Address(str1, result, scale1));
      lea(str2, Address(str2, result, scale2));
    }
    subl(result, stride2);
    subl(cnt2, stride2);
    jcc(Assembler::zero, COMPARE_WIDE_TAIL);
    negptr(result);

    //  In a loop, compare 16-chars (32-bytes) at once using (vpxor+vptest)
    bind(COMPARE_WIDE_VECTORS_LOOP);

#ifdef _LP64
    if ((AVX3Threshold == 0) && VM_Version::supports_avx512vlbw()) { // trying 64 bytes fast loop
      cmpl(cnt2, stride2x2);
      jccb(Assembler::below, COMPARE_WIDE_VECTORS_LOOP_AVX2);
      testl(cnt2, stride2x2-1);   // cnt2 holds the vector count
      jccb(Assembler::notZero, COMPARE_WIDE_VECTORS_LOOP_AVX2);   // means we cannot subtract by 0x40

      bind(COMPARE_WIDE_VECTORS_LOOP_AVX3); // the hottest loop
      if (ae == StrIntrinsicNode::LL || ae == StrIntrinsicNode::UU) {
        evmovdquq(vec1, Address(str1, result, scale), Assembler::AVX_512bit);
        evpcmpeqb(mask, vec1, Address(str2, result, scale), Assembler::AVX_512bit); // k7 == 11..11, if operands equal, otherwise k7 has some 0
      } else {
        vpmovzxbw(vec1, Address(str1, result, scale1), Assembler::AVX_512bit);
        evpcmpeqb(mask, vec1, Address(str2, result, scale2), Assembler::AVX_512bit); // k7 == 11..11, if operands equal, otherwise k7 has some 0
      }
      kortestql(mask, mask);
      jcc(Assembler::aboveEqual, COMPARE_WIDE_VECTORS_LOOP_FAILED);     // miscompare
      addptr(result, stride2x2);  // update since we already compared at this addr
      subl(cnt2, stride2x2);      // and sub the size too
      jccb(Assembler::notZero, COMPARE_WIDE_VECTORS_LOOP_AVX3);

      vpxor(vec1, vec1);
      jmpb(COMPARE_WIDE_TAIL);
    }//if (VM_Version::supports_avx512vlbw())
#endif // _LP64


    bind(COMPARE_WIDE_VECTORS_LOOP_AVX2);
    if (ae == StrIntrinsicNode::LL || ae == StrIntrinsicNode::UU) {
      vmovdqu(vec1, Address(str1, result, scale));
      vpxor(vec1, Address(str2, result, scale));
    } else {
      vpmovzxbw(vec1, Address(str1, result, scale1), Assembler::AVX_256bit);
      vpxor(vec1, Address(str2, result, scale2));
    }
    vptest(vec1, vec1);
    jcc(Assembler::notZero, VECTOR_NOT_EQUAL);
    addptr(result, stride2);
    subl(cnt2, stride2);
    jcc(Assembler::notZero, COMPARE_WIDE_VECTORS_LOOP);
    // clean upper bits of YMM registers
    vpxor(vec1, vec1);

    // compare wide vectors tail
    bind(COMPARE_WIDE_TAIL);
    testptr(result, result);
    jcc(Assembler::zero, LENGTH_DIFF_LABEL);

    movl(result, stride2);
    movl(cnt2, result);
    negptr(result);
    jmp(COMPARE_WIDE_VECTORS_LOOP_AVX2);

    // Identifies the mismatching (higher or lower)16-bytes in the 32-byte vectors.
    bind(VECTOR_NOT_EQUAL);
    // clean upper bits of YMM registers
    vpxor(vec1, vec1);
    if (ae == StrIntrinsicNode::LL || ae == StrIntrinsicNode::UU) {
      lea(str1, Address(str1, result, scale));
      lea(str2, Address(str2, result, scale));
    } else {
      lea(str1, Address(str1, result, scale1));
      lea(str2, Address(str2, result, scale2));
    }
    jmp(COMPARE_16_CHARS);

    // Compare tail chars, length between 1 to 15 chars
    bind(COMPARE_TAIL_LONG);
    movl(cnt2, result);
    cmpl(cnt2, stride);
    jcc(Assembler::less, COMPARE_SMALL_STR);

    if (ae == StrIntrinsicNode::LL || ae == StrIntrinsicNode::UU) {
      movdqu(vec1, Address(str1, 0));
    } else {
      pmovzxbw(vec1, Address(str1, 0));
    }
    pcmpestri(vec1, Address(str2, 0), pcmpmask);
    jcc(Assembler::below, COMPARE_INDEX_CHAR);
    subptr(cnt2, stride);
    jcc(Assembler::zero, LENGTH_DIFF_LABEL);
    if (ae == StrIntrinsicNode::LL || ae == StrIntrinsicNode::UU) {
      lea(str1, Address(str1, result, scale));
      lea(str2, Address(str2, result, scale));
    } else {
      lea(str1, Address(str1, result, scale1));
      lea(str2, Address(str2, result, scale2));
    }
    negptr(cnt2);
    jmpb(WHILE_HEAD_LABEL);

    bind(COMPARE_SMALL_STR);
  } else if (UseSSE42Intrinsics) {
    Label COMPARE_WIDE_VECTORS, VECTOR_NOT_EQUAL, COMPARE_TAIL;
    int pcmpmask = 0x19;
    // Setup to compare 8-char (16-byte) vectors,
    // start from first character again because it has aligned address.
    movl(result, cnt2);
    andl(cnt2, ~(stride - 1));   // cnt2 holds the vector count
    if (ae == StrIntrinsicNode::LL) {
      pcmpmask &= ~0x01;
    }
    jcc(Assembler::zero, COMPARE_TAIL);
    if (ae == StrIntrinsicNode::LL || ae == StrIntrinsicNode::UU) {
      lea(str1, Address(str1, result, scale));
      lea(str2, Address(str2, result, scale));
    } else {
      lea(str1, Address(str1, result, scale1));
      lea(str2, Address(str2, result, scale2));
    }
    negptr(result);

    // pcmpestri
    //   inputs:
    //     vec1- substring
    //     rax - negative string length (elements count)
    //     mem - scanned string
    //     rdx - string length (elements count)
    //     pcmpmask - cmp mode: 11000 (string compare with negated result)
    //               + 00 (unsigned bytes) or  + 01 (unsigned shorts)
    //   outputs:
    //     rcx - first mismatched element index
    assert(result == rax && cnt2 == rdx && cnt1 == rcx, "pcmpestri");

    bind(COMPARE_WIDE_VECTORS);
    if (ae == StrIntrinsicNode::LL || ae == StrIntrinsicNode::UU) {
      movdqu(vec1, Address(str1, result, scale));
      pcmpestri(vec1, Address(str2, result, scale), pcmpmask);
    } else {
      pmovzxbw(vec1, Address(str1, result, scale1));
      pcmpestri(vec1, Address(str2, result, scale2), pcmpmask);
    }
    // After pcmpestri cnt1(rcx) contains mismatched element index

    jccb(Assembler::below, VECTOR_NOT_EQUAL);  // CF==1
    addptr(result, stride);
    subptr(cnt2, stride);
    jccb(Assembler::notZero, COMPARE_WIDE_VECTORS);

    // compare wide vectors tail
    testptr(result, result);
    jcc(Assembler::zero, LENGTH_DIFF_LABEL);

    movl(cnt2, stride);
    movl(result, stride);
    negptr(result);
    if (ae == StrIntrinsicNode::LL || ae == StrIntrinsicNode::UU) {
      movdqu(vec1, Address(str1, result, scale));
      pcmpestri(vec1, Address(str2, result, scale), pcmpmask);
    } else {
      pmovzxbw(vec1, Address(str1, result, scale1));
      pcmpestri(vec1, Address(str2, result, scale2), pcmpmask);
    }
    jccb(Assembler::aboveEqual, LENGTH_DIFF_LABEL);

    // Mismatched characters in the vectors
    bind(VECTOR_NOT_EQUAL);
    addptr(cnt1, result);
    load_next_elements(result, cnt2, str1, str2, scale, scale1, scale2, cnt1, ae);
    subl(result, cnt2);
    jmpb(POP_LABEL);

    bind(COMPARE_TAIL); // limit is zero
    movl(cnt2, result);
    // Fallthru to tail compare
  }
  // Shift str2 and str1 to the end of the arrays, negate min
  if (ae == StrIntrinsicNode::LL || ae == StrIntrinsicNode::UU) {
    lea(str1, Address(str1, cnt2, scale));
    lea(str2, Address(str2, cnt2, scale));
  } else {
    lea(str1, Address(str1, cnt2, scale1));
    lea(str2, Address(str2, cnt2, scale2));
  }
  decrementl(cnt2);  // first character was compared already
  negptr(cnt2);

  // Compare the rest of the elements
  bind(WHILE_HEAD_LABEL);
  load_next_elements(result, cnt1, str1, str2, scale, scale1, scale2, cnt2, ae);
  subl(result, cnt1);
  jccb(Assembler::notZero, POP_LABEL);
  increment(cnt2);
  jccb(Assembler::notZero, WHILE_HEAD_LABEL);

  // Strings are equal up to min length.  Return the length difference.
  bind(LENGTH_DIFF_LABEL);
  pop(result);
  if (ae == StrIntrinsicNode::UU) {
    // Divide diff by 2 to get number of chars
    sarl(result, 1);
  }
  jmpb(DONE_LABEL);

#ifdef _LP64
  if (VM_Version::supports_avx512vlbw()) {

    bind(COMPARE_WIDE_VECTORS_LOOP_FAILED);

    kmovql(cnt1, mask);
    notq(cnt1);
    bsfq(cnt2, cnt1);
    if (ae != StrIntrinsicNode::LL) {
      // Divide diff by 2 to get number of chars
      sarl(cnt2, 1);
    }
    addq(result, cnt2);
    if (ae == StrIntrinsicNode::LL) {
      load_unsigned_byte(cnt1, Address(str2, result));
      load_unsigned_byte(result, Address(str1, result));
    } else if (ae == StrIntrinsicNode::UU) {
      load_unsigned_short(cnt1, Address(str2, result, scale));
      load_unsigned_short(result, Address(str1, result, scale));
    } else {
      load_unsigned_short(cnt1, Address(str2, result, scale2));
      load_unsigned_byte(result, Address(str1, result, scale1));
    }
    subl(result, cnt1);
    jmpb(POP_LABEL);
  }//if (VM_Version::supports_avx512vlbw())
#endif // _LP64

  // Discard the stored length difference
  bind(POP_LABEL);
  pop(cnt1);

  // That's it
  bind(DONE_LABEL);
  if(ae == StrIntrinsicNode::UL) {
    negl(result);
  }

}

// Search for Non-ASCII character (Negative byte value) in a byte array,
// return the index of the first such character, otherwise the length
// of the array segment searched.
//   ..\jdk\src\java.base\share\classes\java\lang\StringCoding.java
//   @IntrinsicCandidate
//   public static int countPositives(byte[] ba, int off, int len) {
//     for (int i = off; i < off + len; i++) {
//       if (ba[i] < 0) {
//         return i - off;
//       }
//     }
//     return len;
//   }
void C2_MacroAssembler::count_positives(Register ary1, Register len,
  Register result, Register tmp1,
  XMMRegister vec1, XMMRegister vec2, KRegister mask1, KRegister mask2) {
  // rsi: byte array
  // rcx: len
  // rax: result
  ShortBranchVerifier sbv(this);
  assert_different_registers(ary1, len, result, tmp1);
  assert_different_registers(vec1, vec2);
  Label ADJUST, TAIL_ADJUST, DONE, TAIL_START, CHAR_ADJUST, COMPARE_CHAR, COMPARE_VECTORS, COMPARE_BYTE;

  movl(result, len); // copy
  // len == 0
  testl(len, len);
  jcc(Assembler::zero, DONE);

  if ((AVX3Threshold == 0) && (UseAVX > 2) && // AVX512
    VM_Version::supports_avx512vlbw() &&
    VM_Version::supports_bmi2()) {

    Label test_64_loop, test_tail, BREAK_LOOP;
    movl(tmp1, len);
    vpxor(vec2, vec2, vec2, Assembler::AVX_512bit);

    andl(tmp1, 0x0000003f); // tail count (in chars) 0x3F
    andl(len,  0xffffffc0); // vector count (in chars)
    jccb(Assembler::zero, test_tail);

    lea(ary1, Address(ary1, len, Address::times_1));
    negptr(len);

    bind(test_64_loop);
    // Check whether our 64 elements of size byte contain negatives
    evpcmpgtb(mask1, vec2, Address(ary1, len, Address::times_1), Assembler::AVX_512bit);
    kortestql(mask1, mask1);
    jcc(Assembler::notZero, BREAK_LOOP);

    addptr(len, 64);
    jccb(Assembler::notZero, test_64_loop);

    bind(test_tail);
    // bail out when there is nothing to be done
    testl(tmp1, -1);
    jcc(Assembler::zero, DONE);


    // check the tail for absense of negatives
    // ~(~0 << len) applied up to two times (for 32-bit scenario)
#ifdef _LP64
    {
      Register tmp3_aliased = len;
      mov64(tmp3_aliased, 0xFFFFFFFFFFFFFFFF);
      shlxq(tmp3_aliased, tmp3_aliased, tmp1);
      notq(tmp3_aliased);
      kmovql(mask2, tmp3_aliased);
    }
#else
    Label k_init;
    jmp(k_init);

    // We could not read 64-bits from a general purpose register thus we move
    // data required to compose 64 1's to the instruction stream
    // We emit 64 byte wide series of elements from 0..63 which later on would
    // be used as a compare targets with tail count contained in tmp1 register.
    // Result would be a k register having tmp1 consecutive number or 1
    // counting from least significant bit.
    address tmp = pc();
    emit_int64(0x0706050403020100);
    emit_int64(0x0F0E0D0C0B0A0908);
    emit_int64(0x1716151413121110);
    emit_int64(0x1F1E1D1C1B1A1918);
    emit_int64(0x2726252423222120);
    emit_int64(0x2F2E2D2C2B2A2928);
    emit_int64(0x3736353433323130);
    emit_int64(0x3F3E3D3C3B3A3938);

    bind(k_init);
    lea(len, InternalAddress(tmp));
    // create mask to test for negative byte inside a vector
    evpbroadcastb(vec1, tmp1, Assembler::AVX_512bit);
    evpcmpgtb(mask2, vec1, Address(len, 0), Assembler::AVX_512bit);

#endif
    evpcmpgtb(mask1, mask2, vec2, Address(ary1, 0), Assembler::AVX_512bit);
    ktestq(mask1, mask2);
    jcc(Assembler::zero, DONE);

    // do a full check for negative registers in the tail
    movl(len, tmp1); // tmp1 holds low 6-bit from original len;
                     // ary1 already pointing to the right place
    jmpb(TAIL_START);

    bind(BREAK_LOOP);
    // At least one byte in the last 64 byte block was negative.
    // Set up to look at the last 64 bytes as if they were a tail
    lea(ary1, Address(ary1, len, Address::times_1));
    addptr(result, len);
    // Ignore the very last byte: if all others are positive,
    // it must be negative, so we can skip right to the 2+1 byte
    // end comparison at this point
    orl(result, 63);
    movl(len, 63);
    // Fallthru to tail compare
  } else {

    if (UseAVX >= 2 && UseSSE >= 2) {
      // With AVX2, use 32-byte vector compare
      Label COMPARE_WIDE_VECTORS, BREAK_LOOP;

      // Compare 32-byte vectors
      testl(len, 0xffffffe0);   // vector count (in bytes)
      jccb(Assembler::zero, TAIL_START);

      andl(len, 0xffffffe0);
      lea(ary1, Address(ary1, len, Address::times_1));
      negptr(len);

      movl(tmp1, 0x80808080);   // create mask to test for Unicode chars in vector
      movdl(vec2, tmp1);
      vpbroadcastd(vec2, vec2, Assembler::AVX_256bit);

      bind(COMPARE_WIDE_VECTORS);
      vmovdqu(vec1, Address(ary1, len, Address::times_1));
      vptest(vec1, vec2);
      jccb(Assembler::notZero, BREAK_LOOP);
      addptr(len, 32);
      jccb(Assembler::notZero, COMPARE_WIDE_VECTORS);

      testl(result, 0x0000001f);   // any bytes remaining?
      jcc(Assembler::zero, DONE);

      // Quick test using the already prepared vector mask
      movl(len, result);
      andl(len, 0x0000001f);
      vmovdqu(vec1, Address(ary1, len, Address::times_1, -32));
      vptest(vec1, vec2);
      jcc(Assembler::zero, DONE);
      // There are zeros, jump to the tail to determine exactly where
      jmpb(TAIL_START);

      bind(BREAK_LOOP);
      // At least one byte in the last 32-byte vector is negative.
      // Set up to look at the last 32 bytes as if they were a tail
      lea(ary1, Address(ary1, len, Address::times_1));
      addptr(result, len);
      // Ignore the very last byte: if all others are positive,
      // it must be negative, so we can skip right to the 2+1 byte
      // end comparison at this point
      orl(result, 31);
      movl(len, 31);
      // Fallthru to tail compare
    } else if (UseSSE42Intrinsics) {
      // With SSE4.2, use double quad vector compare
      Label COMPARE_WIDE_VECTORS, BREAK_LOOP;

      // Compare 16-byte vectors
      testl(len, 0xfffffff0);   // vector count (in bytes)
      jcc(Assembler::zero, TAIL_START);

      andl(len, 0xfffffff0);
      lea(ary1, Address(ary1, len, Address::times_1));
      negptr(len);

      movl(tmp1, 0x80808080);
      movdl(vec2, tmp1);
      pshufd(vec2, vec2, 0);

      bind(COMPARE_WIDE_VECTORS);
      movdqu(vec1, Address(ary1, len, Address::times_1));
      ptest(vec1, vec2);
      jccb(Assembler::notZero, BREAK_LOOP);
      addptr(len, 16);
      jccb(Assembler::notZero, COMPARE_WIDE_VECTORS);

      testl(result, 0x0000000f); // len is zero, any bytes remaining?
      jcc(Assembler::zero, DONE);

      // Quick test using the already prepared vector mask
      movl(len, result);
      andl(len, 0x0000000f);   // tail count (in bytes)
      movdqu(vec1, Address(ary1, len, Address::times_1, -16));
      ptest(vec1, vec2);
      jcc(Assembler::zero, DONE);
      jmpb(TAIL_START);

      bind(BREAK_LOOP);
      // At least one byte in the last 16-byte vector is negative.
      // Set up and look at the last 16 bytes as if they were a tail
      lea(ary1, Address(ary1, len, Address::times_1));
      addptr(result, len);
      // Ignore the very last byte: if all others are positive,
      // it must be negative, so we can skip right to the 2+1 byte
      // end comparison at this point
      orl(result, 15);
      movl(len, 15);
      // Fallthru to tail compare
    }
  }

  bind(TAIL_START);
  // Compare 4-byte vectors
  andl(len, 0xfffffffc); // vector count (in bytes)
  jccb(Assembler::zero, COMPARE_CHAR);

  lea(ary1, Address(ary1, len, Address::times_1));
  negptr(len);

  bind(COMPARE_VECTORS);
  movl(tmp1, Address(ary1, len, Address::times_1));
  andl(tmp1, 0x80808080);
  jccb(Assembler::notZero, TAIL_ADJUST);
  addptr(len, 4);
  jccb(Assembler::notZero, COMPARE_VECTORS);

  // Compare trailing char (final 2-3 bytes), if any
  bind(COMPARE_CHAR);

  testl(result, 0x2);   // tail  char
  jccb(Assembler::zero, COMPARE_BYTE);
  load_unsigned_short(tmp1, Address(ary1, 0));
  andl(tmp1, 0x00008080);
  jccb(Assembler::notZero, CHAR_ADJUST);
  lea(ary1, Address(ary1, 2));

  bind(COMPARE_BYTE);
  testl(result, 0x1);   // tail  byte
  jccb(Assembler::zero, DONE);
  load_unsigned_byte(tmp1, Address(ary1, 0));
  testl(tmp1, 0x00000080);
  jccb(Assembler::zero, DONE);
  subptr(result, 1);
  jmpb(DONE);

  bind(TAIL_ADJUST);
  // there are negative bits in the last 4 byte block.
  // Adjust result and check the next three bytes
  addptr(result, len);
  orl(result, 3);
  lea(ary1, Address(ary1, len, Address::times_1));
  jmpb(COMPARE_CHAR);

  bind(CHAR_ADJUST);
  // We are looking at a char + optional byte tail, and found that one
  // of the bytes in the char is negative. Adjust the result, check the
  // first byte and readjust if needed.
  andl(result, 0xfffffffc);
  testl(tmp1, 0x00000080); // little-endian, so lowest byte comes first
  jccb(Assembler::notZero, DONE);
  addptr(result, 1);

  // That's it
  bind(DONE);
  if (UseAVX >= 2 && UseSSE >= 2) {
    // clean upper bits of YMM registers
    vpxor(vec1, vec1);
    vpxor(vec2, vec2);
  }
}

// Compare char[] or byte[] arrays aligned to 4 bytes or substrings.
void C2_MacroAssembler::arrays_equals(bool is_array_equ, Register ary1, Register ary2,
                                      Register limit, Register result, Register chr,
                                      XMMRegister vec1, XMMRegister vec2, bool is_char,
                                      KRegister mask, bool expand_ary2) {
  // for expand_ary2, limit is the (smaller) size of the second array.
  ShortBranchVerifier sbv(this);
  Label TRUE_LABEL, FALSE_LABEL, DONE, COMPARE_VECTORS, COMPARE_CHAR, COMPARE_BYTE;

  assert((!expand_ary2) || ((expand_ary2) && (UseAVX == 2)),
         "Expansion only implemented for AVX2");

  int length_offset  = arrayOopDesc::length_offset_in_bytes();
  int base_offset    = arrayOopDesc::base_offset_in_bytes(is_char ? T_CHAR : T_BYTE);

  Address::ScaleFactor scaleFactor = expand_ary2 ? Address::times_2 : Address::times_1;
  int scaleIncr = expand_ary2 ? 8 : 16;

  if (is_array_equ) {
    // Check the input args
    cmpoop(ary1, ary2);
    jcc(Assembler::equal, TRUE_LABEL);

    // Need additional checks for arrays_equals.
    testptr(ary1, ary1);
    jcc(Assembler::zero, FALSE_LABEL);
    testptr(ary2, ary2);
    jcc(Assembler::zero, FALSE_LABEL);

    // Check the lengths
    movl(limit, Address(ary1, length_offset));
    cmpl(limit, Address(ary2, length_offset));
    jcc(Assembler::notEqual, FALSE_LABEL);
  }

  // count == 0
  testl(limit, limit);
  jcc(Assembler::zero, TRUE_LABEL);

  if (is_array_equ) {
    // Load array address
    lea(ary1, Address(ary1, base_offset));
    lea(ary2, Address(ary2, base_offset));
  }

  if (is_array_equ && is_char) {
    // arrays_equals when used for char[].
    shll(limit, 1);      // byte count != 0
  }
  movl(result, limit); // copy

  if (UseAVX >= 2) {
    // With AVX2, use 32-byte vector compare
    Label COMPARE_WIDE_VECTORS, COMPARE_WIDE_VECTORS_16, COMPARE_TAIL, COMPARE_TAIL_16;

    // Compare 32-byte vectors
    if (expand_ary2) {
      andl(result, 0x0000000f);  //   tail count (in bytes)
      andl(limit, 0xfffffff0);   // vector count (in bytes)
      jcc(Assembler::zero, COMPARE_TAIL);
    } else {
      andl(result, 0x0000001f);  //   tail count (in bytes)
      andl(limit, 0xffffffe0);   // vector count (in bytes)
      jcc(Assembler::zero, COMPARE_TAIL_16);
    }

    lea(ary1, Address(ary1, limit, scaleFactor));
    lea(ary2, Address(ary2, limit, Address::times_1));
    negptr(limit);

#ifdef _LP64
    if ((AVX3Threshold == 0) && VM_Version::supports_avx512vlbw()) { // trying 64 bytes fast loop
      Label COMPARE_WIDE_VECTORS_LOOP_AVX2, COMPARE_WIDE_VECTORS_LOOP_AVX3;

      cmpl(limit, -64);
      jcc(Assembler::greater, COMPARE_WIDE_VECTORS_LOOP_AVX2);

      bind(COMPARE_WIDE_VECTORS_LOOP_AVX3); // the hottest loop

      evmovdquq(vec1, Address(ary1, limit, Address::times_1), Assembler::AVX_512bit);
      evpcmpeqb(mask, vec1, Address(ary2, limit, Address::times_1), Assembler::AVX_512bit);
      kortestql(mask, mask);
      jcc(Assembler::aboveEqual, FALSE_LABEL);     // miscompare
      addptr(limit, 64);  // update since we already compared at this addr
      cmpl(limit, -64);
      jccb(Assembler::lessEqual, COMPARE_WIDE_VECTORS_LOOP_AVX3);

      // At this point we may still need to compare -limit+result bytes.
      // We could execute the next two instruction and just continue via non-wide path:
      //  cmpl(limit, 0);
      //  jcc(Assembler::equal, COMPARE_TAIL);  // true
      // But since we stopped at the points ary{1,2}+limit which are
      // not farther than 64 bytes from the ends of arrays ary{1,2}+result
      // (|limit| <= 32 and result < 32),
      // we may just compare the last 64 bytes.
      //
      addptr(result, -64);   // it is safe, bc we just came from this area
      evmovdquq(vec1, Address(ary1, result, Address::times_1), Assembler::AVX_512bit);
      evpcmpeqb(mask, vec1, Address(ary2, result, Address::times_1), Assembler::AVX_512bit);
      kortestql(mask, mask);
      jcc(Assembler::aboveEqual, FALSE_LABEL);     // miscompare

      jmp(TRUE_LABEL);

      bind(COMPARE_WIDE_VECTORS_LOOP_AVX2);

    }//if (VM_Version::supports_avx512vlbw())
#endif //_LP64
    bind(COMPARE_WIDE_VECTORS);
    vmovdqu(vec1, Address(ary1, limit, scaleFactor));
    if (expand_ary2) {
      vpmovzxbw(vec2, Address(ary2, limit, Address::times_1), Assembler::AVX_256bit);
    } else {
      vmovdqu(vec2, Address(ary2, limit, Address::times_1));
    }
    vpxor(vec1, vec2);

    vptest(vec1, vec1);
    jcc(Assembler::notZero, FALSE_LABEL);
    addptr(limit, scaleIncr * 2);
    jcc(Assembler::notZero, COMPARE_WIDE_VECTORS);

    testl(result, result);
    jcc(Assembler::zero, TRUE_LABEL);

    vmovdqu(vec1, Address(ary1, result, scaleFactor, -32));
    if (expand_ary2) {
      vpmovzxbw(vec2, Address(ary2, result, Address::times_1, -16), Assembler::AVX_256bit);
    } else {
      vmovdqu(vec2, Address(ary2, result, Address::times_1, -32));
    }
    vpxor(vec1, vec2);

    vptest(vec1, vec1);
    jcc(Assembler::notZero, FALSE_LABEL);
    jmp(TRUE_LABEL);

    bind(COMPARE_TAIL_16); // limit is zero
    movl(limit, result);

    // Compare 16-byte chunks
    andl(result, 0x0000000f);  //   tail count (in bytes)
    andl(limit, 0xfffffff0);   // vector count (in bytes)
    jcc(Assembler::zero, COMPARE_TAIL);

    lea(ary1, Address(ary1, limit, scaleFactor));
    lea(ary2, Address(ary2, limit, Address::times_1));
    negptr(limit);

    bind(COMPARE_WIDE_VECTORS_16);
    movdqu(vec1, Address(ary1, limit, scaleFactor));
    if (expand_ary2) {
      vpmovzxbw(vec2, Address(ary2, limit, Address::times_1), Assembler::AVX_128bit);
    } else {
      movdqu(vec2, Address(ary2, limit, Address::times_1));
    }
    pxor(vec1, vec2);

    ptest(vec1, vec1);
    jcc(Assembler::notZero, FALSE_LABEL);
    addptr(limit, scaleIncr);
    jcc(Assembler::notZero, COMPARE_WIDE_VECTORS_16);

    bind(COMPARE_TAIL); // limit is zero
    movl(limit, result);
    // Fallthru to tail compare
  } else if (UseSSE42Intrinsics) {
    // With SSE4.2, use double quad vector compare
    Label COMPARE_WIDE_VECTORS, COMPARE_TAIL;

    // Compare 16-byte vectors
    andl(result, 0x0000000f);  //   tail count (in bytes)
    andl(limit, 0xfffffff0);   // vector count (in bytes)
    jcc(Assembler::zero, COMPARE_TAIL);

    lea(ary1, Address(ary1, limit, Address::times_1));
    lea(ary2, Address(ary2, limit, Address::times_1));
    negptr(limit);

    bind(COMPARE_WIDE_VECTORS);
    movdqu(vec1, Address(ary1, limit, Address::times_1));
    movdqu(vec2, Address(ary2, limit, Address::times_1));
    pxor(vec1, vec2);

    ptest(vec1, vec1);
    jcc(Assembler::notZero, FALSE_LABEL);
    addptr(limit, 16);
    jcc(Assembler::notZero, COMPARE_WIDE_VECTORS);

    testl(result, result);
    jcc(Assembler::zero, TRUE_LABEL);

    movdqu(vec1, Address(ary1, result, Address::times_1, -16));
    movdqu(vec2, Address(ary2, result, Address::times_1, -16));
    pxor(vec1, vec2);

    ptest(vec1, vec1);
    jccb(Assembler::notZero, FALSE_LABEL);
    jmpb(TRUE_LABEL);

    bind(COMPARE_TAIL); // limit is zero
    movl(limit, result);
    // Fallthru to tail compare
  }

  // Compare 4-byte vectors
  if (expand_ary2) {
    testl(result, result);
    jccb(Assembler::zero, TRUE_LABEL);
  } else {
    andl(limit, 0xfffffffc); // vector count (in bytes)
    jccb(Assembler::zero, COMPARE_CHAR);
  }

  lea(ary1, Address(ary1, limit, scaleFactor));
  lea(ary2, Address(ary2, limit, Address::times_1));
  negptr(limit);

  bind(COMPARE_VECTORS);
  if (expand_ary2) {
    // There are no "vector" operations for bytes to shorts
    movzbl(chr, Address(ary2, limit, Address::times_1));
    cmpw(Address(ary1, limit, Address::times_2), chr);
    jccb(Assembler::notEqual, FALSE_LABEL);
    addptr(limit, 1);
    jcc(Assembler::notZero, COMPARE_VECTORS);
    jmp(TRUE_LABEL);
  } else {
    movl(chr, Address(ary1, limit, Address::times_1));
    cmpl(chr, Address(ary2, limit, Address::times_1));
    jccb(Assembler::notEqual, FALSE_LABEL);
    addptr(limit, 4);
    jcc(Assembler::notZero, COMPARE_VECTORS);
  }

  // Compare trailing char (final 2 bytes), if any
  bind(COMPARE_CHAR);
  testl(result, 0x2);   // tail  char
  jccb(Assembler::zero, COMPARE_BYTE);
  load_unsigned_short(chr, Address(ary1, 0));
  load_unsigned_short(limit, Address(ary2, 0));
  cmpl(chr, limit);
  jccb(Assembler::notEqual, FALSE_LABEL);

  if (is_array_equ && is_char) {
    bind(COMPARE_BYTE);
  } else {
    lea(ary1, Address(ary1, 2));
    lea(ary2, Address(ary2, 2));

    bind(COMPARE_BYTE);
    testl(result, 0x1);   // tail  byte
    jccb(Assembler::zero, TRUE_LABEL);
    load_unsigned_byte(chr, Address(ary1, 0));
    load_unsigned_byte(limit, Address(ary2, 0));
    cmpl(chr, limit);
    jccb(Assembler::notEqual, FALSE_LABEL);
  }
  bind(TRUE_LABEL);
  movl(result, 1);   // return true
  jmpb(DONE);

  bind(FALSE_LABEL);
  xorl(result, result); // return false

  // That's it
  bind(DONE);
  if (UseAVX >= 2) {
    // clean upper bits of YMM registers
    vpxor(vec1, vec1);
    vpxor(vec2, vec2);
  }
}

#ifdef _LP64

static void convertF2I_slowpath(C2_MacroAssembler& masm, C2GeneralStub<Register, XMMRegister, address>& stub) {
#define __ masm.
  Register dst = stub.data<0>();
  XMMRegister src = stub.data<1>();
  address target = stub.data<2>();
  __ bind(stub.entry());
  __ subptr(rsp, 8);
  __ movdbl(Address(rsp), src);
  __ call(RuntimeAddress(target));
  __ pop(dst);
  __ jmp(stub.continuation());
#undef __
}

void C2_MacroAssembler::convertF2I(BasicType dst_bt, BasicType src_bt, Register dst, XMMRegister src) {
  assert(dst_bt == T_INT || dst_bt == T_LONG, "");
  assert(src_bt == T_FLOAT || src_bt == T_DOUBLE, "");

  address slowpath_target;
  if (dst_bt == T_INT) {
    if (src_bt == T_FLOAT) {
      cvttss2sil(dst, src);
      cmpl(dst, 0x80000000);
      slowpath_target = StubRoutines::x86::f2i_fixup();
    } else {
      cvttsd2sil(dst, src);
      cmpl(dst, 0x80000000);
      slowpath_target = StubRoutines::x86::d2i_fixup();
    }
  } else {
    if (src_bt == T_FLOAT) {
      cvttss2siq(dst, src);
      cmp64(dst, ExternalAddress(StubRoutines::x86::double_sign_flip()));
      slowpath_target = StubRoutines::x86::f2l_fixup();
    } else {
      cvttsd2siq(dst, src);
      cmp64(dst, ExternalAddress(StubRoutines::x86::double_sign_flip()));
      slowpath_target = StubRoutines::x86::d2l_fixup();
    }
  }

  auto stub = C2CodeStub::make<Register, XMMRegister, address>(dst, src, slowpath_target, 23, convertF2I_slowpath);
  jcc(Assembler::equal, stub->entry());
  bind(stub->continuation());
}

#endif // _LP64

void C2_MacroAssembler::evmasked_op(int ideal_opc, BasicType eType, KRegister mask, XMMRegister dst,
                                    XMMRegister src1, int imm8, bool merge, int vlen_enc) {
  switch(ideal_opc) {
    case Op_LShiftVS:
      Assembler::evpsllw(dst, mask, src1, imm8, merge, vlen_enc); break;
    case Op_LShiftVI:
      Assembler::evpslld(dst, mask, src1, imm8, merge, vlen_enc); break;
    case Op_LShiftVL:
      Assembler::evpsllq(dst, mask, src1, imm8, merge, vlen_enc); break;
    case Op_RShiftVS:
      Assembler::evpsraw(dst, mask, src1, imm8, merge, vlen_enc); break;
    case Op_RShiftVI:
      Assembler::evpsrad(dst, mask, src1, imm8, merge, vlen_enc); break;
    case Op_RShiftVL:
      Assembler::evpsraq(dst, mask, src1, imm8, merge, vlen_enc); break;
    case Op_URShiftVS:
      Assembler::evpsrlw(dst, mask, src1, imm8, merge, vlen_enc); break;
    case Op_URShiftVI:
      Assembler::evpsrld(dst, mask, src1, imm8, merge, vlen_enc); break;
    case Op_URShiftVL:
      Assembler::evpsrlq(dst, mask, src1, imm8, merge, vlen_enc); break;
    case Op_RotateRightV:
      evrord(eType, dst, mask, src1, imm8, merge, vlen_enc); break;
    case Op_RotateLeftV:
      evrold(eType, dst, mask, src1, imm8, merge, vlen_enc); break;
    default:
      fatal("Unsupported operation  %s", NodeClassNames[ideal_opc]);
      break;
  }
}

void C2_MacroAssembler::evmasked_saturating_op(int ideal_opc, BasicType elem_bt, KRegister mask, XMMRegister dst, XMMRegister src1,
                                               XMMRegister src2, bool is_unsigned, bool merge, int vlen_enc) {
  if (is_unsigned) {
    evmasked_saturating_unsigned_op(ideal_opc, elem_bt, mask, dst, src1, src2, merge, vlen_enc);
  } else {
    evmasked_saturating_signed_op(ideal_opc, elem_bt, mask, dst, src1, src2, merge, vlen_enc);
  }
}

void C2_MacroAssembler::evmasked_saturating_signed_op(int ideal_opc, BasicType elem_bt, KRegister mask, XMMRegister dst,
                                                      XMMRegister src1, XMMRegister src2, bool merge, int vlen_enc) {
  switch (elem_bt) {
    case T_BYTE:
      if (ideal_opc == Op_SaturatingAddV) {
        evpaddsb(dst, mask, src1, src2, merge, vlen_enc);
      } else {
        assert(ideal_opc == Op_SaturatingSubV, "");
        evpsubsb(dst, mask, src1, src2, merge, vlen_enc);
      }
      break;
    case T_SHORT:
      if (ideal_opc == Op_SaturatingAddV) {
        evpaddsw(dst, mask, src1, src2, merge, vlen_enc);
      } else {
        assert(ideal_opc == Op_SaturatingSubV, "");
        evpsubsw(dst, mask, src1, src2, merge, vlen_enc);
      }
      break;
    default:
      fatal("Unsupported type %s", type2name(elem_bt));
      break;
  }
}

void C2_MacroAssembler::evmasked_saturating_unsigned_op(int ideal_opc, BasicType elem_bt, KRegister mask, XMMRegister dst,
                                                        XMMRegister src1, XMMRegister src2, bool merge, int vlen_enc) {
  switch (elem_bt) {
    case T_BYTE:
      if (ideal_opc == Op_SaturatingAddV) {
        evpaddusb(dst, mask, src1, src2, merge, vlen_enc);
      } else {
        assert(ideal_opc == Op_SaturatingSubV, "");
        evpsubusb(dst, mask, src1, src2, merge, vlen_enc);
      }
      break;
    case T_SHORT:
      if (ideal_opc == Op_SaturatingAddV) {
        evpaddusw(dst, mask, src1, src2, merge, vlen_enc);
      } else {
        assert(ideal_opc == Op_SaturatingSubV, "");
        evpsubusw(dst, mask, src1, src2, merge, vlen_enc);
      }
      break;
    default:
      fatal("Unsupported type %s", type2name(elem_bt));
      break;
  }
}

void C2_MacroAssembler::evmasked_saturating_op(int ideal_opc, BasicType elem_bt, KRegister mask, XMMRegister dst, XMMRegister src1,
                                               Address src2, bool is_unsigned, bool merge, int vlen_enc) {
  if (is_unsigned) {
    evmasked_saturating_unsigned_op(ideal_opc, elem_bt, mask, dst, src1, src2, merge, vlen_enc);
  } else {
    evmasked_saturating_signed_op(ideal_opc, elem_bt, mask, dst, src1, src2, merge, vlen_enc);
  }
}

void C2_MacroAssembler::evmasked_saturating_signed_op(int ideal_opc, BasicType elem_bt, KRegister mask, XMMRegister dst,
                                                      XMMRegister src1, Address src2, bool merge, int vlen_enc) {
  switch (elem_bt) {
    case T_BYTE:
      if (ideal_opc == Op_SaturatingAddV) {
        evpaddsb(dst, mask, src1, src2, merge, vlen_enc);
      } else {
        assert(ideal_opc == Op_SaturatingSubV, "");
        evpsubsb(dst, mask, src1, src2, merge, vlen_enc);
      }
      break;
    case T_SHORT:
      if (ideal_opc == Op_SaturatingAddV) {
        evpaddsw(dst, mask, src1, src2, merge, vlen_enc);
      } else {
        assert(ideal_opc == Op_SaturatingSubV, "");
        evpsubsw(dst, mask, src1, src2, merge, vlen_enc);
      }
      break;
    default:
      fatal("Unsupported type %s", type2name(elem_bt));
      break;
  }
}

void C2_MacroAssembler::evmasked_saturating_unsigned_op(int ideal_opc, BasicType elem_bt, KRegister mask, XMMRegister dst,
                                                        XMMRegister src1, Address src2, bool merge, int vlen_enc) {
  switch (elem_bt) {
    case T_BYTE:
      if (ideal_opc == Op_SaturatingAddV) {
        evpaddusb(dst, mask, src1, src2, merge, vlen_enc);
      } else {
        assert(ideal_opc == Op_SaturatingSubV, "");
        evpsubusb(dst, mask, src1, src2, merge, vlen_enc);
      }
      break;
    case T_SHORT:
      if (ideal_opc == Op_SaturatingAddV) {
        evpaddusw(dst, mask, src1, src2, merge, vlen_enc);
      } else {
        assert(ideal_opc == Op_SaturatingSubV, "");
        evpsubusw(dst, mask, src1, src2, merge, vlen_enc);
      }
      break;
    default:
      fatal("Unsupported type %s", type2name(elem_bt));
      break;
  }
}

void C2_MacroAssembler::evmasked_op(int ideal_opc, BasicType eType, KRegister mask, XMMRegister dst,
                                    XMMRegister src1, XMMRegister src2, bool merge, int vlen_enc,
                                    bool is_varshift) {
  switch (ideal_opc) {
    case Op_AddVB:
      evpaddb(dst, mask, src1, src2, merge, vlen_enc); break;
    case Op_AddVS:
      evpaddw(dst, mask, src1, src2, merge, vlen_enc); break;
    case Op_AddVI:
      evpaddd(dst, mask, src1, src2, merge, vlen_enc); break;
    case Op_AddVL:
      evpaddq(dst, mask, src1, src2, merge, vlen_enc); break;
    case Op_AddVF:
      evaddps(dst, mask, src1, src2, merge, vlen_enc); break;
    case Op_AddVD:
      evaddpd(dst, mask, src1, src2, merge, vlen_enc); break;
    case Op_SubVB:
      evpsubb(dst, mask, src1, src2, merge, vlen_enc); break;
    case Op_SubVS:
      evpsubw(dst, mask, src1, src2, merge, vlen_enc); break;
    case Op_SubVI:
      evpsubd(dst, mask, src1, src2, merge, vlen_enc); break;
    case Op_SubVL:
      evpsubq(dst, mask, src1, src2, merge, vlen_enc); break;
    case Op_SubVF:
      evsubps(dst, mask, src1, src2, merge, vlen_enc); break;
    case Op_SubVD:
      evsubpd(dst, mask, src1, src2, merge, vlen_enc); break;
    case Op_MulVS:
      evpmullw(dst, mask, src1, src2, merge, vlen_enc); break;
    case Op_MulVI:
      evpmulld(dst, mask, src1, src2, merge, vlen_enc); break;
    case Op_MulVL:
      evpmullq(dst, mask, src1, src2, merge, vlen_enc); break;
    case Op_MulVF:
      evmulps(dst, mask, src1, src2, merge, vlen_enc); break;
    case Op_MulVD:
      evmulpd(dst, mask, src1, src2, merge, vlen_enc); break;
    case Op_DivVF:
      evdivps(dst, mask, src1, src2, merge, vlen_enc); break;
    case Op_DivVD:
      evdivpd(dst, mask, src1, src2, merge, vlen_enc); break;
    case Op_SqrtVF:
      evsqrtps(dst, mask, src1, src2, merge, vlen_enc); break;
    case Op_SqrtVD:
      evsqrtpd(dst, mask, src1, src2, merge, vlen_enc); break;
    case Op_AbsVB:
      evpabsb(dst, mask, src2, merge, vlen_enc); break;
    case Op_AbsVS:
      evpabsw(dst, mask, src2, merge, vlen_enc); break;
    case Op_AbsVI:
      evpabsd(dst, mask, src2, merge, vlen_enc); break;
    case Op_AbsVL:
      evpabsq(dst, mask, src2, merge, vlen_enc); break;
    case Op_FmaVF:
      evpfma213ps(dst, mask, src1, src2, merge, vlen_enc); break;
    case Op_FmaVD:
      evpfma213pd(dst, mask, src1, src2, merge, vlen_enc); break;
    case Op_VectorRearrange:
      evperm(eType, dst, mask, src2, src1, merge, vlen_enc); break;
    case Op_LShiftVS:
      evpsllw(dst, mask, src1, src2, merge, vlen_enc, is_varshift); break;
    case Op_LShiftVI:
      evpslld(dst, mask, src1, src2, merge, vlen_enc, is_varshift); break;
    case Op_LShiftVL:
      evpsllq(dst, mask, src1, src2, merge, vlen_enc, is_varshift); break;
    case Op_RShiftVS:
      evpsraw(dst, mask, src1, src2, merge, vlen_enc, is_varshift); break;
    case Op_RShiftVI:
      evpsrad(dst, mask, src1, src2, merge, vlen_enc, is_varshift); break;
    case Op_RShiftVL:
      evpsraq(dst, mask, src1, src2, merge, vlen_enc, is_varshift); break;
    case Op_URShiftVS:
      evpsrlw(dst, mask, src1, src2, merge, vlen_enc, is_varshift); break;
    case Op_URShiftVI:
      evpsrld(dst, mask, src1, src2, merge, vlen_enc, is_varshift); break;
    case Op_URShiftVL:
      evpsrlq(dst, mask, src1, src2, merge, vlen_enc, is_varshift); break;
    case Op_RotateLeftV:
      evrold(eType, dst, mask, src1, src2, merge, vlen_enc); break;
    case Op_RotateRightV:
      evrord(eType, dst, mask, src1, src2, merge, vlen_enc); break;
    case Op_MaxV:
      evpmaxs(eType, dst, mask, src1, src2, merge, vlen_enc); break;
    case Op_MinV:
      evpmins(eType, dst, mask, src1, src2, merge, vlen_enc); break;
    case Op_UMinV:
      evpminu(eType, dst, mask, src1, src2, merge, vlen_enc); break;
    case Op_UMaxV:
      evpmaxu(eType, dst, mask, src1, src2, merge, vlen_enc); break;
    case Op_XorV:
      evxor(eType, dst, mask, src1, src2, merge, vlen_enc); break;
    case Op_OrV:
      evor(eType, dst, mask, src1, src2, merge, vlen_enc); break;
    case Op_AndV:
      evand(eType, dst, mask, src1, src2, merge, vlen_enc); break;
    default:
      fatal("Unsupported operation  %s", NodeClassNames[ideal_opc]);
      break;
  }
}

void C2_MacroAssembler::evmasked_op(int ideal_opc, BasicType eType, KRegister mask, XMMRegister dst,
                                    XMMRegister src1, Address src2, bool merge, int vlen_enc) {
  switch (ideal_opc) {
    case Op_AddVB:
      evpaddb(dst, mask, src1, src2, merge, vlen_enc); break;
    case Op_AddVS:
      evpaddw(dst, mask, src1, src2, merge, vlen_enc); break;
    case Op_AddVI:
      evpaddd(dst, mask, src1, src2, merge, vlen_enc); break;
    case Op_AddVL:
      evpaddq(dst, mask, src1, src2, merge, vlen_enc); break;
    case Op_AddVF:
      evaddps(dst, mask, src1, src2, merge, vlen_enc); break;
    case Op_AddVD:
      evaddpd(dst, mask, src1, src2, merge, vlen_enc); break;
    case Op_SubVB:
      evpsubb(dst, mask, src1, src2, merge, vlen_enc); break;
    case Op_SubVS:
      evpsubw(dst, mask, src1, src2, merge, vlen_enc); break;
    case Op_SubVI:
      evpsubd(dst, mask, src1, src2, merge, vlen_enc); break;
    case Op_SubVL:
      evpsubq(dst, mask, src1, src2, merge, vlen_enc); break;
    case Op_SubVF:
      evsubps(dst, mask, src1, src2, merge, vlen_enc); break;
    case Op_SubVD:
      evsubpd(dst, mask, src1, src2, merge, vlen_enc); break;
    case Op_MulVS:
      evpmullw(dst, mask, src1, src2, merge, vlen_enc); break;
    case Op_MulVI:
      evpmulld(dst, mask, src1, src2, merge, vlen_enc); break;
    case Op_MulVL:
      evpmullq(dst, mask, src1, src2, merge, vlen_enc); break;
    case Op_MulVF:
      evmulps(dst, mask, src1, src2, merge, vlen_enc); break;
    case Op_MulVD:
      evmulpd(dst, mask, src1, src2, merge, vlen_enc); break;
    case Op_DivVF:
      evdivps(dst, mask, src1, src2, merge, vlen_enc); break;
    case Op_DivVD:
      evdivpd(dst, mask, src1, src2, merge, vlen_enc); break;
    case Op_FmaVF:
      evpfma213ps(dst, mask, src1, src2, merge, vlen_enc); break;
    case Op_FmaVD:
      evpfma213pd(dst, mask, src1, src2, merge, vlen_enc); break;
    case Op_MaxV:
      evpmaxs(eType, dst, mask, src1, src2, merge, vlen_enc); break;
    case Op_MinV:
      evpmins(eType, dst, mask, src1, src2, merge, vlen_enc); break;
    case Op_UMaxV:
      evpmaxu(eType, dst, mask, src1, src2, merge, vlen_enc); break;
    case Op_UMinV:
      evpminu(eType, dst, mask, src1, src2, merge, vlen_enc); break;
    case Op_XorV:
      evxor(eType, dst, mask, src1, src2, merge, vlen_enc); break;
    case Op_OrV:
      evor(eType, dst, mask, src1, src2, merge, vlen_enc); break;
    case Op_AndV:
      evand(eType, dst, mask, src1, src2, merge, vlen_enc); break;
    default:
      fatal("Unsupported operation  %s", NodeClassNames[ideal_opc]);
      break;
  }
}

void C2_MacroAssembler::masked_op(int ideal_opc, int mask_len, KRegister dst,
                                  KRegister src1, KRegister src2) {
  BasicType etype = T_ILLEGAL;
  switch(mask_len) {
    case 2:
    case 4:
    case 8:  etype = T_BYTE; break;
    case 16: etype = T_SHORT; break;
    case 32: etype = T_INT; break;
    case 64: etype = T_LONG; break;
    default: fatal("Unsupported type"); break;
  }
  assert(etype != T_ILLEGAL, "");
  switch(ideal_opc) {
    case Op_AndVMask:
      kand(etype, dst, src1, src2); break;
    case Op_OrVMask:
      kor(etype, dst, src1, src2); break;
    case Op_XorVMask:
      kxor(etype, dst, src1, src2); break;
    default:
      fatal("Unsupported masked operation"); break;
  }
}

/*
 * Following routine handles special floating point values(NaN/Inf/-Inf/Max/Min) for casting operation.
 * If src is NaN, the result is 0.
 * If the src is negative infinity or any value less than or equal to the value of Integer.MIN_VALUE,
 * the result is equal to the value of Integer.MIN_VALUE.
 * If the src is positive infinity or any value greater than or equal to the value of Integer.MAX_VALUE,
 * the result is equal to the value of Integer.MAX_VALUE.
 */
void C2_MacroAssembler::vector_cast_float_to_int_special_cases_avx(XMMRegister dst, XMMRegister src, XMMRegister xtmp1,
                                                                   XMMRegister xtmp2, XMMRegister xtmp3, XMMRegister xtmp4,
                                                                   Register rscratch, AddressLiteral float_sign_flip,
                                                                   int vec_enc) {
  assert(rscratch != noreg || always_reachable(float_sign_flip), "missing");
  Label done;
  vmovdqu(xtmp1, float_sign_flip, vec_enc, rscratch);
  vpcmpeqd(xtmp2, dst, xtmp1, vec_enc);
  vptest(xtmp2, xtmp2, vec_enc);
  jccb(Assembler::equal, done);

  vpcmpeqd(xtmp4, xtmp4, xtmp4, vec_enc);
  vpxor(xtmp1, xtmp1, xtmp4, vec_enc);

  vpxor(xtmp4, xtmp4, xtmp4, vec_enc);
  vcmpps(xtmp3, src, src, Assembler::UNORD_Q, vec_enc);
  vblendvps(dst, dst, xtmp4, xtmp3, vec_enc);

  // Recompute the mask for remaining special value.
  vpxor(xtmp2, xtmp2, xtmp3, vec_enc);
  // Extract SRC values corresponding to TRUE mask lanes.
  vpand(xtmp4, xtmp2, src, vec_enc);
  // Flip mask bits so that MSB bit of MASK lanes corresponding to +ve special
  // values are set.
  vpxor(xtmp3, xtmp2, xtmp4, vec_enc);

  vblendvps(dst, dst, xtmp1, xtmp3, vec_enc);
  bind(done);
}

void C2_MacroAssembler::vector_cast_float_to_int_special_cases_evex(XMMRegister dst, XMMRegister src, XMMRegister xtmp1,
                                                                    XMMRegister xtmp2, KRegister ktmp1, KRegister ktmp2,
                                                                    Register rscratch, AddressLiteral float_sign_flip,
                                                                    int vec_enc) {
  assert(rscratch != noreg || always_reachable(float_sign_flip), "missing");
  Label done;
  evmovdqul(xtmp1, k0, float_sign_flip, false, vec_enc, rscratch);
  Assembler::evpcmpeqd(ktmp1, k0, xtmp1, dst, vec_enc);
  kortestwl(ktmp1, ktmp1);
  jccb(Assembler::equal, done);

  vpxor(xtmp2, xtmp2, xtmp2, vec_enc);
  evcmpps(ktmp2, k0, src, src, Assembler::UNORD_Q, vec_enc);
  evmovdqul(dst, ktmp2, xtmp2, true, vec_enc);

  kxorwl(ktmp1, ktmp1, ktmp2);
  evcmpps(ktmp1, ktmp1, src, xtmp2, Assembler::NLT_UQ, vec_enc);
  vpternlogd(xtmp2, 0x11, xtmp1, xtmp1, vec_enc);
  evmovdqul(dst, ktmp1, xtmp2, true, vec_enc);
  bind(done);
}

void C2_MacroAssembler::vector_cast_float_to_long_special_cases_evex(XMMRegister dst, XMMRegister src, XMMRegister xtmp1,
                                                                     XMMRegister xtmp2, KRegister ktmp1, KRegister ktmp2,
                                                                     Register rscratch, AddressLiteral double_sign_flip,
                                                                     int vec_enc) {
  assert(rscratch != noreg || always_reachable(double_sign_flip), "missing");

  Label done;
  evmovdquq(xtmp1, k0, double_sign_flip, false, vec_enc, rscratch);
  Assembler::evpcmpeqq(ktmp1, k0, xtmp1, dst, vec_enc);
  kortestwl(ktmp1, ktmp1);
  jccb(Assembler::equal, done);

  vpxor(xtmp2, xtmp2, xtmp2, vec_enc);
  evcmpps(ktmp2, k0, src, src, Assembler::UNORD_Q, vec_enc);
  evmovdquq(dst, ktmp2, xtmp2, true, vec_enc);

  kxorwl(ktmp1, ktmp1, ktmp2);
  evcmpps(ktmp1, ktmp1, src, xtmp2, Assembler::NLT_UQ, vec_enc);
  vpternlogq(xtmp2, 0x11, xtmp1, xtmp1, vec_enc);
  evmovdquq(dst, ktmp1, xtmp2, true, vec_enc);
  bind(done);
}

void C2_MacroAssembler::vector_cast_double_to_int_special_cases_evex(XMMRegister dst, XMMRegister src, XMMRegister xtmp1,
                                                                     XMMRegister xtmp2, KRegister ktmp1, KRegister ktmp2,
                                                                     Register rscratch, AddressLiteral float_sign_flip,
                                                                     int vec_enc) {
  assert(rscratch != noreg || always_reachable(float_sign_flip), "missing");
  Label done;
  evmovdquq(xtmp1, k0, float_sign_flip, false, vec_enc, rscratch);
  Assembler::evpcmpeqd(ktmp1, k0, xtmp1, dst, vec_enc);
  kortestwl(ktmp1, ktmp1);
  jccb(Assembler::equal, done);

  vpxor(xtmp2, xtmp2, xtmp2, vec_enc);
  evcmppd(ktmp2, k0, src, src, Assembler::UNORD_Q, vec_enc);
  evmovdqul(dst, ktmp2, xtmp2, true, vec_enc);

  kxorwl(ktmp1, ktmp1, ktmp2);
  evcmppd(ktmp1, ktmp1, src, xtmp2, Assembler::NLT_UQ, vec_enc);
  vpternlogq(xtmp2, 0x11, xtmp1, xtmp1, vec_enc);
  evmovdqul(dst, ktmp1, xtmp2, true, vec_enc);
  bind(done);
}

/*
 * Following routine handles special floating point values(NaN/Inf/-Inf/Max/Min) for casting operation.
 * If src is NaN, the result is 0.
 * If the src is negative infinity or any value less than or equal to the value of Long.MIN_VALUE,
 * the result is equal to the value of Long.MIN_VALUE.
 * If the src is positive infinity or any value greater than or equal to the value of Long.MAX_VALUE,
 * the result is equal to the value of Long.MAX_VALUE.
 */
void C2_MacroAssembler::vector_cast_double_to_long_special_cases_evex(XMMRegister dst, XMMRegister src, XMMRegister xtmp1,
                                                                      XMMRegister xtmp2, KRegister ktmp1, KRegister ktmp2,
                                                                      Register rscratch, AddressLiteral double_sign_flip,
                                                                      int vec_enc) {
  assert(rscratch != noreg || always_reachable(double_sign_flip), "missing");

  Label done;
  evmovdqul(xtmp1, k0, double_sign_flip, false, vec_enc, rscratch);
  evpcmpeqq(ktmp1, xtmp1, dst, vec_enc);
  kortestwl(ktmp1, ktmp1);
  jccb(Assembler::equal, done);

  vpxor(xtmp2, xtmp2, xtmp2, vec_enc);
  evcmppd(ktmp2, k0, src, src, Assembler::UNORD_Q, vec_enc);
  evmovdquq(dst, ktmp2, xtmp2, true, vec_enc);

  kxorwl(ktmp1, ktmp1, ktmp2);
  evcmppd(ktmp1, ktmp1, src, xtmp2, Assembler::NLT_UQ, vec_enc);
  vpternlogq(xtmp2, 0x11, xtmp1, xtmp1, vec_enc);
  evmovdquq(dst, ktmp1, xtmp2, true, vec_enc);
  bind(done);
}

void C2_MacroAssembler::vector_crosslane_doubleword_pack_avx(XMMRegister dst, XMMRegister src, XMMRegister zero,
                                                             XMMRegister xtmp, int index, int vec_enc) {
   assert(vec_enc < Assembler::AVX_512bit, "");
   if (vec_enc == Assembler::AVX_256bit) {
     vextractf128_high(xtmp, src);
     vshufps(dst, src, xtmp, index, vec_enc);
   } else {
     vshufps(dst, src, zero, index, vec_enc);
   }
}

void C2_MacroAssembler::vector_cast_double_to_int_special_cases_avx(XMMRegister dst, XMMRegister src, XMMRegister xtmp1, XMMRegister xtmp2,
                                                                    XMMRegister xtmp3, XMMRegister xtmp4, XMMRegister xtmp5, Register rscratch,
                                                                    AddressLiteral float_sign_flip, int src_vec_enc) {
  assert(rscratch != noreg || always_reachable(float_sign_flip), "missing");

  Label done;
  // Compare the destination lanes with float_sign_flip
  // value to get mask for all special values.
  movdqu(xtmp1, float_sign_flip, rscratch);
  vpcmpeqd(xtmp2, dst, xtmp1, Assembler::AVX_128bit);
  ptest(xtmp2, xtmp2);
  jccb(Assembler::equal, done);

  // Flip float_sign_flip to get max integer value.
  vpcmpeqd(xtmp4, xtmp4, xtmp4, Assembler::AVX_128bit);
  pxor(xtmp1, xtmp4);

  // Set detination lanes corresponding to unordered source lanes as zero.
  vpxor(xtmp4, xtmp4, xtmp4, src_vec_enc);
  vcmppd(xtmp3, src, src, Assembler::UNORD_Q, src_vec_enc);

  // Shuffle mask vector and pack lower doubles word from each quadword lane.
  vector_crosslane_doubleword_pack_avx(xtmp3, xtmp3, xtmp4, xtmp5, 0x88, src_vec_enc);
  vblendvps(dst, dst, xtmp4, xtmp3, Assembler::AVX_128bit);

  // Recompute the mask for remaining special value.
  pxor(xtmp2, xtmp3);
  // Extract mask corresponding to non-negative source lanes.
  vcmppd(xtmp3, src, xtmp4, Assembler::NLT_UQ, src_vec_enc);

  // Shuffle mask vector and pack lower doubles word from each quadword lane.
  vector_crosslane_doubleword_pack_avx(xtmp3, xtmp3, xtmp4, xtmp5, 0x88, src_vec_enc);
  pand(xtmp3, xtmp2);

  // Replace destination lanes holding special value(0x80000000) with max int
  // if corresponding source lane holds a +ve value.
  vblendvps(dst, dst, xtmp1, xtmp3, Assembler::AVX_128bit);
  bind(done);
}


void C2_MacroAssembler::vector_cast_int_to_subword(BasicType to_elem_bt, XMMRegister dst, XMMRegister zero,
                                                   XMMRegister xtmp, Register rscratch, int vec_enc) {
  switch(to_elem_bt) {
    case T_SHORT:
      assert(rscratch != noreg || always_reachable(ExternalAddress(StubRoutines::x86::vector_int_to_short_mask())), "missing");
      vpand(dst, dst, ExternalAddress(StubRoutines::x86::vector_int_to_short_mask()), vec_enc, rscratch);
      vpackusdw(dst, dst, zero, vec_enc);
      if (vec_enc == Assembler::AVX_256bit) {
        vector_crosslane_doubleword_pack_avx(dst, dst, zero, xtmp, 0x44, vec_enc);
      }
      break;
    case  T_BYTE:
      assert(rscratch != noreg || always_reachable(ExternalAddress(StubRoutines::x86::vector_int_to_byte_mask())), "missing");
      vpand(dst, dst, ExternalAddress(StubRoutines::x86::vector_int_to_byte_mask()), vec_enc, rscratch);
      vpackusdw(dst, dst, zero, vec_enc);
      if (vec_enc == Assembler::AVX_256bit) {
        vector_crosslane_doubleword_pack_avx(dst, dst, zero, xtmp, 0x44, vec_enc);
      }
      vpackuswb(dst, dst, zero, vec_enc);
      break;
    default: assert(false, "%s", type2name(to_elem_bt));
  }
}

/*
 * Algorithm for vector D2L and F2I conversions:-
 * a) Perform vector D2L/F2I cast.
 * b) Choose fast path if none of the result vector lane contains 0x80000000 value.
 *    It signifies that source value could be any of the special floating point
 *    values(NaN,-Inf,Inf,Max,-Min).
 * c) Set destination to zero if source is NaN value.
 * d) Replace 0x80000000 with MaxInt if source lane contains a +ve value.
 */

void C2_MacroAssembler::vector_castF2X_avx(BasicType to_elem_bt, XMMRegister dst, XMMRegister src, XMMRegister xtmp1,
                                           XMMRegister xtmp2, XMMRegister xtmp3, XMMRegister xtmp4,
                                           AddressLiteral float_sign_flip, Register rscratch, int vec_enc) {
  int to_elem_sz = type2aelembytes(to_elem_bt);
  assert(to_elem_sz <= 4, "");
  vcvttps2dq(dst, src, vec_enc);
  vector_cast_float_to_int_special_cases_avx(dst, src, xtmp1, xtmp2, xtmp3, xtmp4, rscratch, float_sign_flip, vec_enc);
  if (to_elem_sz < 4) {
    vpxor(xtmp4, xtmp4, xtmp4, vec_enc);
    vector_cast_int_to_subword(to_elem_bt, dst, xtmp4, xtmp3, rscratch, vec_enc);
  }
}

void C2_MacroAssembler::vector_castF2X_evex(BasicType to_elem_bt, XMMRegister dst, XMMRegister src, XMMRegister xtmp1,
                                            XMMRegister xtmp2, KRegister ktmp1, KRegister ktmp2, AddressLiteral float_sign_flip,
                                            Register rscratch, int vec_enc) {
  int to_elem_sz = type2aelembytes(to_elem_bt);
  assert(to_elem_sz <= 4, "");
  vcvttps2dq(dst, src, vec_enc);
  vector_cast_float_to_int_special_cases_evex(dst, src, xtmp1, xtmp2, ktmp1, ktmp2, rscratch, float_sign_flip, vec_enc);
  switch(to_elem_bt) {
    case T_INT:
      break;
    case T_SHORT:
      evpmovdw(dst, dst, vec_enc);
      break;
    case T_BYTE:
      evpmovdb(dst, dst, vec_enc);
      break;
    default: assert(false, "%s", type2name(to_elem_bt));
  }
}

void C2_MacroAssembler::vector_castF2L_evex(XMMRegister dst, XMMRegister src, XMMRegister xtmp1, XMMRegister xtmp2,
                                            KRegister ktmp1, KRegister ktmp2, AddressLiteral double_sign_flip,
                                            Register rscratch, int vec_enc) {
  evcvttps2qq(dst, src, vec_enc);
  vector_cast_float_to_long_special_cases_evex(dst, src, xtmp1, xtmp2, ktmp1, ktmp2, rscratch, double_sign_flip, vec_enc);
}

// Handling for downcasting from double to integer or sub-word types on AVX2.
void C2_MacroAssembler::vector_castD2X_avx(BasicType to_elem_bt, XMMRegister dst, XMMRegister src, XMMRegister xtmp1,
                                           XMMRegister xtmp2, XMMRegister xtmp3, XMMRegister xtmp4, XMMRegister xtmp5,
                                           AddressLiteral float_sign_flip, Register rscratch, int vec_enc) {
  int to_elem_sz = type2aelembytes(to_elem_bt);
  assert(to_elem_sz < 8, "");
  vcvttpd2dq(dst, src, vec_enc);
  vector_cast_double_to_int_special_cases_avx(dst, src, xtmp1, xtmp2, xtmp3, xtmp4, xtmp5, rscratch,
                                              float_sign_flip, vec_enc);
  if (to_elem_sz < 4) {
    // xtmp4 holds all zero lanes.
    vector_cast_int_to_subword(to_elem_bt, dst, xtmp4, xtmp5, rscratch, Assembler::AVX_128bit);
  }
}

void C2_MacroAssembler::vector_castD2X_evex(BasicType to_elem_bt, XMMRegister dst, XMMRegister src,
                                            XMMRegister xtmp1, XMMRegister xtmp2, KRegister ktmp1,
                                            KRegister ktmp2, AddressLiteral sign_flip,
                                            Register rscratch, int vec_enc) {
  if (VM_Version::supports_avx512dq()) {
    evcvttpd2qq(dst, src, vec_enc);
    vector_cast_double_to_long_special_cases_evex(dst, src, xtmp1, xtmp2, ktmp1, ktmp2, rscratch, sign_flip, vec_enc);
    switch(to_elem_bt) {
      case T_LONG:
        break;
      case T_INT:
        evpmovsqd(dst, dst, vec_enc);
        break;
      case T_SHORT:
        evpmovsqd(dst, dst, vec_enc);
        evpmovdw(dst, dst, vec_enc);
        break;
      case T_BYTE:
        evpmovsqd(dst, dst, vec_enc);
        evpmovdb(dst, dst, vec_enc);
        break;
      default: assert(false, "%s", type2name(to_elem_bt));
    }
  } else {
    assert(type2aelembytes(to_elem_bt) <= 4, "");
    vcvttpd2dq(dst, src, vec_enc);
    vector_cast_double_to_int_special_cases_evex(dst, src, xtmp1, xtmp2, ktmp1, ktmp2, rscratch, sign_flip, vec_enc);
    switch(to_elem_bt) {
      case T_INT:
        break;
      case T_SHORT:
        evpmovdw(dst, dst, vec_enc);
        break;
      case T_BYTE:
        evpmovdb(dst, dst, vec_enc);
        break;
      default: assert(false, "%s", type2name(to_elem_bt));
    }
  }
}

#ifdef _LP64
void C2_MacroAssembler::vector_round_double_evex(XMMRegister dst, XMMRegister src,
                                                 AddressLiteral double_sign_flip, AddressLiteral new_mxcsr, int vec_enc,
                                                 Register tmp, XMMRegister xtmp1, XMMRegister xtmp2, KRegister ktmp1, KRegister ktmp2) {
  // Perform floor(val+0.5) operation under the influence of MXCSR.RC mode roundTowards -inf.
  // and re-instantiate original MXCSR.RC mode after that.
  ldmxcsr(new_mxcsr, tmp /*rscratch*/);

  mov64(tmp, julong_cast(0.5L));
  evpbroadcastq(xtmp1, tmp, vec_enc);
  vaddpd(xtmp1, src , xtmp1, vec_enc);
  evcvtpd2qq(dst, xtmp1, vec_enc);
  vector_cast_double_to_long_special_cases_evex(dst, src, xtmp1, xtmp2, ktmp1, ktmp2, tmp /*rscratch*/,
                                                double_sign_flip, vec_enc);;

  ldmxcsr(ExternalAddress(StubRoutines::x86::addr_mxcsr_std()), tmp /*rscratch*/);
}

void C2_MacroAssembler::vector_round_float_evex(XMMRegister dst, XMMRegister src,
                                                AddressLiteral float_sign_flip, AddressLiteral new_mxcsr, int vec_enc,
                                                Register tmp, XMMRegister xtmp1, XMMRegister xtmp2, KRegister ktmp1, KRegister ktmp2) {
  // Perform floor(val+0.5) operation under the influence of MXCSR.RC mode roundTowards -inf.
  // and re-instantiate original MXCSR.RC mode after that.
  ldmxcsr(new_mxcsr, tmp /*rscratch*/);

  movl(tmp, jint_cast(0.5));
  movq(xtmp1, tmp);
  vbroadcastss(xtmp1, xtmp1, vec_enc);
  vaddps(xtmp1, src , xtmp1, vec_enc);
  vcvtps2dq(dst, xtmp1, vec_enc);
  vector_cast_float_to_int_special_cases_evex(dst, src, xtmp1, xtmp2, ktmp1, ktmp2, tmp /*rscratch*/,
                                              float_sign_flip, vec_enc);

  ldmxcsr(ExternalAddress(StubRoutines::x86::addr_mxcsr_std()), tmp /*rscratch*/);
}

void C2_MacroAssembler::vector_round_float_avx(XMMRegister dst, XMMRegister src,
                                               AddressLiteral float_sign_flip, AddressLiteral new_mxcsr, int vec_enc,
                                               Register tmp, XMMRegister xtmp1, XMMRegister xtmp2, XMMRegister xtmp3, XMMRegister xtmp4) {
  // Perform floor(val+0.5) operation under the influence of MXCSR.RC mode roundTowards -inf.
  // and re-instantiate original MXCSR.RC mode after that.
  ldmxcsr(new_mxcsr, tmp /*rscratch*/);

  movl(tmp, jint_cast(0.5));
  movq(xtmp1, tmp);
  vbroadcastss(xtmp1, xtmp1, vec_enc);
  vaddps(xtmp1, src , xtmp1, vec_enc);
  vcvtps2dq(dst, xtmp1, vec_enc);
  vector_cast_float_to_int_special_cases_avx(dst, src, xtmp1, xtmp2, xtmp3, xtmp4, tmp /*rscratch*/, float_sign_flip, vec_enc);

  ldmxcsr(ExternalAddress(StubRoutines::x86::addr_mxcsr_std()), tmp /*rscratch*/);
}
#endif // _LP64

void C2_MacroAssembler::vector_unsigned_cast(XMMRegister dst, XMMRegister src, int vlen_enc,
                                             BasicType from_elem_bt, BasicType to_elem_bt) {
  switch (from_elem_bt) {
    case T_BYTE:
      switch (to_elem_bt) {
        case T_SHORT: vpmovzxbw(dst, src, vlen_enc); break;
        case T_INT:   vpmovzxbd(dst, src, vlen_enc); break;
        case T_LONG:  vpmovzxbq(dst, src, vlen_enc); break;
        default: ShouldNotReachHere();
      }
      break;
    case T_SHORT:
      switch (to_elem_bt) {
        case T_INT:  vpmovzxwd(dst, src, vlen_enc); break;
        case T_LONG: vpmovzxwq(dst, src, vlen_enc); break;
        default: ShouldNotReachHere();
      }
      break;
    case T_INT:
      assert(to_elem_bt == T_LONG, "");
      vpmovzxdq(dst, src, vlen_enc);
      break;
    default:
      ShouldNotReachHere();
  }
}

void C2_MacroAssembler::vector_signed_cast(XMMRegister dst, XMMRegister src, int vlen_enc,
                                           BasicType from_elem_bt, BasicType to_elem_bt) {
  switch (from_elem_bt) {
    case T_BYTE:
      switch (to_elem_bt) {
        case T_SHORT: vpmovsxbw(dst, src, vlen_enc); break;
        case T_INT:   vpmovsxbd(dst, src, vlen_enc); break;
        case T_LONG:  vpmovsxbq(dst, src, vlen_enc); break;
        default: ShouldNotReachHere();
      }
      break;
    case T_SHORT:
      switch (to_elem_bt) {
        case T_INT:  vpmovsxwd(dst, src, vlen_enc); break;
        case T_LONG: vpmovsxwq(dst, src, vlen_enc); break;
        default: ShouldNotReachHere();
      }
      break;
    case T_INT:
      assert(to_elem_bt == T_LONG, "");
      vpmovsxdq(dst, src, vlen_enc);
      break;
    default:
      ShouldNotReachHere();
  }
}

void C2_MacroAssembler::vector_mask_cast(XMMRegister dst, XMMRegister src,
                                         BasicType dst_bt, BasicType src_bt, int vlen) {
  int vlen_enc = vector_length_encoding(MAX2(type2aelembytes(src_bt), type2aelembytes(dst_bt)) * vlen);
  assert(vlen_enc != AVX_512bit, "");

  int dst_bt_size = type2aelembytes(dst_bt);
  int src_bt_size = type2aelembytes(src_bt);
  if (dst_bt_size > src_bt_size) {
    switch (dst_bt_size / src_bt_size) {
      case 2: vpmovsxbw(dst, src, vlen_enc); break;
      case 4: vpmovsxbd(dst, src, vlen_enc); break;
      case 8: vpmovsxbq(dst, src, vlen_enc); break;
      default: ShouldNotReachHere();
    }
  } else {
    assert(dst_bt_size < src_bt_size, "");
    switch (src_bt_size / dst_bt_size) {
      case 2: {
        if (vlen_enc == AVX_128bit) {
          vpacksswb(dst, src, src, vlen_enc);
        } else {
          vpacksswb(dst, src, src, vlen_enc);
          vpermq(dst, dst, 0x08, vlen_enc);
        }
        break;
      }
      case 4: {
        if (vlen_enc == AVX_128bit) {
          vpackssdw(dst, src, src, vlen_enc);
          vpacksswb(dst, dst, dst, vlen_enc);
        } else {
          vpackssdw(dst, src, src, vlen_enc);
          vpermq(dst, dst, 0x08, vlen_enc);
          vpacksswb(dst, dst, dst, AVX_128bit);
        }
        break;
      }
      case 8: {
        if (vlen_enc == AVX_128bit) {
          vpshufd(dst, src, 0x08, vlen_enc);
          vpackssdw(dst, dst, dst, vlen_enc);
          vpacksswb(dst, dst, dst, vlen_enc);
        } else {
          vpshufd(dst, src, 0x08, vlen_enc);
          vpermq(dst, dst, 0x08, vlen_enc);
          vpackssdw(dst, dst, dst, AVX_128bit);
          vpacksswb(dst, dst, dst, AVX_128bit);
        }
        break;
      }
      default: ShouldNotReachHere();
    }
  }
}

void C2_MacroAssembler::evpternlog(XMMRegister dst, int func, KRegister mask, XMMRegister src2, XMMRegister src3,
                                   bool merge, BasicType bt, int vlen_enc) {
  if (bt == T_INT) {
    evpternlogd(dst, func, mask, src2, src3, merge, vlen_enc);
  } else {
    assert(bt == T_LONG, "");
    evpternlogq(dst, func, mask, src2, src3, merge, vlen_enc);
  }
}

void C2_MacroAssembler::evpternlog(XMMRegister dst, int func, KRegister mask, XMMRegister src2, Address src3,
                                   bool merge, BasicType bt, int vlen_enc) {
  if (bt == T_INT) {
    evpternlogd(dst, func, mask, src2, src3, merge, vlen_enc);
  } else {
    assert(bt == T_LONG, "");
    evpternlogq(dst, func, mask, src2, src3, merge, vlen_enc);
  }
}

#ifdef _LP64
void C2_MacroAssembler::vector_long_to_maskvec(XMMRegister dst, Register src, Register rtmp1,
                                               Register rtmp2, XMMRegister xtmp, int mask_len,
                                               int vec_enc) {
  int index = 0;
  int vindex = 0;
  mov64(rtmp1, 0x0101010101010101L);
  pdepq(rtmp1, src, rtmp1);
  if (mask_len > 8) {
    movq(rtmp2, src);
    vpxor(xtmp, xtmp, xtmp, vec_enc);
    movq(xtmp, rtmp1);
  }
  movq(dst, rtmp1);

  mask_len -= 8;
  while (mask_len > 0) {
    assert ((mask_len & 0x7) == 0, "mask must be multiple of 8");
    index++;
    if ((index % 2) == 0) {
      pxor(xtmp, xtmp);
    }
    mov64(rtmp1, 0x0101010101010101L);
    shrq(rtmp2, 8);
    pdepq(rtmp1, rtmp2, rtmp1);
    pinsrq(xtmp, rtmp1, index % 2);
    vindex = index / 2;
    if (vindex) {
      // Write entire 16 byte vector when both 64 bit
      // lanes are update to save redundant instructions.
      if (index % 2) {
        vinsertf128(dst, dst, xtmp, vindex);
      }
    } else {
      vmovdqu(dst, xtmp);
    }
    mask_len -= 8;
  }
}

void C2_MacroAssembler::vector_mask_operation_helper(int opc, Register dst, Register tmp, int masklen) {
  switch(opc) {
    case Op_VectorMaskTrueCount:
      popcntq(dst, tmp);
      break;
    case Op_VectorMaskLastTrue:
      if (VM_Version::supports_lzcnt()) {
        lzcntq(tmp, tmp);
        movl(dst, 63);
        subl(dst, tmp);
      } else {
        movl(dst, -1);
        bsrq(tmp, tmp);
        cmov32(Assembler::notZero, dst, tmp);
      }
      break;
    case Op_VectorMaskFirstTrue:
      if (VM_Version::supports_bmi1()) {
        if (masklen < 32) {
          orl(tmp, 1 << masklen);
          tzcntl(dst, tmp);
        } else if (masklen == 32) {
          tzcntl(dst, tmp);
        } else {
          assert(masklen == 64, "");
          tzcntq(dst, tmp);
        }
      } else {
        if (masklen < 32) {
          orl(tmp, 1 << masklen);
          bsfl(dst, tmp);
        } else {
          assert(masklen == 32 || masklen == 64, "");
          movl(dst, masklen);
          if (masklen == 32)  {
            bsfl(tmp, tmp);
          } else {
            bsfq(tmp, tmp);
          }
          cmov32(Assembler::notZero, dst, tmp);
        }
      }
      break;
    case Op_VectorMaskToLong:
      assert(dst == tmp, "Dst and tmp should be the same for toLong operations");
      break;
    default: assert(false, "Unhandled mask operation");
  }
}

void C2_MacroAssembler::vector_mask_operation(int opc, Register dst, KRegister mask, Register tmp,
                                              int masklen, int masksize, int vec_enc) {
  assert(VM_Version::supports_popcnt(), "");

  if(VM_Version::supports_avx512bw()) {
    kmovql(tmp, mask);
  } else {
    assert(masklen <= 16, "");
    kmovwl(tmp, mask);
  }

  // Mask generated out of partial vector comparisons/replicate/mask manipulation
  // operations needs to be clipped.
  if (masksize < 16 && opc != Op_VectorMaskFirstTrue) {
    andq(tmp, (1 << masklen) - 1);
  }

  vector_mask_operation_helper(opc, dst, tmp, masklen);
}

void C2_MacroAssembler::vector_mask_operation(int opc, Register dst, XMMRegister mask, XMMRegister xtmp,
                                              Register tmp, int masklen, BasicType bt, int vec_enc) {
  assert((vec_enc == AVX_128bit && VM_Version::supports_avx()) ||
         (vec_enc == AVX_256bit && (VM_Version::supports_avx2() || type2aelembytes(bt) >= 4)), "");
  assert(VM_Version::supports_popcnt(), "");

  bool need_clip = false;
  switch(bt) {
    case T_BOOLEAN:
      // While masks of other types contain 0, -1; boolean masks contain lane values of 0, 1
      vpxor(xtmp, xtmp, xtmp, vec_enc);
      vpsubb(xtmp, xtmp, mask, vec_enc);
      vpmovmskb(tmp, xtmp, vec_enc);
      need_clip = masklen < 16;
      break;
    case T_BYTE:
      vpmovmskb(tmp, mask, vec_enc);
      need_clip = masklen < 16;
      break;
    case T_SHORT:
      vpacksswb(xtmp, mask, mask, vec_enc);
      if (masklen >= 16) {
        vpermpd(xtmp, xtmp, 8, vec_enc);
      }
      vpmovmskb(tmp, xtmp, Assembler::AVX_128bit);
      need_clip = masklen < 16;
      break;
    case T_INT:
    case T_FLOAT:
      vmovmskps(tmp, mask, vec_enc);
      need_clip = masklen < 4;
      break;
    case T_LONG:
    case T_DOUBLE:
      vmovmskpd(tmp, mask, vec_enc);
      need_clip = masklen < 2;
      break;
    default: assert(false, "Unhandled type, %s", type2name(bt));
  }

  // Mask generated out of partial vector comparisons/replicate/mask manipulation
  // operations needs to be clipped.
  if (need_clip && opc != Op_VectorMaskFirstTrue) {
    // need_clip implies masklen < 32
    andq(tmp, (1 << masklen) - 1);
  }

  vector_mask_operation_helper(opc, dst, tmp, masklen);
}

void C2_MacroAssembler::vector_mask_compress(KRegister dst, KRegister src, Register rtmp1,
                                             Register rtmp2, int mask_len) {
  kmov(rtmp1, src);
  andq(rtmp1, (0xFFFFFFFFFFFFFFFFUL >> (64 - mask_len)));
  mov64(rtmp2, -1L);
  pextq(rtmp2, rtmp2, rtmp1);
  kmov(dst, rtmp2);
}

void C2_MacroAssembler::vector_compress_expand_avx2(int opcode, XMMRegister dst, XMMRegister src,
                                                    XMMRegister mask, Register rtmp, Register rscratch,
                                                    XMMRegister permv, XMMRegister xtmp, BasicType bt,
                                                    int vec_enc) {
  assert(type2aelembytes(bt) >= 4, "");
  assert(opcode == Op_CompressV || opcode == Op_ExpandV, "");
  address compress_perm_table = nullptr;
  address expand_perm_table = nullptr;
  if (type2aelembytes(bt) == 8) {
    compress_perm_table = StubRoutines::x86::compress_perm_table64();
    expand_perm_table  = StubRoutines::x86::expand_perm_table64();
    vmovmskpd(rtmp, mask, vec_enc);
  } else {
    compress_perm_table = StubRoutines::x86::compress_perm_table32();
    expand_perm_table = StubRoutines::x86::expand_perm_table32();
    vmovmskps(rtmp, mask, vec_enc);
  }
  shlq(rtmp, 5); // for 32 byte permute row.
  if (opcode == Op_CompressV) {
    lea(rscratch, ExternalAddress(compress_perm_table));
  } else {
    lea(rscratch, ExternalAddress(expand_perm_table));
  }
  addptr(rtmp, rscratch);
  vmovdqu(permv, Address(rtmp));
  vpermps(dst, permv, src, Assembler::AVX_256bit);
  vpxor(xtmp, xtmp, xtmp, vec_enc);
  // Blend the result with zero vector using permute mask, each column entry
  // in a permute table row contains either a valid permute index or a -1 (default)
  // value, this can potentially be used as a blending mask after
  // compressing/expanding the source vector lanes.
  vblendvps(dst, dst, xtmp, permv, vec_enc, false, permv);
}

void C2_MacroAssembler::vector_compress_expand(int opcode, XMMRegister dst, XMMRegister src, KRegister mask,
                                               bool merge, BasicType bt, int vec_enc) {
  if (opcode == Op_CompressV) {
    switch(bt) {
    case T_BYTE:
      evpcompressb(dst, mask, src, merge, vec_enc);
      break;
    case T_CHAR:
    case T_SHORT:
      evpcompressw(dst, mask, src, merge, vec_enc);
      break;
    case T_INT:
      evpcompressd(dst, mask, src, merge, vec_enc);
      break;
    case T_FLOAT:
      evcompressps(dst, mask, src, merge, vec_enc);
      break;
    case T_LONG:
      evpcompressq(dst, mask, src, merge, vec_enc);
      break;
    case T_DOUBLE:
      evcompresspd(dst, mask, src, merge, vec_enc);
      break;
    default:
      fatal("Unsupported type %s", type2name(bt));
      break;
    }
  } else {
    assert(opcode == Op_ExpandV, "");
    switch(bt) {
    case T_BYTE:
      evpexpandb(dst, mask, src, merge, vec_enc);
      break;
    case T_CHAR:
    case T_SHORT:
      evpexpandw(dst, mask, src, merge, vec_enc);
      break;
    case T_INT:
      evpexpandd(dst, mask, src, merge, vec_enc);
      break;
    case T_FLOAT:
      evexpandps(dst, mask, src, merge, vec_enc);
      break;
    case T_LONG:
      evpexpandq(dst, mask, src, merge, vec_enc);
      break;
    case T_DOUBLE:
      evexpandpd(dst, mask, src, merge, vec_enc);
      break;
    default:
      fatal("Unsupported type %s", type2name(bt));
      break;
    }
  }
}
#endif

void C2_MacroAssembler::vector_signum_evex(int opcode, XMMRegister dst, XMMRegister src, XMMRegister zero, XMMRegister one,
                                           KRegister ktmp1, int vec_enc) {
  if (opcode == Op_SignumVD) {
    vsubpd(dst, zero, one, vec_enc);
    // if src < 0 ? -1 : 1
    evcmppd(ktmp1, k0, src, zero, Assembler::LT_OQ, vec_enc);
    evblendmpd(dst, ktmp1, one, dst, true, vec_enc);
    // if src == NaN, -0.0 or 0.0 return src.
    evcmppd(ktmp1, k0, src, zero, Assembler::EQ_UQ, vec_enc);
    evblendmpd(dst, ktmp1, dst, src, true, vec_enc);
  } else {
    assert(opcode == Op_SignumVF, "");
    vsubps(dst, zero, one, vec_enc);
    // if src < 0 ? -1 : 1
    evcmpps(ktmp1, k0, src, zero, Assembler::LT_OQ, vec_enc);
    evblendmps(dst, ktmp1, one, dst, true, vec_enc);
    // if src == NaN, -0.0 or 0.0 return src.
    evcmpps(ktmp1, k0, src, zero, Assembler::EQ_UQ, vec_enc);
    evblendmps(dst, ktmp1, dst, src, true, vec_enc);
  }
}

void C2_MacroAssembler::vector_signum_avx(int opcode, XMMRegister dst, XMMRegister src, XMMRegister zero, XMMRegister one,
                                          XMMRegister xtmp1, int vec_enc) {
  if (opcode == Op_SignumVD) {
    vsubpd(dst, zero, one, vec_enc);
    // if src < 0 ? -1 : 1
    vblendvpd(dst, one, dst, src, vec_enc, true, xtmp1);
    // if src == NaN, -0.0 or 0.0 return src.
    vcmppd(xtmp1, src, zero, Assembler::EQ_UQ, vec_enc);
    vblendvpd(dst, dst, src, xtmp1, vec_enc, false, xtmp1);
  } else {
    assert(opcode == Op_SignumVF, "");
    vsubps(dst, zero, one, vec_enc);
    // if src < 0 ? -1 : 1
    vblendvps(dst, one, dst, src, vec_enc, true, xtmp1);
    // if src == NaN, -0.0 or 0.0 return src.
    vcmpps(xtmp1, src, zero, Assembler::EQ_UQ, vec_enc);
    vblendvps(dst, dst, src, xtmp1, vec_enc, false, xtmp1);
  }
}

void C2_MacroAssembler::vector_maskall_operation(KRegister dst, Register src, int mask_len) {
  if (VM_Version::supports_avx512bw()) {
    if (mask_len > 32) {
      kmovql(dst, src);
    } else {
      kmovdl(dst, src);
      if (mask_len != 32) {
        kshiftrdl(dst, dst, 32 - mask_len);
      }
    }
  } else {
    assert(mask_len <= 16, "");
    kmovwl(dst, src);
    if (mask_len != 16) {
      kshiftrwl(dst, dst, 16 - mask_len);
    }
  }
}

void C2_MacroAssembler::vbroadcast(BasicType bt, XMMRegister dst, int imm32, Register rtmp, int vec_enc) {
  int lane_size = type2aelembytes(bt);
  bool is_LP64 = LP64_ONLY(true) NOT_LP64(false);
  if ((is_LP64 || lane_size < 8) &&
      ((is_non_subword_integral_type(bt) && VM_Version::supports_avx512vl()) ||
       (is_subword_type(bt) && VM_Version::supports_avx512vlbw()))) {
    movptr(rtmp, imm32);
    switch(lane_size) {
      case 1 : evpbroadcastb(dst, rtmp, vec_enc); break;
      case 2 : evpbroadcastw(dst, rtmp, vec_enc); break;
      case 4 : evpbroadcastd(dst, rtmp, vec_enc); break;
      case 8 : evpbroadcastq(dst, rtmp, vec_enc); break;
      fatal("Unsupported lane size %d", lane_size);
      break;
    }
  } else {
    movptr(rtmp, imm32);
    LP64_ONLY(movq(dst, rtmp)) NOT_LP64(movdl(dst, rtmp));
    switch(lane_size) {
      case 1 : vpbroadcastb(dst, dst, vec_enc); break;
      case 2 : vpbroadcastw(dst, dst, vec_enc); break;
      case 4 : vpbroadcastd(dst, dst, vec_enc); break;
      case 8 : vpbroadcastq(dst, dst, vec_enc); break;
      fatal("Unsupported lane size %d", lane_size);
      break;
    }
  }
}

//
// Following is lookup table based popcount computation algorithm:-
//       Index   Bit set count
//     [ 0000 ->   0,
//       0001 ->   1,
//       0010 ->   1,
//       0011 ->   2,
//       0100 ->   1,
//       0101 ->   2,
//       0110 ->   2,
//       0111 ->   3,
//       1000 ->   1,
//       1001 ->   2,
//       1010 ->   3,
//       1011 ->   3,
//       1100 ->   2,
//       1101 ->   3,
//       1111 ->   4 ]
//  a. Count the number of 1s in 4 LSB bits of each byte. These bits are used as
//     shuffle indices for lookup table access.
//  b. Right shift each byte of vector lane by 4 positions.
//  c. Count the number of 1s in 4 MSB bits each byte. These bits are used as
//     shuffle indices for lookup table access.
//  d. Add the bitset count of upper and lower 4 bits of each byte.
//  e. Unpack double words to quad words and compute sum of absolute difference of bitset
//     count of all the bytes of a quadword.
//  f. Perform step e. for upper 128bit vector lane.
//  g. Pack the bitset count of quadwords back to double word.
//  h. Unpacking and packing operations are not needed for 64bit vector lane.

void C2_MacroAssembler::vector_popcount_byte(XMMRegister dst, XMMRegister src, XMMRegister xtmp1,
                                             XMMRegister xtmp2, Register rtmp, int vec_enc) {
  assert((vec_enc == Assembler::AVX_512bit && VM_Version::supports_avx512bw()) || VM_Version::supports_avx2(), "");
  vbroadcast(T_INT, xtmp1, 0x0F0F0F0F, rtmp, vec_enc);
  vpsrlw(dst, src, 4, vec_enc);
  vpand(dst, dst, xtmp1, vec_enc);
  vpand(xtmp1, src, xtmp1, vec_enc);
  vmovdqu(xtmp2, ExternalAddress(StubRoutines::x86::vector_popcount_lut()), vec_enc, noreg);
  vpshufb(xtmp1, xtmp2, xtmp1, vec_enc);
  vpshufb(dst, xtmp2, dst, vec_enc);
  vpaddb(dst, dst, xtmp1, vec_enc);
}

void C2_MacroAssembler::vector_popcount_int(XMMRegister dst, XMMRegister src, XMMRegister xtmp1,
                                            XMMRegister xtmp2, Register rtmp, int vec_enc) {
  vector_popcount_byte(xtmp1, src, dst, xtmp2, rtmp, vec_enc);
  // Following code is as per steps e,f,g and h of above algorithm.
  vpxor(xtmp2, xtmp2, xtmp2, vec_enc);
  vpunpckhdq(dst, xtmp1, xtmp2, vec_enc);
  vpsadbw(dst, dst, xtmp2, vec_enc);
  vpunpckldq(xtmp1, xtmp1, xtmp2, vec_enc);
  vpsadbw(xtmp1, xtmp1, xtmp2, vec_enc);
  vpackuswb(dst, xtmp1, dst, vec_enc);
}

void C2_MacroAssembler::vector_popcount_short(XMMRegister dst, XMMRegister src, XMMRegister xtmp1,
                                              XMMRegister xtmp2, Register rtmp, int vec_enc) {
  vector_popcount_byte(xtmp1, src, dst, xtmp2, rtmp, vec_enc);
  // Add the popcount of upper and lower bytes of word.
  vbroadcast(T_INT, xtmp2, 0x00FF00FF, rtmp, vec_enc);
  vpsrlw(dst, xtmp1, 8, vec_enc);
  vpand(xtmp1, xtmp1, xtmp2, vec_enc);
  vpaddw(dst, dst, xtmp1, vec_enc);
}

void C2_MacroAssembler::vector_popcount_long(XMMRegister dst, XMMRegister src, XMMRegister xtmp1,
                                             XMMRegister xtmp2, Register rtmp, int vec_enc) {
  vector_popcount_byte(xtmp1, src, dst, xtmp2, rtmp, vec_enc);
  vpxor(xtmp2, xtmp2, xtmp2, vec_enc);
  vpsadbw(dst, xtmp1, xtmp2, vec_enc);
}

void C2_MacroAssembler::vector_popcount_integral(BasicType bt, XMMRegister dst, XMMRegister src, XMMRegister xtmp1,
                                                 XMMRegister xtmp2, Register rtmp, int vec_enc) {
  switch(bt) {
    case T_LONG:
      vector_popcount_long(dst, src, xtmp1, xtmp2, rtmp, vec_enc);
      break;
    case T_INT:
      vector_popcount_int(dst, src, xtmp1, xtmp2, rtmp, vec_enc);
      break;
    case T_CHAR:
    case T_SHORT:
      vector_popcount_short(dst, src, xtmp1, xtmp2, rtmp, vec_enc);
      break;
    case T_BYTE:
    case T_BOOLEAN:
      vector_popcount_byte(dst, src, xtmp1, xtmp2, rtmp, vec_enc);
      break;
    default:
      fatal("Unsupported type %s", type2name(bt));
      break;
  }
}

void C2_MacroAssembler::vector_popcount_integral_evex(BasicType bt, XMMRegister dst, XMMRegister src,
                                                      KRegister mask, bool merge, int vec_enc) {
  assert(VM_Version::supports_avx512vl() || vec_enc == Assembler::AVX_512bit, "");
  switch(bt) {
    case T_LONG:
      assert(VM_Version::supports_avx512_vpopcntdq(), "");
      evpopcntq(dst, mask, src, merge, vec_enc);
      break;
    case T_INT:
      assert(VM_Version::supports_avx512_vpopcntdq(), "");
      evpopcntd(dst, mask, src, merge, vec_enc);
      break;
    case T_CHAR:
    case T_SHORT:
      assert(VM_Version::supports_avx512_bitalg(), "");
      evpopcntw(dst, mask, src, merge, vec_enc);
      break;
    case T_BYTE:
    case T_BOOLEAN:
      assert(VM_Version::supports_avx512_bitalg(), "");
      evpopcntb(dst, mask, src, merge, vec_enc);
      break;
    default:
      fatal("Unsupported type %s", type2name(bt));
      break;
  }
}

#ifndef _LP64
void C2_MacroAssembler::vector_maskall_operation32(KRegister dst, Register src, KRegister tmp, int mask_len) {
  assert(VM_Version::supports_avx512bw(), "");
  kmovdl(tmp, src);
  kunpckdql(dst, tmp, tmp);
}
#endif

// Bit reversal algorithm first reverses the bits of each byte followed by
// a byte level reversal for multi-byte primitive types (short/int/long).
// Algorithm performs a lookup table access to get reverse bit sequence
// corresponding to a 4 bit value. Thus a reverse bit sequence for a byte
// is obtained by swapping the reverse bit sequences of upper and lower
// nibble of a byte.
void C2_MacroAssembler::vector_reverse_bit(BasicType bt, XMMRegister dst, XMMRegister src, XMMRegister xtmp1,
                                           XMMRegister xtmp2, Register rtmp, int vec_enc) {
  if (VM_Version::supports_avx512vlbw()) {

    // Get the reverse bit sequence of lower nibble of each byte.
    vmovdqu(xtmp1, ExternalAddress(StubRoutines::x86::vector_reverse_bit_lut()), vec_enc, noreg);
    vbroadcast(T_INT, xtmp2, 0x0F0F0F0F, rtmp, vec_enc);
    evpandq(dst, xtmp2, src, vec_enc);
    vpshufb(dst, xtmp1, dst, vec_enc);
    vpsllq(dst, dst, 4, vec_enc);

    // Get the reverse bit sequence of upper nibble of each byte.
    vpandn(xtmp2, xtmp2, src, vec_enc);
    vpsrlq(xtmp2, xtmp2, 4, vec_enc);
    vpshufb(xtmp2, xtmp1, xtmp2, vec_enc);

    // Perform logical OR operation b/w left shifted reverse bit sequence of lower nibble and
    // right shifted reverse bit sequence of upper nibble to obtain the reverse bit sequence of each byte.
    evporq(xtmp2, dst, xtmp2, vec_enc);
    vector_reverse_byte(bt, dst, xtmp2, vec_enc);

  } else if(vec_enc == Assembler::AVX_512bit) {
    // Shift based bit reversal.
    assert(bt == T_LONG || bt == T_INT, "");

    // Swap lower and upper nibble of each byte.
    vector_swap_nbits(4, 0x0F0F0F0F, xtmp1, src, xtmp2, rtmp, vec_enc);

    // Swap two least and most significant bits of each nibble.
    vector_swap_nbits(2, 0x33333333, dst, xtmp1, xtmp2, rtmp, vec_enc);

    // Swap adjacent pair of bits.
    evmovdqul(xtmp1, k0, dst, true, vec_enc);
    vector_swap_nbits(1, 0x55555555, dst, xtmp1, xtmp2, rtmp, vec_enc);

    evmovdqul(xtmp1, k0, dst, true, vec_enc);
    vector_reverse_byte64(bt, dst, xtmp1, xtmp1, xtmp2, rtmp, vec_enc);
  } else {
    vmovdqu(xtmp1, ExternalAddress(StubRoutines::x86::vector_reverse_bit_lut()), vec_enc, rtmp);
    vbroadcast(T_INT, xtmp2, 0x0F0F0F0F, rtmp, vec_enc);

    // Get the reverse bit sequence of lower nibble of each byte.
    vpand(dst, xtmp2, src, vec_enc);
    vpshufb(dst, xtmp1, dst, vec_enc);
    vpsllq(dst, dst, 4, vec_enc);

    // Get the reverse bit sequence of upper nibble of each byte.
    vpandn(xtmp2, xtmp2, src, vec_enc);
    vpsrlq(xtmp2, xtmp2, 4, vec_enc);
    vpshufb(xtmp2, xtmp1, xtmp2, vec_enc);

    // Perform logical OR operation b/w left shifted reverse bit sequence of lower nibble and
    // right shifted reverse bit sequence of upper nibble to obtain the reverse bit sequence of each byte.
    vpor(xtmp2, dst, xtmp2, vec_enc);
    vector_reverse_byte(bt, dst, xtmp2, vec_enc);
  }
}

void C2_MacroAssembler::vector_reverse_bit_gfni(BasicType bt, XMMRegister dst, XMMRegister src, AddressLiteral mask, int vec_enc,
                                                XMMRegister xtmp, Register rscratch) {
  assert(VM_Version::supports_gfni(), "");
  assert(rscratch != noreg || always_reachable(mask), "missing");

  // Galois field instruction based bit reversal based on following algorithm.
  // http://0x80.pl/articles/avx512-galois-field-for-bit-shuffling.html
  vpbroadcastq(xtmp, mask, vec_enc, rscratch);
  vgf2p8affineqb(xtmp, src, xtmp, 0, vec_enc);
  vector_reverse_byte(bt, dst, xtmp, vec_enc);
}

void C2_MacroAssembler::vector_swap_nbits(int nbits, int bitmask, XMMRegister dst, XMMRegister src,
                                          XMMRegister xtmp1, Register rtmp, int vec_enc) {
  vbroadcast(T_INT, xtmp1, bitmask, rtmp, vec_enc);
  evpandq(dst, xtmp1, src, vec_enc);
  vpsllq(dst, dst, nbits, vec_enc);
  vpandn(xtmp1, xtmp1, src, vec_enc);
  vpsrlq(xtmp1, xtmp1, nbits, vec_enc);
  evporq(dst, dst, xtmp1, vec_enc);
}

void C2_MacroAssembler::vector_reverse_byte64(BasicType bt, XMMRegister dst, XMMRegister src, XMMRegister xtmp1,
                                              XMMRegister xtmp2, Register rtmp, int vec_enc) {
  // Shift based bit reversal.
  assert(VM_Version::supports_evex(), "");
  switch(bt) {
    case T_LONG:
      // Swap upper and lower double word of each quad word.
      evprorq(xtmp1, k0, src, 32, true, vec_enc);
      evprord(xtmp1, k0, xtmp1, 16, true, vec_enc);
      vector_swap_nbits(8, 0x00FF00FF, dst, xtmp1, xtmp2, rtmp, vec_enc);
      break;
    case T_INT:
      // Swap upper and lower word of each double word.
      evprord(xtmp1, k0, src, 16, true, vec_enc);
      vector_swap_nbits(8, 0x00FF00FF, dst, xtmp1, xtmp2, rtmp, vec_enc);
      break;
    case T_CHAR:
    case T_SHORT:
      // Swap upper and lower byte of each word.
      vector_swap_nbits(8, 0x00FF00FF, dst, src, xtmp2, rtmp, vec_enc);
      break;
    case T_BYTE:
      evmovdquq(dst, k0, src, true, vec_enc);
      break;
    default:
      fatal("Unsupported type %s", type2name(bt));
      break;
  }
}

void C2_MacroAssembler::vector_reverse_byte(BasicType bt, XMMRegister dst, XMMRegister src, int vec_enc) {
  if (bt == T_BYTE) {
    if (VM_Version::supports_avx512vl() || vec_enc == Assembler::AVX_512bit) {
      evmovdquq(dst, k0, src, true, vec_enc);
    } else {
      vmovdqu(dst, src);
    }
    return;
  }
  // Perform byte reversal by shuffling the bytes of a multi-byte primitive type using
  // pre-computed shuffle indices.
  switch(bt) {
    case T_LONG:
      vmovdqu(dst, ExternalAddress(StubRoutines::x86::vector_reverse_byte_perm_mask_long()), vec_enc, noreg);
      break;
    case T_INT:
      vmovdqu(dst, ExternalAddress(StubRoutines::x86::vector_reverse_byte_perm_mask_int()), vec_enc, noreg);
      break;
    case T_CHAR:
    case T_SHORT:
      vmovdqu(dst, ExternalAddress(StubRoutines::x86::vector_reverse_byte_perm_mask_short()), vec_enc, noreg);
      break;
    default:
      fatal("Unsupported type %s", type2name(bt));
      break;
  }
  vpshufb(dst, src, dst, vec_enc);
}

void C2_MacroAssembler::vector_count_leading_zeros_evex(BasicType bt, XMMRegister dst, XMMRegister src,
                                                        XMMRegister xtmp1, XMMRegister xtmp2, XMMRegister xtmp3,
                                                        KRegister ktmp, Register rtmp, bool merge, int vec_enc) {
  assert(is_integral_type(bt), "");
  assert(VM_Version::supports_avx512vl() || vec_enc == Assembler::AVX_512bit, "");
  assert(VM_Version::supports_avx512cd(), "");
  switch(bt) {
    case T_LONG:
      evplzcntq(dst, ktmp, src, merge, vec_enc);
      break;
    case T_INT:
      evplzcntd(dst, ktmp, src, merge, vec_enc);
      break;
    case T_SHORT:
      vpternlogd(xtmp1, 0xff, xtmp1, xtmp1, vec_enc);
      vpunpcklwd(xtmp2, xtmp1, src, vec_enc);
      evplzcntd(xtmp2, ktmp, xtmp2, merge, vec_enc);
      vpunpckhwd(dst, xtmp1, src, vec_enc);
      evplzcntd(dst, ktmp, dst, merge, vec_enc);
      vpackusdw(dst, xtmp2, dst, vec_enc);
      break;
    case T_BYTE:
      // T1 = Compute leading zero counts of 4 LSB bits of each byte by
      // accessing the lookup table.
      // T2 = Compute leading zero counts of 4 MSB bits of each byte by
      // accessing the lookup table.
      // Add T1 to T2 if 4 MSB bits of byte are all zeros.
      assert(VM_Version::supports_avx512bw(), "");
      evmovdquq(xtmp1, ExternalAddress(StubRoutines::x86::vector_count_leading_zeros_lut()), vec_enc, rtmp);
      vbroadcast(T_INT, dst, 0x0F0F0F0F, rtmp, vec_enc);
      vpand(xtmp2, dst, src, vec_enc);
      vpshufb(xtmp2, xtmp1, xtmp2, vec_enc);
      vpsrlw(xtmp3, src, 4, vec_enc);
      vpand(xtmp3, dst, xtmp3, vec_enc);
      vpshufb(dst, xtmp1, xtmp3, vec_enc);
      vpxor(xtmp1, xtmp1, xtmp1, vec_enc);
      evpcmpeqb(ktmp, xtmp1, xtmp3, vec_enc);
      evpaddb(dst, ktmp, dst, xtmp2, true, vec_enc);
      break;
    default:
      fatal("Unsupported type %s", type2name(bt));
      break;
  }
}

void C2_MacroAssembler::vector_count_leading_zeros_byte_avx(XMMRegister dst, XMMRegister src, XMMRegister xtmp1,
                                                            XMMRegister xtmp2, XMMRegister xtmp3, Register rtmp, int vec_enc) {
  vmovdqu(xtmp1, ExternalAddress(StubRoutines::x86::vector_count_leading_zeros_lut()), rtmp);
  vbroadcast(T_INT, xtmp2, 0x0F0F0F0F, rtmp, vec_enc);
  // T1 = Compute leading zero counts of 4 LSB bits of each byte by
  // accessing the lookup table.
  vpand(dst, xtmp2, src, vec_enc);
  vpshufb(dst, xtmp1, dst, vec_enc);
  // T2 = Compute leading zero counts of 4 MSB bits of each byte by
  // accessing the lookup table.
  vpsrlw(xtmp3, src, 4, vec_enc);
  vpand(xtmp3, xtmp2, xtmp3, vec_enc);
  vpshufb(xtmp2, xtmp1, xtmp3, vec_enc);
  // Add T1 to T2 if 4 MSB bits of byte are all zeros.
  vpxor(xtmp1, xtmp1, xtmp1, vec_enc);
  vpcmpeqb(xtmp3, xtmp1, xtmp3, vec_enc);
  vpaddb(dst, dst, xtmp2, vec_enc);
  vpblendvb(dst, xtmp2, dst, xtmp3, vec_enc);
}

void C2_MacroAssembler::vector_count_leading_zeros_short_avx(XMMRegister dst, XMMRegister src, XMMRegister xtmp1,
                                                             XMMRegister xtmp2, XMMRegister xtmp3, Register rtmp, int vec_enc) {
  vector_count_leading_zeros_byte_avx(dst, src, xtmp1, xtmp2, xtmp3, rtmp, vec_enc);
  // Add zero counts of lower byte and upper byte of a word if
  // upper byte holds a zero value.
  vpsrlw(xtmp3, src, 8, vec_enc);
  // xtmp1 is set to all zeros by vector_count_leading_zeros_byte_avx.
  vpcmpeqw(xtmp3, xtmp1, xtmp3, vec_enc);
  vpsllw(xtmp2, dst, 8, vec_enc);
  vpaddw(xtmp2, xtmp2, dst, vec_enc);
  vpblendvb(dst, dst, xtmp2, xtmp3, vec_enc);
  vpsrlw(dst, dst, 8, vec_enc);
}

void C2_MacroAssembler::vector_count_leading_zeros_int_avx(XMMRegister dst, XMMRegister src, XMMRegister xtmp1,
                                                           XMMRegister xtmp2, XMMRegister xtmp3, int vec_enc) {
  // Since IEEE 754 floating point format represents mantissa in 1.0 format
  // hence biased exponent can be used to compute leading zero count as per
  // following formula:-
  // LZCNT = 32 - (biased_exp - 127)
  // Special handling has been introduced for Zero, Max_Int and -ve source values.

  // Broadcast 0xFF
  vpcmpeqd(xtmp1, xtmp1, xtmp1, vec_enc);
  vpsrld(xtmp1, xtmp1, 24, vec_enc);

  // Extract biased exponent.
  vcvtdq2ps(dst, src, vec_enc);
  vpsrld(dst, dst, 23, vec_enc);
  vpand(dst, dst, xtmp1, vec_enc);

  // Broadcast 127.
  vpsrld(xtmp1, xtmp1, 1, vec_enc);
  // Exponent = biased_exp - 127
  vpsubd(dst, dst, xtmp1, vec_enc);

  // Exponent = Exponent  + 1
  vpsrld(xtmp3, xtmp1, 6, vec_enc);
  vpaddd(dst, dst, xtmp3, vec_enc);

  // Replace -ve exponent with zero, exponent is -ve when src
  // lane contains a zero value.
  vpxor(xtmp2, xtmp2, xtmp2, vec_enc);
  vblendvps(dst, dst, xtmp2, dst, vec_enc);

  // Rematerialize broadcast 32.
  vpslld(xtmp1, xtmp3, 5, vec_enc);
  // Exponent is 32 if corresponding source lane contains max_int value.
  vpcmpeqd(xtmp2, dst, xtmp1, vec_enc);
  // LZCNT = 32 - exponent
  vpsubd(dst, xtmp1, dst, vec_enc);

  // Replace LZCNT with a value 1 if corresponding source lane
  // contains max_int value.
  vpblendvb(dst, dst, xtmp3, xtmp2, vec_enc);

  // Replace biased_exp with 0 if source lane value is less than zero.
  vpxor(xtmp2, xtmp2, xtmp2, vec_enc);
  vblendvps(dst, dst, xtmp2, src, vec_enc);
}

void C2_MacroAssembler::vector_count_leading_zeros_long_avx(XMMRegister dst, XMMRegister src, XMMRegister xtmp1,
                                                            XMMRegister xtmp2, XMMRegister xtmp3, Register rtmp, int vec_enc) {
  vector_count_leading_zeros_short_avx(dst, src, xtmp1, xtmp2, xtmp3, rtmp, vec_enc);
  // Add zero counts of lower word and upper word of a double word if
  // upper word holds a zero value.
  vpsrld(xtmp3, src, 16, vec_enc);
  // xtmp1 is set to all zeros by vector_count_leading_zeros_byte_avx.
  vpcmpeqd(xtmp3, xtmp1, xtmp3, vec_enc);
  vpslld(xtmp2, dst, 16, vec_enc);
  vpaddd(xtmp2, xtmp2, dst, vec_enc);
  vpblendvb(dst, dst, xtmp2, xtmp3, vec_enc);
  vpsrld(dst, dst, 16, vec_enc);
  // Add zero counts of lower doubleword and upper doubleword of a
  // quadword if upper doubleword holds a zero value.
  vpsrlq(xtmp3, src, 32, vec_enc);
  vpcmpeqq(xtmp3, xtmp1, xtmp3, vec_enc);
  vpsllq(xtmp2, dst, 32, vec_enc);
  vpaddq(xtmp2, xtmp2, dst, vec_enc);
  vpblendvb(dst, dst, xtmp2, xtmp3, vec_enc);
  vpsrlq(dst, dst, 32, vec_enc);
}

void C2_MacroAssembler::vector_count_leading_zeros_avx(BasicType bt, XMMRegister dst, XMMRegister src,
                                                       XMMRegister xtmp1, XMMRegister xtmp2, XMMRegister xtmp3,
                                                       Register rtmp, int vec_enc) {
  assert(is_integral_type(bt), "unexpected type");
  assert(vec_enc < Assembler::AVX_512bit, "");
  switch(bt) {
    case T_LONG:
      vector_count_leading_zeros_long_avx(dst, src, xtmp1, xtmp2, xtmp3, rtmp, vec_enc);
      break;
    case T_INT:
      vector_count_leading_zeros_int_avx(dst, src, xtmp1, xtmp2, xtmp3, vec_enc);
      break;
    case T_SHORT:
      vector_count_leading_zeros_short_avx(dst, src, xtmp1, xtmp2, xtmp3, rtmp, vec_enc);
      break;
    case T_BYTE:
      vector_count_leading_zeros_byte_avx(dst, src, xtmp1, xtmp2, xtmp3, rtmp, vec_enc);
      break;
    default:
      fatal("Unsupported type %s", type2name(bt));
      break;
  }
}

void C2_MacroAssembler::vpsub(BasicType bt, XMMRegister dst, XMMRegister src1, XMMRegister src2, int vec_enc) {
  switch(bt) {
    case T_BYTE:
      vpsubb(dst, src1, src2, vec_enc);
      break;
    case T_SHORT:
      vpsubw(dst, src1, src2, vec_enc);
      break;
    case T_INT:
      vpsubd(dst, src1, src2, vec_enc);
      break;
    case T_LONG:
      vpsubq(dst, src1, src2, vec_enc);
      break;
    default:
      fatal("Unsupported type %s", type2name(bt));
      break;
  }
}

// Trailing zero count computation is based on leading zero count operation as per
// following equation. All AVX3 targets support AVX512CD feature which offers
// direct vector instruction to compute leading zero count.
//      CTZ = PRIM_TYPE_WIDHT - CLZ((x - 1) & ~x)
void C2_MacroAssembler::vector_count_trailing_zeros_evex(BasicType bt, XMMRegister dst, XMMRegister src,
                                                         XMMRegister xtmp1, XMMRegister xtmp2, XMMRegister xtmp3,
                                                         XMMRegister xtmp4, KRegister ktmp, Register rtmp, int vec_enc) {
  assert(is_integral_type(bt), "");
  // xtmp = -1
  vpternlogd(xtmp4, 0xff, xtmp4, xtmp4, vec_enc);
  // xtmp = xtmp + src
  vpadd(bt, xtmp4, xtmp4, src, vec_enc);
  // xtmp = xtmp & ~src
  vpternlogd(xtmp4, 0x40, xtmp4, src, vec_enc);
  vector_count_leading_zeros_evex(bt, dst, xtmp4, xtmp1, xtmp2, xtmp3, ktmp, rtmp, true, vec_enc);
  vbroadcast(bt, xtmp4, 8 * type2aelembytes(bt), rtmp, vec_enc);
  vpsub(bt, dst, xtmp4, dst, vec_enc);
}

// Trailing zero count computation for AVX2 targets is based on popcount operation as per following equation
//      CTZ = PRIM_TYPE_WIDHT - POPC(x | -x)
void C2_MacroAssembler::vector_count_trailing_zeros_avx(BasicType bt, XMMRegister dst, XMMRegister src, XMMRegister xtmp1,
                                                        XMMRegister xtmp2, XMMRegister xtmp3, Register rtmp, int vec_enc) {
  assert(is_integral_type(bt), "");
  // xtmp = 0
  vpxor(xtmp3 , xtmp3, xtmp3, vec_enc);
  // xtmp = 0 - src
  vpsub(bt, xtmp3, xtmp3, src, vec_enc);
  // xtmp = xtmp | src
  vpor(xtmp3, xtmp3, src, vec_enc);
  vector_popcount_integral(bt, dst, xtmp3, xtmp1, xtmp2, rtmp, vec_enc);
  vbroadcast(bt, xtmp1, 8 * type2aelembytes(bt), rtmp, vec_enc);
  vpsub(bt, dst, xtmp1, dst, vec_enc);
}

void C2_MacroAssembler::udivI(Register rax, Register divisor, Register rdx) {
  Label done;
  Label neg_divisor_fastpath;
  cmpl(divisor, 0);
  jccb(Assembler::less, neg_divisor_fastpath);
  xorl(rdx, rdx);
  divl(divisor);
  jmpb(done);
  bind(neg_divisor_fastpath);
  // Fastpath for divisor < 0:
  // quotient = (dividend & ~(dividend - divisor)) >>> (Integer.SIZE - 1)
  // See Hacker's Delight (2nd ed), section 9.3 which is implemented in java.lang.Long.divideUnsigned()
  movl(rdx, rax);
  subl(rdx, divisor);
  if (VM_Version::supports_bmi1()) {
    andnl(rax, rdx, rax);
  } else {
    notl(rdx);
    andl(rax, rdx);
  }
  shrl(rax, 31);
  bind(done);
}

void C2_MacroAssembler::umodI(Register rax, Register divisor, Register rdx) {
  Label done;
  Label neg_divisor_fastpath;
  cmpl(divisor, 0);
  jccb(Assembler::less, neg_divisor_fastpath);
  xorl(rdx, rdx);
  divl(divisor);
  jmpb(done);
  bind(neg_divisor_fastpath);
  // Fastpath when divisor < 0:
  // remainder = dividend - (((dividend & ~(dividend - divisor)) >> (Integer.SIZE - 1)) & divisor)
  // See Hacker's Delight (2nd ed), section 9.3 which is implemented in java.lang.Long.remainderUnsigned()
  movl(rdx, rax);
  subl(rax, divisor);
  if (VM_Version::supports_bmi1()) {
    andnl(rax, rax, rdx);
  } else {
    notl(rax);
    andl(rax, rdx);
  }
  sarl(rax, 31);
  andl(rax, divisor);
  subl(rdx, rax);
  bind(done);
}

void C2_MacroAssembler::udivmodI(Register rax, Register divisor, Register rdx, Register tmp) {
  Label done;
  Label neg_divisor_fastpath;

  cmpl(divisor, 0);
  jccb(Assembler::less, neg_divisor_fastpath);
  xorl(rdx, rdx);
  divl(divisor);
  jmpb(done);
  bind(neg_divisor_fastpath);
  // Fastpath for divisor < 0:
  // quotient = (dividend & ~(dividend - divisor)) >>> (Integer.SIZE - 1)
  // remainder = dividend - (((dividend & ~(dividend - divisor)) >> (Integer.SIZE - 1)) & divisor)
  // See Hacker's Delight (2nd ed), section 9.3 which is implemented in
  // java.lang.Long.divideUnsigned() and java.lang.Long.remainderUnsigned()
  movl(rdx, rax);
  subl(rax, divisor);
  if (VM_Version::supports_bmi1()) {
    andnl(rax, rax, rdx);
  } else {
    notl(rax);
    andl(rax, rdx);
  }
  movl(tmp, rax);
  shrl(rax, 31); // quotient
  sarl(tmp, 31);
  andl(tmp, divisor);
  subl(rdx, tmp); // remainder
  bind(done);
}

#ifdef _LP64
void C2_MacroAssembler::reverseI(Register dst, Register src, XMMRegister xtmp1,
                                 XMMRegister xtmp2, Register rtmp) {
  if(VM_Version::supports_gfni()) {
    // Galois field instruction based bit reversal based on following algorithm.
    // http://0x80.pl/articles/avx512-galois-field-for-bit-shuffling.html
    mov64(rtmp, 0x8040201008040201L);
    movq(xtmp1, src);
    movq(xtmp2, rtmp);
    gf2p8affineqb(xtmp1, xtmp2, 0);
    movq(dst, xtmp1);
  } else {
    // Swap even and odd numbered bits.
    movl(rtmp, src);
    andl(rtmp, 0x55555555);
    shll(rtmp, 1);
    movl(dst, src);
    andl(dst, 0xAAAAAAAA);
    shrl(dst, 1);
    orl(dst, rtmp);

    // Swap LSB and MSB 2 bits of each nibble.
    movl(rtmp, dst);
    andl(rtmp, 0x33333333);
    shll(rtmp, 2);
    andl(dst, 0xCCCCCCCC);
    shrl(dst, 2);
    orl(dst, rtmp);

    // Swap LSB and MSB 4 bits of each byte.
    movl(rtmp, dst);
    andl(rtmp, 0x0F0F0F0F);
    shll(rtmp, 4);
    andl(dst, 0xF0F0F0F0);
    shrl(dst, 4);
    orl(dst, rtmp);
  }
  bswapl(dst);
}

void C2_MacroAssembler::reverseL(Register dst, Register src, XMMRegister xtmp1,
                                 XMMRegister xtmp2, Register rtmp1, Register rtmp2) {
  if(VM_Version::supports_gfni()) {
    // Galois field instruction based bit reversal based on following algorithm.
    // http://0x80.pl/articles/avx512-galois-field-for-bit-shuffling.html
    mov64(rtmp1, 0x8040201008040201L);
    movq(xtmp1, src);
    movq(xtmp2, rtmp1);
    gf2p8affineqb(xtmp1, xtmp2, 0);
    movq(dst, xtmp1);
  } else {
    // Swap even and odd numbered bits.
    movq(rtmp1, src);
    mov64(rtmp2, 0x5555555555555555L);
    andq(rtmp1, rtmp2);
    shlq(rtmp1, 1);
    movq(dst, src);
    notq(rtmp2);
    andq(dst, rtmp2);
    shrq(dst, 1);
    orq(dst, rtmp1);

    // Swap LSB and MSB 2 bits of each nibble.
    movq(rtmp1, dst);
    mov64(rtmp2, 0x3333333333333333L);
    andq(rtmp1, rtmp2);
    shlq(rtmp1, 2);
    notq(rtmp2);
    andq(dst, rtmp2);
    shrq(dst, 2);
    orq(dst, rtmp1);

    // Swap LSB and MSB 4 bits of each byte.
    movq(rtmp1, dst);
    mov64(rtmp2, 0x0F0F0F0F0F0F0F0FL);
    andq(rtmp1, rtmp2);
    shlq(rtmp1, 4);
    notq(rtmp2);
    andq(dst, rtmp2);
    shrq(dst, 4);
    orq(dst, rtmp1);
  }
  bswapq(dst);
}

void C2_MacroAssembler::udivL(Register rax, Register divisor, Register rdx) {
  Label done;
  Label neg_divisor_fastpath;
  cmpq(divisor, 0);
  jccb(Assembler::less, neg_divisor_fastpath);
  xorl(rdx, rdx);
  divq(divisor);
  jmpb(done);
  bind(neg_divisor_fastpath);
  // Fastpath for divisor < 0:
  // quotient = (dividend & ~(dividend - divisor)) >>> (Long.SIZE - 1)
  // See Hacker's Delight (2nd ed), section 9.3 which is implemented in java.lang.Long.divideUnsigned()
  movq(rdx, rax);
  subq(rdx, divisor);
  if (VM_Version::supports_bmi1()) {
    andnq(rax, rdx, rax);
  } else {
    notq(rdx);
    andq(rax, rdx);
  }
  shrq(rax, 63);
  bind(done);
}

void C2_MacroAssembler::umodL(Register rax, Register divisor, Register rdx) {
  Label done;
  Label neg_divisor_fastpath;
  cmpq(divisor, 0);
  jccb(Assembler::less, neg_divisor_fastpath);
  xorq(rdx, rdx);
  divq(divisor);
  jmp(done);
  bind(neg_divisor_fastpath);
  // Fastpath when divisor < 0:
  // remainder = dividend - (((dividend & ~(dividend - divisor)) >> (Long.SIZE - 1)) & divisor)
  // See Hacker's Delight (2nd ed), section 9.3 which is implemented in java.lang.Long.remainderUnsigned()
  movq(rdx, rax);
  subq(rax, divisor);
  if (VM_Version::supports_bmi1()) {
    andnq(rax, rax, rdx);
  } else {
    notq(rax);
    andq(rax, rdx);
  }
  sarq(rax, 63);
  andq(rax, divisor);
  subq(rdx, rax);
  bind(done);
}

void C2_MacroAssembler::udivmodL(Register rax, Register divisor, Register rdx, Register tmp) {
  Label done;
  Label neg_divisor_fastpath;
  cmpq(divisor, 0);
  jccb(Assembler::less, neg_divisor_fastpath);
  xorq(rdx, rdx);
  divq(divisor);
  jmp(done);
  bind(neg_divisor_fastpath);
  // Fastpath for divisor < 0:
  // quotient = (dividend & ~(dividend - divisor)) >>> (Long.SIZE - 1)
  // remainder = dividend - (((dividend & ~(dividend - divisor)) >> (Long.SIZE - 1)) & divisor)
  // See Hacker's Delight (2nd ed), section 9.3 which is implemented in
  // java.lang.Long.divideUnsigned() and java.lang.Long.remainderUnsigned()
  movq(rdx, rax);
  subq(rax, divisor);
  if (VM_Version::supports_bmi1()) {
    andnq(rax, rax, rdx);
  } else {
    notq(rax);
    andq(rax, rdx);
  }
  movq(tmp, rax);
  shrq(rax, 63); // quotient
  sarq(tmp, 63);
  andq(tmp, divisor);
  subq(rdx, tmp); // remainder
  bind(done);
}
#endif

void C2_MacroAssembler::rearrange_bytes(XMMRegister dst, XMMRegister shuffle, XMMRegister src, XMMRegister xtmp1,
                                        XMMRegister xtmp2, XMMRegister xtmp3, Register rtmp, KRegister ktmp,
                                        int vlen_enc) {
  assert(VM_Version::supports_avx512bw(), "");
  // Byte shuffles are inlane operations and indices are determined using
  // lower 4 bit of each shuffle lane, thus all shuffle indices are
  // normalized to index range 0-15. This makes sure that all the multiples
  // of an index value are placed at same relative position in 128 bit
  // lane i.e. elements corresponding to shuffle indices 16, 32 and 64
  // will be 16th element in their respective 128 bit lanes.
  movl(rtmp, 16);
  evpbroadcastb(xtmp1, rtmp, vlen_enc);

  // Compute a mask for shuffle vector by comparing indices with expression INDEX < 16,
  // Broadcast first 128 bit lane across entire vector, shuffle the vector lanes using
  // original shuffle indices and move the shuffled lanes corresponding to true
  // mask to destination vector.
  evpcmpb(ktmp, k0, shuffle, xtmp1, Assembler::lt, true, vlen_enc);
  evshufi64x2(xtmp2, src, src, 0x0, vlen_enc);
  evpshufb(dst, ktmp, xtmp2, shuffle, false, vlen_enc);

  // Perform above steps with lane comparison expression as INDEX >= 16 && INDEX < 32
  // and broadcasting second 128 bit lane.
  evpcmpb(ktmp, k0, shuffle,  xtmp1, Assembler::nlt, true, vlen_enc);
  vpsllq(xtmp2, xtmp1, 0x1, vlen_enc);
  evpcmpb(ktmp, ktmp, shuffle, xtmp2, Assembler::lt, true, vlen_enc);
  evshufi64x2(xtmp3, src, src, 0x55, vlen_enc);
  evpshufb(dst, ktmp, xtmp3, shuffle, true, vlen_enc);

  // Perform above steps with lane comparison expression as INDEX >= 32 && INDEX < 48
  // and broadcasting third 128 bit lane.
  evpcmpb(ktmp, k0, shuffle,  xtmp2, Assembler::nlt, true, vlen_enc);
  vpaddb(xtmp1, xtmp1, xtmp2, vlen_enc);
  evpcmpb(ktmp, ktmp, shuffle,  xtmp1, Assembler::lt, true, vlen_enc);
  evshufi64x2(xtmp3, src, src, 0xAA, vlen_enc);
  evpshufb(dst, ktmp, xtmp3, shuffle, true, vlen_enc);

  // Perform above steps with lane comparison expression as INDEX >= 48 && INDEX < 64
  // and broadcasting third 128 bit lane.
  evpcmpb(ktmp, k0, shuffle,  xtmp1, Assembler::nlt, true, vlen_enc);
  vpsllq(xtmp2, xtmp2, 0x1, vlen_enc);
  evpcmpb(ktmp, ktmp, shuffle,  xtmp2, Assembler::lt, true, vlen_enc);
  evshufi64x2(xtmp3, src, src, 0xFF, vlen_enc);
  evpshufb(dst, ktmp, xtmp3, shuffle, true, vlen_enc);
}

void C2_MacroAssembler::vector_rearrange_int_float(BasicType bt, XMMRegister dst,
                                                   XMMRegister shuffle, XMMRegister src, int vlen_enc) {
  if (vlen_enc == AVX_128bit) {
    vpermilps(dst, src, shuffle, vlen_enc);
  } else if (bt == T_INT) {
    vpermd(dst, shuffle, src, vlen_enc);
  } else {
    assert(bt == T_FLOAT, "");
    vpermps(dst, shuffle, src, vlen_enc);
  }
}

<<<<<<< HEAD
void C2_MacroAssembler::vector_saturating_op(int ideal_opc, BasicType elem_bt, XMMRegister dst, XMMRegister src1, XMMRegister src2, int vlen_enc) {
  switch(elem_bt) {
    case T_BYTE:
      if (ideal_opc == Op_SaturatingAddV) {
        vpaddsb(dst, src1, src2, vlen_enc);
      } else {
        assert(ideal_opc == Op_SaturatingSubV, "");
        vpsubsb(dst, src1, src2, vlen_enc);
      }
      break;
    case T_SHORT:
      if (ideal_opc == Op_SaturatingAddV) {
        vpaddsw(dst, src1, src2, vlen_enc);
      } else {
        assert(ideal_opc == Op_SaturatingSubV, "");
        vpsubsw(dst, src1, src2, vlen_enc);
      }
      break;
    default:
      fatal("Unsupported type %s", type2name(elem_bt));
      break;
  }
}

void C2_MacroAssembler::vector_saturating_unsigned_op(int ideal_opc, BasicType elem_bt, XMMRegister dst, XMMRegister src1, XMMRegister src2, int vlen_enc) {
  switch(elem_bt) {
    case T_BYTE:
      if (ideal_opc == Op_SaturatingAddV) {
        vpaddusb(dst, src1, src2, vlen_enc);
      } else {
        assert(ideal_opc == Op_SaturatingSubV, "");
        vpsubusb(dst, src1, src2, vlen_enc);
      }
      break;
    case T_SHORT:
      if (ideal_opc == Op_SaturatingAddV) {
        vpaddusw(dst, src1, src2, vlen_enc);
      } else {
        assert(ideal_opc == Op_SaturatingSubV, "");
        vpsubusw(dst, src1, src2, vlen_enc);
      }
      break;
    default:
      fatal("Unsupported type %s", type2name(elem_bt));
      break;
  }
}

void C2_MacroAssembler::vector_sub_dq_saturating_unsigned_evex(BasicType elem_bt, XMMRegister dst, XMMRegister src1,
                                                              XMMRegister src2, KRegister ktmp, int vlen_enc) {
  // For unsigned subtraction, overflow happens when magnitude of second input is greater than first input.
  // overflow_mask = Inp1 <u Inp2
  evpcmpu(elem_bt, ktmp,  src2, src1, Assembler::lt, vlen_enc);
  // Res = overflow_mask ? Zero : INP1 - INP2 (non-commutative and non-associative)
  evmasked_op(elem_bt == T_INT ? Op_SubVI : Op_SubVL, elem_bt, ktmp, dst, src1, src2, false, vlen_enc, false);
}

void C2_MacroAssembler::vector_sub_dq_saturating_unsigned_avx(BasicType elem_bt, XMMRegister dst, XMMRegister src1, XMMRegister src2,
                                                              XMMRegister xtmp1, XMMRegister xtmp2, int vlen_enc) {
  // Emulate unsigned comparison using signed comparison
  // Mask = Inp1 <u Inp2 => Inp1 + MIN_VALUE < Inp2 + MIN_VALUE
  vpgenmin_value(elem_bt, xtmp1, xtmp1, vlen_enc, true);
  vpadd(elem_bt, xtmp2, src1, xtmp1, vlen_enc);
  vpadd(elem_bt, xtmp1, src2, xtmp1, vlen_enc);

  vpcmpgt(elem_bt, xtmp2, xtmp1, xtmp2, vlen_enc);

  // Res = INP1 - INP2 (non-commutative and non-associative)
  vpsub(elem_bt, dst, src1, src2, vlen_enc);
  // Res = Mask ? Zero : Res
  vpxor(xtmp1, xtmp1, xtmp1, vlen_enc);
  vpblendvb(dst, dst, xtmp1, xtmp2, vlen_enc);
}

void C2_MacroAssembler::vector_add_dq_saturating_unsigned_evex(BasicType elem_bt, XMMRegister dst, XMMRegister src1, XMMRegister src2,
                                                               XMMRegister xtmp1, XMMRegister xtmp2, KRegister ktmp, int vlen_enc) {
  // Unsigned values ranges comprise of only +ve numbers, thus there exist only an upper bound saturation.
  // overflow_mask = (SRC1 + SRC2) <u (SRC1 | SRC2)
  // Res = Signed Add INP1, INP2
  vpadd(elem_bt, dst, src1, src2, vlen_enc);
  // T1 = SRC1 | SRC2
  vpor(xtmp1, src1, src2, vlen_enc);
  // Max_Unsigned = -1
  vpternlogd(xtmp2, 0xff, xtmp2, xtmp2, vlen_enc);
  // Unsigned compare:  Mask = Res <u T1
  evpcmpu(elem_bt, ktmp, dst, xtmp1, Assembler::lt, vlen_enc);
  // res  = Mask ? Max_Unsigned : Res
  evpblend(elem_bt, dst, ktmp,  dst, xtmp2, true, vlen_enc);
}

//
// Section 2-13 Hacker's Delight list following overflow detection check for saturating
// unsigned addition operation.
//    overflow_mask = ((a & b) | ((a | b) & ~( a + b))) >>> 31 == 1
//
// We empirically determined its semantic equivalence to following reduced expression
//    overflow_mask =  (a + b) <u (a | b)
//
// and also verified it though Alive2 solver.
// (https://alive2.llvm.org/ce/z/XDQ7dY)
//

void C2_MacroAssembler::vector_add_dq_saturating_unsigned_avx(BasicType elem_bt, XMMRegister dst, XMMRegister src1, XMMRegister src2,
                                                              XMMRegister xtmp1, XMMRegister xtmp2, XMMRegister xtmp3, int vlen_enc) {
  // Res = Signed Add INP1, INP2
  vpadd(elem_bt, dst, src1, src2, vlen_enc);
  // Compute T1 = INP1 | INP2
  vpor(xtmp3, src1, src2, vlen_enc);
  // T1 = Minimum signed value.
  vpgenmin_value(elem_bt, xtmp2, xtmp1, vlen_enc, true);
  // Convert T1 to signed value, T1 = T1 + MIN_VALUE
  vpadd(elem_bt, xtmp3, xtmp3, xtmp2, vlen_enc);
  // Convert Res to signed value, Res<s> = Res + MIN_VALUE
  vpadd(elem_bt, xtmp2, xtmp2, dst, vlen_enc);
  // Compute overflow detection mask = Res<1> <s T1
  if (elem_bt == T_INT) {
    vpcmpgtd(xtmp3, xtmp3, xtmp2, vlen_enc);
  } else {
    assert(elem_bt == T_LONG, "");
    vpcmpgtq(xtmp3, xtmp3, xtmp2, vlen_enc);
  }
  vpblendvb(dst, dst, xtmp1, xtmp3, vlen_enc);
}

void C2_MacroAssembler::evpmovq2m_emu(KRegister ktmp, XMMRegister src, XMMRegister xtmp1, XMMRegister xtmp2,
                                      int vlen_enc, bool xtmp2_hold_M1) {
  if (VM_Version::supports_avx512dq()) {
    evpmovq2m(ktmp, src, vlen_enc);
  } else {
    assert(VM_Version::supports_evex(), "");
    if (!xtmp2_hold_M1) {
      vpternlogq(xtmp2, 0xff, xtmp2, xtmp2, vlen_enc);
    }
    evpsraq(xtmp1, src, 63, vlen_enc);
    evpcmpeqq(ktmp, k0, xtmp1, xtmp2, vlen_enc);
  }
}

void C2_MacroAssembler::evpmovd2m_emu(KRegister ktmp, XMMRegister src, XMMRegister xtmp1, XMMRegister xtmp2,
                                      int vlen_enc, bool xtmp2_hold_M1) {
  if (VM_Version::supports_avx512dq()) {
    evpmovd2m(ktmp, src, vlen_enc);
  } else {
    assert(VM_Version::supports_evex(), "");
    if (!xtmp2_hold_M1) {
      vpternlogd(xtmp2, 0xff, xtmp2, xtmp2, vlen_enc);
    }
    vpsrad(xtmp1, src, 31, vlen_enc);
    Assembler::evpcmpeqd(ktmp, k0, xtmp1, xtmp2, vlen_enc);
  }
}


void C2_MacroAssembler::vpsign_extend_dq(BasicType elem_bt, XMMRegister dst, XMMRegister src, int vlen_enc) {
  if (elem_bt == T_LONG) {
    if (VM_Version::supports_evex()) {
      evpsraq(dst, src, 63, vlen_enc);
    } else {
      vpsrad(dst, src, 31, vlen_enc);
      vpshufd(dst, dst, 0xF5, vlen_enc);
    }
  } else {
    assert(elem_bt == T_INT, "");
    vpsrad(dst, src, 31, vlen_enc);
  }
}

void C2_MacroAssembler::vpgenmax_value(BasicType elem_bt, XMMRegister dst, XMMRegister allones, int vlen_enc, bool compute_allones) {
  if (compute_allones) {
    if (vlen_enc == Assembler::AVX_512bit) {
      vpternlogd(allones, 0xff, allones, allones, vlen_enc);
    } else {
      vpcmpeqq(allones, allones, allones, vlen_enc);
    }
  }
  if (elem_bt == T_LONG) {
    vpsrlq(dst, allones, 1, vlen_enc);
  } else {
    assert(elem_bt == T_INT, "");
    vpsrld(dst, allones, 1, vlen_enc);
  }
}

void C2_MacroAssembler::vpgenmin_value(BasicType elem_bt, XMMRegister dst, XMMRegister allones, int vlen_enc, bool compute_allones) {
  if (compute_allones) {
    if (vlen_enc == Assembler::AVX_512bit) {
      vpternlogd(allones, 0xff, allones, allones, vlen_enc);
    } else {
      vpcmpeqq(allones, allones, allones, vlen_enc);
    }
  }
  if (elem_bt == T_LONG) {
    vpsllq(dst, allones, 63, vlen_enc);
  } else {
    assert(elem_bt == T_INT, "");
    vpslld(dst, allones, 31, vlen_enc);
  }
}

void C2_MacroAssembler::evpcmpu(BasicType elem_bt, KRegister kmask,  XMMRegister src1, XMMRegister src2,
                                Assembler::ComparisonPredicate cond, int vlen_enc) {
  switch(elem_bt) {
    case T_LONG:  evpcmpuq(kmask, src1, src2, cond, vlen_enc); break;
    case T_INT:   evpcmpud(kmask, src1, src2, cond, vlen_enc); break;
    case T_SHORT: evpcmpuw(kmask, src1, src2, cond, vlen_enc); break;
    case T_BYTE:  evpcmpub(kmask, src1, src2, cond, vlen_enc); break;
    default: fatal("Unsupported type %s", type2name(elem_bt)); break;
  }
}

void C2_MacroAssembler::vpcmpgt(BasicType elem_bt, XMMRegister dst, XMMRegister src1, XMMRegister src2, int vlen_enc) {
  switch(elem_bt) {
    case  T_LONG:  vpcmpgtq(dst, src1, src2, vlen_enc); break;
    case  T_INT:   vpcmpgtd(dst, src1, src2, vlen_enc); break;
    case  T_SHORT: vpcmpgtw(dst, src1, src2, vlen_enc); break;
    case  T_BYTE:  vpcmpgtb(dst, src1, src2, vlen_enc); break;
    default: fatal("Unsupported type %s", type2name(elem_bt)); break;
  }
}

void C2_MacroAssembler::evpmov_vec_to_mask(BasicType elem_bt, KRegister ktmp, XMMRegister src, XMMRegister xtmp1,
                                           XMMRegister xtmp2, int vlen_enc, bool xtmp2_hold_M1) {
  if (elem_bt == T_LONG) {
    evpmovq2m_emu(ktmp, src, xtmp1, xtmp2, vlen_enc, xtmp2_hold_M1);
  } else {
    assert(elem_bt == T_INT, "");
    evpmovd2m_emu(ktmp, src, xtmp1, xtmp2, vlen_enc, xtmp2_hold_M1);
  }
}

void C2_MacroAssembler::vector_addsub_dq_saturating_evex(int ideal_opc, BasicType elem_bt, XMMRegister dst, XMMRegister src1,
                                                         XMMRegister src2, XMMRegister xtmp1, XMMRegister xtmp2,
                                                         KRegister ktmp1, KRegister ktmp2, int vlen_enc) {
  assert(elem_bt == T_INT || elem_bt == T_LONG, "");
  // Addition/Subtraction happens over two's compliment representation of numbers and is agnostic to signed'ness.
  // Overflow detection based on Hacker's delight section 2-13.
  if (ideal_opc == Op_SaturatingAddV) {
    // res = src1 + src2
    vpadd(elem_bt, dst, src1, src2, vlen_enc);
    // Overflow occurs if result polarity does not comply with equivalent polarity inputs.
    // overflow = (((res ^ src1) & (res ^ src2)) >>> 31(I)/63(L)) == 1
    vpxor(xtmp1, dst, src1, vlen_enc);
    vpxor(xtmp2, dst, src2, vlen_enc);
    vpand(xtmp2, xtmp1, xtmp2, vlen_enc);
  } else {
    assert(ideal_opc == Op_SaturatingSubV, "");
    // res = src1 - src2
    vpsub(elem_bt, dst, src1, src2, vlen_enc);
    // Overflow occurs when both inputs have opposite polarity and
    // result polarity does not comply with first input polarity.
    // overflow = ((src1 ^ src2) & (res ^ src1) >>> 31(I)/63(L)) == 1;
    vpxor(xtmp1, src1, src2, vlen_enc);
    vpxor(xtmp2, dst, src1, vlen_enc);
    vpand(xtmp2, xtmp1, xtmp2, vlen_enc);
  }

  // Compute overflow detection mask.
  evpmov_vec_to_mask(elem_bt, ktmp1, xtmp2, xtmp2, xtmp1, vlen_enc);
  // Note: xtmp1 hold -1 in all its lanes after above call.

  // Compute mask based on first input polarity.
  evpmov_vec_to_mask(elem_bt, ktmp2, src1, xtmp2, xtmp1, vlen_enc, true);

  vpgenmax_value(elem_bt, xtmp2, xtmp1, vlen_enc, true);
  vpgenmin_value(elem_bt, xtmp1, xtmp1, vlen_enc);

  // Compose a vector of saturating (MAX/MIN) values, where lanes corresponding to
  // set bits in first input polarity mask holds a min value.
  evpblend(elem_bt, xtmp2, ktmp2, xtmp2, xtmp1, true, vlen_enc);
  // Blend destination lanes with saturated values using overflow detection mask.
  evpblend(elem_bt, dst, ktmp1, dst, xtmp2, true, vlen_enc);
}


void C2_MacroAssembler::vector_addsub_dq_saturating_avx(int ideal_opc, BasicType elem_bt, XMMRegister dst, XMMRegister src1,
                                                        XMMRegister src2, XMMRegister xtmp1, XMMRegister xtmp2,
                                                        XMMRegister xtmp3, XMMRegister xtmp4, int vlen_enc) {
  assert(elem_bt == T_INT || elem_bt == T_LONG, "");
  // Addition/Subtraction happens over two's compliment representation of numbers and is agnostic to signed'ness.
  // Overflow detection based on Hacker's delight section 2-13.
  if (ideal_opc == Op_SaturatingAddV) {
    // res = src1 + src2
    vpadd(elem_bt, dst, src1, src2, vlen_enc);
    // Overflow occurs if result polarity does not comply with equivalent polarity inputs.
    // overflow = (((res ^ src1) & (res ^ src2)) >>> 31(I)/63(L)) == 1
    vpxor(xtmp1, dst, src1, vlen_enc);
    vpxor(xtmp2, dst, src2, vlen_enc);
    vpand(xtmp2, xtmp1, xtmp2, vlen_enc);
  } else {
    assert(ideal_opc == Op_SaturatingSubV, "");
    // res = src1 - src2
    vpsub(elem_bt, dst, src1, src2, vlen_enc);
    // Overflow occurs when both inputs have opposite polarity and
    // result polarity does not comply with first input polarity.
    // overflow = ((src1 ^ src2) & (res ^ src1) >>> 31(I)/63(L)) == 1;
    vpxor(xtmp1, src1, src2, vlen_enc);
    vpxor(xtmp2, dst, src1, vlen_enc);
    vpand(xtmp2, xtmp1, xtmp2, vlen_enc);
  }

  // Sign-extend to compute overflow detection mask.
  vpsign_extend_dq(elem_bt, xtmp3, xtmp2, vlen_enc);

  vpcmpeqd(xtmp1, xtmp1, xtmp1, vlen_enc);
  vpgenmax_value(elem_bt, xtmp2, xtmp1, vlen_enc);
  vpgenmin_value(elem_bt, xtmp1, xtmp1, vlen_enc);

  // Compose saturating min/max vector using first input polarity mask.
  vpsign_extend_dq(elem_bt, xtmp4, src1, vlen_enc);
  vpblendvb(xtmp1, xtmp2, xtmp1, xtmp4, vlen_enc);

  // Blend result with saturating vector using overflow detection mask.
  vpblendvb(dst, dst, xtmp1, xtmp3, vlen_enc);
}

void C2_MacroAssembler::vector_saturating_op(int ideal_opc, BasicType elem_bt, XMMRegister dst, XMMRegister src1, Address src2, int vlen_enc) {
  switch(elem_bt) {
    case T_BYTE:
      if (ideal_opc == Op_SaturatingAddV) {
        vpaddsb(dst, src1, src2, vlen_enc);
      } else {
        assert(ideal_opc == Op_SaturatingSubV, "");
        vpsubsb(dst, src1, src2, vlen_enc);
      }
      break;
    case T_SHORT:
      if (ideal_opc == Op_SaturatingAddV) {
        vpaddsw(dst, src1, src2, vlen_enc);
      } else {
        assert(ideal_opc == Op_SaturatingSubV, "");
        vpsubsw(dst, src1, src2, vlen_enc);
      }
      break;
    default:
      fatal("Unsupported type %s", type2name(elem_bt));
      break;
  }
}

void C2_MacroAssembler::vector_saturating_unsigned_op(int ideal_opc, BasicType elem_bt, XMMRegister dst, XMMRegister src1, Address src2, int vlen_enc) {
  switch(elem_bt) {
    case T_BYTE:
      if (ideal_opc == Op_SaturatingAddV) {
        vpaddusb(dst, src1, src2, vlen_enc);
      } else {
        assert(ideal_opc == Op_SaturatingSubV, "");
        vpsubusb(dst, src1, src2, vlen_enc);
      }
      break;
    case T_SHORT:
      if (ideal_opc == Op_SaturatingAddV) {
        vpaddusw(dst, src1, src2, vlen_enc);
      } else {
        assert(ideal_opc == Op_SaturatingSubV, "");
        vpsubusw(dst, src1, src2, vlen_enc);
      }
=======
void C2_MacroAssembler::select_from_two_vectors_evex(BasicType elem_bt, XMMRegister dst, XMMRegister src1,
                                                     XMMRegister src2, int vlen_enc) {
  switch(elem_bt) {
    case T_BYTE:
      evpermi2b(dst, src1, src2, vlen_enc);
      break;
    case T_SHORT:
      evpermi2w(dst, src1, src2, vlen_enc);
      break;
    case T_INT:
      evpermi2d(dst, src1, src2, vlen_enc);
      break;
    case T_LONG:
      evpermi2q(dst, src1, src2, vlen_enc);
      break;
    case T_FLOAT:
      evpermi2ps(dst, src1, src2, vlen_enc);
      break;
    case T_DOUBLE:
      evpermi2pd(dst, src1, src2, vlen_enc);
>>>>>>> 44151f47
      break;
    default:
      fatal("Unsupported type %s", type2name(elem_bt));
      break;
  }
<<<<<<< HEAD
}

void C2_MacroAssembler::vector_saturating_op(int ideal_opc, BasicType elem_bt, XMMRegister dst, XMMRegister src1, XMMRegister src2, bool is_unsigned, int vlen_enc) {
  if (is_unsigned) {
    vector_saturating_unsigned_op(ideal_opc, elem_bt, dst, src1, src2, vlen_enc);
  } else {
    vector_saturating_op(ideal_opc, elem_bt, dst, src1, src2, vlen_enc);
  }
}

void C2_MacroAssembler::vector_saturating_op(int ideal_opc, BasicType elem_bt, XMMRegister dst, XMMRegister src1, Address src2, bool is_unsigned, int vlen_enc) {
  if (is_unsigned) {
    vector_saturating_unsigned_op(ideal_opc, elem_bt, dst, src1, src2, vlen_enc);
  } else {
    vector_saturating_op(ideal_opc, elem_bt, dst, src1, src2, vlen_enc);
  }
=======
>>>>>>> 44151f47
}<|MERGE_RESOLUTION|>--- conflicted
+++ resolved
@@ -6674,7 +6674,6 @@
   }
 }
 
-<<<<<<< HEAD
 void C2_MacroAssembler::vector_saturating_op(int ideal_opc, BasicType elem_bt, XMMRegister dst, XMMRegister src1, XMMRegister src2, int vlen_enc) {
   switch(elem_bt) {
     case T_BYTE:
@@ -7031,7 +7030,13 @@
         assert(ideal_opc == Op_SaturatingSubV, "");
         vpsubusw(dst, src1, src2, vlen_enc);
       }
-=======
+      break;
+    default:
+      fatal("Unsupported type %s", type2name(elem_bt));
+      break;
+  }
+}
+
 void C2_MacroAssembler::select_from_two_vectors_evex(BasicType elem_bt, XMMRegister dst, XMMRegister src1,
                                                      XMMRegister src2, int vlen_enc) {
   switch(elem_bt) {
@@ -7052,13 +7057,11 @@
       break;
     case T_DOUBLE:
       evpermi2pd(dst, src1, src2, vlen_enc);
->>>>>>> 44151f47
       break;
     default:
       fatal("Unsupported type %s", type2name(elem_bt));
       break;
   }
-<<<<<<< HEAD
 }
 
 void C2_MacroAssembler::vector_saturating_op(int ideal_opc, BasicType elem_bt, XMMRegister dst, XMMRegister src1, XMMRegister src2, bool is_unsigned, int vlen_enc) {
@@ -7075,6 +7078,4 @@
   } else {
     vector_saturating_op(ideal_opc, elem_bt, dst, src1, src2, vlen_enc);
   }
-=======
->>>>>>> 44151f47
 }