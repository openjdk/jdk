/*
 * Copyright (c) 1997, 2024, Oracle and/or its affiliates. All rights reserved.
 * DO NOT ALTER OR REMOVE COPYRIGHT NOTICES OR THIS FILE HEADER.
 *
 * This code is free software; you can redistribute it and/or modify it
 * under the terms of the GNU General Public License version 2 only, as
 * published by the Free Software Foundation.
 *
 * This code is distributed in the hope that it will be useful, but WITHOUT
 * ANY WARRANTY; without even the implied warranty of MERCHANTABILITY or
 * FITNESS FOR A PARTICULAR PURPOSE.  See the GNU General Public License
 * version 2 for more details (a copy is included in the LICENSE file that
 * accompanied this code).
 *
 * You should have received a copy of the GNU General Public License version
 * 2 along with this work; if not, write to the Free Software Foundation,
 * Inc., 51 Franklin St, Fifth Floor, Boston, MA 02110-1301 USA.
 *
 * Please contact Oracle, 500 Oracle Parkway, Redwood Shores, CA 94065 USA
 * or visit www.oracle.com if you need additional information or have any
 * questions.
 *
 */

#ifndef CPU_X86_VM_VERSION_X86_HPP
#define CPU_X86_VM_VERSION_X86_HPP

#include "runtime/abstract_vm_version.hpp"
#include "utilities/debug.hpp"
#include "utilities/macros.hpp"
#include "utilities/sizes.hpp"

class VM_Version : public Abstract_VM_Version {
  friend class VMStructs;
  friend class JVMCIVMStructs;

 public:
  // cpuid result register layouts.  These are all unions of a uint32_t
  // (in case anyone wants access to the register as a whole) and a bitfield.

  union StdCpuid1Eax {
    uint32_t value;
    struct {
      uint32_t stepping   : 4,
               model      : 4,
               family     : 4,
               proc_type  : 2,
                          : 2,
               ext_model  : 4,
               ext_family : 8,
                          : 4;
    } bits;
  };

  union StdCpuid1Ebx { // example, unused
    uint32_t value;
    struct {
      uint32_t brand_id         : 8,
               clflush_size     : 8,
               threads_per_cpu  : 8,
               apic_id          : 8;
    } bits;
  };

  union StdCpuid1Ecx {
    uint32_t value;
    struct {
      uint32_t sse3     : 1,
               clmul    : 1,
                        : 1,
               monitor  : 1,
                        : 1,
               vmx      : 1,
                        : 1,
               est      : 1,
                        : 1,
               ssse3    : 1,
               cid      : 1,
                        : 1,
               fma      : 1,
               cmpxchg16: 1,
                        : 4,
               dca      : 1,
               sse4_1   : 1,
               sse4_2   : 1,
                        : 2,
               popcnt   : 1,
                        : 1,
               aes      : 1,
                        : 1,
               osxsave  : 1,
               avx      : 1,
               f16c     : 1,
                        : 1,
               hv       : 1;
    } bits;
  };

  union StdCpuid1Edx {
    uint32_t value;
    struct {
      uint32_t          : 4,
               tsc      : 1,
                        : 3,
               cmpxchg8 : 1,
                        : 6,
               cmov     : 1,
                        : 3,
               clflush  : 1,
                        : 3,
               mmx      : 1,
               fxsr     : 1,
               sse      : 1,
               sse2     : 1,
                        : 1,
               ht       : 1,
                        : 3;
    } bits;
  };

  union DcpCpuid4Eax {
    uint32_t value;
    struct {
      uint32_t cache_type    : 5,
                             : 21,
               cores_per_cpu : 6;
    } bits;
  };

  union DcpCpuid4Ebx {
    uint32_t value;
    struct {
      uint32_t L1_line_size  : 12,
               partitions    : 10,
               associativity : 10;
    } bits;
  };

  union TplCpuidBEbx {
    uint32_t value;
    struct {
      uint32_t logical_cpus : 16,
                            : 16;
    } bits;
  };

  union ExtCpuid1Ecx {
    uint32_t value;
    struct {
      uint32_t LahfSahf     : 1,
               CmpLegacy    : 1,
                            : 3,
               lzcnt        : 1,
               sse4a        : 1,
               misalignsse  : 1,
               prefetchw    : 1,
                            : 23;
    } bits;
  };

  union ExtCpuid1Edx {
    uint32_t value;
    struct {
      uint32_t           : 22,
               mmx_amd   : 1,
               mmx       : 1,
               fxsr      : 1,
               fxsr_opt  : 1,
               pdpe1gb   : 1,
               rdtscp    : 1,
                         : 1,
               long_mode : 1,
               tdnow2    : 1,
               tdnow     : 1;
    } bits;
  };

  union ExtCpuid5Ex {
    uint32_t value;
    struct {
      uint32_t L1_line_size : 8,
               L1_tag_lines : 8,
               L1_assoc     : 8,
               L1_size      : 8;
    } bits;
  };

  union ExtCpuid7Edx {
    uint32_t value;
    struct {
      uint32_t               : 8,
              tsc_invariance : 1,
                             : 23;
    } bits;
  };

  union ExtCpuid8Ecx {
    uint32_t value;
    struct {
      uint32_t cores_per_cpu : 8,
                             : 24;
    } bits;
  };

  union SefCpuid7Eax {
    uint32_t value;
  };

  union SefCpuid7Ebx {
    uint32_t value;
    struct {
      uint32_t fsgsbase : 1,
                        : 2,
                   bmi1 : 1,
                        : 1,
                   avx2 : 1,
                        : 2,
                   bmi2 : 1,
                   erms : 1,
                        : 1,
                    rtm : 1,
                        : 4,
                avx512f : 1,
               avx512dq : 1,
                        : 1,
                    adx : 1,
                        : 1,
             avx512ifma : 1,
                        : 1,
             clflushopt : 1,
                   clwb : 1,
                        : 1,
               avx512pf : 1,
               avx512er : 1,
               avx512cd : 1,
                    sha : 1,
               avx512bw : 1,
               avx512vl : 1;
    } bits;
  };

  union SefCpuid7Ecx {
    uint32_t value;
    struct {
      uint32_t prefetchwt1 : 1,
               avx512_vbmi : 1,
                      umip : 1,
                       pku : 1,
                     ospke : 1,
                           : 1,
              avx512_vbmi2 : 1,
                    cet_ss : 1,
                      gfni : 1,
                      vaes : 1,
         avx512_vpclmulqdq : 1,
               avx512_vnni : 1,
             avx512_bitalg : 1,
                           : 1,
          avx512_vpopcntdq : 1,
                           : 1,
                           : 1,
                     mawau : 5,
                     rdpid : 1,
                           : 9;
    } bits;
  };

  union SefCpuid7Edx {
    uint32_t value;
    struct {
      uint32_t             : 2,
             avx512_4vnniw : 1,
             avx512_4fmaps : 1,
        fast_short_rep_mov : 1,
                           : 9,
                 serialize : 1,
                           : 5,
                   cet_ibt : 1,
                           : 2,
              avx512_fp16  : 1,
                           : 8;
    } bits;
  };

  union SefCpuid7SubLeaf1Eax {
    uint32_t value;
    struct {
      uint32_t    sha512   : 1,
                           : 22,
                  avx_ifma : 1,
                           : 8;
    } bits;
  };

  union SefCpuid7SubLeaf1Edx {
    uint32_t value;
    struct {
      uint32_t       : 21,
              apx_f  : 1,
                     : 10;
    } bits;
  };

  union ExtCpuid1EEbx {
    uint32_t value;
    struct {
      uint32_t                  : 8,
               threads_per_core : 8,
                                : 16;
    } bits;
  };

  union XemXcr0Eax {
    uint32_t value;
    struct {
      uint32_t x87     : 1,
               sse     : 1,
               ymm     : 1,
               bndregs : 1,
               bndcsr  : 1,
               opmask  : 1,
               zmm512  : 1,
               zmm32   : 1,
                       : 11,
               apx_f   : 1,
                       : 12;
    } bits;
  };

protected:
  static int _cpu;
  static int _model;
  static int _stepping;

  static bool _has_intel_jcc_erratum;

  static address   _cpuinfo_segv_addr;     // address of instruction which causes SEGV
  static address   _cpuinfo_cont_addr;     // address of instruction after the one which causes SEGV
  static address   _cpuinfo_segv_addr_apx; // address of instruction which causes APX specific SEGV
  static address   _cpuinfo_cont_addr_apx; // address of instruction after the one which causes APX specific SEGV

  /*
   * Update following files when declaring new flags:
   * test/lib-test/jdk/test/whitebox/CPUInfoTest.java
   * src/jdk.internal.vm.ci/share/classes/jdk.vm.ci.amd64/src/jdk/vm/ci/amd64/AMD64.java
   */
  enum Feature_Flag : uint64_t {
#define CPU_FEATURE_FLAGS(decl) \
    decl(CX8,               "cx8",               0)  /*  next bits are from cpuid 1 (EDX) */ \
    decl(CMOV,              "cmov",              1)  \
    decl(FXSR,              "fxsr",              2)  \
    decl(HT,                "ht",                3)  \
                                                     \
    decl(MMX,               "mmx",               4)  \
    decl(3DNOW_PREFETCH,    "3dnowpref",         5)  /* Processor supports 3dnow prefetch and prefetchw instructions */ \
                                                     /* may not necessarily support other 3dnow instructions */ \
    decl(SSE,               "sse",               6)  \
    decl(SSE2,              "sse2",              7)  \
                                                     \
    decl(SSE3,              "sse3",              8 ) /* SSE3 comes from cpuid 1 (ECX) */ \
    decl(SSSE3,             "ssse3",             9 ) \
    decl(SSE4A,             "sse4a",             10) \
    decl(SSE4_1,            "sse4.1",            11) \
                                                     \
    decl(SSE4_2,            "sse4.2",            12) \
    decl(POPCNT,            "popcnt",            13) \
    decl(LZCNT,             "lzcnt",             14) \
    decl(TSC,               "tsc",               15) \
                                                     \
    decl(TSCINV_BIT,        "tscinvbit",         16) \
    decl(TSCINV,            "tscinv",            17) \
    decl(AVX,               "avx",               18) \
    decl(AVX2,              "avx2",              19) \
                                                     \
    decl(AES,               "aes",               20) \
    decl(ERMS,              "erms",              21) /* enhanced 'rep movsb/stosb' instructions */ \
    decl(CLMUL,             "clmul",             22) /* carryless multiply for CRC */ \
    decl(BMI1,              "bmi1",              23) \
                                                     \
    decl(BMI2,              "bmi2",              24) \
    decl(RTM,               "rtm",               25) /* Restricted Transactional Memory instructions */ \
    decl(ADX,               "adx",               26) \
    decl(AVX512F,           "avx512f",           27) /* AVX 512bit foundation instructions */ \
                                                     \
    decl(AVX512DQ,          "avx512dq",          28) \
    decl(AVX512PF,          "avx512pf",          29) \
    decl(AVX512ER,          "avx512er",          30) \
    decl(AVX512CD,          "avx512cd",          31) \
                                                     \
    decl(AVX512BW,          "avx512bw",          32) /* Byte and word vector instructions */ \
    decl(AVX512VL,          "avx512vl",          33) /* EVEX instructions with smaller vector length */ \
    decl(SHA,               "sha",               34) /* SHA instructions */ \
    decl(FMA,               "fma",               35) /* FMA instructions */ \
                                                     \
    decl(VZEROUPPER,        "vzeroupper",        36) /* Vzeroupper instruction */ \
    decl(AVX512_VPOPCNTDQ,  "avx512_vpopcntdq",  37) /* Vector popcount */ \
    decl(AVX512_VPCLMULQDQ, "avx512_vpclmulqdq", 38) /* Vector carryless multiplication */ \
    decl(AVX512_VAES,       "avx512_vaes",       39) /* Vector AES instruction */ \
                                                     \
    decl(AVX512_VNNI,       "avx512_vnni",       40) /* Vector Neural Network Instructions */ \
    decl(FLUSH,             "clflush",           41) /* flush instruction */ \
    decl(FLUSHOPT,          "clflushopt",        42) /* flusopth instruction */ \
    decl(CLWB,              "clwb",              43) /* clwb instruction */ \
                                                     \
    decl(AVX512_VBMI2,      "avx512_vbmi2",      44) /* VBMI2 shift left double instructions */ \
    decl(AVX512_VBMI,       "avx512_vbmi",       45) /* Vector BMI instructions */ \
    decl(HV,                "hv",                46) /* Hypervisor instructions */ \
    decl(SERIALIZE,         "serialize",         47) /* CPU SERIALIZE */ \
    decl(RDTSCP,            "rdtscp",            48) /* RDTSCP instruction */ \
    decl(RDPID,             "rdpid",             49) /* RDPID instruction */ \
    decl(FSRM,              "fsrm",              50) /* Fast Short REP MOV */ \
    decl(GFNI,              "gfni",              51) /* Vector GFNI instructions */ \
    decl(AVX512_BITALG,     "avx512_bitalg",     52) /* Vector sub-word popcount and bit gather instructions */\
    decl(F16C,              "f16c",              53) /* Half-precision and single precision FP conversion instructions*/ \
    decl(PKU,               "pku",               54) /* Protection keys for user-mode pages */ \
    decl(OSPKE,             "ospke",             55) /* OS enables protection keys */ \
    decl(CET_IBT,           "cet_ibt",           56) /* Control Flow Enforcement - Indirect Branch Tracking */ \
    decl(CET_SS,            "cet_ss",            57) /* Control Flow Enforcement - Shadow Stack */ \
    decl(AVX512_IFMA,       "avx512_ifma",       58) /* Integer Vector FMA instructions*/ \
    decl(AVX_IFMA,          "avx_ifma",          59) /* 256-bit VEX-coded variant of AVX512-IFMA*/ \
<<<<<<< HEAD
    decl(APX_F,             "apx_f",             60) /* Intel Advanced Performance Extensions*/ \
    decl(AVX512_FP16,       "avx512_fp16",       61) /* AVX512 FP16 ISA support*/
=======
    decl(APX_F,             "apx_f",             60) /* Intel Advanced Performance Extensions*/\
    decl(SHA512,            "sha512",            61) /* SHA512 instructions*/
>>>>>>> a9eb50a2

#define DECLARE_CPU_FEATURE_FLAG(id, name, bit) CPU_##id = (1ULL << bit),
    CPU_FEATURE_FLAGS(DECLARE_CPU_FEATURE_FLAG)
#undef DECLARE_CPU_FEATURE_FLAG
  };

  static const char* _features_names[];

  enum Extended_Family {
    // AMD
    CPU_FAMILY_AMD_11H       = 0x11,
    // ZX
    CPU_FAMILY_ZX_CORE_F6    = 6,
    CPU_FAMILY_ZX_CORE_F7    = 7,
    // Intel
    CPU_FAMILY_INTEL_CORE    = 6,
    CPU_MODEL_NEHALEM        = 0x1e,
    CPU_MODEL_NEHALEM_EP     = 0x1a,
    CPU_MODEL_NEHALEM_EX     = 0x2e,
    CPU_MODEL_WESTMERE       = 0x25,
    CPU_MODEL_WESTMERE_EP    = 0x2c,
    CPU_MODEL_WESTMERE_EX    = 0x2f,
    CPU_MODEL_SANDYBRIDGE    = 0x2a,
    CPU_MODEL_SANDYBRIDGE_EP = 0x2d,
    CPU_MODEL_IVYBRIDGE_EP   = 0x3a,
    CPU_MODEL_HASWELL_E3     = 0x3c,
    CPU_MODEL_HASWELL_E7     = 0x3f,
    CPU_MODEL_BROADWELL      = 0x3d,
    CPU_MODEL_SKYLAKE        = 0x55
  };

  // cpuid information block.  All info derived from executing cpuid with
  // various function numbers is stored here.  Intel and AMD info is
  // merged in this block: accessor methods disentangle it.
  //
  // The info block is laid out in subblocks of 4 dwords corresponding to
  // eax, ebx, ecx and edx, whether or not they contain anything useful.
  class CpuidInfo {
  public:
    // cpuid function 0
    uint32_t std_max_function;
    uint32_t std_vendor_name_0;
    uint32_t std_vendor_name_1;
    uint32_t std_vendor_name_2;

    // cpuid function 1
    StdCpuid1Eax std_cpuid1_eax;
    StdCpuid1Ebx std_cpuid1_ebx;
    StdCpuid1Ecx std_cpuid1_ecx;
    StdCpuid1Edx std_cpuid1_edx;

    // cpuid function 4 (deterministic cache parameters)
    DcpCpuid4Eax dcp_cpuid4_eax;
    DcpCpuid4Ebx dcp_cpuid4_ebx;
    uint32_t     dcp_cpuid4_ecx; // unused currently
    uint32_t     dcp_cpuid4_edx; // unused currently

    // cpuid function 7 (structured extended features enumeration leaf)
    // eax = 7, ecx = 0
    SefCpuid7Eax sef_cpuid7_eax;
    SefCpuid7Ebx sef_cpuid7_ebx;
    SefCpuid7Ecx sef_cpuid7_ecx;
    SefCpuid7Edx sef_cpuid7_edx;

    // cpuid function 7 (structured extended features enumeration sub-leaf 1)
    // eax = 7, ecx = 1
    SefCpuid7SubLeaf1Eax sefsl1_cpuid7_eax;
    SefCpuid7SubLeaf1Edx sefsl1_cpuid7_edx;

    // cpuid function 0xB (processor topology)
    // ecx = 0
    uint32_t     tpl_cpuidB0_eax;
    TplCpuidBEbx tpl_cpuidB0_ebx;
    uint32_t     tpl_cpuidB0_ecx; // unused currently
    uint32_t     tpl_cpuidB0_edx; // unused currently

    // ecx = 1
    uint32_t     tpl_cpuidB1_eax;
    TplCpuidBEbx tpl_cpuidB1_ebx;
    uint32_t     tpl_cpuidB1_ecx; // unused currently
    uint32_t     tpl_cpuidB1_edx; // unused currently

    // ecx = 2
    uint32_t     tpl_cpuidB2_eax;
    TplCpuidBEbx tpl_cpuidB2_ebx;
    uint32_t     tpl_cpuidB2_ecx; // unused currently
    uint32_t     tpl_cpuidB2_edx; // unused currently

    // cpuid function 0x80000000 // example, unused
    uint32_t ext_max_function;
    uint32_t ext_vendor_name_0;
    uint32_t ext_vendor_name_1;
    uint32_t ext_vendor_name_2;

    // cpuid function 0x80000001
    uint32_t     ext_cpuid1_eax; // reserved
    uint32_t     ext_cpuid1_ebx; // reserved
    ExtCpuid1Ecx ext_cpuid1_ecx;
    ExtCpuid1Edx ext_cpuid1_edx;

    // cpuid functions 0x80000002 thru 0x80000004: example, unused
    uint32_t proc_name_0, proc_name_1, proc_name_2, proc_name_3;
    uint32_t proc_name_4, proc_name_5, proc_name_6, proc_name_7;
    uint32_t proc_name_8, proc_name_9, proc_name_10,proc_name_11;

    // cpuid function 0x80000005 // AMD L1, Intel reserved
    uint32_t     ext_cpuid5_eax; // unused currently
    uint32_t     ext_cpuid5_ebx; // reserved
    ExtCpuid5Ex  ext_cpuid5_ecx; // L1 data cache info (AMD)
    ExtCpuid5Ex  ext_cpuid5_edx; // L1 instruction cache info (AMD)

    // cpuid function 0x80000007
    uint32_t     ext_cpuid7_eax; // reserved
    uint32_t     ext_cpuid7_ebx; // reserved
    uint32_t     ext_cpuid7_ecx; // reserved
    ExtCpuid7Edx ext_cpuid7_edx; // tscinv

    // cpuid function 0x80000008
    uint32_t     ext_cpuid8_eax; // unused currently
    uint32_t     ext_cpuid8_ebx; // reserved
    ExtCpuid8Ecx ext_cpuid8_ecx;
    uint32_t     ext_cpuid8_edx; // reserved

    // cpuid function 0x8000001E // AMD 17h
    uint32_t      ext_cpuid1E_eax;
    ExtCpuid1EEbx ext_cpuid1E_ebx; // threads per core (AMD17h)
    uint32_t      ext_cpuid1E_ecx;
    uint32_t      ext_cpuid1E_edx; // unused currently

    // extended control register XCR0 (the XFEATURE_ENABLED_MASK register)
    XemXcr0Eax   xem_xcr0_eax;
    uint32_t     xem_xcr0_edx; // reserved

    // Space to save ymm registers after signal handle
    int          ymm_save[8*4]; // Save ymm0, ymm7, ymm8, ymm15

    // Space to save zmm registers after signal handle
    int          zmm_save[16*4]; // Save zmm0, zmm7, zmm8, zmm31

    // Space to save apx registers after signal handle
    jlong        apx_save[2]; // Save r16 and r31

    uint64_t feature_flags() const;

    // Asserts
    void assert_is_initialized() const {
      assert(std_cpuid1_eax.bits.family != 0, "VM_Version not initialized");
    }

    // Extractors
    uint32_t extended_cpu_family() const {
      uint32_t result = std_cpuid1_eax.bits.family;
      result += std_cpuid1_eax.bits.ext_family;
      return result;
    }

    uint32_t extended_cpu_model() const {
      uint32_t result = std_cpuid1_eax.bits.model;
      result |= std_cpuid1_eax.bits.ext_model << 4;
      return result;
    }

    uint32_t cpu_stepping() const {
      uint32_t result = std_cpuid1_eax.bits.stepping;
      return result;
    }
  };

private:
  // The actual cpuid info block
  static CpuidInfo _cpuid_info;

  // Extractors and predicates
  static uint logical_processor_count() {
    uint result = threads_per_core();
    return result;
  }

  static bool compute_has_intel_jcc_erratum();

  static bool os_supports_avx_vectors();
  static bool os_supports_apx_egprs();
  static void get_processor_features();

public:
  // Offsets for cpuid asm stub
  static ByteSize std_cpuid0_offset() { return byte_offset_of(CpuidInfo, std_max_function); }
  static ByteSize std_cpuid1_offset() { return byte_offset_of(CpuidInfo, std_cpuid1_eax); }
  static ByteSize dcp_cpuid4_offset() { return byte_offset_of(CpuidInfo, dcp_cpuid4_eax); }
  static ByteSize sef_cpuid7_offset() { return byte_offset_of(CpuidInfo, sef_cpuid7_eax); }
  static ByteSize sefsl1_cpuid7_offset() { return byte_offset_of(CpuidInfo, sefsl1_cpuid7_eax); }
  static ByteSize ext_cpuid1_offset() { return byte_offset_of(CpuidInfo, ext_cpuid1_eax); }
  static ByteSize ext_cpuid5_offset() { return byte_offset_of(CpuidInfo, ext_cpuid5_eax); }
  static ByteSize ext_cpuid7_offset() { return byte_offset_of(CpuidInfo, ext_cpuid7_eax); }
  static ByteSize ext_cpuid8_offset() { return byte_offset_of(CpuidInfo, ext_cpuid8_eax); }
  static ByteSize ext_cpuid1E_offset() { return byte_offset_of(CpuidInfo, ext_cpuid1E_eax); }
  static ByteSize tpl_cpuidB0_offset() { return byte_offset_of(CpuidInfo, tpl_cpuidB0_eax); }
  static ByteSize tpl_cpuidB1_offset() { return byte_offset_of(CpuidInfo, tpl_cpuidB1_eax); }
  static ByteSize tpl_cpuidB2_offset() { return byte_offset_of(CpuidInfo, tpl_cpuidB2_eax); }
  static ByteSize xem_xcr0_offset() { return byte_offset_of(CpuidInfo, xem_xcr0_eax); }
  static ByteSize ymm_save_offset() { return byte_offset_of(CpuidInfo, ymm_save); }
  static ByteSize zmm_save_offset() { return byte_offset_of(CpuidInfo, zmm_save); }
  static ByteSize apx_save_offset() { return byte_offset_of(CpuidInfo, apx_save); }

  // The value used to check ymm register after signal handle
  static int ymm_test_value()    { return 0xCAFEBABE; }
  static jlong egpr_test_value()   { return 0xCAFEBABECAFEBABELL; }

  static void get_cpu_info_wrapper();
  static void set_cpuinfo_segv_addr(address pc) { _cpuinfo_segv_addr = pc; }
  static bool  is_cpuinfo_segv_addr(address pc) { return _cpuinfo_segv_addr == pc; }
  static void set_cpuinfo_cont_addr(address pc) { _cpuinfo_cont_addr = pc; }
  static address  cpuinfo_cont_addr()           { return _cpuinfo_cont_addr; }

  static void set_cpuinfo_segv_addr_apx(address pc) { _cpuinfo_segv_addr_apx = pc; }
  static bool  is_cpuinfo_segv_addr_apx(address pc) { return _cpuinfo_segv_addr_apx == pc; }
  static void set_cpuinfo_cont_addr_apx(address pc) { _cpuinfo_cont_addr_apx = pc; }
  static address  cpuinfo_cont_addr_apx()           { return _cpuinfo_cont_addr_apx; }

  LP64_ONLY(static void clear_apx_test_state());

  static void clean_cpuFeatures()   { _features = 0; }
  static void set_avx_cpuFeatures() { _features |= (CPU_SSE | CPU_SSE2 | CPU_AVX | CPU_VZEROUPPER ); }
  static void set_evex_cpuFeatures() { _features |= (CPU_AVX512F | CPU_SSE | CPU_SSE2 | CPU_VZEROUPPER ); }
  static void set_apx_cpuFeatures() { _features |= CPU_APX_F; }
  static void set_bmi_cpuFeatures() { _features |= (CPU_BMI1 | CPU_BMI2 | CPU_LZCNT); }

  // Initialization
  static void initialize();

  // Override Abstract_VM_Version implementation
  static void print_platform_virtualization_info(outputStream*);

  //
  // Processor family:
  //       3   -  386
  //       4   -  486
  //       5   -  Pentium
  //       6   -  PentiumPro, Pentium II, Celeron, Xeon, Pentium III, Athlon,
  //              Pentium M, Core Solo, Core Duo, Core2 Duo
  //    family 6 model:   9,        13,       14,        15
  //    0x0f   -  Pentium 4, Opteron
  //
  // Note: The cpu family should be used to select between
  //       instruction sequences which are valid on all Intel
  //       processors.  Use the feature test functions below to
  //       determine whether a particular instruction is supported.
  //
  static void     assert_is_initialized() { _cpuid_info.assert_is_initialized(); }
  static uint32_t extended_cpu_family()   { return _cpuid_info.extended_cpu_family(); }
  static uint32_t extended_cpu_model()    { return _cpuid_info.extended_cpu_model(); }
  static uint32_t cpu_stepping()          { return _cpuid_info.cpu_stepping(); }
  static int  cpu_family()        { return _cpu;}
  static bool is_P6()             { return cpu_family() >= 6; }
  static bool is_amd()            { assert_is_initialized(); return _cpuid_info.std_vendor_name_0 == 0x68747541; } // 'htuA'
  static bool is_hygon()          { assert_is_initialized(); return _cpuid_info.std_vendor_name_0 == 0x6F677948; } // 'ogyH'
  static bool is_amd_family()     { return is_amd() || is_hygon(); }
  static bool is_intel()          { assert_is_initialized(); return _cpuid_info.std_vendor_name_0 == 0x756e6547; } // 'uneG'
  static bool is_zx()             { assert_is_initialized(); return (_cpuid_info.std_vendor_name_0 == 0x746e6543) || (_cpuid_info.std_vendor_name_0 == 0x68532020); } // 'tneC'||'hS  '
  static bool is_atom_family()    { return ((cpu_family() == 0x06) && ((extended_cpu_model() == 0x36) || (extended_cpu_model() == 0x37) || (extended_cpu_model() == 0x4D))); } //Silvermont and Centerton
  static bool is_knights_family() { return UseKNLSetting || ((cpu_family() == 0x06) && ((extended_cpu_model() == 0x57) || (extended_cpu_model() == 0x85))); } // Xeon Phi 3200/5200/7200 and Future Xeon Phi

  static bool supports_processor_topology() {
    return (_cpuid_info.std_max_function >= 0xB) &&
           // eax[4:0] | ebx[0:15] == 0 indicates invalid topology level.
           // Some cpus have max cpuid >= 0xB but do not support processor topology.
           (((_cpuid_info.tpl_cpuidB0_eax & 0x1f) | _cpuid_info.tpl_cpuidB0_ebx.bits.logical_cpus) != 0);
  }

  static uint cores_per_cpu();
  static uint threads_per_core();
  static uint L1_line_size();

  static uint prefetch_data_size()  {
    return L1_line_size();
  }

  //
  // Feature identification which can be affected by VM settings
  //
  static bool supports_cpuid()        { return _features  != 0; }
  static bool supports_cmov()         { return (_features & CPU_CMOV) != 0; }
  static bool supports_fxsr()         { return (_features & CPU_FXSR) != 0; }
  static bool supports_ht()           { return (_features & CPU_HT) != 0; }
  static bool supports_mmx()          { return (_features & CPU_MMX) != 0; }
  static bool supports_sse()          { return (_features & CPU_SSE) != 0; }
  static bool supports_sse2()         { return (_features & CPU_SSE2) != 0; }
  static bool supports_sse3()         { return (_features & CPU_SSE3) != 0; }
  static bool supports_ssse3()        { return (_features & CPU_SSSE3)!= 0; }
  static bool supports_sse4_1()       { return (_features & CPU_SSE4_1) != 0; }
  static bool supports_sse4_2()       { return (_features & CPU_SSE4_2) != 0; }
  static bool supports_popcnt()       { return (_features & CPU_POPCNT) != 0; }
  static bool supports_avx()          { return (_features & CPU_AVX) != 0; }
  static bool supports_avx2()         { return (_features & CPU_AVX2) != 0; }
  static bool supports_tsc()          { return (_features & CPU_TSC) != 0; }
  static bool supports_rdtscp()       { return (_features & CPU_RDTSCP) != 0; }
  static bool supports_rdpid()        { return (_features & CPU_RDPID) != 0; }
  static bool supports_aes()          { return (_features & CPU_AES) != 0; }
  static bool supports_erms()         { return (_features & CPU_ERMS) != 0; }
  static bool supports_fsrm()         { return (_features & CPU_FSRM) != 0; }
  static bool supports_clmul()        { return (_features & CPU_CLMUL) != 0; }
  static bool supports_rtm()          { return (_features & CPU_RTM) != 0; }
  static bool supports_bmi1()         { return (_features & CPU_BMI1) != 0; }
  static bool supports_bmi2()         { return (_features & CPU_BMI2) != 0; }
  static bool supports_adx()          { return (_features & CPU_ADX) != 0; }
  static bool supports_evex()         { return (_features & CPU_AVX512F) != 0; }
  static bool supports_avx512dq()     { return (_features & CPU_AVX512DQ) != 0; }
  static bool supports_avx512ifma()   { return (_features & CPU_AVX512_IFMA) != 0; }
  static bool supports_avxifma()      { return (_features & CPU_AVX_IFMA) != 0; }
  static bool supports_avx512pf()     { return (_features & CPU_AVX512PF) != 0; }
  static bool supports_avx512er()     { return (_features & CPU_AVX512ER) != 0; }
  static bool supports_avx512cd()     { return (_features & CPU_AVX512CD) != 0; }
  static bool supports_avx512bw()     { return (_features & CPU_AVX512BW) != 0; }
  static bool supports_avx512vl()     { return (_features & CPU_AVX512VL) != 0; }
  static bool supports_avx512vlbw()   { return (supports_evex() && supports_avx512bw() && supports_avx512vl()); }
  static bool supports_avx512bwdq()   { return (supports_evex() && supports_avx512bw() && supports_avx512dq()); }
  static bool supports_avx512vldq()   { return (supports_evex() && supports_avx512dq() && supports_avx512vl()); }
  static bool supports_avx512vlbwdq() { return (supports_evex() && supports_avx512vl() &&
                                                supports_avx512bw() && supports_avx512dq()); }
  static bool supports_avx512novl()   { return (supports_evex() && !supports_avx512vl()); }
  static bool supports_avx512nobw()   { return (supports_evex() && !supports_avx512bw()); }
  static bool supports_avx256only()   { return (supports_avx2() && !supports_evex()); }
  static bool supports_apx_f()        { return (_features & CPU_APX_F) != 0; }
  static bool supports_avxonly()      { return ((supports_avx2() || supports_avx()) && !supports_evex()); }
  static bool supports_sha()          { return (_features & CPU_SHA) != 0; }
  static bool supports_fma()          { return (_features & CPU_FMA) != 0 && supports_avx(); }
  static bool supports_vzeroupper()   { return (_features & CPU_VZEROUPPER) != 0; }
  static bool supports_avx512_vpopcntdq()  { return (_features & CPU_AVX512_VPOPCNTDQ) != 0; }
  static bool supports_avx512_vpclmulqdq() { return (_features & CPU_AVX512_VPCLMULQDQ) != 0; }
  static bool supports_avx512_vaes()  { return (_features & CPU_AVX512_VAES) != 0; }
  static bool supports_gfni()         { return (_features & CPU_GFNI) != 0; }
  static bool supports_avx512_vnni()  { return (_features & CPU_AVX512_VNNI) != 0; }
  static bool supports_avx512_bitalg()  { return (_features & CPU_AVX512_BITALG) != 0; }
  static bool supports_avx512_vbmi()  { return (_features & CPU_AVX512_VBMI) != 0; }
  static bool supports_avx512_vbmi2() { return (_features & CPU_AVX512_VBMI2) != 0; }
  static bool supports_avx512_fp16()  { return (_features & CPU_AVX512_FP16) != 0; }
  static bool supports_hv()           { return (_features & CPU_HV) != 0; }
  static bool supports_serialize()    { return (_features & CPU_SERIALIZE) != 0; }
  static bool supports_f16c()         { return (_features & CPU_F16C) != 0; }
  static bool supports_pku()          { return (_features & CPU_PKU) != 0; }
  static bool supports_ospke()        { return (_features & CPU_OSPKE) != 0; }
  static bool supports_cet_ss()       { return (_features & CPU_CET_SS) != 0; }
  static bool supports_cet_ibt()      { return (_features & CPU_CET_IBT) != 0; }
  static bool supports_sha512()       { return (_features & CPU_SHA512) != 0; }

  //
  // Feature identification not affected by VM flags
  //
  static bool cpu_supports_evex()     { return (_cpu_features & CPU_AVX512F) != 0; }

  // Intel features
  static bool is_intel_family_core() { return is_intel() &&
                                       extended_cpu_family() == CPU_FAMILY_INTEL_CORE; }

  static bool is_intel_skylake() { return is_intel_family_core() &&
                                          extended_cpu_model() == CPU_MODEL_SKYLAKE; }

#ifdef COMPILER2
  // Determine if it's running on Cascade Lake using default options.
  static bool is_default_intel_cascade_lake();
#endif

  static bool is_intel_cascade_lake();

  static int avx3_threshold();

  static bool is_intel_tsc_synched_at_init();

  // This checks if the JVM is potentially affected by an erratum on Intel CPUs (SKX102)
  // that causes unpredictable behaviour when jcc crosses 64 byte boundaries. Its microcode
  // mitigation causes regressions when jumps or fused conditional branches cross or end at
  // 32 byte boundaries.
  static bool has_intel_jcc_erratum() { return _has_intel_jcc_erratum; }

  // AMD features
  static bool supports_3dnow_prefetch()    { return (_features & CPU_3DNOW_PREFETCH) != 0; }
  static bool supports_lzcnt()    { return (_features & CPU_LZCNT) != 0; }
  static bool supports_sse4a()    { return (_features & CPU_SSE4A) != 0; }

  static bool is_amd_Barcelona()  { return is_amd() &&
                                           extended_cpu_family() == CPU_FAMILY_AMD_11H; }

  // Intel and AMD newer cores support fast timestamps well
  static bool supports_tscinv_bit() {
    return (_features & CPU_TSCINV_BIT) != 0;
  }
  static bool supports_tscinv() {
    return (_features & CPU_TSCINV) != 0;
  }

  // Intel Core and newer cpus have fast IDIV instruction (excluding Atom).
  static bool has_fast_idiv()     { return is_intel() && cpu_family() == 6 &&
                                           supports_sse3() && _model != 0x1C; }

  static bool supports_compare_and_exchange() { return true; }

  static int allocate_prefetch_distance(bool use_watermark_prefetch);

  // SSE2 and later processors implement a 'pause' instruction
  // that can be used for efficient implementation of
  // the intrinsic for java.lang.Thread.onSpinWait()
  static bool supports_on_spin_wait() { return supports_sse2(); }

  // x86_64 supports fast class initialization checks
  static bool supports_fast_class_init_checks() {
    return LP64_ONLY(true) NOT_LP64(false); // not implemented on x86_32
  }

  // x86_64 supports secondary supers table
  constexpr static bool supports_secondary_supers_table() {
    return LP64_ONLY(true) NOT_LP64(false); // not implemented on x86_32
  }

  constexpr static bool supports_stack_watermark_barrier() {
    return true;
  }

  constexpr static bool supports_recursive_lightweight_locking() {
    return true;
  }

  // For AVX CPUs only. f16c support is disabled if UseAVX == 0.
  static bool supports_float16() {
    return supports_f16c() || supports_avx512vl();
  }

  // Check intrinsic support
  static bool is_intrinsic_supported(vmIntrinsicID id);

  // there are several insns to force cache line sync to memory which
  // we can use to ensure mapped non-volatile memory is up to date with
  // pending in-cache changes.
  //
  // 64 bit cpus always support clflush which writes back and evicts
  // on 32 bit cpus support is recorded via a feature flag
  //
  // clflushopt is optional and acts like clflush except it does
  // not synchronize with other memory ops. it needs a preceding
  // and trailing StoreStore fence
  //
  // clwb is an optional intel-specific instruction which
  // writes back without evicting the line. it also does not
  // synchronize with other memory ops. so, it needs preceding
  // and trailing StoreStore fences.

#ifdef _LP64
  static bool supports_clflush(); // Can't inline due to header file conflict
#else
  static bool supports_clflush() { return  ((_features & CPU_FLUSH) != 0); }
#endif // _LP64

  // Note: CPU_FLUSHOPT and CPU_CLWB bits should always be zero for 32-bit
  static bool supports_clflushopt() { return ((_features & CPU_FLUSHOPT) != 0); }
  static bool supports_clwb() { return ((_features & CPU_CLWB) != 0); }

  // Old CPUs perform lea on AGU which causes additional latency transferring the
  // value from/to ALU for other operations
  static bool supports_fast_2op_lea() {
    return (is_intel() && supports_avx()) || // Sandy Bridge and above
           (is_amd()   && supports_avx());   // Jaguar and Bulldozer and above
  }

  // Pre Icelake Intels suffer inefficiency regarding 3-operand lea, which contains
  // all of base register, index register and displacement immediate, with 3 latency.
  // Note that when the address contains no displacement but the base register is
  // rbp or r13, the machine code must contain a zero displacement immediate,
  // effectively transform a 2-operand lea into a 3-operand lea. This can be
  // replaced by add-add or lea-add
  static bool supports_fast_3op_lea() {
    return supports_fast_2op_lea() &&
           ((is_intel() && supports_clwb() && !is_intel_skylake()) || // Icelake and above
            is_amd());
  }

#ifdef __APPLE__
  // Is the CPU running emulated (for example macOS Rosetta running x86_64 code on M1 ARM (aarch64)
  static bool is_cpu_emulated();
#endif

  // support functions for virtualization detection
 private:
  static void check_virtualizations();

  static const char* cpu_family_description(void);
  static const char* cpu_model_description(void);
  static const char* cpu_brand(void);
  static const char* cpu_brand_string(void);

  static int cpu_type_description(char* const buf, size_t buf_len);
  static int cpu_detailed_description(char* const buf, size_t buf_len);
  static int cpu_extended_brand_string(char* const buf, size_t buf_len);

  static bool cpu_is_em64t(void);
  static bool is_netburst(void);

  // Returns bytes written excluding termninating null byte.
  static size_t cpu_write_support_string(char* const buf, size_t buf_len);
  static void resolve_cpu_information_details(void);
  static int64_t max_qualified_cpu_freq_from_brand_string(void);

 public:
  // Offsets for cpuid asm stub brand string
  static ByteSize proc_name_0_offset() { return byte_offset_of(CpuidInfo, proc_name_0); }
  static ByteSize proc_name_1_offset() { return byte_offset_of(CpuidInfo, proc_name_1); }
  static ByteSize proc_name_2_offset() { return byte_offset_of(CpuidInfo, proc_name_2); }
  static ByteSize proc_name_3_offset() { return byte_offset_of(CpuidInfo, proc_name_3); }
  static ByteSize proc_name_4_offset() { return byte_offset_of(CpuidInfo, proc_name_4); }
  static ByteSize proc_name_5_offset() { return byte_offset_of(CpuidInfo, proc_name_5); }
  static ByteSize proc_name_6_offset() { return byte_offset_of(CpuidInfo, proc_name_6); }
  static ByteSize proc_name_7_offset() { return byte_offset_of(CpuidInfo, proc_name_7); }
  static ByteSize proc_name_8_offset() { return byte_offset_of(CpuidInfo, proc_name_8); }
  static ByteSize proc_name_9_offset() { return byte_offset_of(CpuidInfo, proc_name_9); }
  static ByteSize proc_name_10_offset() { return byte_offset_of(CpuidInfo, proc_name_10); }
  static ByteSize proc_name_11_offset() { return byte_offset_of(CpuidInfo, proc_name_11); }

  static int64_t maximum_qualified_cpu_frequency(void);

  static bool supports_tscinv_ext(void);

  static void initialize_tsc();
  static void initialize_cpu_information(void);
};

#endif // CPU_X86_VM_VERSION_X86_HPP<|MERGE_RESOLUTION|>--- conflicted
+++ resolved
@@ -418,13 +418,9 @@
     decl(CET_SS,            "cet_ss",            57) /* Control Flow Enforcement - Shadow Stack */ \
     decl(AVX512_IFMA,       "avx512_ifma",       58) /* Integer Vector FMA instructions*/ \
     decl(AVX_IFMA,          "avx_ifma",          59) /* 256-bit VEX-coded variant of AVX512-IFMA*/ \
-<<<<<<< HEAD
     decl(APX_F,             "apx_f",             60) /* Intel Advanced Performance Extensions*/ \
-    decl(AVX512_FP16,       "avx512_fp16",       61) /* AVX512 FP16 ISA support*/
-=======
-    decl(APX_F,             "apx_f",             60) /* Intel Advanced Performance Extensions*/\
-    decl(SHA512,            "sha512",            61) /* SHA512 instructions*/
->>>>>>> a9eb50a2
+    decl(SHA512,            "sha512",            61) /* SHA512 instructions*/ \
+    decl(AVX512_FP16,       "avx512_fp16",       62) /* AVX512 FP16 ISA support*/
 
 #define DECLARE_CPU_FEATURE_FLAG(id, name, bit) CPU_##id = (1ULL << bit),
     CPU_FEATURE_FLAGS(DECLARE_CPU_FEATURE_FLAG)
