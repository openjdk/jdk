--- conflicted
+++ resolved
@@ -933,12 +933,6 @@
   // and trailing StoreStore fences.
 
   static bool supports_clflush(); // Can't inline due to header file conflict
-<<<<<<< HEAD
-#else
-  static bool supports_clflush() { return  (SUPPORTS_CPU_FEATURE(CPU_FLUSH)); }
-#endif // _LP64
-=======
->>>>>>> 7b317623
 
   // Note: CPU_FLUSHOPT and CPU_CLWB bits should always be zero for 32-bit
   static bool supports_clflushopt() { return (SUPPORTS_CPU_FEATURE(CPU_FLUSHOPT)); }
