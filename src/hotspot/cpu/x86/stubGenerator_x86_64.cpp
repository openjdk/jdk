--- conflicted
+++ resolved
@@ -7401,69 +7401,6 @@
 
   }
 
-<<<<<<< HEAD
-=======
-  RuntimeStub* generate_cont_doYield() {
-    if (!Continuations::enabled()) return nullptr;
-
-    enum layout {
-      rbp_off,
-      rbpH_off,
-      return_off,
-      return_off2,
-      framesize // inclusive of return address
-    };
-
-    CodeBuffer code("cont_doYield", 512, 64);
-    MacroAssembler* _masm = new MacroAssembler(&code);
-
-    address start = __ pc();
-    __ enter();
-    address the_pc = __ pc();
-
-    int frame_complete = the_pc - start;
-
-    // This nop must be exactly at the PC we push into the frame info.
-    // We use this nop for fast CodeBlob lookup, associate the OopMap
-    // with it right away.
-    __ post_call_nop();
-    OopMapSet* oop_maps = new OopMapSet();
-    OopMap* map = new OopMap(framesize, 1);
-    oop_maps->add_gc_map(frame_complete, map);
-
-    __ set_last_Java_frame(rsp, rbp, the_pc, rscratch1);
-    __ movptr(c_rarg0, r15_thread);
-    __ movptr(c_rarg1, rsp);
-    __ call_VM_leaf(Continuation::freeze_entry(), 2);
-    __ reset_last_Java_frame(true);
-
-    Label L_pinned;
-
-    __ testptr(rax, rax);
-    __ jcc(Assembler::notZero, L_pinned);
-
-    __ movptr(rsp, Address(r15_thread, JavaThread::cont_entry_offset()));
-    __ continuation_enter_cleanup();
-    __ pop(rbp);
-    __ ret(0);
-
-    __ bind(L_pinned);
-
-    // Pinned, return to caller
-    __ leave();
-    __ ret(0);
-
-    RuntimeStub* stub =
-      RuntimeStub::new_runtime_stub(code.name(),
-                                    &code,
-                                    frame_complete,
-                                    (framesize >> (LogBytesPerWord - LogBytesPerInt)),
-                                    oop_maps,
-                                    false);
-    return stub;
-  }
-
->>>>>>> 17283cfe
   address generate_cont_thaw(const char* label, Continuation::thaw_kind kind) {
     if (!Continuations::enabled()) return nullptr;
 
