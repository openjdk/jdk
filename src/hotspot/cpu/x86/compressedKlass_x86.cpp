--- conflicted
+++ resolved
@@ -1,11 +1,6 @@
 /*
-<<<<<<< HEAD
- * Copyright (c) 2023, 2024, Red Hat, Inc. All rights reserved.
- * Copyright (c) 2023, 2024, Oracle and/or its affiliates. All rights reserved.
-=======
- * Copyright (c) 2023, Red Hat, Inc. All rights reserved.
+ * Copyright (c) 2023, 2025, Red Hat, Inc. All rights reserved.
  * Copyright (c) 2023, 2025, Oracle and/or its affiliates. All rights reserved.
->>>>>>> 68c1d305
  * DO NOT ALTER OR REMOVE COPYRIGHT NOTICES OR THIS FILE HEADER.
  *
  * This code is free software; you can redistribute it and/or modify it
@@ -38,16 +33,15 @@
 
   char* result = nullptr;
 
-  // Optimize for unscaled encoding; failing that, for zero-based encoding:
-  if (optimize_for_zero_base) {
-    result = reserve_address_space_for_unscaled_encoding(size, aslr);
-    if (result == nullptr) {
-      result = reserve_address_space_for_zerobased_encoding(size, aslr);
-    }
-  } else {
-    // If we cannot use zero-based encoding (when CDS is enabled), optimizing for an
-    // encoding base < 4GB can still make sense since such a base allows for shorter imm32 moves
-    result = reserve_address_space_X(0, nth_bit(32), size, Metaspace::reserve_alignment(), aslr);
+  // We always attempt to reserve < 4GB:
+  // - without CDS, this means we can use zero-based encoding
+  // - even with CDS (which disallows zero-based encoding), this allows us to use shorter imm32 movs when loading the base
+  result = reserve_address_space_X(0, nth_bit(32), size, Metaspace::reserve_alignment(), aslr);
+
+  if (result == 0 && optimize_for_zero_base) {
+    // Failing that, if we are running without CDS, attempt to allocate below 32G. This allows us to use zero-based encoding
+    // with a non-zero shift.
+    result = reserve_address_space_for_zerobased_encoding(size, aslr);
   }
 
   return result;
