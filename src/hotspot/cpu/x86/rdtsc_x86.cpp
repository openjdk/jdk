--- conflicted
+++ resolved
@@ -26,18 +26,10 @@
 #include "runtime/atomicAccess.hpp"
 #include "runtime/globals_extension.hpp"
 #include "runtime/os.inline.hpp"
-<<<<<<< HEAD
-#include "utilities/macros.hpp"
-#include "vm_version_x86.hpp"
-
-DEBUG_ONLY(volatile int Rdtsc::_initalized = 0;)
-=======
-#include "runtime/orderAccess.hpp"
 #include "utilities/macros.hpp"
 #include "vm_version_x86.hpp"
 
 DEBUG_ONLY(volatile int Rdtsc::_initialized = 0;)
->>>>>>> d47e6b71
 jlong Rdtsc::_epoch = 0;
 jlong Rdtsc::_tsc_frequency = 0;
 
@@ -47,52 +39,6 @@
   return _epoch;
 }
 
-<<<<<<< HEAD
-=======
-// Base loop to estimate ticks frequency for tsc counter from user mode.
-// Volatiles and sleep() are used to prevent compiler from applying optimizations.
-void Rdtsc::do_time_measurements(volatile jlong& time_base,
-                                 volatile jlong& time_fast,
-                                 volatile jlong& time_base_elapsed,
-                                 volatile jlong& time_fast_elapsed) {
-  static const unsigned int FT_SLEEP_MILLISECS = 1;
-  const unsigned int loopcount = 3;
-
-  volatile jlong start = 0;
-  volatile jlong fstart = 0;
-  volatile jlong end = 0;
-  volatile jlong fend = 0;
-
-  // Figure out the difference between rdtsc and os provided timer.
-  // base algorithm adopted from JRockit.
-  for (unsigned int times = 0; times < loopcount; times++) {
-    start = os::elapsed_counter();
-    OrderAccess::fence();
-    fstart = os::rdtsc();
-
-    // use sleep to prevent compiler from optimizing
-    JavaThread::current()->sleep(FT_SLEEP_MILLISECS);
-
-    end = os::elapsed_counter();
-    OrderAccess::fence();
-    fend = os::rdtsc();
-
-    time_base += end - start;
-    time_fast += fend - fstart;
-
-    // basis for calculating the os tick start
-    // to fast time tick start offset
-    time_base_elapsed += end;
-    time_fast_elapsed += (fend - _epoch);
-  }
-
-  time_base /= loopcount;
-  time_fast /= loopcount;
-  time_base_elapsed /= loopcount;
-  time_fast_elapsed /= loopcount;
-}
-
->>>>>>> d47e6b71
 jlong Rdtsc::initialize_frequency() {
   assert(0 == _tsc_frequency, "invariant");
   assert(0 == _epoch, "invariant");
@@ -151,7 +97,7 @@
 }
 
 bool Rdtsc::initialize() {
-  precond(AtomicAccess::xchg(&_initalized, 1) == 0);
+  precond(AtomicAccess::xchg(&_initialized, 1) == 0);
   assert(0 == _tsc_frequency, "invariant");
   assert(0 == _epoch, "invariant");
 
@@ -164,24 +110,10 @@
   return initialize_elapsed_counter();
 }
 
-bool Rdtsc::initialize() {
-  precond(AtomicAccess::xchg(&_initialized, 1) == 0);
-  assert(0 == _tsc_frequency, "invariant");
-  assert(0 == _epoch, "invariant");
-  bool result = initialize_elapsed_counter(); // init hw
-  if (result) {
-    result = ergonomics(); // check logical state
-  }
-  return result;
-}
-
-<<<<<<< HEAD
-=======
 bool Rdtsc::is_supported() {
   return VM_Version::supports_tscinv_ext();
 }
 
->>>>>>> d47e6b71
 jlong Rdtsc::frequency() {
   return _tsc_frequency;
 }
