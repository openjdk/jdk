/*
 * Copyright (c) 2018, 2021, Red Hat, Inc. All rights reserved.
 * Copyright Amazon.com Inc. or its affiliates. All Rights Reserved.
 * DO NOT ALTER OR REMOVE COPYRIGHT NOTICES OR THIS FILE HEADER.
 *
 * This code is free software; you can redistribute it and/or modify it
 * under the terms of the GNU General Public License version 2 only, as
 * published by the Free Software Foundation.
 *
 * This code is distributed in the hope that it will be useful, but WITHOUT
 * ANY WARRANTY; without even the implied warranty of MERCHANTABILITY or
 * FITNESS FOR A PARTICULAR PURPOSE.  See the GNU General Public License
 * version 2 for more details (a copy is included in the LICENSE file that
 * accompanied this code).
 *
 * You should have received a copy of the GNU General Public License version
 * 2 along with this work; if not, write to the Free Software Foundation,
 * Inc., 51 Franklin St, Fifth Floor, Boston, MA 02110-1301 USA.
 *
 * Please contact Oracle, 500 Oracle Parkway, Redwood Shores, CA 94065 USA
 * or visit www.oracle.com if you need additional information or have any
 * questions.
 *
 */

#ifndef CPU_X86_GC_SHENANDOAH_SHENANDOAHBARRIERSETASSEMBLER_X86_HPP
#define CPU_X86_GC_SHENANDOAH_SHENANDOAHBARRIERSETASSEMBLER_X86_HPP

#include "asm/macroAssembler.hpp"
#include "gc/shared/barrierSetAssembler.hpp"
#include "gc/shenandoah/shenandoahBarrierSet.hpp"

#ifdef COMPILER1
class LIR_Assembler;
class ShenandoahPreBarrierStub;
class ShenandoahLoadReferenceBarrierStub;
class StubAssembler;
#endif
class StubCodeGenerator;

class ShenandoahBarrierSetAssembler: public BarrierSetAssembler {
private:

  void satb_write_barrier_pre(MacroAssembler* masm,
                              Register obj,
                              Register pre_val,
                              Register thread,
                              Register tmp,
                              bool tosca_live,
                              bool expand_call);

  void shenandoah_write_barrier_pre(MacroAssembler* masm,
                                    Register obj,
                                    Register pre_val,
                                    Register thread,
                                    Register tmp,
                                    bool tosca_live,
                                    bool expand_call);

<<<<<<< HEAD
  void iu_barrier_impl(MacroAssembler* masm, Register dst, Register tmp);

  void store_check(MacroAssembler* masm, Register obj);

  void gen_write_ref_array_post_barrier(MacroAssembler* masm, DecoratorSet decorators,
                                        Register addr, Register count,
                                        Register tmp);

=======
>>>>>>> bd36b6ae
public:
#ifdef COMPILER1
  void gen_pre_barrier_stub(LIR_Assembler* ce, ShenandoahPreBarrierStub* stub);
  void gen_load_reference_barrier_stub(LIR_Assembler* ce, ShenandoahLoadReferenceBarrierStub* stub);
  void generate_c1_pre_barrier_runtime_stub(StubAssembler* sasm);
  void generate_c1_load_reference_barrier_runtime_stub(StubAssembler* sasm, DecoratorSet decorators);
#endif

  void load_reference_barrier(MacroAssembler* masm, Register dst, Address src, DecoratorSet decorators);

  void cmpxchg_oop(MacroAssembler* masm,
                   Register res, Address addr, Register oldval, Register newval,
                   bool exchange, Register tmp1, Register tmp2);
  virtual void arraycopy_prologue(MacroAssembler* masm, DecoratorSet decorators, BasicType type,
                                  Register src, Register dst, Register count);
  virtual void arraycopy_epilogue(MacroAssembler* masm, DecoratorSet decorators, BasicType type,
                                  Register src, Register dst, Register count);
  virtual void load_at(MacroAssembler* masm, DecoratorSet decorators, BasicType type,
                       Register dst, Address src, Register tmp1, Register tmp_thread);
  virtual void store_at(MacroAssembler* masm, DecoratorSet decorators, BasicType type,
                        Address dst, Register val, Register tmp1, Register tmp2, Register tmp3);
  virtual void try_resolve_jobject_in_native(MacroAssembler* masm, Register jni_env,
                                             Register obj, Register tmp, Label& slowpath);
};

#endif // CPU_X86_GC_SHENANDOAH_SHENANDOAHBARRIERSETASSEMBLER_X86_HPP<|MERGE_RESOLUTION|>--- conflicted
+++ resolved
@@ -57,17 +57,12 @@
                                     bool tosca_live,
                                     bool expand_call);
 
-<<<<<<< HEAD
-  void iu_barrier_impl(MacroAssembler* masm, Register dst, Register tmp);
-
   void store_check(MacroAssembler* masm, Register obj);
 
   void gen_write_ref_array_post_barrier(MacroAssembler* masm, DecoratorSet decorators,
                                         Register addr, Register count,
                                         Register tmp);
 
-=======
->>>>>>> bd36b6ae
 public:
 #ifdef COMPILER1
   void gen_pre_barrier_stub(LIR_Assembler* ce, ShenandoahPreBarrierStub* stub);
