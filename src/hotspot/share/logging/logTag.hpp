--- conflicted
+++ resolved
@@ -153,11 +153,8 @@
   LOG_TAG(sealed) \
   LOG_TAG(setting) \
   LOG_TAG(smr) \
-<<<<<<< HEAD
   LOG_TAG(stackbarrier) \
-=======
   LOG_TAG(stackmap) \
->>>>>>> f3ea0d36
   LOG_TAG(stacktrace) \
   LOG_TAG(stackwalk) \
   LOG_TAG(start) \
