--- conflicted
+++ resolved
@@ -1254,31 +1254,6 @@
 
 #undef JAVA_INTEGER_SHIFT_OP
 
-<<<<<<< HEAD
-inline jlong java_shift_left(jlong lhs, jint rhs, BasicType bt) {
-  if (bt == T_INT) {
-    return java_shift_left(checked_cast<jint>(lhs), rhs);
-  }
-  assert(bt == T_LONG, "int or long only");
-  return java_shift_left(lhs, rhs);
-}
-
-inline jlong java_shift_right(jlong lhs, jint rhs, BasicType bt) {
-  if (bt == T_INT) {
-    return java_shift_right(checked_cast<jint>(lhs), rhs);
-  }
-  assert(bt == T_LONG, "int or long only");
-  return java_shift_right(lhs, rhs);
-}
-
-inline jlong java_shift_right_unsigned(jlong lhs, jint rhs, BasicType bt) {
-  if (bt == T_INT) {
-    return java_shift_right_unsigned(checked_cast<jint>(lhs), rhs);
-  }
-  assert(bt == T_LONG, "int or long only");
-  return java_shift_right_unsigned(lhs, rhs);
-}
-
 inline jlong java_negate(jlong v, BasicType bt) {
   if (bt == T_INT) {
     return java_negate(checked_cast<jint>(v));
@@ -1287,14 +1262,13 @@
   return java_negate(v);
 }
 
-=======
 // Some convenient bit shift operations that accepts a BasicType as the last
 // argument. These avoid potential mistakes with overloaded functions only
 // distinguished by lhs argument type.
 #define JAVA_INTEGER_SHIFT_BASIC_TYPE(FUNC)            \
 inline jlong FUNC(jlong lhs, jint rhs, BasicType bt) { \
   if (bt == T_INT) {                                   \
-    return FUNC((jint) lhs, rhs);                      \
+    return FUNC(checked_cast<jint>(lhs), rhs);         \
   }                                                    \
   assert(bt == T_LONG, "unsupported basic type");      \
   return FUNC(lhs, rhs);                              \
@@ -1305,7 +1279,6 @@
 JAVA_INTEGER_SHIFT_BASIC_TYPE(java_shift_right_unsigned)
 
 #undef JAVA_INTERGER_SHIFT_BASIC_TYPE
->>>>>>> 9feb8f21
 
 //----------------------------------------------------------------------------------------------------
 // The goal of this code is to provide saturating operations for int/uint.
