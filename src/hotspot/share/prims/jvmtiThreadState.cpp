/*
 * Copyright (c) 2003, 2025, Oracle and/or its affiliates. All rights reserved.
 * DO NOT ALTER OR REMOVE COPYRIGHT NOTICES OR THIS FILE HEADER.
 *
 * This code is free software; you can redistribute it and/or modify it
 * under the terms of the GNU General Public License version 2 only, as
 * published by the Free Software Foundation.
 *
 * This code is distributed in the hope that it will be useful, but WITHOUT
 * ANY WARRANTY; without even the implied warranty of MERCHANTABILITY or
 * FITNESS FOR A PARTICULAR PURPOSE.  See the GNU General Public License
 * version 2 for more details (a copy is included in the LICENSE file that
 * accompanied this code).
 *
 * You should have received a copy of the GNU General Public License version
 * 2 along with this work; if not, write to the Free Software Foundation,
 * Inc., 51 Franklin St, Fifth Floor, Boston, MA 02110-1301 USA.
 *
 * Please contact Oracle, 500 Oracle Parkway, Redwood Shores, CA 94065 USA
 * or visit www.oracle.com if you need additional information or have any
 * questions.
 *
 */

#include "classfile/javaClasses.inline.hpp"
#include "jvmtifiles/jvmtiEnv.hpp"
#include "memory/resourceArea.hpp"
#include "oops/oopHandle.inline.hpp"
#include "prims/jvmtiEnvBase.hpp"
#include "prims/jvmtiEventController.inline.hpp"
#include "prims/jvmtiImpl.hpp"
#include "prims/jvmtiThreadState.inline.hpp"
#include "runtime/deoptimization.hpp"
#include "runtime/handles.inline.hpp"
#include "runtime/interfaceSupport.inline.hpp"
#include "runtime/jniHandles.inline.hpp"
#include "runtime/safepointVerifiers.hpp"
#include "runtime/stackFrameStream.inline.hpp"
#include "runtime/vframe.hpp"

// marker for when the stack depth has been reset and is now unknown.
// any negative number would work but small ones might obscure an
// underrun error.
static const int UNKNOWN_STACK_DEPTH = -99;

///////////////////////////////////////////////////////////////
//
// class JvmtiThreadState
//
// Instances of JvmtiThreadState hang off of each thread.
// Thread local storage for JVMTI.
//

JvmtiThreadState *JvmtiThreadState::_head = nullptr;
bool JvmtiThreadState::_seen_interp_only_mode = false;

JvmtiThreadState::JvmtiThreadState(JavaThread* thread, oop thread_oop)
  : _thread_event_enable() {
  assert(JvmtiThreadState_lock->is_locked(), "sanity check");
  _thread               = thread;
  _thread_saved         = nullptr;
  _exception_state      = ES_CLEARED;
  _hide_single_stepping = false;
  _pending_interp_only_mode = false;
  _hide_level           = 0;
  _pending_step_for_popframe = false;
  _class_being_redefined = nullptr;
  _class_load_kind = jvmti_class_load_kind_load;
  _classes_being_redefined = nullptr;
  _head_env_thread_state = nullptr;
  _dynamic_code_event_collector = nullptr;
  _vm_object_alloc_event_collector = nullptr;
  _sampled_object_alloc_event_collector = nullptr;
  _the_class_for_redefinition_verification = nullptr;
  _scratch_class_for_redefinition_verification = nullptr;
  _cur_stack_depth = UNKNOWN_STACK_DEPTH;
  _saved_interp_only_mode = false;
  _vthread_pending_deopts = nullptr;

  // JVMTI ForceEarlyReturn support
  _pending_step_for_earlyret = false;
  _earlyret_state = earlyret_inactive;
  _earlyret_tos = ilgl;
  _earlyret_value.j = 0L;
  _earlyret_oop = nullptr;
  _jvmti_event_queue = nullptr;
  _top_frame_is_exiting = false;
  _is_virtual = false;

  _thread_oop_h = OopHandle(JvmtiExport::jvmti_oop_storage(), thread_oop);

  // add all the JvmtiEnvThreadState to the new JvmtiThreadState
  {
    JvmtiEnvIterator it;
    for (JvmtiEnvBase* env = it.first(); env != nullptr; env = it.next(env)) {
      if (env->is_valid()) {
        add_env(env);
      }
    }
  }

  // link us into the list
  {
    // The thread state list manipulation code must not have safepoints.
    // See periodic_clean_up().
    DEBUG_ONLY(NoSafepointVerifier nosafepoint;)

    _prev = nullptr;
    _next = _head;
    if (_head != nullptr) {
      _head->_prev = this;
    }
    _head = this;
  }

  if (thread_oop != nullptr) {
    java_lang_Thread::set_jvmti_thread_state(thread_oop, this);
    _is_virtual = java_lang_VirtualThread::is_instance(thread_oop);
  }

  if (thread != nullptr) {
    if (thread_oop == nullptr || thread->jvmti_vthread() == nullptr || thread->jvmti_vthread() == thread_oop) {
      // The JavaThread for carrier or mounted virtual thread case.
      // Set this only if thread_oop is current thread->jvmti_vthread().
      thread->set_jvmti_thread_state(this);
    }
    thread->set_interp_only_mode(false);
  }
}


JvmtiThreadState::~JvmtiThreadState()   {
  assert(JvmtiThreadState_lock->is_locked(), "sanity check");

  if (_classes_being_redefined != nullptr) {
    delete _classes_being_redefined; // free the GrowableArray on C heap
  }

  // clear this as the state for the thread
  get_thread()->set_jvmti_thread_state(nullptr);

  delete _vthread_pending_deopts;

  // zap our env thread states
  {
    JvmtiEnvBase::entering_dying_thread_env_iteration();
    JvmtiEnvThreadStateIterator it(this);
    for (JvmtiEnvThreadState* ets = it.first(); ets != nullptr; ) {
      JvmtiEnvThreadState* zap = ets;
      ets = it.next(ets);
      delete zap;
    }
    JvmtiEnvBase::leaving_dying_thread_env_iteration();
  }

  // remove us from the list
  {
    // The thread state list manipulation code must not have safepoints.
    // See periodic_clean_up().
    DEBUG_ONLY(NoSafepointVerifier nosafepoint;)

    if (_prev == nullptr) {
      assert(_head == this, "sanity check");
      _head = _next;
    } else {
      assert(_head != this, "sanity check");
      _prev->_next = _next;
    }
    if (_next != nullptr) {
      _next->_prev = _prev;
    }
    _next = nullptr;
    _prev = nullptr;
  }
  if (get_thread_oop() != nullptr) {
    java_lang_Thread::set_jvmti_thread_state(get_thread_oop(), nullptr);
  }
  _thread_oop_h.release(JvmtiExport::jvmti_oop_storage());
}


void
JvmtiThreadState::periodic_clean_up() {
  assert(SafepointSynchronize::is_at_safepoint(), "at safepoint");

  // This iteration is initialized with "_head" instead of "JvmtiThreadState::first()"
  // because the latter requires the JvmtiThreadState_lock.
  // This iteration is safe at a safepoint as well, see the NoSafepointVerifier
  // asserts at all list manipulation sites.
  for (JvmtiThreadState *state = _head; state != nullptr; state = state->next()) {
    // For each environment thread state corresponding to an invalid environment
    // unlink it from the list and deallocate it.
    JvmtiEnvThreadStateIterator it(state);
    JvmtiEnvThreadState* previous_ets = nullptr;
    JvmtiEnvThreadState* ets = it.first();
    while (ets != nullptr) {
      if (ets->get_env()->is_valid()) {
        previous_ets = ets;
        ets = it.next(ets);
      } else {
        // This one isn't valid, remove it from the list and deallocate it
        JvmtiEnvThreadState* defunct_ets = ets;
        ets = ets->next();
        if (previous_ets == nullptr) {
          assert(state->head_env_thread_state() == defunct_ets, "sanity check");
          state->set_head_env_thread_state(ets);
        } else {
          previous_ets->set_next(ets);
        }
        delete defunct_ets;
      }
    }
  }
}

//
<<<<<<< HEAD
// Virtual Threads Mount State transition (VTMS transition) mechanism
//

// VTMS transitions for one virtual thread are disabled while it is positive
volatile int JvmtiVTMSTransitionDisabler::_VTMS_transition_disable_for_one_count = 0;

// VTMS transitions for all virtual threads are disabled while it is positive
volatile int JvmtiVTMSTransitionDisabler::_VTMS_transition_disable_for_all_count = 0;

// There is an active suspender or resumer.
volatile bool JvmtiVTMSTransitionDisabler::_SR_mode = false;

// Notifications from VirtualThread about VTMS events are enabled.
bool JvmtiVTMSTransitionDisabler::_VTMS_notify_jvmti_events = false;

// The JvmtiVTMSTransitionDisabler sync protocol is enabled if this count > 0.
volatile int JvmtiVTMSTransitionDisabler::_sync_protocol_enabled_count = 0;

// JvmtiVTMSTraansitionDisabler sync protocol is enabled permanently after seeing a suspender.
volatile bool JvmtiVTMSTransitionDisabler::_sync_protocol_enabled_permanently = false;

#ifdef ASSERT
void
JvmtiVTMSTransitionDisabler::print_info() {
  log_error(jvmti)("_VTMS_transition_disable_for_one_count: %d\n", _VTMS_transition_disable_for_one_count);
  log_error(jvmti)("_VTMS_transition_disable_for_all_count: %d\n\n", _VTMS_transition_disable_for_all_count);
  int attempts = 10000;
  for (JavaThreadIteratorWithHandle jtiwh; JavaThread *java_thread = jtiwh.next(); ) {
    if (java_thread->VTMS_transition_mark()) {
      log_error(jvmti)("jt: %p VTMS_transition_mark: %d\n",
                       (void*)java_thread, java_thread->VTMS_transition_mark());
    }
    ResourceMark rm;
    // Handshake with target.
    PrintStackTraceClosure pstc;
    Handshake::execute(&pstc, java_thread);
  }
}
#endif

// disable VTMS transitions for one virtual thread
// disable VTMS transitions for all threads if thread is nullptr or a platform thread
JvmtiVTMSTransitionDisabler::JvmtiVTMSTransitionDisabler(jthread thread)
  : _is_SR(false),
    _is_virtual(false),
    _is_self(false),
    _thread(thread)
{
  if (!Continuations::enabled()) {
    return; // JvmtiVTMSTransitionDisabler is no-op without virtual threads
  }
  if (Thread::current_or_null() == nullptr) {
    return;  // Detached thread, can be a call from Agent_OnLoad.
  }
  JavaThread* current = JavaThread::current();
  oop thread_oop = JNIHandles::resolve_external_guard(thread);
  _is_virtual = java_lang_VirtualThread::is_instance(thread_oop);

  if (thread == nullptr ||
      (!_is_virtual && thread_oop == current->threadObj()) ||
      (_is_virtual && thread_oop == current->vthread())) {
    _is_self = true;
    return; // no need for current thread to disable and enable transitions for itself
  }
  if (!sync_protocol_enabled_permanently()) {
    JvmtiVTMSTransitionDisabler::inc_sync_protocol_enabled_count();
  }

  // Target can be virtual or platform thread.
  // If target is a platform thread then we have to disable VTMS transitions for all threads.
  // It is by several reasons:
  // - carrier threads can mount virtual threads which may cause incorrect behavior
  // - there is no mechanism to disable transitions for a specific carrier thread yet
  if (_is_virtual) {
    VTMS_transition_disable_for_one(); // disable VTMS transitions for one virtual thread
  } else {
    VTMS_transition_disable_for_all(); // disable VTMS transitions for all virtual threads
  }
}

// disable VTMS transitions for all virtual threads
JvmtiVTMSTransitionDisabler::JvmtiVTMSTransitionDisabler(bool is_SR)
  : _is_SR(is_SR),
    _is_virtual(false),
    _is_self(false),
    _thread(nullptr)
{
  if (!Continuations::enabled()) {
    return; // JvmtiVTMSTransitionDisabler is no-op without virtual threads
  }
  if (Thread::current_or_null() == nullptr) {
    return;  // Detached thread, can be a call from Agent_OnLoad.
  }
  if (!sync_protocol_enabled_permanently()) {
    JvmtiVTMSTransitionDisabler::inc_sync_protocol_enabled_count();
    if (is_SR) {
      AtomicAccess::store(&_sync_protocol_enabled_permanently, true);
    }
  }
  VTMS_transition_disable_for_all();
}

JvmtiVTMSTransitionDisabler::~JvmtiVTMSTransitionDisabler() {
  if (!Continuations::enabled()) {
    return; // JvmtiVTMSTransitionDisabler is a no-op without virtual threads
  }
  if (Thread::current_or_null() == nullptr) {
    return;  // Detached thread, can be a call from Agent_OnLoad.
  }
  if (_is_self) {
    return; // no need for current thread to disable and enable transitions for itself
  }
  if (_is_virtual) {
    VTMS_transition_enable_for_one(); // enable VTMS transitions for one virtual thread
  } else {
    VTMS_transition_enable_for_all(); // enable VTMS transitions for all virtual threads
  }
  if (!sync_protocol_enabled_permanently()) {
    JvmtiVTMSTransitionDisabler::dec_sync_protocol_enabled_count();
  }
}

// disable VTMS transitions for one virtual thread
void
JvmtiVTMSTransitionDisabler::VTMS_transition_disable_for_one() {
  assert(_thread != nullptr, "sanity check");
  JavaThread* thread = JavaThread::current();
  HandleMark hm(thread);
  Handle vth = Handle(thread, JNIHandles::resolve_external_guard(_thread));
  assert(java_lang_VirtualThread::is_instance(vth()), "sanity check");

  MonitorLocker ml(JvmtiVTMSTransition_lock);

  while (_SR_mode) { // suspender or resumer is a JvmtiVTMSTransitionDisabler monopolist
    ml.wait(10); // wait while there is an active suspender or resumer
  }
  AtomicAccess::inc(&_VTMS_transition_disable_for_one_count);
  java_lang_Thread::inc_VTMS_transition_disable_count(vth());

  while (java_lang_Thread::is_in_VTMS_transition(vth())) {
    ml.wait(10); // wait while the virtual thread is in transition
  }
#ifdef ASSERT
  thread->set_is_VTMS_transition_disabler(true);
#endif
}

// disable VTMS transitions for all virtual threads
void
JvmtiVTMSTransitionDisabler::VTMS_transition_disable_for_all() {
  JavaThread* thread = JavaThread::current();
  int attempts = 50000;
  {
    MonitorLocker ml(JvmtiVTMSTransition_lock);

    assert(!thread->is_in_VTMS_transition(), "VTMS_transition sanity check");
    while (_SR_mode) { // Suspender or resumer is a JvmtiVTMSTransitionDisabler monopolist.
      ml.wait(10);     // Wait while there is an active suspender or resumer.
    }
    if (_is_SR) {
      _SR_mode = true;
      while (_VTMS_transition_disable_for_all_count > 0 ||
             _VTMS_transition_disable_for_one_count > 0) {
        ml.wait(10);   // Wait while there is any active jvmtiVTMSTransitionDisabler.
      }
    }
    AtomicAccess::inc(&_VTMS_transition_disable_for_all_count);

    // Block while some mount/unmount transitions are in progress.
    // Debug version fails and prints diagnostic information.
    for (JavaThreadIteratorWithHandle jtiwh; JavaThread *jt = jtiwh.next(); ) {
      while (jt->VTMS_transition_mark()) {
        if (ml.wait(10)) {
          attempts--;
        }
        DEBUG_ONLY(if (attempts == 0) break;)
      }
    }
    assert(!thread->is_VTMS_transition_disabler(), "VTMS_transition sanity check");
#ifdef ASSERT
    if (attempts > 0) {
      thread->set_is_VTMS_transition_disabler(true);
    }
#endif
  }
#ifdef ASSERT
    if (attempts == 0) {
      print_info();
      fatal("stuck in JvmtiVTMSTransitionDisabler::VTMS_transition_disable");
    }
#endif
}

// enable VTMS transitions for one virtual thread
void
JvmtiVTMSTransitionDisabler::VTMS_transition_enable_for_one() {
  JavaThread* thread = JavaThread::current();
  HandleMark hm(thread);
  Handle vth = Handle(thread, JNIHandles::resolve_external_guard(_thread));
  if (!java_lang_VirtualThread::is_instance(vth())) {
    return; // no-op if _thread is not a virtual thread
  }
  MonitorLocker ml(JvmtiVTMSTransition_lock);
  java_lang_Thread::dec_VTMS_transition_disable_count(vth());
  AtomicAccess::dec(&_VTMS_transition_disable_for_one_count);
  if (_VTMS_transition_disable_for_one_count == 0) {
    ml.notify_all();
  }
#ifdef ASSERT
  thread->set_is_VTMS_transition_disabler(false);
#endif
}

// enable VTMS transitions for all virtual threads
void
JvmtiVTMSTransitionDisabler::VTMS_transition_enable_for_all() {
  JavaThread* current = JavaThread::current();
  {
    MonitorLocker ml(JvmtiVTMSTransition_lock);
    assert(_VTMS_transition_disable_for_all_count > 0, "VTMS_transition sanity check");

    if (_is_SR) {  // Disabler is suspender or resumer.
      _SR_mode = false;
    }
    AtomicAccess::dec(&_VTMS_transition_disable_for_all_count);
    if (_VTMS_transition_disable_for_all_count == 0 || _is_SR) {
      ml.notify_all();
    }
#ifdef ASSERT
    current->set_is_VTMS_transition_disabler(false);
#endif
  }
}

void
JvmtiVTMSTransitionDisabler::start_VTMS_transition(jthread vthread, bool is_mount) {
  JavaThread* thread = JavaThread::current();
  oop vt = JNIHandles::resolve_external_guard(vthread);
  assert(!thread->is_in_VTMS_transition(), "VTMS_transition sanity check");

  // Avoid using MonitorLocker on performance critical path, use
  // two-level synchronization with lock-free operations on state bits.
  assert(!thread->VTMS_transition_mark(), "sanity check");
  thread->set_VTMS_transition_mark(true); // Try to enter VTMS transition section optmistically.
  java_lang_Thread::set_is_in_VTMS_transition(vt, true);

  if (!sync_protocol_enabled()) {
    thread->set_is_in_VTMS_transition(true);
    return;
  }
  HandleMark hm(thread);
  Handle vth = Handle(thread, vt);
  int attempts = 50000;

  // Do not allow suspends inside VTMS transitions.
  // Block while transitions are disabled or there are suspend requests.
  int64_t thread_id = java_lang_Thread::thread_id(vth());  // Cannot use oops while blocked.

  if (_VTMS_transition_disable_for_all_count > 0 ||
      java_lang_Thread::VTMS_transition_disable_count(vth()) > 0 ||
      thread->is_suspended() ||
      JvmtiVTSuspender::is_vthread_suspended(thread_id)
  ) {
    // Slow path: undo unsuccessful optimistic set of the VTMS_transition_mark.
    // It can cause an extra waiting cycle for VTMS transition disablers.
    thread->set_VTMS_transition_mark(false);
    java_lang_Thread::set_is_in_VTMS_transition(vth(), false);

    while (true) {
      MonitorLocker ml(JvmtiVTMSTransition_lock);

      // Do not allow suspends inside VTMS transitions.
      // Block while transitions are disabled or there are suspend requests.
      if (_VTMS_transition_disable_for_all_count > 0 ||
          java_lang_Thread::VTMS_transition_disable_count(vth()) > 0 ||
          thread->is_suspended() ||
          JvmtiVTSuspender::is_vthread_suspended(thread_id)
      ) {
        // Block while transitions are disabled or there are suspend requests.
        if (ml.wait(200)) {
          attempts--;
        }
        DEBUG_ONLY(if (attempts == 0) break;)
        continue;  // ~ThreadBlockInVM has handshake-based suspend point.
      }
      thread->set_VTMS_transition_mark(true);
      java_lang_Thread::set_is_in_VTMS_transition(vth(), true);
      break;
    }
  }
#ifdef ASSERT
  if (attempts == 0) {
    log_error(jvmti)("start_VTMS_transition: thread->is_suspended: %d is_vthread_suspended: %d\n\n",
                     thread->is_suspended(), JvmtiVTSuspender::is_vthread_suspended(thread_id));
    print_info();
    fatal("stuck in JvmtiVTMSTransitionDisabler::start_VTMS_transition");
  }
#endif
  // Enter VTMS transition section.
  thread->set_is_in_VTMS_transition(true);
}

void
JvmtiVTMSTransitionDisabler::finish_VTMS_transition(jthread vthread, bool is_mount) {
  JavaThread* thread = JavaThread::current();

  assert(thread->is_in_VTMS_transition(), "sanity check");
  thread->set_is_in_VTMS_transition(false);
  oop vt = JNIHandles::resolve_external_guard(vthread);
  java_lang_Thread::set_is_in_VTMS_transition(vt, false);
  assert(thread->VTMS_transition_mark(), "sanity check");
  thread->set_VTMS_transition_mark(false);

  if (!sync_protocol_enabled()) {
    return;
  }
  int64_t thread_id = java_lang_Thread::thread_id(vt);

  // Unblock waiting VTMS transition disablers.
  if (_VTMS_transition_disable_for_one_count > 0 ||
      _VTMS_transition_disable_for_all_count > 0) {
    MonitorLocker ml(JvmtiVTMSTransition_lock);
    ml.notify_all();
  }
  // In unmount case the carrier thread is attached after unmount transition.
  // Check and block it if there was external suspend request.
  int attempts = 10000;
  if (!is_mount && thread->is_carrier_thread_suspended()) {
    while (true) {
      MonitorLocker ml(JvmtiVTMSTransition_lock);

      // Block while there are suspend requests.
      if ((!is_mount && thread->is_carrier_thread_suspended()) ||
          (is_mount && JvmtiVTSuspender::is_vthread_suspended(thread_id))
      ) {
        // Block while there are suspend requests.
        if (ml.wait(200)) {
          attempts--;
        }
        DEBUG_ONLY(if (attempts == 0) break;)
        continue;
      }
      break;
    }
  }
#ifdef ASSERT
  if (attempts == 0) {
    log_error(jvmti)("finish_VTMS_transition: thread->is_suspended: %d is_vthread_suspended: %d\n\n",
                     thread->is_suspended(), JvmtiVTSuspender::is_vthread_suspended(thread_id));
    print_info();
    fatal("stuck in JvmtiVTMSTransitionDisabler::finish_VTMS_transition");
  }
#endif
}

// set VTMS transition bit value in JavaThread and java.lang.VirtualThread object
void JvmtiVTMSTransitionDisabler::set_is_in_VTMS_transition(JavaThread* thread, jobject vthread, bool in_trans) {
  oop vt = JNIHandles::resolve_external_guard(vthread);
  java_lang_Thread::set_is_in_VTMS_transition(vt, in_trans);
  thread->set_is_in_VTMS_transition(in_trans);
}

void
JvmtiVTMSTransitionDisabler::VTMS_vthread_start(jobject vthread) {
  VTMS_mount_end(vthread);
  JavaThread* thread = JavaThread::current();

  assert(!thread->is_in_VTMS_transition(), "sanity check");

  // If interp_only_mode has been enabled then we must eagerly create JvmtiThreadState
  // objects for globally enabled virtual thread filtered events. Otherwise,
  // it is an important optimization to create JvmtiThreadState objects lazily.
  // This optimization is disabled when watchpoint capabilities are present. It is to
  // work around a bug with virtual thread frames which can be not deoptimized in time.
  if (JvmtiThreadState::seen_interp_only_mode() ||
      JvmtiExport::should_post_field_access() ||
      JvmtiExport::should_post_field_modification()){
    JvmtiEventController::thread_started(thread);
  }
  if (JvmtiExport::should_post_vthread_start()) {
    JvmtiExport::post_vthread_start(vthread);
  }
  // post VirtualThreadMount event after VirtualThreadStart
  if (JvmtiExport::should_post_vthread_mount()) {
    JvmtiExport::post_vthread_mount(vthread);
  }
}

void
JvmtiVTMSTransitionDisabler::VTMS_vthread_end(jobject vthread) {
  JavaThread* thread = JavaThread::current();

  assert(!thread->is_in_VTMS_transition(), "sanity check");

  // post VirtualThreadUnmount event before VirtualThreadEnd
  if (JvmtiExport::should_post_vthread_unmount()) {
    JvmtiExport::post_vthread_unmount(vthread);
  }
  if (JvmtiExport::should_post_vthread_end()) {
    JvmtiExport::post_vthread_end(vthread);
  }
  VTMS_unmount_begin(vthread, /* last_unmount */ true);
  if (thread->jvmti_thread_state() != nullptr) {
    JvmtiExport::cleanup_thread(thread);
    assert(thread->jvmti_thread_state() == nullptr, "should be null");
    assert(java_lang_Thread::jvmti_thread_state(JNIHandles::resolve(vthread)) == nullptr, "should be null");
  }
  thread->rebind_to_jvmti_thread_state_of(thread->threadObj());
}

void
JvmtiVTMSTransitionDisabler::VTMS_vthread_mount(jobject vthread, bool hide) {
  if (hide) {
    VTMS_mount_begin(vthread);
  } else {
    VTMS_mount_end(vthread);
    if (JvmtiExport::should_post_vthread_mount()) {
      JvmtiExport::post_vthread_mount(vthread);
    }
  }
}

void
JvmtiVTMSTransitionDisabler::VTMS_vthread_unmount(jobject vthread, bool hide) {
  if (hide) {
    if (JvmtiExport::should_post_vthread_unmount()) {
      JvmtiExport::post_vthread_unmount(vthread);
    }
    VTMS_unmount_begin(vthread, /* last_unmount */ false);
  } else {
    VTMS_unmount_end(vthread);
  }
}

void
JvmtiVTMSTransitionDisabler::VTMS_mount_begin(jobject vthread) {
  JavaThread* thread = JavaThread::current();
  assert(!thread->is_in_VTMS_transition(), "sanity check");
  start_VTMS_transition(vthread, /* is_mount */ true);
}

void
JvmtiVTMSTransitionDisabler::VTMS_mount_end(jobject vthread) {
  JavaThread* thread = JavaThread::current();
  oop vt = JNIHandles::resolve(vthread);

  thread->rebind_to_jvmti_thread_state_of(vt);

  assert(thread->is_in_VTMS_transition(), "sanity check");
  finish_VTMS_transition(vthread, /* is_mount */ true);

  // FramePop optimization support
  JvmtiThreadState* state = thread->jvmti_thread_state();
  if (state != nullptr && state->is_virtual() && state->is_enabled(JVMTI_EVENT_FRAME_POP)) {
    state->process_vthread_pending_deopts();
  }
}

void
JvmtiVTMSTransitionDisabler::VTMS_unmount_begin(jobject vthread, bool last_unmount) {
  JavaThread* thread = JavaThread::current();

  assert(!thread->is_in_VTMS_transition(), "sanity check");

  start_VTMS_transition(vthread, /* is_mount */ false);
  if (!last_unmount) {
    thread->rebind_to_jvmti_thread_state_of(thread->threadObj());
  }
}

void
JvmtiVTMSTransitionDisabler::VTMS_unmount_end(jobject vthread) {
  JavaThread* thread = JavaThread::current();
  assert(thread->is_in_VTMS_transition(), "sanity check");
  finish_VTMS_transition(vthread, /* is_mount */ false);
}

void
JvmtiThreadState::process_vthread_pending_deopts() {
  if (!has_vthread_pending_deopts()) {
    return;
  }
  JavaThread* thread = get_thread();
  ResourceMark rm;
  GrowableArray<int>* deopts = vthread_pending_deopts();
  javaVFrame* jvf = JvmtiEnvBase::get_vthread_jvf(thread->vthread());
  int frame_count = (int)JvmtiEnvBase::get_frame_count(jvf);

  for (int idx = deopts->length() - 1; idx >= 0; idx--) {
    int frame_number = deopts->at(idx);
    deopts->remove_at(idx);
    int depth = frame_count - frame_number;
    jvf = JvmtiEnvBase::jvf_for_thread_and_depth(thread, depth);
    frame fr = jvf->fr();
    if (fr.is_heap_frame()) {
      fr = jvf->stack_chunk()->derelativize(fr);
    }
    Deoptimization::deoptimize(thread, fr);
  }
}

void
JvmtiThreadState::process_pending_interp_only(JavaThread* current) {
  JvmtiThreadState* state = current->jvmti_thread_state();

  if (state != nullptr && (state->is_pending_interp_only_mode())) {
    MutexLocker mu(JvmtiThreadState_lock);
    if (state->is_pending_interp_only_mode()) {
      JvmtiEventController::enter_interp_only_mode(state);
    }
  }
}

//
=======
>>>>>>> 15f25389
// Virtual Threads Suspend/Resume management
//

JvmtiVTSuspender::SR_Mode
JvmtiVTSuspender::_SR_mode = SR_none;

VirtualThreadList*
JvmtiVTSuspender::_suspended_list = new VirtualThreadList();

VirtualThreadList*
JvmtiVTSuspender::_not_suspended_list = new VirtualThreadList();

void
JvmtiVTSuspender::register_all_vthreads_suspend() {
  MutexLocker ml(JvmtiVThreadSuspend_lock, Mutex::_no_safepoint_check_flag);

  _SR_mode = SR_all;
  _suspended_list->invalidate();
  _not_suspended_list->invalidate();
}

void
JvmtiVTSuspender::register_all_vthreads_resume() {
  MutexLocker ml(JvmtiVThreadSuspend_lock, Mutex::_no_safepoint_check_flag);

  _SR_mode = SR_none;
  _suspended_list->invalidate();
  _not_suspended_list->invalidate();
}

void
JvmtiVTSuspender::register_vthread_suspend(int64_t id) {
  MutexLocker ml(JvmtiVThreadSuspend_lock, Mutex::_no_safepoint_check_flag);

  if (_SR_mode == SR_all) {
    assert(_not_suspended_list->contains(id),
           "register_vthread_suspend sanity check");
    _not_suspended_list->remove(id);
  } else {
    assert(!_suspended_list->contains(id),
           "register_vthread_suspend sanity check");
    _SR_mode = SR_ind;
    _suspended_list->append(id);
  }
}

void
JvmtiVTSuspender::register_vthread_suspend(oop vt) {
  int64_t id = java_lang_Thread::thread_id(vt);
  register_vthread_suspend(id);
}

void
JvmtiVTSuspender::register_vthread_resume(oop vt) {
  int64_t id = java_lang_Thread::thread_id(vt);
  MutexLocker ml(JvmtiVThreadSuspend_lock, Mutex::_no_safepoint_check_flag);

  if (_SR_mode == SR_all) {
    assert(!_not_suspended_list->contains(id),
           "register_vthread_resume sanity check");
    _not_suspended_list->append(id);
  } else if (_SR_mode == SR_ind) {
    assert(_suspended_list->contains(id),
           "register_vthread_resume check");
    _suspended_list->remove(id);
    if (_suspended_list->length() == 0) {
      _SR_mode = SR_none;
    }
  } else {
    assert(false, "register_vthread_resume: no suspend mode enabled");
  }
}

bool
JvmtiVTSuspender::is_vthread_suspended(int64_t thread_id) {
  bool suspend_is_needed =
   (_SR_mode == SR_all && !_not_suspended_list->contains(thread_id)) ||
   (_SR_mode == SR_ind && _suspended_list->contains(thread_id));

  return suspend_is_needed;
}

bool
JvmtiVTSuspender::is_vthread_suspended(oop vt) {
  return is_vthread_suspended(java_lang_Thread::thread_id(vt));
}

void JvmtiThreadState::add_env(JvmtiEnvBase *env) {
  assert(JvmtiThreadState_lock->is_locked(), "sanity check");

  JvmtiEnvThreadState *new_ets = new JvmtiEnvThreadState(this, env);
  // add this environment thread state to the end of the list (order is important)
  {
    // list deallocation (which occurs at a safepoint) cannot occur simultaneously
    DEBUG_ONLY(NoSafepointVerifier nosafepoint;)

    JvmtiEnvThreadStateIterator it(this);
    JvmtiEnvThreadState* previous_ets = nullptr;
    for (JvmtiEnvThreadState* ets = it.first(); ets != nullptr; ets = it.next(ets)) {
      previous_ets = ets;
    }
    if (previous_ets == nullptr) {
      set_head_env_thread_state(new_ets);
    } else {
      previous_ets->set_next(new_ets);
    }
  }
}

void JvmtiThreadState::enter_interp_only_mode() {
  assert(_thread != nullptr, "sanity check");
  assert(!is_interp_only_mode(), "entering interp only when in interp only mode");
  _seen_interp_only_mode = true;
  _thread->set_interp_only_mode(true);
  invalidate_cur_stack_depth();
}

void JvmtiThreadState::leave_interp_only_mode() {
  assert(is_interp_only_mode(), "leaving interp only when not in interp only mode");
  if (_thread == nullptr) {
    // Unmounted virtual thread updates the saved value.
    _saved_interp_only_mode = false;
  } else {
    _thread->set_interp_only_mode(false);
  }
}


// Helper routine used in several places
int JvmtiThreadState::count_frames() {
  JavaThread* thread = get_thread_or_saved();
  javaVFrame *jvf;
  ResourceMark rm;
  if (thread == nullptr) {
    oop thread_obj = get_thread_oop();
    jvf = JvmtiEnvBase::get_vthread_jvf(thread_obj);
  } else {
#ifdef ASSERT
    Thread *current_thread = Thread::current();
#endif
    assert(SafepointSynchronize::is_at_safepoint() ||
           thread->is_handshake_safe_for(current_thread),
           "call by myself / at safepoint / at handshake");
    if (!thread->has_last_Java_frame()) return 0;  // No Java frames.
    // TBD: This might need to be corrected for detached carrier threads.
    RegisterMap reg_map(thread,
                        RegisterMap::UpdateMap::skip,
                        RegisterMap::ProcessFrames::skip,
                        RegisterMap::WalkContinuation::include);
    jvf = thread->last_java_vframe(&reg_map);
    jvf = JvmtiEnvBase::check_and_skip_hidden_frames(thread, jvf);
  }
  return (int)JvmtiEnvBase::get_frame_count(jvf);
}


void JvmtiThreadState::invalidate_cur_stack_depth() {
  assert(SafepointSynchronize::is_at_safepoint() ||
         get_thread()->is_handshake_safe_for(Thread::current()),
         "bad synchronization with owner thread");

  _cur_stack_depth = UNKNOWN_STACK_DEPTH;
}

void JvmtiThreadState::incr_cur_stack_depth() {
  guarantee(JavaThread::current() == get_thread(), "must be current thread");

  if (!is_interp_only_mode()) {
    _cur_stack_depth = UNKNOWN_STACK_DEPTH;
  }
  if (_cur_stack_depth != UNKNOWN_STACK_DEPTH) {
    ++_cur_stack_depth;
  }
}

void JvmtiThreadState::decr_cur_stack_depth() {
  guarantee(JavaThread::current() == get_thread(), "must be current thread");

  if (!is_interp_only_mode()) {
    _cur_stack_depth = UNKNOWN_STACK_DEPTH;
  }
  if (_cur_stack_depth != UNKNOWN_STACK_DEPTH) {
    --_cur_stack_depth;
    assert(_cur_stack_depth >= 0, "incr/decr_cur_stack_depth mismatch");
  }
}

int JvmtiThreadState::cur_stack_depth() {
  Thread *current = Thread::current();
  guarantee(get_thread()->is_handshake_safe_for(current),
            "must be current thread or direct handshake");

  if (!is_interp_only_mode() || _cur_stack_depth == UNKNOWN_STACK_DEPTH) {
    _cur_stack_depth = count_frames();
  } else {
#ifdef ASSERT
    if (EnableJVMTIStackDepthAsserts) {
      // heavy weight assert
      jint num_frames = count_frames();
      assert(_cur_stack_depth == num_frames, "cur_stack_depth out of sync _cur_stack_depth: %d num_frames: %d", _cur_stack_depth, num_frames);
    }
#endif
  }
  return _cur_stack_depth;
}

void JvmtiThreadState::process_pending_step_for_popframe() {
  // We are single stepping as the last part of the PopFrame() dance
  // so we have some house keeping to do.

  JavaThread *thr = get_thread();
  if (thr->popframe_condition() != JavaThread::popframe_inactive) {
    // If the popframe_condition field is not popframe_inactive, then
    // we missed all of the popframe_field cleanup points:
    //
    // - unpack_frames() was not called (nothing to deopt)
    // - remove_activation_preserving_args_entry() was not called
    //   (did not get suspended in a call_vm() family call and did
    //   not complete a call_vm() family call on the way here)
    thr->clear_popframe_condition();
  }

  // clearing the flag indicates we are done with the PopFrame() dance
  clr_pending_step_for_popframe();

  // If exception was thrown in this frame, need to reset jvmti thread state.
  // Single stepping may not get enabled correctly by the agent since
  // exception state is passed in MethodExit event which may be sent at some
  // time in the future. JDWP agent ignores MethodExit events if caused by
  // an exception.
  //
  if (is_exception_detected()) {
    clear_exception_state();
  }
  // If step is pending for popframe then it may not be
  // a repeat step. The new_bci and method_id is same as current_bci
  // and current method_id after pop and step for recursive calls.
  // Force the step by clearing the last location.
  JvmtiEnvThreadStateIterator it(this);
  for (JvmtiEnvThreadState* ets = it.first(); ets != nullptr; ets = it.next(ets)) {
    ets->clear_current_location();
  }
}


// Class:     JvmtiThreadState
// Function:  update_for_pop_top_frame
// Description:
//   This function removes any frame pop notification request for
//   the top frame and invalidates both the current stack depth and
//   all cached frameIDs.
//
// Called by: PopFrame
//
void JvmtiThreadState::update_for_pop_top_frame() {
  // remove any frame pop notification request for the top frame
  // in any environment
  int popframe_number = cur_stack_depth();
  {
    JvmtiEnvThreadStateIterator it(this);
    for (JvmtiEnvThreadState* ets = it.first(); ets != nullptr; ets = it.next(ets)) {
      if (ets->is_frame_pop(popframe_number)) {
        ets->clear_frame_pop(popframe_number);
      }
    }
  }
  // force stack depth to be recalculated
  invalidate_cur_stack_depth();
}


void JvmtiThreadState::process_pending_step_for_earlyret() {
  // We are single stepping as the last part of the ForceEarlyReturn
  // dance so we have some house keeping to do.

  if (is_earlyret_pending()) {
    // If the earlyret_state field is not earlyret_inactive, then
    // we missed all of the earlyret_field cleanup points:
    //
    // - remove_activation() was not called
    //   (did not get suspended in a call_vm() family call and did
    //   not complete a call_vm() family call on the way here)
    //
    // One legitimate way for us to miss all the cleanup points is
    // if we got here right after handling a compiled return. If that
    // is the case, then we consider our return from compiled code to
    // complete the ForceEarlyReturn request and we clear the condition.
    clr_earlyret_pending();
    set_earlyret_oop(nullptr);
    clr_earlyret_value();
  }

  // clearing the flag indicates we are done with
  // the ForceEarlyReturn() dance
  clr_pending_step_for_earlyret();

  // If exception was thrown in this frame, need to reset jvmti thread state.
  // Single stepping may not get enabled correctly by the agent since
  // exception state is passed in MethodExit event which may be sent at some
  // time in the future. JDWP agent ignores MethodExit events if caused by
  // an exception.
  //
  if (is_exception_detected()) {
    clear_exception_state();
  }
  // If step is pending for earlyret then it may not be a repeat step.
  // The new_bci and method_id is same as current_bci and current
  // method_id after earlyret and step for recursive calls.
  // Force the step by clearing the last location.
  JvmtiEnvThreadStateIterator it(this);
  for (JvmtiEnvThreadState* ets = it.first(); ets != nullptr; ets = it.next(ets)) {
    ets->clear_current_location();
  }
}

void JvmtiThreadState::oops_do(OopClosure* f, NMethodClosure* cf) {
  f->do_oop((oop*) &_earlyret_oop);

  // Keep nmethods from unloading on the event queue
  if (_jvmti_event_queue != nullptr) {
    _jvmti_event_queue->oops_do(f, cf);
  }
}

void JvmtiThreadState::nmethods_do(NMethodClosure* cf) {
  // Keep nmethods from unloading on the event queue
  if (_jvmti_event_queue != nullptr) {
    _jvmti_event_queue->nmethods_do(cf);
  }
}

// Thread local event queue.
void JvmtiThreadState::enqueue_event(JvmtiDeferredEvent* event) {
  if (_jvmti_event_queue == nullptr) {
    _jvmti_event_queue = new JvmtiDeferredEventQueue();
  }
  // copy the event
  _jvmti_event_queue->enqueue(*event);
}

void JvmtiThreadState::post_events(JvmtiEnv* env) {
  if (_jvmti_event_queue != nullptr) {
    _jvmti_event_queue->post(env);  // deletes each queue node
    delete _jvmti_event_queue;
    _jvmti_event_queue = nullptr;
  }
}

void JvmtiThreadState::run_nmethod_entry_barriers() {
  if (_jvmti_event_queue != nullptr) {
    _jvmti_event_queue->run_nmethod_entry_barriers();
  }
}

oop JvmtiThreadState::get_thread_oop() {
  return _thread_oop_h.resolve();
}

void JvmtiThreadState::update_thread_oop_during_vm_start() {
  assert(_thread->threadObj() != nullptr, "santity check");
  if (get_thread_oop() == nullptr) {
    _thread_oop_h.replace(_thread->threadObj());
  }
}

void JvmtiThreadState::set_thread(JavaThread* thread) {
  _thread_saved = nullptr;  // Common case.
  if (!_is_virtual && thread == nullptr) {
    // Save JavaThread* if carrier thread is being detached.
    _thread_saved = _thread;
  }
  _thread = thread;
}<|MERGE_RESOLUTION|>--- conflicted
+++ resolved
@@ -214,523 +214,6 @@
 }
 
 //
-<<<<<<< HEAD
-// Virtual Threads Mount State transition (VTMS transition) mechanism
-//
-
-// VTMS transitions for one virtual thread are disabled while it is positive
-volatile int JvmtiVTMSTransitionDisabler::_VTMS_transition_disable_for_one_count = 0;
-
-// VTMS transitions for all virtual threads are disabled while it is positive
-volatile int JvmtiVTMSTransitionDisabler::_VTMS_transition_disable_for_all_count = 0;
-
-// There is an active suspender or resumer.
-volatile bool JvmtiVTMSTransitionDisabler::_SR_mode = false;
-
-// Notifications from VirtualThread about VTMS events are enabled.
-bool JvmtiVTMSTransitionDisabler::_VTMS_notify_jvmti_events = false;
-
-// The JvmtiVTMSTransitionDisabler sync protocol is enabled if this count > 0.
-volatile int JvmtiVTMSTransitionDisabler::_sync_protocol_enabled_count = 0;
-
-// JvmtiVTMSTraansitionDisabler sync protocol is enabled permanently after seeing a suspender.
-volatile bool JvmtiVTMSTransitionDisabler::_sync_protocol_enabled_permanently = false;
-
-#ifdef ASSERT
-void
-JvmtiVTMSTransitionDisabler::print_info() {
-  log_error(jvmti)("_VTMS_transition_disable_for_one_count: %d\n", _VTMS_transition_disable_for_one_count);
-  log_error(jvmti)("_VTMS_transition_disable_for_all_count: %d\n\n", _VTMS_transition_disable_for_all_count);
-  int attempts = 10000;
-  for (JavaThreadIteratorWithHandle jtiwh; JavaThread *java_thread = jtiwh.next(); ) {
-    if (java_thread->VTMS_transition_mark()) {
-      log_error(jvmti)("jt: %p VTMS_transition_mark: %d\n",
-                       (void*)java_thread, java_thread->VTMS_transition_mark());
-    }
-    ResourceMark rm;
-    // Handshake with target.
-    PrintStackTraceClosure pstc;
-    Handshake::execute(&pstc, java_thread);
-  }
-}
-#endif
-
-// disable VTMS transitions for one virtual thread
-// disable VTMS transitions for all threads if thread is nullptr or a platform thread
-JvmtiVTMSTransitionDisabler::JvmtiVTMSTransitionDisabler(jthread thread)
-  : _is_SR(false),
-    _is_virtual(false),
-    _is_self(false),
-    _thread(thread)
-{
-  if (!Continuations::enabled()) {
-    return; // JvmtiVTMSTransitionDisabler is no-op without virtual threads
-  }
-  if (Thread::current_or_null() == nullptr) {
-    return;  // Detached thread, can be a call from Agent_OnLoad.
-  }
-  JavaThread* current = JavaThread::current();
-  oop thread_oop = JNIHandles::resolve_external_guard(thread);
-  _is_virtual = java_lang_VirtualThread::is_instance(thread_oop);
-
-  if (thread == nullptr ||
-      (!_is_virtual && thread_oop == current->threadObj()) ||
-      (_is_virtual && thread_oop == current->vthread())) {
-    _is_self = true;
-    return; // no need for current thread to disable and enable transitions for itself
-  }
-  if (!sync_protocol_enabled_permanently()) {
-    JvmtiVTMSTransitionDisabler::inc_sync_protocol_enabled_count();
-  }
-
-  // Target can be virtual or platform thread.
-  // If target is a platform thread then we have to disable VTMS transitions for all threads.
-  // It is by several reasons:
-  // - carrier threads can mount virtual threads which may cause incorrect behavior
-  // - there is no mechanism to disable transitions for a specific carrier thread yet
-  if (_is_virtual) {
-    VTMS_transition_disable_for_one(); // disable VTMS transitions for one virtual thread
-  } else {
-    VTMS_transition_disable_for_all(); // disable VTMS transitions for all virtual threads
-  }
-}
-
-// disable VTMS transitions for all virtual threads
-JvmtiVTMSTransitionDisabler::JvmtiVTMSTransitionDisabler(bool is_SR)
-  : _is_SR(is_SR),
-    _is_virtual(false),
-    _is_self(false),
-    _thread(nullptr)
-{
-  if (!Continuations::enabled()) {
-    return; // JvmtiVTMSTransitionDisabler is no-op without virtual threads
-  }
-  if (Thread::current_or_null() == nullptr) {
-    return;  // Detached thread, can be a call from Agent_OnLoad.
-  }
-  if (!sync_protocol_enabled_permanently()) {
-    JvmtiVTMSTransitionDisabler::inc_sync_protocol_enabled_count();
-    if (is_SR) {
-      AtomicAccess::store(&_sync_protocol_enabled_permanently, true);
-    }
-  }
-  VTMS_transition_disable_for_all();
-}
-
-JvmtiVTMSTransitionDisabler::~JvmtiVTMSTransitionDisabler() {
-  if (!Continuations::enabled()) {
-    return; // JvmtiVTMSTransitionDisabler is a no-op without virtual threads
-  }
-  if (Thread::current_or_null() == nullptr) {
-    return;  // Detached thread, can be a call from Agent_OnLoad.
-  }
-  if (_is_self) {
-    return; // no need for current thread to disable and enable transitions for itself
-  }
-  if (_is_virtual) {
-    VTMS_transition_enable_for_one(); // enable VTMS transitions for one virtual thread
-  } else {
-    VTMS_transition_enable_for_all(); // enable VTMS transitions for all virtual threads
-  }
-  if (!sync_protocol_enabled_permanently()) {
-    JvmtiVTMSTransitionDisabler::dec_sync_protocol_enabled_count();
-  }
-}
-
-// disable VTMS transitions for one virtual thread
-void
-JvmtiVTMSTransitionDisabler::VTMS_transition_disable_for_one() {
-  assert(_thread != nullptr, "sanity check");
-  JavaThread* thread = JavaThread::current();
-  HandleMark hm(thread);
-  Handle vth = Handle(thread, JNIHandles::resolve_external_guard(_thread));
-  assert(java_lang_VirtualThread::is_instance(vth()), "sanity check");
-
-  MonitorLocker ml(JvmtiVTMSTransition_lock);
-
-  while (_SR_mode) { // suspender or resumer is a JvmtiVTMSTransitionDisabler monopolist
-    ml.wait(10); // wait while there is an active suspender or resumer
-  }
-  AtomicAccess::inc(&_VTMS_transition_disable_for_one_count);
-  java_lang_Thread::inc_VTMS_transition_disable_count(vth());
-
-  while (java_lang_Thread::is_in_VTMS_transition(vth())) {
-    ml.wait(10); // wait while the virtual thread is in transition
-  }
-#ifdef ASSERT
-  thread->set_is_VTMS_transition_disabler(true);
-#endif
-}
-
-// disable VTMS transitions for all virtual threads
-void
-JvmtiVTMSTransitionDisabler::VTMS_transition_disable_for_all() {
-  JavaThread* thread = JavaThread::current();
-  int attempts = 50000;
-  {
-    MonitorLocker ml(JvmtiVTMSTransition_lock);
-
-    assert(!thread->is_in_VTMS_transition(), "VTMS_transition sanity check");
-    while (_SR_mode) { // Suspender or resumer is a JvmtiVTMSTransitionDisabler monopolist.
-      ml.wait(10);     // Wait while there is an active suspender or resumer.
-    }
-    if (_is_SR) {
-      _SR_mode = true;
-      while (_VTMS_transition_disable_for_all_count > 0 ||
-             _VTMS_transition_disable_for_one_count > 0) {
-        ml.wait(10);   // Wait while there is any active jvmtiVTMSTransitionDisabler.
-      }
-    }
-    AtomicAccess::inc(&_VTMS_transition_disable_for_all_count);
-
-    // Block while some mount/unmount transitions are in progress.
-    // Debug version fails and prints diagnostic information.
-    for (JavaThreadIteratorWithHandle jtiwh; JavaThread *jt = jtiwh.next(); ) {
-      while (jt->VTMS_transition_mark()) {
-        if (ml.wait(10)) {
-          attempts--;
-        }
-        DEBUG_ONLY(if (attempts == 0) break;)
-      }
-    }
-    assert(!thread->is_VTMS_transition_disabler(), "VTMS_transition sanity check");
-#ifdef ASSERT
-    if (attempts > 0) {
-      thread->set_is_VTMS_transition_disabler(true);
-    }
-#endif
-  }
-#ifdef ASSERT
-    if (attempts == 0) {
-      print_info();
-      fatal("stuck in JvmtiVTMSTransitionDisabler::VTMS_transition_disable");
-    }
-#endif
-}
-
-// enable VTMS transitions for one virtual thread
-void
-JvmtiVTMSTransitionDisabler::VTMS_transition_enable_for_one() {
-  JavaThread* thread = JavaThread::current();
-  HandleMark hm(thread);
-  Handle vth = Handle(thread, JNIHandles::resolve_external_guard(_thread));
-  if (!java_lang_VirtualThread::is_instance(vth())) {
-    return; // no-op if _thread is not a virtual thread
-  }
-  MonitorLocker ml(JvmtiVTMSTransition_lock);
-  java_lang_Thread::dec_VTMS_transition_disable_count(vth());
-  AtomicAccess::dec(&_VTMS_transition_disable_for_one_count);
-  if (_VTMS_transition_disable_for_one_count == 0) {
-    ml.notify_all();
-  }
-#ifdef ASSERT
-  thread->set_is_VTMS_transition_disabler(false);
-#endif
-}
-
-// enable VTMS transitions for all virtual threads
-void
-JvmtiVTMSTransitionDisabler::VTMS_transition_enable_for_all() {
-  JavaThread* current = JavaThread::current();
-  {
-    MonitorLocker ml(JvmtiVTMSTransition_lock);
-    assert(_VTMS_transition_disable_for_all_count > 0, "VTMS_transition sanity check");
-
-    if (_is_SR) {  // Disabler is suspender or resumer.
-      _SR_mode = false;
-    }
-    AtomicAccess::dec(&_VTMS_transition_disable_for_all_count);
-    if (_VTMS_transition_disable_for_all_count == 0 || _is_SR) {
-      ml.notify_all();
-    }
-#ifdef ASSERT
-    current->set_is_VTMS_transition_disabler(false);
-#endif
-  }
-}
-
-void
-JvmtiVTMSTransitionDisabler::start_VTMS_transition(jthread vthread, bool is_mount) {
-  JavaThread* thread = JavaThread::current();
-  oop vt = JNIHandles::resolve_external_guard(vthread);
-  assert(!thread->is_in_VTMS_transition(), "VTMS_transition sanity check");
-
-  // Avoid using MonitorLocker on performance critical path, use
-  // two-level synchronization with lock-free operations on state bits.
-  assert(!thread->VTMS_transition_mark(), "sanity check");
-  thread->set_VTMS_transition_mark(true); // Try to enter VTMS transition section optmistically.
-  java_lang_Thread::set_is_in_VTMS_transition(vt, true);
-
-  if (!sync_protocol_enabled()) {
-    thread->set_is_in_VTMS_transition(true);
-    return;
-  }
-  HandleMark hm(thread);
-  Handle vth = Handle(thread, vt);
-  int attempts = 50000;
-
-  // Do not allow suspends inside VTMS transitions.
-  // Block while transitions are disabled or there are suspend requests.
-  int64_t thread_id = java_lang_Thread::thread_id(vth());  // Cannot use oops while blocked.
-
-  if (_VTMS_transition_disable_for_all_count > 0 ||
-      java_lang_Thread::VTMS_transition_disable_count(vth()) > 0 ||
-      thread->is_suspended() ||
-      JvmtiVTSuspender::is_vthread_suspended(thread_id)
-  ) {
-    // Slow path: undo unsuccessful optimistic set of the VTMS_transition_mark.
-    // It can cause an extra waiting cycle for VTMS transition disablers.
-    thread->set_VTMS_transition_mark(false);
-    java_lang_Thread::set_is_in_VTMS_transition(vth(), false);
-
-    while (true) {
-      MonitorLocker ml(JvmtiVTMSTransition_lock);
-
-      // Do not allow suspends inside VTMS transitions.
-      // Block while transitions are disabled or there are suspend requests.
-      if (_VTMS_transition_disable_for_all_count > 0 ||
-          java_lang_Thread::VTMS_transition_disable_count(vth()) > 0 ||
-          thread->is_suspended() ||
-          JvmtiVTSuspender::is_vthread_suspended(thread_id)
-      ) {
-        // Block while transitions are disabled or there are suspend requests.
-        if (ml.wait(200)) {
-          attempts--;
-        }
-        DEBUG_ONLY(if (attempts == 0) break;)
-        continue;  // ~ThreadBlockInVM has handshake-based suspend point.
-      }
-      thread->set_VTMS_transition_mark(true);
-      java_lang_Thread::set_is_in_VTMS_transition(vth(), true);
-      break;
-    }
-  }
-#ifdef ASSERT
-  if (attempts == 0) {
-    log_error(jvmti)("start_VTMS_transition: thread->is_suspended: %d is_vthread_suspended: %d\n\n",
-                     thread->is_suspended(), JvmtiVTSuspender::is_vthread_suspended(thread_id));
-    print_info();
-    fatal("stuck in JvmtiVTMSTransitionDisabler::start_VTMS_transition");
-  }
-#endif
-  // Enter VTMS transition section.
-  thread->set_is_in_VTMS_transition(true);
-}
-
-void
-JvmtiVTMSTransitionDisabler::finish_VTMS_transition(jthread vthread, bool is_mount) {
-  JavaThread* thread = JavaThread::current();
-
-  assert(thread->is_in_VTMS_transition(), "sanity check");
-  thread->set_is_in_VTMS_transition(false);
-  oop vt = JNIHandles::resolve_external_guard(vthread);
-  java_lang_Thread::set_is_in_VTMS_transition(vt, false);
-  assert(thread->VTMS_transition_mark(), "sanity check");
-  thread->set_VTMS_transition_mark(false);
-
-  if (!sync_protocol_enabled()) {
-    return;
-  }
-  int64_t thread_id = java_lang_Thread::thread_id(vt);
-
-  // Unblock waiting VTMS transition disablers.
-  if (_VTMS_transition_disable_for_one_count > 0 ||
-      _VTMS_transition_disable_for_all_count > 0) {
-    MonitorLocker ml(JvmtiVTMSTransition_lock);
-    ml.notify_all();
-  }
-  // In unmount case the carrier thread is attached after unmount transition.
-  // Check and block it if there was external suspend request.
-  int attempts = 10000;
-  if (!is_mount && thread->is_carrier_thread_suspended()) {
-    while (true) {
-      MonitorLocker ml(JvmtiVTMSTransition_lock);
-
-      // Block while there are suspend requests.
-      if ((!is_mount && thread->is_carrier_thread_suspended()) ||
-          (is_mount && JvmtiVTSuspender::is_vthread_suspended(thread_id))
-      ) {
-        // Block while there are suspend requests.
-        if (ml.wait(200)) {
-          attempts--;
-        }
-        DEBUG_ONLY(if (attempts == 0) break;)
-        continue;
-      }
-      break;
-    }
-  }
-#ifdef ASSERT
-  if (attempts == 0) {
-    log_error(jvmti)("finish_VTMS_transition: thread->is_suspended: %d is_vthread_suspended: %d\n\n",
-                     thread->is_suspended(), JvmtiVTSuspender::is_vthread_suspended(thread_id));
-    print_info();
-    fatal("stuck in JvmtiVTMSTransitionDisabler::finish_VTMS_transition");
-  }
-#endif
-}
-
-// set VTMS transition bit value in JavaThread and java.lang.VirtualThread object
-void JvmtiVTMSTransitionDisabler::set_is_in_VTMS_transition(JavaThread* thread, jobject vthread, bool in_trans) {
-  oop vt = JNIHandles::resolve_external_guard(vthread);
-  java_lang_Thread::set_is_in_VTMS_transition(vt, in_trans);
-  thread->set_is_in_VTMS_transition(in_trans);
-}
-
-void
-JvmtiVTMSTransitionDisabler::VTMS_vthread_start(jobject vthread) {
-  VTMS_mount_end(vthread);
-  JavaThread* thread = JavaThread::current();
-
-  assert(!thread->is_in_VTMS_transition(), "sanity check");
-
-  // If interp_only_mode has been enabled then we must eagerly create JvmtiThreadState
-  // objects for globally enabled virtual thread filtered events. Otherwise,
-  // it is an important optimization to create JvmtiThreadState objects lazily.
-  // This optimization is disabled when watchpoint capabilities are present. It is to
-  // work around a bug with virtual thread frames which can be not deoptimized in time.
-  if (JvmtiThreadState::seen_interp_only_mode() ||
-      JvmtiExport::should_post_field_access() ||
-      JvmtiExport::should_post_field_modification()){
-    JvmtiEventController::thread_started(thread);
-  }
-  if (JvmtiExport::should_post_vthread_start()) {
-    JvmtiExport::post_vthread_start(vthread);
-  }
-  // post VirtualThreadMount event after VirtualThreadStart
-  if (JvmtiExport::should_post_vthread_mount()) {
-    JvmtiExport::post_vthread_mount(vthread);
-  }
-}
-
-void
-JvmtiVTMSTransitionDisabler::VTMS_vthread_end(jobject vthread) {
-  JavaThread* thread = JavaThread::current();
-
-  assert(!thread->is_in_VTMS_transition(), "sanity check");
-
-  // post VirtualThreadUnmount event before VirtualThreadEnd
-  if (JvmtiExport::should_post_vthread_unmount()) {
-    JvmtiExport::post_vthread_unmount(vthread);
-  }
-  if (JvmtiExport::should_post_vthread_end()) {
-    JvmtiExport::post_vthread_end(vthread);
-  }
-  VTMS_unmount_begin(vthread, /* last_unmount */ true);
-  if (thread->jvmti_thread_state() != nullptr) {
-    JvmtiExport::cleanup_thread(thread);
-    assert(thread->jvmti_thread_state() == nullptr, "should be null");
-    assert(java_lang_Thread::jvmti_thread_state(JNIHandles::resolve(vthread)) == nullptr, "should be null");
-  }
-  thread->rebind_to_jvmti_thread_state_of(thread->threadObj());
-}
-
-void
-JvmtiVTMSTransitionDisabler::VTMS_vthread_mount(jobject vthread, bool hide) {
-  if (hide) {
-    VTMS_mount_begin(vthread);
-  } else {
-    VTMS_mount_end(vthread);
-    if (JvmtiExport::should_post_vthread_mount()) {
-      JvmtiExport::post_vthread_mount(vthread);
-    }
-  }
-}
-
-void
-JvmtiVTMSTransitionDisabler::VTMS_vthread_unmount(jobject vthread, bool hide) {
-  if (hide) {
-    if (JvmtiExport::should_post_vthread_unmount()) {
-      JvmtiExport::post_vthread_unmount(vthread);
-    }
-    VTMS_unmount_begin(vthread, /* last_unmount */ false);
-  } else {
-    VTMS_unmount_end(vthread);
-  }
-}
-
-void
-JvmtiVTMSTransitionDisabler::VTMS_mount_begin(jobject vthread) {
-  JavaThread* thread = JavaThread::current();
-  assert(!thread->is_in_VTMS_transition(), "sanity check");
-  start_VTMS_transition(vthread, /* is_mount */ true);
-}
-
-void
-JvmtiVTMSTransitionDisabler::VTMS_mount_end(jobject vthread) {
-  JavaThread* thread = JavaThread::current();
-  oop vt = JNIHandles::resolve(vthread);
-
-  thread->rebind_to_jvmti_thread_state_of(vt);
-
-  assert(thread->is_in_VTMS_transition(), "sanity check");
-  finish_VTMS_transition(vthread, /* is_mount */ true);
-
-  // FramePop optimization support
-  JvmtiThreadState* state = thread->jvmti_thread_state();
-  if (state != nullptr && state->is_virtual() && state->is_enabled(JVMTI_EVENT_FRAME_POP)) {
-    state->process_vthread_pending_deopts();
-  }
-}
-
-void
-JvmtiVTMSTransitionDisabler::VTMS_unmount_begin(jobject vthread, bool last_unmount) {
-  JavaThread* thread = JavaThread::current();
-
-  assert(!thread->is_in_VTMS_transition(), "sanity check");
-
-  start_VTMS_transition(vthread, /* is_mount */ false);
-  if (!last_unmount) {
-    thread->rebind_to_jvmti_thread_state_of(thread->threadObj());
-  }
-}
-
-void
-JvmtiVTMSTransitionDisabler::VTMS_unmount_end(jobject vthread) {
-  JavaThread* thread = JavaThread::current();
-  assert(thread->is_in_VTMS_transition(), "sanity check");
-  finish_VTMS_transition(vthread, /* is_mount */ false);
-}
-
-void
-JvmtiThreadState::process_vthread_pending_deopts() {
-  if (!has_vthread_pending_deopts()) {
-    return;
-  }
-  JavaThread* thread = get_thread();
-  ResourceMark rm;
-  GrowableArray<int>* deopts = vthread_pending_deopts();
-  javaVFrame* jvf = JvmtiEnvBase::get_vthread_jvf(thread->vthread());
-  int frame_count = (int)JvmtiEnvBase::get_frame_count(jvf);
-
-  for (int idx = deopts->length() - 1; idx >= 0; idx--) {
-    int frame_number = deopts->at(idx);
-    deopts->remove_at(idx);
-    int depth = frame_count - frame_number;
-    jvf = JvmtiEnvBase::jvf_for_thread_and_depth(thread, depth);
-    frame fr = jvf->fr();
-    if (fr.is_heap_frame()) {
-      fr = jvf->stack_chunk()->derelativize(fr);
-    }
-    Deoptimization::deoptimize(thread, fr);
-  }
-}
-
-void
-JvmtiThreadState::process_pending_interp_only(JavaThread* current) {
-  JvmtiThreadState* state = current->jvmti_thread_state();
-
-  if (state != nullptr && (state->is_pending_interp_only_mode())) {
-    MutexLocker mu(JvmtiThreadState_lock);
-    if (state->is_pending_interp_only_mode()) {
-      JvmtiEventController::enter_interp_only_mode(state);
-    }
-  }
-}
-
-//
-=======
->>>>>>> 15f25389
 // Virtual Threads Suspend/Resume management
 //
 
