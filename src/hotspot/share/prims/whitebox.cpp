/*
 * Copyright (c) 2012, 2025, Oracle and/or its affiliates. All rights reserved.
 * DO NOT ALTER OR REMOVE COPYRIGHT NOTICES OR THIS FILE HEADER.
 *
 * This code is free software; you can redistribute it and/or modify it
 * under the terms of the GNU General Public License version 2 only, as
 * published by the Free Software Foundation.
 *
 * This code is distributed in the hope that it will be useful, but WITHOUT
 * ANY WARRANTY; without even the implied warranty of MERCHANTABILITY or
 * FITNESS FOR A PARTICULAR PURPOSE.  See the GNU General Public License
 * version 2 for more details (a copy is included in the LICENSE file that
 * accompanied this code).
 *
 * You should have received a copy of the GNU General Public License version
 * 2 along with this work; if not, write to the Free Software Foundation,
 * Inc., 51 Franklin St, Fifth Floor, Boston, MA 02110-1301 USA.
 *
 * Please contact Oracle, 500 Oracle Parkway, Redwood Shores, CA 94065 USA
 * or visit www.oracle.com if you need additional information or have any
 * questions.
 *
 */

#include "cds.h"
#include "cds/archiveHeapLoader.hpp"
#include "cds/cdsConstants.hpp"
#include "cds/filemap.hpp"
#include "cds/heapShared.hpp"
#include "cds/metaspaceShared.hpp"
#include "classfile/classLoader.hpp"
#include "classfile/classLoaderDataGraph.hpp"
#include "classfile/classLoaderStats.hpp"
#include "classfile/classPrinter.hpp"
#include "classfile/javaClasses.inline.hpp"
#include "classfile/modules.hpp"
#include "classfile/stringTable.hpp"
#include "classfile/symbolTable.hpp"
#include "classfile/systemDictionary.hpp"
#include "classfile/vmSymbols.hpp"
#include "code/codeCache.hpp"
#include "compiler/compilationPolicy.hpp"
#include "compiler/compilerOracle.hpp"
#include "compiler/directivesParser.hpp"
#include "compiler/methodMatcher.hpp"
#include "gc/shared/concurrentGCBreakpoints.hpp"
#include "gc/shared/gcConfig.hpp"
#include "gc/shared/genArguments.hpp"
#include "jvm.h"
#include "jvmtifiles/jvmtiEnv.hpp"
#include "logging/log.hpp"
#include "memory/iterator.hpp"
#include "memory/memoryReserver.hpp"
#include "memory/metadataFactory.hpp"
#include "memory/metaspace/testHelpers.hpp"
#include "memory/metaspaceUtils.hpp"
#include "memory/oopFactory.hpp"
#include "memory/resourceArea.hpp"
#include "memory/universe.hpp"
#include "nmt/mallocSiteTable.hpp"
#include "oops/array.hpp"
#include "oops/compressedOops.hpp"
#include "oops/constantPool.inline.hpp"
#include "oops/klass.inline.hpp"
#include "oops/method.inline.hpp"
#include "oops/methodData.inline.hpp"
#include "oops/objArrayKlass.hpp"
#include "oops/objArrayOop.inline.hpp"
#include "oops/oop.inline.hpp"
#include "oops/typeArrayOop.inline.hpp"
#include "prims/jvmtiEnvBase.hpp"
#include "prims/resolvedMethodTable.hpp"
#include "prims/wbtestmethods/parserTests.hpp"
#include "prims/whitebox.inline.hpp"
#include "runtime/arguments.hpp"
#include "runtime/atomic.hpp"
#include "runtime/deoptimization.hpp"
#include "runtime/fieldDescriptor.inline.hpp"
#include "runtime/flags/jvmFlag.hpp"
#include "runtime/flags/jvmFlagAccess.hpp"
#include "runtime/frame.inline.hpp"
#include "runtime/handles.inline.hpp"
#include "runtime/handshake.hpp"
#include "runtime/interfaceSupport.inline.hpp"
#include "runtime/javaCalls.hpp"
#include "runtime/javaThread.inline.hpp"
#include "runtime/jniHandles.inline.hpp"
#include "runtime/lightweightSynchronizer.hpp"
#include "runtime/lockStack.hpp"
#include "runtime/os.hpp"
#include "runtime/stackFrameStream.inline.hpp"
#include "runtime/synchronizer.hpp"
#include "runtime/threadSMR.hpp"
#include "runtime/vframe.hpp"
#include "runtime/vm_version.hpp"
#include "services/memoryService.hpp"
#include "utilities/align.hpp"
#include "utilities/checkedCast.hpp"
#include "utilities/debug.hpp"
#include "utilities/elfFile.hpp"
#include "utilities/exceptions.hpp"
#include "utilities/macros.hpp"
#include "utilities/nativeCallStack.hpp"
#include "utilities/ostream.hpp"
#if INCLUDE_G1GC
#include "gc/g1/g1Arguments.hpp"
#include "gc/g1/g1CollectedHeap.inline.hpp"
#include "gc/g1/g1ConcurrentMark.hpp"
#include "gc/g1/g1ConcurrentMarkThread.inline.hpp"
#include "gc/g1/g1HeapRegionManager.hpp"
#include "gc/g1/g1HeapRegionRemSet.inline.hpp"
#endif // INCLUDE_G1GC
#if INCLUDE_PARALLELGC
#include "gc/parallel/parallelScavengeHeap.inline.hpp"
#endif // INCLUDE_PARALLELGC
#if INCLUDE_SERIALGC
#include "gc/serial/serialHeap.hpp"
#endif // INCLUDE_SERIALGC
#if INCLUDE_ZGC
#include "gc/z/zAddress.inline.hpp"
#endif // INCLUDE_ZGC
#if INCLUDE_JVMCI
#include "jvmci/jvmciEnv.hpp"
#include "jvmci/jvmciRuntime.hpp"
#endif
#ifdef LINUX
#include "cgroupSubsystem_linux.hpp"
#include "osContainer_linux.hpp"
#include "os_linux.hpp"
#endif

#define CHECK_JNI_EXCEPTION_(env, value)                               \
  do {                                                                 \
    JavaThread* THREAD = JavaThread::thread_from_jni_environment(env); \
    THREAD->clear_pending_jni_exception_check();                       \
    if (HAS_PENDING_EXCEPTION) {                                       \
      return(value);                                                   \
    }                                                                  \
  } while (0)

#define CHECK_JNI_EXCEPTION(env)                                       \
  do {                                                                 \
    JavaThread* THREAD = JavaThread::thread_from_jni_environment(env); \
    THREAD->clear_pending_jni_exception_check();                       \
    if (HAS_PENDING_EXCEPTION) {                                       \
      return;                                                          \
    }                                                                  \
  } while (0)

bool WhiteBox::_used = false;
volatile bool WhiteBox::compilation_locked = false;

class VM_WhiteBoxOperation : public VM_Operation {
 public:
  VM_WhiteBoxOperation()                         { }
  VMOp_Type type()                  const        { return VMOp_WhiteBoxOperation; }
  bool allow_nested_vm_operations() const        { return true; }
};


WB_ENTRY(jlong, WB_GetObjectAddress(JNIEnv* env, jobject o, jobject obj))
  return (jlong)(void*)JNIHandles::resolve(obj);
WB_END

WB_ENTRY(jint, WB_GetHeapOopSize(JNIEnv* env, jobject o))
  return heapOopSize;
WB_END

WB_ENTRY(jint, WB_GetVMPageSize(JNIEnv* env, jobject o))
  return (jint)os::vm_page_size();
WB_END

WB_ENTRY(jlong, WB_GetVMAllocationGranularity(JNIEnv* env, jobject o))
  return os::vm_allocation_granularity();
WB_END

WB_ENTRY(jlong, WB_GetVMLargePageSize(JNIEnv* env, jobject o))
  return os::large_page_size();
WB_END

WB_ENTRY(jstring, WB_PrintString(JNIEnv* env, jobject wb, jstring str, jint max_length))
  ResourceMark rm(THREAD);
  stringStream sb;
  java_lang_String::print(JNIHandles::resolve(str), &sb, max_length);
  oop result = java_lang_String::create_oop_from_str(sb.as_string(), THREAD);
  return (jstring) JNIHandles::make_local(THREAD, result);
WB_END

WB_ENTRY(jint, WB_TakeLockAndHangInSafepoint(JNIEnv* env, jobject wb))
  JavaThread* self = JavaThread::current();
  // VMStatistic_lock is used to minimize interference with VM locking
  MutexLocker mu(VMStatistic_lock);
  VM_HangInSafepoint force_safepoint_stuck_op;
  VMThread::execute(&force_safepoint_stuck_op);
  ShouldNotReachHere();
  return 0;
WB_END

class WBIsKlassAliveClosure : public LockedClassesDo {
    Symbol* _name;
    int _count;
public:
    WBIsKlassAliveClosure(Symbol* name) : _name(name), _count(0) {}

    void do_klass(Klass* k) {
      Symbol* ksym = k->name();
      if (ksym->fast_compare(_name) == 0) {
        _count++;
      } else if (k->is_instance_klass()) {
        // Need special handling for hidden classes because the JVM
        // appends "+<hex-address>" to hidden class names.
        InstanceKlass *ik = InstanceKlass::cast(k);
        if (ik->is_hidden()) {
          ResourceMark rm;
          char* k_name = ksym->as_C_string();
          // Find the first '+' char and truncate the string at that point.
          // NOTE: This will not work correctly if the original hidden class
          // name contains a '+'.
          char* plus_char = strchr(k_name, '+');
          if (plus_char != nullptr) {
            *plus_char = 0;
            char* c_name = _name->as_C_string();
            if (strcmp(c_name, k_name) == 0) {
              _count++;
            }
          }
        }
      }
    }

    int count() const {
        return _count;
    }
};

WB_ENTRY(jint, WB_CountAliveClasses(JNIEnv* env, jobject target, jstring name))
  oop h_name = JNIHandles::resolve(name);
  if (h_name == nullptr) {
    return 0;
  }
  Symbol* sym = java_lang_String::as_symbol(h_name);
  TempNewSymbol tsym(sym); // Make sure to decrement reference count on sym on return

  WBIsKlassAliveClosure closure(sym);
  ClassLoaderDataGraph::classes_do(&closure);

  // Return the count of alive classes with this name.
  return closure.count();
WB_END

WB_ENTRY(jint, WB_GetSymbolRefcount(JNIEnv* env, jobject unused, jstring name))
  oop h_name = JNIHandles::resolve(name);
  if (h_name == nullptr) {
    return 0;
  }
  Symbol* sym = java_lang_String::as_symbol(h_name);
  TempNewSymbol tsym(sym); // Make sure to decrement reference count on sym on return
  return (jint)sym->refcount();
WB_END


WB_ENTRY(void, WB_AddToBootstrapClassLoaderSearch(JNIEnv* env, jobject o, jstring segment)) {
#if INCLUDE_JVMTI
  ResourceMark rm;
  const char* seg = java_lang_String::as_utf8_string(JNIHandles::resolve_non_null(segment));
  JvmtiEnv* jvmti_env = JvmtiEnv::create_a_jvmti(JVMTI_VERSION);
  jvmtiError err = jvmti_env->AddToBootstrapClassLoaderSearch(seg);
  assert(err == JVMTI_ERROR_NONE, "must not fail");
#endif
}
WB_END

WB_ENTRY(void, WB_AddToSystemClassLoaderSearch(JNIEnv* env, jobject o, jstring segment)) {
#if INCLUDE_JVMTI
  ResourceMark rm;
  const char* seg = java_lang_String::as_utf8_string(JNIHandles::resolve_non_null(segment));
  JvmtiEnv* jvmti_env = JvmtiEnv::create_a_jvmti(JVMTI_VERSION);
  jvmtiError err = jvmti_env->AddToSystemClassLoaderSearch(seg);
  assert(err == JVMTI_ERROR_NONE, "must not fail");
#endif
}
WB_END


WB_ENTRY(jlong, WB_GetCompressedOopsMaxHeapSize(JNIEnv* env, jobject o)) {
  return (jlong)Arguments::max_heap_for_compressed_oops();
}
WB_END

WB_ENTRY(void, WB_PrintHeapSizes(JNIEnv* env, jobject o)) {
  tty->print_cr("Minimum heap %zu Initial heap %zu "
                "Maximum heap %zu Space alignment %zu Heap alignment %zu",
                MinHeapSize,
                InitialHeapSize,
                MaxHeapSize,
                SpaceAlignment,
                HeapAlignment);
}
WB_END

WB_ENTRY(void, WB_ReadFromNoaccessArea(JNIEnv* env, jobject o))
  size_t granularity = os::vm_allocation_granularity();
  ReservedHeapSpace rhs = HeapReserver::reserve(100 * granularity, granularity, os::vm_page_size(), nullptr);

  // Check if constraints are complied
  if (!( UseCompressedOops && rhs.is_reserved() &&
         CompressedOops::base() != nullptr &&
         CompressedOops::use_implicit_null_checks() )) {
    tty->print_cr("WB_ReadFromNoaccessArea method is useless:\n "
                  "\tUseCompressedOops is %d\n"
                  "\trhs.base() is " PTR_FORMAT "\n"
                  "\tCompressedOops::base() is " PTR_FORMAT "\n"
                  "\tCompressedOops::use_implicit_null_checks() is %d",
                  UseCompressedOops,
                  p2i(rhs.base()),
                  p2i(CompressedOops::base()),
                  CompressedOops::use_implicit_null_checks());
    return;
  }

  VirtualSpace vs;
  vs.initialize(rhs, 50 * granularity);

  tty->print_cr("Reading from no access area... ");
  tty->print_cr("*(vs.low_boundary() - rhs.noaccess_prefix() / 2 ) = %c",
                *(vs.low_boundary() - rhs.noaccess_prefix() / 2 ));
WB_END

WB_ENTRY(void, WB_DecodeNKlassAndAccessKlass(JNIEnv* env, jobject o, jint nKlass))
  assert(UseCompressedClassPointers, "Should only call for UseCompressedClassPointers");
  const narrowKlass nk = (narrowKlass)nKlass;
  const Klass* const k = CompressedKlassPointers::decode_not_null_without_asserts(nKlass);
  printf("WB_DecodeNKlassAndAccessKlass: nk %u k " PTR_FORMAT "\n", nk, p2i(k));
  printf("Will attempt to crash now...\n");
  fflush(stdout); // flush now - we will crash below
  // Access k by calling a virtual function - will result in loading the vtable from *k
  k->print_on(tty);
WB_END

static jint wb_stress_virtual_space_resize(size_t reserved_space_size,
                                           size_t magnitude, size_t iterations) {
  size_t granularity = os::vm_allocation_granularity();
  ReservedHeapSpace rhs = HeapReserver::reserve(reserved_space_size * granularity, granularity, os::vm_page_size(), nullptr);
  if (!rhs.is_reserved()) {
    tty->print_cr("Failed to initialize ReservedSpace. Can't proceed.");
    return 3;
  }

  VirtualSpace vs;
  if (!vs.initialize(rhs, 0)) {
    tty->print_cr("Failed to initialize VirtualSpace. Can't proceed.");
    return 3;
  }

  int seed = os::random();
  tty->print_cr("Random seed is %d", seed);

  for (size_t i = 0; i < iterations; i++) {

    // Whether we will shrink or grow
    bool shrink = os::random() % 2L == 0;

    // Get random delta to resize virtual space
    size_t delta = (size_t)os::random() % magnitude;

    // If we are about to shrink virtual space below zero, then expand instead
    if (shrink && vs.committed_size() < delta) {
      shrink = false;
    }

    // Resizing by delta
    if (shrink) {
      vs.shrink_by(delta);
    } else {
      // If expanding fails expand_by will silently return false
      vs.expand_by(delta, true);
    }
  }
  return 0;
}

WB_ENTRY(jint, WB_StressVirtualSpaceResize(JNIEnv* env, jobject o,
        jlong reserved_space_size, jlong magnitude, jlong iterations))
  tty->print_cr("reservedSpaceSize=" JLONG_FORMAT ", magnitude=" JLONG_FORMAT ", "
                "iterations=" JLONG_FORMAT "\n", reserved_space_size, magnitude,
                iterations);
  if (reserved_space_size < 0 || magnitude < 0 || iterations < 0) {
    tty->print_cr("One of variables printed above is negative. Can't proceed.\n");
    return 1;
  }

  // sizeof(size_t) depends on whether OS is 32bit or 64bit. sizeof(jlong) is
  // always 8 byte. That's why we should avoid overflow in case of 32bit platform.
  if (sizeof(size_t) < sizeof(jlong)) {
    jlong size_t_max_value = (jlong)SIZE_MAX;
    if (reserved_space_size > size_t_max_value || magnitude > size_t_max_value
        || iterations > size_t_max_value) {
      tty->print_cr("One of variables printed above overflows size_t. Can't proceed.\n");
      return 2;
    }
  }

  return wb_stress_virtual_space_resize((size_t) reserved_space_size,
                                        (size_t) magnitude, (size_t) iterations);
WB_END

WB_ENTRY(jboolean, WB_IsGCSupported(JNIEnv* env, jobject o, jint name))
  return GCConfig::is_gc_supported((CollectedHeap::Name)name);
WB_END

WB_ENTRY(jboolean, WB_HasLibgraal(JNIEnv* env, jobject o))
#if INCLUDE_JVMCI
  return JVMCI::shared_library_exists();
#endif
  return false;
WB_END

WB_ENTRY(jboolean, WB_IsGCSupportedByJVMCICompiler(JNIEnv* env, jobject o, jint name))
#if INCLUDE_JVMCI
  if (EnableJVMCI) {
    // Enter the JVMCI env that will be used by the CompileBroker.
    JVMCIEnv jvmciEnv(thread, __FILE__, __LINE__);
    return jvmciEnv.init_error() == JNI_OK && jvmciEnv.runtime()->is_gc_supported(&jvmciEnv, (CollectedHeap::Name)name);
  }
#endif
  return false;
WB_END

WB_ENTRY(jboolean, WB_IsGCSelected(JNIEnv* env, jobject o, jint name))
  return GCConfig::is_gc_selected((CollectedHeap::Name)name);
WB_END

WB_ENTRY(jboolean, WB_IsGCSelectedErgonomically(JNIEnv* env, jobject o))
  return GCConfig::is_gc_selected_ergonomically();
WB_END

WB_ENTRY(jboolean, WB_isObjectInOldGen(JNIEnv* env, jobject o, jobject obj))
  oop p = JNIHandles::resolve(obj);
#if INCLUDE_G1GC
  if (UseG1GC) {
    G1CollectedHeap* g1h = G1CollectedHeap::heap();
    const G1HeapRegion* hr = g1h->heap_region_containing(p);
    return hr->is_old_or_humongous();
  }
#endif
#if INCLUDE_PARALLELGC
  if (UseParallelGC) {
    ParallelScavengeHeap* psh = ParallelScavengeHeap::heap();
    return !psh->is_in_young(p);
  }
#endif
#if INCLUDE_ZGC
  if (UseZGC) {
    return ZHeap::heap()->is_old(to_zaddress(p));
  }
#endif
#if INCLUDE_SHENANDOAHGC
  if (UseShenandoahGC) {
    ShenandoahHeap* sh = ShenandoahHeap::heap();
    return sh->mode()->is_generational() ?  sh->is_in_old(p) : sh->is_in(p);
  }
#endif
#if INCLUDE_SERIALGC
  if (UseSerialGC) {
    return !SerialHeap::heap()->is_in_young(p);
  }
#endif
  ShouldNotReachHere();
  return false;
WB_END

WB_ENTRY(jlong, WB_GetObjectSize(JNIEnv* env, jobject o, jobject obj))
  oop p = JNIHandles::resolve(obj);
  return p->size() * HeapWordSize;
WB_END

WB_ENTRY(jlong, WB_GetHeapSpaceAlignment(JNIEnv* env, jobject o))
  return (jlong)SpaceAlignment;
WB_END

WB_ENTRY(jlong, WB_GetHeapAlignment(JNIEnv* env, jobject o))
  return (jlong)HeapAlignment;
WB_END

WB_ENTRY(jboolean, WB_SupportsConcurrentGCBreakpoints(JNIEnv* env, jobject o))
  return Universe::heap()->supports_concurrent_gc_breakpoints();
WB_END

WB_ENTRY(void, WB_ConcurrentGCAcquireControl(JNIEnv* env, jobject o))
  ConcurrentGCBreakpoints::acquire_control();
WB_END

WB_ENTRY(void, WB_ConcurrentGCReleaseControl(JNIEnv* env, jobject o))
  ConcurrentGCBreakpoints::release_control();
WB_END

WB_ENTRY(void, WB_ConcurrentGCRunToIdle(JNIEnv* env, jobject o))
  ConcurrentGCBreakpoints::run_to_idle();
WB_END

WB_ENTRY(jboolean, WB_ConcurrentGCRunTo(JNIEnv* env, jobject o, jobject at))
  Handle h_name(THREAD, JNIHandles::resolve(at));
  ResourceMark rm;
  const char* c_name = java_lang_String::as_utf8_string(h_name());
  return ConcurrentGCBreakpoints::run_to(c_name);
WB_END

#if INCLUDE_G1GC

WB_ENTRY(jboolean, WB_G1IsHumongous(JNIEnv* env, jobject o, jobject obj))
  if (UseG1GC) {
    G1CollectedHeap* g1h = G1CollectedHeap::heap();
    oop result = JNIHandles::resolve(obj);
    const G1HeapRegion* hr = g1h->heap_region_containing(result);
    return hr->is_humongous();
  }
  THROW_MSG_0(vmSymbols::java_lang_UnsupportedOperationException(), "WB_G1IsHumongous: G1 GC is not enabled");
WB_END

WB_ENTRY(jboolean, WB_G1BelongsToHumongousRegion(JNIEnv* env, jobject o, jlong addr))
  if (UseG1GC) {
    G1CollectedHeap* g1h = G1CollectedHeap::heap();
    const G1HeapRegion* hr = g1h->heap_region_containing((void*) addr);
    return hr->is_humongous();
  }
  THROW_MSG_0(vmSymbols::java_lang_UnsupportedOperationException(), "WB_G1BelongsToHumongousRegion: G1 GC is not enabled");
WB_END

WB_ENTRY(jboolean, WB_G1BelongsToFreeRegion(JNIEnv* env, jobject o, jlong addr))
  if (UseG1GC) {
    G1CollectedHeap* g1h = G1CollectedHeap::heap();
    const G1HeapRegion* hr = g1h->heap_region_containing((void*) addr);
    return hr->is_free();
  }
  THROW_MSG_0(vmSymbols::java_lang_UnsupportedOperationException(), "WB_G1BelongsToFreeRegion: G1 GC is not enabled");
WB_END

WB_ENTRY(jlong, WB_G1NumMaxRegions(JNIEnv* env, jobject o))
  if (UseG1GC) {
    G1CollectedHeap* g1h = G1CollectedHeap::heap();
    size_t nr = g1h->max_num_regions();
    return (jlong)nr;
  }
  THROW_MSG_0(vmSymbols::java_lang_UnsupportedOperationException(), "WB_G1NumMaxRegions: G1 GC is not enabled");
WB_END

WB_ENTRY(jlong, WB_G1NumFreeRegions(JNIEnv* env, jobject o))
  if (UseG1GC) {
    G1CollectedHeap* g1h = G1CollectedHeap::heap();
    size_t nr = g1h->num_free_regions();
    return (jlong)nr;
  }
  THROW_MSG_0(vmSymbols::java_lang_UnsupportedOperationException(), "WB_G1NumFreeRegions: G1 GC is not enabled");
WB_END

WB_ENTRY(jboolean, WB_G1InConcurrentMark(JNIEnv* env, jobject o))
  if (UseG1GC) {
    G1CollectedHeap* g1h = G1CollectedHeap::heap();
    return g1h->concurrent_mark()->cm_thread()->in_progress();
  }
  THROW_MSG_0(vmSymbols::java_lang_UnsupportedOperationException(), "WB_G1InConcurrentMark: G1 GC is not enabled");
WB_END

WB_ENTRY(jint, WB_G1CompletedConcurrentMarkCycles(JNIEnv* env, jobject o))
  if (UseG1GC) {
    G1CollectedHeap* g1h = G1CollectedHeap::heap();
    G1ConcurrentMark* cm = g1h->concurrent_mark();
    return cm->completed_mark_cycles();
  }
  THROW_MSG_0(vmSymbols::java_lang_UnsupportedOperationException(), "WB_G1CompletedConcurrentMarkCycles: G1 GC is not enabled");
WB_END

WB_ENTRY(jint, WB_G1RegionSize(JNIEnv* env, jobject o))
  if (UseG1GC) {
    return (jint)G1HeapRegion::GrainBytes;
  }
  THROW_MSG_0(vmSymbols::java_lang_UnsupportedOperationException(), "WB_G1RegionSize: G1 GC is not enabled");
WB_END

WB_ENTRY(jboolean, WB_G1HasRegionsToUncommit(JNIEnv* env, jobject o))
  if (UseG1GC) {
    return G1CollectedHeap::heap()->has_uncommittable_regions();
  }
  THROW_MSG_0(vmSymbols::java_lang_UnsupportedOperationException(), "WB_G1HasRegionsToUncommit: G1 GC is not enabled");
WB_END

WB_ENTRY(jobject, WB_G1AuxiliaryMemoryUsage(JNIEnv* env))
  if (UseG1GC) {
    ResourceMark rm(THREAD);
    G1CollectedHeap* g1h = G1CollectedHeap::heap();
    MemoryUsage usage = g1h->get_auxiliary_data_memory_usage();
    Handle h = MemoryService::create_MemoryUsage_obj(usage, CHECK_NULL);
    return JNIHandles::make_local(THREAD, h());
  }
  THROW_MSG_NULL(vmSymbols::java_lang_UnsupportedOperationException(), "WB_G1AuxiliaryMemoryUsage: G1 GC is not enabled");
WB_END

WB_ENTRY(jint, WB_G1ActiveMemoryNodeCount(JNIEnv* env, jobject o))
  if (UseG1GC) {
    G1NUMA* numa = G1NUMA::numa();
    return (jint)numa->num_active_nodes();
  }
  THROW_MSG_0(vmSymbols::java_lang_UnsupportedOperationException(), "WB_G1ActiveMemoryNodeCount: G1 GC is not enabled");
WB_END

WB_ENTRY(jintArray, WB_G1MemoryNodeIds(JNIEnv* env, jobject o))
  if (UseG1GC) {
    G1NUMA* numa = G1NUMA::numa();
    int num_node_ids = checked_cast<int>(numa->num_active_nodes());
    const uint* node_ids = numa->node_ids();

    typeArrayOop result = oopFactory::new_intArray(num_node_ids, CHECK_NULL);
    for (int i = 0; i < num_node_ids; i++) {
      result->int_at_put(i, checked_cast<jint>(node_ids[i]));
    }
    return (jintArray) JNIHandles::make_local(THREAD, result);
  }
  THROW_MSG_NULL(vmSymbols::java_lang_UnsupportedOperationException(), "WB_G1MemoryNodeIds: G1 GC is not enabled");
WB_END

class OldRegionsLivenessClosure: public G1HeapRegionClosure {

 private:
  const int _liveness;
  size_t _total_count;
  size_t _total_memory;
  size_t _total_memory_to_free;

 public:
  OldRegionsLivenessClosure(int liveness) :
    _liveness(liveness),
    _total_count(0),
    _total_memory(0),
    _total_memory_to_free(0) { }

    size_t total_count() { return _total_count; }
    size_t total_memory() { return _total_memory; }
    size_t total_memory_to_free() { return _total_memory_to_free; }

  bool do_heap_region(G1HeapRegion* r) {
    if (r->is_old()) {
      size_t live = r->live_bytes();
      size_t size = r->used();
      size_t reg_size = G1HeapRegion::GrainBytes;
      if (size > 0 && ((int)(live * 100 / size) < _liveness)) {
        _total_memory += size;
        ++_total_count;
        if (size == reg_size) {
          // We don't include non-full regions since they are unlikely included in mixed gc
          // for testing purposes it's enough to have lowest estimation of total memory that is expected to be freed
          _total_memory_to_free += size - live;
        }
      }
    }
    return false;
  }
};


WB_ENTRY(jlongArray, WB_G1GetMixedGCInfo(JNIEnv* env, jobject o, jint liveness))
  if (!UseG1GC) {
    THROW_MSG_NULL(vmSymbols::java_lang_UnsupportedOperationException(), "WB_G1GetMixedGCInfo: G1 GC is not enabled");
  }
  if (liveness < 0) {
    THROW_MSG_NULL(vmSymbols::java_lang_IllegalArgumentException(), "liveness value should be non-negative");
  }

  G1CollectedHeap* g1h = G1CollectedHeap::heap();
  OldRegionsLivenessClosure rli(liveness);
  g1h->heap_region_iterate(&rli);

  typeArrayOop result = oopFactory::new_longArray(3, CHECK_NULL);
  result->long_at_put(0, rli.total_count());
  result->long_at_put(1, rli.total_memory());
  result->long_at_put(2, rli.total_memory_to_free());
  return (jlongArray) JNIHandles::make_local(THREAD, result);
WB_END

#endif // INCLUDE_G1GC

// Alloc memory using the test memory tag so that we can use that to see if
// NMT picks it up correctly
WB_ENTRY(jlong, WB_NMTMalloc(JNIEnv* env, jobject o, jlong size))
  jlong addr = 0;
  addr = (jlong)(uintptr_t)os::malloc(size, mtTest);
  return addr;
WB_END

// Alloc memory with pseudo call stack. The test can create pseudo malloc
// allocation site to stress the malloc tracking.
WB_ENTRY(jlong, WB_NMTMallocWithPseudoStack(JNIEnv* env, jobject o, jlong size, jint pseudo_stack))
  address pc = (address)(size_t)pseudo_stack;
  NativeCallStack stack(&pc, 1);
  return (jlong)(uintptr_t)os::malloc(size, mtTest, stack);
WB_END

// Alloc memory with pseudo call stack and specific memory tag.
WB_ENTRY(jlong, WB_NMTMallocWithPseudoStackAndType(JNIEnv* env, jobject o, jlong size, jint pseudo_stack, jint mem_tag))
  address pc = (address)(size_t)pseudo_stack;
  NativeCallStack stack(&pc, 1);
  return (jlong)(uintptr_t)os::malloc(size, (MemTag)mem_tag, stack);
WB_END

// Free the memory allocated by NMTAllocTest
WB_ENTRY(void, WB_NMTFree(JNIEnv* env, jobject o, jlong mem))
  os::free((void*)(uintptr_t)mem);
WB_END

WB_ENTRY(jlong, WB_NMTReserveMemory(JNIEnv* env, jobject o, jlong size))
  return (jlong)(uintptr_t)os::reserve_memory(size, mtTest);
WB_END

WB_ENTRY(jlong, WB_NMTAttemptReserveMemoryAt(JNIEnv* env, jobject o, jlong addr, jlong size))
  return (jlong)(uintptr_t)os::attempt_reserve_memory_at((char*)(uintptr_t)addr, (size_t)size, mtTest);
WB_END

WB_ENTRY(void, WB_NMTCommitMemory(JNIEnv* env, jobject o, jlong addr, jlong size))
  os::commit_memory((char *)(uintptr_t)addr, size, !ExecMem);
WB_END

WB_ENTRY(void, WB_NMTUncommitMemory(JNIEnv* env, jobject o, jlong addr, jlong size))
  os::uncommit_memory((char *)(uintptr_t)addr, size);
WB_END

WB_ENTRY(void, WB_NMTReleaseMemory(JNIEnv* env, jobject o, jlong addr, jlong size))
  os::release_memory((char *)(uintptr_t)addr, size);
WB_END

WB_ENTRY(jint, WB_NMTGetHashSize(JNIEnv* env, jobject o))
  int hash_size = MallocSiteTable::hash_buckets();
  assert(hash_size > 0, "NMT hash_size should be > 0");
  return (jint)hash_size;
WB_END

WB_ENTRY(jlong, WB_NMTNewArena(JNIEnv* env, jobject o, jlong init_size))
  Arena* arena =  new (mtTest) Arena(mtTest, Arena::Tag::tag_other, size_t(init_size));
  return (jlong)arena;
WB_END

WB_ENTRY(void, WB_NMTFreeArena(JNIEnv* env, jobject o, jlong arena))
  Arena* a = (Arena*)arena;
  delete a;
WB_END

WB_ENTRY(void, WB_NMTArenaMalloc(JNIEnv* env, jobject o, jlong arena, jlong size))
  Arena* a = (Arena*)arena;
  a->Amalloc(size_t(size));
WB_END

static jmethodID reflected_method_to_jmid(JavaThread* thread, JNIEnv* env, jobject method) {
  assert(method != nullptr, "method should not be null");
  ThreadToNativeFromVM ttn(thread);
  return env->FromReflectedMethod(method);
}

// Deoptimizes all compiled frames and makes nmethods not entrant if it's requested
class VM_WhiteBoxDeoptimizeFrames : public VM_WhiteBoxOperation {
 private:
  int _result;
  const bool _make_not_entrant;
 public:
  VM_WhiteBoxDeoptimizeFrames(bool make_not_entrant) :
        _result(0), _make_not_entrant(make_not_entrant) { }
  int  result() const { return _result; }

  void doit() {
    for (JavaThreadIteratorWithHandle jtiwh; JavaThread *t = jtiwh.next(); ) {
      if (t->has_last_Java_frame()) {
        for (StackFrameStream fst(t, false /* update */, true /* process_frames */); !fst.is_done(); fst.next()) {
          frame* f = fst.current();
          if (f->can_be_deoptimized() && !f->is_deoptimized_frame()) {
            Deoptimization::deoptimize(t, *f);
            if (_make_not_entrant) {
                nmethod* nm = CodeCache::find_nmethod(f->pc());
                assert(nm != nullptr, "did not find nmethod");
                nm->make_not_entrant(nmethod::ChangeReason::whitebox_deoptimization);
            }
            ++_result;
          }
        }
      }
    }
  }
};

WB_ENTRY(jint, WB_DeoptimizeFrames(JNIEnv* env, jobject o, jboolean make_not_entrant))
  VM_WhiteBoxDeoptimizeFrames op(make_not_entrant == JNI_TRUE);
  VMThread::execute(&op);
  return op.result();
WB_END

WB_ENTRY(jboolean, WB_IsFrameDeoptimized(JNIEnv* env, jobject o, jint depth))
  bool result = false;
  if (thread->has_last_Java_frame()) {
    ResourceMark rm(THREAD);
    RegisterMap reg_map(thread,
                        RegisterMap::UpdateMap::include,
                        RegisterMap::ProcessFrames::include,
                        RegisterMap::WalkContinuation::skip);
    javaVFrame *jvf = thread->last_java_vframe(&reg_map);
    for (jint d = 0; d < depth && jvf != nullptr; d++) {
      jvf = jvf->java_sender();
    }
    result = jvf != nullptr && jvf->fr().is_deoptimized_frame();
  }
  return result;
WB_END

WB_ENTRY(void, WB_DeoptimizeAll(JNIEnv* env, jobject o))
  DeoptimizationScope deopt_scope;
  CodeCache::mark_all_nmethods_for_deoptimization(&deopt_scope);
  deopt_scope.deoptimize_marked();
WB_END

WB_ENTRY(jint, WB_DeoptimizeMethod(JNIEnv* env, jobject o, jobject method, jboolean is_osr))
  jmethodID jmid = reflected_method_to_jmid(thread, env, method);
  int result = 0;
  CHECK_JNI_EXCEPTION_(env, result);

  DeoptimizationScope deopt_scope;
  {
    MutexLocker mu(Compile_lock);
    methodHandle mh(THREAD, Method::checked_resolve_jmethod_id(jmid));
    if (is_osr) {
      result += mh->method_holder()->mark_osr_nmethods(&deopt_scope, mh());
    } else {
      MutexLocker ml(NMethodState_lock, Mutex::_no_safepoint_check_flag);
      if (mh->code() != nullptr) {
        deopt_scope.mark(mh->code());
        ++result;
      }
    }
    CodeCache::mark_for_deoptimization(&deopt_scope, mh());
  }

  deopt_scope.deoptimize_marked();

  return result;
WB_END

WB_ENTRY(jboolean, WB_IsMethodCompiled(JNIEnv* env, jobject o, jobject method, jboolean is_osr))
  jmethodID jmid = reflected_method_to_jmid(thread, env, method);
  CHECK_JNI_EXCEPTION_(env, JNI_FALSE);
  MutexLocker mu(Compile_lock);
  methodHandle mh(THREAD, Method::checked_resolve_jmethod_id(jmid));
  nmethod* code = is_osr ? mh->lookup_osr_nmethod_for(InvocationEntryBci, CompLevel_none, false) : mh->code();
  if (code == nullptr) {
    return JNI_FALSE;
  }
  return !code->is_marked_for_deoptimization();
WB_END

static bool is_excluded_for_compiler(AbstractCompiler* comp, methodHandle& mh) {
  if (comp == nullptr) {
    return true;
  }
  DirectiveSet* directive = DirectivesStack::getMatchingDirective(mh, comp);
  bool exclude = directive->ExcludeOption;
  DirectivesStack::release(directive);
  return exclude;
}

static bool can_be_compiled_at_level(methodHandle& mh, jboolean is_osr, int level) {
  if (is_osr) {
    return CompilationPolicy::can_be_osr_compiled(mh, level);
  } else {
    return CompilationPolicy::can_be_compiled(mh, level);
  }
}

WB_ENTRY(jboolean, WB_IsMethodCompilable(JNIEnv* env, jobject o, jobject method, jint comp_level, jboolean is_osr))
  if (method == nullptr || comp_level > CompilationPolicy::highest_compile_level()) {
    return false;
  }
  jmethodID jmid = reflected_method_to_jmid(thread, env, method);
  CHECK_JNI_EXCEPTION_(env, JNI_FALSE);
  MutexLocker mu(Compile_lock);
  methodHandle mh(THREAD, Method::checked_resolve_jmethod_id(jmid));

  // The ExcludeOption directive is evaluated lazily upon compilation attempt. If a method was not tried to be compiled by
  // a compiler, yet, the method object is not set to be not compilable by that compiler. Thus, evaluate the compiler directive
  // to exclude a compilation of 'method'.
  if (comp_level == CompLevel_any) {
    // Both compilers could have ExcludeOption set. Check all combinations.
    bool excluded_c1 = is_excluded_for_compiler(CompileBroker::compiler1(), mh);
    bool excluded_c2 = is_excluded_for_compiler(CompileBroker::compiler2(), mh);
    if (excluded_c1 && excluded_c2) {
      // Compilation of 'method' excluded by both compilers.
      return false;
    }

    if (excluded_c1) {
      // C1 only has ExcludeOption set: Check if compilable with C2.
      return can_be_compiled_at_level(mh, is_osr, CompLevel_full_optimization);
    } else if (excluded_c2) {
      // C2 only has ExcludeOption set: Check if compilable with C1.
      return can_be_compiled_at_level(mh, is_osr, CompLevel_simple);
    }
  } else if (comp_level > CompLevel_none && is_excluded_for_compiler(CompileBroker::compiler((int)comp_level), mh)) {
    // Compilation of 'method' excluded by compiler used for 'comp_level'.
    return false;
  }

  return can_be_compiled_at_level(mh, is_osr, (int)comp_level);
WB_END

WB_ENTRY(jboolean, WB_IsMethodQueuedForCompilation(JNIEnv* env, jobject o, jobject method))
  jmethodID jmid = reflected_method_to_jmid(thread, env, method);
  CHECK_JNI_EXCEPTION_(env, JNI_FALSE);
  MutexLocker mu(Compile_lock);
  methodHandle mh(THREAD, Method::checked_resolve_jmethod_id(jmid));
  return mh->queued_for_compilation();
WB_END

WB_ENTRY(jboolean, WB_IsIntrinsicAvailable(JNIEnv* env, jobject o, jobject method, jobject compilation_context, jint compLevel))
  if (compLevel < CompLevel_none || compLevel > CompilationPolicy::highest_compile_level()) {
    return false; // Intrinsic is not available on a non-existent compilation level.
  }
  AbstractCompiler* comp = CompileBroker::compiler((int)compLevel);
  if (comp == nullptr) {
    // Could have compLevel == 0, or !TieredCompilation and incompatible values of TieredStopAtLevel and compLevel.
    tty->print_cr("WB error: no compiler for requested compilation level %d", compLevel);
    return false;
  }

  jmethodID method_id, compilation_context_id;
  method_id = reflected_method_to_jmid(thread, env, method);
  CHECK_JNI_EXCEPTION_(env, JNI_FALSE);
  methodHandle mh(THREAD, Method::checked_resolve_jmethod_id(method_id));

  DirectiveSet* directive;
  if (compilation_context != nullptr) {
    compilation_context_id = reflected_method_to_jmid(thread, env, compilation_context);
    CHECK_JNI_EXCEPTION_(env, JNI_FALSE);
    methodHandle cch(THREAD, Method::checked_resolve_jmethod_id(compilation_context_id));
    directive = DirectivesStack::getMatchingDirective(cch, comp);
  } else {
    // Calling with null matches default directive
    directive = DirectivesStack::getDefaultDirective(comp);
  }
  bool result = comp->is_intrinsic_available(mh, directive);
  DirectivesStack::release(directive);
  return result;
WB_END

WB_ENTRY(jint, WB_GetMethodCompilationLevel(JNIEnv* env, jobject o, jobject method, jboolean is_osr))
  jmethodID jmid = reflected_method_to_jmid(thread, env, method);
  CHECK_JNI_EXCEPTION_(env, CompLevel_none);
  methodHandle mh(THREAD, Method::checked_resolve_jmethod_id(jmid));
  nmethod* code = is_osr ? mh->lookup_osr_nmethod_for(InvocationEntryBci, CompLevel_none, false) : mh->code();
  return (code != nullptr ? code->comp_level() : CompLevel_none);
WB_END

WB_ENTRY(void, WB_MakeMethodNotCompilable(JNIEnv* env, jobject o, jobject method, jint comp_level, jboolean is_osr))
  jmethodID jmid = reflected_method_to_jmid(thread, env, method);
  CHECK_JNI_EXCEPTION(env);
  methodHandle mh(THREAD, Method::checked_resolve_jmethod_id(jmid));
  if (is_osr) {
    mh->set_not_osr_compilable("WhiteBox", comp_level);
  } else {
    mh->set_not_compilable("WhiteBox", comp_level);
  }
WB_END

WB_ENTRY(jint, WB_GetMethodDecompileCount(JNIEnv* env, jobject o, jobject method))
  jmethodID jmid = reflected_method_to_jmid(thread, env, method);
  CHECK_JNI_EXCEPTION_(env, 0);
  methodHandle mh(THREAD, Method::checked_resolve_jmethod_id(jmid));
  uint cnt = 0;
  MethodData* mdo = mh->method_data();
  if (mdo != nullptr) {
    cnt = mdo->decompile_count();
  }
  return cnt;
WB_END

// Get the trap count of a method for a specific reason. If the trap count for
// that reason did overflow, this includes the overflow trap count of the method.
// If 'reason' is null, the sum of the traps for all reasons will be returned.
// This number includes the overflow trap count if the trap count for any reason
// did overflow.
WB_ENTRY(jint, WB_GetMethodTrapCount(JNIEnv* env, jobject o, jobject method, jstring reason_obj))
  jmethodID jmid = reflected_method_to_jmid(thread, env, method);
  CHECK_JNI_EXCEPTION_(env, 0);
  methodHandle mh(THREAD, Method::checked_resolve_jmethod_id(jmid));
  uint cnt = 0;
  MethodData* mdo = mh->method_data();
  if (mdo != nullptr) {
    ResourceMark rm(THREAD);
    char* reason_str = (reason_obj == nullptr) ?
      nullptr : java_lang_String::as_utf8_string(JNIHandles::resolve_non_null(reason_obj));
    bool overflow = false;
    for (uint reason = 0; reason < mdo->trap_reason_limit(); reason++) {
      if (reason_str != nullptr && !strcmp(reason_str, Deoptimization::trap_reason_name(reason))) {
        cnt = mdo->trap_count(reason);
        // Count in the overflow trap count on overflow
        if (cnt == (uint)-1) {
          cnt = mdo->trap_count_limit() + mdo->overflow_trap_count();
        }
        break;
      } else if (reason_str == nullptr) {
        uint c = mdo->trap_count(reason);
        if (c == (uint)-1) {
          c = mdo->trap_count_limit();
          if (!overflow) {
            // Count overflow trap count just once
            overflow = true;
            c += mdo->overflow_trap_count();
          }
        }
        cnt += c;
      }
    }
  }
  return cnt;
WB_END

WB_ENTRY(jint, WB_GetDeoptCount(JNIEnv* env, jobject o, jstring reason_obj, jstring action_obj))
  if (reason_obj == nullptr && action_obj == nullptr) {
    return Deoptimization::total_deoptimization_count();
  }
  ResourceMark rm(THREAD);
  const char *reason_str = (reason_obj == nullptr) ?
    nullptr : java_lang_String::as_utf8_string(JNIHandles::resolve_non_null(reason_obj));
  const char *action_str = (action_obj == nullptr) ?
    nullptr : java_lang_String::as_utf8_string(JNIHandles::resolve_non_null(action_obj));

  return Deoptimization::deoptimization_count(reason_str, action_str);
WB_END

WB_ENTRY(jint, WB_GetMethodEntryBci(JNIEnv* env, jobject o, jobject method))
  jmethodID jmid = reflected_method_to_jmid(thread, env, method);
  CHECK_JNI_EXCEPTION_(env, InvocationEntryBci);
  methodHandle mh(THREAD, Method::checked_resolve_jmethod_id(jmid));
  nmethod* code = mh->lookup_osr_nmethod_for(InvocationEntryBci, CompLevel_none, false);
  return (code != nullptr && code->is_osr_method() ? code->osr_entry_bci() : InvocationEntryBci);
WB_END

WB_ENTRY(jboolean, WB_TestSetDontInlineMethod(JNIEnv* env, jobject o, jobject method, jboolean value))
  jmethodID jmid = reflected_method_to_jmid(thread, env, method);
  CHECK_JNI_EXCEPTION_(env, JNI_FALSE);
  methodHandle mh(THREAD, Method::checked_resolve_jmethod_id(jmid));
  bool result = mh->dont_inline();
  mh->set_dont_inline(value == JNI_TRUE);
  return result;
WB_END

WB_ENTRY(jint, WB_GetCompileQueueSize(JNIEnv* env, jobject o, jint comp_level))
  if (comp_level == CompLevel_any) {
    return CompileBroker::queue_size(CompLevel_full_optimization) /* C2 */ +
        CompileBroker::queue_size(CompLevel_full_profile) /* C1 */;
  } else {
    return CompileBroker::queue_size(comp_level);
  }
WB_END

WB_ENTRY(jboolean, WB_TestSetForceInlineMethod(JNIEnv* env, jobject o, jobject method, jboolean value))
  jmethodID jmid = reflected_method_to_jmid(thread, env, method);
  CHECK_JNI_EXCEPTION_(env, JNI_FALSE);
  methodHandle mh(THREAD, Method::checked_resolve_jmethod_id(jmid));
  bool result = mh->force_inline();
  mh->set_force_inline(value == JNI_TRUE);
  return result;
WB_END

#ifdef LINUX
bool WhiteBox::validate_cgroup(bool cgroups_v2_enabled,
                               const char* controllers_file,
                               const char* proc_self_cgroup,
                               const char* proc_self_mountinfo,
                               u1* cg_flags) {
  CgroupInfo cg_infos[CG_INFO_LENGTH];
  return CgroupSubsystemFactory::determine_type(cg_infos, cgroups_v2_enabled, controllers_file,
                                                    proc_self_cgroup,
                                                    proc_self_mountinfo, cg_flags);
}
#endif

bool WhiteBox::is_asan_enabled() {
#ifdef ADDRESS_SANITIZER
  return true;
#else
  return false;
#endif
}

bool WhiteBox::is_ubsan_enabled() {
#ifdef UNDEFINED_BEHAVIOR_SANITIZER
  return true;
#else
  return false;
#endif
}

bool WhiteBox::compile_method(Method* method, int comp_level, int bci, JavaThread* THREAD) {
  // Screen for unavailable/bad comp level or null method
  AbstractCompiler* comp = CompileBroker::compiler(comp_level);
  if (method == nullptr) {
    tty->print_cr("WB error: request to compile null method");
    return false;
  }
  if (method->is_abstract()) {
    tty->print_cr("WB error: request to compile abstract method");
    return false;
  }
  if (comp_level > CompilationPolicy::highest_compile_level()) {
    tty->print_cr("WB error: invalid compilation level %d", comp_level);
    return false;
  }
  if (comp == nullptr) {
    tty->print_cr("WB error: no compiler for requested compilation level %d", comp_level);
    return false;
  }

  // Check if compilation is blocking
  methodHandle mh(THREAD, method);
  DirectiveSet* directive = DirectivesStack::getMatchingDirective(mh, comp);
  bool is_blocking = !directive->BackgroundCompilationOption;
  DirectivesStack::release(directive);

  // Compile method and check result
  nmethod* nm = CompileBroker::compile_method(mh, bci, comp_level, mh->invocation_count(), CompileTask::Reason_Whitebox, CHECK_false);
  MutexLocker mu(THREAD, Compile_lock);
  bool is_queued = mh->queued_for_compilation();
  if ((!is_blocking && is_queued) || nm != nullptr) {
    return true;
  }
  // Check code again because compilation may be finished before Compile_lock is acquired.
  if (bci == InvocationEntryBci) {
    nmethod* code = mh->code();
    if (code != nullptr) {
      return true;
    }
  } else if (mh->lookup_osr_nmethod_for(bci, comp_level, false) != nullptr) {
    return true;
  }
  tty->print("WB error: failed to %s compile at level %d method ", is_blocking ? "blocking" : "", comp_level);
  mh->print_short_name(tty);
  tty->cr();
  if (is_blocking && is_queued) {
    tty->print_cr("WB error: blocking compilation is still in queue!");
  }
  return false;
}

size_t WhiteBox::get_in_use_monitor_count() {
  return ObjectSynchronizer::_in_use_list.count();
}

WB_ENTRY(jboolean, WB_EnqueueMethodForCompilation(JNIEnv* env, jobject o, jobject method, jint comp_level, jint bci))
  jmethodID jmid = reflected_method_to_jmid(thread, env, method);
  CHECK_JNI_EXCEPTION_(env, JNI_FALSE);
  return WhiteBox::compile_method(Method::checked_resolve_jmethod_id(jmid), comp_level, bci, THREAD);
WB_END

WB_ENTRY(jboolean, WB_EnqueueInitializerForCompilation(JNIEnv* env, jobject o, jclass klass, jint comp_level))
  InstanceKlass* ik = InstanceKlass::cast(java_lang_Class::as_Klass(JNIHandles::resolve(klass)));
  Method* clinit = ik->class_initializer();
  if (clinit == nullptr || clinit->method_holder()->is_not_initialized()) {
    return false;
  }
  return WhiteBox::compile_method(clinit, comp_level, InvocationEntryBci, THREAD);
WB_END

WB_ENTRY(jboolean, WB_ShouldPrintAssembly(JNIEnv* env, jobject o, jobject method, jint comp_level))
  jmethodID jmid = reflected_method_to_jmid(thread, env, method);
  CHECK_JNI_EXCEPTION_(env, JNI_FALSE);

  methodHandle mh(THREAD, Method::checked_resolve_jmethod_id(jmid));
  DirectiveSet* directive = DirectivesStack::getMatchingDirective(mh, CompileBroker::compiler(comp_level));
  bool result = directive->PrintAssemblyOption;
  DirectivesStack::release(directive);

  return result;
WB_END

WB_ENTRY(jint, WB_MatchesInline(JNIEnv* env, jobject o, jobject method, jstring pattern))
  jmethodID jmid = reflected_method_to_jmid(thread, env, method);
  CHECK_JNI_EXCEPTION_(env, JNI_FALSE);

  methodHandle mh(THREAD, Method::checked_resolve_jmethod_id(jmid));

  ResourceMark rm(THREAD);
  const char* error_msg = nullptr;
  char* method_str = java_lang_String::as_utf8_string(JNIHandles::resolve_non_null(pattern));
  InlineMatcher* m = InlineMatcher::parse_inline_pattern(method_str, error_msg);

  if (m == nullptr) {
    assert(error_msg != nullptr, "Always have an error message");
    tty->print_cr("Got error: %s", error_msg);
    return -1; // Pattern failed
  }

  // Pattern works - now check if it matches
  int result;
  if (m->match(mh, InlineMatcher::force_inline)) {
    result = 2; // Force inline match
  } else if (m->match(mh, InlineMatcher::dont_inline)) {
    result = 1; // Dont inline match
  } else {
    result = 0; // No match
  }
  delete m;
  return result;
WB_END

WB_ENTRY(jint, WB_MatchesMethod(JNIEnv* env, jobject o, jobject method, jstring pattern))
  jmethodID jmid = reflected_method_to_jmid(thread, env, method);
  CHECK_JNI_EXCEPTION_(env, JNI_FALSE);

  methodHandle mh(THREAD, Method::checked_resolve_jmethod_id(jmid));

  ResourceMark rm;
  char* method_str = java_lang_String::as_utf8_string(JNIHandles::resolve_non_null(pattern));

  const char* error_msg = nullptr;

  BasicMatcher* m = BasicMatcher::parse_method_pattern(method_str, error_msg, false);
  if (m == nullptr) {
    assert(error_msg != nullptr, "Must have error_msg");
    tty->print_cr("Got error: %s", error_msg);
    return -1;
  }

  // Pattern works - now check if it matches
  int result = m->matches(mh);
  delete m;
  assert(result == 0 || result == 1, "Result out of range");
  return result;
WB_END

WB_ENTRY(void, WB_MarkMethodProfiled(JNIEnv* env, jobject o, jobject method))
  jmethodID jmid = reflected_method_to_jmid(thread, env, method);
  CHECK_JNI_EXCEPTION(env);
  methodHandle mh(THREAD, Method::checked_resolve_jmethod_id(jmid));

  MethodData* mdo = mh->method_data();
  if (mdo == nullptr) {
    Method::build_profiling_method_data(mh, CHECK_AND_CLEAR);
    mdo = mh->method_data();
  }
  mdo->init();
  InvocationCounter* icnt = mdo->invocation_counter();
  InvocationCounter* bcnt = mdo->backedge_counter();
  // set i-counter according to CompilationPolicy::is_method_profiled
  icnt->set(Tier4MinInvocationThreshold);
  bcnt->set(Tier4CompileThreshold);
WB_END

WB_ENTRY(void, WB_ClearMethodState(JNIEnv* env, jobject o, jobject method))
  jmethodID jmid = reflected_method_to_jmid(thread, env, method);
  CHECK_JNI_EXCEPTION(env);
  methodHandle mh(THREAD, Method::checked_resolve_jmethod_id(jmid));
  MutexLocker mu(THREAD, Compile_lock);
  MethodData* mdo = mh->method_data();
  MethodCounters* mcs = mh->method_counters();

  if (mdo != nullptr) {
    mdo->init();
    ResourceMark rm(THREAD);
    int arg_count = mdo->method()->size_of_parameters();
    for (int i = 0; i < arg_count; i++) {
      mdo->set_arg_modified(i, 0);
    }
    mdo->clean_method_data(/*always_clean*/true);
  }

  mh->clear_is_not_c1_compilable();
  mh->clear_is_not_c2_compilable();
  mh->clear_is_not_c2_osr_compilable();
  NOT_PRODUCT(mh->set_compiled_invocation_count(0));
  if (mcs != nullptr) {
    mcs->clear_counters();
  }
WB_END

template <typename T, int type_enum>
static bool GetVMFlag(JavaThread* thread, JNIEnv* env, jstring name, T* value) {
  if (name == nullptr) {
    return false;
  }
  ThreadToNativeFromVM ttnfv(thread);   // can't be in VM when we call JNI
  const char* flag_name = env->GetStringUTFChars(name, nullptr);
  CHECK_JNI_EXCEPTION_(env, false);
  const JVMFlag* flag = JVMFlag::find_declared_flag(flag_name);
  JVMFlag::Error result = JVMFlagAccess::get<T, type_enum>(flag, value);
  env->ReleaseStringUTFChars(name, flag_name);
  return (result == JVMFlag::SUCCESS);
}

template <typename T, int type_enum>
static bool SetVMFlag(JavaThread* thread, JNIEnv* env, jstring name, T* value) {
  if (name == nullptr) {
    return false;
  }
  ThreadToNativeFromVM ttnfv(thread);   // can't be in VM when we call JNI
  const char* flag_name = env->GetStringUTFChars(name, nullptr);
  CHECK_JNI_EXCEPTION_(env, false);
  JVMFlag* flag = JVMFlag::find_flag(flag_name);
  JVMFlag::Error result = JVMFlagAccess::set<T, type_enum>(flag, value, JVMFlagOrigin::INTERNAL);
  env->ReleaseStringUTFChars(name, flag_name);
  return (result == JVMFlag::SUCCESS);
}

template <typename T>
static jobject box(JavaThread* thread, JNIEnv* env, Symbol* name, Symbol* sig, T value) {
  ResourceMark rm(thread);
  jclass clazz = env->FindClass(name->as_C_string());
  CHECK_JNI_EXCEPTION_(env, nullptr);
  jmethodID methodID = env->GetStaticMethodID(clazz,
        vmSymbols::valueOf_name()->as_C_string(),
        sig->as_C_string());
  CHECK_JNI_EXCEPTION_(env, nullptr);
  jobject result = env->CallStaticObjectMethod(clazz, methodID, value);
  CHECK_JNI_EXCEPTION_(env, nullptr);
  return result;
}

static jobject booleanBox(JavaThread* thread, JNIEnv* env, jboolean value) {
  return box(thread, env, vmSymbols::java_lang_Boolean(), vmSymbols::Boolean_valueOf_signature(), value);
}
static jobject integerBox(JavaThread* thread, JNIEnv* env, jint value) {
  return box(thread, env, vmSymbols::java_lang_Integer(), vmSymbols::Integer_valueOf_signature(), value);
}
static jobject longBox(JavaThread* thread, JNIEnv* env, jlong value) {
  return box(thread, env, vmSymbols::java_lang_Long(), vmSymbols::Long_valueOf_signature(), value);
}
/* static jobject floatBox(JavaThread* thread, JNIEnv* env, jfloat value) {
  return box(thread, env, vmSymbols::java_lang_Float(), vmSymbols::Float_valueOf_signature(), value);
}*/
static jobject doubleBox(JavaThread* thread, JNIEnv* env, jdouble value) {
  return box(thread, env, vmSymbols::java_lang_Double(), vmSymbols::Double_valueOf_signature(), value);
}

static const JVMFlag* getVMFlag(JavaThread* thread, JNIEnv* env, jstring name) {
  ThreadToNativeFromVM ttnfv(thread);   // can't be in VM when we call JNI
  const char* flag_name = env->GetStringUTFChars(name, nullptr);
  CHECK_JNI_EXCEPTION_(env, nullptr);
  const JVMFlag* result = JVMFlag::find_declared_flag(flag_name);
  env->ReleaseStringUTFChars(name, flag_name);
  return result;
}

WB_ENTRY(jboolean, WB_IsConstantVMFlag(JNIEnv* env, jobject o, jstring name))
  const JVMFlag* flag = getVMFlag(thread, env, name);
  return (flag != nullptr) && flag->is_constant_in_binary();
WB_END

WB_ENTRY(jboolean, WB_IsDefaultVMFlag(JNIEnv* env, jobject o, jstring name))
  const JVMFlag* flag = getVMFlag(thread, env, name);
  return (flag != nullptr) && flag->is_default();
WB_END

WB_ENTRY(jboolean, WB_IsLockedVMFlag(JNIEnv* env, jobject o, jstring name))
  const JVMFlag* flag = getVMFlag(thread, env, name);
  return (flag != nullptr) && !(flag->is_unlocked() || flag->is_unlocker());
WB_END

WB_ENTRY(jobject, WB_GetBooleanVMFlag(JNIEnv* env, jobject o, jstring name))
  bool result;
  if (GetVMFlag <JVM_FLAG_TYPE(bool)> (thread, env, name, &result)) {
    ThreadToNativeFromVM ttnfv(thread);   // can't be in VM when we call JNI
    return booleanBox(thread, env, result);
  }
  return nullptr;
WB_END

template <typename T, int type_enum>
jobject GetVMFlag_longBox(JNIEnv* env, JavaThread* thread, jstring name) {
  T result;
  if (GetVMFlag <T, type_enum> (thread, env, name, &result)) {
    ThreadToNativeFromVM ttnfv(thread);   // can't be in VM when we call JNI
    return longBox(thread, env, result);
  }
  return nullptr;
}

WB_ENTRY(jobject, WB_GetIntVMFlag(JNIEnv* env, jobject o, jstring name))
  return GetVMFlag_longBox<JVM_FLAG_TYPE(int)>(env, thread, name);
WB_END

WB_ENTRY(jobject, WB_GetUintVMFlag(JNIEnv* env, jobject o, jstring name))
  return GetVMFlag_longBox<JVM_FLAG_TYPE(uint)>(env, thread, name);
WB_END

WB_ENTRY(jobject, WB_GetIntxVMFlag(JNIEnv* env, jobject o, jstring name))
  return GetVMFlag_longBox<JVM_FLAG_TYPE(intx)>(env, thread, name);
WB_END

WB_ENTRY(jobject, WB_GetUintxVMFlag(JNIEnv* env, jobject o, jstring name))
  return GetVMFlag_longBox<JVM_FLAG_TYPE(uintx)>(env, thread, name);
WB_END

WB_ENTRY(jobject, WB_GetUint64VMFlag(JNIEnv* env, jobject o, jstring name))
  return GetVMFlag_longBox<JVM_FLAG_TYPE(uint64_t)>(env, thread, name);
WB_END

WB_ENTRY(jobject, WB_GetSizeTVMFlag(JNIEnv* env, jobject o, jstring name))
  return GetVMFlag_longBox<JVM_FLAG_TYPE(size_t)>(env, thread, name);
WB_END

WB_ENTRY(jobject, WB_GetDoubleVMFlag(JNIEnv* env, jobject o, jstring name))
  double result;
  if (GetVMFlag <JVM_FLAG_TYPE(double)> (thread, env, name, &result)) {
    ThreadToNativeFromVM ttnfv(thread);   // can't be in VM when we call JNI
    return doubleBox(thread, env, result);
  }
  return nullptr;
WB_END

WB_ENTRY(jstring, WB_GetStringVMFlag(JNIEnv* env, jobject o, jstring name))
  ccstr ccstrResult;
  if (GetVMFlag <JVM_FLAG_TYPE(ccstr)> (thread, env, name, &ccstrResult)) {
    ThreadToNativeFromVM ttnfv(thread);   // can't be in VM when we call JNI
    jstring result = env->NewStringUTF(ccstrResult);
    CHECK_JNI_EXCEPTION_(env, nullptr);
    return result;
  }
  return nullptr;
WB_END

WB_ENTRY(void, WB_SetBooleanVMFlag(JNIEnv* env, jobject o, jstring name, jboolean value))
  bool result = value == JNI_TRUE ? true : false;
  SetVMFlag <JVM_FLAG_TYPE(bool)> (thread, env, name, &result);
WB_END

WB_ENTRY(void, WB_SetIntVMFlag(JNIEnv* env, jobject o, jstring name, jlong value))
  int result = checked_cast<int>(value);
  SetVMFlag <JVM_FLAG_TYPE(int)> (thread, env, name, &result);
WB_END

WB_ENTRY(void, WB_SetUintVMFlag(JNIEnv* env, jobject o, jstring name, jlong value))
  uint result = checked_cast<uint>(value);
  SetVMFlag <JVM_FLAG_TYPE(uint)> (thread, env, name, &result);
WB_END

WB_ENTRY(void, WB_SetIntxVMFlag(JNIEnv* env, jobject o, jstring name, jlong value))
  intx result = value;
  SetVMFlag <JVM_FLAG_TYPE(intx)> (thread, env, name, &result);
WB_END

WB_ENTRY(void, WB_SetUintxVMFlag(JNIEnv* env, jobject o, jstring name, jlong value))
  uintx result = value;
  SetVMFlag <JVM_FLAG_TYPE(uintx)> (thread, env, name, &result);
WB_END

WB_ENTRY(void, WB_SetUint64VMFlag(JNIEnv* env, jobject o, jstring name, jlong value))
  uint64_t result = value;
  SetVMFlag <JVM_FLAG_TYPE(uint64_t)> (thread, env, name, &result);
WB_END

WB_ENTRY(void, WB_SetSizeTVMFlag(JNIEnv* env, jobject o, jstring name, jlong value))
  size_t result = value;
  SetVMFlag <JVM_FLAG_TYPE(size_t)> (thread, env, name, &result);
WB_END

WB_ENTRY(void, WB_SetDoubleVMFlag(JNIEnv* env, jobject o, jstring name, jdouble value))
  double result = value;
  SetVMFlag <JVM_FLAG_TYPE(double)> (thread, env, name, &result);
WB_END

WB_ENTRY(void, WB_SetStringVMFlag(JNIEnv* env, jobject o, jstring name, jstring value))
  ThreadToNativeFromVM ttnfv(thread);   // can't be in VM when we call JNI
  const char* ccstrValue;
  if (value == nullptr) {
    ccstrValue = nullptr;
  }
  else {
    ccstrValue = env->GetStringUTFChars(value, nullptr);
    CHECK_JNI_EXCEPTION(env);
  }
  {
    ccstr param = ccstrValue;
    ThreadInVMfromNative ttvfn(thread); // back to VM
    if (SetVMFlag <JVM_FLAG_TYPE(ccstr)> (thread, env, name, &param)) {
      assert(param == nullptr, "old value is freed automatically and not returned");
    }
  }
  if (value != nullptr) {
    env->ReleaseStringUTFChars(value, ccstrValue);
  }
WB_END

WB_ENTRY(void, WB_LockCompilation(JNIEnv* env, jobject o, jlong timeout))
  WhiteBox::compilation_locked = true;
WB_END

WB_ENTRY(void, WB_UnlockCompilation(JNIEnv* env, jobject o))
  MonitorLocker mo(Compilation_lock, Mutex::_no_safepoint_check_flag);
  WhiteBox::compilation_locked = false;
  mo.notify_all();
WB_END

WB_ENTRY(jboolean, WB_IsInStringTable(JNIEnv* env, jobject o, jstring javaString))
  ResourceMark rm(THREAD);
  int len;
  jchar* name = java_lang_String::as_unicode_string(JNIHandles::resolve(javaString), len, CHECK_false);
  return (StringTable::lookup(name, len) != nullptr);
WB_END

WB_ENTRY(void, WB_FullGC(JNIEnv* env, jobject o))
  Universe::heap()->soft_ref_policy()->set_should_clear_all_soft_refs(true);
  Universe::heap()->collect(GCCause::_wb_full_gc);
#if INCLUDE_G1GC || INCLUDE_SERIALGC
  if (UseG1GC || UseSerialGC) {
    // Needs to be cleared explicitly for G1 and Serial GC.
    Universe::heap()->soft_ref_policy()->set_should_clear_all_soft_refs(false);
  }
#endif // INCLUDE_G1GC || INCLUDE_SERIALGC
WB_END

WB_ENTRY(void, WB_YoungGC(JNIEnv* env, jobject o))
  Universe::heap()->collect(GCCause::_wb_young_gc);
WB_END

WB_ENTRY(void, WB_ReadReservedMemory(JNIEnv* env, jobject o))
  // static+volatile in order to force the read to happen
  // (not be eliminated by the compiler)
  static char c;
  static volatile char* p;

  p = os::reserve_memory(os::vm_allocation_granularity(), mtTest);
  if (p == nullptr) {
    THROW_MSG(vmSymbols::java_lang_OutOfMemoryError(), "Failed to reserve memory");
  }

  c = *p;
WB_END

WB_ENTRY(jstring, WB_GetCPUFeatures(JNIEnv* env, jobject o))
  const char* features = VM_Version::cpu_info_string();
  ThreadToNativeFromVM ttn(thread);
  jstring features_string = env->NewStringUTF(features);

  CHECK_JNI_EXCEPTION_(env, nullptr);

  return features_string;
WB_END

CodeBlobType WhiteBox::get_blob_type(const CodeBlob* code) {
  guarantee(WhiteBoxAPI, "internal testing API :: WhiteBox has to be enabled");
  return CodeCache::get_code_heap(code)->code_blob_type();
}

CodeHeap* WhiteBox::get_code_heap(CodeBlobType blob_type) {
  guarantee(WhiteBoxAPI, "internal testing API :: WhiteBox has to be enabled");
  return CodeCache::get_code_heap(blob_type);
}

struct CodeBlobStub {
  CodeBlobStub(const CodeBlob* blob) :
      name(os::strdup(blob->name())),
      size(blob->size()),
      blob_type(static_cast<jint>(WhiteBox::get_blob_type(blob))),
      address((jlong) blob) { }
  ~CodeBlobStub() { os::free((void*) name); }
  const char* const name;
  const jint        size;
  const jint        blob_type;
  const jlong       address;
};

static jobjectArray codeBlob2objectArray(JavaThread* thread, JNIEnv* env, CodeBlobStub* cb) {
  ResourceMark rm;
  jclass clazz = env->FindClass(vmSymbols::java_lang_Object()->as_C_string());
  CHECK_JNI_EXCEPTION_(env, nullptr);
  jobjectArray result = env->NewObjectArray(4, clazz, nullptr);

  jstring name = env->NewStringUTF(cb->name);
  CHECK_JNI_EXCEPTION_(env, nullptr);
  env->SetObjectArrayElement(result, 0, name);

  jobject obj = integerBox(thread, env, cb->size);
  CHECK_JNI_EXCEPTION_(env, nullptr);
  env->SetObjectArrayElement(result, 1, obj);

  obj = integerBox(thread, env, cb->blob_type);
  CHECK_JNI_EXCEPTION_(env, nullptr);
  env->SetObjectArrayElement(result, 2, obj);

  obj = longBox(thread, env, cb->address);
  CHECK_JNI_EXCEPTION_(env, nullptr);
  env->SetObjectArrayElement(result, 3, obj);

  return result;
}

WB_ENTRY(jobjectArray, WB_GetNMethod(JNIEnv* env, jobject o, jobject method, jboolean is_osr))
  ResourceMark rm(THREAD);
  jmethodID jmid = reflected_method_to_jmid(thread, env, method);
  CHECK_JNI_EXCEPTION_(env, nullptr);
  methodHandle mh(THREAD, Method::checked_resolve_jmethod_id(jmid));
  nmethod* code = is_osr ? mh->lookup_osr_nmethod_for(InvocationEntryBci, CompLevel_none, false) : mh->code();
  jobjectArray result = nullptr;
  if (code == nullptr) {
    return result;
  }
  int comp_level = code->comp_level();
  int insts_size = code->insts_size();

  ThreadToNativeFromVM ttn(thread);
  jclass clazz = env->FindClass(vmSymbols::java_lang_Object()->as_C_string());
  CHECK_JNI_EXCEPTION_(env, nullptr);
  result = env->NewObjectArray(5, clazz, nullptr);
  if (result == nullptr) {
    return result;
  }

  CodeBlobStub stub(code);
  jobjectArray codeBlob = codeBlob2objectArray(thread, env, &stub);
  CHECK_JNI_EXCEPTION_(env, nullptr);
  env->SetObjectArrayElement(result, 0, codeBlob);

  jobject level = integerBox(thread, env, comp_level);
  CHECK_JNI_EXCEPTION_(env, nullptr);
  env->SetObjectArrayElement(result, 1, level);

  jbyteArray insts = env->NewByteArray(insts_size);
  CHECK_JNI_EXCEPTION_(env, nullptr);
  env->SetByteArrayRegion(insts, 0, insts_size, (jbyte*) code->insts_begin());
  env->SetObjectArrayElement(result, 2, insts);

  jobject id = integerBox(thread, env, code->compile_id());
  CHECK_JNI_EXCEPTION_(env, nullptr);
  env->SetObjectArrayElement(result, 3, id);

  jobject entry_point = longBox(thread, env, (jlong) code->entry_point());
  CHECK_JNI_EXCEPTION_(env, nullptr);
  env->SetObjectArrayElement(result, 4, entry_point);

  return result;
WB_END

CodeBlob* WhiteBox::allocate_code_blob(int size, CodeBlobType blob_type) {
  guarantee(WhiteBoxAPI, "internal testing API :: WhiteBox has to be enabled");
  BufferBlob* blob;
  int full_size = CodeBlob::align_code_offset(sizeof(BufferBlob));
  if (full_size < size) {
    full_size += align_up(size - full_size, oopSize);
  }
  {
    MutexLocker mu(CodeCache_lock, Mutex::_no_safepoint_check_flag);
    blob = (BufferBlob*) CodeCache::allocate(full_size, blob_type);
    if (blob != nullptr) {
      ::new (blob) BufferBlob("WB::DummyBlob", CodeBlobKind::Buffer, full_size);
    }
  }
  // Track memory usage statistic after releasing CodeCache_lock
  MemoryService::track_code_cache_memory_usage();
  return blob;
}

WB_ENTRY(jlong, WB_AllocateCodeBlob(JNIEnv* env, jobject o, jint size, jint blob_type))
  if (size < 0) {
    THROW_MSG_0(vmSymbols::java_lang_IllegalArgumentException(),
      err_msg("WB_AllocateCodeBlob: size is negative: " INT32_FORMAT, size));
  }
  return (jlong) WhiteBox::allocate_code_blob(size, static_cast<CodeBlobType>(blob_type));
WB_END

WB_ENTRY(void, WB_FreeCodeBlob(JNIEnv* env, jobject o, jlong addr))
  if (addr == 0) {
    return;
  }
  BufferBlob::free((BufferBlob*) addr);
WB_END

WB_ENTRY(jobjectArray, WB_GetCodeHeapEntries(JNIEnv* env, jobject o, jint blob_type))
  ResourceMark rm;
  GrowableArray<CodeBlobStub*> blobs;
  {
    MutexLocker mu(CodeCache_lock, Mutex::_no_safepoint_check_flag);
    CodeHeap* heap = WhiteBox::get_code_heap(static_cast<CodeBlobType>(blob_type));
    if (heap == nullptr) {
      return nullptr;
    }
    for (CodeBlob* cb = (CodeBlob*) heap->first();
         cb != nullptr; cb = (CodeBlob*) heap->next(cb)) {
      CodeBlobStub* stub = NEW_RESOURCE_OBJ(CodeBlobStub);
      new (stub) CodeBlobStub(cb);
      blobs.append(stub);
    }
  }
  ThreadToNativeFromVM ttn(thread);
  jobjectArray result = nullptr;
  jclass clazz = env->FindClass(vmSymbols::java_lang_Object()->as_C_string());
  CHECK_JNI_EXCEPTION_(env, nullptr);
  result = env->NewObjectArray(blobs.length(), clazz, nullptr);
  CHECK_JNI_EXCEPTION_(env, nullptr);
  if (result == nullptr) {
    return result;
  }
  int i = 0;
  for (GrowableArrayIterator<CodeBlobStub*> it = blobs.begin();
       it != blobs.end(); ++it) {
    jobjectArray obj = codeBlob2objectArray(thread, env, *it);
    CHECK_JNI_EXCEPTION_(env, nullptr);
    env->SetObjectArrayElement(result, i, obj);
    CHECK_JNI_EXCEPTION_(env, nullptr);
    ++i;
  }
  return result;
WB_END

WB_ENTRY(jint, WB_GetCompilationActivityMode(JNIEnv* env, jobject o))
  return CompileBroker::get_compilation_activity_mode();
WB_END

WB_ENTRY(jobjectArray, WB_GetCodeBlob(JNIEnv* env, jobject o, jlong addr))
  if (addr == 0) {
    THROW_MSG_NULL(vmSymbols::java_lang_NullPointerException(),
      "WB_GetCodeBlob: addr is null");
  }
  ThreadToNativeFromVM ttn(thread);
  CodeBlobStub stub((CodeBlob*) addr);
  return codeBlob2objectArray(thread, env, &stub);
WB_END

WB_ENTRY(jlong, WB_GetMethodData(JNIEnv* env, jobject wv, jobject method))
  jmethodID jmid = reflected_method_to_jmid(thread, env, method);
  CHECK_JNI_EXCEPTION_(env, 0);
  methodHandle mh(thread, Method::checked_resolve_jmethod_id(jmid));
  return (jlong) mh->method_data();
WB_END

WB_ENTRY(jlong, WB_GetThreadStackSize(JNIEnv* env, jobject o))
  return (jlong) thread->stack_size();
WB_END

WB_ENTRY(jlong, WB_GetThreadRemainingStackSize(JNIEnv* env, jobject o))
  return (jlong) thread->stack_overflow_state()->stack_available(
                   os::current_stack_pointer()) - (jlong)StackOverflow::stack_shadow_zone_size();
WB_END


int WhiteBox::array_bytes_to_length(size_t bytes) {
  return Array<u1>::bytes_to_length(bytes);
}

///////////////
// MetaspaceTestContext and MetaspaceTestArena
WB_ENTRY(jlong, WB_CreateMetaspaceTestContext(JNIEnv* env, jobject wb, jlong commit_limit, jlong reserve_limit))
  assert(is_aligned(commit_limit, BytesPerWord),
         "WB_CreateMetaspaceTestContext: commit_limit is not a multiple of the system word byte size");
  assert(is_aligned(reserve_limit, BytesPerWord),
         "WB_CreateMetaspaceTestContext: reserve_limit is not a multiple of the system word byte size");
  metaspace::MetaspaceTestContext* context =
      new metaspace::MetaspaceTestContext("whitebox-metaspace-context", (size_t) commit_limit / BytesPerWord,
                                          (size_t) reserve_limit / BytesPerWord);
  return (jlong)p2i(context);
WB_END

WB_ENTRY(void, WB_DestroyMetaspaceTestContext(JNIEnv* env, jobject wb, jlong context))
  delete (metaspace::MetaspaceTestContext*) context;
WB_END

WB_ENTRY(void, WB_PurgeMetaspaceTestContext(JNIEnv* env, jobject wb, jlong context))
  metaspace::MetaspaceTestContext* context0 = (metaspace::MetaspaceTestContext*) context;
  context0->purge_area();
WB_END

WB_ENTRY(void, WB_PrintMetaspaceTestContext(JNIEnv* env, jobject wb, jlong context))
  metaspace::MetaspaceTestContext* context0 = (metaspace::MetaspaceTestContext*) context;
  context0->print_on(tty);
WB_END

WB_ENTRY(jlong, WB_GetTotalCommittedBytesInMetaspaceTestContext(JNIEnv* env, jobject wb, jlong context))
  metaspace::MetaspaceTestContext* context0 = (metaspace::MetaspaceTestContext*) context;
  return (jlong)context0->committed_words() * BytesPerWord;
WB_END

WB_ENTRY(jlong, WB_GetTotalUsedBytesInMetaspaceTestContext(JNIEnv* env, jobject wb, jlong context))
  metaspace::MetaspaceTestContext* context0 = (metaspace::MetaspaceTestContext*) context;
  return (jlong)context0->used_words() * BytesPerWord;
WB_END

WB_ENTRY(jlong, WB_CreateArenaInTestContext(JNIEnv* env, jobject wb, jlong context, jboolean is_micro))
  const Metaspace::MetaspaceType type = is_micro ? Metaspace::ClassMirrorHolderMetaspaceType : Metaspace::StandardMetaspaceType;
  metaspace::MetaspaceTestContext* context0 = (metaspace::MetaspaceTestContext*) context;
  return (jlong)p2i(context0->create_arena(type));
WB_END

WB_ENTRY(void, WB_DestroyMetaspaceTestArena(JNIEnv* env, jobject wb, jlong arena))
  delete (metaspace::MetaspaceTestArena*) arena;
WB_END

WB_ENTRY(jlong, WB_AllocateFromMetaspaceTestArena(JNIEnv* env, jobject wb, jlong arena, jlong size))
  assert(is_aligned(size, BytesPerWord),
         "WB_AllocateFromMetaspaceTestArena: size is not a multiple of the system word byte size");
  metaspace::MetaspaceTestArena *arena0 = (metaspace::MetaspaceTestArena *)arena;
  MetaWord *p = arena0->allocate((size_t) size / BytesPerWord);
  return (jlong)p2i(p);
WB_END

WB_ENTRY(void, WB_DeallocateToMetaspaceTestArena(JNIEnv* env, jobject wb, jlong arena, jlong p, jlong size))
  assert(is_aligned(size, BytesPerWord),
         "WB_DeallocateToMetaspaceTestArena: size is not a multiple of the system word byte size");
  metaspace::MetaspaceTestArena* arena0 = (metaspace::MetaspaceTestArena*) arena;
  arena0->deallocate((MetaWord*)p, (size_t) size / BytesPerWord);
WB_END

WB_ENTRY(jlong, WB_GetMaxMetaspaceAllocationSize(JNIEnv* env, jobject wb))
  return (jlong) Metaspace::max_allocation_word_size() * BytesPerWord;
WB_END

WB_ENTRY(jlong, WB_WordSize(JNIEnv* env))
  return (jlong)BytesPerWord;
WB_END

WB_ENTRY(jlong, WB_RootChunkWordSize(JNIEnv* env))
  return (jlong)Metaspace::reserve_alignment_words();
WB_END

WB_ENTRY(jboolean, WB_IsStaticallyLinked(JNIEnv* env, jobject wb))
  return JVM_IsStaticallyLinked();
WB_END

//////////////

WB_ENTRY(jlong, WB_AllocateMetaspace(JNIEnv* env, jobject wb, jobject class_loader, jlong size))
  if (size < 0) {
    THROW_MSG_0(vmSymbols::java_lang_IllegalArgumentException(),
        err_msg("WB_AllocateMetaspace: size is negative: " JLONG_FORMAT, size));
  }

  oop class_loader_oop = JNIHandles::resolve(class_loader);
  ClassLoaderData* cld = class_loader_oop != nullptr
      ? java_lang_ClassLoader::loader_data_acquire(class_loader_oop)
      : ClassLoaderData::the_null_class_loader_data();

  void* metadata = MetadataFactory::new_array<u1>(cld, WhiteBox::array_bytes_to_length((size_t)size), thread);

  return (jlong)(uintptr_t)metadata;
WB_END

WB_ENTRY(void, WB_DefineModule(JNIEnv* env, jobject o, jobject module, jboolean is_open,
                                jstring version, jstring location, jobjectArray packages))
  Handle h_module (THREAD, JNIHandles::resolve(module));
  Modules::define_module(h_module, is_open, version, location, packages, CHECK);
WB_END

WB_ENTRY(void, WB_AddModuleExports(JNIEnv* env, jobject o, jobject from_module, jstring package, jobject to_module))
  Handle h_from_module (THREAD, JNIHandles::resolve(from_module));
  Handle h_to_module (THREAD, JNIHandles::resolve(to_module));
  Modules::add_module_exports_qualified(h_from_module, package, h_to_module, CHECK);
WB_END

WB_ENTRY(void, WB_AddModuleExportsToAllUnnamed(JNIEnv* env, jobject o, jclass module, jstring package))
  Handle h_module (THREAD, JNIHandles::resolve(module));
  Modules::add_module_exports_to_all_unnamed(h_module, package, CHECK);
WB_END

WB_ENTRY(void, WB_AddModuleExportsToAll(JNIEnv* env, jobject o, jclass module, jstring package))
  Handle h_module (THREAD, JNIHandles::resolve(module));
  Modules::add_module_exports(h_module, package, Handle(), CHECK);
WB_END

WB_ENTRY(void, WB_AddReadsModule(JNIEnv* env, jobject o, jobject from_module, jobject source_module))
  Handle h_from_module (THREAD, JNIHandles::resolve(from_module));
  Handle h_source_module (THREAD, JNIHandles::resolve(source_module));
  Modules::add_reads_module(h_from_module, h_source_module, CHECK);
WB_END

WB_ENTRY(jlong, WB_IncMetaspaceCapacityUntilGC(JNIEnv* env, jobject wb, jlong inc))
  if (inc < 0) {
    THROW_MSG_0(vmSymbols::java_lang_IllegalArgumentException(),
        err_msg("WB_IncMetaspaceCapacityUntilGC: inc is negative: " JLONG_FORMAT, inc));
  }

  jlong max_size_t = (jlong) ((size_t) -1);
  if (inc > max_size_t) {
    THROW_MSG_0(vmSymbols::java_lang_IllegalArgumentException(),
        err_msg("WB_IncMetaspaceCapacityUntilGC: inc does not fit in size_t: " JLONG_FORMAT, inc));
  }

  size_t new_cap_until_GC = 0;
  size_t aligned_inc = align_down((size_t) inc, Metaspace::commit_alignment());
  bool success = MetaspaceGC::inc_capacity_until_GC(aligned_inc, &new_cap_until_GC);
  if (!success) {
    THROW_MSG_0(vmSymbols::java_lang_IllegalStateException(),
                "WB_IncMetaspaceCapacityUntilGC: could not increase capacity until GC "
                "due to contention with another thread");
  }
  return (jlong) new_cap_until_GC;
WB_END

WB_ENTRY(jlong, WB_MetaspaceCapacityUntilGC(JNIEnv* env, jobject wb))
  return (jlong) MetaspaceGC::capacity_until_GC();
WB_END

// The function is only valid when CDS is available.
WB_ENTRY(jlong, WB_MetaspaceSharedRegionAlignment(JNIEnv* env, jobject wb))
#if INCLUDE_CDS
  return (jlong)MetaspaceShared::core_region_alignment();
#else
  ShouldNotReachHere();
  return 0L;
#endif
WB_END

WB_ENTRY(jboolean, WB_IsMonitorInflated(JNIEnv* env, jobject wb, jobject obj))
  oop obj_oop = JNIHandles::resolve(obj);
  return (jboolean) obj_oop->mark().has_monitor();
WB_END

<<<<<<< HEAD
WB_ENTRY(void, WB_ForceInflateMonitorLockedObject(JNIEnv* env, jobject wb, jobject obj))
  oop obj_oop = JNIHandles::resolve(obj);
  if (obj_oop->mark().has_monitor()) {
    return; // Already inflated
  }
  ObjectSynchronizer::InflateCause cause = ObjectSynchronizer::InflateCause::inflate_cause_vm_internal;
  JavaThread* current = JavaThread::current();
  if (LockingMode == LM_LIGHTWEIGHT) {
    LightweightSynchronizer::inflate_fast_locked_object(obj_oop, cause, current, current);
  } else {
    ObjectSynchronizer::inflate(current, obj_oop, cause);
  }
=======
WB_ENTRY(jboolean, WB_IsAsanEnabled(JNIEnv* env))
  return (jboolean) WhiteBox::is_asan_enabled();
WB_END

WB_ENTRY(jboolean, WB_IsUbsanEnabled(JNIEnv* env))
  return (jboolean) WhiteBox::is_ubsan_enabled();
>>>>>>> a0fb35c8
WB_END

WB_ENTRY(jlong, WB_getInUseMonitorCount(JNIEnv* env, jobject wb))
  return (jlong) WhiteBox::get_in_use_monitor_count();
WB_END

WB_ENTRY(jint, WB_getLockStackCapacity(JNIEnv* env))
  return (jint) LockStack::CAPACITY;
WB_END

WB_ENTRY(jboolean, WB_supportsRecursiveLightweightLocking(JNIEnv* env))
  return (jboolean) VM_Version::supports_recursive_lightweight_locking();
WB_END

WB_ENTRY(jboolean, WB_DeflateIdleMonitors(JNIEnv* env, jobject wb))
  log_info(monitorinflation)("WhiteBox initiated DeflateIdleMonitors");
  return ObjectSynchronizer::request_deflate_idle_monitors_from_wb();
WB_END

WB_ENTRY(void, WB_ForceSafepoint(JNIEnv* env, jobject wb))
  VM_ForceSafepoint force_safepoint_op;
  VMThread::execute(&force_safepoint_op);
WB_END

WB_ENTRY(void, WB_ForceClassLoaderStatsSafepoint(JNIEnv* env, jobject wb))
  nullStream dev_null;
  ClassLoaderStatsVMOperation force_op(&dev_null);
  VMThread::execute(&force_op);
WB_END

WB_ENTRY(jlong, WB_GetConstantPool(JNIEnv* env, jobject wb, jclass klass))
  InstanceKlass* ik = InstanceKlass::cast(java_lang_Class::as_Klass(JNIHandles::resolve(klass)));
  return (jlong) ik->constants();
WB_END

WB_ENTRY(jobjectArray, WB_GetResolvedReferences(JNIEnv* env, jobject wb, jclass klass))
  InstanceKlass* ik = InstanceKlass::cast(java_lang_Class::as_Klass(JNIHandles::resolve(klass)));
  objArrayOop resolved_refs= ik->constants()->resolved_references();
  return (jobjectArray)JNIHandles::make_local(THREAD, resolved_refs);
WB_END

WB_ENTRY(jint, WB_getFieldEntriesLength(JNIEnv* env, jobject wb, jclass klass))
  InstanceKlass* ik = InstanceKlass::cast(java_lang_Class::as_Klass(JNIHandles::resolve(klass)));
  ConstantPool* cp = ik->constants();
  if (cp->cache() == nullptr) {
    return -1;
  }
  return cp->resolved_field_entries_length();
WB_END

WB_ENTRY(jint, WB_getFieldCPIndex(JNIEnv* env, jobject wb, jclass klass, jint index))
  InstanceKlass* ik = InstanceKlass::cast(java_lang_Class::as_Klass(JNIHandles::resolve(klass)));
  ConstantPool* cp = ik->constants();
  if (cp->cache() == nullptr) {
      return -1;
  }
  return cp->resolved_field_entry_at(index)->constant_pool_index();
WB_END

WB_ENTRY(jint, WB_getMethodEntriesLength(JNIEnv* env, jobject wb, jclass klass))
  InstanceKlass* ik = InstanceKlass::cast(java_lang_Class::as_Klass(JNIHandles::resolve(klass)));
  ConstantPool* cp = ik->constants();
  if (cp->cache() == nullptr) {
    return -1;
  }
  return cp->resolved_method_entries_length();
WB_END

WB_ENTRY(jint, WB_getMethodCPIndex(JNIEnv* env, jobject wb, jclass klass, jint index))
  InstanceKlass* ik = InstanceKlass::cast(java_lang_Class::as_Klass(JNIHandles::resolve(klass)));
  ConstantPool* cp = ik->constants();
  if (cp->cache() == nullptr) {
      return -1;
  }
  return cp->resolved_method_entry_at(index)->constant_pool_index();
WB_END

WB_ENTRY(jint, WB_getIndyInfoLength(JNIEnv* env, jobject wb, jclass klass))
  InstanceKlass* ik = InstanceKlass::cast(java_lang_Class::as_Klass(JNIHandles::resolve(klass)));
  ConstantPool* cp = ik->constants();
  if (cp->cache() == nullptr) {
      return -1;
  }
  return cp->resolved_indy_entries_length();
WB_END

WB_ENTRY(jint, WB_getIndyCPIndex(JNIEnv* env, jobject wb, jclass klass, jint index))
  InstanceKlass* ik = InstanceKlass::cast(java_lang_Class::as_Klass(JNIHandles::resolve(klass)));
  ConstantPool* cp = ik->constants();
  if (cp->cache() == nullptr) {
      return -1;
  }
  return cp->resolved_indy_entry_at(index)->constant_pool_index();
WB_END

WB_ENTRY(jobject, WB_printClasses(JNIEnv* env, jobject wb, jstring class_name_pattern, jint flags))
  ThreadToNativeFromVM ttnfv(thread);
  const char* c = env->GetStringUTFChars(class_name_pattern, nullptr);
  ResourceMark rm;
  stringStream st;
  {
    ThreadInVMfromNative ttvfn(thread); // back to VM
    ClassPrinter::print_classes(c, flags, &st);
  }
  jstring result = env->NewStringUTF(st.freeze());
  CHECK_JNI_EXCEPTION_(env, nullptr);
  return result;
WB_END

WB_ENTRY(jobject, WB_printMethods(JNIEnv* env, jobject wb, jstring class_name_pattern, jstring method_pattern, jint flags))
  ThreadToNativeFromVM ttnfv(thread);
  const char* c = env->GetStringUTFChars(class_name_pattern, nullptr);
  const char* m = env->GetStringUTFChars(method_pattern, nullptr);
  ResourceMark rm;
  stringStream st;
  {
    ThreadInVMfromNative ttvfn(thread); // back to VM
    ClassPrinter::print_methods(c, m, flags, &st);
  }
  jstring result = env->NewStringUTF(st.freeze());
  CHECK_JNI_EXCEPTION_(env, nullptr);
  return result;
WB_END

WB_ENTRY(void, WB_ClearInlineCaches(JNIEnv* env, jobject wb, jboolean preserve_static_stubs))
  VM_ClearICs clear_ics(preserve_static_stubs == JNI_TRUE);
  VMThread::execute(&clear_ics);
WB_END

template <typename T>
static bool GetMethodOption(JavaThread* thread, JNIEnv* env, jobject method, jstring name, T* value) {
  assert(value != nullptr, "sanity");
  if (method == nullptr || name == nullptr) {
    return false;
  }
  jmethodID jmid = reflected_method_to_jmid(thread, env, method);
  CHECK_JNI_EXCEPTION_(env, false);
  methodHandle mh(thread, Method::checked_resolve_jmethod_id(jmid));
  // can't be in VM when we call JNI
  ThreadToNativeFromVM ttnfv(thread);
  const char* flag_name = env->GetStringUTFChars(name, nullptr);
  CHECK_JNI_EXCEPTION_(env, false);
  CompileCommandEnum option = CompilerOracle::string_to_option(flag_name);
  env->ReleaseStringUTFChars(name, flag_name);
  if (option == CompileCommandEnum::Unknown) {
    return false;
  }
  if (!CompilerOracle::option_matches_type(option, *value)) {
    return false;
  }
  return CompilerOracle::has_option_value(mh, option, *value);
}

WB_ENTRY(jobject, WB_GetMethodBooleaneOption(JNIEnv* env, jobject wb, jobject method, jstring name))
  bool result;
  if (GetMethodOption<bool> (thread, env, method, name, &result)) {
    // can't be in VM when we call JNI
    ThreadToNativeFromVM ttnfv(thread);
    return booleanBox(thread, env, result);
  }
  return nullptr;
WB_END

WB_ENTRY(jobject, WB_GetMethodIntxOption(JNIEnv* env, jobject wb, jobject method, jstring name))
  intx result;
  if (GetMethodOption <intx> (thread, env, method, name, &result)) {
    // can't be in VM when we call JNI
    ThreadToNativeFromVM ttnfv(thread);
    return longBox(thread, env, result);
  }
  return nullptr;
WB_END

WB_ENTRY(jobject, WB_GetMethodUintxOption(JNIEnv* env, jobject wb, jobject method, jstring name))
  uintx result;
  if (GetMethodOption <uintx> (thread, env, method, name, &result)) {
    // can't be in VM when we call JNI
    ThreadToNativeFromVM ttnfv(thread);
    return longBox(thread, env, result);
  }
  return nullptr;
WB_END

WB_ENTRY(jobject, WB_GetMethodDoubleOption(JNIEnv* env, jobject wb, jobject method, jstring name))
  double result;
  if (GetMethodOption <double> (thread, env, method, name, &result)) {
    // can't be in VM when we call JNI
    ThreadToNativeFromVM ttnfv(thread);
    return doubleBox(thread, env, result);
  }
  return nullptr;
WB_END

WB_ENTRY(jobject, WB_GetMethodStringOption(JNIEnv* env, jobject wb, jobject method, jstring name))
  ccstr ccstrResult;
  if (GetMethodOption <ccstr> (thread, env, method, name, &ccstrResult)) {
    // can't be in VM when we call JNI
    ThreadToNativeFromVM ttnfv(thread);
    jstring result = env->NewStringUTF(ccstrResult);
    CHECK_JNI_EXCEPTION_(env, nullptr);
    return result;
  }
  return nullptr;
WB_END

WB_ENTRY(jobject, WB_GetDefaultArchivePath(JNIEnv* env, jobject wb))
  const char* p = CDSConfig::default_archive_path();
  ThreadToNativeFromVM ttn(thread);
  jstring path_string = env->NewStringUTF(p);

  CHECK_JNI_EXCEPTION_(env, nullptr);

  return path_string;
WB_END

WB_ENTRY(jboolean, WB_IsSharingEnabled(JNIEnv* env, jobject wb))
  return CDSConfig::is_using_archive();
WB_END

WB_ENTRY(jint, WB_GetCDSGenericHeaderMinVersion(JNIEnv* env, jobject wb))
#if INCLUDE_CDS
  return (jint)CDS_GENERIC_HEADER_SUPPORTED_MIN_VERSION;
#else
  ShouldNotReachHere();
  return (jint)-1;
#endif
WB_END

WB_ENTRY(jint, WB_GetCDSCurrentVersion(JNIEnv* env, jobject wb))
#if INCLUDE_CDS
  return (jint)CURRENT_CDS_ARCHIVE_VERSION;
#else
  ShouldNotReachHere();
  return (jint)-1;
#endif
WB_END

WB_ENTRY(jboolean, WB_CDSMemoryMappingFailed(JNIEnv* env, jobject wb))
  return FileMapInfo::memory_mapping_failed();
WB_END

WB_ENTRY(jboolean, WB_IsSharedInternedString(JNIEnv* env, jobject wb, jobject str))
  ResourceMark rm(THREAD);
  oop str_oop = JNIHandles::resolve(str);
  int length;
  jchar* chars = java_lang_String::as_unicode_string(str_oop, length, CHECK_(false));
  return StringTable::lookup_shared(chars, length) == str_oop;
WB_END

WB_ENTRY(jboolean, WB_IsSharedClass(JNIEnv* env, jobject wb, jclass clazz))
  return (jboolean)MetaspaceShared::is_in_shared_metaspace(java_lang_Class::as_Klass(JNIHandles::resolve_non_null(clazz)));
WB_END

WB_ENTRY(jboolean, WB_AreSharedStringsMapped(JNIEnv* env))
  return ArchiveHeapLoader::is_mapped();
WB_END

WB_ENTRY(void, WB_LinkClass(JNIEnv* env, jobject wb, jclass clazz))
  Klass *k = java_lang_Class::as_Klass(JNIHandles::resolve_non_null(clazz));
  if (!k->is_instance_klass()) {
    return;
  }
  InstanceKlass *ik = InstanceKlass::cast(k);
  ik->link_class(THREAD); // may throw verification error
WB_END

WB_ENTRY(jboolean, WB_AreOpenArchiveHeapObjectsMapped(JNIEnv* env))
  return ArchiveHeapLoader::is_mapped();
WB_END

WB_ENTRY(jboolean, WB_IsCDSIncluded(JNIEnv* env))
#if INCLUDE_CDS
  // An exploded build inhibits use of CDS. Therefore, for the
  // purpose of testing, the JVM can be treated as not having CDS
  // built in at all.
  return ClassLoader::has_jrt_entry();
#else
  return false;
#endif // INCLUDE_CDS
WB_END

WB_ENTRY(jboolean, WB_isC2OrJVMCIIncluded(JNIEnv* env))
#if COMPILER2_OR_JVMCI
  return true;
#else
  return false;
#endif
WB_END

WB_ENTRY(jboolean, WB_IsJVMCISupportedByGC(JNIEnv* env))
#if INCLUDE_JVMCI
  return JVMCIGlobals::gc_supports_jvmci();
#else
  return false;
#endif
WB_END

WB_ENTRY(jboolean, WB_CanWriteJavaHeapArchive(JNIEnv* env))
  return !CDSConfig::are_vm_options_incompatible_with_dumping_heap();
WB_END


WB_ENTRY(jboolean, WB_IsJFRIncluded(JNIEnv* env))
#if INCLUDE_JFR
  return true;
#else
  return false;
#endif // INCLUDE_JFR
WB_END

WB_ENTRY(jboolean, WB_IsDTraceIncluded(JNIEnv* env))
#if defined(DTRACE_ENABLED)
  return true;
#else
  return false;
#endif // DTRACE_ENABLED
WB_END

#if INCLUDE_CDS

WB_ENTRY(jint, WB_GetCDSOffsetForName(JNIEnv* env, jobject o, jstring name))
  ResourceMark rm;
  char* c_name = java_lang_String::as_utf8_string(JNIHandles::resolve_non_null(name));
  jint result = (jint)CDSConstants::get_cds_offset(c_name);
  return result;
WB_END

WB_ENTRY(jint, WB_GetCDSConstantForName(JNIEnv* env, jobject o, jstring name))
  ResourceMark rm;
  char* c_name = java_lang_String::as_utf8_string(JNIHandles::resolve_non_null(name));
  jint result = (jint)CDSConstants::get_cds_constant(c_name);
  return result;
WB_END

#endif // INCLUDE_CDS

WB_ENTRY(jboolean, WB_HandshakeReadMonitors(JNIEnv* env, jobject wb, jobject thread_handle))
  class ReadMonitorsClosure : public HandshakeClosure {
    jboolean _executed;

    void do_thread(Thread* th) {
      JavaThread* jt = JavaThread::cast(th);
      ResourceMark rm;

      GrowableArray<MonitorInfo*>* info = new GrowableArray<MonitorInfo*>();

      if (!jt->has_last_Java_frame()) {
        return;
      }
      RegisterMap rmap(jt,
                       RegisterMap::UpdateMap::include,
                       RegisterMap::ProcessFrames::include,
                       RegisterMap::WalkContinuation::skip);
      for (javaVFrame* vf = jt->last_java_vframe(&rmap); vf != nullptr; vf = vf->java_sender()) {
        GrowableArray<MonitorInfo*> *monitors = vf->monitors();
        if (monitors != nullptr) {
          int len = monitors->length();
          // Walk monitors youngest to oldest
          for (int i = len - 1; i >= 0; i--) {
            MonitorInfo* mon_info = monitors->at(i);
            if (mon_info->eliminated()) continue;
            oop owner = mon_info->owner();
            if (owner != nullptr) {
              info->append(mon_info);
            }
          }
        }
      }
      _executed = true;
    }

   public:
    ReadMonitorsClosure() : HandshakeClosure("WB_HandshakeReadMonitors"), _executed(false) {}
    jboolean executed() const { return _executed; }
  };

  ReadMonitorsClosure rmc;
  if (thread_handle != nullptr) {
    ThreadsListHandle tlh;
    JavaThread* target = nullptr;
    bool is_alive = tlh.cv_internal_thread_to_JavaThread(thread_handle, &target, nullptr);
    if (is_alive) {
      Handshake::execute(&rmc, &tlh, target);
    }
  }
  return rmc.executed();
WB_END

WB_ENTRY(jint, WB_HandshakeWalkStack(JNIEnv* env, jobject wb, jobject thread_handle, jboolean all_threads))
  class TraceSelfClosure : public HandshakeClosure {
    jint _num_threads_completed;

    void do_thread(Thread* th) {
      JavaThread* jt = JavaThread::cast(th);
      ResourceMark rm;

      jt->print_on(tty);
      jt->print_stack_on(tty);
      tty->cr();
      Atomic::inc(&_num_threads_completed);
    }

  public:
    TraceSelfClosure(Thread* thread) : HandshakeClosure("WB_TraceSelf"), _num_threads_completed(0) {}

    jint num_threads_completed() const { return _num_threads_completed; }
  };
  TraceSelfClosure tsc(Thread::current());

  if (all_threads) {
    Handshake::execute(&tsc);
  } else if (thread_handle != nullptr) {
    ThreadsListHandle tlh;
    JavaThread* target = nullptr;
    bool is_alive = tlh.cv_internal_thread_to_JavaThread(thread_handle, &target, nullptr);
    if (is_alive) {
      Handshake::execute(&tsc, &tlh, target);
    }
  }
  return tsc.num_threads_completed();
WB_END

WB_ENTRY(void, WB_AsyncHandshakeWalkStack(JNIEnv* env, jobject wb, jobject thread_handle))
  class TraceSelfClosure : public AsyncHandshakeClosure {
    JavaThread* _self;
    void do_thread(Thread* th) {
      assert(th->is_Java_thread(), "sanity");
      // AsynchHandshake handshakes are only executed by target.
      assert(_self == th, "Must be");
      assert(Thread::current() == th, "Must be");
      JavaThread* jt = JavaThread::cast(th);
      ResourceMark rm;
      jt->print_on(tty);
      jt->print_stack_on(tty);
      tty->cr();
    }

  public:
    TraceSelfClosure(JavaThread* self_target) : AsyncHandshakeClosure("WB_TraceSelf"), _self(self_target) {}
  };
  if (thread_handle != nullptr) {
    ThreadsListHandle tlh;
    JavaThread* target = nullptr;
    bool is_alive = tlh.cv_internal_thread_to_JavaThread(thread_handle, &target, nullptr);
    if (is_alive) {
      TraceSelfClosure* tsc = new TraceSelfClosure(target);
      Handshake::execute(tsc, target);
    }
  }
WB_END

static volatile int _emulated_lock = 0;

WB_ENTRY(void, WB_LockAndBlock(JNIEnv* env, jobject wb, jboolean suspender))
  JavaThread* self = JavaThread::current();

  {
    // Before trying to acquire the lock transition into a safepoint safe state.
    // Otherwise if either suspender or suspendee blocks for a safepoint
    // in ~ThreadBlockInVM the other one could loop forever trying to acquire
    // the lock without allowing the safepoint to progress.
    ThreadBlockInVM tbivm(self);

    // We will deadlock here if we are 'suspender' and 'suspendee'
    // suspended in ~ThreadBlockInVM. This verifies we only suspend
    // at the right place.
    while (Atomic::cmpxchg(&_emulated_lock, 0, 1) != 0) {}
    assert(_emulated_lock == 1, "Must be locked");

    // Sleep much longer in suspendee to force situation where
    // 'suspender' is waiting above to acquire lock.
    os::naked_short_sleep(suspender ? 1 : 10);
  }
  Atomic::store(&_emulated_lock, 0);
WB_END

// Some convenience methods to deal with objects from java
int WhiteBox::offset_for_field(const char* field_name, oop object,
    Symbol* signature_symbol) {
  assert(field_name != nullptr && strlen(field_name) > 0, "Field name not valid");

  //Get the class of our object
  Klass* arg_klass = object->klass();
  //Turn it into an instance-klass
  InstanceKlass* ik = InstanceKlass::cast(arg_klass);

  //Create symbols to look for in the class
  TempNewSymbol name_symbol = SymbolTable::new_symbol(field_name);

  //To be filled in with an offset of the field we're looking for
  fieldDescriptor fd;

  Klass* res = ik->find_field(name_symbol, signature_symbol, &fd);
  if (res == nullptr) {
    tty->print_cr("Invalid layout of %s at %s", ik->external_name(),
        name_symbol->as_C_string());
    vm_exit_during_initialization("Invalid layout of preloaded class: use -Xlog:class+load=info to see the origin of the problem class");
  }

  //fetch the field at the offset we've found
  int dest_offset = fd.offset();

  return dest_offset;
}


const char* WhiteBox::lookup_jstring(const char* field_name, oop object) {
  int offset = offset_for_field(field_name, object,
      vmSymbols::string_signature());
  oop string = object->obj_field(offset);
  if (string == nullptr) {
    return nullptr;
  }
  const char* ret = java_lang_String::as_utf8_string(string);
  return ret;
}

bool WhiteBox::lookup_bool(const char* field_name, oop object) {
  int offset =
      offset_for_field(field_name, object, vmSymbols::bool_signature());
  bool ret = (object->bool_field(offset) == JNI_TRUE);
  return ret;
}

void WhiteBox::register_methods(JNIEnv* env, jclass wbclass, JavaThread* thread, JNINativeMethod* method_array, int method_count) {
  ResourceMark rm;
  Klass* klass = java_lang_Class::as_Klass(JNIHandles::resolve_non_null(wbclass));
  const char* klass_name = klass->external_name();

  ThreadToNativeFromVM ttnfv(thread); // can't be in VM when we call JNI

  //  one by one registration natives for exception catching
  jclass no_such_method_error_klass = env->FindClass(vmSymbols::java_lang_NoSuchMethodError()->as_C_string());
  CHECK_JNI_EXCEPTION(env);
  for (int i = 0, n = method_count; i < n; ++i) {
    // Skip dummy entries
    if (method_array[i].fnPtr == nullptr) continue;
    if (env->RegisterNatives(wbclass, &method_array[i], 1) != 0) {
      jthrowable throwable_obj = env->ExceptionOccurred();
      if (throwable_obj != nullptr) {
        env->ExceptionClear();
        if (env->IsInstanceOf(throwable_obj, no_such_method_error_klass)) {
          // NoSuchMethodError is thrown when a method can't be found or a method is not native.
          // Ignoring the exception since it is not preventing use of other WhiteBox methods.
          tty->print_cr("Warning: 'NoSuchMethodError' on register of %s::%s%s",
              klass_name, method_array[i].name, method_array[i].signature);
        }
      } else {
        // Registration failed unexpectedly.
        tty->print_cr("Warning: unexpected error on register of %s::%s%s. All methods will be unregistered",
            klass_name, method_array[i].name, method_array[i].signature);
        env->UnregisterNatives(wbclass);
        break;
      }
    }
  }
}

WB_ENTRY(jint, WB_AddCompilerDirective(JNIEnv* env, jobject o, jstring compDirect))
  // can't be in VM when we call JNI
  ThreadToNativeFromVM ttnfv(thread);
  const char* dir = env->GetStringUTFChars(compDirect, nullptr);
  CHECK_JNI_EXCEPTION_(env, 0);
  int ret;
  {
    ThreadInVMfromNative ttvfn(thread); // back to VM
    ret = DirectivesParser::parse_string(dir, tty);
  }
  env->ReleaseStringUTFChars(compDirect, dir);
  // -1 for error parsing directive. Return 0 as number of directives added.
  if (ret == -1) {
    ret = 0;
  }
  return (jint) ret;
WB_END

WB_ENTRY(void, WB_RemoveCompilerDirective(JNIEnv* env, jobject o, jint count))
  DirectivesStack::pop(count);
WB_END

// Checks that the library libfile has the noexecstack bit set.
WB_ENTRY(jboolean, WB_CheckLibSpecifiesNoexecstack(JNIEnv* env, jobject o, jstring libfile))
  jboolean ret = false;
#ifdef LINUX
  // Can't be in VM when we call JNI.
  ThreadToNativeFromVM ttnfv(thread);
  const char* lf = env->GetStringUTFChars(libfile, nullptr);
  CHECK_JNI_EXCEPTION_(env, 0);
  ret = (jboolean) ElfFile::specifies_noexecstack(lf);
  env->ReleaseStringUTFChars(libfile, lf);
#endif
  return ret;
WB_END

WB_ENTRY(jboolean, WB_IsContainerized(JNIEnv* env, jobject o))
  LINUX_ONLY(return OSContainer::is_containerized();)
  return false;
WB_END

// Physical memory of the host machine (including containers)
WB_ENTRY(jlong, WB_HostPhysicalMemory(JNIEnv* env, jobject o))
  LINUX_ONLY(return os::Linux::physical_memory();)
  return os::physical_memory();
WB_END

// Available memory of the host machine (container-aware)
WB_ENTRY(jlong, WB_HostAvailableMemory(JNIEnv* env, jobject o))
  return os::available_memory();
WB_END

// Physical swap of the host machine (including containers), Linux only.
WB_ENTRY(jlong, WB_HostPhysicalSwap(JNIEnv* env, jobject o))
  LINUX_ONLY(return (jlong)os::Linux::host_swap();)
  return -1; // Not used/implemented on other platforms
WB_END

WB_ENTRY(jint, WB_ValidateCgroup(JNIEnv* env,
                                    jobject o,
                                    jboolean cgroups_v2_enabled,
                                    jstring controllers_file,
                                    jstring proc_self_cgroup,
                                    jstring proc_self_mountinfo))
  jint ret = 0;
#ifdef LINUX
  ThreadToNativeFromVM ttnfv(thread);
  const char* c_file = env->GetStringUTFChars(controllers_file, nullptr);
  CHECK_JNI_EXCEPTION_(env, 0);
  const char* p_s_cgroup = env->GetStringUTFChars(proc_self_cgroup, nullptr);
  CHECK_JNI_EXCEPTION_(env, 0);
  const char* p_s_mountinfo = env->GetStringUTFChars(proc_self_mountinfo, nullptr);
  CHECK_JNI_EXCEPTION_(env, 0);
  u1 cg_type_flags = 0;
  // This sets cg_type_flags
  WhiteBox::validate_cgroup(cgroups_v2_enabled, c_file, p_s_cgroup, p_s_mountinfo, &cg_type_flags);
  ret = (jint)cg_type_flags;
  env->ReleaseStringUTFChars(controllers_file, c_file);
  env->ReleaseStringUTFChars(proc_self_cgroup, p_s_cgroup);
  env->ReleaseStringUTFChars(proc_self_mountinfo, p_s_mountinfo);
#endif
  return ret;
WB_END

// Available cpus of the host machine, Linux only.
// Used in container testing.
WB_ENTRY(jint, WB_HostCPUs(JNIEnv* env, jobject o))
  LINUX_ONLY(return os::Linux::active_processor_count();)
  return -1; // Not used/implemented on other platforms
WB_END

WB_ENTRY(void, WB_PrintOsInfo(JNIEnv* env, jobject o))
  os::print_os_info(tty);
WB_END

// Elf decoder
WB_ENTRY(void, WB_DisableElfSectionCache(JNIEnv* env))
#if !defined(_WINDOWS) && !defined(__APPLE__) && !defined(_AIX)
  ElfFile::_do_not_cache_elf_section = true;
#endif
WB_END

WB_ENTRY(jlong, WB_ResolvedMethodItemsCount(JNIEnv* env, jobject o))
  return (jlong) ResolvedMethodTable::items_count();
WB_END

WB_ENTRY(jint, WB_GetKlassMetadataSize(JNIEnv* env, jobject wb, jclass mirror))
  Klass* k = java_lang_Class::as_Klass(JNIHandles::resolve(mirror));
  // Return size in bytes.
  return k->size() * wordSize;
WB_END

// See test/hotspot/jtreg/runtime/Thread/ThreadObjAccessAtExit.java.
// It explains how the thread's priority field is used for test state coordination.
//
WB_ENTRY(void, WB_CheckThreadObjOfTerminatingThread(JNIEnv* env, jobject wb, jobject target_handle))
  oop target_oop = JNIHandles::resolve_non_null(target_handle);
  jlong tid = java_lang_Thread::thread_id(target_oop);
  JavaThread* target = java_lang_Thread::thread(target_oop);

  // Grab a ThreadsListHandle to protect the target thread whilst terminating
  ThreadsListHandle tlh;

  // Look up the target thread by tid to ensure it is present
  JavaThread* t = tlh.list()->find_JavaThread_from_java_tid(tid);
  if (t == nullptr) {
    THROW_MSG(vmSymbols::java_lang_RuntimeException(), "Target thread not found in ThreadsList!");
  }

  tty->print_cr("WB_CheckThreadObjOfTerminatingThread: target thread is protected");
  // Allow target to terminate by boosting priority
  java_lang_Thread::set_priority(t->threadObj(), ThreadPriority(NormPriority + 1));

  // Now wait for the target to terminate
  while (!target->is_terminated()) {
    ThreadBlockInVM tbivm(thread);  // just in case target is involved in a safepoint
    os::naked_short_sleep(0);
  }

  tty->print_cr("WB_CheckThreadObjOfTerminatingThread: target thread is terminated");

  // Now release the GC inducing thread - we have to re-resolve the external oop that
  // was passed in as GC may have occurred and we don't know if we can trust t->threadObj() now.
  oop original = JNIHandles::resolve_non_null(target_handle);
  java_lang_Thread::set_priority(original, ThreadPriority(NormPriority + 2));

  tty->print_cr("WB_CheckThreadObjOfTerminatingThread: GC has been initiated - checking threadObj:");

  // The Java code should be creating garbage and triggering GC, which would potentially move
  // the threadObj oop. If the exiting thread is properly protected then its threadObj should
  // remain valid and equal to our initial target_handle. Loop a few times to give GC a chance to
  // kick in.
  for (int i = 0; i < 5; i++) {
    oop original = JNIHandles::resolve_non_null(target_handle);
    oop current = t->threadObj();
    if (original != current) {
      tty->print_cr("WB_CheckThreadObjOfTerminatingThread: failed comparison on iteration %d", i);
      THROW_MSG(vmSymbols::java_lang_RuntimeException(), "Target thread oop has changed!");
    } else {
      tty->print_cr("WB_CheckThreadObjOfTerminatingThread: successful comparison on iteration %d", i);
      ThreadBlockInVM tbivm(thread);
      os::naked_short_sleep(50);
    }
  }
WB_END

WB_ENTRY(void, WB_VerifyFrames(JNIEnv* env, jobject wb, jboolean log, jboolean update_map))
  ResourceMark rm; // for verify
  stringStream st;
  for (StackFrameStream fst(JavaThread::current(), update_map, true); !fst.is_done(); fst.next()) {
    frame* current_frame = fst.current();
    if (log) {
      current_frame->print_value_on(&st);
    }
    current_frame->verify(fst.register_map());
  }
  if (log) {
    tty->print_cr("[WhiteBox::VerifyFrames] Walking Frames");
    tty->print_raw(st.freeze());
    tty->print_cr("[WhiteBox::VerifyFrames] Done");
  }
WB_END

WB_ENTRY(jboolean, WB_IsJVMTIIncluded(JNIEnv* env, jobject wb))
#if INCLUDE_JVMTI
  return JNI_TRUE;
#else
  return JNI_FALSE;
#endif
WB_END

WB_ENTRY(void, WB_WaitUnsafe(JNIEnv* env, jobject wb, jint time))
    os::naked_short_sleep(time);
WB_END

WB_ENTRY(jstring, WB_GetLibcName(JNIEnv* env, jobject o))
  ThreadToNativeFromVM ttn(thread);
  jstring info_string = env->NewStringUTF(XSTR(LIBC));
  CHECK_JNI_EXCEPTION_(env, nullptr);
  return info_string;
WB_END

WB_ENTRY(void, WB_PinObject(JNIEnv* env, jobject wb, jobject o))
#if INCLUDE_G1GC
  if (!UseG1GC) {
    ShouldNotReachHere();
    return;
  }
  oop obj = JNIHandles::resolve(o);
  G1CollectedHeap::heap()->pin_object(thread, obj);
#else
  ShouldNotReachHere();
#endif // INCLUDE_G1GC
WB_END

WB_ENTRY(void, WB_UnpinObject(JNIEnv* env, jobject wb, jobject o))
#if INCLUDE_G1GC
  if (!UseG1GC) {
    ShouldNotReachHere();
    return;
  }
  oop obj = JNIHandles::resolve(o);
  G1CollectedHeap::heap()->unpin_object(thread, obj);
#else
  ShouldNotReachHere();
#endif // INCLUDE_G1GC
WB_END

WB_ENTRY(jboolean, WB_SetVirtualThreadsNotifyJvmtiMode(JNIEnv* env, jobject wb, jboolean enable))
  if (!Continuations::enabled()) {
    tty->print_cr("WB error: must be Continuations::enabled()!");
    return JNI_FALSE;
  }
  jboolean result = false;
#if INCLUDE_JVMTI
  if (enable) {
    result = JvmtiEnvBase::enable_virtual_threads_notify_jvmti();
  } else {
    result = JvmtiEnvBase::disable_virtual_threads_notify_jvmti();
  }
#endif
  return result;
WB_END

WB_ENTRY(void, WB_PreTouchMemory(JNIEnv* env, jobject wb, jlong addr, jlong size))
  void* const from = (void*)addr;
  void* const to = (void*)(addr + size);
  if (from > to) {
    os::pretouch_memory(from, to, os::vm_page_size());
  }
WB_END

WB_ENTRY(void, WB_CleanMetaspaces(JNIEnv* env, jobject target))
  ClassLoaderDataGraph::safepoint_and_clean_metaspaces();
WB_END

// Reports resident set size (RSS) in bytes
WB_ENTRY(jlong, WB_Rss(JNIEnv* env, jobject o))
  return os::rss();
WB_END

#define CC (char*)

static JNINativeMethod methods[] = {
  {CC"getObjectAddress0",                CC"(Ljava/lang/Object;)J", (void*)&WB_GetObjectAddress  },
  {CC"getObjectSize0",                   CC"(Ljava/lang/Object;)J", (void*)&WB_GetObjectSize     },
  {CC"isObjectInOldGen0",                CC"(Ljava/lang/Object;)Z", (void*)&WB_isObjectInOldGen  },
  {CC"getHeapOopSize",                   CC"()I",                   (void*)&WB_GetHeapOopSize    },
  {CC"getVMPageSize",                    CC"()I",                   (void*)&WB_GetVMPageSize     },
  {CC"getVMAllocationGranularity",       CC"()J",                   (void*)&WB_GetVMAllocationGranularity },
  {CC"getVMLargePageSize",               CC"()J",                   (void*)&WB_GetVMLargePageSize},
  {CC"getHeapSpaceAlignment",            CC"()J",                   (void*)&WB_GetHeapSpaceAlignment},
  {CC"getHeapAlignment",                 CC"()J",                   (void*)&WB_GetHeapAlignment},
  {CC"countAliveClasses0",               CC"(Ljava/lang/String;)I", (void*)&WB_CountAliveClasses },
  {CC"getSymbolRefcount",                CC"(Ljava/lang/String;)I", (void*)&WB_GetSymbolRefcount },
  {CC"parseCommandLine0",
      CC"(Ljava/lang/String;C[Ljdk/test/whitebox/parser/DiagnosticCommand;)[Ljava/lang/Object;",
      (void*) &WB_ParseCommandLine
  },
  {CC"addToBootstrapClassLoaderSearch0", CC"(Ljava/lang/String;)V",
                                                      (void*)&WB_AddToBootstrapClassLoaderSearch},
  {CC"addToSystemClassLoaderSearch0",    CC"(Ljava/lang/String;)V",
                                                      (void*)&WB_AddToSystemClassLoaderSearch},
  {CC"getCompressedOopsMaxHeapSize", CC"()J",
      (void*)&WB_GetCompressedOopsMaxHeapSize},
  {CC"printHeapSizes",     CC"()V",                   (void*)&WB_PrintHeapSizes    },
  {CC"readFromNoaccessArea",CC"()V",                  (void*)&WB_ReadFromNoaccessArea},
  {CC"decodeNKlassAndAccessKlass",CC"(I)V",            (void*)&WB_DecodeNKlassAndAccessKlass},
  {CC"stressVirtualSpaceResize",CC"(JJJ)I",           (void*)&WB_StressVirtualSpaceResize},
#if INCLUDE_CDS
  {CC"getCDSOffsetForName0", CC"(Ljava/lang/String;)I",  (void*)&WB_GetCDSOffsetForName},
  {CC"getCDSConstantForName0", CC"(Ljava/lang/String;)I",  (void*)&WB_GetCDSConstantForName},
#endif
#if INCLUDE_G1GC
  {CC"g1InConcurrentMark", CC"()Z",                   (void*)&WB_G1InConcurrentMark},
  {CC"g1CompletedConcurrentMarkCycles", CC"()I",      (void*)&WB_G1CompletedConcurrentMarkCycles},
  {CC"g1IsHumongous0",      CC"(Ljava/lang/Object;)Z", (void*)&WB_G1IsHumongous     },
  {CC"g1BelongsToHumongousRegion0", CC"(J)Z",         (void*)&WB_G1BelongsToHumongousRegion},
  {CC"g1BelongsToFreeRegion0", CC"(J)Z",              (void*)&WB_G1BelongsToFreeRegion},
  {CC"g1NumMaxRegions",    CC"()J",                   (void*)&WB_G1NumMaxRegions  },
  {CC"g1NumFreeRegions",   CC"()J",                   (void*)&WB_G1NumFreeRegions  },
  {CC"g1RegionSize",       CC"()I",                   (void*)&WB_G1RegionSize      },
  {CC"g1HasRegionsToUncommit",  CC"()Z",              (void*)&WB_G1HasRegionsToUncommit},
  {CC"g1AuxiliaryMemoryUsage", CC"()Ljava/lang/management/MemoryUsage;",
                                                      (void*)&WB_G1AuxiliaryMemoryUsage  },
  {CC"g1ActiveMemoryNodeCount", CC"()I",              (void*)&WB_G1ActiveMemoryNodeCount },
  {CC"g1MemoryNodeIds",    CC"()[I",                  (void*)&WB_G1MemoryNodeIds },
  {CC"g1GetMixedGCInfo",   CC"(I)[J",                 (void*)&WB_G1GetMixedGCInfo },
#endif // INCLUDE_G1GC
  {CC"NMTMalloc",           CC"(J)J",                 (void*)&WB_NMTMalloc          },
  {CC"NMTMallocWithPseudoStack", CC"(JI)J",           (void*)&WB_NMTMallocWithPseudoStack},
  {CC"NMTMallocWithPseudoStackAndType", CC"(JII)J",   (void*)&WB_NMTMallocWithPseudoStackAndType},
  {CC"NMTFree",             CC"(J)V",                 (void*)&WB_NMTFree            },
  {CC"NMTReserveMemory",    CC"(J)J",                 (void*)&WB_NMTReserveMemory   },
  {CC"NMTAttemptReserveMemoryAt",    CC"(JJ)J",       (void*)&WB_NMTAttemptReserveMemoryAt },
  {CC"NMTCommitMemory",     CC"(JJ)V",                (void*)&WB_NMTCommitMemory    },
  {CC"NMTUncommitMemory",   CC"(JJ)V",                (void*)&WB_NMTUncommitMemory  },
  {CC"NMTReleaseMemory",    CC"(JJ)V",                (void*)&WB_NMTReleaseMemory   },
  {CC"NMTGetHashSize",      CC"()I",                  (void*)&WB_NMTGetHashSize     },
  {CC"NMTNewArena",         CC"(J)J",                 (void*)&WB_NMTNewArena        },
  {CC"NMTFreeArena",        CC"(J)V",                 (void*)&WB_NMTFreeArena       },
  {CC"NMTArenaMalloc",      CC"(JJ)V",                (void*)&WB_NMTArenaMalloc     },
  {CC"deoptimizeFrames",   CC"(Z)I",                  (void*)&WB_DeoptimizeFrames  },
  {CC"isFrameDeoptimized", CC"(I)Z",                  (void*)&WB_IsFrameDeoptimized},
  {CC"deoptimizeAll",      CC"()V",                   (void*)&WB_DeoptimizeAll     },
  {CC"deoptimizeMethod0",   CC"(Ljava/lang/reflect/Executable;Z)I",
                                                      (void*)&WB_DeoptimizeMethod  },
  {CC"isMethodCompiled0",   CC"(Ljava/lang/reflect/Executable;Z)Z",
                                                      (void*)&WB_IsMethodCompiled  },
  {CC"isMethodCompilable0", CC"(Ljava/lang/reflect/Executable;IZ)Z",
                                                      (void*)&WB_IsMethodCompilable},
  {CC"isMethodQueuedForCompilation0",
      CC"(Ljava/lang/reflect/Executable;)Z",          (void*)&WB_IsMethodQueuedForCompilation},
  {CC"isIntrinsicAvailable0",
      CC"(Ljava/lang/reflect/Executable;Ljava/lang/reflect/Executable;I)Z",
                                                      (void*)&WB_IsIntrinsicAvailable},
  {CC"makeMethodNotCompilable0",
      CC"(Ljava/lang/reflect/Executable;IZ)V",        (void*)&WB_MakeMethodNotCompilable},
  {CC"testSetDontInlineMethod0",
      CC"(Ljava/lang/reflect/Executable;Z)Z",         (void*)&WB_TestSetDontInlineMethod},
  {CC"getMethodCompilationLevel0",
      CC"(Ljava/lang/reflect/Executable;Z)I",         (void*)&WB_GetMethodCompilationLevel},
  {CC"getMethodDecompileCount0",
      CC"(Ljava/lang/reflect/Executable;)I",          (void*)&WB_GetMethodDecompileCount},
  {CC"getMethodTrapCount0",
      CC"(Ljava/lang/reflect/Executable;Ljava/lang/String;)I",
                                                      (void*)&WB_GetMethodTrapCount},
  {CC"getDeoptCount0",
      CC"(Ljava/lang/String;Ljava/lang/String;)I",    (void*)&WB_GetDeoptCount},
  {CC"getMethodEntryBci0",
      CC"(Ljava/lang/reflect/Executable;)I",          (void*)&WB_GetMethodEntryBci},
  {CC"getCompileQueueSize",
      CC"(I)I",                                       (void*)&WB_GetCompileQueueSize},
  {CC"testSetForceInlineMethod0",
      CC"(Ljava/lang/reflect/Executable;Z)Z",         (void*)&WB_TestSetForceInlineMethod},
  {CC"enqueueMethodForCompilation0",
      CC"(Ljava/lang/reflect/Executable;II)Z",        (void*)&WB_EnqueueMethodForCompilation},
  {CC"enqueueInitializerForCompilation0",
      CC"(Ljava/lang/Class;I)Z",                      (void*)&WB_EnqueueInitializerForCompilation},
  {CC"markMethodProfiled",
      CC"(Ljava/lang/reflect/Executable;)V",          (void*)&WB_MarkMethodProfiled},
  {CC"clearMethodState0",
      CC"(Ljava/lang/reflect/Executable;)V",          (void*)&WB_ClearMethodState},
  {CC"lockCompilation",    CC"()V",                   (void*)&WB_LockCompilation},
  {CC"unlockCompilation",  CC"()V",                   (void*)&WB_UnlockCompilation},
  {CC"matchesMethod",
      CC"(Ljava/lang/reflect/Executable;Ljava/lang/String;)I",
                                                      (void*)&WB_MatchesMethod},
  {CC"matchesInline",
      CC"(Ljava/lang/reflect/Executable;Ljava/lang/String;)I",
                                                      (void*)&WB_MatchesInline},
  {CC"shouldPrintAssembly",
        CC"(Ljava/lang/reflect/Executable;I)Z",
                                                        (void*)&WB_ShouldPrintAssembly},

  {CC"isConstantVMFlag",   CC"(Ljava/lang/String;)Z", (void*)&WB_IsConstantVMFlag},
  {CC"isDefaultVMFlag",    CC"(Ljava/lang/String;)Z", (void*)&WB_IsDefaultVMFlag},
  {CC"isLockedVMFlag",     CC"(Ljava/lang/String;)Z", (void*)&WB_IsLockedVMFlag},
  {CC"setBooleanVMFlag",   CC"(Ljava/lang/String;Z)V",(void*)&WB_SetBooleanVMFlag},
  {CC"setIntVMFlag",       CC"(Ljava/lang/String;J)V",(void*)&WB_SetIntVMFlag},
  {CC"setUintVMFlag",      CC"(Ljava/lang/String;J)V",(void*)&WB_SetUintVMFlag},
  {CC"setIntxVMFlag",      CC"(Ljava/lang/String;J)V",(void*)&WB_SetIntxVMFlag},
  {CC"setUintxVMFlag",     CC"(Ljava/lang/String;J)V",(void*)&WB_SetUintxVMFlag},
  {CC"setUint64VMFlag",    CC"(Ljava/lang/String;J)V",(void*)&WB_SetUint64VMFlag},
  {CC"setSizeTVMFlag",     CC"(Ljava/lang/String;J)V",(void*)&WB_SetSizeTVMFlag},
  {CC"setDoubleVMFlag",    CC"(Ljava/lang/String;D)V",(void*)&WB_SetDoubleVMFlag},
  {CC"setStringVMFlag",    CC"(Ljava/lang/String;Ljava/lang/String;)V",
                                                      (void*)&WB_SetStringVMFlag},
  {CC"getBooleanVMFlag",   CC"(Ljava/lang/String;)Ljava/lang/Boolean;",
                                                      (void*)&WB_GetBooleanVMFlag},
  {CC"getIntVMFlag",       CC"(Ljava/lang/String;)Ljava/lang/Long;",
                                                      (void*)&WB_GetIntVMFlag},
  {CC"getUintVMFlag",      CC"(Ljava/lang/String;)Ljava/lang/Long;",
                                                      (void*)&WB_GetUintVMFlag},
  {CC"getIntxVMFlag",      CC"(Ljava/lang/String;)Ljava/lang/Long;",
                                                      (void*)&WB_GetIntxVMFlag},
  {CC"getUintxVMFlag",     CC"(Ljava/lang/String;)Ljava/lang/Long;",
                                                      (void*)&WB_GetUintxVMFlag},
  {CC"getUint64VMFlag",    CC"(Ljava/lang/String;)Ljava/lang/Long;",
                                                      (void*)&WB_GetUint64VMFlag},
  {CC"getSizeTVMFlag",     CC"(Ljava/lang/String;)Ljava/lang/Long;",
                                                      (void*)&WB_GetSizeTVMFlag},
  {CC"getDoubleVMFlag",    CC"(Ljava/lang/String;)Ljava/lang/Double;",
                                                      (void*)&WB_GetDoubleVMFlag},
  {CC"getStringVMFlag",    CC"(Ljava/lang/String;)Ljava/lang/String;",
                                                      (void*)&WB_GetStringVMFlag},
  {CC"isInStringTable",    CC"(Ljava/lang/String;)Z", (void*)&WB_IsInStringTable  },
  {CC"fullGC",   CC"()V",                             (void*)&WB_FullGC },
  {CC"youngGC",  CC"()V",                             (void*)&WB_YoungGC },
  {CC"readReservedMemory", CC"()V",                   (void*)&WB_ReadReservedMemory },
  {CC"allocateMetaspace",
     CC"(Ljava/lang/ClassLoader;J)J",                 (void*)&WB_AllocateMetaspace },
  {CC"incMetaspaceCapacityUntilGC", CC"(J)J",         (void*)&WB_IncMetaspaceCapacityUntilGC },
  {CC"metaspaceCapacityUntilGC", CC"()J",             (void*)&WB_MetaspaceCapacityUntilGC },
  {CC"metaspaceSharedRegionAlignment", CC"()J",       (void*)&WB_MetaspaceSharedRegionAlignment },
  {CC"getCPUFeatures",     CC"()Ljava/lang/String;",  (void*)&WB_GetCPUFeatures     },
  {CC"getNMethod0",         CC"(Ljava/lang/reflect/Executable;Z)[Ljava/lang/Object;",
                                                      (void*)&WB_GetNMethod         },
  {CC"allocateCodeBlob",   CC"(II)J",                 (void*)&WB_AllocateCodeBlob   },
  {CC"freeCodeBlob",       CC"(J)V",                  (void*)&WB_FreeCodeBlob       },
  {CC"getCodeHeapEntries", CC"(I)[Ljava/lang/Object;",(void*)&WB_GetCodeHeapEntries },
  {CC"getCompilationActivityMode",
                           CC"()I",                   (void*)&WB_GetCompilationActivityMode},
  {CC"getMethodData0",     CC"(Ljava/lang/reflect/Executable;)J",
                                                      (void*)&WB_GetMethodData      },
  {CC"getCodeBlob",        CC"(J)[Ljava/lang/Object;",(void*)&WB_GetCodeBlob        },
  {CC"getThreadStackSize", CC"()J",                   (void*)&WB_GetThreadStackSize },
  {CC"getThreadRemainingStackSize", CC"()J",          (void*)&WB_GetThreadRemainingStackSize },
  {CC"DefineModule",       CC"(Ljava/lang/Object;ZLjava/lang/String;Ljava/lang/String;[Ljava/lang/Object;)V",
                                                      (void*)&WB_DefineModule },
  {CC"AddModuleExports",   CC"(Ljava/lang/Object;Ljava/lang/String;Ljava/lang/Object;)V",
                                                      (void*)&WB_AddModuleExports },
  {CC"AddReadsModule",     CC"(Ljava/lang/Object;Ljava/lang/Object;)V",
                                                      (void*)&WB_AddReadsModule },
  {CC"AddModuleExportsToAllUnnamed", CC"(Ljava/lang/Object;Ljava/lang/String;)V",
                                                      (void*)&WB_AddModuleExportsToAllUnnamed },
  {CC"AddModuleExportsToAll", CC"(Ljava/lang/Object;Ljava/lang/String;)V",
                                                      (void*)&WB_AddModuleExportsToAll },
  {CC"deflateIdleMonitors", CC"()Z",                  (void*)&WB_DeflateIdleMonitors },
  {CC"isMonitorInflated0", CC"(Ljava/lang/Object;)Z", (void*)&WB_IsMonitorInflated  },
<<<<<<< HEAD
  {CC"forceInflateMonitorLockedObject0", CC"(Ljava/lang/Object;)V", (void*)&WB_ForceInflateMonitorLockedObject },
=======
  {CC"isAsanEnabled", CC"()Z",                        (void*)&WB_IsAsanEnabled },
  {CC"isUbsanEnabled", CC"()Z",                       (void*)&WB_IsUbsanEnabled },
>>>>>>> a0fb35c8
  {CC"getInUseMonitorCount", CC"()J", (void*)&WB_getInUseMonitorCount  },
  {CC"getLockStackCapacity", CC"()I",                 (void*)&WB_getLockStackCapacity },
  {CC"supportsRecursiveLightweightLocking", CC"()Z",  (void*)&WB_supportsRecursiveLightweightLocking },
  {CC"forceSafepoint",     CC"()V",                   (void*)&WB_ForceSafepoint     },
  {CC"forceClassLoaderStatsSafepoint", CC"()V",       (void*)&WB_ForceClassLoaderStatsSafepoint },
  {CC"getConstantPool0",   CC"(Ljava/lang/Class;)J",  (void*)&WB_GetConstantPool    },
  {CC"getResolvedReferences0", CC"(Ljava/lang/Class;)[Ljava/lang/Object;", (void*)&WB_GetResolvedReferences},
  {CC"getFieldEntriesLength0", CC"(Ljava/lang/Class;)I",  (void*)&WB_getFieldEntriesLength},
  {CC"getFieldCPIndex0",    CC"(Ljava/lang/Class;I)I", (void*)&WB_getFieldCPIndex},
  {CC"getMethodEntriesLength0", CC"(Ljava/lang/Class;)I",  (void*)&WB_getMethodEntriesLength},
  {CC"getMethodCPIndex0",    CC"(Ljava/lang/Class;I)I", (void*)&WB_getMethodCPIndex},
  {CC"getIndyInfoLength0", CC"(Ljava/lang/Class;)I",  (void*)&WB_getIndyInfoLength},
  {CC"getIndyCPIndex0",    CC"(Ljava/lang/Class;I)I", (void*)&WB_getIndyCPIndex},
  {CC"printClasses0",      CC"(Ljava/lang/String;I)Ljava/lang/String;", (void*)&WB_printClasses},
  {CC"printMethods0",      CC"(Ljava/lang/String;Ljava/lang/String;I)Ljava/lang/String;", (void*)&WB_printMethods},
  {CC"getMethodBooleanOption",
      CC"(Ljava/lang/reflect/Executable;Ljava/lang/String;)Ljava/lang/Boolean;",
                                                      (void*)&WB_GetMethodBooleaneOption},
  {CC"getMethodIntxOption",
      CC"(Ljava/lang/reflect/Executable;Ljava/lang/String;)Ljava/lang/Long;",
                                                      (void*)&WB_GetMethodIntxOption},
  {CC"getMethodUintxOption",
      CC"(Ljava/lang/reflect/Executable;Ljava/lang/String;)Ljava/lang/Long;",
                                                      (void*)&WB_GetMethodUintxOption},
  {CC"getMethodDoubleOption",
      CC"(Ljava/lang/reflect/Executable;Ljava/lang/String;)Ljava/lang/Double;",
                                                      (void*)&WB_GetMethodDoubleOption},
  {CC"getMethodStringOption",
      CC"(Ljava/lang/reflect/Executable;Ljava/lang/String;)Ljava/lang/String;",
                                                      (void*)&WB_GetMethodStringOption},
  {CC"getDefaultArchivePath",             CC"()Ljava/lang/String;",
                                                      (void*)&WB_GetDefaultArchivePath},
  {CC"getCDSGenericHeaderMinVersion",     CC"()I",    (void*)&WB_GetCDSGenericHeaderMinVersion},
  {CC"getCurrentCDSVersion",              CC"()I",    (void*)&WB_GetCDSCurrentVersion},
  {CC"isSharingEnabled",   CC"()Z",                   (void*)&WB_IsSharingEnabled},
  {CC"isSharedInternedString", CC"(Ljava/lang/String;)Z", (void*)&WB_IsSharedInternedString },
  {CC"isSharedClass",      CC"(Ljava/lang/Class;)Z",  (void*)&WB_IsSharedClass },
  {CC"areSharedStringsMapped",            CC"()Z",    (void*)&WB_AreSharedStringsMapped },
  {CC"linkClass",          CC"(Ljava/lang/Class;)V",  (void*)&WB_LinkClass},
  {CC"areOpenArchiveHeapObjectsMapped",   CC"()Z",    (void*)&WB_AreOpenArchiveHeapObjectsMapped},
  {CC"isCDSIncluded",                     CC"()Z",    (void*)&WB_IsCDSIncluded },
  {CC"isJFRIncluded",                     CC"()Z",    (void*)&WB_IsJFRIncluded },
  {CC"isDTraceIncluded",                  CC"()Z",    (void*)&WB_IsDTraceIncluded },
  {CC"hasLibgraal",                       CC"()Z",    (void*)&WB_HasLibgraal },
  {CC"isC2OrJVMCIIncluded",               CC"()Z",    (void*)&WB_isC2OrJVMCIIncluded },
  {CC"isJVMCISupportedByGC",              CC"()Z",    (void*)&WB_IsJVMCISupportedByGC},
  {CC"canWriteJavaHeapArchive",           CC"()Z",    (void*)&WB_CanWriteJavaHeapArchive },
  {CC"cdsMemoryMappingFailed",            CC"()Z",    (void*)&WB_CDSMemoryMappingFailed },

  {CC"clearInlineCaches0",  CC"(Z)V",                 (void*)&WB_ClearInlineCaches },
  {CC"handshakeReadMonitors", CC"(Ljava/lang/Thread;)Z", (void*)&WB_HandshakeReadMonitors },
  {CC"handshakeWalkStack", CC"(Ljava/lang/Thread;Z)I", (void*)&WB_HandshakeWalkStack },
  {CC"asyncHandshakeWalkStack", CC"(Ljava/lang/Thread;)V", (void*)&WB_AsyncHandshakeWalkStack },
  {CC"lockAndBlock", CC"(Z)V",                        (void*)&WB_LockAndBlock},
  {CC"checkThreadObjOfTerminatingThread", CC"(Ljava/lang/Thread;)V", (void*)&WB_CheckThreadObjOfTerminatingThread },
  {CC"verifyFrames",                CC"(ZZ)V",            (void*)&WB_VerifyFrames },
  {CC"addCompilerDirective",    CC"(Ljava/lang/String;)I",
                                                      (void*)&WB_AddCompilerDirective },
  {CC"removeCompilerDirective",   CC"(I)V",           (void*)&WB_RemoveCompilerDirective },
  {CC"isGCSupported",             CC"(I)Z",           (void*)&WB_IsGCSupported},
  {CC"isGCSupportedByJVMCICompiler", CC"(I)Z",        (void*)&WB_IsGCSupportedByJVMCICompiler},
  {CC"isGCSelected",              CC"(I)Z",           (void*)&WB_IsGCSelected},
  {CC"isGCSelectedErgonomically", CC"()Z",            (void*)&WB_IsGCSelectedErgonomically},
  {CC"supportsConcurrentGCBreakpoints", CC"()Z",      (void*)&WB_SupportsConcurrentGCBreakpoints},
  {CC"concurrentGCAcquireControl0", CC"()V",          (void*)&WB_ConcurrentGCAcquireControl},
  {CC"concurrentGCReleaseControl0", CC"()V",          (void*)&WB_ConcurrentGCReleaseControl},
  {CC"concurrentGCRunToIdle0",    CC"()V",            (void*)&WB_ConcurrentGCRunToIdle},
  {CC"concurrentGCRunTo0",        CC"(Ljava/lang/String;)Z",
                                                      (void*)&WB_ConcurrentGCRunTo},
  {CC"checkLibSpecifiesNoexecstack", CC"(Ljava/lang/String;)Z",
                                                      (void*)&WB_CheckLibSpecifiesNoexecstack},
  {CC"isContainerized",           CC"()Z",            (void*)&WB_IsContainerized },
  {CC"validateCgroup",
      CC"(ZLjava/lang/String;Ljava/lang/String;Ljava/lang/String;)I",
                                                      (void*)&WB_ValidateCgroup },
  {CC"hostPhysicalMemory",        CC"()J",            (void*)&WB_HostPhysicalMemory },
  {CC"hostPhysicalSwap",          CC"()J",            (void*)&WB_HostPhysicalSwap },
  {CC"hostAvailableMemory",       CC"()J",            (void*)&WB_HostAvailableMemory },
  {CC"hostCPUs",                  CC"()I",            (void*)&WB_HostCPUs },
  {CC"printOsInfo",               CC"()V",            (void*)&WB_PrintOsInfo },
  {CC"disableElfSectionCache",    CC"()V",            (void*)&WB_DisableElfSectionCache },
  {CC"resolvedMethodItemsCount",  CC"()J",            (void*)&WB_ResolvedMethodItemsCount },
  {CC"getKlassMetadataSize", CC"(Ljava/lang/Class;)I",(void*)&WB_GetKlassMetadataSize},

  {CC"createMetaspaceTestContext", CC"(JJ)J",         (void*)&WB_CreateMetaspaceTestContext},
  {CC"destroyMetaspaceTestContext", CC"(J)V",         (void*)&WB_DestroyMetaspaceTestContext},
  {CC"purgeMetaspaceTestContext", CC"(J)V",           (void*)&WB_PurgeMetaspaceTestContext},
  {CC"printMetaspaceTestContext", CC"(J)V",           (void*)&WB_PrintMetaspaceTestContext},
  {CC"getTotalCommittedBytesInMetaspaceTestContext", CC"(J)J",(void*)&WB_GetTotalCommittedBytesInMetaspaceTestContext},
  {CC"getTotalUsedBytesInMetaspaceTestContext", CC"(J)J", (void*)&WB_GetTotalUsedBytesInMetaspaceTestContext},
  {CC"createArenaInTestContext", CC"(JZ)J",           (void*)&WB_CreateArenaInTestContext},
  {CC"destroyMetaspaceTestArena", CC"(J)V",           (void*)&WB_DestroyMetaspaceTestArena},
  {CC"allocateFromMetaspaceTestArena", CC"(JJ)J",     (void*)&WB_AllocateFromMetaspaceTestArena},
  {CC"deallocateToMetaspaceTestArena", CC"(JJJ)V",    (void*)&WB_DeallocateToMetaspaceTestArena},
  {CC"maxMetaspaceAllocationSize", CC"()J",           (void*)&WB_GetMaxMetaspaceAllocationSize},

  {CC"isJVMTIIncluded", CC"()Z",                      (void*)&WB_IsJVMTIIncluded},
  {CC"waitUnsafe", CC"(I)V",                          (void*)&WB_WaitUnsafe},
  {CC"getLibcName",     CC"()Ljava/lang/String;",     (void*)&WB_GetLibcName},

  {CC"pinObject",       CC"(Ljava/lang/Object;)V",    (void*)&WB_PinObject},
  {CC"unpinObject",     CC"(Ljava/lang/Object;)V",    (void*)&WB_UnpinObject},
  {CC"setVirtualThreadsNotifyJvmtiMode", CC"(Z)Z",    (void*)&WB_SetVirtualThreadsNotifyJvmtiMode},
  {CC"preTouchMemory",  CC"(JJ)V",                    (void*)&WB_PreTouchMemory},
  {CC"cleanMetaspaces", CC"()V",                      (void*)&WB_CleanMetaspaces},
  {CC"rss", CC"()J",                                  (void*)&WB_Rss},
  {CC"printString", CC"(Ljava/lang/String;I)Ljava/lang/String;", (void*)&WB_PrintString},
  {CC"lockAndStuckInSafepoint", CC"()V", (void*)&WB_TakeLockAndHangInSafepoint},
  {CC"wordSize", CC"()J",                             (void*)&WB_WordSize},
  {CC"rootChunkWordSize", CC"()J",                    (void*)&WB_RootChunkWordSize},
  {CC"isStatic", CC"()Z",                             (void*)&WB_IsStaticallyLinked}
};


#undef CC

JVM_ENTRY(void, JVM_RegisterWhiteBoxMethods(JNIEnv* env, jclass wbclass))
  {
    if (WhiteBoxAPI) {
      // Make sure that wbclass is loaded by the null classloader
      InstanceKlass* ik = InstanceKlass::cast(java_lang_Class::as_Klass(JNIHandles::resolve(wbclass)));
      Handle loader(THREAD, ik->class_loader());
      if (loader.is_null()) {
        WhiteBox::register_methods(env, wbclass, thread, methods, sizeof(methods) / sizeof(methods[0]));
        WhiteBox::set_used();
      }
    }
  }
JVM_END<|MERGE_RESOLUTION|>--- conflicted
+++ resolved
@@ -1903,7 +1903,6 @@
   return (jboolean) obj_oop->mark().has_monitor();
 WB_END
 
-<<<<<<< HEAD
 WB_ENTRY(void, WB_ForceInflateMonitorLockedObject(JNIEnv* env, jobject wb, jobject obj))
   oop obj_oop = JNIHandles::resolve(obj);
   if (obj_oop->mark().has_monitor()) {
@@ -1916,14 +1915,14 @@
   } else {
     ObjectSynchronizer::inflate(current, obj_oop, cause);
   }
-=======
+WB_END
+
 WB_ENTRY(jboolean, WB_IsAsanEnabled(JNIEnv* env))
   return (jboolean) WhiteBox::is_asan_enabled();
 WB_END
 
 WB_ENTRY(jboolean, WB_IsUbsanEnabled(JNIEnv* env))
   return (jboolean) WhiteBox::is_ubsan_enabled();
->>>>>>> a0fb35c8
 WB_END
 
 WB_ENTRY(jlong, WB_getInUseMonitorCount(JNIEnv* env, jobject wb))
@@ -2922,12 +2921,9 @@
                                                       (void*)&WB_AddModuleExportsToAll },
   {CC"deflateIdleMonitors", CC"()Z",                  (void*)&WB_DeflateIdleMonitors },
   {CC"isMonitorInflated0", CC"(Ljava/lang/Object;)Z", (void*)&WB_IsMonitorInflated  },
-<<<<<<< HEAD
   {CC"forceInflateMonitorLockedObject0", CC"(Ljava/lang/Object;)V", (void*)&WB_ForceInflateMonitorLockedObject },
-=======
   {CC"isAsanEnabled", CC"()Z",                        (void*)&WB_IsAsanEnabled },
   {CC"isUbsanEnabled", CC"()Z",                       (void*)&WB_IsUbsanEnabled },
->>>>>>> a0fb35c8
   {CC"getInUseMonitorCount", CC"()J", (void*)&WB_getInUseMonitorCount  },
   {CC"getLockStackCapacity", CC"()I",                 (void*)&WB_getLockStackCapacity },
   {CC"supportsRecursiveLightweightLocking", CC"()Z",  (void*)&WB_supportsRecursiveLightweightLocking },
