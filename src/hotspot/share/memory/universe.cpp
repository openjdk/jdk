/*
 * Copyright (c) 1997, 2025, Oracle and/or its affiliates. All rights reserved.
 * DO NOT ALTER OR REMOVE COPYRIGHT NOTICES OR THIS FILE HEADER.
 *
 * This code is free software; you can redistribute it and/or modify it
 * under the terms of the GNU General Public License version 2 only, as
 * published by the Free Software Foundation.
 *
 * This code is distributed in the hope that it will be useful, but WITHOUT
 * ANY WARRANTY; without even the implied warranty of MERCHANTABILITY or
 * FITNESS FOR A PARTICULAR PURPOSE.  See the GNU General Public License
 * version 2 for more details (a copy is included in the LICENSE file that
 * accompanied this code).
 *
 * You should have received a copy of the GNU General Public License version
 * 2 along with this work; if not, write to the Free Software Foundation,
 * Inc., 51 Franklin St, Fifth Floor, Boston, MA 02110-1301 USA.
 *
 * Please contact Oracle, 500 Oracle Parkway, Redwood Shores, CA 94065 USA
 * or visit www.oracle.com if you need additional information or have any
 * questions.
 *
 */

#include "cds/aotMetaspace.hpp"
#include "cds/cdsConfig.hpp"
#include "cds/dynamicArchive.hpp"
#include "cds/heapShared.inline.hpp"
#include "classfile/classLoader.hpp"
#include "classfile/classLoaderDataGraph.hpp"
#include "classfile/classLoaderDataShared.hpp"
#include "classfile/javaClasses.hpp"
#include "classfile/stringTable.hpp"
#include "classfile/symbolTable.hpp"
#include "classfile/systemDictionary.hpp"
#include "classfile/vmClasses.hpp"
#include "classfile/vmSymbols.hpp"
#include "code/codeBehaviours.hpp"
#include "code/codeCache.hpp"
#include "compiler/oopMap.hpp"
#include "gc/shared/collectedHeap.inline.hpp"
#include "gc/shared/gcArguments.hpp"
#include "gc/shared/gcConfig.hpp"
#include "gc/shared/gcLogPrecious.hpp"
#include "gc/shared/gcTraceTime.inline.hpp"
#include "gc/shared/oopStorageSet.hpp"
#include "gc/shared/plab.hpp"
#include "gc/shared/stringdedup/stringDedup.hpp"
#include "gc/shared/tlab_globals.hpp"
#include "logging/log.hpp"
#include "logging/logStream.hpp"
#include "memory/memoryReserver.hpp"
#include "memory/metadataFactory.hpp"
#include "memory/metaspaceClosure.hpp"
#include "memory/metaspaceCounters.hpp"
#include "memory/metaspaceUtils.hpp"
#include "memory/oopFactory.hpp"
#include "memory/resourceArea.hpp"
#include "memory/universe.hpp"
#include "oops/compressedOops.hpp"
#include "oops/instanceKlass.hpp"
#include "oops/instanceMirrorKlass.hpp"
#include "oops/jmethodIDTable.hpp"
#include "oops/klass.inline.hpp"
#include "oops/objArrayOop.inline.hpp"
#include "oops/objLayout.hpp"
#include "oops/oop.inline.hpp"
#include "oops/oopHandle.inline.hpp"
#include "oops/typeArrayKlass.hpp"
#include "prims/resolvedMethodTable.hpp"
#include "runtime/arguments.hpp"
#include "runtime/atomicAccess.hpp"
#include "runtime/cpuTimeCounters.hpp"
#include "runtime/flags/jvmFlagLimit.hpp"
#include "runtime/handles.inline.hpp"
#include "runtime/init.hpp"
#include "runtime/java.hpp"
#include "runtime/javaThread.hpp"
#include "runtime/jniHandles.hpp"
#include "runtime/threads.hpp"
#include "runtime/timerTrace.hpp"
#include "sanitizers/leak.hpp"
#include "services/cpuTimeUsage.hpp"
#include "services/memoryService.hpp"
#include "utilities/align.hpp"
#include "utilities/autoRestore.hpp"
#include "utilities/debug.hpp"
#include "utilities/formatBuffer.hpp"
#include "utilities/globalDefinitions.hpp"
#include "utilities/macros.hpp"
#include "utilities/ostream.hpp"
#include "utilities/preserveException.hpp"

// A helper class for caching a Method* when the user of the cache
// only cares about the latest version of the Method*. This cache safely
// interacts with the RedefineClasses API.
class LatestMethodCache {
  // We save the InstanceKlass* and the idnum of Method* in order to get
  // the current Method*.
  InstanceKlass*        _klass;
  int                   _method_idnum;

 public:
  LatestMethodCache()   { _klass = nullptr; _method_idnum = -1; }

  void init(JavaThread* current, InstanceKlass* ik, const char* method,
            Symbol* signature, bool is_static);
  Method* get_method();
};

static LatestMethodCache _finalizer_register_cache;         // Finalizer.register()
static LatestMethodCache _loader_addClass_cache;            // ClassLoader.addClass()
static LatestMethodCache _throw_illegal_access_error_cache; // Unsafe.throwIllegalAccessError()
static LatestMethodCache _throw_no_such_method_error_cache; // Unsafe.throwNoSuchMethodError()
static LatestMethodCache _do_stack_walk_cache;              // AbstractStackWalker.doStackWalk()

// Known objects
TypeArrayKlass* Universe::_typeArrayKlasses[T_LONG+1] = { nullptr /*, nullptr...*/ };
ObjArrayKlass* Universe::_objectArrayKlass            = nullptr;
Klass* Universe::_fillerArrayKlass                    = nullptr;
OopHandle Universe::_basic_type_mirrors[T_VOID+1];
#if INCLUDE_CDS_JAVA_HEAP
int Universe::_archived_basic_type_mirror_indices[T_VOID+1];
#endif

OopHandle Universe::_main_thread_group;
OopHandle Universe::_system_thread_group;
OopHandle Universe::_the_empty_class_array;
OopHandle Universe::_the_null_string;
OopHandle Universe::_the_min_jint_string;

OopHandle Universe::_the_null_sentinel;

// _out_of_memory_errors is an objArray
enum OutOfMemoryInstance { _oom_java_heap,
                           _oom_c_heap,
                           _oom_metaspace,
                           _oom_class_metaspace,
                           _oom_array_size,
                           _oom_gc_overhead_limit,
                           _oom_realloc_objects,
                           _oom_count };

OopHandle Universe::_out_of_memory_errors;
OopHandle Universe:: _class_init_stack_overflow_error;
OopHandle Universe::_delayed_stack_overflow_error_message;
OopHandle Universe::_preallocated_out_of_memory_error_array;
volatile jint Universe::_preallocated_out_of_memory_error_avail_count = 0;

// Message details for OOME objects, preallocate these objects since they could be
// used when throwing OOME, we should try to avoid further allocation in such case
OopHandle Universe::_msg_metaspace;
OopHandle Universe::_msg_class_metaspace;

OopHandle Universe::_reference_pending_list;

Array<Klass*>* Universe::_the_array_interfaces_array = nullptr;

long Universe::verify_flags                           = Universe::Verify_All;

Array<int>* Universe::_the_empty_int_array            = nullptr;
Array<u2>* Universe::_the_empty_short_array           = nullptr;
Array<Klass*>* Universe::_the_empty_klass_array     = nullptr;
Array<InstanceKlass*>* Universe::_the_empty_instance_klass_array  = nullptr;
Array<Method*>* Universe::_the_empty_method_array   = nullptr;

uintx Universe::_the_array_interfaces_bitmap = 0;
uintx Universe::_the_empty_klass_bitmap      = 0;

// These variables are guarded by FullGCALot_lock.
DEBUG_ONLY(OopHandle Universe::_fullgc_alot_dummy_array;)
DEBUG_ONLY(int Universe::_fullgc_alot_dummy_next = 0;)

// Heap
int             Universe::_verify_count = 0;

// Oop verification (see MacroAssembler::verify_oop)
uintptr_t       Universe::_verify_oop_mask = 0;
uintptr_t       Universe::_verify_oop_bits = (uintptr_t) -1;

int             Universe::_base_vtable_size = 0;
bool            Universe::_bootstrapping = false;
bool            Universe::_module_initialized = false;
bool            Universe::_fully_initialized = false;

OopStorage*     Universe::_vm_weak = nullptr;
OopStorage*     Universe::_vm_global = nullptr;

CollectedHeap*  Universe::_collectedHeap = nullptr;

// These are the exceptions that are always created and are guatanteed to exist.
// If possible, they can be stored as CDS archived objects to speed up AOT code.
class BuiltinException {
  OopHandle _instance;
  CDS_JAVA_HEAP_ONLY(int _archived_root_index;)

public:
  BuiltinException() : _instance() {
    CDS_JAVA_HEAP_ONLY(_archived_root_index = 0);
  }

  void init_if_empty(Symbol* symbol, TRAPS) {
    if (_instance.is_empty()) {
      Klass* k = SystemDictionary::resolve_or_fail(symbol, true, CHECK);
      oop obj = InstanceKlass::cast(k)->allocate_instance(CHECK);
      _instance = OopHandle(Universe::vm_global(), obj);
    }
  }

  oop instance() {
    return _instance.resolve();
  }

#if INCLUDE_CDS_JAVA_HEAP
  void store_in_cds() {
    _archived_root_index = HeapShared::archive_exception_instance(instance());
  }

  void load_from_cds() {
    if (_archived_root_index >= 0) {
      oop obj = HeapShared::get_root(_archived_root_index);
      assert(obj != nullptr, "must be");
      _instance = OopHandle(Universe::vm_global(), obj);
    }
  }

  void serialize(SerializeClosure *f) {
    f->do_int(&_archived_root_index);
  }
#endif
};

static BuiltinException _null_ptr_exception;
static BuiltinException _arithmetic_exception;
static BuiltinException _internal_error;
static BuiltinException _array_index_out_of_bounds_exception;
static BuiltinException _array_store_exception;
static BuiltinException _class_cast_exception;
static BuiltinException _preempted_exception;

objArrayOop Universe::the_empty_class_array ()  {
  return (objArrayOop)_the_empty_class_array.resolve();
}

oop Universe::main_thread_group()                 { return _main_thread_group.resolve(); }
void Universe::set_main_thread_group(oop group)   { _main_thread_group = OopHandle(vm_global(), group); }

oop Universe::system_thread_group()               { return _system_thread_group.resolve(); }
void Universe::set_system_thread_group(oop group) { _system_thread_group = OopHandle(vm_global(), group); }

oop Universe::the_null_string()                   { return _the_null_string.resolve(); }
oop Universe::the_min_jint_string()               { return _the_min_jint_string.resolve(); }

oop Universe::null_ptr_exception_instance()       { return _null_ptr_exception.instance(); }
oop Universe::arithmetic_exception_instance()     { return _arithmetic_exception.instance(); }
oop Universe::internal_error_instance()           { return _internal_error.instance(); }
oop Universe::array_index_out_of_bounds_exception_instance() { return _array_index_out_of_bounds_exception.instance(); }
oop Universe::array_store_exception_instance()    { return _array_store_exception.instance(); }
oop Universe::class_cast_exception_instance()     { return _class_cast_exception.instance(); }
oop Universe::preempted_exception_instance()      { return _preempted_exception.instance(); }

oop Universe::the_null_sentinel()                 { return _the_null_sentinel.resolve(); }

oop Universe::int_mirror()                        { return check_mirror(_basic_type_mirrors[T_INT].resolve()); }
oop Universe::float_mirror()                      { return check_mirror(_basic_type_mirrors[T_FLOAT].resolve()); }
oop Universe::double_mirror()                     { return check_mirror(_basic_type_mirrors[T_DOUBLE].resolve()); }
oop Universe::byte_mirror()                       { return check_mirror(_basic_type_mirrors[T_BYTE].resolve()); }
oop Universe::bool_mirror()                       { return check_mirror(_basic_type_mirrors[T_BOOLEAN].resolve()); }
oop Universe::char_mirror()                       { return check_mirror(_basic_type_mirrors[T_CHAR].resolve()); }
oop Universe::long_mirror()                       { return check_mirror(_basic_type_mirrors[T_LONG].resolve()); }
oop Universe::short_mirror()                      { return check_mirror(_basic_type_mirrors[T_SHORT].resolve()); }
oop Universe::void_mirror()                       { return check_mirror(_basic_type_mirrors[T_VOID].resolve()); }

oop Universe::java_mirror(BasicType t) {
  assert((uint)t < T_VOID+1, "range check");
  assert(!is_reference_type(t), "sanity");
  return check_mirror(_basic_type_mirrors[t].resolve());
}

void Universe::basic_type_classes_do(KlassClosure *closure) {
  for (int i = T_BOOLEAN; i < T_LONG+1; i++) {
    closure->do_klass(_typeArrayKlasses[i]);
  }
  // We don't do the following because it will confuse JVMTI.
  // _fillerArrayKlass is used only by GC, which doesn't need to see
  // this klass from basic_type_classes_do().
  //
  // closure->do_klass(_fillerArrayKlass);
}

void Universe::metaspace_pointers_do(MetaspaceClosure* it) {
  it->push(&_fillerArrayKlass);
  for (int i = 0; i < T_LONG+1; i++) {
    it->push(&_typeArrayKlasses[i]);
  }
  it->push(&_objectArrayKlass);

  it->push(&_the_empty_int_array);
  it->push(&_the_empty_short_array);
  it->push(&_the_empty_klass_array);
  it->push(&_the_empty_instance_klass_array);
  it->push(&_the_empty_method_array);
  it->push(&_the_array_interfaces_array);
}

#if INCLUDE_CDS_JAVA_HEAP
void Universe::set_archived_basic_type_mirror_index(BasicType t, int index) {
  assert(CDSConfig::is_dumping_heap(), "sanity");
  assert(!is_reference_type(t), "sanity");
  _archived_basic_type_mirror_indices[t] = index;
}

void Universe::archive_exception_instances() {
  _null_ptr_exception.store_in_cds();
  _arithmetic_exception.store_in_cds();
  _internal_error.store_in_cds();
  _array_index_out_of_bounds_exception.store_in_cds();
  _array_store_exception.store_in_cds();
  _class_cast_exception.store_in_cds();
  _preempted_exception.store_in_cds();
}

void Universe::load_archived_object_instances() {
  if (HeapShared::is_archived_heap_in_use()) {
    for (int i = T_BOOLEAN; i < T_VOID+1; i++) {
      int index = _archived_basic_type_mirror_indices[i];
      if (!is_reference_type((BasicType)i) && index >= 0) {
        oop mirror_oop = HeapShared::get_root(index);
        assert(mirror_oop != nullptr, "must be");
        _basic_type_mirrors[i] = OopHandle(vm_global(), mirror_oop);
      }
    }

    _null_ptr_exception.load_from_cds();
    _arithmetic_exception.load_from_cds();
    _internal_error.load_from_cds();
    _array_index_out_of_bounds_exception.load_from_cds();
    _array_store_exception.load_from_cds();
    _class_cast_exception.load_from_cds();
    _preempted_exception.load_from_cds();
  }
}
#endif

void Universe::serialize(SerializeClosure* f) {

#if INCLUDE_CDS_JAVA_HEAP
  for (int i = T_BOOLEAN; i < T_VOID+1; i++) {
    f->do_int(&_archived_basic_type_mirror_indices[i]);
    // if f->reading(): We can't call HeapShared::get_root() yet, as the heap
    // contents may need to be relocated. _basic_type_mirrors[i] will be
    // updated later in Universe::load_archived_object_instances().
  }
  _null_ptr_exception.serialize(f);
  _arithmetic_exception.serialize(f);
  _internal_error.serialize(f);
  _array_index_out_of_bounds_exception.serialize(f);
  _array_store_exception.serialize(f);
  _class_cast_exception.serialize(f);
  _preempted_exception.serialize(f);
#endif

  f->do_ptr(&_fillerArrayKlass);
  for (int i = 0; i < T_LONG+1; i++) {
    f->do_ptr(&_typeArrayKlasses[i]);
  }

  f->do_ptr(&_objectArrayKlass);
  f->do_ptr(&_the_array_interfaces_array);
  f->do_ptr(&_the_empty_int_array);
  f->do_ptr(&_the_empty_short_array);
  f->do_ptr(&_the_empty_method_array);
  f->do_ptr(&_the_empty_klass_array);
  f->do_ptr(&_the_empty_instance_klass_array);
}


void Universe::check_alignment(uintx size, uintx alignment, const char* name) {
  if (size < alignment || size % alignment != 0) {
    vm_exit_during_initialization(
      err_msg("Size of %s (%zu bytes) must be aligned to %zu bytes", name, size, alignment));
  }
}

static void initialize_basic_type_klass(Klass* k, TRAPS) {
  Klass* ok = vmClasses::Object_klass();
#if INCLUDE_CDS
  if (CDSConfig::is_using_archive()) {
    ClassLoaderData* loader_data = ClassLoaderData::the_null_class_loader_data();
    assert(k->super() == ok, "u3");
    if (k->is_instance_klass()) {
      InstanceKlass::cast(k)->restore_unshareable_info(loader_data, Handle(), nullptr, CHECK);
    } else {
      ArrayKlass::cast(k)->restore_unshareable_info(loader_data, Handle(), CHECK);
    }
  } else
#endif
  {
    k->initialize_supers(ok, nullptr, CHECK);
  }
  k->append_to_sibling_list();
}

void Universe::genesis(TRAPS) {
  ResourceMark rm(THREAD);
  HandleMark   hm(THREAD);

  // Explicit null checks are needed if these offsets are not smaller than the page size
  if (UseCompactObjectHeaders) {
    assert(oopDesc::mark_offset_in_bytes() < static_cast<intptr_t>(os::vm_page_size()),
           "Mark offset is expected to be less than the page size");
  } else {
    assert(oopDesc::klass_offset_in_bytes() < static_cast<intptr_t>(os::vm_page_size()),
           "Klass offset is expected to be less than the page size");
  }
  assert(arrayOopDesc::length_offset_in_bytes() < static_cast<intptr_t>(os::vm_page_size()),
         "Array length offset is expected to be less than the page size");

  { AutoModifyRestore<bool> temporarily(_bootstrapping, true);

    java_lang_Class::allocate_fixup_lists();

    // determine base vtable size; without that we cannot create the array klasses
    compute_base_vtable_size();

    if (!CDSConfig::is_using_archive()) {
      // Initialization of the fillerArrayKlass must come before regular
      // int-TypeArrayKlass so that the int-Array mirror points to the
      // int-TypeArrayKlass.
      _fillerArrayKlass = TypeArrayKlass::create_klass(T_INT, "[Ljdk/internal/vm/FillerElement;", CHECK);
      for (int i = T_BOOLEAN; i < T_LONG+1; i++) {
        _typeArrayKlasses[i] = TypeArrayKlass::create_klass((BasicType)i, CHECK);
      }

      ClassLoaderData* null_cld = ClassLoaderData::the_null_class_loader_data();

      _the_array_interfaces_array     = MetadataFactory::new_array<Klass*>(null_cld, 2, nullptr, CHECK);
      _the_empty_int_array            = MetadataFactory::new_array<int>(null_cld, 0, CHECK);
      _the_empty_short_array          = MetadataFactory::new_array<u2>(null_cld, 0, CHECK);
      _the_empty_method_array         = MetadataFactory::new_array<Method*>(null_cld, 0, CHECK);
      _the_empty_klass_array          = MetadataFactory::new_array<Klass*>(null_cld, 0, CHECK);
      _the_empty_instance_klass_array = MetadataFactory::new_array<InstanceKlass*>(null_cld, 0, CHECK);
    }

    vmSymbols::initialize();

    // Initialize table for matching jmethodID, before SystemDictionary.
    JmethodIDTable::initialize();

    SystemDictionary::initialize(CHECK);

    // Create string constants
    oop s = StringTable::intern("null", CHECK);
    _the_null_string = OopHandle(vm_global(), s);
    s = StringTable::intern("-2147483648", CHECK);
    _the_min_jint_string = OopHandle(vm_global(), s);

#if INCLUDE_CDS
    if (CDSConfig::is_using_archive()) {
      // Verify shared interfaces array.
      assert(_the_array_interfaces_array->at(0) ==
             vmClasses::Cloneable_klass(), "u3");
      assert(_the_array_interfaces_array->at(1) ==
             vmClasses::Serializable_klass(), "u3");
    } else
#endif
    {
      // Set up shared interfaces array.  (Do this before supers are set up.)
      _the_array_interfaces_array->at_put(0, vmClasses::Cloneable_klass());
      _the_array_interfaces_array->at_put(1, vmClasses::Serializable_klass());
    }

    _the_array_interfaces_bitmap = Klass::compute_secondary_supers_bitmap(_the_array_interfaces_array);
    _the_empty_klass_bitmap      = Klass::compute_secondary_supers_bitmap(_the_empty_klass_array);

    initialize_basic_type_klass(_fillerArrayKlass, CHECK);

    initialize_basic_type_klass(boolArrayKlass(), CHECK);
    initialize_basic_type_klass(charArrayKlass(), CHECK);
    initialize_basic_type_klass(floatArrayKlass(), CHECK);
    initialize_basic_type_klass(doubleArrayKlass(), CHECK);
    initialize_basic_type_klass(byteArrayKlass(), CHECK);
    initialize_basic_type_klass(shortArrayKlass(), CHECK);
    initialize_basic_type_klass(intArrayKlass(), CHECK);
    initialize_basic_type_klass(longArrayKlass(), CHECK);

    assert(_fillerArrayKlass != intArrayKlass(),
           "Internal filler array klass should be different to int array Klass");
  } // end of core bootstrapping

  {
    Handle tns = java_lang_String::create_from_str("<null_sentinel>", CHECK);
    _the_null_sentinel = OopHandle(vm_global(), tns());
  }

  // Create a handle for reference_pending_list
  _reference_pending_list = OopHandle(vm_global(), nullptr);

  // Maybe this could be lifted up now that object array can be initialized
  // during the bootstrapping.

  // OLD
  // Initialize _objectArrayKlass after core bootstraping to make
  // sure the super class is set up properly for _objectArrayKlass.
  // ---
  // NEW
  // Since some of the old system object arrays have been converted to
  // ordinary object arrays, _objectArrayKlass will be loaded when
  // SystemDictionary::initialize(CHECK); is run. See the extra check
  // for Object_klass_is_loaded in ObjArrayKlass::allocate_objArray_klass.
  {
    Klass* oak = vmClasses::Object_klass()->array_klass(CHECK);
    _objectArrayKlass = ObjArrayKlass::cast(oak);
  }
  // OLD
  // Add the class to the class hierarchy manually to make sure that
  // its vtable is initialized after core bootstrapping is completed.
  // ---
  // New
  // Have already been initialized.
  _objectArrayKlass->append_to_sibling_list();

  #ifdef ASSERT
  if (FullGCALot) {
    // Allocate an array of dummy objects.
    // We'd like these to be at the bottom of the old generation,
    // so that when we free one and then collect,
    // (almost) the whole heap moves
    // and we find out if we actually update all the oops correctly.
    // But we can't allocate directly in the old generation,
    // so we allocate wherever, and hope that the first collection
    // moves these objects to the bottom of the old generation.
    int size = FullGCALotDummies * 2;

    objArrayOop    naked_array = oopFactory::new_objArray(vmClasses::Object_klass(), size, CHECK);
    objArrayHandle dummy_array(THREAD, naked_array);
    int i = 0;
    while (i < size) {
        // Allocate dummy in old generation
      oop dummy = vmClasses::Object_klass()->allocate_instance(CHECK);
      dummy_array->obj_at_put(i++, dummy);
    }
    {
      // Only modify the global variable inside the mutex.
      // If we had a race to here, the other dummy_array instances
      // and their elements just get dropped on the floor, which is fine.
      MutexLocker ml(THREAD, FullGCALot_lock);
      if (_fullgc_alot_dummy_array.is_empty()) {
        _fullgc_alot_dummy_array = OopHandle(vm_global(), dummy_array());
      }
    }
    assert(i == ((objArrayOop)_fullgc_alot_dummy_array.resolve())->length(), "just checking");
  }
  #endif
}

void Universe::initialize_basic_type_mirrors(TRAPS) {
#if INCLUDE_CDS_JAVA_HEAP
<<<<<<< HEAD
    if (CDSConfig::is_using_archive() &&
        ArchiveHeapLoader::is_in_use() &&
        _basic_type_mirrors[T_INT].resolve() != nullptr) {
      assert(ArchiveHeapLoader::can_use(), "Sanity");

      // check that all basic type mirrors are mapped also
      for (int i = T_BOOLEAN; i < T_VOID+1; i++) {
        if (!is_reference_type((BasicType)i) && !is_custom_basic_type((BasicType)i)) {
          oop m = _basic_type_mirrors[i].resolve();
          assert(m != nullptr, "archived mirrors should not be null");
        }
=======
  if (CDSConfig::is_using_archive() &&
      HeapShared::is_archived_heap_in_use() &&
      _basic_type_mirrors[T_INT].resolve() != nullptr) {
    // check that all basic type mirrors are mapped also
    for (int i = T_BOOLEAN; i < T_VOID+1; i++) {
      if (!is_reference_type((BasicType)i)) {
        oop m = _basic_type_mirrors[i].resolve();
        assert(m != nullptr, "archived mirrors should not be null");
>>>>>>> 8bafc2f0
      }
    }
  } else
    // _basic_type_mirrors[T_INT], etc, are null if not using an archived heap
#endif
<<<<<<< HEAD
    {
      for (int i = T_BOOLEAN; i < T_VOID+1; i++) {
        BasicType bt = (BasicType)i;
        if (!is_reference_type(bt) && !is_custom_basic_type(bt)) {
          oop m = java_lang_Class::create_basic_type_mirror(type2name(bt), bt, CHECK);
          _basic_type_mirrors[i] = OopHandle(vm_global(), m);
        }
        CDS_JAVA_HEAP_ONLY(_archived_basic_type_mirror_indices[i] = -1);
=======
  {
    for (int i = T_BOOLEAN; i < T_VOID+1; i++) {
      BasicType bt = (BasicType)i;
      if (!is_reference_type(bt)) {
        oop m = java_lang_Class::create_basic_type_mirror(type2name(bt), bt, CHECK);
        _basic_type_mirrors[i] = OopHandle(vm_global(), m);
>>>>>>> 8bafc2f0
      }
      CDS_JAVA_HEAP_ONLY(_archived_basic_type_mirror_indices[i] = -1);
    }
  }
  if (CDSConfig::is_dumping_heap()) {
    HeapShared::init_scratch_objects_for_basic_type_mirrors(CHECK);
  }
}

void Universe::fixup_mirrors(TRAPS) {
  if (CDSConfig::is_using_aot_linked_classes()) {
    // All mirrors of preloaded classes are already restored. No need to fix up.
    return;
  }

  // Bootstrap problem: all classes gets a mirror (java.lang.Class instance) assigned eagerly,
  // but we cannot do that for classes created before java.lang.Class is loaded. Here we simply
  // walk over permanent objects created so far (mostly classes) and fixup their mirrors. Note
  // that the number of objects allocated at this point is very small.
  assert(vmClasses::Class_klass_is_loaded(), "java.lang.Class should be loaded");
  HandleMark hm(THREAD);

  if (!CDSConfig::is_using_archive()) {
    // Cache the start of the static fields
    InstanceMirrorKlass::init_offset_of_static_fields();
  }

  GrowableArray <Klass*>* list = java_lang_Class::fixup_mirror_list();
  int list_length = list->length();
  for (int i = 0; i < list_length; i++) {
    Klass* k = list->at(i);
    assert(k->is_klass(), "List should only hold classes");
    java_lang_Class::fixup_mirror(k, CATCH);
  }
  delete java_lang_Class::fixup_mirror_list();
  java_lang_Class::set_fixup_mirror_list(nullptr);
}

#define assert_pll_locked(test) \
  assert(Heap_lock->test(), "Reference pending list access requires lock")

#define assert_pll_ownership() assert_pll_locked(owned_by_self)

oop Universe::reference_pending_list() {
  if (Thread::current()->is_VM_thread()) {
    assert_pll_locked(is_locked);
  } else {
    assert_pll_ownership();
  }
  return _reference_pending_list.resolve();
}

void Universe::clear_reference_pending_list() {
  assert_pll_ownership();
  _reference_pending_list.replace(nullptr);
}

bool Universe::has_reference_pending_list() {
  assert_pll_ownership();
  return _reference_pending_list.peek() != nullptr;
}

oop Universe::swap_reference_pending_list(oop list) {
  assert_pll_locked(is_locked);
  return _reference_pending_list.xchg(list);
}

#undef assert_pll_locked
#undef assert_pll_ownership

static void reinitialize_vtables() {
  // The vtables are initialized by starting at java.lang.Object and
  // initializing through the subclass links, so that the super
  // classes are always initialized first.
  for (ClassHierarchyIterator iter(vmClasses::Object_klass()); !iter.done(); iter.next()) {
    Klass* sub = iter.klass();
    sub->vtable().initialize_vtable();
  }
}

static void reinitialize_itables() {

  class ReinitTableClosure : public KlassClosure {
   public:
    void do_klass(Klass* k) {
      if (k->is_instance_klass()) {
         InstanceKlass::cast(k)->itable().initialize_itable();
      }
    }
  };

  MutexLocker mcld(ClassLoaderDataGraph_lock);
  ReinitTableClosure cl;
  ClassLoaderDataGraph::classes_do(&cl);
}

bool Universe::on_page_boundary(void* addr) {
  return is_aligned(addr, os::vm_page_size());
}

// the array of preallocated errors with backtraces
objArrayOop Universe::preallocated_out_of_memory_errors() {
  return (objArrayOop)_preallocated_out_of_memory_error_array.resolve();
}

objArrayOop Universe::out_of_memory_errors() { return (objArrayOop)_out_of_memory_errors.resolve(); }

oop Universe::out_of_memory_error_java_heap() {
  return gen_out_of_memory_error(out_of_memory_errors()->obj_at(_oom_java_heap));
}

oop Universe::out_of_memory_error_java_heap_without_backtrace() {
  return out_of_memory_errors()->obj_at(_oom_java_heap);
}

oop Universe::out_of_memory_error_c_heap() {
  return gen_out_of_memory_error(out_of_memory_errors()->obj_at(_oom_c_heap));
}

oop Universe::out_of_memory_error_metaspace() {
  return gen_out_of_memory_error(out_of_memory_errors()->obj_at(_oom_metaspace));
}

oop Universe::out_of_memory_error_class_metaspace() {
  return gen_out_of_memory_error(out_of_memory_errors()->obj_at(_oom_class_metaspace));
}

oop Universe::out_of_memory_error_array_size() {
  return gen_out_of_memory_error(out_of_memory_errors()->obj_at(_oom_array_size));
}

oop Universe::out_of_memory_error_gc_overhead_limit() {
  return gen_out_of_memory_error(out_of_memory_errors()->obj_at(_oom_gc_overhead_limit));
}

oop Universe::out_of_memory_error_realloc_objects() {
  return gen_out_of_memory_error(out_of_memory_errors()->obj_at(_oom_realloc_objects));
}

oop Universe::class_init_out_of_memory_error()         { return out_of_memory_errors()->obj_at(_oom_java_heap); }
oop Universe::class_init_stack_overflow_error()        { return _class_init_stack_overflow_error.resolve(); }
oop Universe::delayed_stack_overflow_error_message()   { return _delayed_stack_overflow_error_message.resolve(); }


bool Universe::should_fill_in_stack_trace(Handle throwable) {
  // never attempt to fill in the stack trace of preallocated errors that do not have
  // backtrace. These errors are kept alive forever and may be "re-used" when all
  // preallocated errors with backtrace have been consumed. Also need to avoid
  // a potential loop which could happen if an out of memory occurs when attempting
  // to allocate the backtrace.
  objArrayOop preallocated_oom = out_of_memory_errors();
  for (int i = 0; i < _oom_count; i++) {
    if (throwable() == preallocated_oom->obj_at(i)) {
      return false;
    }
  }
  return true;
}


oop Universe::gen_out_of_memory_error(oop default_err) {
  // generate an out of memory error:
  // - if there is a preallocated error and stack traces are available
  //   (j.l.Throwable is initialized), then return the preallocated
  //   error with a filled in stack trace, and with the message
  //   provided by the default error.
  // - otherwise, return the default error, without a stack trace.
  int next;
  if ((_preallocated_out_of_memory_error_avail_count > 0) &&
      vmClasses::Throwable_klass()->is_initialized()) {
    next = (int)AtomicAccess::add(&_preallocated_out_of_memory_error_avail_count, -1);
    assert(next < (int)PreallocatedOutOfMemoryErrorCount, "avail count is corrupt");
  } else {
    next = -1;
  }
  if (next < 0) {
    // all preallocated errors have been used.
    // return default
    return default_err;
  } else {
    JavaThread* current = JavaThread::current();
    Handle default_err_h(current, default_err);
    // get the error object at the slot and set set it to null so that the
    // array isn't keeping it alive anymore.
    Handle exc(current, preallocated_out_of_memory_errors()->obj_at(next));
    assert(exc() != nullptr, "slot has been used already");
    preallocated_out_of_memory_errors()->obj_at_put(next, nullptr);

    // use the message from the default error
    oop msg = java_lang_Throwable::message(default_err_h());
    assert(msg != nullptr, "no message");
    java_lang_Throwable::set_message(exc(), msg);

    // populate the stack trace and return it.
    java_lang_Throwable::fill_in_stack_trace_of_preallocated_backtrace(exc);
    return exc();
  }
}

bool Universe::is_out_of_memory_error_metaspace(oop ex_obj) {
  return java_lang_Throwable::message(ex_obj) == _msg_metaspace.resolve();
}

bool Universe::is_out_of_memory_error_class_metaspace(oop ex_obj) {
  return java_lang_Throwable::message(ex_obj) == _msg_class_metaspace.resolve();
}

// Setup preallocated OutOfMemoryError errors
void Universe::create_preallocated_out_of_memory_errors(TRAPS) {
  InstanceKlass* ik = vmClasses::OutOfMemoryError_klass();
  objArrayOop oa = oopFactory::new_objArray(ik, _oom_count, CHECK);
  objArrayHandle oom_array(THREAD, oa);

  for (int i = 0; i < _oom_count; i++) {
    oop oom_obj = ik->allocate_instance(CHECK);
    oom_array->obj_at_put(i, oom_obj);
  }
  _out_of_memory_errors = OopHandle(vm_global(), oom_array());

  Handle msg = java_lang_String::create_from_str("Java heap space", CHECK);
  java_lang_Throwable::set_message(oom_array->obj_at(_oom_java_heap), msg());

  msg = java_lang_String::create_from_str("C heap space", CHECK);
  java_lang_Throwable::set_message(oom_array->obj_at(_oom_c_heap), msg());

  msg = java_lang_String::create_from_str("Metaspace", CHECK);
  _msg_metaspace = OopHandle(vm_global(), msg());
  java_lang_Throwable::set_message(oom_array->obj_at(_oom_metaspace), msg());

  msg = java_lang_String::create_from_str("Compressed class space", CHECK);
  _msg_class_metaspace = OopHandle(vm_global(), msg());
  java_lang_Throwable::set_message(oom_array->obj_at(_oom_class_metaspace), msg());

  msg = java_lang_String::create_from_str("Requested array size exceeds VM limit", CHECK);
  java_lang_Throwable::set_message(oom_array->obj_at(_oom_array_size), msg());

  msg = java_lang_String::create_from_str("GC overhead limit exceeded", CHECK);
  java_lang_Throwable::set_message(oom_array->obj_at(_oom_gc_overhead_limit), msg());

  msg = java_lang_String::create_from_str("Java heap space: failed reallocation of scalar replaced objects", CHECK);
  java_lang_Throwable::set_message(oom_array->obj_at(_oom_realloc_objects), msg());

  // Setup the array of errors that have preallocated backtrace
  int len = (StackTraceInThrowable) ? (int)PreallocatedOutOfMemoryErrorCount : 0;
  objArrayOop instance = oopFactory::new_objArray(ik, len, CHECK);
  _preallocated_out_of_memory_error_array = OopHandle(vm_global(), instance);
  objArrayHandle preallocated_oom_array(THREAD, instance);

  for (int i=0; i<len; i++) {
    oop err = ik->allocate_instance(CHECK);
    Handle err_h(THREAD, err);
    java_lang_Throwable::allocate_backtrace(err_h, CHECK);
    preallocated_oom_array->obj_at_put(i, err_h());
  }
  _preallocated_out_of_memory_error_avail_count = (jint)len;
}

intptr_t Universe::_non_oop_bits = 0;

void* Universe::non_oop_word() {
  // Neither the high bits nor the low bits of this value is allowed
  // to look like (respectively) the high or low bits of a real oop.
  //
  // High and low are CPU-specific notions, but low always includes
  // the low-order bit.  Since oops are always aligned at least mod 4,
  // setting the low-order bit will ensure that the low half of the
  // word will never look like that of a real oop.
  //
  // Using the OS-supplied non-memory-address word (usually 0 or -1)
  // will take care of the high bits, however many there are.

  if (_non_oop_bits == 0) {
    _non_oop_bits = (intptr_t)os::non_memory_address_word() | 1;
  }

  return (void*)_non_oop_bits;
}

bool Universe::contains_non_oop_word(void* p) {
  return *(void**)p == non_oop_word();
}

static void initialize_global_behaviours() {
  DefaultICProtectionBehaviour* protection_behavior = new DefaultICProtectionBehaviour();
  // Ignore leak of DefaultICProtectionBehaviour. It is overriden by some GC implementations and the
  // pointer is leaked once.
  LSAN_IGNORE_OBJECT(protection_behavior);
  CompiledICProtectionBehaviour::set_current(protection_behavior);
}

jint universe_init() {
  assert(!Universe::_fully_initialized, "called after initialize_vtables");
  guarantee(1 << LogHeapWordSize == sizeof(HeapWord),
         "LogHeapWordSize is incorrect.");
  guarantee(sizeof(oop) >= sizeof(HeapWord), "HeapWord larger than oop?");
  guarantee(sizeof(oop) % sizeof(HeapWord) == 0,
            "oop size is not not a multiple of HeapWord size");

  TraceTime timer("Genesis", TRACETIME_LOG(Info, startuptime));

  initialize_global_behaviours();

  GCLogPrecious::initialize();

  // Initialize CPUTimeCounters object, which must be done before creation of the heap.
  CPUTimeCounters::initialize();

  ObjLayout::initialize();

#ifdef _LP64
  AOTMetaspace::adjust_heap_sizes_for_dumping();
#endif // _LP64

  GCConfig::arguments()->initialize_heap_sizes();

  jint status = Universe::initialize_heap();
  if (status != JNI_OK) {
    return status;
  }

  Universe::initialize_tlab();

  Metaspace::global_initialize();

  // Initialize performance counters for metaspaces
  MetaspaceCounters::initialize_performance_counters();

  // Checks 'AfterMemoryInit' constraints.
  if (!JVMFlagLimit::check_all_constraints(JVMFlagConstraintPhase::AfterMemoryInit)) {
    return JNI_EINVAL;
  }

  // Add main_thread to threads list to finish barrier setup with
  // on_thread_attach.  Should be before starting to build Java objects in
  // the AOT heap loader, which invokes barriers.
  {
    JavaThread* main_thread = JavaThread::current();
    MutexLocker mu(Threads_lock);
    Threads::add(main_thread);
  }

  HeapShared::initialize_writing_mode();

  // Create the string table before the AOT object archive is loaded,
  // as it might need to access the string table.
  StringTable::create_table();

#if INCLUDE_CDS
  if (CDSConfig::is_using_archive()) {
    // Read the data structures supporting the shared spaces (shared
    // system dictionary, symbol table, etc.)
    AOTMetaspace::initialize_shared_spaces();
  }
#endif

  ClassLoaderData::init_null_class_loader_data();

#if INCLUDE_CDS
#if INCLUDE_CDS_JAVA_HEAP
  if (CDSConfig::is_using_full_module_graph()) {
    ClassLoaderDataShared::restore_archived_entries_for_null_class_loader_data();
  }
#endif // INCLUDE_CDS_JAVA_HEAP
  if (CDSConfig::is_dumping_archive()) {
    CDSConfig::prepare_for_dumping();
  }
#endif

  SymbolTable::create_table();

  if (strlen(VerifySubSet) > 0) {
    Universe::initialize_verify_flags();
  }

  ResolvedMethodTable::create_table();

  return JNI_OK;
}

jint Universe::initialize_heap() {
  assert(_collectedHeap == nullptr, "Heap already created");
  _collectedHeap = GCConfig::arguments()->create_heap();

  log_info(gc)("Using %s", _collectedHeap->name());
  return _collectedHeap->initialize();
}

void Universe::initialize_tlab() {
  ThreadLocalAllocBuffer::set_max_size(Universe::heap()->max_tlab_size());
  PLAB::startup_initialization();
  if (UseTLAB) {
    ThreadLocalAllocBuffer::startup_initialization();
  }
}

ReservedHeapSpace Universe::reserve_heap(size_t heap_size, size_t alignment, size_t desired_page_size) {

  assert(alignment <= Arguments::conservative_max_heap_alignment(),
         "actual alignment %zu must be within maximum heap alignment %zu",
         alignment, Arguments::conservative_max_heap_alignment());
  assert(is_aligned(heap_size, alignment), "precondition");

  size_t total_reserved = heap_size;
  assert(!UseCompressedOops || (total_reserved <= (OopEncodingHeapMax - os::vm_page_size())),
      "heap size is too big for compressed oops");

  size_t page_size;
  if (desired_page_size == 0) {
    if (UseLargePages) {
      page_size = os::large_page_size();
    } else {
      page_size = os::vm_page_size();
    }
  } else {
    // Parallel is the only collector that might opt out of using large pages
    // for the heap.
    assert(UseParallelGC , "only Parallel");
    // Use caller provided value.
    page_size = desired_page_size;
  }
  assert(is_aligned(heap_size, page_size), "inv");
  // Now create the space.
  ReservedHeapSpace rhs = HeapReserver::reserve(total_reserved, alignment, page_size, AllocateHeapAt);

  if (!rhs.is_reserved()) {
    vm_exit_during_initialization(
      err_msg("Could not reserve enough space for %zu KB object heap",
              total_reserved/K));
  }

  assert(total_reserved == rhs.size(),    "must be exactly of required size");
  assert(is_aligned(rhs.base(),alignment),"must be exactly of required alignment");

  assert(markWord::encode_pointer_as_mark(rhs.base()).decode_pointer() == rhs.base(),
      "area must be distinguishable from marks for mark-sweep");
  assert(markWord::encode_pointer_as_mark(&rhs.base()[rhs.size()]).decode_pointer() ==
      &rhs.base()[rhs.size()],
      "area must be distinguishable from marks for mark-sweep");

  // We are good.

  if (AllocateHeapAt != nullptr) {
    log_info(gc,heap)("Successfully allocated Java heap at location %s", AllocateHeapAt);
  }

  if (UseCompressedOops) {
    CompressedOops::initialize(rhs);
  }

  Universe::calculate_verify_data((HeapWord*)rhs.base(), (HeapWord*)rhs.end());

  return rhs;
}

OopStorage* Universe::vm_weak() {
  return Universe::_vm_weak;
}

OopStorage* Universe::vm_global() {
  return Universe::_vm_global;
}

void Universe::oopstorage_init() {
  Universe::_vm_global = OopStorageSet::create_strong("VM Global", mtInternal);
  Universe::_vm_weak = OopStorageSet::create_weak("VM Weak", mtInternal);
}

void universe_oopstorage_init() {
  Universe::oopstorage_init();
}

void LatestMethodCache::init(JavaThread* current, InstanceKlass* ik,
                             const char* method, Symbol* signature, bool is_static)
{
  TempNewSymbol name = SymbolTable::new_symbol(method);
  Method* m = nullptr;
  // The klass must be linked before looking up the method.
  if (!ik->link_class_or_fail(current) ||
      ((m = ik->find_method(name, signature)) == nullptr) ||
      is_static != m->is_static()) {
    ResourceMark rm(current);
    // NoSuchMethodException doesn't actually work because it tries to run the
    // <init> function before java_lang_Class is linked. Print error and exit.
    vm_exit_during_initialization(err_msg("Unable to link/verify %s.%s method",
                                 ik->name()->as_C_string(), method));
  }

  _klass = ik;
  _method_idnum = m->method_idnum();
  assert(_method_idnum >= 0, "sanity check");
}

Method* LatestMethodCache::get_method() {
  if (_klass == nullptr) {
    return nullptr;
  } else {
    Method* m = _klass->method_with_idnum(_method_idnum);
    assert(m != nullptr, "sanity check");
    return m;
  }
}

Method* Universe::finalizer_register_method()     { return _finalizer_register_cache.get_method(); }
Method* Universe::loader_addClass_method()        { return _loader_addClass_cache.get_method(); }
Method* Universe::throw_illegal_access_error()    { return _throw_illegal_access_error_cache.get_method(); }
Method* Universe::throw_no_such_method_error()    { return _throw_no_such_method_error_cache.get_method(); }
Method* Universe::do_stack_walk_method()          { return _do_stack_walk_cache.get_method(); }

void Universe::initialize_known_methods(JavaThread* current) {
  // Set up static method for registering finalizers
  _finalizer_register_cache.init(current,
                          vmClasses::Finalizer_klass(),
                          "register",
                          vmSymbols::object_void_signature(), true);

  _throw_illegal_access_error_cache.init(current,
                          vmClasses::internal_Unsafe_klass(),
                          "throwIllegalAccessError",
                          vmSymbols::void_method_signature(), true);

  _throw_no_such_method_error_cache.init(current,
                          vmClasses::internal_Unsafe_klass(),
                          "throwNoSuchMethodError",
                          vmSymbols::void_method_signature(), true);

  // Set up method for registering loaded classes in class loader vector
  _loader_addClass_cache.init(current,
                          vmClasses::ClassLoader_klass(),
                          "addClass",
                          vmSymbols::class_void_signature(), false);

  // Set up method for stack walking
  _do_stack_walk_cache.init(current,
                          vmClasses::AbstractStackWalker_klass(),
                          "doStackWalk",
                          vmSymbols::doStackWalk_signature(), false);
}

void universe2_init() {
  EXCEPTION_MARK;
  Universe::genesis(CATCH);
}

// Set after initialization of the module runtime, call_initModuleRuntime
void universe_post_module_init() {
  Universe::_module_initialized = true;
}

bool universe_post_init() {
  assert(!is_init_completed(), "Error: initialization not yet completed!");
  Universe::_fully_initialized = true;
  EXCEPTION_MARK;
  if (!CDSConfig::is_using_archive()) {
    reinitialize_vtables();
    reinitialize_itables();
  }

  HandleMark hm(THREAD);
  // Setup preallocated empty java.lang.Class array for Method reflection.

  objArrayOop the_empty_class_array = oopFactory::new_objArray(vmClasses::Class_klass(), 0, CHECK_false);
  Universe::_the_empty_class_array = OopHandle(Universe::vm_global(), the_empty_class_array);

  // Setup preallocated OutOfMemoryError errors
  Universe::create_preallocated_out_of_memory_errors(CHECK_false);

  oop instance;
  // Setup preallocated cause message for delayed StackOverflowError
  if (StackReservedPages > 0) {
    instance = java_lang_String::create_oop_from_str("Delayed StackOverflowError due to ReservedStackAccess annotated method", CHECK_false);
    Universe::_delayed_stack_overflow_error_message = OopHandle(Universe::vm_global(), instance);
  }

  // Setup preallocated exceptions used for a cheap & dirty solution in compiler exception handling
  _null_ptr_exception.init_if_empty(vmSymbols::java_lang_NullPointerException(), CHECK_false);
  _arithmetic_exception.init_if_empty(vmSymbols::java_lang_ArithmeticException(), CHECK_false);
  _array_index_out_of_bounds_exception.init_if_empty(vmSymbols::java_lang_ArrayIndexOutOfBoundsException(), CHECK_false);
  _array_store_exception.init_if_empty(vmSymbols::java_lang_ArrayStoreException(), CHECK_false);
  _class_cast_exception.init_if_empty(vmSymbols::java_lang_ClassCastException(), CHECK_false);
  _preempted_exception.init_if_empty(vmSymbols::jdk_internal_vm_PreemptedException(), CHECK_false);

  // Virtual Machine Error for when we get into a situation we can't resolve
  Klass* k = vmClasses::InternalError_klass();
  bool linked = InstanceKlass::cast(k)->link_class_or_fail(CHECK_false);
  if (!linked) {
     tty->print_cr("Unable to link/verify InternalError class");
     return false; // initialization failed
  }
  _internal_error.init_if_empty(vmSymbols::java_lang_InternalError(), CHECK_false);

  Handle msg = java_lang_String::create_from_str("/ by zero", CHECK_false);
  java_lang_Throwable::set_message(Universe::arithmetic_exception_instance(), msg());

  // Setup preallocated StackOverflowError for use with class initialization failure
  k = SystemDictionary::resolve_or_fail(vmSymbols::java_lang_StackOverflowError(), true, CHECK_false);
  instance = InstanceKlass::cast(k)->allocate_instance(CHECK_false);
  Universe::_class_init_stack_overflow_error = OopHandle(Universe::vm_global(), instance);

  Universe::initialize_known_methods(THREAD);

  // This needs to be done before the first scavenge/gc, since
  // it's an input to soft ref clearing policy.
  {
    MutexLocker x(THREAD, Heap_lock);
    Universe::heap()->update_capacity_and_used_at_gc();
  }

  // ("weak") refs processing infrastructure initialization
  Universe::heap()->post_initialize();

  MemoryService::add_metaspace_memory_pools();

  MemoryService::set_universe_heap(Universe::heap());

#if INCLUDE_CDS
  AOTMetaspace::post_initialize(CHECK_false);
#endif
  return true;
}


void Universe::compute_base_vtable_size() {
  _base_vtable_size = ClassLoader::compute_Object_vtable();
}

void Universe::print_on(outputStream* st) {
  GCMutexLocker hl(Heap_lock); // Heap_lock might be locked by caller thread.
  st->print_cr("Heap");

  StreamIndentor si(st, 1);
  heap()->print_heap_on(st);
  MetaspaceUtils::print_on(st);
}

void Universe::print_heap_at_SIGBREAK() {
  if (PrintHeapAtSIGBREAK) {
    print_on(tty);
    tty->cr();
    tty->flush();
  }
}

void Universe::initialize_verify_flags() {
  verify_flags = 0;
  const char delimiter[] = " ,";

  size_t length = strlen(VerifySubSet);
  char* subset_list = NEW_C_HEAP_ARRAY(char, length + 1, mtInternal);
  strncpy(subset_list, VerifySubSet, length + 1);
  char* save_ptr;

  char* token = strtok_r(subset_list, delimiter, &save_ptr);
  while (token != nullptr) {
    if (strcmp(token, "threads") == 0) {
      verify_flags |= Verify_Threads;
    } else if (strcmp(token, "heap") == 0) {
      verify_flags |= Verify_Heap;
    } else if (strcmp(token, "symbol_table") == 0) {
      verify_flags |= Verify_SymbolTable;
    } else if (strcmp(token, "string_table") == 0) {
      verify_flags |= Verify_StringTable;
    } else if (strcmp(token, "codecache") == 0) {
      verify_flags |= Verify_CodeCache;
    } else if (strcmp(token, "dictionary") == 0) {
      verify_flags |= Verify_SystemDictionary;
    } else if (strcmp(token, "classloader_data_graph") == 0) {
      verify_flags |= Verify_ClassLoaderDataGraph;
    } else if (strcmp(token, "metaspace") == 0) {
      verify_flags |= Verify_MetaspaceUtils;
    } else if (strcmp(token, "jni_handles") == 0) {
      verify_flags |= Verify_JNIHandles;
    } else if (strcmp(token, "codecache_oops") == 0) {
      verify_flags |= Verify_CodeCacheOops;
    } else if (strcmp(token, "resolved_method_table") == 0) {
      verify_flags |= Verify_ResolvedMethodTable;
    } else if (strcmp(token, "stringdedup") == 0) {
      verify_flags |= Verify_StringDedup;
    } else {
      vm_exit_during_initialization(err_msg("VerifySubSet: \'%s\' memory sub-system is unknown, please correct it", token));
    }
    token = strtok_r(nullptr, delimiter, &save_ptr);
  }
  FREE_C_HEAP_ARRAY(char, subset_list);
}

bool Universe::should_verify_subset(uint subset) {
  if (verify_flags & subset) {
    return true;
  }
  return false;
}

void Universe::verify(VerifyOption option, const char* prefix) {
  COMPILER2_PRESENT(
    assert(!DerivedPointerTable::is_active(),
         "DPT should not be active during verification "
         "(of thread stacks below)");
  )

  Thread* thread = Thread::current();
  ResourceMark rm(thread);
  HandleMark hm(thread);  // Handles created during verification can be zapped
  _verify_count++;

  FormatBuffer<> title("Verifying %s", prefix);
  GCTraceTime(Info, gc, verify) tm(title.buffer());
  if (should_verify_subset(Verify_Threads)) {
    log_debug(gc, verify)("Threads");
    Threads::verify();
  }
  if (should_verify_subset(Verify_Heap)) {
    log_debug(gc, verify)("Heap");
    heap()->verify(option);
  }
  if (should_verify_subset(Verify_SymbolTable)) {
    log_debug(gc, verify)("SymbolTable");
    SymbolTable::verify();
  }
  if (should_verify_subset(Verify_StringTable)) {
    log_debug(gc, verify)("StringTable");
    StringTable::verify();
  }
  if (should_verify_subset(Verify_CodeCache)) {
    log_debug(gc, verify)("CodeCache");
    CodeCache::verify();
  }
  if (should_verify_subset(Verify_SystemDictionary)) {
    log_debug(gc, verify)("SystemDictionary");
    SystemDictionary::verify();
  }
  if (should_verify_subset(Verify_ClassLoaderDataGraph)) {
    log_debug(gc, verify)("ClassLoaderDataGraph");
    ClassLoaderDataGraph::verify();
  }
  if (should_verify_subset(Verify_MetaspaceUtils)) {
    log_debug(gc, verify)("MetaspaceUtils");
    DEBUG_ONLY(MetaspaceUtils::verify();)
  }
  if (should_verify_subset(Verify_JNIHandles)) {
    log_debug(gc, verify)("JNIHandles");
    JNIHandles::verify();
  }
  if (should_verify_subset(Verify_CodeCacheOops)) {
    log_debug(gc, verify)("CodeCache Oops");
    CodeCache::verify_oops();
  }
  if (should_verify_subset(Verify_ResolvedMethodTable)) {
    log_debug(gc, verify)("ResolvedMethodTable Oops");
    ResolvedMethodTable::verify();
  }
  if (should_verify_subset(Verify_StringDedup)) {
    log_debug(gc, verify)("String Deduplication");
    StringDedup::verify();
  }
}

static void log_cpu_time() {
  LogTarget(Info, cpu) cpuLog;
  if (!cpuLog.is_enabled()) {
    return;
  }

  const double process_cpu_time = os::elapsed_process_cpu_time();
  if (process_cpu_time == 0 || process_cpu_time == -1) {
    // 0 can happen e.g. for short running processes with
    // low CPU utilization
    return;
  }

  const double gc_threads_cpu_time = (double) CPUTimeUsage::GC::gc_threads() / NANOSECS_PER_SEC;
  const double gc_vm_thread_cpu_time = (double) CPUTimeUsage::GC::vm_thread() / NANOSECS_PER_SEC;
  const double gc_string_dedup_cpu_time = (double) CPUTimeUsage::GC::stringdedup() / NANOSECS_PER_SEC;
  const double gc_cpu_time = (double) gc_threads_cpu_time + gc_vm_thread_cpu_time + gc_string_dedup_cpu_time;

  const double elasped_time = os::elapsedTime();
  const bool has_error = CPUTimeUsage::Error::has_error();

  if (gc_cpu_time < process_cpu_time) {
    cpuLog.print("=== CPU time Statistics =============================================================");
    if (has_error) {
      cpuLog.print("WARNING: CPU time sampling reported errors, numbers may be unreliable");
    }
    cpuLog.print("                                                                            CPUs");
    cpuLog.print("                                                               s       %%  utilized");
    cpuLog.print("   Process");
    cpuLog.print("     Total                        %30.4f  %6.2f  %8.1f", process_cpu_time, 100.0, process_cpu_time / elasped_time);
    cpuLog.print("     Garbage Collection           %30.4f  %6.2f  %8.1f", gc_cpu_time, percent_of(gc_cpu_time, process_cpu_time), gc_cpu_time / elasped_time);
    cpuLog.print("       GC Threads                 %30.4f  %6.2f  %8.1f", gc_threads_cpu_time, percent_of(gc_threads_cpu_time, process_cpu_time), gc_threads_cpu_time / elasped_time);
    cpuLog.print("       VM Thread                  %30.4f  %6.2f  %8.1f", gc_vm_thread_cpu_time, percent_of(gc_vm_thread_cpu_time, process_cpu_time), gc_vm_thread_cpu_time / elasped_time);

    if (UseStringDeduplication) {
      cpuLog.print("       String Deduplication       %30.4f  %6.2f  %8.1f", gc_string_dedup_cpu_time, percent_of(gc_string_dedup_cpu_time, process_cpu_time), gc_string_dedup_cpu_time / elasped_time);
    }
    cpuLog.print("=====================================================================================");
  }
}

void Universe::before_exit() {
  // Tell the GC that it is time to shutdown and to block requests for new GC pauses.
  heap()->initiate_shutdown();

  // Log CPU time statistics before stopping the GC threads.
  log_cpu_time();

  // Stop the GC threads.
  heap()->stop();

  // Print GC/heap related information.
  Log(gc, exit) log;
  if (log.is_info()) {
    LogStream ls_info(log.info());
    Universe::print_on(&ls_info);
    if (log.is_trace()) {
      LogStream ls_trace(log.trace());
      MutexLocker mcld(ClassLoaderDataGraph_lock);
      ClassLoaderDataGraph::print_on(&ls_trace);
    }
  }
}

#ifndef PRODUCT
void Universe::calculate_verify_data(HeapWord* low_boundary, HeapWord* high_boundary) {
  assert(low_boundary < high_boundary, "bad interval");

  // decide which low-order bits we require to be clear:
  size_t alignSize = MinObjAlignmentInBytes;
  size_t min_object_size = CollectedHeap::min_fill_size();

  // make an inclusive limit:
  uintptr_t max = (uintptr_t)high_boundary - min_object_size*wordSize;
  uintptr_t min = (uintptr_t)low_boundary;
  assert(min < max, "bad interval");
  uintptr_t diff = max ^ min;

  // throw away enough low-order bits to make the diff vanish
  uintptr_t mask = (uintptr_t)(-1);
  while ((mask & diff) != 0)
    mask <<= 1;
  uintptr_t bits = (min & mask);
  assert(bits == (max & mask), "correct mask");
  // check an intermediate value between min and max, just to make sure:
  assert(bits == ((min + (max-min)/2) & mask), "correct mask");

  // require address alignment, too:
  mask |= (alignSize - 1);

  if (!(_verify_oop_mask == 0 && _verify_oop_bits == (uintptr_t)-1)) {
    assert(_verify_oop_mask == mask && _verify_oop_bits == bits, "mask stability");
  }
  _verify_oop_mask = mask;
  _verify_oop_bits = bits;
}

void Universe::set_verify_data(uintptr_t mask, uintptr_t bits) {
  _verify_oop_mask = mask;
  _verify_oop_bits = bits;
}

// Oop verification (see MacroAssembler::verify_oop)

uintptr_t Universe::verify_oop_mask() {
  return _verify_oop_mask;
}

uintptr_t Universe::verify_oop_bits() {
  return _verify_oop_bits;
}

uintptr_t Universe::verify_mark_mask() {
  return markWord::lock_mask_in_place;
}

uintptr_t Universe::verify_mark_bits() {
  intptr_t mask = verify_mark_mask();
  intptr_t bits = (intptr_t)markWord::prototype().value();
  assert((bits & ~mask) == 0, "no stray header bits");
  return bits;
}
#endif // PRODUCT

#ifdef ASSERT
// Release dummy object(s) at bottom of heap
bool Universe::release_fullgc_alot_dummy() {
  MutexLocker ml(FullGCALot_lock);
  objArrayOop fullgc_alot_dummy_array = (objArrayOop)_fullgc_alot_dummy_array.resolve();
  if (fullgc_alot_dummy_array != nullptr) {
    if (_fullgc_alot_dummy_next >= fullgc_alot_dummy_array->length()) {
      // No more dummies to release, release entire array instead
      _fullgc_alot_dummy_array.release(Universe::vm_global());
      _fullgc_alot_dummy_array = OopHandle(); // null out OopStorage pointer.
      return false;
    }

    // Release dummy at bottom of old generation
    fullgc_alot_dummy_array->obj_at_put(_fullgc_alot_dummy_next++, nullptr);
  }
  return true;
}

bool Universe::is_stw_gc_active() {
  return heap()->is_stw_gc_active();
}

bool Universe::is_in_heap(const void* p) {
  return heap()->is_in(p);
}

#endif // ASSERT<|MERGE_RESOLUTION|>--- conflicted
+++ resolved
@@ -556,50 +556,25 @@
 
 void Universe::initialize_basic_type_mirrors(TRAPS) {
 #if INCLUDE_CDS_JAVA_HEAP
-<<<<<<< HEAD
-    if (CDSConfig::is_using_archive() &&
-        ArchiveHeapLoader::is_in_use() &&
-        _basic_type_mirrors[T_INT].resolve() != nullptr) {
-      assert(ArchiveHeapLoader::can_use(), "Sanity");
-
-      // check that all basic type mirrors are mapped also
-      for (int i = T_BOOLEAN; i < T_VOID+1; i++) {
-        if (!is_reference_type((BasicType)i) && !is_custom_basic_type((BasicType)i)) {
-          oop m = _basic_type_mirrors[i].resolve();
-          assert(m != nullptr, "archived mirrors should not be null");
-        }
-=======
   if (CDSConfig::is_using_archive() &&
       HeapShared::is_archived_heap_in_use() &&
       _basic_type_mirrors[T_INT].resolve() != nullptr) {
     // check that all basic type mirrors are mapped also
     for (int i = T_BOOLEAN; i < T_VOID+1; i++) {
-      if (!is_reference_type((BasicType)i)) {
+      if (!is_reference_type((BasicType)i) && !is_custom_basic_type((BasicType)i)) {
         oop m = _basic_type_mirrors[i].resolve();
         assert(m != nullptr, "archived mirrors should not be null");
->>>>>>> 8bafc2f0
       }
     }
   } else
     // _basic_type_mirrors[T_INT], etc, are null if not using an archived heap
 #endif
-<<<<<<< HEAD
-    {
-      for (int i = T_BOOLEAN; i < T_VOID+1; i++) {
-        BasicType bt = (BasicType)i;
-        if (!is_reference_type(bt) && !is_custom_basic_type(bt)) {
-          oop m = java_lang_Class::create_basic_type_mirror(type2name(bt), bt, CHECK);
-          _basic_type_mirrors[i] = OopHandle(vm_global(), m);
-        }
-        CDS_JAVA_HEAP_ONLY(_archived_basic_type_mirror_indices[i] = -1);
-=======
   {
     for (int i = T_BOOLEAN; i < T_VOID+1; i++) {
       BasicType bt = (BasicType)i;
-      if (!is_reference_type(bt)) {
+      if (!is_reference_type(bt) && !is_custom_basic_type(bt)) {
         oop m = java_lang_Class::create_basic_type_mirror(type2name(bt), bt, CHECK);
         _basic_type_mirrors[i] = OopHandle(vm_global(), m);
->>>>>>> 8bafc2f0
       }
       CDS_JAVA_HEAP_ONLY(_archived_basic_type_mirror_indices[i] = -1);
     }
