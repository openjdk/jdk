/*
 * Copyright (c) 1997, 2024, Oracle and/or its affiliates. All rights reserved.
 * DO NOT ALTER OR REMOVE COPYRIGHT NOTICES OR THIS FILE HEADER.
 *
 * This code is free software; you can redistribute it and/or modify it
 * under the terms of the GNU General Public License version 2 only, as
 * published by the Free Software Foundation.
 *
 * This code is distributed in the hope that it will be useful, but WITHOUT
 * ANY WARRANTY; without even the implied warranty of MERCHANTABILITY or
 * FITNESS FOR A PARTICULAR PURPOSE.  See the GNU General Public License
 * version 2 for more details (a copy is included in the LICENSE file that
 * accompanied this code).
 *
 * You should have received a copy of the GNU General Public License version
 * 2 along with this work; if not, write to the Free Software Foundation,
 * Inc., 51 Franklin St, Fifth Floor, Boston, MA 02110-1301 USA.
 *
 * Please contact Oracle, 500 Oracle Parkway, Redwood Shores, CA 94065 USA
 * or visit www.oracle.com if you need additional information or have any
 * questions.
 *
 */

#include "precompiled.hpp"
#include "cds/archiveHeapLoader.hpp"
#include "cds/cdsConfig.hpp"
#include "cds/dynamicArchive.hpp"
#include "cds/heapShared.hpp"
#include "cds/metaspaceShared.hpp"
#include "classfile/classLoader.hpp"
#include "classfile/classLoaderDataGraph.hpp"
#include "classfile/javaClasses.hpp"
#include "classfile/stringTable.hpp"
#include "classfile/symbolTable.hpp"
#include "classfile/systemDictionary.hpp"
#include "classfile/vmClasses.hpp"
#include "classfile/vmSymbols.hpp"
#include "code/codeBehaviours.hpp"
#include "code/codeCache.hpp"
#include "compiler/oopMap.hpp"
#include "gc/shared/collectedHeap.inline.hpp"
#include "gc/shared/gcArguments.hpp"
#include "gc/shared/gcConfig.hpp"
#include "gc/shared/gcLogPrecious.hpp"
#include "gc/shared/gcTraceTime.inline.hpp"
#include "gc/shared/oopStorageSet.hpp"
#include "gc/shared/plab.hpp"
#include "gc/shared/stringdedup/stringDedup.hpp"
#include "gc/shared/tlab_globals.hpp"
#include "logging/log.hpp"
#include "logging/logStream.hpp"
#include "memory/metadataFactory.hpp"
#include "memory/metaspaceClosure.hpp"
#include "memory/metaspaceCounters.hpp"
#include "memory/metaspaceUtils.hpp"
#include "memory/oopFactory.hpp"
#include "memory/resourceArea.hpp"
#include "memory/universe.hpp"
#include "oops/compressedOops.hpp"
#include "oops/instanceKlass.hpp"
#include "oops/instanceMirrorKlass.hpp"
#include "oops/klass.inline.hpp"
#include "oops/objArrayOop.inline.hpp"
#include "oops/oop.inline.hpp"
#include "oops/oopHandle.inline.hpp"
#include "oops/typeArrayKlass.hpp"
#include "prims/resolvedMethodTable.hpp"
#include "runtime/arguments.hpp"
#include "runtime/atomic.hpp"
#include "runtime/cpuTimeCounters.hpp"
#include "runtime/flags/jvmFlagLimit.hpp"
#include "runtime/handles.inline.hpp"
#include "runtime/init.hpp"
#include "runtime/java.hpp"
#include "runtime/javaThread.hpp"
#include "runtime/jniHandles.hpp"
#include "runtime/threads.hpp"
#include "runtime/timerTrace.hpp"
#include "sanitizers/leak.hpp"
#include "services/memoryService.hpp"
#include "utilities/align.hpp"
#include "utilities/autoRestore.hpp"
#include "utilities/debug.hpp"
#include "utilities/formatBuffer.hpp"
#include "utilities/macros.hpp"
#include "utilities/ostream.hpp"
#include "utilities/preserveException.hpp"

// A helper class for caching a Method* when the user of the cache
// only cares about the latest version of the Method*. This cache safely
// interacts with the RedefineClasses API.
class LatestMethodCache {
  // We save the InstanceKlass* and the idnum of Method* in order to get
  // the current Method*.
  InstanceKlass*        _klass;
  int                   _method_idnum;

 public:
  LatestMethodCache()   { _klass = nullptr; _method_idnum = -1; }

  void init(JavaThread* current, InstanceKlass* ik, const char* method,
            Symbol* signature, bool is_static);
  Method* get_method();
};

static LatestMethodCache _finalizer_register_cache;         // Finalizer.register()
static LatestMethodCache _loader_addClass_cache;            // ClassLoader.addClass()
static LatestMethodCache _throw_illegal_access_error_cache; // Unsafe.throwIllegalAccessError()
static LatestMethodCache _throw_no_such_method_error_cache; // Unsafe.throwNoSuchMethodError()
static LatestMethodCache _do_stack_walk_cache;              // AbstractStackWalker.doStackWalk()

// Known objects
TypeArrayKlass* Universe::_typeArrayKlasses[T_LONG+1] = { nullptr /*, nullptr...*/ };
ObjArrayKlass* Universe::_objectArrayKlass            = nullptr;
Klass* Universe::_fillerArrayKlass                    = nullptr;
OopHandle Universe::_basic_type_mirrors[T_VOID+1];
#if INCLUDE_CDS_JAVA_HEAP
int Universe::_archived_basic_type_mirror_indices[T_VOID+1];
#endif

OopHandle Universe::_main_thread_group;
OopHandle Universe::_system_thread_group;
OopHandle Universe::_the_empty_class_array;
OopHandle Universe::_the_null_string;
OopHandle Universe::_the_min_jint_string;

OopHandle Universe::_the_null_sentinel;

// _out_of_memory_errors is an objArray
enum OutOfMemoryInstance { _oom_java_heap,
                           _oom_c_heap,
                           _oom_metaspace,
                           _oom_class_metaspace,
                           _oom_array_size,
                           _oom_gc_overhead_limit,
                           _oom_realloc_objects,
                           _oom_retry,
                           _oom_count };

OopHandle Universe::_out_of_memory_errors;
OopHandle Universe:: _class_init_stack_overflow_error;
OopHandle Universe::_delayed_stack_overflow_error_message;
OopHandle Universe::_preallocated_out_of_memory_error_array;
volatile jint Universe::_preallocated_out_of_memory_error_avail_count = 0;

// Message details for OOME objects, preallocate these objects since they could be
// used when throwing OOME, we should try to avoid further allocation in such case
OopHandle Universe::_msg_metaspace;
OopHandle Universe::_msg_class_metaspace;

OopHandle Universe::_reference_pending_list;

Array<Klass*>* Universe::_the_array_interfaces_array = nullptr;

long Universe::verify_flags                           = Universe::Verify_All;

Array<int>* Universe::_the_empty_int_array            = nullptr;
Array<u2>* Universe::_the_empty_short_array           = nullptr;
Array<Klass*>* Universe::_the_empty_klass_array     = nullptr;
Array<InstanceKlass*>* Universe::_the_empty_instance_klass_array  = nullptr;
Array<Method*>* Universe::_the_empty_method_array   = nullptr;

uintx Universe::_the_array_interfaces_bitmap = 0;
uintx Universe::_the_empty_klass_bitmap      = 0;

// These variables are guarded by FullGCALot_lock.
debug_only(OopHandle Universe::_fullgc_alot_dummy_array;)
debug_only(int Universe::_fullgc_alot_dummy_next = 0;)

// Heap
int             Universe::_verify_count = 0;

// Oop verification (see MacroAssembler::verify_oop)
uintptr_t       Universe::_verify_oop_mask = 0;
uintptr_t       Universe::_verify_oop_bits = (uintptr_t) -1;

int             Universe::_base_vtable_size = 0;
bool            Universe::_bootstrapping = false;
bool            Universe::_module_initialized = false;
bool            Universe::_fully_initialized = false;

OopStorage*     Universe::_vm_weak = nullptr;
OopStorage*     Universe::_vm_global = nullptr;

CollectedHeap*  Universe::_collectedHeap = nullptr;

// These are the exceptions that are always created and are guatanteed to exist.
// If possible, they can be stored as CDS archived objects to speed up AOT code.
class BuiltinException {
  OopHandle _instance;
  CDS_JAVA_HEAP_ONLY(int _archived_root_index;)

public:
  BuiltinException() : _instance() {
    CDS_JAVA_HEAP_ONLY(_archived_root_index = 0);
  }

  void init_if_empty(Symbol* symbol, TRAPS) {
    if (_instance.is_empty()) {
      Klass* k = SystemDictionary::resolve_or_fail(symbol, true, CHECK);
      oop obj = InstanceKlass::cast(k)->allocate_instance(CHECK);
      _instance = OopHandle(Universe::vm_global(), obj);
    }
  }

  oop instance() {
    return _instance.resolve();
  }

#if INCLUDE_CDS_JAVA_HEAP
  void store_in_cds() {
    _archived_root_index = HeapShared::archive_exception_instance(instance());
  }

  void load_from_cds() {
    if (_archived_root_index >= 0) {
      oop obj = HeapShared::get_root(_archived_root_index);
      assert(obj != nullptr, "must be");
      _instance = OopHandle(Universe::vm_global(), obj);
    }
  }

  void serialize(SerializeClosure *f) {
    f->do_int(&_archived_root_index);
  }
#endif
};

static BuiltinException _null_ptr_exception;
static BuiltinException _arithmetic_exception;
static BuiltinException _virtual_machine_error;

objArrayOop Universe::the_empty_class_array ()  {
  return (objArrayOop)_the_empty_class_array.resolve();
}

oop Universe::main_thread_group()                 { return _main_thread_group.resolve(); }
void Universe::set_main_thread_group(oop group)   { _main_thread_group = OopHandle(vm_global(), group); }

oop Universe::system_thread_group()               { return _system_thread_group.resolve(); }
void Universe::set_system_thread_group(oop group) { _system_thread_group = OopHandle(vm_global(), group); }

oop Universe::the_null_string()                   { return _the_null_string.resolve(); }
oop Universe::the_min_jint_string()               { return _the_min_jint_string.resolve(); }

oop Universe::null_ptr_exception_instance()       { return _null_ptr_exception.instance(); }
oop Universe::arithmetic_exception_instance()     { return _arithmetic_exception.instance(); }
oop Universe::virtual_machine_error_instance()    { return _virtual_machine_error.instance(); }

oop Universe::the_null_sentinel()                 { return _the_null_sentinel.resolve(); }

oop Universe::int_mirror()                        { return check_mirror(_basic_type_mirrors[T_INT].resolve()); }
oop Universe::float_mirror()                      { return check_mirror(_basic_type_mirrors[T_FLOAT].resolve()); }
oop Universe::double_mirror()                     { return check_mirror(_basic_type_mirrors[T_DOUBLE].resolve()); }
oop Universe::byte_mirror()                       { return check_mirror(_basic_type_mirrors[T_BYTE].resolve()); }
oop Universe::bool_mirror()                       { return check_mirror(_basic_type_mirrors[T_BOOLEAN].resolve()); }
oop Universe::char_mirror()                       { return check_mirror(_basic_type_mirrors[T_CHAR].resolve()); }
oop Universe::long_mirror()                       { return check_mirror(_basic_type_mirrors[T_LONG].resolve()); }
oop Universe::short_mirror()                      { return check_mirror(_basic_type_mirrors[T_SHORT].resolve()); }
oop Universe::void_mirror()                       { return check_mirror(_basic_type_mirrors[T_VOID].resolve()); }

oop Universe::java_mirror(BasicType t) {
  assert((uint)t < T_VOID+1, "range check");
  assert(!is_reference_type(t), "sanity");
  return check_mirror(_basic_type_mirrors[t].resolve());
}

void Universe::basic_type_classes_do(KlassClosure *closure) {
  for (int i = T_BOOLEAN; i < T_LONG+1; i++) {
    closure->do_klass(_typeArrayKlasses[i]);
  }
  // We don't do the following because it will confuse JVMTI.
  // _fillerArrayKlass is used only by GC, which doesn't need to see
  // this klass from basic_type_classes_do().
  //
  // closure->do_klass(_fillerArrayKlass);
}

void Universe::metaspace_pointers_do(MetaspaceClosure* it) {
  it->push(&_fillerArrayKlass);
  for (int i = 0; i < T_LONG+1; i++) {
    it->push(&_typeArrayKlasses[i]);
  }
  it->push(&_objectArrayKlass);

  it->push(&_the_empty_int_array);
  it->push(&_the_empty_short_array);
  it->push(&_the_empty_klass_array);
  it->push(&_the_empty_instance_klass_array);
  it->push(&_the_empty_method_array);
  it->push(&_the_array_interfaces_array);
}

#if INCLUDE_CDS_JAVA_HEAP
void Universe::set_archived_basic_type_mirror_index(BasicType t, int index) {
  assert(CDSConfig::is_dumping_heap(), "sanity");
  assert(!is_reference_type(t), "sanity");
  _archived_basic_type_mirror_indices[t] = index;
}

void Universe::archive_exception_instances() {
  _null_ptr_exception.store_in_cds();
  _arithmetic_exception.store_in_cds();
  _virtual_machine_error.store_in_cds();
}

void Universe::load_archived_object_instances() {
  if (ArchiveHeapLoader::is_in_use()) {
    for (int i = T_BOOLEAN; i < T_VOID+1; i++) {
      int index = _archived_basic_type_mirror_indices[i];
      if (!is_reference_type((BasicType)i) && index >= 0) {
        oop mirror_oop = HeapShared::get_root(index);
        assert(mirror_oop != nullptr, "must be");
        _basic_type_mirrors[i] = OopHandle(vm_global(), mirror_oop);
      }
    }

    _null_ptr_exception.load_from_cds();
    _arithmetic_exception.load_from_cds();
    _virtual_machine_error.load_from_cds();
  }
}
#endif

void Universe::serialize(SerializeClosure* f) {

#if INCLUDE_CDS_JAVA_HEAP
  for (int i = T_BOOLEAN; i < T_VOID+1; i++) {
    f->do_int(&_archived_basic_type_mirror_indices[i]);
    // if f->reading(): We can't call HeapShared::get_root() yet, as the heap
    // contents may need to be relocated. _basic_type_mirrors[i] will be
    // updated later in Universe::load_archived_object_instances().
  }
  _null_ptr_exception.serialize(f);
  _arithmetic_exception.serialize(f);
  _virtual_machine_error.serialize(f);
#endif

  f->do_ptr(&_fillerArrayKlass);
  for (int i = 0; i < T_LONG+1; i++) {
    f->do_ptr(&_typeArrayKlasses[i]);
  }

  f->do_ptr(&_objectArrayKlass);
  f->do_ptr(&_the_array_interfaces_array);
  f->do_ptr(&_the_empty_int_array);
  f->do_ptr(&_the_empty_short_array);
  f->do_ptr(&_the_empty_method_array);
  f->do_ptr(&_the_empty_klass_array);
  f->do_ptr(&_the_empty_instance_klass_array);
}


void Universe::check_alignment(uintx size, uintx alignment, const char* name) {
  if (size < alignment || size % alignment != 0) {
    vm_exit_during_initialization(
      err_msg("Size of %s (" UINTX_FORMAT " bytes) must be aligned to " UINTX_FORMAT " bytes", name, size, alignment));
  }
}

static void initialize_basic_type_klass(Klass* k, TRAPS) {
  Klass* ok = vmClasses::Object_klass();
#if INCLUDE_CDS
  if (UseSharedSpaces) {
    ClassLoaderData* loader_data = ClassLoaderData::the_null_class_loader_data();
    assert(k->super() == ok, "u3");
    if (k->is_instance_klass()) {
      InstanceKlass::cast(k)->restore_unshareable_info(loader_data, Handle(), nullptr, CHECK);
    } else {
      ArrayKlass::cast(k)->restore_unshareable_info(loader_data, Handle(), CHECK);
    }
  } else
#endif
  {
    k->initialize_supers(ok, nullptr, CHECK);
  }
  k->append_to_sibling_list();
}

void Universe::genesis(TRAPS) {
  ResourceMark rm(THREAD);
  HandleMark   hm(THREAD);

  // Explicit null checks are needed if these offsets are not smaller than the page size
  assert(oopDesc::klass_offset_in_bytes() < static_cast<intptr_t>(os::vm_page_size()),
         "Klass offset is expected to be less than the page size");
  assert(arrayOopDesc::length_offset_in_bytes() < static_cast<intptr_t>(os::vm_page_size()),
         "Array length offset is expected to be less than the page size");

  { AutoModifyRestore<bool> temporarily(_bootstrapping, true);

    java_lang_Class::allocate_fixup_lists();

    // determine base vtable size; without that we cannot create the array klasses
    compute_base_vtable_size();

    if (!UseSharedSpaces) {
      // Initialization of the fillerArrayKlass must come before regular
      // int-TypeArrayKlass so that the int-Array mirror points to the
      // int-TypeArrayKlass.
      _fillerArrayKlass = TypeArrayKlass::create_klass(T_INT, "[Ljdk/internal/vm/FillerElement;", CHECK);
      for (int i = T_BOOLEAN; i < T_LONG+1; i++) {
        _typeArrayKlasses[i] = TypeArrayKlass::create_klass((BasicType)i, CHECK);
      }

      ClassLoaderData* null_cld = ClassLoaderData::the_null_class_loader_data();

      _the_array_interfaces_array     = MetadataFactory::new_array<Klass*>(null_cld, 2, nullptr, CHECK);
      _the_empty_int_array            = MetadataFactory::new_array<int>(null_cld, 0, CHECK);
      _the_empty_short_array          = MetadataFactory::new_array<u2>(null_cld, 0, CHECK);
      _the_empty_method_array         = MetadataFactory::new_array<Method*>(null_cld, 0, CHECK);
      _the_empty_klass_array          = MetadataFactory::new_array<Klass*>(null_cld, 0, CHECK);
      _the_empty_instance_klass_array = MetadataFactory::new_array<InstanceKlass*>(null_cld, 0, CHECK);
    }

    vmSymbols::initialize();

    SystemDictionary::initialize(CHECK);

    // Create string constants
    oop s = StringTable::intern("null", CHECK);
    _the_null_string = OopHandle(vm_global(), s);
    s = StringTable::intern("-2147483648", CHECK);
    _the_min_jint_string = OopHandle(vm_global(), s);


#if INCLUDE_CDS
    if (UseSharedSpaces) {
      // Verify shared interfaces array.
      assert(_the_array_interfaces_array->at(0) ==
             vmClasses::Cloneable_klass(), "u3");
      assert(_the_array_interfaces_array->at(1) ==
             vmClasses::Serializable_klass(), "u3");
    } else
#endif
    {
      // Set up shared interfaces array.  (Do this before supers are set up.)
      _the_array_interfaces_array->at_put(0, vmClasses::Cloneable_klass());
      _the_array_interfaces_array->at_put(1, vmClasses::Serializable_klass());
    }

<<<<<<< HEAD
    if (UseSecondarySupersTable) {
      Universe::_the_array_interfaces_bitmap = Klass::compute_secondary_supers_bitmap(_the_array_interfaces_array);
      Universe::_the_empty_klass_bitmap      = Klass::compute_secondary_supers_bitmap(_the_empty_klass_array);
    }

    initialize_basic_type_klass(_fillerArrayKlassObj, CHECK);
=======
    initialize_basic_type_klass(_fillerArrayKlass, CHECK);
>>>>>>> 4bba445d

    initialize_basic_type_klass(boolArrayKlass(), CHECK);
    initialize_basic_type_klass(charArrayKlass(), CHECK);
    initialize_basic_type_klass(floatArrayKlass(), CHECK);
    initialize_basic_type_klass(doubleArrayKlass(), CHECK);
    initialize_basic_type_klass(byteArrayKlass(), CHECK);
    initialize_basic_type_klass(shortArrayKlass(), CHECK);
    initialize_basic_type_klass(intArrayKlass(), CHECK);
    initialize_basic_type_klass(longArrayKlass(), CHECK);

    assert(_fillerArrayKlass != intArrayKlass(),
           "Internal filler array klass should be different to int array Klass");
  } // end of core bootstrapping

  {
    Handle tns = java_lang_String::create_from_str("<null_sentinel>", CHECK);
    _the_null_sentinel = OopHandle(vm_global(), tns());
  }

  // Create a handle for reference_pending_list
  _reference_pending_list = OopHandle(vm_global(), nullptr);

  // Maybe this could be lifted up now that object array can be initialized
  // during the bootstrapping.

  // OLD
  // Initialize _objectArrayKlass after core bootstraping to make
  // sure the super class is set up properly for _objectArrayKlass.
  // ---
  // NEW
  // Since some of the old system object arrays have been converted to
  // ordinary object arrays, _objectArrayKlass will be loaded when
  // SystemDictionary::initialize(CHECK); is run. See the extra check
  // for Object_klass_loaded in objArrayKlassKlass::allocate_objArray_klass_impl.
  {
    Klass* oak = vmClasses::Object_klass()->array_klass(CHECK);
    _objectArrayKlass = ObjArrayKlass::cast(oak);
  }
  // OLD
  // Add the class to the class hierarchy manually to make sure that
  // its vtable is initialized after core bootstrapping is completed.
  // ---
  // New
  // Have already been initialized.
  _objectArrayKlass->append_to_sibling_list();

  #ifdef ASSERT
  if (FullGCALot) {
    // Allocate an array of dummy objects.
    // We'd like these to be at the bottom of the old generation,
    // so that when we free one and then collect,
    // (almost) the whole heap moves
    // and we find out if we actually update all the oops correctly.
    // But we can't allocate directly in the old generation,
    // so we allocate wherever, and hope that the first collection
    // moves these objects to the bottom of the old generation.
    int size = FullGCALotDummies * 2;

    objArrayOop    naked_array = oopFactory::new_objArray(vmClasses::Object_klass(), size, CHECK);
    objArrayHandle dummy_array(THREAD, naked_array);
    int i = 0;
    while (i < size) {
        // Allocate dummy in old generation
      oop dummy = vmClasses::Object_klass()->allocate_instance(CHECK);
      dummy_array->obj_at_put(i++, dummy);
    }
    {
      // Only modify the global variable inside the mutex.
      // If we had a race to here, the other dummy_array instances
      // and their elements just get dropped on the floor, which is fine.
      MutexLocker ml(THREAD, FullGCALot_lock);
      if (_fullgc_alot_dummy_array.is_empty()) {
        _fullgc_alot_dummy_array = OopHandle(vm_global(), dummy_array());
      }
    }
    assert(i == ((objArrayOop)_fullgc_alot_dummy_array.resolve())->length(), "just checking");
  }
  #endif
}

void Universe::initialize_basic_type_mirrors(TRAPS) {
#if INCLUDE_CDS_JAVA_HEAP
    if (UseSharedSpaces &&
        ArchiveHeapLoader::is_in_use() &&
        _basic_type_mirrors[T_INT].resolve() != nullptr) {
      assert(ArchiveHeapLoader::can_use(), "Sanity");

      // check that all basic type mirrors are mapped also
      for (int i = T_BOOLEAN; i < T_VOID+1; i++) {
        if (!is_reference_type((BasicType)i)) {
          oop m = _basic_type_mirrors[i].resolve();
          assert(m != nullptr, "archived mirrors should not be null");
        }
      }
    } else
      // _basic_type_mirrors[T_INT], etc, are null if archived heap is not mapped.
#endif
    {
      for (int i = T_BOOLEAN; i < T_VOID+1; i++) {
        BasicType bt = (BasicType)i;
        if (!is_reference_type(bt)) {
          oop m = java_lang_Class::create_basic_type_mirror(type2name(bt), bt, CHECK);
          _basic_type_mirrors[i] = OopHandle(vm_global(), m);
        }
        CDS_JAVA_HEAP_ONLY(_archived_basic_type_mirror_indices[i] = -1);
      }
    }
    if (CDSConfig::is_dumping_heap()) {
      HeapShared::init_scratch_objects(CHECK);
    }
}

void Universe::fixup_mirrors(TRAPS) {
  // Bootstrap problem: all classes gets a mirror (java.lang.Class instance) assigned eagerly,
  // but we cannot do that for classes created before java.lang.Class is loaded. Here we simply
  // walk over permanent objects created so far (mostly classes) and fixup their mirrors. Note
  // that the number of objects allocated at this point is very small.
  assert(vmClasses::Class_klass_loaded(), "java.lang.Class should be loaded");
  HandleMark hm(THREAD);

  if (!UseSharedSpaces) {
    // Cache the start of the static fields
    InstanceMirrorKlass::init_offset_of_static_fields();
  }

  GrowableArray <Klass*>* list = java_lang_Class::fixup_mirror_list();
  int list_length = list->length();
  for (int i = 0; i < list_length; i++) {
    Klass* k = list->at(i);
    assert(k->is_klass(), "List should only hold classes");
    java_lang_Class::fixup_mirror(k, CATCH);
  }
  delete java_lang_Class::fixup_mirror_list();
  java_lang_Class::set_fixup_mirror_list(nullptr);
}

#define assert_pll_locked(test) \
  assert(Heap_lock->test(), "Reference pending list access requires lock")

#define assert_pll_ownership() assert_pll_locked(owned_by_self)

oop Universe::reference_pending_list() {
  if (Thread::current()->is_VM_thread()) {
    assert_pll_locked(is_locked);
  } else {
    assert_pll_ownership();
  }
  return _reference_pending_list.resolve();
}

void Universe::clear_reference_pending_list() {
  assert_pll_ownership();
  _reference_pending_list.replace(nullptr);
}

bool Universe::has_reference_pending_list() {
  assert_pll_ownership();
  return _reference_pending_list.peek() != nullptr;
}

oop Universe::swap_reference_pending_list(oop list) {
  assert_pll_locked(is_locked);
  return _reference_pending_list.xchg(list);
}

#undef assert_pll_locked
#undef assert_pll_ownership

static void reinitialize_vtables() {
  // The vtables are initialized by starting at java.lang.Object and
  // initializing through the subclass links, so that the super
  // classes are always initialized first.
  for (ClassHierarchyIterator iter(vmClasses::Object_klass()); !iter.done(); iter.next()) {
    Klass* sub = iter.klass();
    sub->vtable().initialize_vtable();
  }
}

static void reinitialize_itables() {

  class ReinitTableClosure : public KlassClosure {
   public:
    void do_klass(Klass* k) {
      if (k->is_instance_klass()) {
         InstanceKlass::cast(k)->itable().initialize_itable();
      }
    }
  };

  MutexLocker mcld(ClassLoaderDataGraph_lock);
  ReinitTableClosure cl;
  ClassLoaderDataGraph::classes_do(&cl);
}

bool Universe::on_page_boundary(void* addr) {
  return is_aligned(addr, os::vm_page_size());
}

// the array of preallocated errors with backtraces
objArrayOop Universe::preallocated_out_of_memory_errors() {
  return (objArrayOop)_preallocated_out_of_memory_error_array.resolve();
}

objArrayOop Universe::out_of_memory_errors() { return (objArrayOop)_out_of_memory_errors.resolve(); }

oop Universe::out_of_memory_error_java_heap() {
  return gen_out_of_memory_error(out_of_memory_errors()->obj_at(_oom_java_heap));
}

oop Universe::out_of_memory_error_c_heap() {
  return gen_out_of_memory_error(out_of_memory_errors()->obj_at(_oom_c_heap));
}

oop Universe::out_of_memory_error_metaspace() {
  return gen_out_of_memory_error(out_of_memory_errors()->obj_at(_oom_metaspace));
}

oop Universe::out_of_memory_error_class_metaspace() {
  return gen_out_of_memory_error(out_of_memory_errors()->obj_at(_oom_class_metaspace));
}

oop Universe::out_of_memory_error_array_size() {
  return gen_out_of_memory_error(out_of_memory_errors()->obj_at(_oom_array_size));
}

oop Universe::out_of_memory_error_gc_overhead_limit() {
  return gen_out_of_memory_error(out_of_memory_errors()->obj_at(_oom_gc_overhead_limit));
}

oop Universe::out_of_memory_error_realloc_objects() {
  return gen_out_of_memory_error(out_of_memory_errors()->obj_at(_oom_realloc_objects));
}

// Throw default _out_of_memory_error_retry object as it will never propagate out of the VM
oop Universe::out_of_memory_error_retry()              { return out_of_memory_errors()->obj_at(_oom_retry);  }

oop Universe::class_init_out_of_memory_error()         { return out_of_memory_errors()->obj_at(_oom_java_heap); }
oop Universe::class_init_stack_overflow_error()        { return _class_init_stack_overflow_error.resolve(); }
oop Universe::delayed_stack_overflow_error_message()   { return _delayed_stack_overflow_error_message.resolve(); }


bool Universe::should_fill_in_stack_trace(Handle throwable) {
  // never attempt to fill in the stack trace of preallocated errors that do not have
  // backtrace. These errors are kept alive forever and may be "re-used" when all
  // preallocated errors with backtrace have been consumed. Also need to avoid
  // a potential loop which could happen if an out of memory occurs when attempting
  // to allocate the backtrace.
  objArrayOop preallocated_oom = out_of_memory_errors();
  for (int i = 0; i < _oom_count; i++) {
    if (throwable() == preallocated_oom->obj_at(i)) {
      return false;
    }
  }
  return true;
}


oop Universe::gen_out_of_memory_error(oop default_err) {
  // generate an out of memory error:
  // - if there is a preallocated error and stack traces are available
  //   (j.l.Throwable is initialized), then return the preallocated
  //   error with a filled in stack trace, and with the message
  //   provided by the default error.
  // - otherwise, return the default error, without a stack trace.
  int next;
  if ((_preallocated_out_of_memory_error_avail_count > 0) &&
      vmClasses::Throwable_klass()->is_initialized()) {
    next = (int)Atomic::add(&_preallocated_out_of_memory_error_avail_count, -1);
    assert(next < (int)PreallocatedOutOfMemoryErrorCount, "avail count is corrupt");
  } else {
    next = -1;
  }
  if (next < 0) {
    // all preallocated errors have been used.
    // return default
    return default_err;
  } else {
    JavaThread* current = JavaThread::current();
    Handle default_err_h(current, default_err);
    // get the error object at the slot and set set it to null so that the
    // array isn't keeping it alive anymore.
    Handle exc(current, preallocated_out_of_memory_errors()->obj_at(next));
    assert(exc() != nullptr, "slot has been used already");
    preallocated_out_of_memory_errors()->obj_at_put(next, nullptr);

    // use the message from the default error
    oop msg = java_lang_Throwable::message(default_err_h());
    assert(msg != nullptr, "no message");
    java_lang_Throwable::set_message(exc(), msg);

    // populate the stack trace and return it.
    java_lang_Throwable::fill_in_stack_trace_of_preallocated_backtrace(exc);
    return exc();
  }
}

bool Universe::is_out_of_memory_error_metaspace(oop ex_obj) {
  return java_lang_Throwable::message(ex_obj) == _msg_metaspace.resolve();
}

bool Universe::is_out_of_memory_error_class_metaspace(oop ex_obj) {
  return java_lang_Throwable::message(ex_obj) == _msg_class_metaspace.resolve();
}

// Setup preallocated OutOfMemoryError errors
void Universe::create_preallocated_out_of_memory_errors(TRAPS) {
  InstanceKlass* ik = vmClasses::OutOfMemoryError_klass();
  objArrayOop oa = oopFactory::new_objArray(ik, _oom_count, CHECK);
  objArrayHandle oom_array(THREAD, oa);

  for (int i = 0; i < _oom_count; i++) {
    oop oom_obj = ik->allocate_instance(CHECK);
    oom_array->obj_at_put(i, oom_obj);
  }
  _out_of_memory_errors = OopHandle(vm_global(), oom_array());

  Handle msg = java_lang_String::create_from_str("Java heap space", CHECK);
  java_lang_Throwable::set_message(oom_array->obj_at(_oom_java_heap), msg());

  msg = java_lang_String::create_from_str("C heap space", CHECK);
  java_lang_Throwable::set_message(oom_array->obj_at(_oom_c_heap), msg());

  msg = java_lang_String::create_from_str("Metaspace", CHECK);
  _msg_metaspace = OopHandle(vm_global(), msg());
  java_lang_Throwable::set_message(oom_array->obj_at(_oom_metaspace), msg());

  msg = java_lang_String::create_from_str("Compressed class space", CHECK);
  _msg_class_metaspace = OopHandle(vm_global(), msg());
  java_lang_Throwable::set_message(oom_array->obj_at(_oom_class_metaspace), msg());

  msg = java_lang_String::create_from_str("Requested array size exceeds VM limit", CHECK);
  java_lang_Throwable::set_message(oom_array->obj_at(_oom_array_size), msg());

  msg = java_lang_String::create_from_str("GC overhead limit exceeded", CHECK);
  java_lang_Throwable::set_message(oom_array->obj_at(_oom_gc_overhead_limit), msg());

  msg = java_lang_String::create_from_str("Java heap space: failed reallocation of scalar replaced objects", CHECK);
  java_lang_Throwable::set_message(oom_array->obj_at(_oom_realloc_objects), msg());

  msg = java_lang_String::create_from_str("Java heap space: failed retryable allocation", CHECK);
  java_lang_Throwable::set_message(oom_array->obj_at(_oom_retry), msg());

  // Setup the array of errors that have preallocated backtrace
  int len = (StackTraceInThrowable) ? (int)PreallocatedOutOfMemoryErrorCount : 0;
  objArrayOop instance = oopFactory::new_objArray(ik, len, CHECK);
  _preallocated_out_of_memory_error_array = OopHandle(vm_global(), instance);
  objArrayHandle preallocated_oom_array(THREAD, instance);

  for (int i=0; i<len; i++) {
    oop err = ik->allocate_instance(CHECK);
    Handle err_h(THREAD, err);
    java_lang_Throwable::allocate_backtrace(err_h, CHECK);
    preallocated_oom_array->obj_at_put(i, err_h());
  }
  _preallocated_out_of_memory_error_avail_count = (jint)len;
}

intptr_t Universe::_non_oop_bits = 0;

void* Universe::non_oop_word() {
  // Neither the high bits nor the low bits of this value is allowed
  // to look like (respectively) the high or low bits of a real oop.
  //
  // High and low are CPU-specific notions, but low always includes
  // the low-order bit.  Since oops are always aligned at least mod 4,
  // setting the low-order bit will ensure that the low half of the
  // word will never look like that of a real oop.
  //
  // Using the OS-supplied non-memory-address word (usually 0 or -1)
  // will take care of the high bits, however many there are.

  if (_non_oop_bits == 0) {
    _non_oop_bits = (intptr_t)os::non_memory_address_word() | 1;
  }

  return (void*)_non_oop_bits;
}

bool Universe::contains_non_oop_word(void* p) {
  return *(void**)p == non_oop_word();
}

static void initialize_global_behaviours() {
  DefaultICProtectionBehaviour* protection_behavior = new DefaultICProtectionBehaviour();
  // Ignore leak of DefaultICProtectionBehaviour. It is overriden by some GC implementations and the
  // pointer is leaked once.
  LSAN_IGNORE_OBJECT(protection_behavior);
  CompiledICProtectionBehaviour::set_current(protection_behavior);
}

jint universe_init() {
  assert(!Universe::_fully_initialized, "called after initialize_vtables");
  guarantee(1 << LogHeapWordSize == sizeof(HeapWord),
         "LogHeapWordSize is incorrect.");
  guarantee(sizeof(oop) >= sizeof(HeapWord), "HeapWord larger than oop?");
  guarantee(sizeof(oop) % sizeof(HeapWord) == 0,
            "oop size is not not a multiple of HeapWord size");

  TraceTime timer("Genesis", TRACETIME_LOG(Info, startuptime));

  initialize_global_behaviours();

  GCLogPrecious::initialize();

  // Initialize CPUTimeCounters object, which must be done before creation of the heap.
  CPUTimeCounters::initialize();

#ifdef _LP64
  MetaspaceShared::adjust_heap_sizes_for_dumping();
#endif // _LP64

  GCConfig::arguments()->initialize_heap_sizes();

  jint status = Universe::initialize_heap();
  if (status != JNI_OK) {
    return status;
  }

  Universe::initialize_tlab();

  Metaspace::global_initialize();

  // Initialize performance counters for metaspaces
  MetaspaceCounters::initialize_performance_counters();

  // Checks 'AfterMemoryInit' constraints.
  if (!JVMFlagLimit::check_all_constraints(JVMFlagConstraintPhase::AfterMemoryInit)) {
    return JNI_EINVAL;
  }

  ClassLoaderData::init_null_class_loader_data();

#if INCLUDE_CDS
  DynamicArchive::check_for_dynamic_dump();
  if (UseSharedSpaces) {
    // Read the data structures supporting the shared spaces (shared
    // system dictionary, symbol table, etc.)
    MetaspaceShared::initialize_shared_spaces();
  }
  if (CDSConfig::is_dumping_archive()) {
    MetaspaceShared::prepare_for_dumping();
  }
#endif

  SymbolTable::create_table();
  StringTable::create_table();

  if (strlen(VerifySubSet) > 0) {
    Universe::initialize_verify_flags();
  }

  ResolvedMethodTable::create_table();

  return JNI_OK;
}

jint Universe::initialize_heap() {
  assert(_collectedHeap == nullptr, "Heap already created");
  _collectedHeap = GCConfig::arguments()->create_heap();

  log_info(gc)("Using %s", _collectedHeap->name());
  return _collectedHeap->initialize();
}

void Universe::initialize_tlab() {
  ThreadLocalAllocBuffer::set_max_size(Universe::heap()->max_tlab_size());
  PLAB::startup_initialization();
  if (UseTLAB) {
    ThreadLocalAllocBuffer::startup_initialization();
  }
}

ReservedHeapSpace Universe::reserve_heap(size_t heap_size, size_t alignment) {

  assert(alignment <= Arguments::conservative_max_heap_alignment(),
         "actual alignment " SIZE_FORMAT " must be within maximum heap alignment " SIZE_FORMAT,
         alignment, Arguments::conservative_max_heap_alignment());

  size_t total_reserved = align_up(heap_size, alignment);
  assert(!UseCompressedOops || (total_reserved <= (OopEncodingHeapMax - os::vm_page_size())),
      "heap size is too big for compressed oops");

  size_t page_size = os::vm_page_size();
  if (UseLargePages && is_aligned(alignment, os::large_page_size())) {
    page_size = os::large_page_size();
  } else {
    // Parallel is the only collector that might opt out of using large pages
    // for the heap.
    assert(!UseLargePages || UseParallelGC , "Wrong alignment to use large pages");
  }

  // Now create the space.
  ReservedHeapSpace total_rs(total_reserved, alignment, page_size, AllocateHeapAt);

  if (total_rs.is_reserved()) {
    assert((total_reserved == total_rs.size()) && ((uintptr_t)total_rs.base() % alignment == 0),
           "must be exactly of required size and alignment");
    // We are good.

    if (AllocateHeapAt != nullptr) {
      log_info(gc,heap)("Successfully allocated Java heap at location %s", AllocateHeapAt);
    }

    if (UseCompressedOops) {
      CompressedOops::initialize(total_rs);
    }

    Universe::calculate_verify_data((HeapWord*)total_rs.base(), (HeapWord*)total_rs.end());

    return total_rs;
  }

  vm_exit_during_initialization(
    err_msg("Could not reserve enough space for " SIZE_FORMAT "KB object heap",
            total_reserved/K));

  // satisfy compiler
  ShouldNotReachHere();
  return ReservedHeapSpace(0, 0, os::vm_page_size());
}

OopStorage* Universe::vm_weak() {
  return Universe::_vm_weak;
}

OopStorage* Universe::vm_global() {
  return Universe::_vm_global;
}

void Universe::oopstorage_init() {
  Universe::_vm_global = OopStorageSet::create_strong("VM Global", mtInternal);
  Universe::_vm_weak = OopStorageSet::create_weak("VM Weak", mtInternal);
}

void universe_oopstorage_init() {
  Universe::oopstorage_init();
}

void LatestMethodCache::init(JavaThread* current, InstanceKlass* ik,
                             const char* method, Symbol* signature, bool is_static)
{
  TempNewSymbol name = SymbolTable::new_symbol(method);
  Method* m = nullptr;
  // The klass must be linked before looking up the method.
  if (!ik->link_class_or_fail(current) ||
      ((m = ik->find_method(name, signature)) == nullptr) ||
      is_static != m->is_static()) {
    ResourceMark rm(current);
    // NoSuchMethodException doesn't actually work because it tries to run the
    // <init> function before java_lang_Class is linked. Print error and exit.
    vm_exit_during_initialization(err_msg("Unable to link/verify %s.%s method",
                                 ik->name()->as_C_string(), method));
  }

  _klass = ik;
  _method_idnum = m->method_idnum();
  assert(_method_idnum >= 0, "sanity check");
}

Method* LatestMethodCache::get_method() {
  if (_klass == nullptr) {
    return nullptr;
  } else {
    Method* m = _klass->method_with_idnum(_method_idnum);
    assert(m != nullptr, "sanity check");
    return m;
  }
}

Method* Universe::finalizer_register_method()     { return _finalizer_register_cache.get_method(); }
Method* Universe::loader_addClass_method()        { return _loader_addClass_cache.get_method(); }
Method* Universe::throw_illegal_access_error()    { return _throw_illegal_access_error_cache.get_method(); }
Method* Universe::throw_no_such_method_error()    { return _throw_no_such_method_error_cache.get_method(); }
Method* Universe::do_stack_walk_method()          { return _do_stack_walk_cache.get_method(); }

void Universe::initialize_known_methods(JavaThread* current) {
  // Set up static method for registering finalizers
  _finalizer_register_cache.init(current,
                          vmClasses::Finalizer_klass(),
                          "register",
                          vmSymbols::object_void_signature(), true);

  _throw_illegal_access_error_cache.init(current,
                          vmClasses::internal_Unsafe_klass(),
                          "throwIllegalAccessError",
                          vmSymbols::void_method_signature(), true);

  _throw_no_such_method_error_cache.init(current,
                          vmClasses::internal_Unsafe_klass(),
                          "throwNoSuchMethodError",
                          vmSymbols::void_method_signature(), true);

  // Set up method for registering loaded classes in class loader vector
  _loader_addClass_cache.init(current,
                          vmClasses::ClassLoader_klass(),
                          "addClass",
                          vmSymbols::class_void_signature(), false);

  // Set up method for stack walking
  _do_stack_walk_cache.init(current,
                          vmClasses::AbstractStackWalker_klass(),
                          "doStackWalk",
                          vmSymbols::doStackWalk_signature(), false);
}

void universe2_init() {
  EXCEPTION_MARK;
  Universe::genesis(CATCH);
}

// Set after initialization of the module runtime, call_initModuleRuntime
void universe_post_module_init() {
  Universe::_module_initialized = true;
}

bool universe_post_init() {
  assert(!is_init_completed(), "Error: initialization not yet completed!");
  Universe::_fully_initialized = true;
  EXCEPTION_MARK;
  if (!UseSharedSpaces) {
    reinitialize_vtables();
    reinitialize_itables();
  }

  HandleMark hm(THREAD);
  // Setup preallocated empty java.lang.Class array for Method reflection.

  objArrayOop the_empty_class_array = oopFactory::new_objArray(vmClasses::Class_klass(), 0, CHECK_false);
  Universe::_the_empty_class_array = OopHandle(Universe::vm_global(), the_empty_class_array);

  // Setup preallocated OutOfMemoryError errors
  Universe::create_preallocated_out_of_memory_errors(CHECK_false);

  oop instance;
  // Setup preallocated cause message for delayed StackOverflowError
  if (StackReservedPages > 0) {
    instance = java_lang_String::create_oop_from_str("Delayed StackOverflowError due to ReservedStackAccess annotated method", CHECK_false);
    Universe::_delayed_stack_overflow_error_message = OopHandle(Universe::vm_global(), instance);
  }

  // Setup preallocated NullPointerException/ArithmeticException
  // (used for a cheap & dirty solution in compiler exception handling)
  _null_ptr_exception.init_if_empty(vmSymbols::java_lang_NullPointerException(), CHECK_false);
  _arithmetic_exception.init_if_empty(vmSymbols::java_lang_ArithmeticException(), CHECK_false);

  // Virtual Machine Error for when we get into a situation we can't resolve
  Klass* k = vmClasses::VirtualMachineError_klass();
  bool linked = InstanceKlass::cast(k)->link_class_or_fail(CHECK_false);
  if (!linked) {
     tty->print_cr("Unable to link/verify VirtualMachineError class");
     return false; // initialization failed
  }
  _virtual_machine_error.init_if_empty(vmSymbols::java_lang_VirtualMachineError(), CHECK_false);

  Handle msg = java_lang_String::create_from_str("/ by zero", CHECK_false);
  java_lang_Throwable::set_message(Universe::arithmetic_exception_instance(), msg());

  // Setup preallocated StackOverflowError for use with class initialization failure
  k = SystemDictionary::resolve_or_fail(vmSymbols::java_lang_StackOverflowError(), true, CHECK_false);
  instance = InstanceKlass::cast(k)->allocate_instance(CHECK_false);
  Universe::_class_init_stack_overflow_error = OopHandle(Universe::vm_global(), instance);

  Universe::initialize_known_methods(THREAD);

  // This needs to be done before the first scavenge/gc, since
  // it's an input to soft ref clearing policy.
  {
    MutexLocker x(THREAD, Heap_lock);
    Universe::heap()->update_capacity_and_used_at_gc();
  }

  // ("weak") refs processing infrastructure initialization
  Universe::heap()->post_initialize();

  MemoryService::add_metaspace_memory_pools();

  MemoryService::set_universe_heap(Universe::heap());
#if INCLUDE_CDS
  MetaspaceShared::post_initialize(CHECK_false);
#endif
  return true;
}


void Universe::compute_base_vtable_size() {
  _base_vtable_size = ClassLoader::compute_Object_vtable();
}

void Universe::print_on(outputStream* st) {
  GCMutexLocker hl(Heap_lock); // Heap_lock might be locked by caller thread.
  st->print_cr("Heap");
  heap()->print_on(st);
}

void Universe::print_heap_at_SIGBREAK() {
  if (PrintHeapAtSIGBREAK) {
    print_on(tty);
    tty->cr();
    tty->flush();
  }
}

void Universe::initialize_verify_flags() {
  verify_flags = 0;
  const char delimiter[] = " ,";

  size_t length = strlen(VerifySubSet);
  char* subset_list = NEW_C_HEAP_ARRAY(char, length + 1, mtInternal);
  strncpy(subset_list, VerifySubSet, length + 1);
  char* save_ptr;

  char* token = strtok_r(subset_list, delimiter, &save_ptr);
  while (token != nullptr) {
    if (strcmp(token, "threads") == 0) {
      verify_flags |= Verify_Threads;
    } else if (strcmp(token, "heap") == 0) {
      verify_flags |= Verify_Heap;
    } else if (strcmp(token, "symbol_table") == 0) {
      verify_flags |= Verify_SymbolTable;
    } else if (strcmp(token, "string_table") == 0) {
      verify_flags |= Verify_StringTable;
    } else if (strcmp(token, "codecache") == 0) {
      verify_flags |= Verify_CodeCache;
    } else if (strcmp(token, "dictionary") == 0) {
      verify_flags |= Verify_SystemDictionary;
    } else if (strcmp(token, "classloader_data_graph") == 0) {
      verify_flags |= Verify_ClassLoaderDataGraph;
    } else if (strcmp(token, "metaspace") == 0) {
      verify_flags |= Verify_MetaspaceUtils;
    } else if (strcmp(token, "jni_handles") == 0) {
      verify_flags |= Verify_JNIHandles;
    } else if (strcmp(token, "codecache_oops") == 0) {
      verify_flags |= Verify_CodeCacheOops;
    } else if (strcmp(token, "resolved_method_table") == 0) {
      verify_flags |= Verify_ResolvedMethodTable;
    } else if (strcmp(token, "stringdedup") == 0) {
      verify_flags |= Verify_StringDedup;
    } else {
      vm_exit_during_initialization(err_msg("VerifySubSet: \'%s\' memory sub-system is unknown, please correct it", token));
    }
    token = strtok_r(nullptr, delimiter, &save_ptr);
  }
  FREE_C_HEAP_ARRAY(char, subset_list);
}

bool Universe::should_verify_subset(uint subset) {
  if (verify_flags & subset) {
    return true;
  }
  return false;
}

void Universe::verify(VerifyOption option, const char* prefix) {
  COMPILER2_PRESENT(
    assert(!DerivedPointerTable::is_active(),
         "DPT should not be active during verification "
         "(of thread stacks below)");
  )

  Thread* thread = Thread::current();
  ResourceMark rm(thread);
  HandleMark hm(thread);  // Handles created during verification can be zapped
  _verify_count++;

  FormatBuffer<> title("Verifying %s", prefix);
  GCTraceTime(Info, gc, verify) tm(title.buffer());
  if (should_verify_subset(Verify_Threads)) {
    log_debug(gc, verify)("Threads");
    Threads::verify();
  }
  if (should_verify_subset(Verify_Heap)) {
    log_debug(gc, verify)("Heap");
    heap()->verify(option);
  }
  if (should_verify_subset(Verify_SymbolTable)) {
    log_debug(gc, verify)("SymbolTable");
    SymbolTable::verify();
  }
  if (should_verify_subset(Verify_StringTable)) {
    log_debug(gc, verify)("StringTable");
    StringTable::verify();
  }
  if (should_verify_subset(Verify_CodeCache)) {
    log_debug(gc, verify)("CodeCache");
    CodeCache::verify();
  }
  if (should_verify_subset(Verify_SystemDictionary)) {
    log_debug(gc, verify)("SystemDictionary");
    SystemDictionary::verify();
  }
  if (should_verify_subset(Verify_ClassLoaderDataGraph)) {
    log_debug(gc, verify)("ClassLoaderDataGraph");
    ClassLoaderDataGraph::verify();
  }
  if (should_verify_subset(Verify_MetaspaceUtils)) {
    log_debug(gc, verify)("MetaspaceUtils");
    DEBUG_ONLY(MetaspaceUtils::verify();)
  }
  if (should_verify_subset(Verify_JNIHandles)) {
    log_debug(gc, verify)("JNIHandles");
    JNIHandles::verify();
  }
  if (should_verify_subset(Verify_CodeCacheOops)) {
    log_debug(gc, verify)("CodeCache Oops");
    CodeCache::verify_oops();
  }
  if (should_verify_subset(Verify_ResolvedMethodTable)) {
    log_debug(gc, verify)("ResolvedMethodTable Oops");
    ResolvedMethodTable::verify();
  }
  if (should_verify_subset(Verify_StringDedup)) {
    log_debug(gc, verify)("String Deduplication");
    StringDedup::verify();
  }
}


#ifndef PRODUCT
void Universe::calculate_verify_data(HeapWord* low_boundary, HeapWord* high_boundary) {
  assert(low_boundary < high_boundary, "bad interval");

  // decide which low-order bits we require to be clear:
  size_t alignSize = MinObjAlignmentInBytes;
  size_t min_object_size = CollectedHeap::min_fill_size();

  // make an inclusive limit:
  uintptr_t max = (uintptr_t)high_boundary - min_object_size*wordSize;
  uintptr_t min = (uintptr_t)low_boundary;
  assert(min < max, "bad interval");
  uintptr_t diff = max ^ min;

  // throw away enough low-order bits to make the diff vanish
  uintptr_t mask = (uintptr_t)(-1);
  while ((mask & diff) != 0)
    mask <<= 1;
  uintptr_t bits = (min & mask);
  assert(bits == (max & mask), "correct mask");
  // check an intermediate value between min and max, just to make sure:
  assert(bits == ((min + (max-min)/2) & mask), "correct mask");

  // require address alignment, too:
  mask |= (alignSize - 1);

  if (!(_verify_oop_mask == 0 && _verify_oop_bits == (uintptr_t)-1)) {
    assert(_verify_oop_mask == mask && _verify_oop_bits == bits, "mask stability");
  }
  _verify_oop_mask = mask;
  _verify_oop_bits = bits;
}

void Universe::set_verify_data(uintptr_t mask, uintptr_t bits) {
  _verify_oop_mask = mask;
  _verify_oop_bits = bits;
}

// Oop verification (see MacroAssembler::verify_oop)

uintptr_t Universe::verify_oop_mask() {
  return _verify_oop_mask;
}

uintptr_t Universe::verify_oop_bits() {
  return _verify_oop_bits;
}

uintptr_t Universe::verify_mark_mask() {
  return markWord::lock_mask_in_place;
}

uintptr_t Universe::verify_mark_bits() {
  intptr_t mask = verify_mark_mask();
  intptr_t bits = (intptr_t)markWord::prototype().value();
  assert((bits & ~mask) == 0, "no stray header bits");
  return bits;
}
#endif // PRODUCT

#ifdef ASSERT
// Release dummy object(s) at bottom of heap
bool Universe::release_fullgc_alot_dummy() {
  MutexLocker ml(FullGCALot_lock);
  objArrayOop fullgc_alot_dummy_array = (objArrayOop)_fullgc_alot_dummy_array.resolve();
  if (fullgc_alot_dummy_array != nullptr) {
    if (_fullgc_alot_dummy_next >= fullgc_alot_dummy_array->length()) {
      // No more dummies to release, release entire array instead
      _fullgc_alot_dummy_array.release(Universe::vm_global());
      _fullgc_alot_dummy_array = OopHandle(); // null out OopStorage pointer.
      return false;
    }

    // Release dummy at bottom of old generation
    fullgc_alot_dummy_array->obj_at_put(_fullgc_alot_dummy_next++, nullptr);
  }
  return true;
}

bool Universe::is_gc_active() {
  return heap()->is_gc_active();
}

bool Universe::is_in_heap(const void* p) {
  return heap()->is_in(p);
}

#endif // ASSERT<|MERGE_RESOLUTION|>--- conflicted
+++ resolved
@@ -440,16 +440,12 @@
       _the_array_interfaces_array->at_put(1, vmClasses::Serializable_klass());
     }
 
-<<<<<<< HEAD
     if (UseSecondarySupersTable) {
       Universe::_the_array_interfaces_bitmap = Klass::compute_secondary_supers_bitmap(_the_array_interfaces_array);
       Universe::_the_empty_klass_bitmap      = Klass::compute_secondary_supers_bitmap(_the_empty_klass_array);
     }
 
-    initialize_basic_type_klass(_fillerArrayKlassObj, CHECK);
-=======
     initialize_basic_type_klass(_fillerArrayKlass, CHECK);
->>>>>>> 4bba445d
 
     initialize_basic_type_klass(boolArrayKlass(), CHECK);
     initialize_basic_type_klass(charArrayKlass(), CHECK);
