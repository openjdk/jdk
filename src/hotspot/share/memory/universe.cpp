/*
 * Copyright (c) 1997, 2025, Oracle and/or its affiliates. All rights reserved.
 * DO NOT ALTER OR REMOVE COPYRIGHT NOTICES OR THIS FILE HEADER.
 *
 * This code is free software; you can redistribute it and/or modify it
 * under the terms of the GNU General Public License version 2 only, as
 * published by the Free Software Foundation.
 *
 * This code is distributed in the hope that it will be useful, but WITHOUT
 * ANY WARRANTY; without even the implied warranty of MERCHANTABILITY or
 * FITNESS FOR A PARTICULAR PURPOSE.  See the GNU General Public License
 * version 2 for more details (a copy is included in the LICENSE file that
 * accompanied this code).
 *
 * You should have received a copy of the GNU General Public License version
 * 2 along with this work; if not, write to the Free Software Foundation,
 * Inc., 51 Franklin St, Fifth Floor, Boston, MA 02110-1301 USA.
 *
 * Please contact Oracle, 500 Oracle Parkway, Redwood Shores, CA 94065 USA
 * or visit www.oracle.com if you need additional information or have any
 * questions.
 *
 */

#include "cds/archiveHeapLoader.hpp"
#include "cds/cdsConfig.hpp"
#include "cds/dynamicArchive.hpp"
#include "cds/heapShared.hpp"
#include "cds/metaspaceShared.hpp"
#include "classfile/classLoader.hpp"
#include "classfile/classLoaderDataGraph.hpp"
#include "classfile/classLoaderDataShared.hpp"
#include "classfile/javaClasses.hpp"
#include "classfile/stringTable.hpp"
#include "classfile/symbolTable.hpp"
#include "classfile/systemDictionary.hpp"
#include "classfile/vmClasses.hpp"
#include "classfile/vmSymbols.hpp"
#include "code/codeBehaviours.hpp"
#include "code/codeCache.hpp"
#include "compiler/oopMap.hpp"
#include "gc/shared/collectedHeap.inline.hpp"
#include "gc/shared/gcArguments.hpp"
#include "gc/shared/gcConfig.hpp"
#include "gc/shared/gcLogPrecious.hpp"
#include "gc/shared/gcTraceTime.inline.hpp"
#include "gc/shared/oopStorageSet.hpp"
#include "gc/shared/plab.hpp"
#include "gc/shared/stringdedup/stringDedup.hpp"
#include "gc/shared/tlab_globals.hpp"
#include "logging/log.hpp"
#include "logging/logStream.hpp"
#include "memory/memoryReserver.hpp"
#include "memory/metadataFactory.hpp"
#include "memory/metaspaceClosure.hpp"
#include "memory/metaspaceCounters.hpp"
#include "memory/metaspaceUtils.hpp"
#include "memory/oopFactory.hpp"
#include "memory/resourceArea.hpp"
#include "memory/universe.hpp"
#include "oops/compressedOops.hpp"
#include "oops/instanceKlass.hpp"
#include "oops/instanceMirrorKlass.hpp"
#include "oops/jmethodIDTable.hpp"
#include "oops/klass.inline.hpp"
#include "oops/objArrayOop.inline.hpp"
#include "oops/objLayout.hpp"
#include "oops/oop.inline.hpp"
#include "oops/oopHandle.inline.hpp"
#include "oops/typeArrayKlass.hpp"
#include "prims/resolvedMethodTable.hpp"
#include "runtime/arguments.hpp"
#include "runtime/atomic.hpp"
#include "runtime/cpuTimeCounters.hpp"
#include "runtime/flags/jvmFlagLimit.hpp"
#include "runtime/handles.inline.hpp"
#include "runtime/init.hpp"
#include "runtime/java.hpp"
#include "runtime/javaThread.hpp"
#include "runtime/jniHandles.hpp"
#include "runtime/threads.hpp"
#include "runtime/timerTrace.hpp"
#include "sanitizers/leak.hpp"
#include "services/memoryService.hpp"
#include "utilities/align.hpp"
#include "utilities/autoRestore.hpp"
#include "utilities/debug.hpp"
#include "utilities/formatBuffer.hpp"
#include "utilities/macros.hpp"
#include "utilities/ostream.hpp"
#include "utilities/preserveException.hpp"

// A helper class for caching a Method* when the user of the cache
// only cares about the latest version of the Method*. This cache safely
// interacts with the RedefineClasses API.
class LatestMethodCache {
  // We save the InstanceKlass* and the idnum of Method* in order to get
  // the current Method*.
  InstanceKlass*        _klass;
  int                   _method_idnum;

 public:
  LatestMethodCache()   { _klass = nullptr; _method_idnum = -1; }

  void init(JavaThread* current, InstanceKlass* ik, const char* method,
            Symbol* signature, bool is_static);
  Method* get_method();
};

static LatestMethodCache _finalizer_register_cache;         // Finalizer.register()
static LatestMethodCache _loader_addClass_cache;            // ClassLoader.addClass()
static LatestMethodCache _throw_illegal_access_error_cache; // Unsafe.throwIllegalAccessError()
static LatestMethodCache _throw_no_such_method_error_cache; // Unsafe.throwNoSuchMethodError()
static LatestMethodCache _do_stack_walk_cache;              // AbstractStackWalker.doStackWalk()

// Known objects
TypeArrayKlass* Universe::_typeArrayKlasses[T_LONG+1] = { nullptr /*, nullptr...*/ };
ObjArrayKlass* Universe::_objectArrayKlass            = nullptr;
Klass* Universe::_fillerArrayKlass                    = nullptr;
OopHandle Universe::_basic_type_mirrors[T_VOID+1];
#if INCLUDE_CDS_JAVA_HEAP
int Universe::_archived_basic_type_mirror_indices[T_VOID+1];
#endif

OopHandle Universe::_main_thread_group;
OopHandle Universe::_system_thread_group;
OopHandle Universe::_the_empty_class_array;
OopHandle Universe::_the_null_string;
OopHandle Universe::_the_min_jint_string;

OopHandle Universe::_the_null_sentinel;

// _out_of_memory_errors is an objArray
enum OutOfMemoryInstance { _oom_java_heap,
                           _oom_c_heap,
                           _oom_metaspace,
                           _oom_class_metaspace,
                           _oom_array_size,
                           _oom_gc_overhead_limit,
                           _oom_realloc_objects,
                           _oom_count };

OopHandle Universe::_out_of_memory_errors;
OopHandle Universe:: _class_init_stack_overflow_error;
OopHandle Universe::_delayed_stack_overflow_error_message;
OopHandle Universe::_preallocated_out_of_memory_error_array;
volatile jint Universe::_preallocated_out_of_memory_error_avail_count = 0;

// Message details for OOME objects, preallocate these objects since they could be
// used when throwing OOME, we should try to avoid further allocation in such case
OopHandle Universe::_msg_metaspace;
OopHandle Universe::_msg_class_metaspace;

OopHandle Universe::_reference_pending_list;

Array<Klass*>* Universe::_the_array_interfaces_array = nullptr;

long Universe::verify_flags                           = Universe::Verify_All;

Array<int>* Universe::_the_empty_int_array            = nullptr;
Array<u2>* Universe::_the_empty_short_array           = nullptr;
Array<Klass*>* Universe::_the_empty_klass_array     = nullptr;
Array<InstanceKlass*>* Universe::_the_empty_instance_klass_array  = nullptr;
Array<Method*>* Universe::_the_empty_method_array   = nullptr;

uintx Universe::_the_array_interfaces_bitmap = 0;
uintx Universe::_the_empty_klass_bitmap      = 0;

// These variables are guarded by FullGCALot_lock.
DEBUG_ONLY(OopHandle Universe::_fullgc_alot_dummy_array;)
DEBUG_ONLY(int Universe::_fullgc_alot_dummy_next = 0;)

// Heap
int             Universe::_verify_count = 0;

// Oop verification (see MacroAssembler::verify_oop)
uintptr_t       Universe::_verify_oop_mask = 0;
uintptr_t       Universe::_verify_oop_bits = (uintptr_t) -1;

int             Universe::_base_vtable_size = 0;
bool            Universe::_bootstrapping = false;
bool            Universe::_module_initialized = false;
bool            Universe::_fully_initialized = false;

OopStorage*     Universe::_vm_weak = nullptr;
OopStorage*     Universe::_vm_global = nullptr;

CollectedHeap*  Universe::_collectedHeap = nullptr;

// These are the exceptions that are always created and are guatanteed to exist.
// If possible, they can be stored as CDS archived objects to speed up AOT code.
class BuiltinException {
  OopHandle _instance;
  CDS_JAVA_HEAP_ONLY(int _archived_root_index;)

public:
  BuiltinException() : _instance() {
    CDS_JAVA_HEAP_ONLY(_archived_root_index = 0);
  }

  void init_if_empty(Symbol* symbol, TRAPS) {
    if (_instance.is_empty()) {
      Klass* k = SystemDictionary::resolve_or_fail(symbol, true, CHECK);
      oop obj = InstanceKlass::cast(k)->allocate_instance(CHECK);
      _instance = OopHandle(Universe::vm_global(), obj);
    }
  }

  oop instance() {
    return _instance.resolve();
  }

#if INCLUDE_CDS_JAVA_HEAP
  void store_in_cds() {
    _archived_root_index = HeapShared::archive_exception_instance(instance());
  }

  void load_from_cds() {
    if (_archived_root_index >= 0) {
      oop obj = HeapShared::get_root(_archived_root_index);
      assert(obj != nullptr, "must be");
      _instance = OopHandle(Universe::vm_global(), obj);
    }
  }

  void serialize(SerializeClosure *f) {
    f->do_int(&_archived_root_index);
  }
#endif
};

static BuiltinException _null_ptr_exception;
static BuiltinException _arithmetic_exception;
static BuiltinException _internal_error;
static BuiltinException _array_index_out_of_bounds_exception;
static BuiltinException _array_store_exception;
static BuiltinException _class_cast_exception;

objArrayOop Universe::the_empty_class_array ()  {
  return (objArrayOop)_the_empty_class_array.resolve();
}

oop Universe::main_thread_group()                 { return _main_thread_group.resolve(); }
void Universe::set_main_thread_group(oop group)   { _main_thread_group = OopHandle(vm_global(), group); }

oop Universe::system_thread_group()               { return _system_thread_group.resolve(); }
void Universe::set_system_thread_group(oop group) { _system_thread_group = OopHandle(vm_global(), group); }

oop Universe::the_null_string()                   { return _the_null_string.resolve(); }
oop Universe::the_min_jint_string()               { return _the_min_jint_string.resolve(); }

oop Universe::null_ptr_exception_instance()       { return _null_ptr_exception.instance(); }
oop Universe::arithmetic_exception_instance()     { return _arithmetic_exception.instance(); }
oop Universe::internal_error_instance()           { return _internal_error.instance(); }
oop Universe::array_index_out_of_bounds_exception_instance() { return _array_index_out_of_bounds_exception.instance(); }
oop Universe::array_store_exception_instance()    { return _array_store_exception.instance(); }
oop Universe::class_cast_exception_instance()     { return _class_cast_exception.instance(); }

oop Universe::the_null_sentinel()                 { return _the_null_sentinel.resolve(); }

oop Universe::int_mirror()                        { return check_mirror(_basic_type_mirrors[T_INT].resolve()); }
oop Universe::float_mirror()                      { return check_mirror(_basic_type_mirrors[T_FLOAT].resolve()); }
oop Universe::double_mirror()                     { return check_mirror(_basic_type_mirrors[T_DOUBLE].resolve()); }
oop Universe::byte_mirror()                       { return check_mirror(_basic_type_mirrors[T_BYTE].resolve()); }
oop Universe::bool_mirror()                       { return check_mirror(_basic_type_mirrors[T_BOOLEAN].resolve()); }
oop Universe::char_mirror()                       { return check_mirror(_basic_type_mirrors[T_CHAR].resolve()); }
oop Universe::long_mirror()                       { return check_mirror(_basic_type_mirrors[T_LONG].resolve()); }
oop Universe::short_mirror()                      { return check_mirror(_basic_type_mirrors[T_SHORT].resolve()); }
oop Universe::void_mirror()                       { return check_mirror(_basic_type_mirrors[T_VOID].resolve()); }

oop Universe::java_mirror(BasicType t) {
  assert((uint)t < T_VOID+1, "range check");
  assert(!is_reference_type(t), "sanity");
  return check_mirror(_basic_type_mirrors[t].resolve());
}

void Universe::basic_type_classes_do(KlassClosure *closure) {
  for (int i = T_BOOLEAN; i < T_LONG+1; i++) {
    closure->do_klass(_typeArrayKlasses[i]);
  }
  // We don't do the following because it will confuse JVMTI.
  // _fillerArrayKlass is used only by GC, which doesn't need to see
  // this klass from basic_type_classes_do().
  //
  // closure->do_klass(_fillerArrayKlass);
}

void Universe::metaspace_pointers_do(MetaspaceClosure* it) {
  it->push(&_fillerArrayKlass);
  for (int i = 0; i < T_LONG+1; i++) {
    it->push(&_typeArrayKlasses[i]);
  }
  it->push(&_objectArrayKlass);

  it->push(&_the_empty_int_array);
  it->push(&_the_empty_short_array);
  it->push(&_the_empty_klass_array);
  it->push(&_the_empty_instance_klass_array);
  it->push(&_the_empty_method_array);
  it->push(&_the_array_interfaces_array);
}

#if INCLUDE_CDS_JAVA_HEAP
void Universe::set_archived_basic_type_mirror_index(BasicType t, int index) {
  assert(CDSConfig::is_dumping_heap(), "sanity");
  assert(!is_reference_type(t), "sanity");
  _archived_basic_type_mirror_indices[t] = index;
}

void Universe::archive_exception_instances() {
  _null_ptr_exception.store_in_cds();
  _arithmetic_exception.store_in_cds();
  _internal_error.store_in_cds();
  _array_index_out_of_bounds_exception.store_in_cds();
  _array_store_exception.store_in_cds();
  _class_cast_exception.store_in_cds();
}

void Universe::load_archived_object_instances() {
  if (ArchiveHeapLoader::is_in_use()) {
    for (int i = T_BOOLEAN; i < T_VOID+1; i++) {
      int index = _archived_basic_type_mirror_indices[i];
      if (!is_reference_type((BasicType)i) && index >= 0) {
        oop mirror_oop = HeapShared::get_root(index);
        assert(mirror_oop != nullptr, "must be");
        _basic_type_mirrors[i] = OopHandle(vm_global(), mirror_oop);
      }
    }

    _null_ptr_exception.load_from_cds();
    _arithmetic_exception.load_from_cds();
    _internal_error.load_from_cds();
    _array_index_out_of_bounds_exception.load_from_cds();
    _array_store_exception.load_from_cds();
    _class_cast_exception.load_from_cds();
  }
}
#endif

void Universe::serialize(SerializeClosure* f) {

#if INCLUDE_CDS_JAVA_HEAP
  for (int i = T_BOOLEAN; i < T_VOID+1; i++) {
    f->do_int(&_archived_basic_type_mirror_indices[i]);
    // if f->reading(): We can't call HeapShared::get_root() yet, as the heap
    // contents may need to be relocated. _basic_type_mirrors[i] will be
    // updated later in Universe::load_archived_object_instances().
  }
  _null_ptr_exception.serialize(f);
  _arithmetic_exception.serialize(f);
  _internal_error.serialize(f);
  _array_index_out_of_bounds_exception.serialize(f);
  _array_store_exception.serialize(f);
  _class_cast_exception.serialize(f);
#endif

  f->do_ptr(&_fillerArrayKlass);
  for (int i = 0; i < T_LONG+1; i++) {
    f->do_ptr(&_typeArrayKlasses[i]);
  }

  f->do_ptr(&_objectArrayKlass);
  f->do_ptr(&_the_array_interfaces_array);
  f->do_ptr(&_the_empty_int_array);
  f->do_ptr(&_the_empty_short_array);
  f->do_ptr(&_the_empty_method_array);
  f->do_ptr(&_the_empty_klass_array);
  f->do_ptr(&_the_empty_instance_klass_array);
}


void Universe::check_alignment(uintx size, uintx alignment, const char* name) {
  if (size < alignment || size % alignment != 0) {
    vm_exit_during_initialization(
      err_msg("Size of %s (%zu bytes) must be aligned to %zu bytes", name, size, alignment));
  }
}

static void initialize_basic_type_klass(Klass* k, TRAPS) {
  Klass* ok = vmClasses::Object_klass();
#if INCLUDE_CDS
  if (CDSConfig::is_using_archive()) {
    ClassLoaderData* loader_data = ClassLoaderData::the_null_class_loader_data();
    assert(k->super() == ok, "u3");
    if (k->is_instance_klass()) {
      InstanceKlass::cast(k)->restore_unshareable_info(loader_data, Handle(), nullptr, CHECK);
    } else {
      ArrayKlass::cast(k)->restore_unshareable_info(loader_data, Handle(), CHECK);
    }
  } else
#endif
  {
    k->initialize_supers(ok, nullptr, CHECK);
  }
  k->append_to_sibling_list();
}

void Universe::genesis(TRAPS) {
  ResourceMark rm(THREAD);
  HandleMark   hm(THREAD);

  // Explicit null checks are needed if these offsets are not smaller than the page size
  if (UseCompactObjectHeaders) {
    assert(oopDesc::mark_offset_in_bytes() < static_cast<intptr_t>(os::vm_page_size()),
           "Mark offset is expected to be less than the page size");
  } else {
    assert(oopDesc::klass_offset_in_bytes() < static_cast<intptr_t>(os::vm_page_size()),
           "Klass offset is expected to be less than the page size");
  }
  assert(arrayOopDesc::length_offset_in_bytes() < static_cast<intptr_t>(os::vm_page_size()),
         "Array length offset is expected to be less than the page size");

  { AutoModifyRestore<bool> temporarily(_bootstrapping, true);

    java_lang_Class::allocate_fixup_lists();

    // determine base vtable size; without that we cannot create the array klasses
    compute_base_vtable_size();

    if (!CDSConfig::is_using_archive()) {
      // Initialization of the fillerArrayKlass must come before regular
      // int-TypeArrayKlass so that the int-Array mirror points to the
      // int-TypeArrayKlass.
      _fillerArrayKlass = TypeArrayKlass::create_klass(T_INT, "[Ljdk/internal/vm/FillerElement;", CHECK);
      for (int i = T_BOOLEAN; i < T_LONG+1; i++) {
        _typeArrayKlasses[i] = TypeArrayKlass::create_klass((BasicType)i, CHECK);
      }

      ClassLoaderData* null_cld = ClassLoaderData::the_null_class_loader_data();

      _the_array_interfaces_array     = MetadataFactory::new_array<Klass*>(null_cld, 2, nullptr, CHECK);
      _the_empty_int_array            = MetadataFactory::new_array<int>(null_cld, 0, CHECK);
      _the_empty_short_array          = MetadataFactory::new_array<u2>(null_cld, 0, CHECK);
      _the_empty_method_array         = MetadataFactory::new_array<Method*>(null_cld, 0, CHECK);
      _the_empty_klass_array          = MetadataFactory::new_array<Klass*>(null_cld, 0, CHECK);
      _the_empty_instance_klass_array = MetadataFactory::new_array<InstanceKlass*>(null_cld, 0, CHECK);
    }

    vmSymbols::initialize();

    // Initialize table for matching jmethodID, before SystemDictionary.
    JmethodIDTable::initialize();

    SystemDictionary::initialize(CHECK);

    // Create string constants
    oop s = StringTable::intern("null", CHECK);
    _the_null_string = OopHandle(vm_global(), s);
    s = StringTable::intern("-2147483648", CHECK);
    _the_min_jint_string = OopHandle(vm_global(), s);

#if INCLUDE_CDS
    if (CDSConfig::is_using_archive()) {
      // Verify shared interfaces array.
      assert(_the_array_interfaces_array->at(0) ==
             vmClasses::Cloneable_klass(), "u3");
      assert(_the_array_interfaces_array->at(1) ==
             vmClasses::Serializable_klass(), "u3");
    } else
#endif
    {
      // Set up shared interfaces array.  (Do this before supers are set up.)
      _the_array_interfaces_array->at_put(0, vmClasses::Cloneable_klass());
      _the_array_interfaces_array->at_put(1, vmClasses::Serializable_klass());
    }

    _the_array_interfaces_bitmap = Klass::compute_secondary_supers_bitmap(_the_array_interfaces_array);
    _the_empty_klass_bitmap      = Klass::compute_secondary_supers_bitmap(_the_empty_klass_array);

    initialize_basic_type_klass(_fillerArrayKlass, CHECK);

    initialize_basic_type_klass(boolArrayKlass(), CHECK);
    initialize_basic_type_klass(charArrayKlass(), CHECK);
    initialize_basic_type_klass(floatArrayKlass(), CHECK);
    initialize_basic_type_klass(doubleArrayKlass(), CHECK);
    initialize_basic_type_klass(byteArrayKlass(), CHECK);
    initialize_basic_type_klass(shortArrayKlass(), CHECK);
    initialize_basic_type_klass(intArrayKlass(), CHECK);
    initialize_basic_type_klass(longArrayKlass(), CHECK);

    assert(_fillerArrayKlass != intArrayKlass(),
           "Internal filler array klass should be different to int array Klass");
  } // end of core bootstrapping

  {
    Handle tns = java_lang_String::create_from_str("<null_sentinel>", CHECK);
    _the_null_sentinel = OopHandle(vm_global(), tns());
  }

  // Create a handle for reference_pending_list
  _reference_pending_list = OopHandle(vm_global(), nullptr);

  // Maybe this could be lifted up now that object array can be initialized
  // during the bootstrapping.

  // OLD
  // Initialize _objectArrayKlass after core bootstraping to make
  // sure the super class is set up properly for _objectArrayKlass.
  // ---
  // NEW
  // Since some of the old system object arrays have been converted to
  // ordinary object arrays, _objectArrayKlass will be loaded when
  // SystemDictionary::initialize(CHECK); is run. See the extra check
  // for Object_klass_loaded in objArrayKlassKlass::allocate_objArray_klass_impl.
  {
    Klass* oak = vmClasses::Object_klass()->array_klass(CHECK);
    _objectArrayKlass = ObjArrayKlass::cast(oak);
  }
  // OLD
  // Add the class to the class hierarchy manually to make sure that
  // its vtable is initialized after core bootstrapping is completed.
  // ---
  // New
  // Have already been initialized.
  _objectArrayKlass->append_to_sibling_list();

  #ifdef ASSERT
  if (FullGCALot) {
    // Allocate an array of dummy objects.
    // We'd like these to be at the bottom of the old generation,
    // so that when we free one and then collect,
    // (almost) the whole heap moves
    // and we find out if we actually update all the oops correctly.
    // But we can't allocate directly in the old generation,
    // so we allocate wherever, and hope that the first collection
    // moves these objects to the bottom of the old generation.
    int size = FullGCALotDummies * 2;

    objArrayOop    naked_array = oopFactory::new_objArray(vmClasses::Object_klass(), size, CHECK);
    objArrayHandle dummy_array(THREAD, naked_array);
    int i = 0;
    while (i < size) {
        // Allocate dummy in old generation
      oop dummy = vmClasses::Object_klass()->allocate_instance(CHECK);
      dummy_array->obj_at_put(i++, dummy);
    }
    {
      // Only modify the global variable inside the mutex.
      // If we had a race to here, the other dummy_array instances
      // and their elements just get dropped on the floor, which is fine.
      MutexLocker ml(THREAD, FullGCALot_lock);
      if (_fullgc_alot_dummy_array.is_empty()) {
        _fullgc_alot_dummy_array = OopHandle(vm_global(), dummy_array());
      }
    }
    assert(i == ((objArrayOop)_fullgc_alot_dummy_array.resolve())->length(), "just checking");
  }
  #endif
}

void Universe::initialize_basic_type_mirrors(TRAPS) {
#if INCLUDE_CDS_JAVA_HEAP
    if (CDSConfig::is_using_archive() &&
        ArchiveHeapLoader::is_in_use() &&
        _basic_type_mirrors[T_INT].resolve() != nullptr) {
      assert(ArchiveHeapLoader::can_use(), "Sanity");

      // check that all basic type mirrors are mapped also
      for (int i = T_BOOLEAN; i < T_VOID+1; i++) {
        if (!is_reference_type((BasicType)i)) {
          oop m = _basic_type_mirrors[i].resolve();
          assert(m != nullptr, "archived mirrors should not be null");
        }
      }
    } else
      // _basic_type_mirrors[T_INT], etc, are null if archived heap is not mapped.
#endif
    {
      for (int i = T_BOOLEAN; i < T_VOID+1; i++) {
        BasicType bt = (BasicType)i;
        if (!is_reference_type(bt)) {
          oop m = java_lang_Class::create_basic_type_mirror(type2name(bt), bt, CHECK);
          _basic_type_mirrors[i] = OopHandle(vm_global(), m);
        }
        CDS_JAVA_HEAP_ONLY(_archived_basic_type_mirror_indices[i] = -1);
      }
    }
    if (CDSConfig::is_dumping_heap()) {
      HeapShared::init_scratch_objects_for_basic_type_mirrors(CHECK);
    }
}

void Universe::fixup_mirrors(TRAPS) {
  // Bootstrap problem: all classes gets a mirror (java.lang.Class instance) assigned eagerly,
  // but we cannot do that for classes created before java.lang.Class is loaded. Here we simply
  // walk over permanent objects created so far (mostly classes) and fixup their mirrors. Note
  // that the number of objects allocated at this point is very small.
  assert(vmClasses::Class_klass_loaded(), "java.lang.Class should be loaded");
  HandleMark hm(THREAD);

  if (!CDSConfig::is_using_archive()) {
    // Cache the start of the static fields
    InstanceMirrorKlass::init_offset_of_static_fields();
  }

  GrowableArray <Klass*>* list = java_lang_Class::fixup_mirror_list();
  int list_length = list->length();
  for (int i = 0; i < list_length; i++) {
    Klass* k = list->at(i);
    assert(k->is_klass(), "List should only hold classes");
    java_lang_Class::fixup_mirror(k, CATCH);
  }
  delete java_lang_Class::fixup_mirror_list();
  java_lang_Class::set_fixup_mirror_list(nullptr);
}

#define assert_pll_locked(test) \
  assert(Heap_lock->test(), "Reference pending list access requires lock")

#define assert_pll_ownership() assert_pll_locked(owned_by_self)

oop Universe::reference_pending_list() {
  if (Thread::current()->is_VM_thread()) {
    assert_pll_locked(is_locked);
  } else {
    assert_pll_ownership();
  }
  return _reference_pending_list.resolve();
}

void Universe::clear_reference_pending_list() {
  assert_pll_ownership();
  _reference_pending_list.replace(nullptr);
}

bool Universe::has_reference_pending_list() {
  assert_pll_ownership();
  return _reference_pending_list.peek() != nullptr;
}

oop Universe::swap_reference_pending_list(oop list) {
  assert_pll_locked(is_locked);
  return _reference_pending_list.xchg(list);
}

#undef assert_pll_locked
#undef assert_pll_ownership

static void reinitialize_vtables() {
  // The vtables are initialized by starting at java.lang.Object and
  // initializing through the subclass links, so that the super
  // classes are always initialized first.
  for (ClassHierarchyIterator iter(vmClasses::Object_klass()); !iter.done(); iter.next()) {
    Klass* sub = iter.klass();
    sub->vtable().initialize_vtable();
  }
}

static void reinitialize_itables() {

  class ReinitTableClosure : public KlassClosure {
   public:
    void do_klass(Klass* k) {
      if (k->is_instance_klass()) {
         InstanceKlass::cast(k)->itable().initialize_itable();
      }
    }
  };

  MutexLocker mcld(ClassLoaderDataGraph_lock);
  ReinitTableClosure cl;
  ClassLoaderDataGraph::classes_do(&cl);
}

bool Universe::on_page_boundary(void* addr) {
  return is_aligned(addr, os::vm_page_size());
}

// the array of preallocated errors with backtraces
objArrayOop Universe::preallocated_out_of_memory_errors() {
  return (objArrayOop)_preallocated_out_of_memory_error_array.resolve();
}

objArrayOop Universe::out_of_memory_errors() { return (objArrayOop)_out_of_memory_errors.resolve(); }

oop Universe::out_of_memory_error_java_heap() {
  return gen_out_of_memory_error(out_of_memory_errors()->obj_at(_oom_java_heap));
}

oop Universe::out_of_memory_error_java_heap_without_backtrace() {
  return out_of_memory_errors()->obj_at(_oom_java_heap);
}

oop Universe::out_of_memory_error_c_heap() {
  return gen_out_of_memory_error(out_of_memory_errors()->obj_at(_oom_c_heap));
}

oop Universe::out_of_memory_error_metaspace() {
  return gen_out_of_memory_error(out_of_memory_errors()->obj_at(_oom_metaspace));
}

oop Universe::out_of_memory_error_class_metaspace() {
  return gen_out_of_memory_error(out_of_memory_errors()->obj_at(_oom_class_metaspace));
}

oop Universe::out_of_memory_error_array_size() {
  return gen_out_of_memory_error(out_of_memory_errors()->obj_at(_oom_array_size));
}

oop Universe::out_of_memory_error_gc_overhead_limit() {
  return gen_out_of_memory_error(out_of_memory_errors()->obj_at(_oom_gc_overhead_limit));
}

oop Universe::out_of_memory_error_realloc_objects() {
  return gen_out_of_memory_error(out_of_memory_errors()->obj_at(_oom_realloc_objects));
}

oop Universe::class_init_out_of_memory_error()         { return out_of_memory_errors()->obj_at(_oom_java_heap); }
oop Universe::class_init_stack_overflow_error()        { return _class_init_stack_overflow_error.resolve(); }
oop Universe::delayed_stack_overflow_error_message()   { return _delayed_stack_overflow_error_message.resolve(); }


bool Universe::should_fill_in_stack_trace(Handle throwable) {
  // never attempt to fill in the stack trace of preallocated errors that do not have
  // backtrace. These errors are kept alive forever and may be "re-used" when all
  // preallocated errors with backtrace have been consumed. Also need to avoid
  // a potential loop which could happen if an out of memory occurs when attempting
  // to allocate the backtrace.
  objArrayOop preallocated_oom = out_of_memory_errors();
  for (int i = 0; i < _oom_count; i++) {
    if (throwable() == preallocated_oom->obj_at(i)) {
      return false;
    }
  }
  return true;
}


oop Universe::gen_out_of_memory_error(oop default_err) {
  // generate an out of memory error:
  // - if there is a preallocated error and stack traces are available
  //   (j.l.Throwable is initialized), then return the preallocated
  //   error with a filled in stack trace, and with the message
  //   provided by the default error.
  // - otherwise, return the default error, without a stack trace.
  int next;
  if ((_preallocated_out_of_memory_error_avail_count > 0) &&
      vmClasses::Throwable_klass()->is_initialized()) {
    next = (int)Atomic::add(&_preallocated_out_of_memory_error_avail_count, -1);
    assert(next < (int)PreallocatedOutOfMemoryErrorCount, "avail count is corrupt");
  } else {
    next = -1;
  }
  if (next < 0) {
    // all preallocated errors have been used.
    // return default
    return default_err;
  } else {
    JavaThread* current = JavaThread::current();
    Handle default_err_h(current, default_err);
    // get the error object at the slot and set set it to null so that the
    // array isn't keeping it alive anymore.
    Handle exc(current, preallocated_out_of_memory_errors()->obj_at(next));
    assert(exc() != nullptr, "slot has been used already");
    preallocated_out_of_memory_errors()->obj_at_put(next, nullptr);

    // use the message from the default error
    oop msg = java_lang_Throwable::message(default_err_h());
    assert(msg != nullptr, "no message");
    java_lang_Throwable::set_message(exc(), msg);

    // populate the stack trace and return it.
    java_lang_Throwable::fill_in_stack_trace_of_preallocated_backtrace(exc);
    return exc();
  }
}

bool Universe::is_out_of_memory_error_metaspace(oop ex_obj) {
  return java_lang_Throwable::message(ex_obj) == _msg_metaspace.resolve();
}

bool Universe::is_out_of_memory_error_class_metaspace(oop ex_obj) {
  return java_lang_Throwable::message(ex_obj) == _msg_class_metaspace.resolve();
}

// Setup preallocated OutOfMemoryError errors
void Universe::create_preallocated_out_of_memory_errors(TRAPS) {
  InstanceKlass* ik = vmClasses::OutOfMemoryError_klass();
  objArrayOop oa = oopFactory::new_objArray(ik, _oom_count, CHECK);
  objArrayHandle oom_array(THREAD, oa);

  for (int i = 0; i < _oom_count; i++) {
    oop oom_obj = ik->allocate_instance(CHECK);
    oom_array->obj_at_put(i, oom_obj);
  }
  _out_of_memory_errors = OopHandle(vm_global(), oom_array());

  Handle msg = java_lang_String::create_from_str("Java heap space", CHECK);
  java_lang_Throwable::set_message(oom_array->obj_at(_oom_java_heap), msg());

  msg = java_lang_String::create_from_str("C heap space", CHECK);
  java_lang_Throwable::set_message(oom_array->obj_at(_oom_c_heap), msg());

  msg = java_lang_String::create_from_str("Metaspace", CHECK);
  _msg_metaspace = OopHandle(vm_global(), msg());
  java_lang_Throwable::set_message(oom_array->obj_at(_oom_metaspace), msg());

  msg = java_lang_String::create_from_str("Compressed class space", CHECK);
  _msg_class_metaspace = OopHandle(vm_global(), msg());
  java_lang_Throwable::set_message(oom_array->obj_at(_oom_class_metaspace), msg());

  msg = java_lang_String::create_from_str("Requested array size exceeds VM limit", CHECK);
  java_lang_Throwable::set_message(oom_array->obj_at(_oom_array_size), msg());

  msg = java_lang_String::create_from_str("GC overhead limit exceeded", CHECK);
  java_lang_Throwable::set_message(oom_array->obj_at(_oom_gc_overhead_limit), msg());

  msg = java_lang_String::create_from_str("Java heap space: failed reallocation of scalar replaced objects", CHECK);
  java_lang_Throwable::set_message(oom_array->obj_at(_oom_realloc_objects), msg());

  // Setup the array of errors that have preallocated backtrace
  int len = (StackTraceInThrowable) ? (int)PreallocatedOutOfMemoryErrorCount : 0;
  objArrayOop instance = oopFactory::new_objArray(ik, len, CHECK);
  _preallocated_out_of_memory_error_array = OopHandle(vm_global(), instance);
  objArrayHandle preallocated_oom_array(THREAD, instance);

  for (int i=0; i<len; i++) {
    oop err = ik->allocate_instance(CHECK);
    Handle err_h(THREAD, err);
    java_lang_Throwable::allocate_backtrace(err_h, CHECK);
    preallocated_oom_array->obj_at_put(i, err_h());
  }
  _preallocated_out_of_memory_error_avail_count = (jint)len;
}

intptr_t Universe::_non_oop_bits = 0;

void* Universe::non_oop_word() {
  // Neither the high bits nor the low bits of this value is allowed
  // to look like (respectively) the high or low bits of a real oop.
  //
  // High and low are CPU-specific notions, but low always includes
  // the low-order bit.  Since oops are always aligned at least mod 4,
  // setting the low-order bit will ensure that the low half of the
  // word will never look like that of a real oop.
  //
  // Using the OS-supplied non-memory-address word (usually 0 or -1)
  // will take care of the high bits, however many there are.

  if (_non_oop_bits == 0) {
    _non_oop_bits = (intptr_t)os::non_memory_address_word() | 1;
  }

  return (void*)_non_oop_bits;
}

bool Universe::contains_non_oop_word(void* p) {
  return *(void**)p == non_oop_word();
}

static void initialize_global_behaviours() {
  DefaultICProtectionBehaviour* protection_behavior = new DefaultICProtectionBehaviour();
  // Ignore leak of DefaultICProtectionBehaviour. It is overriden by some GC implementations and the
  // pointer is leaked once.
  LSAN_IGNORE_OBJECT(protection_behavior);
  CompiledICProtectionBehaviour::set_current(protection_behavior);
}

jint universe_init() {
  assert(!Universe::_fully_initialized, "called after initialize_vtables");
  guarantee(1 << LogHeapWordSize == sizeof(HeapWord),
         "LogHeapWordSize is incorrect.");
  guarantee(sizeof(oop) >= sizeof(HeapWord), "HeapWord larger than oop?");
  guarantee(sizeof(oop) % sizeof(HeapWord) == 0,
            "oop size is not not a multiple of HeapWord size");

  TraceTime timer("Genesis", TRACETIME_LOG(Info, startuptime));

  initialize_global_behaviours();

  GCLogPrecious::initialize();

  // Initialize CPUTimeCounters object, which must be done before creation of the heap.
  CPUTimeCounters::initialize();

  ObjLayout::initialize();

#ifdef _LP64
  MetaspaceShared::adjust_heap_sizes_for_dumping();
#endif // _LP64

  GCConfig::arguments()->initialize_heap_sizes();

  jint status = Universe::initialize_heap();
  if (status != JNI_OK) {
    return status;
  }

  Universe::initialize_tlab();

  Metaspace::global_initialize();

  // Initialize performance counters for metaspaces
  MetaspaceCounters::initialize_performance_counters();

  // Checks 'AfterMemoryInit' constraints.
  if (!JVMFlagLimit::check_all_constraints(JVMFlagConstraintPhase::AfterMemoryInit)) {
    return JNI_EINVAL;
  }

#if INCLUDE_CDS
  if (CDSConfig::is_using_archive()) {
    // Read the data structures supporting the shared spaces (shared
    // system dictionary, symbol table, etc.)
    MetaspaceShared::initialize_shared_spaces();
  }
#endif

  ClassLoaderData::init_null_class_loader_data();

#if INCLUDE_CDS
#if INCLUDE_CDS_JAVA_HEAP
  if (CDSConfig::is_using_full_module_graph()) {
    ClassLoaderDataShared::restore_archived_entries_for_null_class_loader_data();
  }
<<<<<<< HEAD
#endif
=======
#endif // INCLUDE_CDS_JAVA_HEAP
>>>>>>> 559795b0
  if (CDSConfig::is_dumping_archive()) {
    CDSConfig::prepare_for_dumping();
  }
#endif

  SymbolTable::create_table();
  StringTable::create_table();

  if (strlen(VerifySubSet) > 0) {
    Universe::initialize_verify_flags();
  }

  ResolvedMethodTable::create_table();

  return JNI_OK;
}

jint Universe::initialize_heap() {
  assert(_collectedHeap == nullptr, "Heap already created");
  _collectedHeap = GCConfig::arguments()->create_heap();

  log_info(gc)("Using %s", _collectedHeap->name());
  return _collectedHeap->initialize();
}

void Universe::initialize_tlab() {
  ThreadLocalAllocBuffer::set_max_size(Universe::heap()->max_tlab_size());
  PLAB::startup_initialization();
  if (UseTLAB) {
    ThreadLocalAllocBuffer::startup_initialization();
  }
}

ReservedHeapSpace Universe::reserve_heap(size_t heap_size, size_t alignment) {

  assert(alignment <= Arguments::conservative_max_heap_alignment(),
         "actual alignment %zu must be within maximum heap alignment %zu",
         alignment, Arguments::conservative_max_heap_alignment());
  assert(is_aligned(heap_size, alignment), "precondition");

  size_t total_reserved = heap_size;
  assert(!UseCompressedOops || (total_reserved <= (OopEncodingHeapMax - os::vm_page_size())),
      "heap size is too big for compressed oops");

  size_t page_size = os::vm_page_size();
  if (UseLargePages && is_aligned(alignment, os::large_page_size())) {
    page_size = os::large_page_size();
  } else {
    // Parallel is the only collector that might opt out of using large pages
    // for the heap.
    assert(!UseLargePages || UseParallelGC , "Wrong alignment to use large pages");
  }

  // Now create the space.
  ReservedHeapSpace rhs = HeapReserver::reserve(total_reserved, alignment, page_size, AllocateHeapAt);

  if (!rhs.is_reserved()) {
    vm_exit_during_initialization(
      err_msg("Could not reserve enough space for %zu KB object heap",
              total_reserved/K));
  }

  assert(total_reserved == rhs.size(),    "must be exactly of required size");
  assert(is_aligned(rhs.base(),alignment),"must be exactly of required alignment");

  assert(markWord::encode_pointer_as_mark(rhs.base()).decode_pointer() == rhs.base(),
      "area must be distinguishable from marks for mark-sweep");
  assert(markWord::encode_pointer_as_mark(&rhs.base()[rhs.size()]).decode_pointer() ==
      &rhs.base()[rhs.size()],
      "area must be distinguishable from marks for mark-sweep");

  // We are good.

  if (AllocateHeapAt != nullptr) {
    log_info(gc,heap)("Successfully allocated Java heap at location %s", AllocateHeapAt);
  }

  if (UseCompressedOops) {
    CompressedOops::initialize(rhs);
  }

  Universe::calculate_verify_data((HeapWord*)rhs.base(), (HeapWord*)rhs.end());

  return rhs;
}

OopStorage* Universe::vm_weak() {
  return Universe::_vm_weak;
}

OopStorage* Universe::vm_global() {
  return Universe::_vm_global;
}

void Universe::oopstorage_init() {
  Universe::_vm_global = OopStorageSet::create_strong("VM Global", mtInternal);
  Universe::_vm_weak = OopStorageSet::create_weak("VM Weak", mtInternal);
}

void universe_oopstorage_init() {
  Universe::oopstorage_init();
}

void LatestMethodCache::init(JavaThread* current, InstanceKlass* ik,
                             const char* method, Symbol* signature, bool is_static)
{
  TempNewSymbol name = SymbolTable::new_symbol(method);
  Method* m = nullptr;
  // The klass must be linked before looking up the method.
  if (!ik->link_class_or_fail(current) ||
      ((m = ik->find_method(name, signature)) == nullptr) ||
      is_static != m->is_static()) {
    ResourceMark rm(current);
    // NoSuchMethodException doesn't actually work because it tries to run the
    // <init> function before java_lang_Class is linked. Print error and exit.
    vm_exit_during_initialization(err_msg("Unable to link/verify %s.%s method",
                                 ik->name()->as_C_string(), method));
  }

  _klass = ik;
  _method_idnum = m->method_idnum();
  assert(_method_idnum >= 0, "sanity check");
}

Method* LatestMethodCache::get_method() {
  if (_klass == nullptr) {
    return nullptr;
  } else {
    Method* m = _klass->method_with_idnum(_method_idnum);
    assert(m != nullptr, "sanity check");
    return m;
  }
}

Method* Universe::finalizer_register_method()     { return _finalizer_register_cache.get_method(); }
Method* Universe::loader_addClass_method()        { return _loader_addClass_cache.get_method(); }
Method* Universe::throw_illegal_access_error()    { return _throw_illegal_access_error_cache.get_method(); }
Method* Universe::throw_no_such_method_error()    { return _throw_no_such_method_error_cache.get_method(); }
Method* Universe::do_stack_walk_method()          { return _do_stack_walk_cache.get_method(); }

void Universe::initialize_known_methods(JavaThread* current) {
  // Set up static method for registering finalizers
  _finalizer_register_cache.init(current,
                          vmClasses::Finalizer_klass(),
                          "register",
                          vmSymbols::object_void_signature(), true);

  _throw_illegal_access_error_cache.init(current,
                          vmClasses::internal_Unsafe_klass(),
                          "throwIllegalAccessError",
                          vmSymbols::void_method_signature(), true);

  _throw_no_such_method_error_cache.init(current,
                          vmClasses::internal_Unsafe_klass(),
                          "throwNoSuchMethodError",
                          vmSymbols::void_method_signature(), true);

  // Set up method for registering loaded classes in class loader vector
  _loader_addClass_cache.init(current,
                          vmClasses::ClassLoader_klass(),
                          "addClass",
                          vmSymbols::class_void_signature(), false);

  // Set up method for stack walking
  _do_stack_walk_cache.init(current,
                          vmClasses::AbstractStackWalker_klass(),
                          "doStackWalk",
                          vmSymbols::doStackWalk_signature(), false);
}

void universe2_init() {
  EXCEPTION_MARK;
  Universe::genesis(CATCH);
}

// Set after initialization of the module runtime, call_initModuleRuntime
void universe_post_module_init() {
  Universe::_module_initialized = true;
}

bool universe_post_init() {
  assert(!is_init_completed(), "Error: initialization not yet completed!");
  Universe::_fully_initialized = true;
  EXCEPTION_MARK;
  if (!CDSConfig::is_using_archive()) {
    reinitialize_vtables();
    reinitialize_itables();
  }

  HandleMark hm(THREAD);
  // Setup preallocated empty java.lang.Class array for Method reflection.

  objArrayOop the_empty_class_array = oopFactory::new_objArray(vmClasses::Class_klass(), 0, CHECK_false);
  Universe::_the_empty_class_array = OopHandle(Universe::vm_global(), the_empty_class_array);

  // Setup preallocated OutOfMemoryError errors
  Universe::create_preallocated_out_of_memory_errors(CHECK_false);

  oop instance;
  // Setup preallocated cause message for delayed StackOverflowError
  if (StackReservedPages > 0) {
    instance = java_lang_String::create_oop_from_str("Delayed StackOverflowError due to ReservedStackAccess annotated method", CHECK_false);
    Universe::_delayed_stack_overflow_error_message = OopHandle(Universe::vm_global(), instance);
  }

  // Setup preallocated exceptions used for a cheap & dirty solution in compiler exception handling
  _null_ptr_exception.init_if_empty(vmSymbols::java_lang_NullPointerException(), CHECK_false);
  _arithmetic_exception.init_if_empty(vmSymbols::java_lang_ArithmeticException(), CHECK_false);
  _array_index_out_of_bounds_exception.init_if_empty(vmSymbols::java_lang_ArrayIndexOutOfBoundsException(), CHECK_false);
  _array_store_exception.init_if_empty(vmSymbols::java_lang_ArrayStoreException(), CHECK_false);
  _class_cast_exception.init_if_empty(vmSymbols::java_lang_ClassCastException(), CHECK_false);

  // Virtual Machine Error for when we get into a situation we can't resolve
  Klass* k = vmClasses::InternalError_klass();
  bool linked = InstanceKlass::cast(k)->link_class_or_fail(CHECK_false);
  if (!linked) {
     tty->print_cr("Unable to link/verify InternalError class");
     return false; // initialization failed
  }
  _internal_error.init_if_empty(vmSymbols::java_lang_InternalError(), CHECK_false);

  Handle msg = java_lang_String::create_from_str("/ by zero", CHECK_false);
  java_lang_Throwable::set_message(Universe::arithmetic_exception_instance(), msg());

  // Setup preallocated StackOverflowError for use with class initialization failure
  k = SystemDictionary::resolve_or_fail(vmSymbols::java_lang_StackOverflowError(), true, CHECK_false);
  instance = InstanceKlass::cast(k)->allocate_instance(CHECK_false);
  Universe::_class_init_stack_overflow_error = OopHandle(Universe::vm_global(), instance);

  Universe::initialize_known_methods(THREAD);

  // This needs to be done before the first scavenge/gc, since
  // it's an input to soft ref clearing policy.
  {
    MutexLocker x(THREAD, Heap_lock);
    Universe::heap()->update_capacity_and_used_at_gc();
  }

  // ("weak") refs processing infrastructure initialization
  Universe::heap()->post_initialize();

  MemoryService::add_metaspace_memory_pools();

  MemoryService::set_universe_heap(Universe::heap());
#if INCLUDE_CDS
  MetaspaceShared::post_initialize(CHECK_false);
#endif
  return true;
}


void Universe::compute_base_vtable_size() {
  _base_vtable_size = ClassLoader::compute_Object_vtable();
}

void Universe::print_on(outputStream* st) {
  GCMutexLocker hl(Heap_lock); // Heap_lock might be locked by caller thread.
  st->print_cr("Heap");

  StreamIndentor si(st, 1);
  heap()->print_heap_on(st);
  MetaspaceUtils::print_on(st);
}

void Universe::print_heap_at_SIGBREAK() {
  if (PrintHeapAtSIGBREAK) {
    print_on(tty);
    tty->cr();
    tty->flush();
  }
}

void Universe::initialize_verify_flags() {
  verify_flags = 0;
  const char delimiter[] = " ,";

  size_t length = strlen(VerifySubSet);
  char* subset_list = NEW_C_HEAP_ARRAY(char, length + 1, mtInternal);
  strncpy(subset_list, VerifySubSet, length + 1);
  char* save_ptr;

  char* token = strtok_r(subset_list, delimiter, &save_ptr);
  while (token != nullptr) {
    if (strcmp(token, "threads") == 0) {
      verify_flags |= Verify_Threads;
    } else if (strcmp(token, "heap") == 0) {
      verify_flags |= Verify_Heap;
    } else if (strcmp(token, "symbol_table") == 0) {
      verify_flags |= Verify_SymbolTable;
    } else if (strcmp(token, "string_table") == 0) {
      verify_flags |= Verify_StringTable;
    } else if (strcmp(token, "codecache") == 0) {
      verify_flags |= Verify_CodeCache;
    } else if (strcmp(token, "dictionary") == 0) {
      verify_flags |= Verify_SystemDictionary;
    } else if (strcmp(token, "classloader_data_graph") == 0) {
      verify_flags |= Verify_ClassLoaderDataGraph;
    } else if (strcmp(token, "metaspace") == 0) {
      verify_flags |= Verify_MetaspaceUtils;
    } else if (strcmp(token, "jni_handles") == 0) {
      verify_flags |= Verify_JNIHandles;
    } else if (strcmp(token, "codecache_oops") == 0) {
      verify_flags |= Verify_CodeCacheOops;
    } else if (strcmp(token, "resolved_method_table") == 0) {
      verify_flags |= Verify_ResolvedMethodTable;
    } else if (strcmp(token, "stringdedup") == 0) {
      verify_flags |= Verify_StringDedup;
    } else {
      vm_exit_during_initialization(err_msg("VerifySubSet: \'%s\' memory sub-system is unknown, please correct it", token));
    }
    token = strtok_r(nullptr, delimiter, &save_ptr);
  }
  FREE_C_HEAP_ARRAY(char, subset_list);
}

bool Universe::should_verify_subset(uint subset) {
  if (verify_flags & subset) {
    return true;
  }
  return false;
}

void Universe::verify(VerifyOption option, const char* prefix) {
  COMPILER2_PRESENT(
    assert(!DerivedPointerTable::is_active(),
         "DPT should not be active during verification "
         "(of thread stacks below)");
  )

  Thread* thread = Thread::current();
  ResourceMark rm(thread);
  HandleMark hm(thread);  // Handles created during verification can be zapped
  _verify_count++;

  FormatBuffer<> title("Verifying %s", prefix);
  GCTraceTime(Info, gc, verify) tm(title.buffer());
  if (should_verify_subset(Verify_Threads)) {
    log_debug(gc, verify)("Threads");
    Threads::verify();
  }
  if (should_verify_subset(Verify_Heap)) {
    log_debug(gc, verify)("Heap");
    heap()->verify(option);
  }
  if (should_verify_subset(Verify_SymbolTable)) {
    log_debug(gc, verify)("SymbolTable");
    SymbolTable::verify();
  }
  if (should_verify_subset(Verify_StringTable)) {
    log_debug(gc, verify)("StringTable");
    StringTable::verify();
  }
  if (should_verify_subset(Verify_CodeCache)) {
    log_debug(gc, verify)("CodeCache");
    CodeCache::verify();
  }
  if (should_verify_subset(Verify_SystemDictionary)) {
    log_debug(gc, verify)("SystemDictionary");
    SystemDictionary::verify();
  }
  if (should_verify_subset(Verify_ClassLoaderDataGraph)) {
    log_debug(gc, verify)("ClassLoaderDataGraph");
    ClassLoaderDataGraph::verify();
  }
  if (should_verify_subset(Verify_MetaspaceUtils)) {
    log_debug(gc, verify)("MetaspaceUtils");
    DEBUG_ONLY(MetaspaceUtils::verify();)
  }
  if (should_verify_subset(Verify_JNIHandles)) {
    log_debug(gc, verify)("JNIHandles");
    JNIHandles::verify();
  }
  if (should_verify_subset(Verify_CodeCacheOops)) {
    log_debug(gc, verify)("CodeCache Oops");
    CodeCache::verify_oops();
  }
  if (should_verify_subset(Verify_ResolvedMethodTable)) {
    log_debug(gc, verify)("ResolvedMethodTable Oops");
    ResolvedMethodTable::verify();
  }
  if (should_verify_subset(Verify_StringDedup)) {
    log_debug(gc, verify)("String Deduplication");
    StringDedup::verify();
  }
}


#ifndef PRODUCT
void Universe::calculate_verify_data(HeapWord* low_boundary, HeapWord* high_boundary) {
  assert(low_boundary < high_boundary, "bad interval");

  // decide which low-order bits we require to be clear:
  size_t alignSize = MinObjAlignmentInBytes;
  size_t min_object_size = CollectedHeap::min_fill_size();

  // make an inclusive limit:
  uintptr_t max = (uintptr_t)high_boundary - min_object_size*wordSize;
  uintptr_t min = (uintptr_t)low_boundary;
  assert(min < max, "bad interval");
  uintptr_t diff = max ^ min;

  // throw away enough low-order bits to make the diff vanish
  uintptr_t mask = (uintptr_t)(-1);
  while ((mask & diff) != 0)
    mask <<= 1;
  uintptr_t bits = (min & mask);
  assert(bits == (max & mask), "correct mask");
  // check an intermediate value between min and max, just to make sure:
  assert(bits == ((min + (max-min)/2) & mask), "correct mask");

  // require address alignment, too:
  mask |= (alignSize - 1);

  if (!(_verify_oop_mask == 0 && _verify_oop_bits == (uintptr_t)-1)) {
    assert(_verify_oop_mask == mask && _verify_oop_bits == bits, "mask stability");
  }
  _verify_oop_mask = mask;
  _verify_oop_bits = bits;
}

void Universe::set_verify_data(uintptr_t mask, uintptr_t bits) {
  _verify_oop_mask = mask;
  _verify_oop_bits = bits;
}

// Oop verification (see MacroAssembler::verify_oop)

uintptr_t Universe::verify_oop_mask() {
  return _verify_oop_mask;
}

uintptr_t Universe::verify_oop_bits() {
  return _verify_oop_bits;
}

uintptr_t Universe::verify_mark_mask() {
  return markWord::lock_mask_in_place;
}

uintptr_t Universe::verify_mark_bits() {
  intptr_t mask = verify_mark_mask();
  intptr_t bits = (intptr_t)markWord::prototype().value();
  assert((bits & ~mask) == 0, "no stray header bits");
  return bits;
}
#endif // PRODUCT

#ifdef ASSERT
// Release dummy object(s) at bottom of heap
bool Universe::release_fullgc_alot_dummy() {
  MutexLocker ml(FullGCALot_lock);
  objArrayOop fullgc_alot_dummy_array = (objArrayOop)_fullgc_alot_dummy_array.resolve();
  if (fullgc_alot_dummy_array != nullptr) {
    if (_fullgc_alot_dummy_next >= fullgc_alot_dummy_array->length()) {
      // No more dummies to release, release entire array instead
      _fullgc_alot_dummy_array.release(Universe::vm_global());
      _fullgc_alot_dummy_array = OopHandle(); // null out OopStorage pointer.
      return false;
    }

    // Release dummy at bottom of old generation
    fullgc_alot_dummy_array->obj_at_put(_fullgc_alot_dummy_next++, nullptr);
  }
  return true;
}

bool Universe::is_stw_gc_active() {
  return heap()->is_stw_gc_active();
}

bool Universe::is_in_heap(const void* p) {
  return heap()->is_in(p);
}

#endif // ASSERT<|MERGE_RESOLUTION|>--- conflicted
+++ resolved
@@ -913,11 +913,7 @@
   if (CDSConfig::is_using_full_module_graph()) {
     ClassLoaderDataShared::restore_archived_entries_for_null_class_loader_data();
   }
-<<<<<<< HEAD
-#endif
-=======
 #endif // INCLUDE_CDS_JAVA_HEAP
->>>>>>> 559795b0
   if (CDSConfig::is_dumping_archive()) {
     CDSConfig::prepare_for_dumping();
   }
