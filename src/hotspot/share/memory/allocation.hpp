/*
 * Copyright (c) 1997, 2025, Oracle and/or its affiliates. All rights reserved.
 * DO NOT ALTER OR REMOVE COPYRIGHT NOTICES OR THIS FILE HEADER.
 *
 * This code is free software; you can redistribute it and/or modify it
 * under the terms of the GNU General Public License version 2 only, as
 * published by the Free Software Foundation.
 *
 * This code is distributed in the hope that it will be useful, but WITHOUT
 * ANY WARRANTY; without even the implied warranty of MERCHANTABILITY or
 * FITNESS FOR A PARTICULAR PURPOSE.  See the GNU General Public License
 * version 2 for more details (a copy is included in the LICENSE file that
 * accompanied this code).
 *
 * You should have received a copy of the GNU General Public License version
 * 2 along with this work; if not, write to the Free Software Foundation,
 * Inc., 51 Franklin St, Fifth Floor, Boston, MA 02110-1301 USA.
 *
 * Please contact Oracle, 500 Oracle Parkway, Redwood Shores, CA 94065 USA
 * or visit www.oracle.com if you need additional information or have any
 * questions.
 *
 */

#ifndef SHARE_MEMORY_ALLOCATION_HPP
#define SHARE_MEMORY_ALLOCATION_HPP

#include "memory/allStatic.hpp"
#include "nmt/memTag.hpp"
#include "utilities/debug.hpp"
#include "utilities/globalDefinitions.hpp"
#include "utilities/macros.hpp"

#include <new>

class outputStream;
class Thread;
class JavaThread;

class AllocFailStrategy {
public:
  enum AllocFailEnum { EXIT_OOM, RETURN_NULL };
};
typedef AllocFailStrategy::AllocFailEnum AllocFailType;

// The virtual machine must never call one of the implicitly declared
// global allocation or deletion functions.  (Such calls may result in
// link-time or run-time errors.)  For convenience and documentation of
// intended use, classes in the virtual machine may be derived from one
// of the following allocation classes, some of which define allocation
// and deletion functions.
// Note: std::malloc and std::free should never called directly.

//
// For objects allocated in the resource area (see resourceArea.hpp).
// - ResourceObj
//
// For objects allocated in the C-heap (managed by: free & malloc and tracked with NMT)
// - CHeapObj
//
// For objects allocated on the stack.
// - StackObj
//
// For classes used as name spaces.
// - AllStatic
//
// For classes in Metaspace (class data)
// - MetaspaceObj
//
// The printable subclasses are used for debugging and define virtual
// member functions for printing. Classes that avoid allocating the
// vtbl entries in the objects should therefore not be the printable
// subclasses.
//
// The following macros and function should be used to allocate memory
// directly in the resource area or in the C-heap, The _OBJ variants
// of the NEW/FREE_C_HEAP macros are used for alloc/dealloc simple
// objects which are not inherited from CHeapObj, note constructor and
// destructor are not called. The preferable way to allocate objects
// is using the new operator.
//
// WARNING: The array variant must only be used for a homogeneous array
// where all objects are of the exact type specified. If subtypes are
// stored in the array then must pay attention to calling destructors
// at needed.
//
// NEW_RESOURCE_ARRAY*
// REALLOC_RESOURCE_ARRAY*
// FREE_RESOURCE_ARRAY*
// NEW_RESOURCE_OBJ*
// NEW_C_HEAP_ARRAY*
// REALLOC_C_HEAP_ARRAY*
// FREE_C_HEAP_ARRAY*
// NEW_C_HEAP_OBJ*
// FREE_C_HEAP_OBJ
//
// char* AllocateHeap(size_t size, MemTag mem_tag, const NativeCallStack& stack, AllocFailType alloc_failmode = AllocFailStrategy::EXIT_OOM);
// char* AllocateHeap(size_t size, MemTag mem_tag, AllocFailType alloc_failmode = AllocFailStrategy::EXIT_OOM);
// char* ReallocateHeap(char *old, size_t size, MemTag mem_tag, AllocFailType alloc_failmode = AllocFailStrategy::EXIT_OOM);
// void FreeHeap(void* p);
//

extern bool NMT_track_callsite;

class NativeCallStack;


char* AllocateHeap(size_t size,
                   MemTag mem_tag,
                   const NativeCallStack& stack,
                   AllocFailType alloc_failmode = AllocFailStrategy::EXIT_OOM);
char* AllocateHeap(size_t size,
                   MemTag mem_tag,
                   AllocFailType alloc_failmode = AllocFailStrategy::EXIT_OOM);

char* ReallocateHeap(char *old,
                     size_t size,
                     MemTag mem_tag,
                     AllocFailType alloc_failmode = AllocFailStrategy::EXIT_OOM);

// handles null pointers
void FreeHeap(void* p);

class CHeapObjBase {
 public:
  ALWAYSINLINE void* operator new(size_t size, MemTag mem_tag) {
    return AllocateHeap(size, mem_tag);
  }

  ALWAYSINLINE void* operator new(size_t size,
                                  MemTag mem_tag,
                                  const NativeCallStack& stack) {
    return AllocateHeap(size, mem_tag, stack);
  }

  ALWAYSINLINE void* operator new(size_t size,
                                  MemTag mem_tag,
                                  const std::nothrow_t&,
                                  const NativeCallStack& stack) throw() {
    return AllocateHeap(size, mem_tag, stack, AllocFailStrategy::RETURN_NULL);
  }

  ALWAYSINLINE void* operator new(size_t size,
                                  MemTag mem_tag,
                                  const std::nothrow_t&) throw() {
    return AllocateHeap(size, mem_tag, AllocFailStrategy::RETURN_NULL);
  }

  ALWAYSINLINE void* operator new[](size_t size, MemTag mem_tag) {
    return AllocateHeap(size, mem_tag);
  }

  ALWAYSINLINE void* operator new[](size_t size,
                                    MemTag mem_tag,
                                    const NativeCallStack& stack) {
    return AllocateHeap(size, mem_tag, stack);
  }

  ALWAYSINLINE void* operator new[](size_t size,
                                    MemTag mem_tag,
                                    const std::nothrow_t&,
                                    const NativeCallStack& stack) throw() {
    return AllocateHeap(size, mem_tag, stack, AllocFailStrategy::RETURN_NULL);
  }

  ALWAYSINLINE void* operator new[](size_t size,
                                    MemTag mem_tag,
                                    const std::nothrow_t&) throw() {
    return AllocateHeap(size, mem_tag, AllocFailStrategy::RETURN_NULL);
  }

  void operator delete(void* p)     { FreeHeap(p); }
  void operator delete [] (void* p) { FreeHeap(p); }
};

// Uses the implicitly static new and delete operators of CHeapObjBase
template<MemTag MT>
class CHeapObj {
 public:
  ALWAYSINLINE void* operator new(size_t size) {
    return CHeapObjBase::operator new(size, MT);
  }

  ALWAYSINLINE void* operator new(size_t size,
                                  const NativeCallStack& stack) {
    return CHeapObjBase::operator new(size, MT, stack);
  }

  ALWAYSINLINE void* operator new(size_t size, const std::nothrow_t& nt,
                                  const NativeCallStack& stack) throw() {
    return CHeapObjBase::operator new(size, MT, nt, stack);
  }

  ALWAYSINLINE void* operator new(size_t size, const std::nothrow_t& nt) throw() {
    return CHeapObjBase::operator new(size, MT, nt);
  }

  ALWAYSINLINE void* operator new[](size_t size) {
    return CHeapObjBase::operator new[](size, MT);
  }

  ALWAYSINLINE void* operator new[](size_t size,
                                    const NativeCallStack& stack) {
    return CHeapObjBase::operator new[](size, MT, stack);
  }

  ALWAYSINLINE void* operator new[](size_t size, const std::nothrow_t& nt,
                                    const NativeCallStack& stack) throw() {
    return CHeapObjBase::operator new[](size, MT, nt, stack);
  }

  ALWAYSINLINE void* operator new[](size_t size, const std::nothrow_t& nt) throw() {
    return CHeapObjBase::operator new[](size, MT, nt);
  }

  void operator delete(void* p)     {
    CHeapObjBase::operator delete(p);
  }

  void operator delete [] (void* p) {
    CHeapObjBase::operator delete[](p);
  }
};

// Base class for objects allocated on the stack only.
// Calling new or delete will result in fatal error.

class StackObj {
 public:
  void* operator new(size_t size) = delete;
  void* operator new [](size_t size) = delete;
  void  operator delete(void* p) = delete;
  void  operator delete [](void* p) = delete;
};

// Base class for objects stored in Metaspace.
// Calling delete will result in fatal error.
//
// Do not inherit from something with a vptr because this class does
// not introduce one.  This class is used to allocate both shared read-only
// and shared read-write classes.
//

class ClassLoaderData;
class MetaspaceClosure;

class MetaspaceObj {
  // There are functions that all subtypes of MetaspaceObj are expected
  // to implement, so that templates which are defined for this class hierarchy
  // can work uniformly. Within the sub-hierarchy of Metadata, these are virtuals.
  // Elsewhere in the hierarchy of MetaspaceObj, type(), size(), and/or on_stack()
  // can be static if constant.
  //
  // The following functions are required by MetaspaceClosure:
  //   void metaspace_pointers_do(MetaspaceClosure* it) { <walk my refs> }
  //   int size() const { return align_up(sizeof(<This>), wordSize) / wordSize; }
  //   MetaspaceObj::Type type() const { return <This>Type; }
  //
  // The following functions are required by MetadataFactory::free_metadata():
  //   bool on_stack() { return false; }
  //   void deallocate_contents(ClassLoaderData* loader_data);

  friend class VMStructs;
  // When CDS is enabled, all shared metaspace objects are mapped
  // into a single contiguous memory block, so we can use these
  // two pointers to quickly determine if something is in the
  // shared metaspace.
  // When CDS is not enabled, both pointers are set to null.
  static void* _shared_metaspace_base;  // (inclusive) low address
  static void* _shared_metaspace_top;   // (exclusive) high address

 public:

  // Returns true if the pointer points to a valid MetaspaceObj. A valid
  // MetaspaceObj is MetaWord-aligned and contained within either
  // non-shared or shared metaspace.
  static bool is_valid(const MetaspaceObj* p);

#if INCLUDE_CDS
  static bool is_shared(const MetaspaceObj* p) {
    // If no shared metaspace regions are mapped, _shared_metaspace_{base,top} will
    // both be null and all values of p will be rejected quickly.
    return (((void*)p) < _shared_metaspace_top &&
            ((void*)p) >= _shared_metaspace_base);
  }
  bool is_shared() const { return MetaspaceObj::is_shared(this); }
#else
  static bool is_shared(const MetaspaceObj* p) { return false; }
  bool is_shared() const { return false; }
#endif

  void print_address_on(outputStream* st) const;  // nonvirtual address printing

  static void set_shared_metaspace_range(void* base, void* top) {
    _shared_metaspace_base = base;
    _shared_metaspace_top = top;
  }

  static void* shared_metaspace_base() { return _shared_metaspace_base; }
  static void* shared_metaspace_top()  { return _shared_metaspace_top;  }

#define METASPACE_OBJ_TYPES_DO(f) \
  f(Class) \
  f(Symbol) \
  f(TypeArrayU1) \
  f(TypeArrayU2) \
  f(TypeArrayU4) \
  f(TypeArrayU8) \
  f(TypeArrayOther) \
  f(Method) \
  f(ConstMethod) \
  f(MethodData) \
  f(ConstantPool) \
  f(ConstantPoolCache) \
  f(Annotations) \
  f(MethodCounters) \
  f(RecordComponent) \
<<<<<<< HEAD
  f(KlassTrainingData) \
  f(MethodTrainingData) \
  f(CompileTrainingData)
=======
  f(AdapterHandlerEntry) \
  f(AdapterFingerPrint)
>>>>>>> e09d2e27

#define METASPACE_OBJ_TYPE_DECLARE(name) name ## Type,
#define METASPACE_OBJ_TYPE_NAME_CASE(name) case name ## Type: return #name;

  enum Type {
    // Types are MetaspaceObj::ClassType, MetaspaceObj::SymbolType, etc
    METASPACE_OBJ_TYPES_DO(METASPACE_OBJ_TYPE_DECLARE)
    _number_of_types
  };

  static const char * type_name(Type type) {
    switch(type) {
    METASPACE_OBJ_TYPES_DO(METASPACE_OBJ_TYPE_NAME_CASE)
    default:
      ShouldNotReachHere();
      return nullptr;
    }
  }

  static MetaspaceObj::Type array_type(size_t elem_size) {
    switch (elem_size) {
    case 1: return TypeArrayU1Type;
    case 2: return TypeArrayU2Type;
    case 4: return TypeArrayU4Type;
    case 8: return TypeArrayU8Type;
    default:
      return TypeArrayOtherType;
    }
  }

  void* operator new(size_t size, ClassLoaderData* loader_data,
                     size_t word_size,
                     Type type, JavaThread* thread) throw();
                     // can't use TRAPS from this header file.
  void* operator new(size_t size, ClassLoaderData* loader_data,
                     size_t word_size,
                     Type type) throw();
  // This is used for allocating training data. We are allocating training data in many cases where a GC cannot be triggered.
  void* operator new(size_t size, MemTag flags) throw();
  void operator delete(void* p) = delete;

  // Declare a *static* method with the same signature in any subclass of MetaspaceObj
  // that should be read-only by default. See symbol.hpp for an example. This function
  // is used by the templates in metaspaceClosure.hpp
  static bool is_read_only_by_default() { return false; }
};

// Base class for classes that constitute name spaces.

class Arena;

extern char* resource_allocate_bytes(size_t size,
    AllocFailType alloc_failmode = AllocFailStrategy::EXIT_OOM);
extern char* resource_allocate_bytes(Thread* thread, size_t size,
    AllocFailType alloc_failmode = AllocFailStrategy::EXIT_OOM);
extern char* resource_reallocate_bytes( char *old, size_t old_size, size_t new_size,
    AllocFailType alloc_failmode = AllocFailStrategy::EXIT_OOM);
extern void resource_free_bytes( Thread* thread, char *old, size_t size );

//----------------------------------------------------------------------
// Base class for objects allocated in the resource area.
class ResourceObj {
 public:
  void* operator new(size_t size) {
    return resource_allocate_bytes(size);
  }

  void* operator new(size_t size, const std::nothrow_t& nothrow_constant) throw() {
    return resource_allocate_bytes(size, AllocFailStrategy::RETURN_NULL);
  }

  void* operator new [](size_t size) throw() = delete;
  void* operator new [](size_t size, const std::nothrow_t& nothrow_constant) throw() = delete;

  void  operator delete(void* p) = delete;
  void  operator delete [](void* p) = delete;
};

class ArenaObj {
 public:
  void* operator new(size_t size, Arena *arena) throw();
  void* operator new [](size_t size, Arena *arena) throw() = delete;

  void* operator new [](size_t size) throw() = delete;
  void* operator new [](size_t size, const std::nothrow_t& nothrow_constant) throw() = delete;

  void  operator delete(void* p) = delete;
  void  operator delete [](void* p) = delete;
};

//----------------------------------------------------------------------
// Base class for objects allocated in the resource area per default.
// Optionally, objects may be allocated on the C heap with
// new (AnyObj::C_HEAP) Foo(...) or in an Arena with new (&arena).
// AnyObj's can be allocated within other objects, but don't use
// new or delete (allocation_type is unknown).  If new is used to allocate,
// use delete to deallocate.
class AnyObj {
 public:
  enum allocation_type { STACK_OR_EMBEDDED = 0, RESOURCE_AREA, C_HEAP, ARENA, allocation_mask = 0x3 };
  static void set_allocation_type(address res, allocation_type type) NOT_DEBUG_RETURN;
#ifdef ASSERT
 private:
  // When this object is allocated on stack the new() operator is not
  // called but garbage on stack may look like a valid allocation_type.
  // Store negated 'this' pointer when new() is called to distinguish cases.
  // Use second array's element for verification value to distinguish garbage.
  uintptr_t _allocation_t[2];
  bool is_type_set() const;
  void initialize_allocation_info();
 public:
  allocation_type get_allocation_type() const;
  bool allocated_on_stack_or_embedded() const { return get_allocation_type() == STACK_OR_EMBEDDED; }
  bool allocated_on_res_area() const { return get_allocation_type() == RESOURCE_AREA; }
  bool allocated_on_C_heap()   const { return get_allocation_type() == C_HEAP; }
  bool allocated_on_arena()    const { return get_allocation_type() == ARENA; }
protected:
  AnyObj(); // default constructor
  AnyObj(const AnyObj& r); // default copy constructor
  AnyObj& operator=(const AnyObj& r); // default copy assignment
  ~AnyObj();
#endif // ASSERT

 public:
  // CHeap allocations
  void* operator new(size_t size, MemTag mem_tag) throw();
  void* operator new [](size_t size, MemTag mem_tag) throw() = delete;
  void* operator new(size_t size, const std::nothrow_t&  nothrow_constant, MemTag mem_tag) throw();
  void* operator new [](size_t size, const std::nothrow_t&  nothrow_constant, MemTag mem_tag) throw() = delete;

  // Arena allocations
  void* operator new(size_t size, Arena *arena);
  void* operator new [](size_t size, Arena *arena) = delete;

  // Resource allocations
  void* operator new(size_t size) {
    address res = (address)resource_allocate_bytes(size);
    DEBUG_ONLY(set_allocation_type(res, RESOURCE_AREA);)
    return res;
  }
  void* operator new(size_t size, const std::nothrow_t& nothrow_constant) throw() {
    address res = (address)resource_allocate_bytes(size, AllocFailStrategy::RETURN_NULL);
    DEBUG_ONLY(if (res != nullptr) set_allocation_type(res, RESOURCE_AREA);)
    return res;
  }

  void* operator new [](size_t size) = delete;
  void* operator new [](size_t size, const std::nothrow_t& nothrow_constant) = delete;
  void  operator delete(void* p);
  void  operator delete [](void* p) = delete;

#ifndef PRODUCT
  // Printing support
  void print() const;
  virtual void print_on(outputStream* st) const;
#endif // PRODUCT
};

// One of the following macros must be used when allocating an array
// or object to determine whether it should reside in the C heap on in
// the resource area.

#define NEW_RESOURCE_ARRAY(type, size)\
  (type*) resource_allocate_bytes((size) * sizeof(type))

#define NEW_RESOURCE_ARRAY_RETURN_NULL(type, size)\
  (type*) resource_allocate_bytes((size) * sizeof(type), AllocFailStrategy::RETURN_NULL)

#define NEW_RESOURCE_ARRAY_IN_THREAD(thread, type, size)\
  (type*) resource_allocate_bytes(thread, (size) * sizeof(type))

#define NEW_RESOURCE_ARRAY_IN_THREAD_RETURN_NULL(thread, type, size)\
  (type*) resource_allocate_bytes(thread, (size) * sizeof(type), AllocFailStrategy::RETURN_NULL)

#define REALLOC_RESOURCE_ARRAY(type, old, old_size, new_size)\
  (type*) resource_reallocate_bytes((char*)(old), (old_size) * sizeof(type), (new_size) * sizeof(type))

#define REALLOC_RESOURCE_ARRAY_RETURN_NULL(type, old, old_size, new_size)\
  (type*) resource_reallocate_bytes((char*)(old), (old_size) * sizeof(type),\
                                    (new_size) * sizeof(type), AllocFailStrategy::RETURN_NULL)

#define FREE_RESOURCE_ARRAY(type, old, size)\
  resource_free_bytes(Thread::current(), (char*)(old), (size) * sizeof(type))

#define FREE_RESOURCE_ARRAY_IN_THREAD(thread, type, old, size)\
  resource_free_bytes(thread, (char*)(old), (size) * sizeof(type))

#define FREE_FAST(old)\
    /* nop */

#define NEW_RESOURCE_OBJ(type)\
  NEW_RESOURCE_ARRAY(type, 1)

#define NEW_RESOURCE_OBJ_RETURN_NULL(type)\
  NEW_RESOURCE_ARRAY_RETURN_NULL(type, 1)

#define NEW_C_HEAP_ARRAY3(type, size, mem_tag, pc, allocfail)\
  (type*) AllocateHeap((size) * sizeof(type), mem_tag, pc, allocfail)

#define NEW_C_HEAP_ARRAY2(type, size, mem_tag, pc)\
  (type*) (AllocateHeap((size) * sizeof(type), mem_tag, pc))

#define NEW_C_HEAP_ARRAY(type, size, mem_tag)\
  (type*) (AllocateHeap((size) * sizeof(type), mem_tag))

#define NEW_C_HEAP_ARRAY2_RETURN_NULL(type, size, mem_tag, pc)\
  NEW_C_HEAP_ARRAY3(type, (size), mem_tag, pc, AllocFailStrategy::RETURN_NULL)

#define NEW_C_HEAP_ARRAY_RETURN_NULL(type, size, mem_tag)\
  NEW_C_HEAP_ARRAY2(type, (size), mem_tag, AllocFailStrategy::RETURN_NULL)

#define REALLOC_C_HEAP_ARRAY(type, old, size, mem_tag)\
  (type*) (ReallocateHeap((char*)(old), (size) * sizeof(type), mem_tag))

#define REALLOC_C_HEAP_ARRAY_RETURN_NULL(type, old, size, mem_tag)\
  (type*) (ReallocateHeap((char*)(old), (size) * sizeof(type), mem_tag, AllocFailStrategy::RETURN_NULL))

#define FREE_C_HEAP_ARRAY(type, old) \
  FreeHeap((char*)(old))

// allocate type in heap without calling ctor
#define NEW_C_HEAP_OBJ(type, mem_tag)\
  NEW_C_HEAP_ARRAY(type, 1, mem_tag)

#define NEW_C_HEAP_OBJ_RETURN_NULL(type, mem_tag)\
  NEW_C_HEAP_ARRAY_RETURN_NULL(type, 1, mem_tag)

// deallocate obj of type in heap without calling dtor
#define FREE_C_HEAP_OBJ(objname)\
  FreeHeap((char*)objname);


//------------------------------ReallocMark---------------------------------
// Code which uses REALLOC_RESOURCE_ARRAY should check an associated
// ReallocMark, which is declared in the same scope as the reallocated
// pointer.  Any operation that could __potentially__ cause a reallocation
// should check the ReallocMark.
class ReallocMark: public StackObj {
protected:
  NOT_PRODUCT(int _nesting;)

public:
  ReallocMark() PRODUCT_RETURN;
  void check(Arena* arena = nullptr) PRODUCT_RETURN;
};

// Uses mmapped memory for all allocations. All allocations are initially
// zero-filled. No pre-touching.
template <class E>
class MmapArrayAllocator : public AllStatic {
 private:
  static size_t size_for(size_t length);

 public:
  static E* allocate_or_null(size_t length, MemTag mem_tag);
  static E* allocate(size_t length, MemTag mem_tag);
  static void free(E* addr, size_t length);
};

// Uses malloc:ed memory for all allocations.
template <class E>
class MallocArrayAllocator : public AllStatic {
 public:
  static size_t size_for(size_t length);

  static E* allocate(size_t length, MemTag mem_tag);
  static E* reallocate(E* addr, size_t new_length, MemTag mem_tag);
  static void free(E* addr);
};

#endif // SHARE_MEMORY_ALLOCATION_HPP<|MERGE_RESOLUTION|>--- conflicted
+++ resolved
@@ -315,14 +315,11 @@
   f(Annotations) \
   f(MethodCounters) \
   f(RecordComponent) \
-<<<<<<< HEAD
   f(KlassTrainingData) \
   f(MethodTrainingData) \
-  f(CompileTrainingData)
-=======
+  f(CompileTrainingData) \
   f(AdapterHandlerEntry) \
   f(AdapterFingerPrint)
->>>>>>> e09d2e27
 
 #define METASPACE_OBJ_TYPE_DECLARE(name) name ## Type,
 #define METASPACE_OBJ_TYPE_NAME_CASE(name) case name ## Type: return #name;
