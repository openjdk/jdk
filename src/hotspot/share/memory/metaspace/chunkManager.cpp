/*
 * Copyright (c) 2018, 2025, Oracle and/or its affiliates. All rights reserved.
 * Copyright (c) 2018, 2023 SAP SE. All rights reserved.
 * DO NOT ALTER OR REMOVE COPYRIGHT NOTICES OR THIS FILE HEADER.
 *
 * This code is free software; you can redistribute it and/or modify it
 * under the terms of the GNU General Public License version 2 only, as
 * published by the Free Software Foundation.
 *
 * This code is distributed in the hope that it will be useful, but WITHOUT
 * ANY WARRANTY; without even the implied warranty of MERCHANTABILITY or
 * FITNESS FOR A PARTICULAR PURPOSE.  See the GNU General Public License
 * version 2 for more details (a copy is included in the LICENSE file that
 * accompanied this code).
 *
 * You should have received a copy of the GNU General Public License version
 * 2 along with this work; if not, write to the Free Software Foundation,
 * Inc., 51 Franklin St, Fifth Floor, Boston, MA 02110-1301 USA.
 *
 * Please contact Oracle, 500 Oracle Parkway, Redwood Shores, CA 94065 USA
 * or visit www.oracle.com if you need additional information or have any
 * questions.
 *
 */

#include "logging/log.hpp"
#include "logging/logStream.hpp"
#include "memory/metaspace/chunkManager.hpp"
#include "memory/metaspace/internalStats.hpp"
#include "memory/metaspace/metachunk.hpp"
#include "memory/metaspace/metaspaceArenaGrowthPolicy.hpp"
#include "memory/metaspace/metaspaceCommon.hpp"
#include "memory/metaspace/metaspaceContext.hpp"
#include "memory/metaspace/metaspaceSettings.hpp"
#include "memory/metaspace/metaspaceStatistics.hpp"
#include "memory/metaspace/virtualSpaceList.hpp"
#include "memory/metaspace/virtualSpaceNode.hpp"
#include "runtime/mutexLocker.hpp"
#include "sanitizers/address.hpp"
#include "utilities/debug.hpp"
#include "utilities/globalDefinitions.hpp"

namespace metaspace {

#define LOGFMT         "ChkMgr @" PTR_FORMAT " (%s)"
#define LOGFMT_ARGS    p2i(this), this->_name

// Return a single chunk to the freelist and adjust accounting. No merge is attempted.
void ChunkManager::return_chunk_simple_locked(Metachunk* c) {
  assert_lock_strong(Metaspace_lock);
  SOMETIMES(c->verify();)
  _chunks.add(c);
  c->reset_used_words();
  // Tracing
  log_debug(metaspace)("ChunkManager %s: returned chunk " METACHUNK_FORMAT ".",
                       _name, METACHUNK_FORMAT_ARGS(c));
}

// Creates a chunk manager with a given name (which is for debug purposes only)
// and an associated space list which will be used to request new chunks from
// (see get_chunk())
ChunkManager::ChunkManager(const char* name, VirtualSpaceList* space_list) :
  _vslist(space_list),
  _name(name),
  _chunks()
{
}

// Given a chunk, split it into a target chunk of a smaller size (higher target level)
//  and at least one, possible several splinter chunks.
// The original chunk must be outside of the freelist and its state must be free.
// The splinter chunks are added to the freelist.
// The resulting target chunk will be located at the same address as the original
//  chunk, but it will of course be smaller (of a higher level).
// The committed areas within the original chunk carry over to the resulting
//  chunks.
void ChunkManager::split_chunk_and_add_splinters(Metachunk* c, chunklevel_t target_level) {
  assert_lock_strong(Metaspace_lock);
  assert(c->is_free(), "chunk to be split must be free.");
  assert(c->level() < target_level, "Target level must be higher than current level.");
  assert(c->prev() == nullptr && c->next() == nullptr, "Chunk must be outside of any list.");

  DEBUG_ONLY(chunklevel::check_valid_level(target_level);)
  SOMETIMES(c->verify();)

  UL2(debug, "splitting chunk " METACHUNK_FORMAT " to " CHKLVL_FORMAT ".",
      METACHUNK_FORMAT_ARGS(c), target_level);

  DEBUG_ONLY(size_t committed_words_before = c->committed_words();)

  c->vsnode()->split(target_level, c, &_chunks);

  // Splitting should never fail.
  assert(c->level() == target_level, "Sanity");

  // The size of the committed portion should not change (subject to the reduced chunk size of course)
#ifdef ASSERT
  if (committed_words_before > c->word_size()) {
    assert(c->is_fully_committed(), "Sanity");
  } else {
    assert(c->committed_words() == committed_words_before, "Sanity");
  }
  SOMETIMES(c->verify();)
  SOMETIMES(verify_locked();)
  SOMETIMES(c->vsnode()->verify_locked();)
#endif
  InternalStats::inc_num_chunk_splits();
}

Metachunk* ChunkManager::get_chunk(chunklevel_t preferred_level, chunklevel_t max_level, size_t min_committed_words) {
  assert(preferred_level <= max_level, "Sanity");
  assert(chunklevel::level_fitting_word_size(min_committed_words) >= max_level, "Sanity");

  Metachunk* c;
  {
    MutexLocker fcl(Metaspace_lock, Mutex::_no_safepoint_check_flag);
    c = get_chunk_locked(preferred_level, max_level, min_committed_words);
  }

  return c;
}

// On success, returns a chunk of level of <preferred_level>, but at most <max_level>.
//  The first first <min_committed_words> of the chunk are guaranteed to be committed.
// On error, will return null.
//
// This function may fail for two reasons:
// - Either we are unable to reserve space for a new chunk (if the underlying VirtualSpaceList
//   is non-expandable but needs expanding - aka out of compressed class space).
// - Or, if the necessary space cannot be committed because we hit a commit limit.
//   This may be either the GC threshold or MaxMetaspaceSize.
Metachunk* ChunkManager::get_chunk_locked(chunklevel_t preferred_level, chunklevel_t max_level, size_t min_committed_words) {
  assert_lock_strong(Metaspace_lock);
  SOMETIMES(verify_locked();)
  DEBUG_ONLY(chunklevel::check_valid_level(max_level);)
  DEBUG_ONLY(chunklevel::check_valid_level(preferred_level);)

  UL2(debug, "requested chunk: pref_level: " CHKLVL_FORMAT
     ", max_level: " CHKLVL_FORMAT ", min committed size: %zu.",
     preferred_level, max_level, min_committed_words);

  // First, optimistically look for a chunk which is already committed far enough to hold min_word_size.

  // 1) Search best or smaller committed chunks (first attempt):
  //    Start at the preferred chunk size and work your way down (level up).
  //    But for now, only consider chunks larger than a certain threshold -
  //    this is to prevent large loaders (eg boot) from unnecessarily gobbling up
  //    all the tiny splinter chunks lambdas leave around.
  Metachunk* c = nullptr;
  c = _chunks.search_chunk_ascending(preferred_level, MIN2((chunklevel_t)(preferred_level + 2), max_level), min_committed_words);

  // 2) Search larger committed chunks:
  //    If that did not yield anything, look at larger chunks, which may be committed. We would have to split
  //    them first, of course.
  if (c == nullptr) {
    c = _chunks.search_chunk_descending(preferred_level, min_committed_words);
  }
  // 3) Search best or smaller committed chunks (second attempt):
  //    Repeat (1) but now consider even the tiniest chunks as long as they are large enough to hold the
  //    committed min size.
  if (c == nullptr) {
    c = _chunks.search_chunk_ascending(preferred_level, max_level, min_committed_words);
  }
  // if we did not get anything yet, there are no free chunks committed enough. Repeat search but look for uncommitted chunks too:
  // 4) Search best or smaller chunks, can be uncommitted:
  if (c == nullptr) {
    c = _chunks.search_chunk_ascending(preferred_level, max_level, 0);
  }
  // 5) Search a larger uncommitted chunk:
  if (c == nullptr) {
    c = _chunks.search_chunk_descending(preferred_level, 0);
  }

  if (c != nullptr) {
    UL(trace, "taken from freelist.");
  }

  // Failing all that, allocate a new root chunk from the connected virtual space.
  // This may fail if the underlying vslist cannot be expanded (e.g. compressed class space)
  if (c == nullptr) {
    c = _vslist->allocate_root_chunk();
    if (c == nullptr) {
      UL(info, "failed to get new root chunk.");
    } else {
      assert(c->level() == chunklevel::ROOT_CHUNK_LEVEL, "root chunk expected");
      UL(debug, "allocated new root chunk.");
    }
  }
  if (c == nullptr) {
    // If we end up here, we found no match in the freelists and were unable to get a new
    // root chunk (so we used up all address space, e.g. out of CompressedClassSpace).
    UL2(info, "failed to get chunk (preferred level: " CHKLVL_FORMAT
       ", max level " CHKLVL_FORMAT ".", preferred_level, max_level);
    c = nullptr;
  }
  if (c != nullptr) {
    // Now we have a chunk.
    //  It may be larger than what the caller wanted, so we may want to split it. This should
    //  always work.
    if (c->level() < preferred_level) {
      split_chunk_and_add_splinters(c, preferred_level);
      assert(c->level() == preferred_level, "split failed?");
    }
    // Attempt to commit the chunk. That may fail if we hit a commit limit. In
    //  that case put the chunk back to the freelist (re-merging it with its neighbors if we
    //  did split it) and return null.
    const size_t to_commit = min_committed_words;
    if (c->committed_words() < to_commit) {
      if (c->ensure_committed_locked(to_commit) == false) {
        UL2(info, "failed to commit %zu words on chunk " METACHUNK_FORMAT ".",
            to_commit,  METACHUNK_FORMAT_ARGS(c));
        return_chunk_locked(c);
        c = nullptr;
      }
    }
    if (c != nullptr) {
      // Still here? We have now a good chunk, all is well.
      assert(c->committed_words() >= min_committed_words, "Sanity");

      // Any chunk returned from ChunkManager shall be marked as in use.
      c->set_in_use();

      UL2(debug, "handing out chunk " METACHUNK_FORMAT ".", METACHUNK_FORMAT_ARGS(c));

      InternalStats::inc_num_chunks_taken_from_freelist();

      SOMETIMES(c->vsnode()->verify_locked();)
    }
  }

  DEBUG_ONLY(verify_locked();)
  return c;
}

// Return a single chunk to the ChunkManager and adjust accounting. May merge chunk
//  with neighbors.
// As a side effect this removes the chunk from whatever list it has been in previously.
// Happens after a Classloader was unloaded and releases its metaspace chunks.
// !! Note: this may invalidate the chunk. Do not access the chunk after
//    this function returns !!
void ChunkManager::return_chunk(Metachunk* c) {
<<<<<<< HEAD
  DEBUG_ONLY(c->zap();)
  // It is valid to poison the chunk payload area at this point since its physically separated from
  // the chunk meta info.
  ASAN_POISON_MEMORY_REGION(c->base(), c->word_size() * BytesPerWord);
=======
>>>>>>> aaa9fbf6
  MutexLocker fcl(Metaspace_lock, Mutex::_no_safepoint_check_flag);
  return_chunk_locked(c);
}

// See return_chunk().
void ChunkManager::return_chunk_locked(Metachunk* c) {
  assert_lock_strong(Metaspace_lock);
  UL2(debug, ": returning chunk " METACHUNK_FORMAT ".", METACHUNK_FORMAT_ARGS(c));
  SOMETIMES(c->verify();)
  ASSERT_SOMETIMES(contains_chunk(c) == false, "A chunk to be added to the freelist must not be in the freelist already.");
  assert(c->is_in_use() || c->is_free(), "Unexpected chunk state");
  assert(!c->in_list(), "Remove from list first");

  c->set_free();
  c->reset_used_words();
  const chunklevel_t orig_lvl = c->level();

  Metachunk* merged = nullptr;
  if (!c->is_root_chunk()) {
    // Only attempt merging if we are not of the lowest level already.
    merged = c->vsnode()->merge(c, &_chunks);
  }

  if (merged != nullptr) {
    InternalStats::inc_num_chunk_merges();
    SOMETIMES(merged->verify();)
    // We did merge chunks and now have a bigger chunk.
    assert(merged->level() < orig_lvl, "Sanity");
    UL2(debug, "merged into chunk " METACHUNK_FORMAT ".", METACHUNK_FORMAT_ARGS(merged));
    c = merged;
  }

  return_chunk_simple_locked(c);
  SOMETIMES(verify_locked();)
  SOMETIMES(c->vsnode()->verify_locked();)
  InternalStats::inc_num_chunks_returned_to_freelist();
}

// Given a chunk c, whose state must be "in-use" and must not be a root chunk, attempt to
// enlarge it in place by claiming its trailing buddy.
//
// This will only work if c is the leader of the buddy pair and the trailing buddy is free.
//
// If successful, the follower chunk will be removed from the freelists, the leader chunk c will
// double in size (level decreased by one).
//
// On success, true is returned, false otherwise.
bool ChunkManager::attempt_enlarge_chunk(Metachunk* c) {
  bool enlarged;
  size_t old_word_size;

  {
    MutexLocker fcl(Metaspace_lock, Mutex::_no_safepoint_check_flag);
    old_word_size = c->word_size();
    enlarged = c->vsnode()->attempt_enlarge_chunk(c, &_chunks);
  }


  return enlarged;
}

static void print_word_size_delta(outputStream* st, size_t word_size_1, size_t word_size_2) {
  if (word_size_1 == word_size_2) {
    print_scaled_words(st, word_size_1);
    st->print (" (no change)");
  } else {
    print_scaled_words(st, word_size_1);
    st->print("->");
    print_scaled_words(st, word_size_2);
    st->print(" (");
    if (word_size_2 <= word_size_1) {
      st->print("-");
      print_scaled_words(st, word_size_1 - word_size_2);
    } else {
      st->print("+");
      print_scaled_words(st, word_size_2 - word_size_1);
    }
    st->print(")");
  }
}

void ChunkManager::purge() {
  MutexLocker fcl(Metaspace_lock, Mutex::_no_safepoint_check_flag);
  UL(info, ": reclaiming memory...");

  const size_t reserved_before = _vslist->reserved_words();
  const size_t committed_before = _vslist->committed_words();

  // We return unused memory to the Operating System: we iterate over all
  //  free chunks and uncommit the backing memory of those large enough to
  //  contain one or multiple commit granules (chunks larger than a granule
  //  always cover a whole number of granules and start at a granule boundary).
  const chunklevel_t max_level =
      chunklevel::level_fitting_word_size(Settings::commit_granule_words());
  for (chunklevel_t l = chunklevel::LOWEST_CHUNK_LEVEL;
       l <= max_level;
       l++) {
    // Since we uncommit all chunks at this level, we do not break the "committed chunks are
    //  at the front of the list" condition.
    for (Metachunk* c = _chunks.first_at_level(l); c != nullptr; c = c->next()) {
      c->uncommit_locked();
    }
  }

  const size_t reserved_after = _vslist->reserved_words();
  const size_t committed_after = _vslist->committed_words();

  // Print a nice report.
  if (reserved_after == reserved_before && committed_after == committed_before) {
    UL(info, "nothing reclaimed.");
  } else {
    LogTarget(Info, metaspace) lt;
    if (lt.is_enabled()) {
      LogStream ls(lt);
      ls.print_cr(LOGFMT ": finished reclaiming memory: ", LOGFMT_ARGS);
      ls.print("reserved: ");
      print_word_size_delta(&ls, reserved_before, reserved_after);
      ls.cr();
      ls.print("committed: ");
      print_word_size_delta(&ls, committed_before, committed_after);
      ls.cr();
    }
  }
  SOMETIMES(_vslist->verify_locked();)
  SOMETIMES(verify_locked();)
}

// Convenience methods to return the global class-space chunkmanager
//  and non-class chunkmanager, respectively.
ChunkManager* ChunkManager::chunkmanager_class() {
  return MetaspaceContext::context_class() == nullptr ? nullptr : MetaspaceContext::context_class()->cm();
}

ChunkManager* ChunkManager::chunkmanager_nonclass() {
  return MetaspaceContext::context_nonclass() == nullptr ? nullptr : MetaspaceContext::context_nonclass()->cm();
}

// Calculates the total number of committed words over all chunks. Walks chunks.
size_t ChunkManager::calc_committed_word_size() const {
  MutexLocker fcl(Metaspace_lock, Mutex::_no_safepoint_check_flag);
  return calc_committed_word_size_locked();
}

size_t ChunkManager::calc_committed_word_size_locked() const {
  assert_lock_strong(Metaspace_lock);
  return _chunks.calc_committed_word_size();
}

// Update statistics.
void ChunkManager::add_to_statistics(ChunkManagerStats* out) const {
  MutexLocker fcl(Metaspace_lock, Mutex::_no_safepoint_check_flag);
  for (chunklevel_t l = chunklevel::ROOT_CHUNK_LEVEL; l <= chunklevel::HIGHEST_CHUNK_LEVEL; l++) {
    out->_num_chunks[l] += _chunks.num_chunks_at_level(l);
    out->_committed_word_size[l] += _chunks.calc_committed_word_size_at_level(l);
  }
  DEBUG_ONLY(out->verify();)
}

#ifdef ASSERT

void ChunkManager::verify() const {
  MutexLocker fcl(Metaspace_lock, Mutex::_no_safepoint_check_flag);
  verify_locked();
}

void ChunkManager::verify_locked() const {
  assert_lock_strong(Metaspace_lock);
  assert(_vslist != nullptr, "No vslist");
  _chunks.verify();
}

bool ChunkManager::contains_chunk(Metachunk* c) const {
  return _chunks.contains(c);
}

#endif // ASSERT

void ChunkManager::print_on(outputStream* st) const {
  MutexLocker fcl(Metaspace_lock, Mutex::_no_safepoint_check_flag);
  print_on_locked(st);
}

void ChunkManager::print_on_locked(outputStream* st) const {
  assert_lock_strong(Metaspace_lock);
  st->print_cr("cm %s: %d chunks, total word size: %zu.", _name,
               total_num_chunks(), total_word_size());
  _chunks.print_on(st);
}

} // namespace metaspace<|MERGE_RESOLUTION|>--- conflicted
+++ resolved
@@ -239,13 +239,7 @@
 // !! Note: this may invalidate the chunk. Do not access the chunk after
 //    this function returns !!
 void ChunkManager::return_chunk(Metachunk* c) {
-<<<<<<< HEAD
   DEBUG_ONLY(c->zap();)
-  // It is valid to poison the chunk payload area at this point since its physically separated from
-  // the chunk meta info.
-  ASAN_POISON_MEMORY_REGION(c->base(), c->word_size() * BytesPerWord);
-=======
->>>>>>> aaa9fbf6
   MutexLocker fcl(Metaspace_lock, Mutex::_no_safepoint_check_flag);
   return_chunk_locked(c);
 }
