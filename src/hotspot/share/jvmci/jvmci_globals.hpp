/*
 * Copyright (c) 2000, 2024, Oracle and/or its affiliates. All rights reserved.
 * DO NOT ALTER OR REMOVE COPYRIGHT NOTICES OR THIS FILE HEADER.
 *
 * This code is free software; you can redistribute it and/or modify it
 * under the terms of the GNU General Public License version 2 only, as
 * published by the Free Software Foundation.
 *
 * This code is distributed in the hope that it will be useful, but WITHOUT
 * ANY WARRANTY; without even the implied warranty of MERCHANTABILITY or
 * FITNESS FOR A PARTICULAR PURPOSE.  See the GNU General Public License
 * version 2 for more details (a copy is included in the LICENSE file that
 * accompanied this code).
 *
 * You should have received a copy of the GNU General Public License version
 * 2 along with this work; if not, write to the Free Software Foundation,
 * Inc., 51 Franklin St, Fifth Floor, Boston, MA 02110-1301 USA.
 *
 * Please contact Oracle, 500 Oracle Parkway, Redwood Shores, CA 94065 USA
 * or visit www.oracle.com if you need additional information or have any
 * questions.
 *
 */

#ifndef SHARE_JVMCI_JVMCI_GLOBALS_HPP
#define SHARE_JVMCI_JVMCI_GLOBALS_HPP

#include "runtime/globals_shared.hpp"
#include "utilities/vmEnums.hpp"

class fileStream;

#define LIBJVMCI_ERR_FILE "hs_err_pid%p_libjvmci.log"
#define DEFAULT_COMPILER_IDLE_DELAY 1000

//
// Declare all global flags used by the JVMCI compiler. Only flags that need
// to be accessible to the JVMCI C++ code should be defined here.
//
#define JVMCI_FLAGS(develop,                                                \
                    develop_pd,                                             \
                    product,                                                \
                    product_pd,                                             \
                    range,                                                  \
                    constraint)                                             \
                                                                            \
  product(bool, EnableJVMCI, false, EXPERIMENTAL,                           \
          "Enable JVMCI. Defaults to true if UseJVMCICompiler is true.")    \
                                                                            \
  product(bool, UseGraalJIT, false, EXPERIMENTAL,                           \
          "Select the Graal JVMCI compiler. This is an alias for: "         \
          "  -XX:+EnableJVMCIProduct "                                      \
          "  -Djvmci.Compiler=graal ")                                      \
                                                                            \
  product(bool, EnableJVMCIProduct, false, EXPERIMENTAL,                    \
          "Allow JVMCI to be used in product mode. This alters a subset of "\
          "JVMCI flags to be non-experimental, defaults UseJVMCICompiler "  \
          "and EnableJVMCI to true and defaults UseJVMCINativeLibrary "     \
          "to true if a JVMCI native library is available.")                \
                                                                            \
  product(bool, UseJVMCICompiler, false, EXPERIMENTAL,                      \
          "Use JVMCI as the default compiler. Defaults to true if "         \
          "EnableJVMCIProduct is true.")                                    \
                                                                            \
  product(uint, JVMCIThreadsPerNativeLibraryRuntime, 1, EXPERIMENTAL,       \
          "Max number of threads per JVMCI native runtime. "                \
          "Specify 0 to force use of a single JVMCI native runtime. "       \
          "Specify 1 to force a single JVMCI native runtime per thread. ")  \
          range(0, max_jint)                                                \
                                                                            \
  product(uint, JVMCICompilerIdleDelay, DEFAULT_COMPILER_IDLE_DELAY, EXPERIMENTAL, \
          "Number of milliseconds a JVMCI compiler queue should wait for "  \
          "a compilation task before being considered idle. When a JVMCI "  \
          "compiler queue becomes idle, it is detached from its JVMCIRuntime. "\
          "Once the last thread is detached from a JVMCIRuntime, all "      \
          "resources associated with the runtime are reclaimed. To use a "  \
          "new runtime for every JVMCI compilation, set this value to 0 "   \
          "and set JVMCIThreadsPerNativeLibraryRuntime to 1.")              \
          range(0, max_jint)                                                \
                                                                            \
  product(bool, JVMCIPrintProperties, false, EXPERIMENTAL,                  \
          "Prints properties used by the JVMCI compiler and exits")         \
                                                                            \
  product(bool, BootstrapJVMCI, false, EXPERIMENTAL,                        \
          "Bootstrap JVMCI before running Java main method. This "          \
          "initializes the compile queue with a small set of methods "      \
          "and processes the queue until it is empty. Combining this with " \
          "-XX:-TieredCompilation makes JVMCI compile more of itself.")     \
                                                                            \
  product(bool, EagerJVMCI, false, EXPERIMENTAL,                            \
          "Force eager JVMCI initialization")                               \
                                                                            \
  product(bool, PrintBootstrap, true, EXPERIMENTAL,                         \
          "Print JVMCI bootstrap progress and summary")                     \
                                                                            \
  product(intx, JVMCIThreads, 1, EXPERIMENTAL,                              \
          "Force number of JVMCI compiler threads to use. Ignored if "      \
          "UseJVMCICompiler is false.")                                     \
          range(1, max_jint)                                                \
                                                                            \
  product(intx, JVMCIHostThreads, 1, EXPERIMENTAL,                          \
          "Force number of C1 compiler threads. Ignored if "                \
          "UseJVMCICompiler is false.")                                     \
          range(1, max_jint)                                                \
                                                                            \
  NOT_COMPILER2(product(intx, MaxVectorSize, 64,                            \
          "Max vector size in bytes, "                                      \
          "actual size could be less depending on elements type")           \
          range(0, max_jint))                                               \
                                                                            \
  NOT_COMPILER2(product(bool, ReduceInitialCardMarks, true,                 \
          "Defer write barriers of young objects"))                         \
                                                                            \
  product(intx, JVMCIEventLogLevel, 1, EXPERIMENTAL,                        \
          "Event log level for JVMCI")                                      \
          range(0, 4)                                                       \
                                                                            \
  product(intx, JVMCITraceLevel, 0, EXPERIMENTAL,                           \
          "Trace level for JVMCI")                                          \
          range(0, 4)                                                       \
                                                                            \
  product(intx, JVMCICounterSize, 0, EXPERIMENTAL,                          \
          "Reserved size for benchmark counters")                           \
          range(0, 1000000)                                                 \
                                                                            \
  product(bool, JVMCICountersExcludeCompiler, true, EXPERIMENTAL,           \
          "Exclude JVMCI compiler threads from benchmark counters")         \
                                                                            \
  product(intx, JVMCINMethodSizeLimit, (80*K)*wordSize, EXPERIMENTAL,       \
          "Maximum size of a compiled method.")                             \
          range(0, max_jint)                                                \
                                                                            \
  product(ccstr, JVMCILibPath, nullptr, EXPERIMENTAL,                       \
          "LD path for loading the JVMCI shared library")                   \
                                                                            \
  product(ccstr, JVMCILibDumpJNIConfig, nullptr, EXPERIMENTAL,              \
          "Dumps to the given file a description of the classes, fields "   \
          "and methods the JVMCI shared library must provide")              \
                                                                            \
  product(bool, UseJVMCINativeLibrary, false, EXPERIMENTAL,                 \
          "Execute JVMCI Java code from a shared library (\"libjvmci\") "   \
          "instead of loading it from class files and executing it "        \
<<<<<<< HEAD
          "on the HotSpot heap. Defaults to true if EnableJVMCI is "        \
          "true and a JVMCI native library is available.")                  \
=======
          "on the HotSpot heap. Defaults to true if UseJVMCICompiler or "   \
          "EnableJVMCI is true and a JVMCI native library is available.")   \
>>>>>>> ae4d2f15
                                                                            \
  product(double, JVMCINativeLibraryThreadFraction, 0.33, EXPERIMENTAL,     \
          "The fraction of compiler threads used by libjvmci. "             \
          "The remaining compiler threads are used by C1.")                 \
          range(0.0, 1.0)                                                   \
                                                                            \
  product(ccstr, JVMCINativeLibraryErrorFile, nullptr, EXPERIMENTAL,        \
          "If an error in the JVMCI native library occurs, save the "       \
          "error data to this file"                                         \
          "[default: ./" LIBJVMCI_ERR_FILE "] (%p replaced with pid)")      \
                                                                            \
  product(bool, LibJVMCICompilerThreadHidden, true, EXPERIMENTAL,           \
          "If true then native JVMCI compiler threads are hidden from "     \
          "JVMTI and FlightRecorder.  This must be set to false if you "    \
          "wish to use a Java debugger against JVMCI threads.")             \
                                                                            \
  NOT_COMPILER2(product(bool, UseMultiplyToLenIntrinsic, false, DIAGNOSTIC, \
          "Enables intrinsification of BigInteger.multiplyToLen()"))        \
                                                                            \
  NOT_COMPILER2(product(bool, UseSquareToLenIntrinsic, false, DIAGNOSTIC,   \
          "Enables intrinsification of BigInteger.squareToLen()"))          \
                                                                            \
  NOT_COMPILER2(product(bool, UseMulAddIntrinsic, false, DIAGNOSTIC,        \
          "Enables intrinsification of BigInteger.mulAdd()"))               \
                                                                            \
  NOT_COMPILER2(product(bool, UseMontgomeryMultiplyIntrinsic, false, DIAGNOSTIC, \
          "Enables intrinsification of BigInteger.montgomeryMultiply()"))   \
                                                                            \
  NOT_COMPILER2(product(bool, UseMontgomerySquareIntrinsic, false, DIAGNOSTIC, \
          "Enables intrinsification of BigInteger.montgomerySquare()"))     \
                                                                            \
  NOT_COMPILER2(product(bool, EnableVectorSupport, false, EXPERIMENTAL,     \
          "Enables VectorSupport intrinsics"))                              \
                                                                            \
  NOT_COMPILER2(product(bool, EnableVectorReboxing, false, EXPERIMENTAL,    \
          "Enables reboxing of vectors"))                                   \
                                                                            \
  NOT_COMPILER2(product(bool, EnableVectorAggressiveReboxing, false, EXPERIMENTAL, \
          "Enables aggressive reboxing of vectors"))                        \
                                                                            \
  NOT_COMPILER2(product(bool, UseVectorStubs, false, EXPERIMENTAL,          \
          "Use stubs for vector transcendental operations"))                \

// end of JVMCI_FLAGS

DECLARE_FLAGS(JVMCI_FLAGS)

// The base name for the shared library containing the JVMCI based compiler
#define JVMCI_SHARED_LIBRARY_NAME "jvmcicompiler"

class JVMCIGlobals {
 private:
  static fileStream* _jni_config_file;
 public:

  // Returns true if jvmci flags are consistent. If not consistent,
  // an error message describing the inconsistency is printed before
  // returning false.
  static bool check_jvmci_flags_are_consistent();

  // Convert JVMCI experimental flags to product
  static bool enable_jvmci_product_mode(JVMFlagOrigin origin, bool use_graal_jit);

  // Returns true iff the GC fully supports JVMCI.
  static bool gc_supports_jvmci();

  // Check and turn off EnableJVMCI if selected GC does not support JVMCI.
  static void check_jvmci_supported_gc();

  static fileStream* get_jni_config_file() { return _jni_config_file; }
};
#endif // SHARE_JVMCI_JVMCI_GLOBALS_HPP<|MERGE_RESOLUTION|>--- conflicted
+++ resolved
@@ -140,13 +140,8 @@
   product(bool, UseJVMCINativeLibrary, false, EXPERIMENTAL,                 \
           "Execute JVMCI Java code from a shared library (\"libjvmci\") "   \
           "instead of loading it from class files and executing it "        \
-<<<<<<< HEAD
-          "on the HotSpot heap. Defaults to true if EnableJVMCI is "        \
-          "true and a JVMCI native library is available.")                  \
-=======
           "on the HotSpot heap. Defaults to true if UseJVMCICompiler or "   \
           "EnableJVMCI is true and a JVMCI native library is available.")   \
->>>>>>> ae4d2f15
                                                                             \
   product(double, JVMCINativeLibraryThreadFraction, 0.33, EXPERIMENTAL,     \
           "The fraction of compiler threads used by libjvmci. "             \
