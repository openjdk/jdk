/*
 * Copyright (c) 2011, 2021, Oracle and/or its affiliates. All rights reserved.
 * DO NOT ALTER OR REMOVE COPYRIGHT NOTICES OR THIS FILE HEADER.
 *
 * This code is free software; you can redistribute it and/or modify it
 * under the terms of the GNU General Public License version 2 only, as
 * published by the Free Software Foundation.
 *
 * This code is distributed in the hope that it will be useful, but WITHOUT
 * ANY WARRANTY; without even the implied warranty of MERCHANTABILITY or
 * FITNESS FOR A PARTICULAR PURPOSE.  See the GNU General Public License
 * version 2 for more details (a copy is included in the LICENSE file that
 * accompanied this code).
 *
 * You should have received a copy of the GNU General Public License version
 * 2 along with this work; if not, write to the Free Software Foundation,
 * Inc., 51 Franklin St, Fifth Floor, Boston, MA 02110-1301 USA.
 *
 * Please contact Oracle, 500 Oracle Parkway, Redwood Shores, CA 94065 USA
 * or visit www.oracle.com if you need additional information or have any
 * questions.
 */

#include "precompiled.hpp"
#include "classfile/classLoaderData.inline.hpp"
#include "classfile/javaClasses.inline.hpp"
#include "classfile/stringTable.hpp"
#include "classfile/symbolTable.hpp"
#include "classfile/systemDictionary.hpp"
#include "classfile/vmClasses.hpp"
#include "code/scopeDesc.hpp"
#include "compiler/compileBroker.hpp"
#include "compiler/compilerEvent.hpp"
#include "compiler/disassembler.hpp"
#include "compiler/oopMap.hpp"
#include "interpreter/linkResolver.hpp"
#include "interpreter/bytecodeStream.hpp"
#include "jfr/jfrEvents.hpp"
#include "jvmci/jvmciCompilerToVM.hpp"
#include "jvmci/jvmciCodeInstaller.hpp"
#include "jvmci/jvmciRuntime.hpp"
#include "logging/log.hpp"
#include "logging/logTag.hpp"
#include "memory/oopFactory.hpp"
#include "memory/universe.hpp"
#include "oops/constantPool.inline.hpp"
#include "oops/instanceMirrorKlass.hpp"
#include "oops/instanceKlass.inline.hpp"
#include "oops/method.inline.hpp"
#include "oops/typeArrayOop.inline.hpp"
#include "prims/jvmtiExport.hpp"
#include "prims/methodHandles.hpp"
#include "prims/nativeLookup.hpp"
#include "runtime/atomic.hpp"
#include "runtime/deoptimization.hpp"
#include "runtime/fieldDescriptor.inline.hpp"
#include "runtime/frame.inline.hpp"
#include "runtime/globals_extension.hpp"
#include "runtime/interfaceSupport.inline.hpp"
#include "runtime/jniHandles.inline.hpp"
#include "runtime/reflectionUtils.hpp"
#include "runtime/stackFrameStream.inline.hpp"
#include "runtime/timerTrace.hpp"
#include "runtime/vframe_hp.hpp"
#include "runtime/vframe.inline.hpp"

JVMCIKlassHandle::JVMCIKlassHandle(Thread* thread, Klass* klass) {
  _thread = thread;
  _klass = klass;
  if (klass != NULL) {
    _holder = Handle(_thread, klass->klass_holder());
  }
}

JVMCIKlassHandle& JVMCIKlassHandle::operator=(Klass* klass) {
  _klass = klass;
  if (klass != NULL) {
    _holder = Handle(_thread, klass->klass_holder());
  }
  return *this;
}

static void requireInHotSpot(const char* caller, JVMCI_TRAPS) {
  if (!JVMCIENV->is_hotspot()) {
    JVMCI_THROW_MSG(IllegalStateException, err_msg("Cannot call %s from JVMCI shared library", caller));
  }
}

void JNIHandleMark::push_jni_handle_block(JavaThread* thread) {
  if (thread != NULL) {
    // Allocate a new block for JNI handles.
    // Inlined code from jni_PushLocalFrame()
    JNIHandleBlock* java_handles = thread->active_handles();
    JNIHandleBlock* compile_handles = JNIHandleBlock::allocate_block(thread);
    assert(compile_handles != NULL && java_handles != NULL, "should not be NULL");
    compile_handles->set_pop_frame_link(java_handles);
    thread->set_active_handles(compile_handles);
  }
}

void JNIHandleMark::pop_jni_handle_block(JavaThread* thread) {
  if (thread != NULL) {
    // Release our JNI handle block
    JNIHandleBlock* compile_handles = thread->active_handles();
    JNIHandleBlock* java_handles = compile_handles->pop_frame_link();
    thread->set_active_handles(java_handles);
    compile_handles->set_pop_frame_link(NULL);
    JNIHandleBlock::release_block(compile_handles, thread); // may block
  }
}

class JVMCITraceMark : public StackObj {
  const char* _msg;
 public:
  JVMCITraceMark(const char* msg) {
    _msg = msg;
    JVMCI_event_2("Enter %s", _msg);
  }
  ~JVMCITraceMark() {
    JVMCI_event_2(" Exit %s", _msg);
  }
};


Handle JavaArgumentUnboxer::next_arg(BasicType expectedType) {
  assert(_index < _args->length(), "out of bounds");
  oop arg=((objArrayOop) (_args))->obj_at(_index++);
  assert(expectedType == T_OBJECT || java_lang_boxing_object::is_instance(arg, expectedType), "arg type mismatch");
  return Handle(Thread::current(), arg);
}

// Bring the JVMCI compiler thread into the VM state.
#define JVMCI_VM_ENTRY_MARK                                       \
  MACOS_AARCH64_ONLY(ThreadWXEnable __wx(WXWrite, thread));       \
  ThreadInVMfromNative __tiv(thread);                             \
  HandleMarkCleaner __hm(thread);                                 \
  JavaThread* THREAD = thread;                                        \
  debug_only(VMNativeEntryWrapper __vew;)

// Native method block that transitions current thread to '_thread_in_vm'.
#define C2V_BLOCK(result_type, name, signature)      \
  JVMCI_VM_ENTRY_MARK;                               \
  ResourceMark rm;                                   \
  JNI_JVMCIENV(JVMCI::compilation_tick(thread), env);

static JavaThread* get_current_thread(bool allow_null=true) {
  Thread* thread = Thread::current_or_null_safe();
  if (thread == NULL) {
    assert(allow_null, "npe");
    return NULL;
  }
  return JavaThread::cast(thread);
}

// Entry to native method implementation that transitions
// current thread to '_thread_in_vm'.
#define C2V_VMENTRY(result_type, name, signature)        \
  JNIEXPORT result_type JNICALL c2v_ ## name signature { \
  JavaThread* thread = get_current_thread();             \
  if (thread == NULL) {                                  \
    env->ThrowNew(JNIJVMCI::InternalError::clazz(),      \
        err_msg("Cannot call into HotSpot from JVMCI shared library without attaching current thread")); \
    return;                                              \
  }                                                      \
  JVMCITraceMark jtm("CompilerToVM::" #name);            \
  C2V_BLOCK(result_type, name, signature)

#define C2V_VMENTRY_(result_type, name, signature, result) \
  JNIEXPORT result_type JNICALL c2v_ ## name signature { \
  JavaThread* thread = get_current_thread();             \
  if (thread == NULL) {                                  \
    env->ThrowNew(JNIJVMCI::InternalError::clazz(),      \
        err_msg("Cannot call into HotSpot from JVMCI shared library without attaching current thread")); \
    return result;                                       \
  }                                                      \
  JVMCITraceMark jtm("CompilerToVM::" #name);            \
  C2V_BLOCK(result_type, name, signature)

#define C2V_VMENTRY_NULL(result_type, name, signature) C2V_VMENTRY_(result_type, name, signature, NULL)
#define C2V_VMENTRY_0(result_type, name, signature) C2V_VMENTRY_(result_type, name, signature, 0)

// Entry to native method implementation that does not transition
// current thread to '_thread_in_vm'.
#define C2V_VMENTRY_PREFIX(result_type, name, signature) \
  JNIEXPORT result_type JNICALL c2v_ ## name signature { \
  JavaThread* thread = get_current_thread();

#define C2V_END }

#define JNI_THROW(caller, name, msg) do {                                         \
    jint __throw_res = env->ThrowNew(JNIJVMCI::name::clazz(), msg);               \
    if (__throw_res != JNI_OK) {                                                  \
      tty->print_cr("Throwing " #name " in " caller " returned %d", __throw_res); \
    }                                                                             \
    return;                                                                       \
  } while (0);

#define JNI_THROW_(caller, name, msg, result) do {                                \
    jint __throw_res = env->ThrowNew(JNIJVMCI::name::clazz(), msg);               \
    if (__throw_res != JNI_OK) {                                                  \
      tty->print_cr("Throwing " #name " in " caller " returned %d", __throw_res); \
    }                                                                             \
    return result;                                                                \
  } while (0)

jobjectArray readConfiguration0(JNIEnv *env, JVMCI_TRAPS);

C2V_VMENTRY_NULL(jobjectArray, readConfiguration, (JNIEnv* env))
  jobjectArray config = readConfiguration0(env, JVMCI_CHECK_NULL);
  return config;
}

C2V_VMENTRY_NULL(jobject, getFlagValue, (JNIEnv* env, jobject c2vm, jobject name_handle))
#define RETURN_BOXED_LONG(value) jvalue p; p.j = (jlong) (value); JVMCIObject box = JVMCIENV->create_box(T_LONG, &p, JVMCI_CHECK_NULL); return box.as_jobject();
#define RETURN_BOXED_DOUBLE(value) jvalue p; p.d = (jdouble) (value); JVMCIObject box = JVMCIENV->create_box(T_DOUBLE, &p, JVMCI_CHECK_NULL); return box.as_jobject();
  JVMCIObject name = JVMCIENV->wrap(name_handle);
  if (name.is_null()) {
    JVMCI_THROW_NULL(NullPointerException);
  }
  const char* cstring = JVMCIENV->as_utf8_string(name);
  const JVMFlag* flag = JVMFlag::find_declared_flag(cstring);
  if (flag == NULL) {
    return c2vm;
  }
  if (flag->is_bool()) {
    jvalue prim;
    prim.z = flag->get_bool();
    JVMCIObject box = JVMCIENV->create_box(T_BOOLEAN, &prim, JVMCI_CHECK_NULL);
    return JVMCIENV->get_jobject(box);
  } else if (flag->is_ccstr()) {
    JVMCIObject value = JVMCIENV->create_string(flag->get_ccstr(), JVMCI_CHECK_NULL);
    return JVMCIENV->get_jobject(value);
  } else if (flag->is_intx()) {
    RETURN_BOXED_LONG(flag->get_intx());
  } else if (flag->is_int()) {
    RETURN_BOXED_LONG(flag->get_int());
  } else if (flag->is_uint()) {
    RETURN_BOXED_LONG(flag->get_uint());
  } else if (flag->is_uint64_t()) {
    RETURN_BOXED_LONG(flag->get_uint64_t());
  } else if (flag->is_size_t()) {
    RETURN_BOXED_LONG(flag->get_size_t());
  } else if (flag->is_uintx()) {
    RETURN_BOXED_LONG(flag->get_uintx());
  } else if (flag->is_double()) {
    RETURN_BOXED_DOUBLE(flag->get_double());
  } else {
    JVMCI_ERROR_NULL("VM flag %s has unsupported type %s", flag->name(), flag->type_string());
  }
#undef RETURN_BOXED_LONG
#undef RETURN_BOXED_DOUBLE
C2V_END

C2V_VMENTRY_NULL(jbyteArray, getBytecode, (JNIEnv* env, jobject, jobject jvmci_method))
  methodHandle method(THREAD, JVMCIENV->asMethod(jvmci_method));

  int code_size = method->code_size();
  jbyte* reconstituted_code = NEW_RESOURCE_ARRAY(jbyte, code_size);

  guarantee(method->method_holder()->is_rewritten(), "Method's holder should be rewritten");
  // iterate over all bytecodes and replace non-Java bytecodes

  for (BytecodeStream s(method); s.next() != Bytecodes::_illegal; ) {
    Bytecodes::Code code = s.code();
    Bytecodes::Code raw_code = s.raw_code();
    int bci = s.bci();
    int len = s.instruction_size();

    // Restore original byte code.
    reconstituted_code[bci] =  (jbyte) (s.is_wide()? Bytecodes::_wide : code);
    if (len > 1) {
      memcpy(reconstituted_code + (bci + 1), s.bcp()+1, len-1);
    }

    if (len > 1) {
      // Restore the big-endian constant pool indexes.
      // Cf. Rewriter::scan_method
      switch (code) {
        case Bytecodes::_getstatic:
        case Bytecodes::_putstatic:
        case Bytecodes::_getfield:
        case Bytecodes::_putfield:
        case Bytecodes::_invokevirtual:
        case Bytecodes::_invokespecial:
        case Bytecodes::_invokestatic:
        case Bytecodes::_invokeinterface:
        case Bytecodes::_invokehandle: {
          int cp_index = Bytes::get_native_u2((address) reconstituted_code + (bci + 1));
          Bytes::put_Java_u2((address) reconstituted_code + (bci + 1), (u2) cp_index);
          break;
        }

        case Bytecodes::_invokedynamic: {
          int cp_index = Bytes::get_native_u4((address) reconstituted_code + (bci + 1));
          Bytes::put_Java_u4((address) reconstituted_code + (bci + 1), (u4) cp_index);
          break;
        }

        default:
          break;
      }

      // Not all ldc byte code are rewritten.
      switch (raw_code) {
        case Bytecodes::_fast_aldc: {
          int cpc_index = reconstituted_code[bci + 1] & 0xff;
          int cp_index = method->constants()->object_to_cp_index(cpc_index);
          assert(cp_index < method->constants()->length(), "sanity check");
          reconstituted_code[bci + 1] = (jbyte) cp_index;
          break;
        }

        case Bytecodes::_fast_aldc_w: {
          int cpc_index = Bytes::get_native_u2((address) reconstituted_code + (bci + 1));
          int cp_index = method->constants()->object_to_cp_index(cpc_index);
          assert(cp_index < method->constants()->length(), "sanity check");
          Bytes::put_Java_u2((address) reconstituted_code + (bci + 1), (u2) cp_index);
          break;
        }

        default:
          break;
      }
    }
  }

  JVMCIPrimitiveArray result = JVMCIENV->new_byteArray(code_size, JVMCI_CHECK_NULL);
  JVMCIENV->copy_bytes_from(reconstituted_code, result, 0, code_size);
  return JVMCIENV->get_jbyteArray(result);
C2V_END

C2V_VMENTRY_0(jint, getExceptionTableLength, (JNIEnv* env, jobject, jobject jvmci_method))
  Method* method = JVMCIENV->asMethod(jvmci_method);
  return method->exception_table_length();
C2V_END

C2V_VMENTRY_0(jlong, getExceptionTableStart, (JNIEnv* env, jobject, jobject jvmci_method))
  Method* method = JVMCIENV->asMethod(jvmci_method);
  if (method->exception_table_length() == 0) {
    return 0L;
  }
  return (jlong) (address) method->exception_table_start();
C2V_END

C2V_VMENTRY_NULL(jobject, asResolvedJavaMethod, (JNIEnv* env, jobject, jobject executable_handle))
  requireInHotSpot("asResolvedJavaMethod", JVMCI_CHECK_NULL);
  oop executable = JNIHandles::resolve(executable_handle);
  oop mirror = NULL;
  int slot = 0;

  if (executable->klass() == vmClasses::reflect_Constructor_klass()) {
    mirror = java_lang_reflect_Constructor::clazz(executable);
    slot = java_lang_reflect_Constructor::slot(executable);
  } else {
    assert(executable->klass() == vmClasses::reflect_Method_klass(), "wrong type");
    mirror = java_lang_reflect_Method::clazz(executable);
    slot = java_lang_reflect_Method::slot(executable);
  }
  Klass* holder = java_lang_Class::as_Klass(mirror);
  methodHandle method (THREAD, InstanceKlass::cast(holder)->method_with_idnum(slot));
  JVMCIObject result = JVMCIENV->get_jvmci_method(method, JVMCI_CHECK_NULL);
  return JVMCIENV->get_jobject(result);
}

C2V_VMENTRY_NULL(jobject, getResolvedJavaMethod, (JNIEnv* env, jobject, jobject base, jlong offset))
  Method* method = NULL;
  JVMCIObject base_object = JVMCIENV->wrap(base);
  if (base_object.is_null()) {
    method = *((Method**)(offset));
  } else if (JVMCIENV->isa_HotSpotObjectConstantImpl(base_object)) {
    Handle obj = JVMCIENV->asConstant(base_object, JVMCI_CHECK_NULL);
    if (obj->is_a(vmClasses::ResolvedMethodName_klass())) {
      method = (Method*) (intptr_t) obj->long_field(offset);
    } else {
      JVMCI_THROW_MSG_NULL(IllegalArgumentException, err_msg("Unexpected type: %s", obj->klass()->external_name()));
    }
  } else if (JVMCIENV->isa_HotSpotResolvedJavaMethodImpl(base_object)) {
    method = JVMCIENV->asMethod(base_object);
  }
  if (method == NULL) {
    JVMCI_THROW_MSG_NULL(IllegalArgumentException, err_msg("Unexpected type: %s", JVMCIENV->klass_name(base_object)));
  }
  assert (method->is_method(), "invalid read");
  JVMCIObject result = JVMCIENV->get_jvmci_method(methodHandle(THREAD, method), JVMCI_CHECK_NULL);
  return JVMCIENV->get_jobject(result);
}

C2V_VMENTRY_NULL(jobject, getConstantPool, (JNIEnv* env, jobject, jobject object_handle))
  ConstantPool* cp = NULL;
  JVMCIObject object = JVMCIENV->wrap(object_handle);
  if (object.is_null()) {
    JVMCI_THROW_NULL(NullPointerException);
  }
  if (JVMCIENV->isa_HotSpotResolvedJavaMethodImpl(object)) {
    cp = JVMCIENV->asMethod(object)->constMethod()->constants();
  } else if (JVMCIENV->isa_HotSpotResolvedObjectTypeImpl(object)) {
    cp = InstanceKlass::cast(JVMCIENV->asKlass(object))->constants();
  } else {
    JVMCI_THROW_MSG_NULL(IllegalArgumentException,
                err_msg("Unexpected type: %s", JVMCIENV->klass_name(object)));
  }
  assert(cp != NULL, "npe");

  JVMCIObject result = JVMCIENV->get_jvmci_constant_pool(constantPoolHandle(THREAD, cp), JVMCI_CHECK_NULL);
  return JVMCIENV->get_jobject(result);
}

C2V_VMENTRY_NULL(jobject, getResolvedJavaType0, (JNIEnv* env, jobject, jobject base, jlong offset, jboolean compressed))
  JVMCIKlassHandle klass(THREAD);
  JVMCIObject base_object = JVMCIENV->wrap(base);
  jlong base_address = 0;
  if (base_object.is_non_null() && offset == oopDesc::klass_offset_in_bytes()) {
    // klass = JVMCIENV->unhandle(base_object)->klass();
    if (JVMCIENV->isa_HotSpotObjectConstantImpl(base_object)) {
      Handle base_oop = JVMCIENV->asConstant(base_object, JVMCI_CHECK_NULL);
      klass = base_oop->klass();
    } else {
      assert(false, "What types are we actually expecting here?");
    }
  } else if (!compressed) {
    if (base_object.is_non_null()) {
      if (JVMCIENV->isa_HotSpotResolvedJavaMethodImpl(base_object)) {
        base_address = (intptr_t) JVMCIENV->asMethod(base_object);
      } else if (JVMCIENV->isa_HotSpotConstantPool(base_object)) {
        base_address = (intptr_t) JVMCIENV->asConstantPool(base_object);
      } else if (JVMCIENV->isa_HotSpotResolvedObjectTypeImpl(base_object)) {
        base_address = (intptr_t) JVMCIENV->asKlass(base_object);
      } else if (JVMCIENV->isa_HotSpotObjectConstantImpl(base_object)) {
        Handle base_oop = JVMCIENV->asConstant(base_object, JVMCI_CHECK_NULL);
        if (base_oop->is_a(vmClasses::Class_klass())) {
          base_address = cast_from_oop<jlong>(base_oop());
        }
      }
      if (base_address == 0) {
        JVMCI_THROW_MSG_NULL(IllegalArgumentException,
                    err_msg("Unexpected arguments: %s " JLONG_FORMAT " %s", JVMCIENV->klass_name(base_object), offset, compressed ? "true" : "false"));
      }
    }
    klass = *((Klass**) (intptr_t) (base_address + offset));
  } else {
    JVMCI_THROW_MSG_NULL(IllegalArgumentException,
                err_msg("Unexpected arguments: %s " JLONG_FORMAT " %s",
                        base_object.is_non_null() ? JVMCIENV->klass_name(base_object) : "null",
                        offset, compressed ? "true" : "false"));
  }
  assert (klass == NULL || klass->is_klass(), "invalid read");
  JVMCIObject result = JVMCIENV->get_jvmci_type(klass, JVMCI_CHECK_NULL);
  return JVMCIENV->get_jobject(result);
}

C2V_VMENTRY_NULL(jobject, findUniqueConcreteMethod, (JNIEnv* env, jobject, jobject jvmci_type, jobject jvmci_method))
  methodHandle method (THREAD, JVMCIENV->asMethod(jvmci_method));
  InstanceKlass* holder = InstanceKlass::cast(JVMCIENV->asKlass(jvmci_type));
  if (holder->is_interface()) {
    JVMCI_THROW_MSG_NULL(InternalError, err_msg("Interface %s should be handled in Java code", holder->external_name()));
  }
  if (method->can_be_statically_bound()) {
    JVMCI_THROW_MSG_NULL(InternalError, err_msg("Effectively static method %s.%s should be handled in Java code", method->method_holder()->external_name(), method->external_name()));
  }

  methodHandle ucm;
  {
    MutexLocker locker(Compile_lock);
    ucm = methodHandle(THREAD, Dependencies::find_unique_concrete_method(holder, method()));
  }
  JVMCIObject result = JVMCIENV->get_jvmci_method(ucm, JVMCI_CHECK_NULL);
  return JVMCIENV->get_jobject(result);
C2V_END

C2V_VMENTRY_NULL(jobject, getImplementor, (JNIEnv* env, jobject, jobject jvmci_type))
  Klass* klass = JVMCIENV->asKlass(jvmci_type);
  if (!klass->is_interface()) {
    THROW_MSG_0(vmSymbols::java_lang_IllegalArgumentException(),
        err_msg("Expected interface type, got %s", klass->external_name()));
  }
  InstanceKlass* iklass = InstanceKlass::cast(klass);
  JVMCIKlassHandle handle(THREAD);
  {
    // Need Compile_lock around implementor()
    MutexLocker locker(Compile_lock);
    handle = iklass->implementor();
  }
  JVMCIObject implementor = JVMCIENV->get_jvmci_type(handle, JVMCI_CHECK_NULL);
  return JVMCIENV->get_jobject(implementor);
C2V_END

C2V_VMENTRY_0(jboolean, methodIsIgnoredBySecurityStackWalk,(JNIEnv* env, jobject, jobject jvmci_method))
  Method* method = JVMCIENV->asMethod(jvmci_method);
  return method->is_ignored_by_security_stack_walk();
C2V_END

C2V_VMENTRY_0(jboolean, isCompilable,(JNIEnv* env, jobject, jobject jvmci_method))
  Method* method = JVMCIENV->asMethod(jvmci_method);
  // Skip redefined methods
  if (method->is_old()) {
    return false;
  }
  return !method->is_not_compilable(CompLevel_full_optimization);
C2V_END

C2V_VMENTRY_0(jboolean, hasNeverInlineDirective,(JNIEnv* env, jobject, jobject jvmci_method))
  methodHandle method (THREAD, JVMCIENV->asMethod(jvmci_method));
  return !Inline || CompilerOracle::should_not_inline(method) || method->dont_inline();
C2V_END

C2V_VMENTRY_0(jboolean, shouldInlineMethod,(JNIEnv* env, jobject, jobject jvmci_method))
  methodHandle method (THREAD, JVMCIENV->asMethod(jvmci_method));
  return CompilerOracle::should_inline(method) || method->force_inline();
C2V_END

C2V_VMENTRY_NULL(jobject, lookupType, (JNIEnv* env, jobject, jstring jname, jclass accessing_class, jboolean resolve))
  JVMCIObject name = JVMCIENV->wrap(jname);
  const char* str = JVMCIENV->as_utf8_string(name);
  TempNewSymbol class_name = SymbolTable::new_symbol(str);

  if (class_name->utf8_length() <= 1) {
    JVMCI_THROW_MSG_0(InternalError, err_msg("Primitive type %s should be handled in Java code", class_name->as_C_string()));
  }

  JVMCIKlassHandle resolved_klass(THREAD);
  Klass* accessing_klass = NULL;
  Handle class_loader;
  Handle protection_domain;
  if (accessing_class != NULL) {
    accessing_klass = JVMCIENV->asKlass(accessing_class);
    class_loader = Handle(THREAD, accessing_klass->class_loader());
    protection_domain = Handle(THREAD, accessing_klass->protection_domain());
  } else {
    // Use the System class loader
    class_loader = Handle(THREAD, SystemDictionary::java_system_loader());
    JVMCIENV->runtime()->initialize(JVMCIENV);
  }

  if (resolve) {
    resolved_klass = SystemDictionary::resolve_or_null(class_name, class_loader, protection_domain, CHECK_NULL);
    if (resolved_klass == NULL) {
      JVMCI_THROW_MSG_NULL(ClassNotFoundException, str);
    }
  } else {
    if (Signature::has_envelope(class_name)) {
      // This is a name from a signature.  Strip off the trimmings.
      // Call recursive to keep scope of strippedsym.
      TempNewSymbol strippedsym = Signature::strip_envelope(class_name);
      resolved_klass = SystemDictionary::find_instance_klass(strippedsym,
                                                             class_loader,
                                                             protection_domain);
    } else if (Signature::is_array(class_name)) {
      SignatureStream ss(class_name, false);
      int ndim = ss.skip_array_prefix();
      if (ss.type() == T_OBJECT) {
        Symbol* strippedsym = ss.as_symbol();
        resolved_klass = SystemDictionary::find_instance_klass(strippedsym,
                                                               class_loader,
                                                               protection_domain);
        if (!resolved_klass.is_null()) {
          resolved_klass = resolved_klass->array_klass(ndim, CHECK_NULL);
        }
      } else {
        resolved_klass = TypeArrayKlass::cast(Universe::typeArrayKlassObj(ss.type()))->array_klass(ndim, CHECK_NULL);
      }
    } else {
      resolved_klass = SystemDictionary::find_instance_klass(class_name,
                                                             class_loader,
                                                             protection_domain);
    }
  }
  JVMCIObject result = JVMCIENV->get_jvmci_type(resolved_klass, JVMCI_CHECK_NULL);
  return JVMCIENV->get_jobject(result);
C2V_END

C2V_VMENTRY_NULL(jobject, getArrayType, (JNIEnv* env, jobject, jobject jvmci_type))
  if (jvmci_type == NULL) {
    JVMCI_THROW_0(NullPointerException);
  }

  JVMCIObject jvmci_type_object = JVMCIENV->wrap(jvmci_type);
  JVMCIKlassHandle array_klass(THREAD);
  if (JVMCIENV->isa_HotSpotResolvedPrimitiveType(jvmci_type_object)) {
    BasicType type = JVMCIENV->kindToBasicType(JVMCIENV->get_HotSpotResolvedPrimitiveType_kind(jvmci_type_object), JVMCI_CHECK_0);
    if (type == T_VOID) {
      return NULL;
    }
    array_klass = Universe::typeArrayKlassObj(type);
    if (array_klass == NULL) {
      JVMCI_THROW_MSG_NULL(InternalError, err_msg("No array klass for primitive type %s", type2name(type)));
    }
  } else {
    Klass* klass = JVMCIENV->asKlass(jvmci_type);
    if (klass == NULL) {
      JVMCI_THROW_0(NullPointerException);
    }
    array_klass = klass->array_klass(CHECK_NULL);
  }
  JVMCIObject result = JVMCIENV->get_jvmci_type(array_klass, JVMCI_CHECK_NULL);
  return JVMCIENV->get_jobject(result);
C2V_END

C2V_VMENTRY_NULL(jobject, lookupClass, (JNIEnv* env, jobject, jclass mirror))
  requireInHotSpot("lookupClass", JVMCI_CHECK_NULL);
  if (mirror == NULL) {
    return NULL;
  }
  JVMCIKlassHandle klass(THREAD);
  klass = java_lang_Class::as_Klass(JNIHandles::resolve(mirror));
  if (klass == NULL) {
    JVMCI_THROW_MSG_NULL(IllegalArgumentException, "Primitive classes are unsupported");
  }
  JVMCIObject result = JVMCIENV->get_jvmci_type(klass, JVMCI_CHECK_NULL);
  return JVMCIENV->get_jobject(result);
}

C2V_VMENTRY_NULL(jobject, resolvePossiblyCachedConstantInPool, (JNIEnv* env, jobject, jobject jvmci_constant_pool, jint index))
  constantPoolHandle cp(THREAD, JVMCIENV->asConstantPool(jvmci_constant_pool));
  oop obj = cp->resolve_possibly_cached_constant_at(index, CHECK_NULL);
  constantTag tag = cp->tag_at(index);
  if (tag.is_dynamic_constant() || tag.is_dynamic_constant_in_error()) {
    if (obj == Universe::the_null_sentinel()) {
      return JVMCIENV->get_jobject(JVMCIENV->get_JavaConstant_NULL_POINTER());
    }
    BasicType bt = Signature::basic_type(cp->uncached_signature_ref_at(index));
    if (!is_reference_type(bt)) {
      if (!is_java_primitive(bt)) {
        return JVMCIENV->get_jobject(JVMCIENV->get_JavaConstant_ILLEGAL());
      }

      // Convert standard box (e.g. java.lang.Integer) to JVMCI box (e.g. jdk.vm.ci.meta.PrimitiveConstant)
      jvalue value;
      jlong raw_value;
      JVMCIObject kind;
      BasicType bt2 = java_lang_boxing_object::get_value(obj, &value);
      assert(bt2 == bt, "");
      switch (bt2) {
        case T_LONG:    kind = JVMCIENV->get_JavaKind_Long();    raw_value = value.j; break;
        case T_DOUBLE:  kind = JVMCIENV->get_JavaKind_Double();  raw_value = value.j; break;
        case T_FLOAT:   kind = JVMCIENV->get_JavaKind_Float();   raw_value = value.i; break;
        case T_INT:     kind = JVMCIENV->get_JavaKind_Int();     raw_value = value.i; break;
        case T_SHORT:   kind = JVMCIENV->get_JavaKind_Short();   raw_value = value.s; break;
        case T_BYTE:    kind = JVMCIENV->get_JavaKind_Byte();    raw_value = value.b; break;
        case T_CHAR:    kind = JVMCIENV->get_JavaKind_Char();    raw_value = value.c; break;
        case T_BOOLEAN: kind = JVMCIENV->get_JavaKind_Boolean(); raw_value = value.z; break;
        default:        return JVMCIENV->get_jobject(JVMCIENV->get_JavaConstant_ILLEGAL());
      }

      JVMCIObject result = JVMCIENV->call_JavaConstant_forPrimitive(kind, raw_value, JVMCI_CHECK_NULL);
      return JVMCIENV->get_jobject(result);
    }
  }
  return JVMCIENV->get_jobject(JVMCIENV->get_object_constant(obj));
C2V_END

C2V_VMENTRY_0(jint, lookupNameAndTypeRefIndexInPool, (JNIEnv* env, jobject, jobject jvmci_constant_pool, jint index))
  constantPoolHandle cp(THREAD, JVMCIENV->asConstantPool(jvmci_constant_pool));
  return cp->name_and_type_ref_index_at(index);
C2V_END

C2V_VMENTRY_NULL(jobject, lookupNameInPool, (JNIEnv* env, jobject, jobject jvmci_constant_pool, jint which))
  constantPoolHandle cp(THREAD, JVMCIENV->asConstantPool(jvmci_constant_pool));
  JVMCIObject sym = JVMCIENV->create_string(cp->name_ref_at(which), JVMCI_CHECK_NULL);
  return JVMCIENV->get_jobject(sym);
C2V_END

C2V_VMENTRY_NULL(jobject, lookupSignatureInPool, (JNIEnv* env, jobject, jobject jvmci_constant_pool, jint which))
  constantPoolHandle cp(THREAD, JVMCIENV->asConstantPool(jvmci_constant_pool));
  JVMCIObject sym = JVMCIENV->create_string(cp->signature_ref_at(which), JVMCI_CHECK_NULL);
  return JVMCIENV->get_jobject(sym);
C2V_END

C2V_VMENTRY_0(jint, lookupKlassRefIndexInPool, (JNIEnv* env, jobject, jobject jvmci_constant_pool, jint index))
  constantPoolHandle cp(THREAD, JVMCIENV->asConstantPool(jvmci_constant_pool));
  return cp->klass_ref_index_at(index);
C2V_END

C2V_VMENTRY_NULL(jobject, resolveTypeInPool, (JNIEnv* env, jobject, jobject jvmci_constant_pool, jint index))
  constantPoolHandle cp(THREAD, JVMCIENV->asConstantPool(jvmci_constant_pool));
  Klass* klass = cp->klass_at(index, CHECK_NULL);
  JVMCIKlassHandle resolved_klass(THREAD, klass);
  if (resolved_klass->is_instance_klass()) {
    InstanceKlass::cast(resolved_klass())->link_class(CHECK_NULL);
    if (!InstanceKlass::cast(resolved_klass())->is_linked()) {
      // link_class() should not return here if there is an issue.
      JVMCI_THROW_MSG_NULL(InternalError, err_msg("Class %s must be linked", resolved_klass()->external_name()));
    }
  }
  JVMCIObject klassObject = JVMCIENV->get_jvmci_type(resolved_klass, JVMCI_CHECK_NULL);
  return JVMCIENV->get_jobject(klassObject);
C2V_END

C2V_VMENTRY_NULL(jobject, lookupKlassInPool, (JNIEnv* env, jobject, jobject jvmci_constant_pool, jint index, jbyte opcode))
  constantPoolHandle cp(THREAD, JVMCIENV->asConstantPool(jvmci_constant_pool));
  Klass* loading_klass = cp->pool_holder();
  bool is_accessible = false;
  JVMCIKlassHandle klass(THREAD, JVMCIRuntime::get_klass_by_index(cp, index, is_accessible, loading_klass));
  Symbol* symbol = NULL;
  if (klass.is_null()) {
    constantTag tag = cp->tag_at(index);
    if (tag.is_klass()) {
      // The klass has been inserted into the constant pool
      // very recently.
      klass = cp->resolved_klass_at(index);
    } else if (tag.is_symbol()) {
      symbol = cp->symbol_at(index);
    } else {
      assert(cp->tag_at(index).is_unresolved_klass(), "wrong tag");
      symbol = cp->klass_name_at(index);
    }
  }
  JVMCIObject result;
  if (!klass.is_null()) {
    result = JVMCIENV->get_jvmci_type(klass, JVMCI_CHECK_NULL);
  } else {
    result = JVMCIENV->create_string(symbol, JVMCI_CHECK_NULL);
  }
  return JVMCIENV->get_jobject(result);
C2V_END

C2V_VMENTRY_NULL(jobject, lookupAppendixInPool, (JNIEnv* env, jobject, jobject jvmci_constant_pool, jint index))
  constantPoolHandle cp(THREAD, JVMCIENV->asConstantPool(jvmci_constant_pool));
  oop appendix_oop = ConstantPool::appendix_at_if_loaded(cp, index);
  return JVMCIENV->get_jobject(JVMCIENV->get_object_constant(appendix_oop));
C2V_END

C2V_VMENTRY_NULL(jobject, lookupMethodInPool, (JNIEnv* env, jobject, jobject jvmci_constant_pool, jint index, jbyte opcode))
  constantPoolHandle cp(THREAD, JVMCIENV->asConstantPool(jvmci_constant_pool));
  InstanceKlass* pool_holder = cp->pool_holder();
  Bytecodes::Code bc = (Bytecodes::Code) (((int) opcode) & 0xFF);
  methodHandle method(THREAD, JVMCIRuntime::get_method_by_index(cp, index, bc, pool_holder));
  JVMCIObject result = JVMCIENV->get_jvmci_method(method, JVMCI_CHECK_NULL);
  return JVMCIENV->get_jobject(result);
C2V_END

C2V_VMENTRY_0(jint, constantPoolRemapInstructionOperandFromCache, (JNIEnv* env, jobject, jobject jvmci_constant_pool, jint index))
  constantPoolHandle cp(THREAD, JVMCIENV->asConstantPool(jvmci_constant_pool));
  return cp->remap_instruction_operand_from_cache(index);
C2V_END

C2V_VMENTRY_NULL(jobject, resolveFieldInPool, (JNIEnv* env, jobject, jobject jvmci_constant_pool, jint index, jobject jvmci_method, jbyte opcode, jintArray info_handle))
  constantPoolHandle cp(THREAD, JVMCIENV->asConstantPool(jvmci_constant_pool));
  Bytecodes::Code code = (Bytecodes::Code)(((int) opcode) & 0xFF);
  fieldDescriptor fd;
  methodHandle mh(THREAD, (jvmci_method != NULL) ? JVMCIENV->asMethod(jvmci_method) : NULL);
  LinkInfo link_info(cp, index, mh, CHECK_NULL);
  LinkResolver::resolve_field(fd, link_info, Bytecodes::java_code(code), false, CHECK_NULL);
  JVMCIPrimitiveArray info = JVMCIENV->wrap(info_handle);
  if (info.is_null() || JVMCIENV->get_length(info) != 3) {
    JVMCI_ERROR_NULL("info must not be null and have a length of 3");
  }
  JVMCIENV->put_int_at(info, 0, fd.access_flags().as_int());
  JVMCIENV->put_int_at(info, 1, fd.offset());
  JVMCIENV->put_int_at(info, 2, fd.index());
  JVMCIKlassHandle handle(THREAD, fd.field_holder());
  JVMCIObject field_holder = JVMCIENV->get_jvmci_type(handle, JVMCI_CHECK_NULL);
  return JVMCIENV->get_jobject(field_holder);
C2V_END

C2V_VMENTRY_0(jint, getVtableIndexForInterfaceMethod, (JNIEnv* env, jobject, jobject jvmci_type, jobject jvmci_method))
  Klass* klass = JVMCIENV->asKlass(jvmci_type);
  methodHandle method(THREAD, JVMCIENV->asMethod(jvmci_method));
  InstanceKlass* holder = method->method_holder();
  if (klass->is_interface()) {
    JVMCI_THROW_MSG_0(InternalError, err_msg("Interface %s should be handled in Java code", klass->external_name()));
  }
  if (!holder->is_interface()) {
    JVMCI_THROW_MSG_0(InternalError, err_msg("Method %s is not held by an interface, this case should be handled in Java code", method->name_and_sig_as_C_string()));
  }
  if (!klass->is_instance_klass()) {
    JVMCI_THROW_MSG_0(InternalError, err_msg("Class %s must be instance klass", klass->external_name()));
  }
  if (!InstanceKlass::cast(klass)->is_linked()) {
    JVMCI_THROW_MSG_0(InternalError, err_msg("Class %s must be linked", klass->external_name()));
  }
  if (!klass->is_subtype_of(holder)) {
    JVMCI_THROW_MSG_0(InternalError, err_msg("Class %s does not implement interface %s", klass->external_name(), holder->external_name()));
  }
  return LinkResolver::vtable_index_of_interface_method(klass, method);
C2V_END

C2V_VMENTRY_NULL(jobject, resolveMethod, (JNIEnv* env, jobject, jobject receiver_jvmci_type, jobject jvmci_method, jobject caller_jvmci_type))
  Klass* recv_klass = JVMCIENV->asKlass(receiver_jvmci_type);
  Klass* caller_klass = JVMCIENV->asKlass(caller_jvmci_type);
  methodHandle method(THREAD, JVMCIENV->asMethod(jvmci_method));

  Klass* resolved     = method->method_holder();
  Symbol* h_name      = method->name();
  Symbol* h_signature = method->signature();

  if (MethodHandles::is_signature_polymorphic_method(method())) {
      // Signature polymorphic methods are already resolved, JVMCI just returns NULL in this case.
      return NULL;
  }

  if (method->name() == vmSymbols::clone_name() &&
      resolved == vmClasses::Object_klass() &&
      recv_klass->is_array_klass()) {
    // Resolution of the clone method on arrays always returns Object.clone even though that method
    // has protected access.  There's some trickery in the access checking to make this all work out
    // so it's necessary to pass in the array class as the resolved class to properly trigger this.
    // Otherwise it's impossible to resolve the array clone methods through JVMCI.  See
    // LinkResolver::check_method_accessability for the matching logic.
    resolved = recv_klass;
  }

  LinkInfo link_info(resolved, h_name, h_signature, caller_klass);
  Method* m = NULL;
  // Only do exact lookup if receiver klass has been linked.  Otherwise,
  // the vtable has not been setup, and the LinkResolver will fail.
  if (recv_klass->is_array_klass() ||
      (InstanceKlass::cast(recv_klass)->is_linked() && !recv_klass->is_interface())) {
    if (resolved->is_interface()) {
      m = LinkResolver::resolve_interface_call_or_null(recv_klass, link_info);
    } else {
      m = LinkResolver::resolve_virtual_call_or_null(recv_klass, link_info);
    }
  }

  if (m == NULL) {
    // Return NULL if there was a problem with lookup (uninitialized class, etc.)
    return NULL;
  }

  JVMCIObject result = JVMCIENV->get_jvmci_method(methodHandle(THREAD, m), JVMCI_CHECK_NULL);
  return JVMCIENV->get_jobject(result);
C2V_END

C2V_VMENTRY_0(jboolean, hasFinalizableSubclass,(JNIEnv* env, jobject, jobject jvmci_type))
  Klass* klass = JVMCIENV->asKlass(jvmci_type);
  assert(klass != NULL, "method must not be called for primitive types");
  if (!klass->is_instance_klass()) {
    return false;
  }
  InstanceKlass* iklass = InstanceKlass::cast(klass);
  return Dependencies::find_finalizable_subclass(iklass) != NULL;
C2V_END

C2V_VMENTRY_NULL(jobject, getClassInitializer, (JNIEnv* env, jobject, jobject jvmci_type))
  Klass* klass = JVMCIENV->asKlass(jvmci_type);
  if (!klass->is_instance_klass()) {
    return NULL;
  }
  InstanceKlass* iklass = InstanceKlass::cast(klass);
  methodHandle clinit(THREAD, iklass->class_initializer());
  JVMCIObject result = JVMCIENV->get_jvmci_method(clinit, JVMCI_CHECK_NULL);
  return JVMCIENV->get_jobject(result);
C2V_END

C2V_VMENTRY_0(jlong, getMaxCallTargetOffset, (JNIEnv* env, jobject, jlong addr))
  address target_addr = (address) addr;
  if (target_addr != 0x0) {
    int64_t off_low = (int64_t)target_addr - ((int64_t)CodeCache::low_bound() + sizeof(int));
    int64_t off_high = (int64_t)target_addr - ((int64_t)CodeCache::high_bound() + sizeof(int));
    return MAX2(ABS(off_low), ABS(off_high));
  }
  return -1;
C2V_END

C2V_VMENTRY(void, setNotInlinableOrCompilable,(JNIEnv* env, jobject,  jobject jvmci_method))
  methodHandle method(THREAD, JVMCIENV->asMethod(jvmci_method));
  method->set_not_c1_compilable();
  method->set_not_c2_compilable();
  method->set_dont_inline(true);
C2V_END

C2V_VMENTRY_0(jint, installCode, (JNIEnv *env, jobject, jobject target, jobject compiled_code,
            jobject installed_code, jlong failed_speculations_address, jbyteArray speculations_obj))
  HandleMark hm(THREAD);
  JNIHandleMark jni_hm(thread);

  JVMCIObject target_handle = JVMCIENV->wrap(target);
  JVMCIObject compiled_code_handle = JVMCIENV->wrap(compiled_code);
  CodeBlob* cb = NULL;
  JVMCIObject installed_code_handle = JVMCIENV->wrap(installed_code);
  JVMCIPrimitiveArray speculations_handle = JVMCIENV->wrap(speculations_obj);

  int speculations_len = JVMCIENV->get_length(speculations_handle);
  char* speculations = NEW_RESOURCE_ARRAY(char, speculations_len);
  JVMCIENV->copy_bytes_to(speculations_handle, (jbyte*) speculations, 0, speculations_len);

  JVMCICompiler* compiler = JVMCICompiler::instance(true, CHECK_JNI_ERR);

  TraceTime install_time("installCode", JVMCICompiler::codeInstallTimer(!thread->is_Compiler_thread()));

  nmethodLocker nmethod_handle;
  CodeInstaller installer(JVMCIENV);
  JVMCI::CodeInstallResult result = installer.install(compiler,
      target_handle,
      compiled_code_handle,
      cb,
      nmethod_handle,
      installed_code_handle,
      (FailedSpeculation**)(address) failed_speculations_address,
      speculations,
      speculations_len,
      JVMCI_CHECK_0);

  if (PrintCodeCacheOnCompilation) {
    stringStream s;
    // Dump code cache into a buffer before locking the tty,
    {
      MutexLocker mu(CodeCache_lock, Mutex::_no_safepoint_check_flag);
      CodeCache::print_summary(&s, false);
    }
    ttyLocker ttyl;
    tty->print_raw_cr(s.as_string());
  }

  if (result != JVMCI::ok) {
    assert(cb == NULL, "should be");
  } else {
    if (installed_code_handle.is_non_null()) {
      if (cb->is_nmethod()) {
        assert(JVMCIENV->isa_HotSpotNmethod(installed_code_handle), "wrong type");
        // Clear the link to an old nmethod first
        JVMCIObject nmethod_mirror = installed_code_handle;
        JVMCIENV->invalidate_nmethod_mirror(nmethod_mirror, JVMCI_CHECK_0);
      } else {
        assert(JVMCIENV->isa_InstalledCode(installed_code_handle), "wrong type");
      }
      // Initialize the link to the new code blob
      JVMCIENV->initialize_installed_code(installed_code_handle, cb, JVMCI_CHECK_0);
    }
  }
  return result;
C2V_END

C2V_VMENTRY_0(jint, getMetadata, (JNIEnv *env, jobject, jobject target, jobject compiled_code, jobject metadata))
  JVMCI_THROW_MSG_0(InternalError, "unimplemented");
C2V_END

C2V_VMENTRY(void, resetCompilationStatistics, (JNIEnv* env, jobject))
  JVMCICompiler* compiler = JVMCICompiler::instance(true, CHECK);
  CompilerStatistics* stats = compiler->stats();
  stats->_standard.reset();
  stats->_osr.reset();
C2V_END

C2V_VMENTRY_NULL(jobject, disassembleCodeBlob, (JNIEnv* env, jobject, jobject installedCode))
  HandleMark hm(THREAD);

  if (installedCode == NULL) {
    JVMCI_THROW_MSG_NULL(NullPointerException, "installedCode is null");
  }

  JVMCIObject installedCodeObject = JVMCIENV->wrap(installedCode);
  nmethodLocker locker;
  CodeBlob* cb = JVMCIENV->get_code_blob(installedCodeObject, locker);
  if (cb == NULL) {
    return NULL;
  }

  // We don't want the stringStream buffer to resize during disassembly as it
  // uses scoped resource memory. If a nested function called during disassembly uses
  // a ResourceMark and the buffer expands within the scope of the mark,
  // the buffer becomes garbage when that scope is exited. Experience shows that
  // the disassembled code is typically about 10x the code size so a fixed buffer
  // sized to 20x code size plus a fixed amount for header info should be sufficient.
  int bufferSize = cb->code_size() * 20 + 1024;
  char* buffer = NEW_RESOURCE_ARRAY(char, bufferSize);
  stringStream st(buffer, bufferSize);
  if (cb->is_nmethod()) {
    nmethod* nm = (nmethod*) cb;
    if (!nm->is_alive()) {
      return NULL;
    }
  }
  Disassembler::decode(cb, &st);
  if (st.size() <= 0) {
    return NULL;
  }

  JVMCIObject result = JVMCIENV->create_string(st.as_string(), JVMCI_CHECK_NULL);
  return JVMCIENV->get_jobject(result);
C2V_END

C2V_VMENTRY_NULL(jobject, getStackTraceElement, (JNIEnv* env, jobject, jobject jvmci_method, int bci))
  HandleMark hm(THREAD);

  methodHandle method(THREAD, JVMCIENV->asMethod(jvmci_method));
  JVMCIObject element = JVMCIENV->new_StackTraceElement(method, bci, JVMCI_CHECK_NULL);
  return JVMCIENV->get_jobject(element);
C2V_END

C2V_VMENTRY_NULL(jobject, executeHotSpotNmethod, (JNIEnv* env, jobject, jobject args, jobject hs_nmethod))
  // The incoming arguments array would have to contain JavaConstants instead of regular objects
  // and the return value would have to be wrapped as a JavaConstant.
  requireInHotSpot("executeHotSpotNmethod", JVMCI_CHECK_NULL);

  HandleMark hm(THREAD);

  JVMCIObject nmethod_mirror = JVMCIENV->wrap(hs_nmethod);
  nmethodLocker locker;
  nmethod* nm = JVMCIENV->get_nmethod(nmethod_mirror, locker);
  if (nm == NULL || !nm->is_in_use()) {
    JVMCI_THROW_NULL(InvalidInstalledCodeException);
  }
  methodHandle mh(THREAD, nm->method());
  Symbol* signature = mh->signature();
  JavaCallArguments jca(mh->size_of_parameters());

  JavaArgumentUnboxer jap(signature, &jca, (arrayOop) JNIHandles::resolve(args), mh->is_static());
  JavaValue result(jap.return_type());
  jca.set_alternative_target(Handle(THREAD, JNIHandles::resolve(nmethod_mirror.as_jobject())));
  JavaCalls::call(&result, mh, &jca, CHECK_NULL);

  if (jap.return_type() == T_VOID) {
    return NULL;
  } else if (is_reference_type(jap.return_type())) {
    return JNIHandles::make_local(THREAD, result.get_oop());
  } else {
    jvalue *value = (jvalue *) result.get_value_addr();
    // Narrow the value down if required (Important on big endian machines)
    switch (jap.return_type()) {
      case T_BOOLEAN:
       value->z = (jboolean) value->i;
       break;
      case T_BYTE:
       value->b = (jbyte) value->i;
       break;
      case T_CHAR:
       value->c = (jchar) value->i;
       break;
      case T_SHORT:
       value->s = (jshort) value->i;
       break;
      default:
        break;
    }
    JVMCIObject o = JVMCIENV->create_box(jap.return_type(), value, JVMCI_CHECK_NULL);
    return JVMCIENV->get_jobject(o);
  }
C2V_END

C2V_VMENTRY_NULL(jlongArray, getLineNumberTable, (JNIEnv* env, jobject, jobject jvmci_method))
  Method* method = JVMCIENV->asMethod(jvmci_method);
  if (!method->has_linenumber_table()) {
    return NULL;
  }
  u2 num_entries = 0;
  CompressedLineNumberReadStream streamForSize(method->compressed_linenumber_table());
  while (streamForSize.read_pair()) {
    num_entries++;
  }

  CompressedLineNumberReadStream stream(method->compressed_linenumber_table());
  JVMCIPrimitiveArray result = JVMCIENV->new_longArray(2 * num_entries, JVMCI_CHECK_NULL);

  int i = 0;
  jlong value;
  while (stream.read_pair()) {
    // FIXME: Why was this long before?
    value = ((jlong) stream.bci());
    JVMCIENV->put_long_at(result, i, value);
    value = ((jlong) stream.line());
    JVMCIENV->put_long_at(result, i + 1, value);
    i += 2;
  }

  return (jlongArray) JVMCIENV->get_jobject(result);
C2V_END

C2V_VMENTRY_0(jlong, getLocalVariableTableStart, (JNIEnv* env, jobject, jobject jvmci_method))
  Method* method = JVMCIENV->asMethod(jvmci_method);
  if (!method->has_localvariable_table()) {
    return 0;
  }
  return (jlong) (address) method->localvariable_table_start();
C2V_END

C2V_VMENTRY_0(jint, getLocalVariableTableLength, (JNIEnv* env, jobject, jobject jvmci_method))
  Method* method = JVMCIENV->asMethod(jvmci_method);
  return method->localvariable_table_length();
C2V_END

C2V_VMENTRY(void, reprofile, (JNIEnv* env, jobject, jobject jvmci_method))
  methodHandle method(THREAD, JVMCIENV->asMethod(jvmci_method));
  MethodCounters* mcs = method->method_counters();
  if (mcs != NULL) {
    mcs->clear_counters();
  }
  NOT_PRODUCT(method->set_compiled_invocation_count(0));

  CompiledMethod* code = method->code();
  if (code != NULL) {
    code->make_not_entrant();
  }

  MethodData* method_data = method->method_data();
  if (method_data == NULL) {
    ClassLoaderData* loader_data = method->method_holder()->class_loader_data();
    method_data = MethodData::allocate(loader_data, method, CHECK);
    method->set_method_data(method_data);
  } else {
    method_data->initialize();
  }
C2V_END


C2V_VMENTRY(void, invalidateHotSpotNmethod, (JNIEnv* env, jobject, jobject hs_nmethod))
  JVMCIObject nmethod_mirror = JVMCIENV->wrap(hs_nmethod);
  JVMCIENV->invalidate_nmethod_mirror(nmethod_mirror, JVMCI_CHECK);
C2V_END

C2V_VMENTRY_NULL(jlongArray, collectCounters, (JNIEnv* env, jobject))
  // Returns a zero length array if counters aren't enabled
  JVMCIPrimitiveArray array = JVMCIENV->new_longArray(JVMCICounterSize, JVMCI_CHECK_NULL);
  if (JVMCICounterSize > 0) {
    jlong* temp_array = NEW_RESOURCE_ARRAY(jlong, JVMCICounterSize);
    JavaThread::collect_counters(temp_array, JVMCICounterSize);
    JVMCIENV->copy_longs_from(temp_array, array, 0, JVMCICounterSize);
  }
  return (jlongArray) JVMCIENV->get_jobject(array);
C2V_END

C2V_VMENTRY_0(jint, getCountersSize, (JNIEnv* env, jobject))
  return (jint) JVMCICounterSize;
C2V_END

C2V_VMENTRY_0(jboolean, setCountersSize, (JNIEnv* env, jobject, jint new_size))
  return JavaThread::resize_all_jvmci_counters(new_size);
C2V_END

C2V_VMENTRY_0(jint, allocateCompileId, (JNIEnv* env, jobject, jobject jvmci_method, int entry_bci))
  HandleMark hm(THREAD);
  if (jvmci_method == NULL) {
    JVMCI_THROW_0(NullPointerException);
  }
  methodHandle method(THREAD, JVMCIENV->asMethod(jvmci_method));
  if (entry_bci >= method->code_size() || entry_bci < -1) {
    JVMCI_THROW_MSG_0(IllegalArgumentException, err_msg("Unexpected bci %d", entry_bci));
  }
  return CompileBroker::assign_compile_id_unlocked(THREAD, method, entry_bci);
C2V_END


C2V_VMENTRY_0(jboolean, isMature, (JNIEnv* env, jobject, jlong metaspace_method_data))
  MethodData* mdo = JVMCIENV->asMethodData(metaspace_method_data);
  return mdo != NULL && mdo->is_mature();
C2V_END

C2V_VMENTRY_0(jboolean, hasCompiledCodeForOSR, (JNIEnv* env, jobject, jobject jvmci_method, int entry_bci, int comp_level))
  Method* method = JVMCIENV->asMethod(jvmci_method);
  return method->lookup_osr_nmethod_for(entry_bci, comp_level, true) != NULL;
C2V_END

C2V_VMENTRY_NULL(jobject, getSymbol, (JNIEnv* env, jobject, jlong symbol))
  JVMCIObject sym = JVMCIENV->create_string((Symbol*)(address)symbol, JVMCI_CHECK_NULL);
  return JVMCIENV->get_jobject(sym);
C2V_END

/*
 * Used by matches() to convert a ResolvedJavaMethod[] to an array of Method*.
 */
GrowableArray<Method*>* init_resolved_methods(jobjectArray methods, JVMCIEnv* JVMCIENV) {
  objArrayOop methods_oop = (objArrayOop) JNIHandles::resolve(methods);
  GrowableArray<Method*>* resolved_methods = new GrowableArray<Method*>(methods_oop->length());
  for (int i = 0; i < methods_oop->length(); i++) {
    oop resolved = methods_oop->obj_at(i);
    Method* resolved_method = NULL;
    if (resolved->klass() == HotSpotJVMCI::HotSpotResolvedJavaMethodImpl::klass()) {
      resolved_method = HotSpotJVMCI::asMethod(JVMCIENV, resolved);
    }
    resolved_methods->append(resolved_method);
  }
  return resolved_methods;
}

/*
 * Used by c2v_iterateFrames to check if `method` matches one of the ResolvedJavaMethods in the `methods` array.
 * The ResolvedJavaMethod[] array is converted to a Method* array that is then cached in the resolved_methods_ref in/out parameter.
 * In case of a match, the matching ResolvedJavaMethod is returned in matched_jvmci_method_ref.
 */
bool matches(jobjectArray methods, Method* method, GrowableArray<Method*>** resolved_methods_ref, Handle* matched_jvmci_method_ref, Thread* THREAD, JVMCIEnv* JVMCIENV) {
  GrowableArray<Method*>* resolved_methods = *resolved_methods_ref;
  if (resolved_methods == NULL) {
    resolved_methods = init_resolved_methods(methods, JVMCIENV);
    *resolved_methods_ref = resolved_methods;
  }
  assert(method != NULL, "method should not be NULL");
  assert(resolved_methods->length() == ((objArrayOop) JNIHandles::resolve(methods))->length(), "arrays must have the same length");
  for (int i = 0; i < resolved_methods->length(); i++) {
    Method* m = resolved_methods->at(i);
    if (m == method) {
      *matched_jvmci_method_ref = Handle(THREAD, ((objArrayOop) JNIHandles::resolve(methods))->obj_at(i));
      return true;
    }
  }
  return false;
}

/*
 * Resolves an interface call to a concrete method handle.
 */
methodHandle resolve_interface_call(Klass* spec_klass, Symbol* name, Symbol* signature, JavaCallArguments* args, TRAPS) {
  CallInfo callinfo;
  Handle receiver = args->receiver();
  Klass* recvrKlass = receiver.is_null() ? (Klass*)NULL : receiver->klass();
  LinkInfo link_info(spec_klass, name, signature);
  LinkResolver::resolve_interface_call(
          callinfo, receiver, recvrKlass, link_info, true, CHECK_(methodHandle()));
  methodHandle method(THREAD, callinfo.selected_method());
  assert(method.not_null(), "should have thrown exception");
  return method;
}

/*
 * Used by c2v_iterateFrames to make a new vframeStream at the given compiled frame id (stack pointer) and vframe id.
 */
void resync_vframestream_to_compiled_frame(vframeStream& vfst, intptr_t* stack_pointer, int vframe_id, JavaThread* thread, TRAPS) {
  vfst = vframeStream(thread);
  while (vfst.frame_id() != stack_pointer && !vfst.at_end()) {
    vfst.next();
  }
  if (vfst.frame_id() != stack_pointer) {
    THROW_MSG(vmSymbols::java_lang_IllegalStateException(), "stack frame not found after deopt")
  }
  if (vfst.is_interpreted_frame()) {
    THROW_MSG(vmSymbols::java_lang_IllegalStateException(), "compiled stack frame expected")
  }
  while (vfst.vframe_id() != vframe_id) {
    if (vfst.at_end()) {
      THROW_MSG(vmSymbols::java_lang_IllegalStateException(), "vframe not found after deopt")
    }
    vfst.next();
    assert(!vfst.is_interpreted_frame(), "Wrong frame type");
  }
}

/*
 * Used by c2v_iterateFrames. Returns an array of any unallocated scope objects or NULL if none.
 */
GrowableArray<ScopeValue*>* get_unallocated_objects_or_null(GrowableArray<ScopeValue*>* scope_objects) {
  GrowableArray<ScopeValue*>* unallocated = NULL;
  for (int i = 0; i < scope_objects->length(); i++) {
    ObjectValue* sv = (ObjectValue*) scope_objects->at(i);
    if (sv->value().is_null()) {
      if (unallocated == NULL) {
        unallocated = new GrowableArray<ScopeValue*>(scope_objects->length());
      }
      unallocated->append(sv);
    }
  }
  return unallocated;
}

C2V_VMENTRY_NULL(jobject, iterateFrames, (JNIEnv* env, jobject compilerToVM, jobjectArray initial_methods, jobjectArray match_methods, jint initialSkip, jobject visitor_handle))

  if (!thread->has_last_Java_frame()) {
    return NULL;
  }
  Handle visitor(THREAD, JNIHandles::resolve_non_null(visitor_handle));

  requireInHotSpot("iterateFrames", JVMCI_CHECK_NULL);

  HotSpotJVMCI::HotSpotStackFrameReference::klass()->initialize(CHECK_NULL);

  vframeStream vfst(thread);
  jobjectArray methods = initial_methods;
  methodHandle visitor_method;
  GrowableArray<Method*>* resolved_methods = NULL;

  while (!vfst.at_end()) { // frame loop
    bool realloc_called = false;
    intptr_t* frame_id = vfst.frame_id();

    // Previous compiledVFrame of this frame; use with at_scope() to reuse scope object pool.
    compiledVFrame* prev_cvf = NULL;

    for (; !vfst.at_end() && vfst.frame_id() == frame_id; vfst.next()) { // vframe loop
      int frame_number = 0;
      Method *method = vfst.method();
      int bci = vfst.bci();

      Handle matched_jvmci_method;
      if (methods == NULL || matches(methods, method, &resolved_methods, &matched_jvmci_method, THREAD, JVMCIENV)) {
        if (initialSkip > 0) {
          initialSkip--;
          continue;
        }
        javaVFrame* vf;
        if (prev_cvf != NULL && prev_cvf->frame_pointer()->id() == frame_id) {
          assert(prev_cvf->is_compiled_frame(), "expected compiled Java frame");
          vf = prev_cvf->at_scope(vfst.decode_offset(), vfst.vframe_id());
        } else {
          vf = vfst.asJavaVFrame();
        }

        StackValueCollection* locals = NULL;
        typeArrayHandle localIsVirtual_h;
        if (vf->is_compiled_frame()) {
          // compiled method frame
          compiledVFrame* cvf = compiledVFrame::cast(vf);

          ScopeDesc* scope = cvf->scope();
          // native wrappers do not have a scope
          if (scope != NULL && scope->objects() != NULL) {
            prev_cvf = cvf;

            GrowableArray<ScopeValue*>* objects = NULL;
            if (!realloc_called) {
              objects = scope->objects();
            } else {
              // some object might already have been re-allocated, only reallocate the non-allocated ones
              objects = get_unallocated_objects_or_null(scope->objects());
            }

            if (objects != NULL) {
              RegisterMap reg_map(vf->register_map());
              bool realloc_failures = Deoptimization::realloc_objects(thread, vf->frame_pointer(), &reg_map, objects, CHECK_NULL);
              Deoptimization::reassign_fields(vf->frame_pointer(), &reg_map, objects, realloc_failures, false);
              realloc_called = true;
            }

            GrowableArray<ScopeValue*>* local_values = scope->locals();
            for (int i = 0; i < local_values->length(); i++) {
              ScopeValue* value = local_values->at(i);
              if (value->is_object()) {
                if (localIsVirtual_h.is_null()) {
                  typeArrayOop array_oop = oopFactory::new_boolArray(local_values->length(), CHECK_NULL);
                  localIsVirtual_h = typeArrayHandle(THREAD, array_oop);
                }
                localIsVirtual_h->bool_at_put(i, true);
              }
            }
          }

          locals = cvf->locals();
          frame_number = cvf->vframe_id();
        } else {
          // interpreted method frame
          interpretedVFrame* ivf = interpretedVFrame::cast(vf);

          locals = ivf->locals();
        }
        assert(bci == vf->bci(), "wrong bci");
        assert(method == vf->method(), "wrong method");

        Handle frame_reference = HotSpotJVMCI::HotSpotStackFrameReference::klass()->allocate_instance_handle(CHECK_NULL);
        HotSpotJVMCI::HotSpotStackFrameReference::set_bci(JVMCIENV, frame_reference(), bci);
        if (matched_jvmci_method.is_null()) {
          methodHandle mh(THREAD, method);
          JVMCIObject jvmci_method = JVMCIENV->get_jvmci_method(mh, JVMCI_CHECK_NULL);
          matched_jvmci_method = Handle(THREAD, JNIHandles::resolve(jvmci_method.as_jobject()));
        }
        HotSpotJVMCI::HotSpotStackFrameReference::set_method(JVMCIENV, frame_reference(), matched_jvmci_method());
        HotSpotJVMCI::HotSpotStackFrameReference::set_localIsVirtual(JVMCIENV, frame_reference(), localIsVirtual_h());

        HotSpotJVMCI::HotSpotStackFrameReference::set_compilerToVM(JVMCIENV, frame_reference(), JNIHandles::resolve(compilerToVM));
        HotSpotJVMCI::HotSpotStackFrameReference::set_stackPointer(JVMCIENV, frame_reference(), (jlong) frame_id);
        HotSpotJVMCI::HotSpotStackFrameReference::set_frameNumber(JVMCIENV, frame_reference(), frame_number);

        // initialize the locals array
        objArrayOop array_oop = oopFactory::new_objectArray(locals->size(), CHECK_NULL);
        objArrayHandle array(THREAD, array_oop);
        for (int i = 0; i < locals->size(); i++) {
          StackValue* var = locals->at(i);
          if (var->type() == T_OBJECT) {
            array->obj_at_put(i, locals->at(i)->get_obj()());
          }
        }
        HotSpotJVMCI::HotSpotStackFrameReference::set_locals(JVMCIENV, frame_reference(), array());
        HotSpotJVMCI::HotSpotStackFrameReference::set_objectsMaterialized(JVMCIENV, frame_reference(), JNI_FALSE);

        JavaValue result(T_OBJECT);
        JavaCallArguments args(visitor);
        if (visitor_method.is_null()) {
          visitor_method = resolve_interface_call(HotSpotJVMCI::InspectedFrameVisitor::klass(), vmSymbols::visitFrame_name(), vmSymbols::visitFrame_signature(), &args, CHECK_NULL);
        }

        args.push_oop(frame_reference);
        JavaCalls::call(&result, visitor_method, &args, CHECK_NULL);
        if (result.get_oop() != NULL) {
          return JNIHandles::make_local(thread, result.get_oop());
        }
        if (methods == initial_methods) {
          methods = match_methods;
          if (resolved_methods != NULL && JNIHandles::resolve(match_methods) != JNIHandles::resolve(initial_methods)) {
            resolved_methods = NULL;
          }
        }
        assert(initialSkip == 0, "There should be no match before initialSkip == 0");
        if (HotSpotJVMCI::HotSpotStackFrameReference::objectsMaterialized(JVMCIENV, frame_reference()) == JNI_TRUE) {
          // the frame has been deoptimized, we need to re-synchronize the frame and vframe
          prev_cvf = NULL;
          intptr_t* stack_pointer = (intptr_t*) HotSpotJVMCI::HotSpotStackFrameReference::stackPointer(JVMCIENV, frame_reference());
          resync_vframestream_to_compiled_frame(vfst, stack_pointer, frame_number, thread, CHECK_NULL);
        }
      }
    } // end of vframe loop
  } // end of frame loop

  // the end was reached without finding a matching method
  return NULL;
C2V_END

C2V_VMENTRY(void, resolveInvokeDynamicInPool, (JNIEnv* env, jobject, jobject jvmci_constant_pool, jint index))
  constantPoolHandle cp(THREAD, JVMCIENV->asConstantPool(jvmci_constant_pool));
  CallInfo callInfo;
  LinkResolver::resolve_invoke(callInfo, Handle(), cp, index, Bytecodes::_invokedynamic, CHECK);
  ConstantPoolCacheEntry* cp_cache_entry = cp->invokedynamic_cp_cache_entry_at(index);
  cp_cache_entry->set_dynamic_call(cp, callInfo);
C2V_END

C2V_VMENTRY(void, resolveInvokeHandleInPool, (JNIEnv* env, jobject, jobject jvmci_constant_pool, jint index))
  constantPoolHandle cp(THREAD, JVMCIENV->asConstantPool(jvmci_constant_pool));
  Klass* holder = cp->klass_ref_at(index, CHECK);
  Symbol* name = cp->name_ref_at(index);
  if (MethodHandles::is_signature_polymorphic_name(holder, name)) {
    CallInfo callInfo;
    LinkResolver::resolve_invoke(callInfo, Handle(), cp, index, Bytecodes::_invokehandle, CHECK);
    ConstantPoolCacheEntry* cp_cache_entry = cp->cache()->entry_at(cp->decode_cpcache_index(index));
    cp_cache_entry->set_method_handle(cp, callInfo);
  }
C2V_END

C2V_VMENTRY_0(jint, isResolvedInvokeHandleInPool, (JNIEnv* env, jobject, jobject jvmci_constant_pool, jint index))
  constantPoolHandle cp(THREAD, JVMCIENV->asConstantPool(jvmci_constant_pool));
  ConstantPoolCacheEntry* cp_cache_entry = cp->cache()->entry_at(cp->decode_cpcache_index(index));
  if (cp_cache_entry->is_resolved(Bytecodes::_invokehandle)) {
    // MethodHandle.invoke* --> LambdaForm?
    ResourceMark rm;

    LinkInfo link_info(cp, index, CATCH);

    Klass* resolved_klass = link_info.resolved_klass();

    Symbol* name_sym = cp->name_ref_at(index);

    vmassert(MethodHandles::is_method_handle_invoke_name(resolved_klass, name_sym), "!");
    vmassert(MethodHandles::is_signature_polymorphic_name(resolved_klass, name_sym), "!");

    methodHandle adapter_method(THREAD, cp_cache_entry->f1_as_method());

    methodHandle resolved_method(adapter_method);

    // Can we treat it as a regular invokevirtual?
    if (resolved_method->method_holder() == resolved_klass && resolved_method->name() == name_sym) {
      vmassert(!resolved_method->is_static(),"!");
      vmassert(MethodHandles::is_signature_polymorphic_method(resolved_method()),"!");
      vmassert(!MethodHandles::is_signature_polymorphic_static(resolved_method->intrinsic_id()), "!");
      vmassert(cp_cache_entry->appendix_if_resolved(cp) == NULL, "!");

      methodHandle m(THREAD, LinkResolver::linktime_resolve_virtual_method_or_null(link_info));
      vmassert(m == resolved_method, "!!");
      return -1;
    }

    return Bytecodes::_invokevirtual;
  }
  if (cp_cache_entry->is_resolved(Bytecodes::_invokedynamic)) {
    return Bytecodes::_invokedynamic;
  }
  return -1;
C2V_END


C2V_VMENTRY_NULL(jobject, getSignaturePolymorphicHolders, (JNIEnv* env, jobject))
  JVMCIObjectArray holders = JVMCIENV->new_String_array(2, JVMCI_CHECK_NULL);
  JVMCIObject mh = JVMCIENV->create_string("Ljava/lang/invoke/MethodHandle;", JVMCI_CHECK_NULL);
  JVMCIObject vh = JVMCIENV->create_string("Ljava/lang/invoke/VarHandle;", JVMCI_CHECK_NULL);
  JVMCIENV->put_object_at(holders, 0, mh);
  JVMCIENV->put_object_at(holders, 1, vh);
  return JVMCIENV->get_jobject(holders);
C2V_END

C2V_VMENTRY_0(jboolean, shouldDebugNonSafepoints, (JNIEnv* env, jobject))
  //see compute_recording_non_safepoints in debugInfroRec.cpp
  if (JvmtiExport::should_post_compiled_method_load() && FLAG_IS_DEFAULT(DebugNonSafepoints)) {
    return true;
  }
  return DebugNonSafepoints;
C2V_END

// public native void materializeVirtualObjects(HotSpotStackFrameReference stackFrame, boolean invalidate);
C2V_VMENTRY(void, materializeVirtualObjects, (JNIEnv* env, jobject, jobject _hs_frame, bool invalidate))
  JVMCIObject hs_frame = JVMCIENV->wrap(_hs_frame);
  if (hs_frame.is_null()) {
    JVMCI_THROW_MSG(NullPointerException, "stack frame is null");
  }

  requireInHotSpot("materializeVirtualObjects", JVMCI_CHECK);

  JVMCIENV->HotSpotStackFrameReference_initialize(JVMCI_CHECK);

  // look for the given stack frame
  StackFrameStream fst(thread, false /* update */, true /* process_frames */);
  intptr_t* stack_pointer = (intptr_t*) JVMCIENV->get_HotSpotStackFrameReference_stackPointer(hs_frame);
  while (fst.current()->id() != stack_pointer && !fst.is_done()) {
    fst.next();
  }
  if (fst.current()->id() != stack_pointer) {
    JVMCI_THROW_MSG(IllegalStateException, "stack frame not found");
  }

  if (invalidate) {
    if (!fst.current()->is_compiled_frame()) {
      JVMCI_THROW_MSG(IllegalStateException, "compiled stack frame expected");
    }
    assert(fst.current()->cb()->is_nmethod(), "nmethod expected");
    ((nmethod*) fst.current()->cb())->make_not_entrant();
  }
  Deoptimization::deoptimize(thread, *fst.current(), Deoptimization::Reason_none);
  // look for the frame again as it has been updated by deopt (pc, deopt state...)
  StackFrameStream fstAfterDeopt(thread, true /* update */, true /* process_frames */);
  while (fstAfterDeopt.current()->id() != stack_pointer && !fstAfterDeopt.is_done()) {
    fstAfterDeopt.next();
  }
  if (fstAfterDeopt.current()->id() != stack_pointer) {
    JVMCI_THROW_MSG(IllegalStateException, "stack frame not found after deopt");
  }

  vframe* vf = vframe::new_vframe(fstAfterDeopt.current(), fstAfterDeopt.register_map(), thread);
  if (!vf->is_compiled_frame()) {
    JVMCI_THROW_MSG(IllegalStateException, "compiled stack frame expected");
  }

  GrowableArray<compiledVFrame*>* virtualFrames = new GrowableArray<compiledVFrame*>(10);
  while (true) {
    assert(vf->is_compiled_frame(), "Wrong frame type");
    virtualFrames->push(compiledVFrame::cast(vf));
    if (vf->is_top()) {
      break;
    }
    vf = vf->sender();
  }

  int last_frame_number = JVMCIENV->get_HotSpotStackFrameReference_frameNumber(hs_frame);
  if (last_frame_number >= virtualFrames->length()) {
    JVMCI_THROW_MSG(IllegalStateException, "invalid frame number");
  }

  // Reallocate the non-escaping objects and restore their fields.
  assert (virtualFrames->at(last_frame_number)->scope() != NULL,"invalid scope");
  GrowableArray<ScopeValue*>* objects = virtualFrames->at(last_frame_number)->scope()->objects();

  if (objects == NULL) {
    // no objects to materialize
    return;
  }

  bool realloc_failures = Deoptimization::realloc_objects(thread, fstAfterDeopt.current(), fstAfterDeopt.register_map(), objects, CHECK);
  Deoptimization::reassign_fields(fstAfterDeopt.current(), fstAfterDeopt.register_map(), objects, realloc_failures, false);

  for (int frame_index = 0; frame_index < virtualFrames->length(); frame_index++) {
    compiledVFrame* cvf = virtualFrames->at(frame_index);

    GrowableArray<ScopeValue*>* scopeLocals = cvf->scope()->locals();
    StackValueCollection* locals = cvf->locals();
    if (locals != NULL) {
      for (int i2 = 0; i2 < locals->size(); i2++) {
        StackValue* var = locals->at(i2);
        if (var->type() == T_OBJECT && scopeLocals->at(i2)->is_object()) {
          jvalue val;
          val.l = cast_from_oop<jobject>(locals->at(i2)->get_obj()());
          cvf->update_local(T_OBJECT, i2, val);
        }
      }
    }

    GrowableArray<ScopeValue*>* scopeExpressions = cvf->scope()->expressions();
    StackValueCollection* expressions = cvf->expressions();
    if (expressions != NULL) {
      for (int i2 = 0; i2 < expressions->size(); i2++) {
        StackValue* var = expressions->at(i2);
        if (var->type() == T_OBJECT && scopeExpressions->at(i2)->is_object()) {
          jvalue val;
          val.l = cast_from_oop<jobject>(expressions->at(i2)->get_obj()());
          cvf->update_stack(T_OBJECT, i2, val);
        }
      }
    }

    GrowableArray<MonitorValue*>* scopeMonitors = cvf->scope()->monitors();
    GrowableArray<MonitorInfo*>* monitors = cvf->monitors();
    if (monitors != NULL) {
      for (int i2 = 0; i2 < monitors->length(); i2++) {
        cvf->update_monitor(i2, monitors->at(i2));
      }
    }
  }

  // all locals are materialized by now
  JVMCIENV->set_HotSpotStackFrameReference_localIsVirtual(hs_frame, NULL);
  // update the locals array
  JVMCIObjectArray array = JVMCIENV->get_HotSpotStackFrameReference_locals(hs_frame);
  StackValueCollection* locals = virtualFrames->at(last_frame_number)->locals();
  for (int i = 0; i < locals->size(); i++) {
    StackValue* var = locals->at(i);
    if (var->type() == T_OBJECT) {
      JVMCIENV->put_object_at(array, i, HotSpotJVMCI::wrap(locals->at(i)->get_obj()()));
    }
  }
  HotSpotJVMCI::HotSpotStackFrameReference::set_objectsMaterialized(JVMCIENV, hs_frame, JNI_TRUE);
C2V_END

// Use of tty does not require the current thread to be attached to the VM
// so no need for a full C2V_VMENTRY transition.
C2V_VMENTRY_PREFIX(void, writeDebugOutput, (JNIEnv* env, jobject, jlong buffer, jint length, bool flush))
  if (length <= 8) {
    tty->write((char*) &buffer, length);
  } else {
    tty->write((char*) buffer, length);
  }
  if (flush) {
    tty->flush();
  }
C2V_END

// Use of tty does not require the current thread to be attached to the VM
// so no need for a full C2V_VMENTRY transition.
C2V_VMENTRY_PREFIX(void, flushDebugOutput, (JNIEnv* env, jobject))
  tty->flush();
C2V_END

C2V_VMENTRY_0(jint, methodDataProfileDataSize, (JNIEnv* env, jobject, jlong metaspace_method_data, jint position))
  MethodData* mdo = JVMCIENV->asMethodData(metaspace_method_data);
  ProfileData* profile_data = mdo->data_at(position);
  if (mdo->is_valid(profile_data)) {
    return profile_data->size_in_bytes();
  }
  DataLayout* data    = mdo->extra_data_base();
  DataLayout* end   = mdo->extra_data_limit();
  for (;; data = mdo->next_extra(data)) {
    assert(data < end, "moved past end of extra data");
    profile_data = data->data_in();
    if (mdo->dp_to_di(profile_data->dp()) == position) {
      return profile_data->size_in_bytes();
    }
  }
  JVMCI_THROW_MSG_0(IllegalArgumentException, err_msg("Invalid profile data position %d", position));
C2V_END

C2V_VMENTRY_0(jlong, getFingerprint, (JNIEnv* env, jobject, jlong metaspace_klass))
  JVMCI_THROW_MSG_0(InternalError, "unimplemented");
C2V_END

C2V_VMENTRY_NULL(jobject, getInterfaces, (JNIEnv* env, jobject, jobject jvmci_type))
  if (jvmci_type == NULL) {
    JVMCI_THROW_0(NullPointerException);
  }

  Klass* klass = JVMCIENV->asKlass(jvmci_type);
  if (klass == NULL) {
    JVMCI_THROW_0(NullPointerException);
  }
  if (!klass->is_instance_klass()) {
    JVMCI_THROW_MSG_0(InternalError, err_msg("Class %s must be instance klass", klass->external_name()));
  }
  InstanceKlass* iklass = InstanceKlass::cast(klass);

  // Regular instance klass, fill in all local interfaces
  int size = iklass->local_interfaces()->length();
  JVMCIObjectArray interfaces = JVMCIENV->new_HotSpotResolvedObjectTypeImpl_array(size, JVMCI_CHECK_NULL);
  for (int index = 0; index < size; index++) {
    JVMCIKlassHandle klass(THREAD);
    Klass* k = iklass->local_interfaces()->at(index);
    klass = k;
    JVMCIObject type = JVMCIENV->get_jvmci_type(klass, JVMCI_CHECK_NULL);
    JVMCIENV->put_object_at(interfaces, index, type);
  }
  return JVMCIENV->get_jobject(interfaces);
C2V_END

C2V_VMENTRY_NULL(jobject, getComponentType, (JNIEnv* env, jobject, jobject jvmci_type))
  if (jvmci_type == NULL) {
    JVMCI_THROW_0(NullPointerException);
  }

  Klass* klass = JVMCIENV->asKlass(jvmci_type);
  oop mirror = klass->java_mirror();
  if (java_lang_Class::is_primitive(mirror) ||
      !java_lang_Class::as_Klass(mirror)->is_array_klass()) {
    return NULL;
  }

  oop component_mirror = java_lang_Class::component_mirror(mirror);
  if (component_mirror == NULL) {
    return NULL;
  }
  Klass* component_klass = java_lang_Class::as_Klass(component_mirror);
  if (component_klass != NULL) {
    JVMCIKlassHandle klass_handle(THREAD);
    klass_handle = component_klass;
    JVMCIObject result = JVMCIENV->get_jvmci_type(klass_handle, JVMCI_CHECK_NULL);
    return JVMCIENV->get_jobject(result);
  }
  BasicType type = java_lang_Class::primitive_type(component_mirror);
  JVMCIObject result = JVMCIENV->get_jvmci_primitive_type(type);
  return JVMCIENV->get_jobject(result);
C2V_END

C2V_VMENTRY(void, ensureInitialized, (JNIEnv* env, jobject, jobject jvmci_type))
  if (jvmci_type == NULL) {
    JVMCI_THROW(NullPointerException);
  }

  Klass* klass = JVMCIENV->asKlass(jvmci_type);
  if (klass != NULL && klass->should_be_initialized()) {
    InstanceKlass* k = InstanceKlass::cast(klass);
    k->initialize(CHECK);
  }
C2V_END

C2V_VMENTRY(void, ensureLinked, (JNIEnv* env, jobject, jobject jvmci_type))
  if (jvmci_type == NULL) {
    JVMCI_THROW(NullPointerException);
  }

  Klass* klass = JVMCIENV->asKlass(jvmci_type);
  if (klass != NULL && klass->is_instance_klass()) {
    InstanceKlass* k = InstanceKlass::cast(klass);
    k->link_class(CHECK);
  }
C2V_END

C2V_VMENTRY_0(jint, interpreterFrameSize, (JNIEnv* env, jobject, jobject bytecode_frame_handle))
  if (bytecode_frame_handle == NULL) {
    JVMCI_THROW_0(NullPointerException);
  }

  JVMCIObject top_bytecode_frame = JVMCIENV->wrap(bytecode_frame_handle);
  JVMCIObject bytecode_frame = top_bytecode_frame;
  int size = 0;
  int callee_parameters = 0;
  int callee_locals = 0;
  Method* method = JVMCIENV->asMethod(JVMCIENV->get_BytecodePosition_method(bytecode_frame));
  int extra_args = method->max_stack() - JVMCIENV->get_BytecodeFrame_numStack(bytecode_frame);

  while (bytecode_frame.is_non_null()) {
    int locks = JVMCIENV->get_BytecodeFrame_numLocks(bytecode_frame);
    int temps = JVMCIENV->get_BytecodeFrame_numStack(bytecode_frame);
    bool is_top_frame = (JVMCIENV->equals(bytecode_frame, top_bytecode_frame));
    Method* method = JVMCIENV->asMethod(JVMCIENV->get_BytecodePosition_method(bytecode_frame));

    int frame_size = BytesPerWord * Interpreter::size_activation(method->max_stack(),
                                                                 temps + callee_parameters,
                                                                 extra_args,
                                                                 locks,
                                                                 callee_parameters,
                                                                 callee_locals,
                                                                 is_top_frame);
    size += frame_size;

    callee_parameters = method->size_of_parameters();
    callee_locals = method->max_locals();
    extra_args = 0;
    bytecode_frame = JVMCIENV->get_BytecodePosition_caller(bytecode_frame);
  }
  return size + Deoptimization::last_frame_adjust(0, callee_locals) * BytesPerWord;
C2V_END

C2V_VMENTRY(void, compileToBytecode, (JNIEnv* env, jobject, jobject lambda_form_handle))
  Handle lambda_form = JVMCIENV->asConstant(JVMCIENV->wrap(lambda_form_handle), JVMCI_CHECK);
  if (lambda_form->is_a(vmClasses::LambdaForm_klass())) {
    TempNewSymbol compileToBytecode = SymbolTable::new_symbol("compileToBytecode");
    JavaValue result(T_VOID);
    JavaCalls::call_special(&result, lambda_form, vmClasses::LambdaForm_klass(), compileToBytecode, vmSymbols::void_method_signature(), CHECK);
  } else {
    JVMCI_THROW_MSG(IllegalArgumentException,
                    err_msg("Unexpected type: %s", lambda_form->klass()->external_name()))
  }
C2V_END

C2V_VMENTRY_0(jint, getIdentityHashCode, (JNIEnv* env, jobject, jobject object))
  Handle obj = JVMCIENV->asConstant(JVMCIENV->wrap(object), JVMCI_CHECK_0);
  return obj->identity_hash();
C2V_END

C2V_VMENTRY_0(jboolean, isInternedString, (JNIEnv* env, jobject, jobject object))
  Handle str = JVMCIENV->asConstant(JVMCIENV->wrap(object), JVMCI_CHECK_0);
  if (!java_lang_String::is_instance(str())) {
    return false;
  }
  int len;
  jchar* name = java_lang_String::as_unicode_string(str(), len, CHECK_false);
  return (StringTable::lookup(name, len) != NULL);
C2V_END


C2V_VMENTRY_NULL(jobject, unboxPrimitive, (JNIEnv* env, jobject, jobject object))
  if (object == NULL) {
    JVMCI_THROW_0(NullPointerException);
  }
  Handle box = JVMCIENV->asConstant(JVMCIENV->wrap(object), JVMCI_CHECK_NULL);
  BasicType type = java_lang_boxing_object::basic_type(box());
  jvalue result;
  if (java_lang_boxing_object::get_value(box(), &result) == T_ILLEGAL) {
    return NULL;
  }
  JVMCIObject boxResult = JVMCIENV->create_box(type, &result, JVMCI_CHECK_NULL);
  return JVMCIENV->get_jobject(boxResult);
C2V_END

C2V_VMENTRY_NULL(jobject, boxPrimitive, (JNIEnv* env, jobject, jobject object))
  if (object == NULL) {
    JVMCI_THROW_0(NullPointerException);
  }
  JVMCIObject box = JVMCIENV->wrap(object);
  BasicType type = JVMCIENV->get_box_type(box);
  if (type == T_ILLEGAL) {
    return NULL;
  }
  jvalue value = JVMCIENV->get_boxed_value(type, box);
  JavaValue box_result(T_OBJECT);
  JavaCallArguments jargs;
  Klass* box_klass = NULL;
  Symbol* box_signature = NULL;
#define BOX_CASE(bt, v, argtype, name)           \
  case bt: \
    jargs.push_##argtype(value.v); \
    box_klass = vmClasses::name##_klass(); \
    box_signature = vmSymbols::name##_valueOf_signature(); \
    break

  switch (type) {
    BOX_CASE(T_BOOLEAN, z, int, Boolean);
    BOX_CASE(T_BYTE, b, int, Byte);
    BOX_CASE(T_CHAR, c, int, Character);
    BOX_CASE(T_SHORT, s, int, Short);
    BOX_CASE(T_INT, i, int, Integer);
    BOX_CASE(T_LONG, j, long, Long);
    BOX_CASE(T_FLOAT, f, float, Float);
    BOX_CASE(T_DOUBLE, d, double, Double);
    default:
      ShouldNotReachHere();
  }
#undef BOX_CASE

  JavaCalls::call_static(&box_result,
                         box_klass,
                         vmSymbols::valueOf_name(),
                         box_signature, &jargs, CHECK_NULL);
  oop hotspot_box = box_result.get_oop();
  JVMCIObject result = JVMCIENV->get_object_constant(hotspot_box, false);
  return JVMCIENV->get_jobject(result);
C2V_END

C2V_VMENTRY_NULL(jobjectArray, getDeclaredConstructors, (JNIEnv* env, jobject, jobject holder))
  if (holder == NULL) {
    JVMCI_THROW_0(NullPointerException);
  }
  Klass* klass = JVMCIENV->asKlass(holder);
  if (!klass->is_instance_klass()) {
    JVMCIObjectArray methods = JVMCIENV->new_ResolvedJavaMethod_array(0, JVMCI_CHECK_NULL);
    return JVMCIENV->get_jobjectArray(methods);
  }

  InstanceKlass* iklass = InstanceKlass::cast(klass);
  // Ensure class is linked
  iklass->link_class(CHECK_NULL);

  GrowableArray<Method*> constructors_array;
  for (int i = 0; i < iklass->methods()->length(); i++) {
    Method* m = iklass->methods()->at(i);
    if (m->is_initializer() && !m->is_static()) {
      constructors_array.append(m);
    }
  }
  JVMCIObjectArray methods = JVMCIENV->new_ResolvedJavaMethod_array(constructors_array.length(), JVMCI_CHECK_NULL);
  for (int i = 0; i < constructors_array.length(); i++) {
    methodHandle ctor(THREAD, constructors_array.at(i));
    JVMCIObject method = JVMCIENV->get_jvmci_method(ctor, JVMCI_CHECK_NULL);
    JVMCIENV->put_object_at(methods, i, method);
  }
  return JVMCIENV->get_jobjectArray(methods);
C2V_END

C2V_VMENTRY_NULL(jobjectArray, getDeclaredMethods, (JNIEnv* env, jobject, jobject holder))
  if (holder == NULL) {
    JVMCI_THROW_0(NullPointerException);
  }
  Klass* klass = JVMCIENV->asKlass(holder);
  if (!klass->is_instance_klass()) {
    JVMCIObjectArray methods = JVMCIENV->new_ResolvedJavaMethod_array(0, JVMCI_CHECK_NULL);
    return JVMCIENV->get_jobjectArray(methods);
  }

  InstanceKlass* iklass = InstanceKlass::cast(klass);
  // Ensure class is linked
  iklass->link_class(CHECK_NULL);

  GrowableArray<Method*> methods_array;
  for (int i = 0; i < iklass->methods()->length(); i++) {
    Method* m = iklass->methods()->at(i);
    if (!m->is_initializer() && !m->is_overpass()) {
      methods_array.append(m);
    }
  }
  JVMCIObjectArray methods = JVMCIENV->new_ResolvedJavaMethod_array(methods_array.length(), JVMCI_CHECK_NULL);
  for (int i = 0; i < methods_array.length(); i++) {
    methodHandle mh(THREAD, methods_array.at(i));
    JVMCIObject method = JVMCIENV->get_jvmci_method(mh, JVMCI_CHECK_NULL);
    JVMCIENV->put_object_at(methods, i, method);
  }
  return JVMCIENV->get_jobjectArray(methods);
C2V_END

C2V_VMENTRY_NULL(jobject, readFieldValue, (JNIEnv* env, jobject, jobject object, jobject expected_type, long displacement, jobject kind_object))
  if (object == NULL || kind_object == NULL) {
    JVMCI_THROW_0(NullPointerException);
  }

  JVMCIObject kind = JVMCIENV->wrap(kind_object);
  BasicType basic_type = JVMCIENV->kindToBasicType(kind, JVMCI_CHECK_NULL);

  InstanceKlass* holder = NULL;
  if (expected_type != NULL) {
    holder = InstanceKlass::cast(JVMCIENV->asKlass(JVMCIENV->wrap(expected_type)));
  }

  bool is_static = false;
  Handle obj;
  JVMCIObject base = JVMCIENV->wrap(object);
  if (JVMCIENV->isa_HotSpotObjectConstantImpl(base)) {
    obj = JVMCIENV->asConstant(base, JVMCI_CHECK_NULL);
    // asConstant will throw an NPE if a constant contains NULL

    if (holder != NULL && !obj->is_a(holder)) {
      // Not a subtype of field holder
      return NULL;
    }
    is_static = false;
    if (holder == NULL && java_lang_Class::is_instance(obj()) && displacement >= InstanceMirrorKlass::offset_of_static_fields()) {
      is_static = true;
    }
  } else if (JVMCIENV->isa_HotSpotResolvedObjectTypeImpl(base)) {
    is_static = true;
    Klass* klass = JVMCIENV->asKlass(base);
    if (holder != NULL && holder != klass) {
      return NULL;
    }
    obj = Handle(THREAD, klass->java_mirror());
  } else {
    // The Java code is expected to guard against this path
    ShouldNotReachHere();
  }

<<<<<<< HEAD
  if (displacement < 0 || ((size_t) displacement + type2aelembytes(basic_type) > HeapWordSize * obj->size())) {
=======
  int basic_type_elemsize = type2aelembytes(basic_type);
  if (displacement < 0 || ((long) displacement + basic_type_elemsize > HeapWordSize * obj->size())) {
>>>>>>> 485d6586
    // Reading outside of the object bounds
    JVMCI_THROW_MSG_NULL(IllegalArgumentException, "reading outside object bounds");
  }

  // Perform basic sanity checks on the read.  Primitive reads are permitted to read outside the
  // bounds of their fields but object reads must map exactly onto the underlying oop slot.
  bool aligned = (displacement % basic_type_elemsize) == 0;
  if (!aligned) {
    JVMCI_THROW_MSG_NULL(IllegalArgumentException, "read is unaligned");
  }
  if (basic_type == T_OBJECT) {
    if (obj->is_objArray()) {
      if (displacement < arrayOopDesc::base_offset_in_bytes(T_OBJECT)) {
        JVMCI_THROW_MSG_NULL(IllegalArgumentException, "reading from array header");
      }
      if (displacement + heapOopSize > arrayOopDesc::base_offset_in_bytes(T_OBJECT) + arrayOop(obj())->length() * heapOopSize) {
        JVMCI_THROW_MSG_NULL(IllegalArgumentException, "reading after last array element");
      }
      if (((displacement - arrayOopDesc::base_offset_in_bytes(T_OBJECT)) % heapOopSize) != 0) {
        JVMCI_THROW_MSG_NULL(IllegalArgumentException, "misaligned object read from array");
      }
    } else if (obj->is_instance()) {
      InstanceKlass* klass = InstanceKlass::cast(is_static ? java_lang_Class::as_Klass(obj()) : obj->klass());
      fieldDescriptor fd;
      if (!klass->find_field_from_offset(displacement, is_static, &fd)) {
        JVMCI_THROW_MSG_NULL(IllegalArgumentException, err_msg("Can't find field at displacement %d in object of type %s", (int) displacement, klass->external_name()));
      }
      if (fd.field_type() != T_OBJECT && fd.field_type() != T_ARRAY) {
        JVMCI_THROW_MSG_NULL(IllegalArgumentException, err_msg("Field at displacement %d in object of type %s is %s but expected %s", (int) displacement,
                                                               klass->external_name(), type2name(fd.field_type()), type2name(basic_type)));
      }
    } else if (obj->is_typeArray()) {
      JVMCI_THROW_MSG_NULL(IllegalArgumentException, "Can't read objects from primitive array");
    } else {
      ShouldNotReachHere();
    }
  } else {
    if (obj->is_objArray()) {
      JVMCI_THROW_MSG_NULL(IllegalArgumentException, "Reading primitive from object array");
    } else if (obj->is_typeArray()) {
      if (displacement < arrayOopDesc::base_offset_in_bytes(ArrayKlass::cast(obj->klass())->element_type())) {
        JVMCI_THROW_MSG_NULL(IllegalArgumentException, "reading from array header");
      }
    }
  }

  jlong value = 0;

  // Treat all reads as volatile for simplicity as this function can be used
  // both for reading Java fields declared as volatile as well as for constant
  // folding Unsafe.get* methods with volatile semantics.

  switch (basic_type) {
    case T_BOOLEAN: value = obj->bool_field_acquire(displacement);  break;
    case T_BYTE:    value = obj->byte_field_acquire(displacement);  break;
    case T_SHORT:   value = obj->short_field_acquire(displacement); break;
    case T_CHAR:    value = obj->char_field_acquire(displacement);  break;
    case T_FLOAT:
    case T_INT:     value = obj->int_field_acquire(displacement);   break;
    case T_DOUBLE:
    case T_LONG:    value = obj->long_field_acquire(displacement);  break;

    case T_OBJECT: {
      if (displacement == java_lang_Class::component_mirror_offset() && java_lang_Class::is_instance(obj()) &&
          (java_lang_Class::as_Klass(obj()) == NULL || !java_lang_Class::as_Klass(obj())->is_array_klass())) {
        // Class.componentType for non-array classes can transiently contain an int[] that's
        // used for locking so always return null to mimic Class.getComponentType()
        return JVMCIENV->get_jobject(JVMCIENV->get_JavaConstant_NULL_POINTER());
      }

      oop value = obj->obj_field_acquire(displacement);

      if (value == NULL) {
        return JVMCIENV->get_jobject(JVMCIENV->get_JavaConstant_NULL_POINTER());
      } else {
        if (value != NULL && !oopDesc::is_oop(value)) {
          // Throw an exception to improve debuggability.  This check isn't totally reliable because
          // is_oop doesn't try to be completety safe but for most invalid values it provides a good
          // enough answer.  It possible to crash in the is_oop call but that just means the crash happens
          // closer to where things went wrong.
          JVMCI_THROW_MSG_NULL(InternalError, err_msg("Read bad oop " INTPTR_FORMAT " at offset " JLONG_FORMAT " in object " INTPTR_FORMAT " of type %s",
                                                      p2i(value), displacement, p2i(obj()), obj->klass()->external_name()));
        }

        JVMCIObject result = JVMCIENV->get_object_constant(value);
        return JVMCIENV->get_jobject(result);
      }
    }

    default:
      ShouldNotReachHere();
  }
  JVMCIObject result = JVMCIENV->call_JavaConstant_forPrimitive(kind, value, JVMCI_CHECK_NULL);
  return JVMCIENV->get_jobject(result);
C2V_END

C2V_VMENTRY_0(jboolean, isInstance, (JNIEnv* env, jobject, jobject holder, jobject object))
  if (object == NULL || holder == NULL) {
    JVMCI_THROW_0(NullPointerException);
  }
  Handle obj = JVMCIENV->asConstant(JVMCIENV->wrap(object), JVMCI_CHECK_0);
  Klass* klass = JVMCIENV->asKlass(JVMCIENV->wrap(holder));
  return obj->is_a(klass);
C2V_END

C2V_VMENTRY_0(jboolean, isAssignableFrom, (JNIEnv* env, jobject, jobject holder, jobject otherHolder))
  if (holder == NULL || otherHolder == NULL) {
    JVMCI_THROW_0(NullPointerException);
  }
  Klass* klass = JVMCIENV->asKlass(JVMCIENV->wrap(holder));
  Klass* otherKlass = JVMCIENV->asKlass(JVMCIENV->wrap(otherHolder));
  return otherKlass->is_subtype_of(klass);
C2V_END

C2V_VMENTRY_0(jboolean, isTrustedForIntrinsics, (JNIEnv* env, jobject, jobject holder))
  if (holder == NULL) {
    JVMCI_THROW_0(NullPointerException);
  }
  InstanceKlass* ik = InstanceKlass::cast(JVMCIENV->asKlass(JVMCIENV->wrap(holder)));
  if (ik->class_loader_data()->is_boot_class_loader_data() || ik->class_loader_data()->is_platform_class_loader_data()) {
    return true;
  }
  return false;
C2V_END

C2V_VMENTRY_NULL(jobject, asJavaType, (JNIEnv* env, jobject, jobject object))
  if (object == NULL) {
    JVMCI_THROW_0(NullPointerException);
  }
  Handle obj = JVMCIENV->asConstant(JVMCIENV->wrap(object), JVMCI_CHECK_NULL);
  if (java_lang_Class::is_instance(obj())) {
    if (java_lang_Class::is_primitive(obj())) {
      JVMCIObject type = JVMCIENV->get_jvmci_primitive_type(java_lang_Class::primitive_type(obj()));
      return JVMCIENV->get_jobject(type);
    }
    Klass* klass = java_lang_Class::as_Klass(obj());
    JVMCIKlassHandle klass_handle(THREAD);
    klass_handle = klass;
    JVMCIObject type = JVMCIENV->get_jvmci_type(klass_handle, JVMCI_CHECK_NULL);
    return JVMCIENV->get_jobject(type);
  }
  return NULL;
C2V_END


C2V_VMENTRY_NULL(jobject, asString, (JNIEnv* env, jobject, jobject object))
  if (object == NULL) {
    JVMCI_THROW_0(NullPointerException);
  }
  Handle obj = JVMCIENV->asConstant(JVMCIENV->wrap(object), JVMCI_CHECK_NULL);
  const char* str = java_lang_String::as_utf8_string(obj());
  JVMCIObject result = JVMCIENV->create_string(str, JVMCI_CHECK_NULL);
  return JVMCIENV->get_jobject(result);
C2V_END


C2V_VMENTRY_0(jboolean, equals, (JNIEnv* env, jobject, jobject x, jlong xHandle, jobject y, jlong yHandle))
  if (x == NULL || y == NULL) {
    JVMCI_THROW_0(NullPointerException);
  }
  return JVMCIENV->resolve_handle(xHandle) == JVMCIENV->resolve_handle(yHandle);
C2V_END

C2V_VMENTRY_NULL(jobject, getJavaMirror, (JNIEnv* env, jobject, jobject object))
  if (object == NULL) {
    JVMCI_THROW_0(NullPointerException);
  }
  JVMCIObject base_object = JVMCIENV->wrap(object);
  Handle mirror;
  if (JVMCIENV->isa_HotSpotResolvedObjectTypeImpl(base_object)) {
    mirror = Handle(THREAD, JVMCIENV->asKlass(base_object)->java_mirror());
  } else if (JVMCIENV->isa_HotSpotResolvedPrimitiveType(base_object)) {
    mirror = JVMCIENV->asConstant(JVMCIENV->get_HotSpotResolvedPrimitiveType_mirror(base_object), JVMCI_CHECK_NULL);
  } else {
    JVMCI_THROW_MSG_NULL(IllegalArgumentException,
                         err_msg("Unexpected type: %s", JVMCIENV->klass_name(base_object)));
 }
  JVMCIObject result = JVMCIENV->get_object_constant(mirror());
  return JVMCIENV->get_jobject(result);
C2V_END


C2V_VMENTRY_0(jint, getArrayLength, (JNIEnv* env, jobject, jobject x))
  if (x == NULL) {
    JVMCI_THROW_0(NullPointerException);
  }
  Handle xobj = JVMCIENV->asConstant(JVMCIENV->wrap(x), JVMCI_CHECK_0);
  if (xobj->klass()->is_array_klass()) {
    return arrayOop(xobj())->length();
  }
  return -1;
 C2V_END


C2V_VMENTRY_NULL(jobject, readArrayElement, (JNIEnv* env, jobject, jobject x, int index))
  if (x == NULL) {
    JVMCI_THROW_0(NullPointerException);
  }
  Handle xobj = JVMCIENV->asConstant(JVMCIENV->wrap(x), JVMCI_CHECK_NULL);
  if (xobj->klass()->is_array_klass()) {
    arrayOop array = arrayOop(xobj());
    BasicType element_type = ArrayKlass::cast(array->klass())->element_type();
    if (index < 0 || index >= array->length()) {
      return NULL;
    }
    JVMCIObject result;

    if (element_type == T_OBJECT) {
      result = JVMCIENV->get_object_constant(objArrayOop(xobj())->obj_at(index));
      if (result.is_null()) {
        result = JVMCIENV->get_JavaConstant_NULL_POINTER();
      }
    } else {
      jvalue value;
      switch (element_type) {
        case T_DOUBLE:        value.d = typeArrayOop(xobj())->double_at(index);        break;
        case T_FLOAT:         value.f = typeArrayOop(xobj())->float_at(index);         break;
        case T_LONG:          value.j = typeArrayOop(xobj())->long_at(index);          break;
        case T_INT:           value.i = typeArrayOop(xobj())->int_at(index);            break;
        case T_SHORT:         value.s = typeArrayOop(xobj())->short_at(index);          break;
        case T_CHAR:          value.c = typeArrayOop(xobj())->char_at(index);           break;
        case T_BYTE:          value.b = typeArrayOop(xobj())->byte_at(index);           break;
        case T_BOOLEAN:       value.z = typeArrayOop(xobj())->byte_at(index) & 1;       break;
        default:              ShouldNotReachHere();
      }
      result = JVMCIENV->create_box(element_type, &value, JVMCI_CHECK_NULL);
    }
    assert(!result.is_null(), "must have a value");
    return JVMCIENV->get_jobject(result);
  }
  return NULL;;
C2V_END


C2V_VMENTRY_0(jint, arrayBaseOffset, (JNIEnv* env, jobject, jobject kind))
  if (kind == NULL) {
    JVMCI_THROW_0(NullPointerException);
  }
  BasicType type = JVMCIENV->kindToBasicType(JVMCIENV->wrap(kind), JVMCI_CHECK_0);
  return arrayOopDesc::header_size(type) * HeapWordSize;
C2V_END

C2V_VMENTRY_0(jint, arrayIndexScale, (JNIEnv* env, jobject, jobject kind))
  if (kind == NULL) {
    JVMCI_THROW_0(NullPointerException);
  }
  BasicType type = JVMCIENV->kindToBasicType(JVMCIENV->wrap(kind), JVMCI_CHECK_0);
  return type2aelembytes(type);
C2V_END

C2V_VMENTRY(void, deleteGlobalHandle, (JNIEnv* env, jobject, jlong h))
  jobject handle = (jobject)(address)h;
  if (handle != NULL) {
    JVMCIENV->runtime()->destroy_global(handle);
  }
}

static void requireJVMCINativeLibrary(JVMCI_TRAPS) {
  if (!UseJVMCINativeLibrary) {
    JVMCI_THROW_MSG(UnsupportedOperationException, "JVMCI shared library is not enabled (requires -XX:+UseJVMCINativeLibrary)");
  }
}

C2V_VMENTRY_NULL(jlongArray, registerNativeMethods, (JNIEnv* env, jobject, jclass mirror))
  requireJVMCINativeLibrary(JVMCI_CHECK_NULL);
  requireInHotSpot("registerNativeMethods", JVMCI_CHECK_NULL);
  char* sl_path;
  void* sl_handle;
  JVMCIRuntime* runtime = JVMCI::compiler_runtime();
  {
    // Ensure the JVMCI shared library runtime is initialized.
    JVMCIEnv __peer_jvmci_env__(thread, false, __FILE__, __LINE__);
    JVMCIEnv* peerEnv = &__peer_jvmci_env__;
    HandleMark hm(THREAD);
    JVMCIObject receiver = runtime->get_HotSpotJVMCIRuntime(peerEnv);
    if (peerEnv->has_pending_exception()) {
      peerEnv->describe_pending_exception(true);
    }
    sl_handle = JVMCI::get_shared_library(sl_path, false);
    if (sl_handle == NULL) {
      JVMCI_THROW_MSG_0(InternalError, err_msg("Error initializing JVMCI runtime %d", runtime->id()));
    }
  }

  if (mirror == NULL) {
    JVMCI_THROW_0(NullPointerException);
  }
  Klass* klass = java_lang_Class::as_Klass(JNIHandles::resolve(mirror));
  if (klass == NULL || !klass->is_instance_klass()) {
    JVMCI_THROW_MSG_0(IllegalArgumentException, "clazz is for primitive type");
  }

  InstanceKlass* iklass = InstanceKlass::cast(klass);
  for (int i = 0; i < iklass->methods()->length(); i++) {
    methodHandle method(THREAD, iklass->methods()->at(i));
    if (method->is_native()) {

      // Compute argument size
      int args_size = 1                             // JNIEnv
                    + (method->is_static() ? 1 : 0) // class for static methods
                    + method->size_of_parameters(); // actual parameters

      // 1) Try JNI short style
      stringStream st;
      char* pure_name = NativeLookup::pure_jni_name(method);
      guarantee(pure_name != NULL, "Illegal native method name encountered");
      os::print_jni_name_prefix_on(&st, args_size);
      st.print_raw(pure_name);
      os::print_jni_name_suffix_on(&st, args_size);
      char* jni_name = st.as_string();

      address entry = (address) os::dll_lookup(sl_handle, jni_name);
      if (entry == NULL) {
        // 2) Try JNI long style
        st.reset();
        char* long_name = NativeLookup::long_jni_name(method);
        guarantee(long_name != NULL, "Illegal native method name encountered");
        os::print_jni_name_prefix_on(&st, args_size);
        st.print_raw(pure_name);
        st.print_raw(long_name);
        os::print_jni_name_suffix_on(&st, args_size);
        char* jni_long_name = st.as_string();
        entry = (address) os::dll_lookup(sl_handle, jni_long_name);
        if (entry == NULL) {
          JVMCI_THROW_MSG_0(UnsatisfiedLinkError, err_msg("%s [neither %s nor %s exist in %s]",
              method->name_and_sig_as_C_string(),
              jni_name, jni_long_name, sl_path));
        }
      }

      if (method->has_native_function() && entry != method->native_function()) {
        JVMCI_THROW_MSG_0(UnsatisfiedLinkError, err_msg("%s [cannot re-link from " PTR_FORMAT " to " PTR_FORMAT "]",
            method->name_and_sig_as_C_string(), p2i(method->native_function()), p2i(entry)));
      }
      method->set_native_function(entry, Method::native_bind_event_is_interesting);
      log_debug(jni, resolve)("[Dynamic-linking native method %s.%s ... JNI] @ " PTR_FORMAT,
                              method->method_holder()->external_name(),
                              method->name()->as_C_string(),
                              p2i((void*) entry));
    }
  }

  typeArrayOop info_oop = oopFactory::new_longArray(4, CHECK_0);
  jlongArray info = (jlongArray) JNIHandles::make_local(THREAD, info_oop);
  runtime->init_JavaVM_info(info, JVMCI_CHECK_0);
  return info;
}

C2V_VMENTRY_PREFIX(jboolean, isCurrentThreadAttached, (JNIEnv* env, jobject c2vm))
  if (thread == NULL) {
    // Called from unattached JVMCI shared library thread
    return false;
  }
  JVMCITraceMark jtm("isCurrentThreadAttached");
  if (thread->jni_environment() == env) {
    C2V_BLOCK(jboolean, isCurrentThreadAttached, (JNIEnv* env, jobject))
    requireJVMCINativeLibrary(JVMCI_CHECK_0);
    JVMCIRuntime* runtime = JVMCI::compiler_runtime();
    if (runtime == NULL || !runtime->has_shared_library_javavm()) {
      JVMCI_THROW_MSG_0(IllegalStateException, "Require JVMCI shared library JavaVM to be initialized in isCurrentThreadAttached");
    }
    JNIEnv* peerEnv;
    return runtime->GetEnv(thread, (void**) &peerEnv, JNI_VERSION_1_2) == JNI_OK;
  }
  return true;
C2V_END

C2V_VMENTRY_PREFIX(jlong, getCurrentJavaThread, (JNIEnv* env, jobject c2vm))
  if (thread == NULL) {
    // Called from unattached JVMCI shared library thread
    return 0L;
  }
  JVMCITraceMark jtm("getCurrentJavaThread");
  return (jlong) p2i(thread);
C2V_END

C2V_VMENTRY_PREFIX(jboolean, attachCurrentThread, (JNIEnv* env, jobject c2vm, jbyteArray name, jboolean as_daemon))
  if (thread == NULL) {
    // Called from unattached JVMCI shared library thread
    guarantee(name != NULL, "libjvmci caller must pass non-null name");

    extern struct JavaVM_ main_vm;
    JNIEnv* hotspotEnv;

    int name_len = env->GetArrayLength(name);
    char name_buf[64]; // Cannot use Resource heap as it requires a current thread
    int to_copy = MIN2(name_len, (int) sizeof(name_buf) - 1);
    env->GetByteArrayRegion(name, 0, to_copy, (jbyte*) name_buf);
    name_buf[to_copy] = '\0';
    JavaVMAttachArgs attach_args;
    attach_args.version = JNI_VERSION_1_2;
    attach_args.name = name_buf;
    attach_args.group = NULL;
    jint res = as_daemon ? main_vm.AttachCurrentThreadAsDaemon((void**) &hotspotEnv, &attach_args) :
                           main_vm.AttachCurrentThread((void**) &hotspotEnv, &attach_args);
    if (res != JNI_OK) {
      JNI_THROW_("attachCurrentThread", InternalError, err_msg("Trying to attach thread returned %d", res), false);
    }
    return true;
  }
  JVMCITraceMark jtm("attachCurrentThread");
  if (thread->jni_environment() == env) {
    // Called from HotSpot
    C2V_BLOCK(jboolean, attachCurrentThread, (JNIEnv* env, jobject, jboolean))
    requireJVMCINativeLibrary(JVMCI_CHECK_0);
    JVMCIRuntime* runtime = JVMCI::compiler_runtime();
    if (runtime == NULL || !runtime->has_shared_library_javavm()) {
        JVMCI_THROW_MSG_0(IllegalStateException, "Require JVMCI shared library JavaVM to be initialized in attachCurrentThread");
    }

    JavaVMAttachArgs attach_args;
    attach_args.version = JNI_VERSION_1_2;
    attach_args.name = const_cast<char*>(thread->name());
    attach_args.group = NULL;
    JNIEnv* peerJNIEnv;
    if (runtime->GetEnv(thread, (void**) &peerJNIEnv, JNI_VERSION_1_2) == JNI_OK) {
      return false;
    }
    jint res = as_daemon ? runtime->AttachCurrentThreadAsDaemon(thread, (void**) &peerJNIEnv, &attach_args) :
                           runtime->AttachCurrentThread(thread, (void**) &peerJNIEnv, &attach_args);

    if (res == JNI_OK) {
      guarantee(peerJNIEnv != NULL, "must be");
      JVMCI_event_1("attached to JavaVM for JVMCI runtime %d", runtime->id());
      return true;
    }
    JVMCI_THROW_MSG_0(InternalError, err_msg("Error %d while attaching %s", res, attach_args.name));
  }
  // Called from JVMCI shared library
  return false;
C2V_END

C2V_VMENTRY_PREFIX(void, detachCurrentThread, (JNIEnv* env, jobject c2vm))
  if (thread == NULL) {
    // Called from unattached JVMCI shared library thread
    JNI_THROW("detachCurrentThread", IllegalStateException, "Cannot detach non-attached thread");
  }
  JVMCITraceMark jtm("detachCurrentThread");
  if (thread->jni_environment() == env) {
    // Called from HotSpot
    C2V_BLOCK(void, detachCurrentThread, (JNIEnv* env, jobject))
    requireJVMCINativeLibrary(JVMCI_CHECK);
    requireInHotSpot("detachCurrentThread", JVMCI_CHECK);
    JVMCIRuntime* runtime = JVMCI::compiler_runtime();
    if (runtime == NULL || !runtime->has_shared_library_javavm()) {
      JVMCI_THROW_MSG(IllegalStateException, "Require JVMCI shared library JavaVM to be initialized in detachCurrentThread");
    }
    JNIEnv* peerJNIEnv;
    if (runtime->GetEnv(thread, (void**) &peerJNIEnv, JNI_VERSION_1_2) != JNI_OK) {
      JVMCI_THROW_MSG(IllegalStateException, err_msg("Cannot detach non-attached thread: %s", thread->name()));
    }
    jint res = runtime->DetachCurrentThread(thread);
    if (res != JNI_OK) {
      JVMCI_THROW_MSG(InternalError, err_msg("Error %d while attaching %s", res, thread->name()));
    }
  } else {
    // Called from attached JVMCI shared library thread
    extern struct JavaVM_ main_vm;
    jint res = main_vm.DetachCurrentThread();
    if (res != JNI_OK) {
      JNI_THROW("detachCurrentThread", InternalError, "Cannot detach non-attached thread");
    }
  }
C2V_END

C2V_VMENTRY_0(jlong, translate, (JNIEnv* env, jobject, jobject obj_handle))
  requireJVMCINativeLibrary(JVMCI_CHECK_0);
  if (obj_handle == NULL) {
    return 0L;
  }
  JVMCIEnv __peer_jvmci_env__(thread, !JVMCIENV->is_hotspot(), __FILE__, __LINE__);
  JVMCIEnv* peerEnv = &__peer_jvmci_env__;
  JVMCIEnv* thisEnv = JVMCIENV;

  JVMCIObject obj = thisEnv->wrap(obj_handle);
  JVMCIObject result;
  if (thisEnv->isa_HotSpotResolvedJavaMethodImpl(obj)) {
    methodHandle method(THREAD, thisEnv->asMethod(obj));
    result = peerEnv->get_jvmci_method(method, JVMCI_CHECK_0);
  } else if (thisEnv->isa_HotSpotResolvedObjectTypeImpl(obj)) {
    Klass* klass = thisEnv->asKlass(obj);
    JVMCIKlassHandle klass_handle(THREAD);
    klass_handle = klass;
    result = peerEnv->get_jvmci_type(klass_handle, JVMCI_CHECK_0);
  } else if (thisEnv->isa_HotSpotResolvedPrimitiveType(obj)) {
    BasicType type = JVMCIENV->kindToBasicType(JVMCIENV->get_HotSpotResolvedPrimitiveType_kind(obj), JVMCI_CHECK_0);
    result = peerEnv->get_jvmci_primitive_type(type);
  } else if (thisEnv->isa_IndirectHotSpotObjectConstantImpl(obj) ||
             thisEnv->isa_DirectHotSpotObjectConstantImpl(obj)) {
    Handle constant = thisEnv->asConstant(obj, JVMCI_CHECK_0);
    result = peerEnv->get_object_constant(constant());
  } else if (thisEnv->isa_HotSpotNmethod(obj)) {
    nmethodLocker locker;
    nmethod* nm = JVMCIENV->get_nmethod(obj, locker);
    if (nm != NULL) {
      JVMCINMethodData* data = nm->jvmci_nmethod_data();
      if (data != NULL) {
        if (peerEnv->is_hotspot()) {
          // Only the mirror in the HotSpot heap is accessible
          // through JVMCINMethodData
          oop nmethod_mirror = data->get_nmethod_mirror(nm, /* phantom_ref */ true);
          if (nmethod_mirror != NULL) {
            result = HotSpotJVMCI::wrap(nmethod_mirror);
          }
        }
      }
    }
    if (result.is_null()) {
      JVMCIObject methodObject = thisEnv->get_HotSpotNmethod_method(obj);
      methodHandle mh(THREAD, thisEnv->asMethod(methodObject));
      jboolean isDefault = thisEnv->get_HotSpotNmethod_isDefault(obj);
      jlong compileIdSnapshot = thisEnv->get_HotSpotNmethod_compileIdSnapshot(obj);
      JVMCIObject name_string = thisEnv->get_InstalledCode_name(obj);
      const char* cstring = name_string.is_null() ? NULL : thisEnv->as_utf8_string(name_string);
      // Create a new HotSpotNmethod instance in the peer runtime
      result = peerEnv->new_HotSpotNmethod(mh, cstring, isDefault, compileIdSnapshot, JVMCI_CHECK_0);
      if (nm == NULL) {
        // nmethod must have been unloaded
      } else {
        // Link the new HotSpotNmethod to the nmethod
        peerEnv->initialize_installed_code(result, nm, JVMCI_CHECK_0);
        // Only HotSpotNmethod instances in the HotSpot heap are tracked directly by the runtime.
        if (peerEnv->is_hotspot()) {
          JVMCINMethodData* data = nm->jvmci_nmethod_data();
          if (data == NULL) {
            JVMCI_THROW_MSG_0(IllegalArgumentException, "Cannot set HotSpotNmethod mirror for default nmethod");
          }
          if (data->get_nmethod_mirror(nm, /* phantom_ref */ false) != NULL) {
            JVMCI_THROW_MSG_0(IllegalArgumentException, "Cannot overwrite existing HotSpotNmethod mirror for nmethod");
          }
          oop nmethod_mirror = HotSpotJVMCI::resolve(result);
          data->set_nmethod_mirror(nm, nmethod_mirror);
        }
      }
    }
  } else {
    JVMCI_THROW_MSG_0(IllegalArgumentException,
                err_msg("Cannot translate object of type: %s", thisEnv->klass_name(obj)));
  }
  return (jlong) peerEnv->make_global(result).as_jobject();
}

C2V_VMENTRY_NULL(jobject, unhand, (JNIEnv* env, jobject, jlong obj_handle))
  requireJVMCINativeLibrary(JVMCI_CHECK_NULL);
  if (obj_handle == 0L) {
    return NULL;
  }
  jobject global_handle = (jobject) obj_handle;
  JVMCIObject global_handle_obj = JVMCIENV->wrap((jobject) obj_handle);
  jobject result = JVMCIENV->make_local(global_handle_obj).as_jobject();

  JVMCIENV->destroy_global(global_handle_obj);
  return result;
}

C2V_VMENTRY(void, updateHotSpotNmethod, (JNIEnv* env, jobject, jobject code_handle))
  JVMCIObject code = JVMCIENV->wrap(code_handle);
  // Execute this operation for the side effect of updating the InstalledCode state
  nmethodLocker locker;
  JVMCIENV->get_nmethod(code, locker);
}

C2V_VMENTRY_NULL(jbyteArray, getCode, (JNIEnv* env, jobject, jobject code_handle))
  JVMCIObject code = JVMCIENV->wrap(code_handle);
  nmethodLocker locker;
  CodeBlob* cb = JVMCIENV->get_code_blob(code, locker);
  if (cb == NULL) {
    return NULL;
  }
  int code_size = cb->code_size();
  JVMCIPrimitiveArray result = JVMCIENV->new_byteArray(code_size, JVMCI_CHECK_NULL);
  JVMCIENV->copy_bytes_from((jbyte*) cb->code_begin(), result, 0, code_size);
  return JVMCIENV->get_jbyteArray(result);
}

C2V_VMENTRY_NULL(jobject, asReflectionExecutable, (JNIEnv* env, jobject, jobject jvmci_method))
  requireInHotSpot("asReflectionExecutable", JVMCI_CHECK_NULL);
  methodHandle m(THREAD, JVMCIENV->asMethod(jvmci_method));
  oop executable;
  if (m->is_initializer()) {
    if (m->is_static_initializer()) {
      JVMCI_THROW_MSG_NULL(IllegalArgumentException,
          "Cannot create java.lang.reflect.Method for class initializer");
    }
    executable = Reflection::new_constructor(m, CHECK_NULL);
  } else {
    executable = Reflection::new_method(m, false, CHECK_NULL);
  }
  return JNIHandles::make_local(THREAD, executable);
}

C2V_VMENTRY_NULL(jobject, asReflectionField, (JNIEnv* env, jobject, jobject jvmci_type, jint index))
  requireInHotSpot("asReflectionField", JVMCI_CHECK_NULL);
  Klass* klass = JVMCIENV->asKlass(jvmci_type);
  if (!klass->is_instance_klass()) {
    JVMCI_THROW_MSG_NULL(IllegalArgumentException,
        err_msg("Expected non-primitive type, got %s", klass->external_name()));
  }
  InstanceKlass* iklass = InstanceKlass::cast(klass);
  Array<u2>* fields = iklass->fields();
  if (index < 0 ||index > fields->length()) {
    JVMCI_THROW_MSG_NULL(IllegalArgumentException,
        err_msg("Field index %d out of bounds for %s", index, klass->external_name()));
  }
  fieldDescriptor fd(iklass, index);
  oop reflected = Reflection::new_field(&fd, CHECK_NULL);
  return JNIHandles::make_local(THREAD, reflected);
}

C2V_VMENTRY_NULL(jobjectArray, getFailedSpeculations, (JNIEnv* env, jobject, jlong failed_speculations_address, jobjectArray current))
  FailedSpeculation* head = *((FailedSpeculation**)(address) failed_speculations_address);
  int result_length = 0;
  for (FailedSpeculation* fs = head; fs != NULL; fs = fs->next()) {
    result_length++;
  }
  int current_length = 0;
  JVMCIObjectArray current_array = NULL;
  if (current != NULL) {
    current_array = JVMCIENV->wrap(current);
    current_length = JVMCIENV->get_length(current_array);
    if (current_length == result_length) {
      // No new failures
      return current;
    }
  }
  JVMCIObjectArray result = JVMCIENV->new_byte_array_array(result_length, JVMCI_CHECK_NULL);
  int result_index = 0;
  for (FailedSpeculation* fs = head; result_index < result_length; fs = fs->next()) {
    assert(fs != NULL, "npe");
    JVMCIPrimitiveArray entry;
    if (result_index < current_length) {
      entry = (JVMCIPrimitiveArray) JVMCIENV->get_object_at(current_array, result_index);
    } else {
      entry = JVMCIENV->new_byteArray(fs->data_len(), JVMCI_CHECK_NULL);
      JVMCIENV->copy_bytes_from((jbyte*) fs->data(), entry, 0, fs->data_len());
    }
    JVMCIENV->put_object_at(result, result_index++, entry);
  }
  return JVMCIENV->get_jobjectArray(result);
}

C2V_VMENTRY_0(jlong, getFailedSpeculationsAddress, (JNIEnv* env, jobject, jobject jvmci_method))
  methodHandle method(THREAD, JVMCIENV->asMethod(jvmci_method));
  MethodData* method_data = method->method_data();
  if (method_data == NULL) {
    ClassLoaderData* loader_data = method->method_holder()->class_loader_data();
    method_data = MethodData::allocate(loader_data, method, CHECK_0);
    method->set_method_data(method_data);
  }
  return (jlong) method_data->get_failed_speculations_address();
}

C2V_VMENTRY(void, releaseFailedSpeculations, (JNIEnv* env, jobject, jlong failed_speculations_address))
  FailedSpeculation::free_failed_speculations((FailedSpeculation**)(address) failed_speculations_address);
}

C2V_VMENTRY_0(jboolean, addFailedSpeculation, (JNIEnv* env, jobject, jlong failed_speculations_address, jbyteArray speculation_obj))
  JVMCIPrimitiveArray speculation_handle = JVMCIENV->wrap(speculation_obj);
  int speculation_len = JVMCIENV->get_length(speculation_handle);
  char* speculation = NEW_RESOURCE_ARRAY(char, speculation_len);
  JVMCIENV->copy_bytes_to(speculation_handle, (jbyte*) speculation, 0, speculation_len);
  return FailedSpeculation::add_failed_speculation(NULL, (FailedSpeculation**)(address) failed_speculations_address, (address) speculation, speculation_len);
}

C2V_VMENTRY(void, callSystemExit, (JNIEnv* env, jobject, jint status))
  JavaValue result(T_VOID);
  JavaCallArguments jargs(1);
  jargs.push_int(status);
  JavaCalls::call_static(&result,
                       vmClasses::System_klass(),
                       vmSymbols::exit_method_name(),
                       vmSymbols::int_void_signature(),
                       &jargs,
                       CHECK);
}

C2V_VMENTRY_0(jlong, ticksNow, (JNIEnv* env, jobject))
  return CompilerEvent::ticksNow();
}

C2V_VMENTRY_0(jint, registerCompilerPhase, (JNIEnv* env, jobject, jstring jphase_name))
#if INCLUDE_JFR
  JVMCIObject phase_name = JVMCIENV->wrap(jphase_name);
  const char *name = JVMCIENV->as_utf8_string(phase_name);
  return CompilerEvent::PhaseEvent::get_phase_id(name, true, true, true);
#else
  return -1;
#endif // !INCLUDE_JFR
}

C2V_VMENTRY(void, notifyCompilerPhaseEvent, (JNIEnv* env, jobject, jlong startTime, jint phase, jint compileId, jint level))
  EventCompilerPhase event;
  if (event.should_commit()) {
    CompilerEvent::PhaseEvent::post(event, startTime, phase, compileId, level);
  }
}

C2V_VMENTRY(void, notifyCompilerInliningEvent, (JNIEnv* env, jobject, jint compileId, jobject caller, jobject callee, jboolean succeeded, jstring jmessage, jint bci))
  EventCompilerInlining event;
  if (event.should_commit()) {
    Method* caller_method = JVMCIENV->asMethod(caller);
    Method* callee_method = JVMCIENV->asMethod(callee);
    JVMCIObject message = JVMCIENV->wrap(jmessage);
    CompilerEvent::InlineEvent::post(event, compileId, caller_method, callee_method, succeeded, JVMCIENV->as_utf8_string(message), bci);
  }
}

C2V_VMENTRY(void, setThreadLocalObject, (JNIEnv* env, jobject, jint id, jobject value))
  requireInHotSpot("setThreadLocalObject", JVMCI_CHECK);
  if (id == 0) {
    thread->set_jvmci_reserved_oop0(JNIHandles::resolve(value));
    return;
  }
  THROW_MSG(vmSymbols::java_lang_IllegalArgumentException(),
            err_msg("%d is not a valid thread local id", id));
}

C2V_VMENTRY_NULL(jobject, getThreadLocalObject, (JNIEnv* env, jobject, jint id))
  requireInHotSpot("getThreadLocalObject", JVMCI_CHECK_NULL);
  if (id == 0) {
    return JNIHandles::make_local(thread->get_jvmci_reserved_oop0());
  }
  THROW_MSG_0(vmSymbols::java_lang_IllegalArgumentException(),
              err_msg("%d is not a valid thread local id", id));
}

C2V_VMENTRY(void, setThreadLocalLong, (JNIEnv* env, jobject, jint id, jlong value))
  requireInHotSpot("setThreadLocalLong", JVMCI_CHECK);
  if (id == 0) {
    thread->set_jvmci_reserved0(value);
  } else if (id == 1) {
    thread->set_jvmci_reserved1(value);
  } else {
    THROW_MSG(vmSymbols::java_lang_IllegalArgumentException(),
              err_msg("%d is not a valid thread local id", id));
  }
}

C2V_VMENTRY_0(jlong, getThreadLocalLong, (JNIEnv* env, jobject, jint id))
  requireInHotSpot("getThreadLocalLong", JVMCI_CHECK_0);
  if (id == 0) {
    return thread->get_jvmci_reserved0();
  } else if (id == 1) {
    return thread->get_jvmci_reserved1();
  } else {
    THROW_MSG_0(vmSymbols::java_lang_IllegalArgumentException(),
                err_msg("%d is not a valid thread local id", id));
  }
}

#define CC (char*)  /*cast a literal from (const char*)*/
#define FN_PTR(f) CAST_FROM_FN_PTR(void*, &(c2v_ ## f))

#define STRING                  "Ljava/lang/String;"
#define OBJECT                  "Ljava/lang/Object;"
#define CLASS                   "Ljava/lang/Class;"
#define OBJECTCONSTANT          "Ljdk/vm/ci/hotspot/HotSpotObjectConstantImpl;"
#define HANDLECONSTANT          "Ljdk/vm/ci/hotspot/IndirectHotSpotObjectConstantImpl;"
#define EXECUTABLE              "Ljava/lang/reflect/Executable;"
#define STACK_TRACE_ELEMENT     "Ljava/lang/StackTraceElement;"
#define INSTALLED_CODE          "Ljdk/vm/ci/code/InstalledCode;"
#define TARGET_DESCRIPTION      "Ljdk/vm/ci/code/TargetDescription;"
#define BYTECODE_FRAME          "Ljdk/vm/ci/code/BytecodeFrame;"
#define JAVACONSTANT            "Ljdk/vm/ci/meta/JavaConstant;"
#define INSPECTED_FRAME_VISITOR "Ljdk/vm/ci/code/stack/InspectedFrameVisitor;"
#define RESOLVED_METHOD         "Ljdk/vm/ci/meta/ResolvedJavaMethod;"
#define HS_RESOLVED_METHOD      "Ljdk/vm/ci/hotspot/HotSpotResolvedJavaMethodImpl;"
#define HS_RESOLVED_KLASS       "Ljdk/vm/ci/hotspot/HotSpotResolvedObjectTypeImpl;"
#define HS_RESOLVED_TYPE        "Ljdk/vm/ci/hotspot/HotSpotResolvedJavaType;"
#define HS_RESOLVED_FIELD       "Ljdk/vm/ci/hotspot/HotSpotResolvedJavaField;"
#define HS_INSTALLED_CODE       "Ljdk/vm/ci/hotspot/HotSpotInstalledCode;"
#define HS_NMETHOD              "Ljdk/vm/ci/hotspot/HotSpotNmethod;"
#define HS_CONSTANT_POOL        "Ljdk/vm/ci/hotspot/HotSpotConstantPool;"
#define HS_COMPILED_CODE        "Ljdk/vm/ci/hotspot/HotSpotCompiledCode;"
#define HS_CONFIG               "Ljdk/vm/ci/hotspot/HotSpotVMConfig;"
#define HS_METADATA             "Ljdk/vm/ci/hotspot/HotSpotMetaData;"
#define HS_STACK_FRAME_REF      "Ljdk/vm/ci/hotspot/HotSpotStackFrameReference;"
#define HS_SPECULATION_LOG      "Ljdk/vm/ci/hotspot/HotSpotSpeculationLog;"
#define METASPACE_OBJECT        "Ljdk/vm/ci/hotspot/MetaspaceObject;"
#define REFLECTION_EXECUTABLE   "Ljava/lang/reflect/Executable;"
#define REFLECTION_FIELD        "Ljava/lang/reflect/Field;"
#define METASPACE_METHOD_DATA   "J"

JNINativeMethod CompilerToVM::methods[] = {
  {CC "getBytecode",                                  CC "(" HS_RESOLVED_METHOD ")[B",                                                      FN_PTR(getBytecode)},
  {CC "getExceptionTableStart",                       CC "(" HS_RESOLVED_METHOD ")J",                                                       FN_PTR(getExceptionTableStart)},
  {CC "getExceptionTableLength",                      CC "(" HS_RESOLVED_METHOD ")I",                                                       FN_PTR(getExceptionTableLength)},
  {CC "findUniqueConcreteMethod",                     CC "(" HS_RESOLVED_KLASS HS_RESOLVED_METHOD ")" HS_RESOLVED_METHOD,                   FN_PTR(findUniqueConcreteMethod)},
  {CC "getImplementor",                               CC "(" HS_RESOLVED_KLASS ")" HS_RESOLVED_KLASS,                                       FN_PTR(getImplementor)},
  {CC "getStackTraceElement",                         CC "(" HS_RESOLVED_METHOD "I)" STACK_TRACE_ELEMENT,                                   FN_PTR(getStackTraceElement)},
  {CC "methodIsIgnoredBySecurityStackWalk",           CC "(" HS_RESOLVED_METHOD ")Z",                                                       FN_PTR(methodIsIgnoredBySecurityStackWalk)},
  {CC "setNotInlinableOrCompilable",                  CC "(" HS_RESOLVED_METHOD ")V",                                                       FN_PTR(setNotInlinableOrCompilable)},
  {CC "isCompilable",                                 CC "(" HS_RESOLVED_METHOD ")Z",                                                       FN_PTR(isCompilable)},
  {CC "hasNeverInlineDirective",                      CC "(" HS_RESOLVED_METHOD ")Z",                                                       FN_PTR(hasNeverInlineDirective)},
  {CC "shouldInlineMethod",                           CC "(" HS_RESOLVED_METHOD ")Z",                                                       FN_PTR(shouldInlineMethod)},
  {CC "lookupType",                                   CC "(" STRING HS_RESOLVED_KLASS "Z)" HS_RESOLVED_TYPE,                                FN_PTR(lookupType)},
  {CC "getArrayType",                                 CC "(" HS_RESOLVED_TYPE ")" HS_RESOLVED_KLASS,                                        FN_PTR(getArrayType)},
  {CC "lookupClass",                                  CC "(" CLASS ")" HS_RESOLVED_TYPE,                                                    FN_PTR(lookupClass)},
  {CC "lookupNameInPool",                             CC "(" HS_CONSTANT_POOL "I)" STRING,                                                  FN_PTR(lookupNameInPool)},
  {CC "lookupNameAndTypeRefIndexInPool",              CC "(" HS_CONSTANT_POOL "I)I",                                                        FN_PTR(lookupNameAndTypeRefIndexInPool)},
  {CC "lookupSignatureInPool",                        CC "(" HS_CONSTANT_POOL "I)" STRING,                                                  FN_PTR(lookupSignatureInPool)},
  {CC "lookupKlassRefIndexInPool",                    CC "(" HS_CONSTANT_POOL "I)I",                                                        FN_PTR(lookupKlassRefIndexInPool)},
  {CC "lookupKlassInPool",                            CC "(" HS_CONSTANT_POOL "I)Ljava/lang/Object;",                                       FN_PTR(lookupKlassInPool)},
  {CC "lookupAppendixInPool",                         CC "(" HS_CONSTANT_POOL "I)" OBJECTCONSTANT,                                          FN_PTR(lookupAppendixInPool)},
  {CC "lookupMethodInPool",                           CC "(" HS_CONSTANT_POOL "IB)" HS_RESOLVED_METHOD,                                     FN_PTR(lookupMethodInPool)},
  {CC "constantPoolRemapInstructionOperandFromCache", CC "(" HS_CONSTANT_POOL "I)I",                                                        FN_PTR(constantPoolRemapInstructionOperandFromCache)},
  {CC "resolvePossiblyCachedConstantInPool",          CC "(" HS_CONSTANT_POOL "I)" JAVACONSTANT,                                            FN_PTR(resolvePossiblyCachedConstantInPool)},
  {CC "resolveTypeInPool",                            CC "(" HS_CONSTANT_POOL "I)" HS_RESOLVED_KLASS,                                       FN_PTR(resolveTypeInPool)},
  {CC "resolveFieldInPool",                           CC "(" HS_CONSTANT_POOL "I" HS_RESOLVED_METHOD "B[I)" HS_RESOLVED_KLASS,              FN_PTR(resolveFieldInPool)},
  {CC "resolveInvokeDynamicInPool",                   CC "(" HS_CONSTANT_POOL "I)V",                                                        FN_PTR(resolveInvokeDynamicInPool)},
  {CC "resolveInvokeHandleInPool",                    CC "(" HS_CONSTANT_POOL "I)V",                                                        FN_PTR(resolveInvokeHandleInPool)},
  {CC "isResolvedInvokeHandleInPool",                 CC "(" HS_CONSTANT_POOL "I)I",                                                        FN_PTR(isResolvedInvokeHandleInPool)},
  {CC "resolveMethod",                                CC "(" HS_RESOLVED_KLASS HS_RESOLVED_METHOD HS_RESOLVED_KLASS ")" HS_RESOLVED_METHOD, FN_PTR(resolveMethod)},
  {CC "getSignaturePolymorphicHolders",               CC "()[" STRING,                                                                      FN_PTR(getSignaturePolymorphicHolders)},
  {CC "getVtableIndexForInterfaceMethod",             CC "(" HS_RESOLVED_KLASS HS_RESOLVED_METHOD ")I",                                     FN_PTR(getVtableIndexForInterfaceMethod)},
  {CC "getClassInitializer",                          CC "(" HS_RESOLVED_KLASS ")" HS_RESOLVED_METHOD,                                      FN_PTR(getClassInitializer)},
  {CC "hasFinalizableSubclass",                       CC "(" HS_RESOLVED_KLASS ")Z",                                                        FN_PTR(hasFinalizableSubclass)},
  {CC "getMaxCallTargetOffset",                       CC "(J)J",                                                                            FN_PTR(getMaxCallTargetOffset)},
  {CC "asResolvedJavaMethod",                         CC "(" EXECUTABLE ")" HS_RESOLVED_METHOD,                                             FN_PTR(asResolvedJavaMethod)},
  {CC "getResolvedJavaMethod",                        CC "(" OBJECTCONSTANT "J)" HS_RESOLVED_METHOD,                                        FN_PTR(getResolvedJavaMethod)},
  {CC "getConstantPool",                              CC "(" METASPACE_OBJECT ")" HS_CONSTANT_POOL,                                         FN_PTR(getConstantPool)},
  {CC "getResolvedJavaType0",                         CC "(Ljava/lang/Object;JZ)" HS_RESOLVED_KLASS,                                        FN_PTR(getResolvedJavaType0)},
  {CC "readConfiguration",                            CC "()[" OBJECT,                                                                      FN_PTR(readConfiguration)},
  {CC "installCode",                                  CC "(" TARGET_DESCRIPTION HS_COMPILED_CODE INSTALLED_CODE "J[B)I",                    FN_PTR(installCode)},
  {CC "getMetadata",                                  CC "(" TARGET_DESCRIPTION HS_COMPILED_CODE HS_METADATA ")I",                          FN_PTR(getMetadata)},
  {CC "resetCompilationStatistics",                   CC "()V",                                                                             FN_PTR(resetCompilationStatistics)},
  {CC "disassembleCodeBlob",                          CC "(" INSTALLED_CODE ")" STRING,                                                     FN_PTR(disassembleCodeBlob)},
  {CC "executeHotSpotNmethod",                        CC "([" OBJECT HS_NMETHOD ")" OBJECT,                                                 FN_PTR(executeHotSpotNmethod)},
  {CC "getLineNumberTable",                           CC "(" HS_RESOLVED_METHOD ")[J",                                                      FN_PTR(getLineNumberTable)},
  {CC "getLocalVariableTableStart",                   CC "(" HS_RESOLVED_METHOD ")J",                                                       FN_PTR(getLocalVariableTableStart)},
  {CC "getLocalVariableTableLength",                  CC "(" HS_RESOLVED_METHOD ")I",                                                       FN_PTR(getLocalVariableTableLength)},
  {CC "reprofile",                                    CC "(" HS_RESOLVED_METHOD ")V",                                                       FN_PTR(reprofile)},
  {CC "invalidateHotSpotNmethod",                     CC "(" HS_NMETHOD ")V",                                                               FN_PTR(invalidateHotSpotNmethod)},
  {CC "collectCounters",                              CC "()[J",                                                                            FN_PTR(collectCounters)},
  {CC "getCountersSize",                              CC "()I",                                                                             FN_PTR(getCountersSize)},
  {CC "setCountersSize",                              CC "(I)Z",                                                                            FN_PTR(setCountersSize)},
  {CC "allocateCompileId",                            CC "(" HS_RESOLVED_METHOD "I)I",                                                      FN_PTR(allocateCompileId)},
  {CC "isMature",                                     CC "(" METASPACE_METHOD_DATA ")Z",                                                    FN_PTR(isMature)},
  {CC "hasCompiledCodeForOSR",                        CC "(" HS_RESOLVED_METHOD "II)Z",                                                     FN_PTR(hasCompiledCodeForOSR)},
  {CC "getSymbol",                                    CC "(J)" STRING,                                                                      FN_PTR(getSymbol)},
  {CC "iterateFrames",                                CC "([" RESOLVED_METHOD "[" RESOLVED_METHOD "I" INSPECTED_FRAME_VISITOR ")" OBJECT,   FN_PTR(iterateFrames)},
  {CC "materializeVirtualObjects",                    CC "(" HS_STACK_FRAME_REF "Z)V",                                                      FN_PTR(materializeVirtualObjects)},
  {CC "shouldDebugNonSafepoints",                     CC "()Z",                                                                             FN_PTR(shouldDebugNonSafepoints)},
  {CC "writeDebugOutput",                             CC "(JIZ)V",                                                                          FN_PTR(writeDebugOutput)},
  {CC "flushDebugOutput",                             CC "()V",                                                                             FN_PTR(flushDebugOutput)},
  {CC "methodDataProfileDataSize",                    CC "(JI)I",                                                                           FN_PTR(methodDataProfileDataSize)},
  {CC "getFingerprint",                               CC "(J)J",                                                                            FN_PTR(getFingerprint)},
  {CC "interpreterFrameSize",                         CC "(" BYTECODE_FRAME ")I",                                                           FN_PTR(interpreterFrameSize)},
  {CC "compileToBytecode",                            CC "(" OBJECTCONSTANT ")V",                                                           FN_PTR(compileToBytecode)},
  {CC "getFlagValue",                                 CC "(" STRING ")" OBJECT,                                                             FN_PTR(getFlagValue)},
  {CC "getInterfaces",                                CC "(" HS_RESOLVED_KLASS ")[" HS_RESOLVED_KLASS,                                      FN_PTR(getInterfaces)},
  {CC "getComponentType",                             CC "(" HS_RESOLVED_KLASS ")" HS_RESOLVED_TYPE,                                        FN_PTR(getComponentType)},
  {CC "ensureInitialized",                            CC "(" HS_RESOLVED_KLASS ")V",                                                        FN_PTR(ensureInitialized)},
  {CC "ensureLinked",                                 CC "(" HS_RESOLVED_KLASS ")V",                                                        FN_PTR(ensureLinked)},
  {CC "getIdentityHashCode",                          CC "(" OBJECTCONSTANT ")I",                                                           FN_PTR(getIdentityHashCode)},
  {CC "isInternedString",                             CC "(" OBJECTCONSTANT ")Z",                                                           FN_PTR(isInternedString)},
  {CC "unboxPrimitive",                               CC "(" OBJECTCONSTANT ")" OBJECT,                                                     FN_PTR(unboxPrimitive)},
  {CC "boxPrimitive",                                 CC "(" OBJECT ")" OBJECTCONSTANT,                                                     FN_PTR(boxPrimitive)},
  {CC "getDeclaredConstructors",                      CC "(" HS_RESOLVED_KLASS ")[" RESOLVED_METHOD,                                        FN_PTR(getDeclaredConstructors)},
  {CC "getDeclaredMethods",                           CC "(" HS_RESOLVED_KLASS ")[" RESOLVED_METHOD,                                        FN_PTR(getDeclaredMethods)},
  {CC "readFieldValue",                               CC "(" HS_RESOLVED_KLASS HS_RESOLVED_KLASS "JLjdk/vm/ci/meta/JavaKind;)" JAVACONSTANT, FN_PTR(readFieldValue)},
  {CC "readFieldValue",                               CC "(" OBJECTCONSTANT HS_RESOLVED_KLASS "JLjdk/vm/ci/meta/JavaKind;)" JAVACONSTANT,   FN_PTR(readFieldValue)},
  {CC "isInstance",                                   CC "(" HS_RESOLVED_KLASS OBJECTCONSTANT ")Z",                                         FN_PTR(isInstance)},
  {CC "isAssignableFrom",                             CC "(" HS_RESOLVED_KLASS HS_RESOLVED_KLASS ")Z",                                      FN_PTR(isAssignableFrom)},
  {CC "isTrustedForIntrinsics",                       CC "(" HS_RESOLVED_KLASS ")Z",                                                        FN_PTR(isTrustedForIntrinsics)},
  {CC "asJavaType",                                   CC "(" OBJECTCONSTANT ")" HS_RESOLVED_TYPE,                                           FN_PTR(asJavaType)},
  {CC "asString",                                     CC "(" OBJECTCONSTANT ")" STRING,                                                     FN_PTR(asString)},
  {CC "equals",                                       CC "(" OBJECTCONSTANT "J" OBJECTCONSTANT "J)Z",                                       FN_PTR(equals)},
  {CC "getJavaMirror",                                CC "(" HS_RESOLVED_TYPE ")" OBJECTCONSTANT,                                           FN_PTR(getJavaMirror)},
  {CC "getArrayLength",                               CC "(" OBJECTCONSTANT ")I",                                                           FN_PTR(getArrayLength)},
  {CC "readArrayElement",                             CC "(" OBJECTCONSTANT "I)Ljava/lang/Object;",                                         FN_PTR(readArrayElement)},
  {CC "arrayBaseOffset",                              CC "(Ljdk/vm/ci/meta/JavaKind;)I",                                                    FN_PTR(arrayBaseOffset)},
  {CC "arrayIndexScale",                              CC "(Ljdk/vm/ci/meta/JavaKind;)I",                                                    FN_PTR(arrayIndexScale)},
  {CC "deleteGlobalHandle",                           CC "(J)V",                                                                            FN_PTR(deleteGlobalHandle)},
  {CC "registerNativeMethods",                        CC "(" CLASS ")[J",                                                                   FN_PTR(registerNativeMethods)},
  {CC "isCurrentThreadAttached",                      CC "()Z",                                                                             FN_PTR(isCurrentThreadAttached)},
  {CC "getCurrentJavaThread",                         CC "()J",                                                                             FN_PTR(getCurrentJavaThread)},
  {CC "attachCurrentThread",                          CC "([BZ)Z",                                                                          FN_PTR(attachCurrentThread)},
  {CC "detachCurrentThread",                          CC "()V",                                                                             FN_PTR(detachCurrentThread)},
  {CC "translate",                                    CC "(" OBJECT ")J",                                                                   FN_PTR(translate)},
  {CC "unhand",                                       CC "(J)" OBJECT,                                                                      FN_PTR(unhand)},
  {CC "updateHotSpotNmethod",                         CC "(" HS_NMETHOD ")V",                                                               FN_PTR(updateHotSpotNmethod)},
  {CC "getCode",                                      CC "(" HS_INSTALLED_CODE ")[B",                                                       FN_PTR(getCode)},
  {CC "asReflectionExecutable",                       CC "(" HS_RESOLVED_METHOD ")" REFLECTION_EXECUTABLE,                                  FN_PTR(asReflectionExecutable)},
  {CC "asReflectionField",                            CC "(" HS_RESOLVED_KLASS "I)" REFLECTION_FIELD,                                       FN_PTR(asReflectionField)},
  {CC "getFailedSpeculations",                        CC "(J[[B)[[B",                                                                       FN_PTR(getFailedSpeculations)},
  {CC "getFailedSpeculationsAddress",                 CC "(" HS_RESOLVED_METHOD ")J",                                                       FN_PTR(getFailedSpeculationsAddress)},
  {CC "releaseFailedSpeculations",                    CC "(J)V",                                                                            FN_PTR(releaseFailedSpeculations)},
  {CC "addFailedSpeculation",                         CC "(J[B)Z",                                                                          FN_PTR(addFailedSpeculation)},
  {CC "callSystemExit",                               CC "(I)V",                                                                            FN_PTR(callSystemExit)},
  {CC "ticksNow",                                     CC "()J",                                                                             FN_PTR(ticksNow)},
  {CC "getThreadLocalObject",                         CC "(I)" OBJECT,                                                                      FN_PTR(getThreadLocalObject)},
  {CC "setThreadLocalObject",                         CC "(I" OBJECT ")V",                                                                  FN_PTR(setThreadLocalObject)},
  {CC "getThreadLocalLong",                           CC "(I)J",                                                                            FN_PTR(getThreadLocalLong)},
  {CC "setThreadLocalLong",                           CC "(IJ)V",                                                                           FN_PTR(setThreadLocalLong)},
  {CC "registerCompilerPhase",                        CC "(" STRING ")I",                                                                   FN_PTR(registerCompilerPhase)},
  {CC "notifyCompilerPhaseEvent",                     CC "(JIII)V",                                                                         FN_PTR(notifyCompilerPhaseEvent)},
  {CC "notifyCompilerInliningEvent",                  CC "(I" HS_RESOLVED_METHOD HS_RESOLVED_METHOD "ZLjava/lang/String;I)V",               FN_PTR(notifyCompilerInliningEvent)},
};

int CompilerToVM::methods_count() {
  return sizeof(methods) / sizeof(JNINativeMethod);
}<|MERGE_RESOLUTION|>--- conflicted
+++ resolved
@@ -1932,12 +1932,8 @@
     ShouldNotReachHere();
   }
 
-<<<<<<< HEAD
-  if (displacement < 0 || ((size_t) displacement + type2aelembytes(basic_type) > HeapWordSize * obj->size())) {
-=======
   int basic_type_elemsize = type2aelembytes(basic_type);
-  if (displacement < 0 || ((long) displacement + basic_type_elemsize > HeapWordSize * obj->size())) {
->>>>>>> 485d6586
+  if (displacement < 0 || ((size_t) displacement + basic_type_elemsize > HeapWordSize * obj->size())) {
     // Reading outside of the object bounds
     JVMCI_THROW_MSG_NULL(IllegalArgumentException, "reading outside object bounds");
   }
