--- conflicted
+++ resolved
@@ -1506,15 +1506,9 @@
 
 oop JVMCIEnv::resolve_oop_handle(jlong oopHandle) {
   assert(oopHandle != 0, "should be a valid handle");
-<<<<<<< HEAD
   oop obj = NativeAccess<>::oop_load(reinterpret_cast<oop*>(oopHandle));
-  if (obj != NULL) {
+  if (obj != nullptr) {
     guarantee(oopDesc::is_oop_or_null(obj), "invalid oop: " INTPTR_FORMAT, p2i((oopDesc*) obj));
-=======
-  oop obj = *((oopDesc**) oopHandle);
-  if (obj != nullptr) {
-    oopDesc::verify(obj);
->>>>>>> 6a7dff30
   }
   return obj;
 }
