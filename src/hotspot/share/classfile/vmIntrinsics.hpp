/*
 * Copyright (c) 2020, 2025, Oracle and/or its affiliates. All rights reserved.
 * DO NOT ALTER OR REMOVE COPYRIGHT NOTICES OR THIS FILE HEADER.
 *
 * This code is free software; you can redistribute it and/or modify it
 * under the terms of the GNU General Public License version 2 only, as
 * published by the Free Software Foundation.
 *
 * This code is distributed in the hope that it will be useful, but WITHOUT
 * ANY WARRANTY; without even the implied warranty of MERCHANTABILITY or
 * FITNESS FOR A PARTICULAR PURPOSE.  See the GNU General Public License
 * version 2 for more details (a copy is included in the LICENSE file that
 * accompanied this code).
 *
 * You should have received a copy of the GNU General Public License version
 * 2 along with this work; if not, write to the Free Software Foundation,
 * Inc., 51 Franklin St, Fifth Floor, Boston, MA 02110-1301 USA.
 *
 * Please contact Oracle, 500 Oracle Parkway, Redwood Shores, CA 94065 USA
 * or visit www.oracle.com if you need additional information or have any
 * questions.
 *
 */

#ifndef SHARE_CLASSFILE_VMINTRINSICS_HPP
#define SHARE_CLASSFILE_VMINTRINSICS_HPP

#include "jfr/support/jfrIntrinsics.hpp"
#include "memory/allStatic.hpp"
#include "utilities/globalDefinitions.hpp"
#include "utilities/enumIterator.hpp"
#include "utilities/vmEnums.hpp"

class Method;
class methodHandle;

// Here are all the intrinsics known to the runtime and the CI.
// Each intrinsic consists of a public enum name (like _hashCode),
// followed by a specification of its klass, name, and signature:
//    template(<id>,  <klass>,  <name>, <sig>, <FCODE>)
//
// If you add an intrinsic here, you must also define its name
// and signature as members of the VM symbols.  The VM symbols for
// the intrinsic name and signature may be defined above.
//
// Because the VM_SYMBOLS_DO macro makes reference to VM_INTRINSICS_DO,
// you can also define an intrinsic's name and/or signature locally to the
// intrinsic, if this makes sense.  (It often does make sense.)
//
// For example:
//    do_intrinsic(_foo,  java_lang_Object,  foo_name, foo_signature, F_xx)
//     do_name(     foo_name, "foo")
//     do_signature(foo_signature, "()F")
// klass      = vmSymbols::java_lang_Object()
// name       = vmSymbols::foo_name()
// signature  = vmSymbols::foo_signature()
//
// The name and/or signature might be a "well known" symbol
// like "equal" or "()I", in which case there will be no local
// re-definition of the symbol.
//
// The do_class, do_name, and do_signature calls are all used for the
// same purpose:  Define yet another VM symbol.  They could all be merged
// into a common 'do_symbol' call, but it seems useful to record our
// intentions here about kinds of symbols (class vs. name vs. signature).
//
// The F_xx is one of the Flags enum; see below.
//
// for Emacs: (let ((c-backslash-column 120) (c-backslash-max-column 120)) (c-backslash-region (point) (point-max) nil t))
//
//
// There are two types of intrinsic methods: (1) Library intrinsics and (2) bytecode intrinsics.
//
// (1) A library intrinsic method may be replaced with hand-crafted assembly code,
// with hand-crafted compiler IR, or with a combination of the two. The semantics
// of the replacement code may differ from the semantics of the replaced code.
//
// (2) Bytecode intrinsic methods are not replaced by special code, but they are
// treated in some other special way by the compiler. For example, the compiler
// may delay inlining for some String-related intrinsic methods (e.g., some methods
// defined in the StringBuilder and StringBuffer classes, see
// Compile::should_delay_string_inlining() for more details).
//
// Due to the difference between the semantics of an intrinsic method as defined
// in the (Java) source code and the semantics of the method as defined
// by the code in the VM, intrinsic methods must be explicitly marked.
//
// Intrinsic methods are marked by the jdk.internal.vm.annotation.IntrinsicCandidate
// annotation. If CheckIntrinsics is enabled, the VM performs the following
// checks when a class C is loaded: (1) all intrinsics defined by the VM for
// class C are present in the loaded class file and are marked;
// (2) an intrinsic is defined by the VM for all marked methods of class C;
// (3) check for orphan methods in class C (i.e., methods for which the VM
// declares an intrinsic but that are not declared for the loaded class C.
// Check (3) is available only in debug builds.
//
// If a mismatch is detected for a method, the VM behaves differently depending
// on the type of build. A fastdebug build exits and reports an error on a mismatch.
// A product build will not replace an unmarked library intrinsic method with
// hand-crafted code, that is, unmarked library intrinsics are treated as ordinary
// methods in a product build. The special treatment of a bytecode intrinsic method
// persists even if the method not marked.
//
// When adding an intrinsic for a method, please make sure to appropriately
// annotate the method in the source code. The list below contains all
// library intrinsics followed by bytecode intrinsics. Please also make sure to
// add the declaration of the intrinsic to the appropriate section of the list.
#define VM_INTRINSICS_DO(do_intrinsic, do_class, do_name, do_signature, do_alias)                                       \
  /* (1) Library intrinsics                                                                        */                   \
  do_intrinsic(_hashCode,                 java_lang_Object,       hashCode_name, void_int_signature,             F_RN)  \
   do_name(     hashCode_name,                                   "hashCode")                                            \
  do_intrinsic(_getClass,                 java_lang_Object,       getClass_name, void_class_signature,           F_RN)  \
   do_name(     getClass_name,                                   "getClass")                                            \
  do_intrinsic(_clone,                    java_lang_Object,       clone_name, void_object_signature,             F_RN)  \
   do_name(     clone_name,                                      "clone")                                               \
  do_intrinsic(_notify,                   java_lang_Object,       notify_name, void_method_signature,            F_RN)  \
   do_name(     notify_name,                                     "notify")                                              \
  do_intrinsic(_notifyAll,                java_lang_Object,       notifyAll_name, void_method_signature,         F_RN)  \
   do_name(     notifyAll_name,                                  "notifyAll")                                           \
                                                                                                                        \
  /* Math & StrictMath intrinsics are defined in terms of just a few signatures: */                                     \
  do_class(java_lang_Math,                "java/lang/Math")                                                             \
  do_class(java_lang_StrictMath,          "java/lang/StrictMath")                                                       \
  do_signature(double2_double_signature,  "(DD)D")                                                                      \
  do_signature(double3_double_signature,  "(DDD)D")                                                                     \
  do_signature(float2_float_signature,    "(FF)F")                                                                      \
  do_signature(float3_float_signature,    "(FFF)F")                                                                     \
  do_signature(int2_int_signature,        "(II)I")                                                                      \
  do_signature(long2_int_signature,       "(JJ)I")                                                                      \
  do_signature(long2_long_signature,      "(JJ)J")                                                                      \
                                                                                                                        \
  /* here are the math names, all together: */                                                                          \
  do_name(abs_name,"abs")       do_name(sin_name,"sin")         do_name(cos_name,"cos")                                 \
  do_name(tan_name,"tan")       do_name(atan2_name,"atan2")     do_name(sqrt_name,"sqrt")                               \
  do_name(log_name,"log")       do_name(log10_name,"log10")     do_name(pow_name,"pow")                                 \
  do_name(exp_name,"exp")       do_name(min_name,"min")         do_name(max_name,"max")                                 \
  do_name(floor_name, "floor")  do_name(ceil_name, "ceil")      do_name(rint_name, "rint")                              \
  do_name(round_name, "round")  do_name(tanh_name,"tanh")                                                               \
                                                                                                                        \
  do_name(addExact_name,"addExact")                                                                                     \
  do_name(decrementExact_name,"decrementExact")                                                                         \
  do_name(incrementExact_name,"incrementExact")                                                                         \
  do_name(multiplyExact_name,"multiplyExact")                                                                           \
  do_name(multiplyHigh_name,"multiplyHigh")                                                                             \
  do_name(unsignedMultiplyHigh_name,"unsignedMultiplyHigh")                                                             \
  do_name(negateExact_name,"negateExact")                                                                               \
  do_name(subtractExact_name,"subtractExact")                                                                           \
  do_name(fma_name, "fma")                                                                                              \
  do_name(copySign_name, "copySign")                                                                                    \
  do_name(signum_name,"signum")                                                                                         \
  do_name(expand_name,"expand")                                                                                         \
                                                                                                                        \
  do_intrinsic(_dabs,                     java_lang_Math,         abs_name,   double_double_signature,           F_S)   \
  do_intrinsic(_fabs,                     java_lang_Math,         abs_name,   float_float_signature,             F_S)   \
  do_intrinsic(_iabs,                     java_lang_Math,         abs_name,   int_int_signature,                 F_S)   \
  do_intrinsic(_labs,                     java_lang_Math,         abs_name,   long_long_signature,               F_S)   \
  do_intrinsic(_dsin,                     java_lang_Math,         sin_name,   double_double_signature,           F_S)   \
  do_intrinsic(_floor,                    java_lang_Math,         floor_name, double_double_signature,           F_S)   \
  do_intrinsic(_ceil,                     java_lang_Math,         ceil_name,  double_double_signature,           F_S)   \
  do_intrinsic(_rint,                     java_lang_Math,         rint_name,  double_double_signature,           F_S)   \
  do_intrinsic(_dcos,                     java_lang_Math,         cos_name,   double_double_signature,           F_S)   \
  do_intrinsic(_dtan,                     java_lang_Math,         tan_name,   double_double_signature,           F_S)   \
  do_intrinsic(_datan2,                   java_lang_Math,         atan2_name, double2_double_signature,          F_S)   \
  do_intrinsic(_dtanh,                    java_lang_Math,         tanh_name,   double_double_signature,          F_S)   \
  do_intrinsic(_dsqrt,                    java_lang_Math,         sqrt_name,  double_double_signature,           F_S)   \
  do_intrinsic(_dlog,                     java_lang_Math,         log_name,   double_double_signature,           F_S)   \
  do_intrinsic(_dlog10,                   java_lang_Math,         log10_name, double_double_signature,           F_S)   \
  do_intrinsic(_dpow,                     java_lang_Math,         pow_name,   double2_double_signature,          F_S)   \
  do_intrinsic(_dexp,                     java_lang_Math,         exp_name,   double_double_signature,           F_S)   \
  do_intrinsic(_min,                      java_lang_Math,         min_name,   int2_int_signature,                F_S)   \
  do_intrinsic(_max,                      java_lang_Math,         max_name,   int2_int_signature,                F_S)   \
  do_intrinsic(_addExactI,                java_lang_Math,         addExact_name, int2_int_signature,             F_S)   \
  do_intrinsic(_addExactL,                java_lang_Math,         addExact_name, long2_long_signature,           F_S)   \
  do_intrinsic(_decrementExactI,          java_lang_Math,         decrementExact_name, int_int_signature,        F_S)   \
  do_intrinsic(_decrementExactL,          java_lang_Math,         decrementExact_name, long_long_signature,      F_S)   \
  do_intrinsic(_incrementExactI,          java_lang_Math,         incrementExact_name, int_int_signature,        F_S)   \
  do_intrinsic(_incrementExactL,          java_lang_Math,         incrementExact_name, long_long_signature,      F_S)   \
  do_intrinsic(_multiplyExactI,           java_lang_Math,         multiplyExact_name, int2_int_signature,        F_S)   \
  do_intrinsic(_multiplyExactL,           java_lang_Math,         multiplyExact_name, long2_long_signature,      F_S)   \
  do_intrinsic(_multiplyHigh,             java_lang_Math,         multiplyHigh_name, long2_long_signature,       F_S)   \
  do_intrinsic(_unsignedMultiplyHigh,     java_lang_Math,         unsignedMultiplyHigh_name, long2_long_signature, F_S) \
  do_intrinsic(_negateExactI,             java_lang_Math,         negateExact_name, int_int_signature,           F_S)   \
  do_intrinsic(_negateExactL,             java_lang_Math,         negateExact_name, long_long_signature,         F_S)   \
  do_intrinsic(_subtractExactI,           java_lang_Math,         subtractExact_name, int2_int_signature,        F_S)   \
  do_intrinsic(_subtractExactL,           java_lang_Math,         subtractExact_name, long2_long_signature,      F_S)   \
  do_intrinsic(_fmaD,                     java_lang_Math,         fma_name,           double3_double_signature,  F_S)   \
  do_intrinsic(_fmaF,                     java_lang_Math,         fma_name,           float3_float_signature,    F_S)   \
  do_intrinsic(_maxF,                     java_lang_Math,         max_name,           float2_float_signature,    F_S)   \
  do_intrinsic(_minF,                     java_lang_Math,         min_name,           float2_float_signature,    F_S)   \
  do_intrinsic(_maxD,                     java_lang_Math,         max_name,           double2_double_signature,  F_S)   \
  do_intrinsic(_minD,                     java_lang_Math,         min_name,           double2_double_signature,  F_S)   \
  do_intrinsic(_roundD,                   java_lang_Math,         round_name,         double_long_signature,     F_S)   \
  do_intrinsic(_roundF,                   java_lang_Math,         round_name,         float_int_signature,       F_S)   \
  do_intrinsic(_dcopySign,                java_lang_Math,         copySign_name,      double2_double_signature,  F_S)   \
  do_intrinsic(_fcopySign,                java_lang_Math,         copySign_name,      float2_float_signature,    F_S)   \
  do_intrinsic(_dsignum,                  java_lang_Math,         signum_name,        double_double_signature,   F_S)   \
  do_intrinsic(_fsignum,                  java_lang_Math,         signum_name,        float_float_signature,     F_S)   \
                                                                                                                        \
  /* StrictMath intrinsics, similar to what we have in Math. */                                                         \
  do_intrinsic(_min_strict,               java_lang_StrictMath,   min_name,           int2_int_signature,        F_S)   \
  do_intrinsic(_max_strict,               java_lang_StrictMath,   max_name,           int2_int_signature,        F_S)   \
  do_intrinsic(_minF_strict,              java_lang_StrictMath,   min_name,           float2_float_signature,    F_S)   \
  do_intrinsic(_maxF_strict,              java_lang_StrictMath,   max_name,           float2_float_signature,    F_S)   \
  do_intrinsic(_minD_strict,              java_lang_StrictMath,   min_name,           double2_double_signature,  F_S)   \
  do_intrinsic(_maxD_strict,              java_lang_StrictMath,   max_name,           double2_double_signature,  F_S)   \
  /* Additional dsqrt intrinsic to directly handle the sqrt method in StrictMath. Otherwise the same as in Math. */     \
  do_intrinsic(_dsqrt_strict,             java_lang_StrictMath,   sqrt_name,          double_double_signature,   F_S)   \
                                                                                                                        \
  do_intrinsic(_floatIsInfinite,          java_lang_Float,        isInfinite_name,    float_bool_signature,      F_S)   \
   do_name(     isInfinite_name,                                  "isInfinite")                                         \
  do_intrinsic(_floatIsFinite,            java_lang_Float,        isFinite_name,      float_bool_signature,      F_S)   \
   do_name(     isFinite_name,                                    "isFinite")                                           \
  do_intrinsic(_doubleIsInfinite,         java_lang_Double,       isInfinite_name,    double_bool_signature,     F_S)   \
  do_intrinsic(_doubleIsFinite,           java_lang_Double,       isFinite_name,      double_bool_signature,     F_S)   \
                                                                                                                        \
  do_intrinsic(_floatToRawIntBits,        java_lang_Float,        floatToRawIntBits_name,   float_int_signature, F_SN)  \
   do_name(     floatToRawIntBits_name,                          "floatToRawIntBits")                                   \
  do_intrinsic(_floatToIntBits,           java_lang_Float,        floatToIntBits_name,      float_int_signature, F_S)   \
   do_name(     floatToIntBits_name,                             "floatToIntBits")                                      \
  do_intrinsic(_intBitsToFloat,           java_lang_Float,        intBitsToFloat_name,      int_float_signature, F_SN)  \
   do_name(     intBitsToFloat_name,                             "intBitsToFloat")                                      \
  do_intrinsic(_doubleToRawLongBits,      java_lang_Double,       doubleToRawLongBits_name, double_long_signature, F_SN)\
   do_name(     doubleToRawLongBits_name,                        "doubleToRawLongBits")                                 \
  do_intrinsic(_doubleToLongBits,         java_lang_Double,       doubleToLongBits_name,    double_long_signature, F_S) \
   do_name(     doubleToLongBits_name,                           "doubleToLongBits")                                    \
  do_intrinsic(_longBitsToDouble,         java_lang_Double,       longBitsToDouble_name,    long_double_signature, F_SN)\
   do_name(     longBitsToDouble_name,                           "longBitsToDouble")                                    \
  do_intrinsic(_float16ToFloat,           java_lang_Float,        float16ToFloat_name,      f16_float_signature, F_S)   \
   do_name(     float16ToFloat_name,                             "float16ToFloat")                                      \
   do_signature(f16_float_signature,                             "(S)F")                                                \
  do_intrinsic(_floatToFloat16,           java_lang_Float,        floatToFloat16_name,      float_f16_signature, F_S)   \
   do_name(     floatToFloat16_name,                             "floatToFloat16")                                      \
   do_signature(float_f16_signature,                             "(F)S")                                                \
                                                                                                                        \
  do_intrinsic(_compareUnsigned_i,        java_lang_Integer,      compareUnsigned_name,     int2_int_signature,  F_S)   \
  do_intrinsic(_compareUnsigned_l,        java_lang_Long,         compareUnsigned_name,     long2_int_signature, F_S)   \
   do_name(     compareUnsigned_name,                            "compareUnsigned")                                     \
                                                                                                                        \
  do_intrinsic(_divideUnsigned_i,         java_lang_Integer,      divideUnsigned_name,      int2_int_signature,  F_S)   \
  do_intrinsic(_remainderUnsigned_i,      java_lang_Integer,      remainderUnsigned_name,   int2_int_signature,  F_S)   \
   do_name(     divideUnsigned_name,                             "divideUnsigned")                                      \
  do_intrinsic(_divideUnsigned_l,         java_lang_Long,         divideUnsigned_name,      long2_long_signature, F_S)  \
  do_intrinsic(_remainderUnsigned_l,      java_lang_Long,         remainderUnsigned_name,   long2_long_signature, F_S)  \
   do_name(     remainderUnsigned_name,                          "remainderUnsigned")                                   \
                                                                                                                        \
  do_intrinsic(_numberOfLeadingZeros_i,   java_lang_Integer,      numberOfLeadingZeros_name,int_int_signature,   F_S)   \
  do_intrinsic(_numberOfLeadingZeros_l,   java_lang_Long,         numberOfLeadingZeros_name,long_int_signature,  F_S)   \
                                                                                                                        \
  do_intrinsic(_numberOfTrailingZeros_i,  java_lang_Integer,      numberOfTrailingZeros_name,int_int_signature,  F_S)   \
  do_intrinsic(_numberOfTrailingZeros_l,  java_lang_Long,         numberOfTrailingZeros_name,long_int_signature, F_S)   \
                                                                                                                        \
  do_intrinsic(_bitCount_i,               java_lang_Integer,      bitCount_name,            int_int_signature,   F_S)   \
  do_intrinsic(_bitCount_l,               java_lang_Long,         bitCount_name,            long_int_signature,  F_S)   \
  do_intrinsic(_compress_i,               java_lang_Integer,      compress_name,            int2_int_signature,   F_S)  \
  do_intrinsic(_compress_l,               java_lang_Long,         compress_name,            long2_long_signature, F_S)  \
  do_intrinsic(_expand_i,                 java_lang_Integer,      expand_name,              int2_int_signature,   F_S)  \
  do_intrinsic(_expand_l,                 java_lang_Long,         expand_name,              long2_long_signature, F_S)  \
                                                                                                                        \
  do_intrinsic(_reverse_i,                java_lang_Integer,      reverse_name,             int_int_signature,   F_S)   \
   do_name(     reverse_name,                                    "reverse")                                             \
  do_intrinsic(_reverse_l,                java_lang_Long,         reverse_name,             long_long_signature, F_S)   \
  do_intrinsic(_reverseBytes_i,           java_lang_Integer,      reverseBytes_name,        int_int_signature,   F_S)   \
   do_name(     reverseBytes_name,                               "reverseBytes")                                        \
  do_intrinsic(_reverseBytes_l,           java_lang_Long,         reverseBytes_name,        long_long_signature, F_S)   \
    /*  (symbol reverseBytes_name defined above) */                                                                     \
  do_intrinsic(_reverseBytes_c,           java_lang_Character,    reverseBytes_name,        char_char_signature, F_S)   \
    /*  (symbol reverseBytes_name defined above) */                                                                     \
  do_intrinsic(_reverseBytes_s,           java_lang_Short,        reverseBytes_name,        short_short_signature, F_S) \
    /*  (symbol reverseBytes_name defined above) */                                                                     \
                                                                                                                        \
  do_intrinsic(_identityHashCode,         java_lang_System,       identityHashCode_name, object_int_signature,   F_SN)  \
   do_name(     identityHashCode_name,                           "identityHashCode")                                    \
  do_intrinsic(_currentTimeMillis,        java_lang_System,       currentTimeMillis_name, void_long_signature,   F_SN)  \
                                                                                                                        \
   do_name(     currentTimeMillis_name,                          "currentTimeMillis")                                   \
  do_intrinsic(_nanoTime,                 java_lang_System,       nanoTime_name,          void_long_signature,   F_SN)  \
   do_name(     nanoTime_name,                                   "nanoTime")                                            \
                                                                                                                        \
  JFR_INTRINSICS(do_intrinsic, do_class, do_name, do_signature, do_alias)                                               \
                                                                                                                        \
  do_intrinsic(_arraycopy,                java_lang_System,       arraycopy_name, arraycopy_signature,           F_SN)  \
   do_name(     arraycopy_name,                                  "arraycopy")                                           \
   do_signature(arraycopy_signature,                             "(Ljava/lang/Object;ILjava/lang/Object;II)V")          \
                                                                                                                        \
  do_intrinsic(_currentCarrierThread,     java_lang_Thread,       currentCarrierThread_name, currentThread_signature, F_SN) \
   do_name(     currentCarrierThread_name,                       "currentCarrierThread")                                \
  do_intrinsic(_currentThread,            java_lang_Thread,       currentThread_name, currentThread_signature,   F_SN)  \
   do_name(     currentThread_name,                              "currentThread")                                       \
   do_signature(currentThread_signature,                         "()Ljava/lang/Thread;")                                \
  do_intrinsic(_scopedValueCache,         java_lang_Thread,       scopedValueCache_name, scopedValueCache_signature, F_SN) \
   do_name(     scopedValueCache_name,                           "scopedValueCache")                                    \
   do_signature(scopedValueCache_signature,                      "()[Ljava/lang/Object;")                               \
  do_intrinsic(_setScopedValueCache,      java_lang_Thread,       setScopedValueCache_name, setScopedValueCache_signature, F_SN) \
   do_name(     setScopedValueCache_name,                        "setScopedValueCache")                                 \
   do_signature(setScopedValueCache_signature,                   "([Ljava/lang/Object;)V")                              \
  do_intrinsic(_findScopedValueBindings,  java_lang_Thread,       findScopedValueBindings_name, void_object_signature, F_SN) \
   do_name(     findScopedValueBindings_name,                    "findScopedValueBindings")                             \
                                                                                                                        \
  do_intrinsic(_setCurrentThread,         java_lang_Thread,       setCurrentThread_name, thread_void_signature,   F_RN) \
   do_name(     setCurrentThread_name,                           "setCurrentThread")                                    \
                                                                                                                        \
  /* reflective intrinsics, for java/lang/Class, etc. */                                                                \
  do_intrinsic(_isAssignableFrom,         java_lang_Class,        isAssignableFrom_name, class_boolean_signature, F_RN) \
   do_name(     isAssignableFrom_name,                           "isAssignableFrom")                                    \
  do_intrinsic(_isInstance,               java_lang_Class,        isInstance_name, object_boolean_signature,     F_RN)  \
   do_name(     isInstance_name,                                 "isInstance")                                          \
  do_intrinsic(_isHidden,                 java_lang_Class,        isHidden_name, void_boolean_signature,         F_RN)  \
   do_name(     isHidden_name,                                   "isHidden")                                            \
  do_intrinsic(_getSuperclass,            java_lang_Class,        getSuperclass_name, void_class_signature,      F_RN)  \
   do_name(     getSuperclass_name,                              "getSuperclass")                                       \
  do_intrinsic(_Class_cast,               java_lang_Class,        Class_cast_name, object_object_signature,      F_R)   \
   do_name(     Class_cast_name,                                 "cast")                                                \
                                                                                                                        \
  do_intrinsic(_getClassAccessFlags,      reflect_Reflection,     getClassAccessFlags_name, class_int_signature, F_SN)  \
   do_name(     getClassAccessFlags_name,                        "getClassAccessFlags")                                 \
  do_intrinsic(_getLength,                java_lang_reflect_Array, getLength_name, object_int_signature,         F_SN)  \
   do_name(     getLength_name,                                   "getLength")                                          \
                                                                                                                        \
  do_intrinsic(_getCallerClass,           reflect_Reflection,     getCallerClass_name, void_class_signature,     F_SN)  \
   do_name(     getCallerClass_name,                             "getCallerClass")                                      \
                                                                                                                        \
  do_intrinsic(_newArray,                 java_lang_reflect_Array, newArray_name, newArray_signature,            F_SN)  \
   do_name(     newArray_name,                                    "newArray")                                           \
   do_signature(newArray_signature,                               "(Ljava/lang/Class;I)Ljava/lang/Object;")             \
                                                                                                                        \
  do_intrinsic(_onSpinWait,               java_lang_Thread,       onSpinWait_name, onSpinWait_signature,         F_S)   \
   do_name(     onSpinWait_name,                                  "onSpinWait")                                         \
   do_alias(    onSpinWait_signature,                             void_method_signature)                                \
                                                                                                                        \
  do_intrinsic(_ensureMaterializedForStackWalk, java_lang_Thread, ensureMaterializedForStackWalk_name, object_void_signature, F_SN)  \
   do_name(     ensureMaterializedForStackWalk_name,              "ensureMaterializedForStackWalk")                     \
                                                                                                                        \
  do_intrinsic(_copyOf,                   java_util_Arrays,       copyOf_name, copyOf_signature,                 F_S)   \
   do_name(     copyOf_name,                                     "copyOf")                                              \
   do_signature(copyOf_signature,             "([Ljava/lang/Object;ILjava/lang/Class;)[Ljava/lang/Object;")             \
                                                                                                                        \
  do_intrinsic(_arraySort,                java_util_DualPivotQuicksort, arraySort_name, arraySort_signature,     F_S)   \
   do_name(     arraySort_name,                                  "sort")                                                \
   do_signature(arraySort_signature, "(Ljava/lang/Class;Ljava/lang/Object;JIILjava/util/DualPivotQuicksort$SortOperation;)V") \
                                                                                                                        \
  do_intrinsic(_arrayPartition,           java_util_DualPivotQuicksort, arrayPartition_name, arrayPartition_signature, F_S) \
   do_name(     arrayPartition_name,                             "partition")                                           \
   do_signature(arrayPartition_signature, "(Ljava/lang/Class;Ljava/lang/Object;JIIIILjava/util/DualPivotQuicksort$PartitionOperation;)[I") \
                                                                                                                        \
  do_intrinsic(_copyOfRange,              java_util_Arrays,       copyOfRange_name, copyOfRange_signature,       F_S)   \
   do_name(     copyOfRange_name,                                "copyOfRange")                                         \
   do_signature(copyOfRange_signature,        "([Ljava/lang/Object;IILjava/lang/Class;)[Ljava/lang/Object;")            \
                                                                                                                        \
  do_intrinsic(_equalsC,                  java_util_Arrays,       equals_name,    equalsC_signature,             F_S)   \
   do_signature(equalsC_signature,                               "([C[C)Z")                                             \
  do_intrinsic(_equalsB,                  java_util_Arrays,       equals_name,    equalsB_signature,             F_S)   \
   do_signature(equalsB_signature,                               "([B[B)Z")                                             \
                                                                                                                        \
  do_intrinsic(_vectorizedHashCode,       jdk_internal_util_ArraysSupport, vectorizedHashCode_name,  vectorizedHashCode_signature, F_S)   \
   do_name(     vectorizedHashCode_name,                         "vectorizedHashCode")                                  \
   do_signature(vectorizedHashCode_signature,                    "(Ljava/lang/Object;IIII)I")                           \
                                                                                                                        \
  do_intrinsic(_compressStringC,          java_lang_StringUTF16,  compress_name, encodeISOArray_signature,       F_S)   \
   do_name(     compress_name,                                   "compress")                                            \
  do_intrinsic(_compressStringB,          java_lang_StringUTF16,  compress_name, indexOfI_signature,             F_S)   \
  do_intrinsic(_inflateStringC,           java_lang_StringLatin1, inflate_name, inflateC_signature,              F_S)   \
   do_name(     inflate_name,                                    "inflate")                                             \
   do_signature(inflateC_signature,                              "([BI[CII)V")                                          \
  do_intrinsic(_inflateStringB,           java_lang_StringLatin1, inflate_name, inflateB_signature,              F_S)   \
   do_signature(inflateB_signature,                              "([BI[BII)V")                                          \
  do_intrinsic(_toBytesStringU,           java_lang_StringUTF16, toBytes_name, toBytesU_signature,               F_S)   \
   do_name(     toBytes_name,                                    "toBytes")                                             \
   do_signature(toBytesU_signature,                              "([CII)[B")                                            \
  do_intrinsic(_getCharsStringU,          java_lang_StringUTF16, getCharsU_name, getCharsU_signature,            F_S)   \
   do_name(     getCharsU_name,                                  "getChars")                                            \
   do_signature(getCharsU_signature,                             "([BII[CI)V")                                          \
  do_intrinsic(_getCharStringU,           java_lang_StringUTF16, getChar_name, getCharStringU_signature,         F_S)   \
   do_signature(getCharStringU_signature,                        "([BI)C")                                              \
  do_intrinsic(_putCharStringU,           java_lang_StringUTF16, putChar_name, putCharStringU_signature,         F_S)   \
   do_signature(putCharStringU_signature,                        "([BII)V")                                             \
  do_intrinsic(_compareToL,               java_lang_StringLatin1,compareTo_name, compareTo_indexOf_signature,    F_S)   \
  do_intrinsic(_compareToU,               java_lang_StringUTF16, compareTo_name, compareTo_indexOf_signature,    F_S)   \
  do_intrinsic(_compareToLU,              java_lang_StringLatin1,compareToLU_name, compareTo_indexOf_signature,  F_S)   \
  do_intrinsic(_compareToUL,              java_lang_StringUTF16, compareToUL_name, compareTo_indexOf_signature,  F_S)   \
   do_signature(compareTo_indexOf_signature,                     "([B[B)I")                                             \
   do_name(     compareTo_name,                                  "compareTo")                                           \
   do_name(     compareToLU_name,                                "compareToUTF16")                                      \
   do_name(     compareToUL_name,                                "compareToLatin1")                                     \
  do_intrinsic(_indexOfL,                 java_lang_StringLatin1,indexOf_name, compareTo_indexOf_signature,      F_S)   \
  do_intrinsic(_indexOfU,                 java_lang_StringUTF16, indexOf_name, compareTo_indexOf_signature,      F_S)   \
  do_intrinsic(_indexOfUL,                java_lang_StringUTF16, indexOfUL_name, compareTo_indexOf_signature,    F_S)   \
  do_intrinsic(_indexOfIL,                java_lang_StringLatin1,indexOf_name, indexOfI_signature,               F_S)   \
  do_intrinsic(_indexOfIU,                java_lang_StringUTF16, indexOf_name, indexOfI_signature,               F_S)   \
  do_intrinsic(_indexOfIUL,               java_lang_StringUTF16, indexOfUL_name, indexOfI_signature,             F_S)   \
  do_intrinsic(_indexOfU_char,            java_lang_StringUTF16, indexOfChar_name, indexOfChar_signature,        F_S)   \
  do_intrinsic(_indexOfL_char,            java_lang_StringLatin1,indexOfChar_name, indexOfChar_signature,        F_S)   \
   do_name(     indexOf_name,                                    "indexOf")                                             \
   do_name(     indexOfChar_name,                                "indexOfChar")                                         \
   do_name(     indexOfUL_name,                                  "indexOfLatin1")                                       \
   do_signature(indexOfI_signature,                              "([BI[BII)I")                                          \
   do_signature(indexOfChar_signature,                           "([BIII)I")                                            \
  do_intrinsic(_equalsL,                  java_lang_StringLatin1,equals_name, equalsB_signature,                 F_S)   \
                                                                                                                        \
  do_intrinsic(_isDigit,                  java_lang_CharacterDataLatin1, isDigit_name,      int_bool_signature,  F_R)   \
   do_name(     isDigit_name,                                           "isDigit")                                      \
  do_intrinsic(_isLowerCase,              java_lang_CharacterDataLatin1, isLowerCase_name,  int_bool_signature,  F_R)   \
   do_name(     isLowerCase_name,                                       "isLowerCase")                                  \
  do_intrinsic(_isUpperCase,              java_lang_CharacterDataLatin1, isUpperCase_name,  int_bool_signature,  F_R)   \
   do_name(     isUpperCase_name,                                       "isUpperCase")                                  \
  do_intrinsic(_isWhitespace,             java_lang_CharacterDataLatin1, isWhitespace_name, int_bool_signature,  F_R)   \
   do_name(     isWhitespace_name,                                      "isWhitespace")                                 \
                                                                                                                        \
  do_intrinsic(_Preconditions_checkIndex, jdk_internal_util_Preconditions, checkIndex_name, Preconditions_checkIndex_signature, F_S)   \
   do_signature(Preconditions_checkIndex_signature,              "(IILjava/util/function/BiFunction;)I")                \
  do_intrinsic(_Preconditions_checkLongIndex, jdk_internal_util_Preconditions, checkIndex_name, Preconditions_checkLongIndex_signature, F_S)   \
   do_signature(Preconditions_checkLongIndex_signature,          "(JJLjava/util/function/BiFunction;)J")                \
                                                                                                                        \
  do_class(java_lang_StringCoding,        "java/lang/StringCoding")                                                     \
  do_intrinsic(_countPositives,     java_lang_StringCoding, countPositives_name, countPositives_signature, F_S)         \
   do_name(     countPositives_name,                       "countPositives")                                            \
   do_signature(countPositives_signature,                  "([BII)I")                                                   \
                                                                                                                        \
  do_class(sun_nio_cs_iso8859_1_Encoder,  "sun/nio/cs/ISO_8859_1$Encoder")                                              \
  do_intrinsic(_encodeISOArray,     sun_nio_cs_iso8859_1_Encoder, encodeISOArray_name, encodeISOArray_signature, F_S)   \
   do_name(     encodeISOArray_name,                             "implEncodeISOArray")                                  \
   do_signature(encodeISOArray_signature,                        "([CI[BII)I")                                          \
                                                                                                                        \
  do_intrinsic(_encodeByteISOArray,     java_lang_StringCoding, encodeISOArray_name, indexOfI_signature,         F_S)   \
                                                                                                                        \
  do_intrinsic(_encodeAsciiArray,       java_lang_StringCoding, encodeAsciiArray_name, encodeISOArray_signature, F_S)   \
   do_name(     encodeAsciiArray_name,                           "implEncodeAsciiArray")                                \
                                                                                                                        \
  do_class(java_math_BigInteger,                      "java/math/BigInteger")                                           \
  do_intrinsic(_multiplyToLen,      java_math_BigInteger, multiplyToLen_name, multiplyToLen_signature, F_S)             \
   do_name(     multiplyToLen_name,                             "implMultiplyToLen")                                    \
   do_signature(multiplyToLen_signature,                        "([II[II[I)[I")                                         \
                                                                                                                        \
  do_intrinsic(_squareToLen, java_math_BigInteger, squareToLen_name, squareToLen_signature, F_S)                        \
   do_name(     squareToLen_name,                             "implSquareToLen")                                        \
   do_signature(squareToLen_signature,                        "([II[II)[I")                                             \
                                                                                                                        \
  do_intrinsic(_mulAdd, java_math_BigInteger, mulAdd_name, mulAdd_signature, F_S)                                       \
   do_name(     mulAdd_name,                                  "implMulAdd")                                             \
   do_signature(mulAdd_signature,                             "([I[IIII)I")                                             \
                                                                                                                        \
  do_intrinsic(_montgomeryMultiply,      java_math_BigInteger, montgomeryMultiply_name, montgomeryMultiply_signature, F_S) \
   do_name(     montgomeryMultiply_name,                             "implMontgomeryMultiply")                          \
   do_signature(montgomeryMultiply_signature,                        "([I[I[IIJ[I)[I")                                  \
                                                                                                                        \
  do_intrinsic(_montgomerySquare,      java_math_BigInteger, montgomerySquare_name, montgomerySquare_signature, F_S)    \
   do_name(     montgomerySquare_name,                             "implMontgomerySquare")                              \
   do_signature(montgomerySquare_signature,                        "([I[IIJ[I)[I")                                      \
                                                                                                                        \
  do_intrinsic(_bigIntegerRightShiftWorker, java_math_BigInteger, rightShift_name, big_integer_shift_worker_signature, F_S) \
   do_name(     rightShift_name,                                 "shiftRightImplWorker")                                \
                                                                                                                        \
  do_intrinsic(_bigIntegerLeftShiftWorker, java_math_BigInteger, leftShift_name, big_integer_shift_worker_signature, F_S) \
   do_name(     leftShift_name,                                 "shiftLeftImplWorker")                                  \
                                                                                                                        \
  do_class(jdk_internal_util_ArraysSupport, "jdk/internal/util/ArraysSupport")                                                          \
  do_intrinsic(_vectorizedMismatch, jdk_internal_util_ArraysSupport, vectorizedMismatch_name, vectorizedMismatch_signature, F_S)\
   do_name(vectorizedMismatch_name, "vectorizedMismatch")                                                               \
   do_signature(vectorizedMismatch_signature, "(Ljava/lang/Object;JLjava/lang/Object;JII)I")                            \
                                                                                                                        \
  /* java/lang/ref/Reference */                                                                                         \
  do_intrinsic(_Reference_get,              java_lang_ref_Reference, get_name,       void_object_signature,    F_R)     \
  do_intrinsic(_Reference_refersTo0,        java_lang_ref_Reference, refersTo0_name, object_boolean_signature, F_RN)    \
  do_intrinsic(_PhantomReference_refersTo0, java_lang_ref_PhantomReference, refersTo0_name, object_boolean_signature, F_RN) \
  do_intrinsic(_Reference_clear0,           java_lang_ref_Reference, clear0_name,    void_method_signature, F_RN)       \
  do_intrinsic(_PhantomReference_clear0,    java_lang_ref_PhantomReference, clear0_name, void_method_signature, F_RN)   \
                                                                                                                        \
  /* support for com.sun.crypto.provider.AESCrypt and some of its callers */                                            \
  do_class(com_sun_crypto_provider_aescrypt,      "com/sun/crypto/provider/AESCrypt")                                   \
  do_intrinsic(_aescrypt_encryptBlock, com_sun_crypto_provider_aescrypt, encryptBlock_name, byteArray_int_byteArray_int_signature, F_R)   \
  do_intrinsic(_aescrypt_decryptBlock, com_sun_crypto_provider_aescrypt, decryptBlock_name, byteArray_int_byteArray_int_signature, F_R)   \
   do_name(     encryptBlock_name,                                 "implEncryptBlock")                                  \
   do_name(     decryptBlock_name,                                 "implDecryptBlock")                                  \
   do_signature(byteArray_int_byteArray_int_signature,             "([BI[BI)V")                                         \
                                                                                                                        \
  do_class(com_sun_crypto_provider_cipherBlockChaining,            "com/sun/crypto/provider/CipherBlockChaining")       \
   do_intrinsic(_cipherBlockChaining_encryptAESCrypt, com_sun_crypto_provider_cipherBlockChaining, encrypt_name, byteArray_int_int_byteArray_int_signature, F_R)   \
   do_intrinsic(_cipherBlockChaining_decryptAESCrypt, com_sun_crypto_provider_cipherBlockChaining, decrypt_name, byteArray_int_int_byteArray_int_signature, F_R)   \
   do_name(     encrypt_name,                                      "implEncrypt")                                       \
   do_name(     decrypt_name,                                      "implDecrypt")                                       \
   do_signature(byteArray_int_int_byteArray_int_signature,         "([BII[BI)I")                                        \
                                                                                                                        \
  do_class(com_sun_crypto_provider_electronicCodeBook, "com/sun/crypto/provider/ElectronicCodeBook")                    \
   do_intrinsic(_electronicCodeBook_encryptAESCrypt, com_sun_crypto_provider_electronicCodeBook, ecb_encrypt_name, byteArray_int_int_byteArray_int_signature, F_R)  \
   do_intrinsic(_electronicCodeBook_decryptAESCrypt, com_sun_crypto_provider_electronicCodeBook, ecb_decrypt_name, byteArray_int_int_byteArray_int_signature, F_R)  \
   do_name(ecb_encrypt_name, "implECBEncrypt")                                                                          \
   do_name(ecb_decrypt_name, "implECBDecrypt")                                                                          \
                                                                                                                        \
  do_class(com_sun_crypto_provider_counterMode,      "com/sun/crypto/provider/CounterMode")                             \
   do_intrinsic(_counterMode_AESCrypt, com_sun_crypto_provider_counterMode, crypt_name, byteArray_int_int_byteArray_int_signature, F_R)   \
   do_name(     crypt_name,                                 "implCrypt")                                                    \
                                                                                                                        \
  do_class(com_sun_crypto_provider_galoisCounterMode, "com/sun/crypto/provider/GaloisCounterMode")                      \
   do_intrinsic(_galoisCounterMode_AESCrypt, com_sun_crypto_provider_galoisCounterMode, gcm_crypt_name, aes_gcm_signature, F_S)   \
   do_name(gcm_crypt_name, "implGCMCrypt0")                                                                                 \
   do_signature(aes_gcm_signature, "([BII[BI[BILcom/sun/crypto/provider/GCTR;Lcom/sun/crypto/provider/GHASH;)I")                                                             \
                                                                                                                        \
  /* support for sun.security.provider.MD5 */                                                                           \
  do_class(sun_security_provider_md5,                              "sun/security/provider/MD5")                         \
  do_intrinsic(_md5_implCompress, sun_security_provider_md5, implCompress_name, implCompress_signature, F_R)            \
   do_name(     implCompress_name,                                 "implCompress0")                                     \
   do_signature(implCompress_signature,                            "([BI)V")                                            \
                                                                                                                        \
  /* support for sun.security.provider.SHA */                                                                           \
  do_class(sun_security_provider_sha,                              "sun/security/provider/SHA")                         \
  do_intrinsic(_sha_implCompress, sun_security_provider_sha, implCompress_name, implCompress_signature, F_R)            \
                                                                                                                        \
  /* support for sun.security.provider.SHA2 */                                                                          \
  do_class(sun_security_provider_sha2,                             "sun/security/provider/SHA2")                        \
  do_intrinsic(_sha2_implCompress, sun_security_provider_sha2, implCompress_name, implCompress_signature, F_R)          \
                                                                                                                        \
  /* support for sun.security.provider.SHA5 */                                                                          \
  do_class(sun_security_provider_sha5,                             "sun/security/provider/SHA5")                        \
  do_intrinsic(_sha5_implCompress, sun_security_provider_sha5, implCompress_name, implCompress_signature, F_R)          \
                                                                                                                        \
  /* support for sun.security.provider.SHA3 */                                                                          \
  do_class(sun_security_provider_sha3,                             "sun/security/provider/SHA3")                        \
  do_intrinsic(_sha3_implCompress, sun_security_provider_sha3, implCompress_name, implCompress_signature, F_R)          \
                                                                                                                        \
  /* support for sun.security.provider.SHAKE128Parallel */                                                              \
  do_class(sun_security_provider_sha3_parallel,                "sun/security/provider/SHA3Parallel")                    \
   do_intrinsic(_double_keccak, sun_security_provider_sha3_parallel, double_keccak_name, double_keccak_signature, F_S)   \
   do_name(     double_keccak_name,                                 "doubleKeccak")                                     \
   do_signature(double_keccak_signature,                            "([J[J)I")                                          \
                                                                                                                        \
  /* support for sun.security.provider.DigestBase */                                                                    \
  do_class(sun_security_provider_digestbase,                       "sun/security/provider/DigestBase")                  \
  do_intrinsic(_digestBase_implCompressMB, sun_security_provider_digestbase, implCompressMB_name, countPositives_signature, F_R)   \
   do_name(     implCompressMB_name,                               "implCompressMultiBlock0")                           \
                                                                                                                        \
  /* support for sun.security.util.math.intpoly.MontgomeryIntegerPolynomialP256 */                                      \
  do_class(sun_security_util_math_intpoly_MontgomeryIntegerPolynomialP256, "sun/security/util/math/intpoly/MontgomeryIntegerPolynomialP256")  \
  do_intrinsic(_intpoly_montgomeryMult_P256, sun_security_util_math_intpoly_MontgomeryIntegerPolynomialP256, intPolyMult_name, intPolyMult_signature, F_R) \
  do_name(intPolyMult_name, "multImpl")                                                                                     \
  do_signature(intPolyMult_signature, "([J[J[J)V")                                                                      \
                                                                                                                        \
  do_class(sun_security_util_math_intpoly_IntegerPolynomial, "sun/security/util/math/intpoly/IntegerPolynomial")        \
  do_intrinsic(_intpoly_assign, sun_security_util_math_intpoly_IntegerPolynomial, intPolyAssign_name, intPolyAssign_signature, F_S) \
   do_name(intPolyAssign_name, "conditionalAssign")                                                                     \
   do_signature(intPolyAssign_signature, "(I[J[J)V")                                                                    \
                                                                                                                        \
  /* support for java.util.Base64.Encoder*/                                                                             \
  do_class(java_util_Base64_Encoder, "java/util/Base64$Encoder")                                                        \
  do_intrinsic(_base64_encodeBlock, java_util_Base64_Encoder, encodeBlock_name, encodeBlock_signature, F_R)             \
  do_name(encodeBlock_name, "encodeBlock")                                                                              \
  do_signature(encodeBlock_signature, "([BII[BIZ)V")                                                                    \
                                                                                                                        \
  /* support for java.util.Base64.Decoder*/                                                                             \
  do_class(java_util_Base64_Decoder, "java/util/Base64$Decoder")                                                        \
  do_intrinsic(_base64_decodeBlock, java_util_Base64_Decoder, decodeBlock_name, decodeBlock_signature, F_R)             \
   do_name(decodeBlock_name, "decodeBlock")                                                                             \
   do_signature(decodeBlock_signature, "([BII[BIZZ)I")                                                                  \
                                                                                                                        \
  /* support for com.sun.crypto.provider.GHASH */                                                                       \
  do_class(com_sun_crypto_provider_ghash, "com/sun/crypto/provider/GHASH")                                              \
  do_intrinsic(_ghash_processBlocks, com_sun_crypto_provider_ghash, processBlocks_name, ghash_processBlocks_signature, F_S) \
   do_name(processBlocks_name, "processBlocks")                                                                         \
   do_signature(ghash_processBlocks_signature, "([BII[J[J)V")                                                           \
                                                                                                                        \
  /* support for com.sun.crypto.provider.Poly1305 */                                                                    \
  do_class(com_sun_crypto_provider_Poly1305, "com/sun/crypto/provider/Poly1305")                                        \
  do_intrinsic(_poly1305_processBlocks, com_sun_crypto_provider_Poly1305, processMultipleBlocks_name, ghash_processBlocks_signature, F_R) \
   do_name(processMultipleBlocks_name, "processMultipleBlocks")                                                         \
                                                                                                                        \
  /* support for com.sun.crypto.provider.ChaCha20Cipher */                                                              \
  do_class(com_sun_crypto_provider_chacha20cipher,      "com/sun/crypto/provider/ChaCha20Cipher")                       \
  do_intrinsic(_chacha20Block, com_sun_crypto_provider_chacha20cipher, chacha20Block_name, chacha20Block_signature, F_S) \
   do_name(chacha20Block_name,                                 "implChaCha20Block")                                         \
   do_signature(chacha20Block_signature, "([I[B)I")                                                                    \
                                                                                                                        \
<<<<<<< HEAD
  /* support for com.sun.crypto.provider.ML_KEM */                                                                      \
  do_class(com_sun_crypto_provider_ML_KEM,      "com/sun/crypto/provider/ML_KEM")                                       \
   do_signature(SaSaSaSaI_signature, "([S[S[S[S)I")                                                                     \
   do_signature(BaISaII_signature, "([BI[SI)I")                                                                         \
   do_signature(SaSaSaI_signature, "([S[S[S)I")                                                                         \
   do_signature(SaSaI_signature, "([S[S)I")                                                                             \
   do_signature(SaI_signature, "([S)I")                                                                                 \
   do_name(kyberAddPoly_name,                             "implKyberAddPoly")                                           \
  do_intrinsic(_kyberNtt, com_sun_crypto_provider_ML_KEM, kyberNtt_name, SaSaI_signature, F_S)                          \
   do_name(kyberNtt_name,                                  "implKyberNtt")                                              \
  do_intrinsic(_kyberInverseNtt, com_sun_crypto_provider_ML_KEM, kyberInverseNtt_name, SaSaI_signature, F_S)            \
   do_name(kyberInverseNtt_name,                           "implKyberInverseNtt")                                       \
  do_intrinsic(_kyberNttMult, com_sun_crypto_provider_ML_KEM, kyberNttMult_name, SaSaSaSaI_signature, F_S)              \
   do_name(kyberNttMult_name,                              "implKyberNttMult")                                          \
  do_intrinsic(_kyberAddPoly_2, com_sun_crypto_provider_ML_KEM, kyberAddPoly_name, SaSaSaI_signature, F_S)              \
  do_intrinsic(_kyberAddPoly_3, com_sun_crypto_provider_ML_KEM, kyberAddPoly_name, SaSaSaSaI_signature, F_S)            \
  do_intrinsic(_kyber12To16, com_sun_crypto_provider_ML_KEM, kyber12To16_name, BaISaII_signature, F_S)                  \
   do_name(kyber12To16_name,                             "implKyber12To16")                                             \
  do_intrinsic(_kyberBarrettReduce, com_sun_crypto_provider_ML_KEM, kyberBarrettReduce_name, SaI_signature, F_S)        \
   do_name(kyberBarrettReduce_name,                        "implKyberBarrettReduce")                                    \
=======
  /* support for sun.security.provider.ML_DSA */                                                                        \
 do_class(sun_security_provider_ML_DSA,      "sun/security/provider/ML_DSA")                                            \
   do_signature(IaII_signature, "([II)I")                                                                               \
   do_signature(IaIaI_signature, "([I[I)I")                                                                             \
   do_signature(IaIaIaI_signature, "([I[I[I)I")                                                                         \
   do_signature(IaIaIaIII_signature, "([I[I[III)I")                                                                     \
  do_intrinsic(_dilithiumAlmostNtt, sun_security_provider_ML_DSA, dilithiumAlmostNtt_name, IaIaI_signature, F_S)        \
   do_name(dilithiumAlmostNtt_name,                            "implDilithiumAlmostNtt")                                \
  do_intrinsic(_dilithiumAlmostInverseNtt, sun_security_provider_ML_DSA,                                                \
                dilithiumAlmostInverseNtt_name, IaIaI_signature, F_S)                                                   \
   do_name(dilithiumAlmostInverseNtt_name,                     "implDilithiumAlmostInverseNtt")                         \
  do_intrinsic(_dilithiumNttMult, sun_security_provider_ML_DSA, dilithiumNttMult_name, IaIaIaI_signature, F_S)          \
   do_name(dilithiumNttMult_name,                              "implDilithiumNttMult")                                  \
  do_intrinsic(_dilithiumMontMulByConstant, sun_security_provider_ML_DSA,                                               \
                dilithiumMontMulByConstant_name, IaII_signature, F_S)                                                   \
   do_name(dilithiumMontMulByConstant_name,                    "implDilithiumMontMulByConstant")                        \
  do_intrinsic(_dilithiumDecomposePoly, sun_security_provider_ML_DSA,                                                   \
                dilithiumDecomposePoly_name, IaIaIaIII_signature, F_S)                                                  \
   do_name(dilithiumDecomposePoly_name,                    "implDilithiumDecomposePoly")                                \
>>>>>>> 3230894b
                                                                                                                        \
  /* support for java.util.zip */                                                                                       \
  do_class(java_util_zip_CRC32,           "java/util/zip/CRC32")                                                        \
  do_intrinsic(_updateCRC32,               java_util_zip_CRC32,   update_name, int2_int_signature,               F_SN)  \
   do_name(     update_name,                                      "update")                                             \
  do_intrinsic(_updateBytesCRC32,          java_util_zip_CRC32,   updateBytes_name, updateBytes_signature,       F_SN)  \
   do_name(     updateBytes_name,                                "updateBytes0")                                        \
   do_signature(updateBytes_signature,                           "(I[BII)I")                                            \
  do_intrinsic(_updateByteBufferCRC32,     java_util_zip_CRC32,   updateByteBuffer_name, updateByteBuffer_signature, F_SN) \
   do_name(     updateByteBuffer_name,                           "updateByteBuffer0")                                   \
   do_signature(updateByteBuffer_signature,                      "(IJII)I")                                             \
                                                                                                                        \
  /* support for java.util.zip.CRC32C */                                                                                \
  do_class(java_util_zip_CRC32C,          "java/util/zip/CRC32C")                                                       \
  do_intrinsic(_updateBytesCRC32C,         java_util_zip_CRC32C,  updateBytes_C_name, updateBytes_signature,       F_S) \
   do_name(     updateBytes_C_name,                               "updateBytes")                                        \
  do_intrinsic(_updateDirectByteBufferCRC32C, java_util_zip_CRC32C, updateDirectByteBuffer_C_name, updateByteBuffer_signature, F_S) \
   do_name(    updateDirectByteBuffer_C_name,                     "updateDirectByteBuffer")                             \
                                                                                                                        \
   /* support for java.util.zip.Adler32 */                                                                              \
  do_class(java_util_zip_Adler32,        "java/util/zip/Adler32")                                                       \
  do_intrinsic(_updateBytesAdler32,       java_util_zip_Adler32,  updateBytes_C_name,  updateBytes_signature,  F_SN)    \
  do_intrinsic(_updateByteBufferAdler32,  java_util_zip_Adler32,  updateByteBuffer_A_name,  updateByteBuffer_signature,  F_SN) \
   do_name(     updateByteBuffer_A_name,                          "updateByteBuffer")                                   \
                                                                                                                        \
  /* jdk/internal/vm/Continuation */                                                                                    \
  do_class(jdk_internal_vm_Continuation, "jdk/internal/vm/Continuation")                                                \
  do_intrinsic(_Continuation_enter,        jdk_internal_vm_Continuation, enter_name,        continuationEnter_signature, F_S) \
   do_signature(continuationEnter_signature,                      "(Ljdk/internal/vm/Continuation;Z)V")                 \
  do_intrinsic(_Continuation_enterSpecial, jdk_internal_vm_Continuation, enterSpecial_name, continuationEnterSpecial_signature, F_SN) \
   do_signature(continuationEnterSpecial_signature,               "(Ljdk/internal/vm/Continuation;ZZ)V")                \
  do_signature(continuationGetStacks_signature,                   "(III)V")                                             \
  do_alias(continuationOnPinned_signature,      int_void_signature)                                                     \
  do_intrinsic(_Continuation_doYield,      jdk_internal_vm_Continuation, doYield_name,      continuationDoYield_signature, F_SN) \
   do_alias(    continuationDoYield_signature,     void_int_signature)                                                  \
  do_intrinsic(_Continuation_pin,          jdk_internal_vm_Continuation, pin_name, void_method_signature, F_SN)         \
  do_intrinsic(_Continuation_unpin,        jdk_internal_vm_Continuation, unpin_name, void_method_signature, F_SN)       \
                                                                                                                        \
  /* java/lang/VirtualThread */                                                                                         \
  do_intrinsic(_notifyJvmtiVThreadStart, java_lang_VirtualThread, notifyJvmtiStart_name, void_method_signature, F_RN)   \
  do_intrinsic(_notifyJvmtiVThreadEnd, java_lang_VirtualThread, notifyJvmtiEnd_name, void_method_signature, F_RN)       \
  do_intrinsic(_notifyJvmtiVThreadMount, java_lang_VirtualThread, notifyJvmtiMount_name, bool_void_signature, F_RN)     \
  do_intrinsic(_notifyJvmtiVThreadUnmount, java_lang_VirtualThread, notifyJvmtiUnmount_name, bool_void_signature, F_RN) \
  do_intrinsic(_notifyJvmtiVThreadDisableSuspend, java_lang_VirtualThread, notifyJvmtiDisableSuspend_name, bool_void_signature, F_SN) \
                                                                                                                        \
  /* support for UnsafeConstants */                                                                                     \
  do_class(jdk_internal_misc_UnsafeConstants,      "jdk/internal/misc/UnsafeConstants")                                 \
                                                                                                                        \
  /* support for Unsafe */                                                                                              \
  do_class(jdk_internal_misc_Unsafe,               "jdk/internal/misc/Unsafe")                                          \
  do_class(sun_misc_Unsafe,                        "sun/misc/Unsafe")                                                   \
  do_class(jdk_internal_misc_ScopedMemoryAccess,   "jdk/internal/misc/ScopedMemoryAccess")                              \
                                                                                                                        \
  do_intrinsic(_writeback0,               jdk_internal_misc_Unsafe,     writeback0_name, long_void_signature , F_RN)             \
   do_name(     writeback0_name,                                        "writeback0")                                            \
  do_intrinsic(_writebackPreSync0,        jdk_internal_misc_Unsafe,     writebackPreSync0_name, void_method_signature , F_RN)    \
   do_name(     writebackPreSync0_name,                                 "writebackPreSync0")                                     \
  do_intrinsic(_writebackPostSync0,       jdk_internal_misc_Unsafe,    writebackPostSync0_name, void_method_signature , F_RN)    \
   do_name(     writebackPostSync0_name,                                "writebackPostSync0")                                    \
  do_intrinsic(_allocateInstance,         jdk_internal_misc_Unsafe,     allocateInstance_name, allocateInstance_signature, F_RN) \
   do_name(     allocateInstance_name,                                  "allocateInstance")                                      \
   do_signature(allocateInstance_signature,                             "(Ljava/lang/Class;)Ljava/lang/Object;")                 \
  do_intrinsic(_allocateUninitializedArray, jdk_internal_misc_Unsafe,   allocateUninitializedArray_name, newArray_signature,  F_R) \
   do_name(     allocateUninitializedArray_name,                        "allocateUninitializedArray0")                           \
  do_intrinsic(_copyMemory,               jdk_internal_misc_Unsafe,     copyMemory_name, copyMemory_signature,         F_RN)     \
   do_name(     copyMemory_name,                                        "copyMemory0")                                           \
   do_signature(copyMemory_signature,                                   "(Ljava/lang/Object;JLjava/lang/Object;JJ)V")            \
  do_intrinsic(_setMemory,                jdk_internal_misc_Unsafe,     setMemory_name,  setMemory_signature,          F_RN)     \
   do_name(     setMemory_name,                                         "setMemory0")                                            \
   do_signature(setMemory_signature,                                    "(Ljava/lang/Object;JJB)V")                              \
  do_intrinsic(_loadFence,                jdk_internal_misc_Unsafe,     loadFence_name, loadFence_signature,           F_R)      \
   do_name(     loadFence_name,                                         "loadFence")                                             \
   do_alias(    loadFence_signature,                                    void_method_signature)                                   \
  do_intrinsic(_storeFence,               jdk_internal_misc_Unsafe,     storeFence_name, storeFence_signature,         F_R)      \
   do_name(     storeFence_name,                                        "storeFence")                                            \
   do_alias(    storeFence_signature,                                   void_method_signature)                                   \
  do_intrinsic(_storeStoreFence,          jdk_internal_misc_Unsafe,     storeStoreFence_name, storeStoreFence_signature, F_R)    \
   do_name(     storeStoreFence_name,                                   "storeStoreFence")                                       \
   do_alias(    storeStoreFence_signature,                              void_method_signature)                                   \
  do_intrinsic(_fullFence,                jdk_internal_misc_Unsafe,     fullFence_name, fullFence_signature,           F_RN)     \
   do_name(     fullFence_name,                                         "fullFence")                                             \
   do_alias(    fullFence_signature,                                    void_method_signature)                                   \
                                                                                                                        \
  /* Custom branch frequencies profiling support for JSR292 */                                                          \
  do_class(java_lang_invoke_MethodHandleImpl,               "java/lang/invoke/MethodHandleImpl")                        \
  do_intrinsic(_profileBoolean, java_lang_invoke_MethodHandleImpl, profileBoolean_name, profileBoolean_signature, F_S)  \
   do_name(     profileBoolean_name,                             "profileBoolean")                                      \
   do_signature(profileBoolean_signature,                        "(Z[I)Z")                                              \
  do_intrinsic(_isCompileConstant, java_lang_invoke_MethodHandleImpl, isCompileConstant_name, isCompileConstant_signature, F_S) \
   do_name(     isCompileConstant_name,                          "isCompileConstant")                                   \
   do_alias(    isCompileConstant_signature,                      object_boolean_signature)                             \
                                                                                                                        \
  do_intrinsic(_getObjectSize,   sun_instrument_InstrumentationImpl, getObjectSize_name, getObjectSize_signature, F_RN) \
   do_name(     getObjectSize_name,                               "getObjectSize0")                                     \
   do_alias(    getObjectSize_signature,                          long_object_long_signature)                           \
                                                                                                                        \
  /* special marker for blackholed methods: */                                                                          \
  do_intrinsic(_blackhole,                java_lang_Object,       blackhole_name, star_name, F_S)                       \
                                                                                                                        \
  /* unsafe memory references (there are a lot of them...) */                                                           \
  do_signature(getReference_signature,    "(Ljava/lang/Object;J)Ljava/lang/Object;")                                    \
  do_signature(putReference_signature,    "(Ljava/lang/Object;JLjava/lang/Object;)V")                                   \
  do_signature(getBoolean_signature,      "(Ljava/lang/Object;J)Z")                                                     \
  do_signature(putBoolean_signature,      "(Ljava/lang/Object;JZ)V")                                                    \
  do_signature(getByte_signature,         "(Ljava/lang/Object;J)B")                                                     \
  do_signature(putByte_signature,         "(Ljava/lang/Object;JB)V")                                                    \
  do_signature(getShort_signature,        "(Ljava/lang/Object;J)S")                                                     \
  do_signature(putShort_signature,        "(Ljava/lang/Object;JS)V")                                                    \
  do_signature(getChar_signature,         "(Ljava/lang/Object;J)C")                                                     \
  do_signature(putChar_signature,         "(Ljava/lang/Object;JC)V")                                                    \
  do_signature(getInt_signature,          "(Ljava/lang/Object;J)I")                                                     \
  do_signature(putInt_signature,          "(Ljava/lang/Object;JI)V")                                                    \
  do_signature(getLong_signature,         "(Ljava/lang/Object;J)J")                                                     \
  do_signature(putLong_signature,         "(Ljava/lang/Object;JJ)V")                                                    \
  do_signature(getFloat_signature,        "(Ljava/lang/Object;J)F")                                                     \
  do_signature(putFloat_signature,        "(Ljava/lang/Object;JF)V")                                                    \
  do_signature(getDouble_signature,       "(Ljava/lang/Object;J)D")                                                     \
  do_signature(putDouble_signature,       "(Ljava/lang/Object;JD)V")                                                    \
                                                                                                                        \
  do_name(getReference_name,"getReference")     do_name(putReference_name,"putReference")                               \
  do_name(getBoolean_name,"getBoolean")         do_name(putBoolean_name,"putBoolean")                                   \
  do_name(getByte_name,"getByte")               do_name(putByte_name,"putByte")                                         \
  do_name(getShort_name,"getShort")             do_name(putShort_name,"putShort")                                       \
  do_name(getChar_name,"getChar")               do_name(putChar_name,"putChar")                                         \
  do_name(getInt_name,"getInt")                 do_name(putInt_name,"putInt")                                           \
  do_name(getLong_name,"getLong")               do_name(putLong_name,"putLong")                                         \
  do_name(getFloat_name,"getFloat")             do_name(putFloat_name,"putFloat")                                       \
  do_name(getDouble_name,"getDouble")           do_name(putDouble_name,"putDouble")                                     \
                                                                                                                        \
  do_intrinsic(_getReference,       jdk_internal_misc_Unsafe,     getReference_name, getReference_signature,     F_RN)  \
  do_intrinsic(_getBoolean,         jdk_internal_misc_Unsafe,     getBoolean_name, getBoolean_signature,         F_RN)  \
  do_intrinsic(_getByte,            jdk_internal_misc_Unsafe,     getByte_name, getByte_signature,               F_RN)  \
  do_intrinsic(_getShort,           jdk_internal_misc_Unsafe,     getShort_name, getShort_signature,             F_RN)  \
  do_intrinsic(_getChar,            jdk_internal_misc_Unsafe,     getChar_name, getChar_signature,               F_RN)  \
  do_intrinsic(_getInt,             jdk_internal_misc_Unsafe,     getInt_name, getInt_signature,                 F_RN)  \
  do_intrinsic(_getLong,            jdk_internal_misc_Unsafe,     getLong_name, getLong_signature,               F_RN)  \
  do_intrinsic(_getFloat,           jdk_internal_misc_Unsafe,     getFloat_name, getFloat_signature,             F_RN)  \
  do_intrinsic(_getDouble,          jdk_internal_misc_Unsafe,     getDouble_name, getDouble_signature,           F_RN)  \
  do_intrinsic(_putReference,       jdk_internal_misc_Unsafe,     putReference_name, putReference_signature,     F_RN)  \
  do_intrinsic(_putBoolean,         jdk_internal_misc_Unsafe,     putBoolean_name, putBoolean_signature,         F_RN)  \
  do_intrinsic(_putByte,            jdk_internal_misc_Unsafe,     putByte_name, putByte_signature,               F_RN)  \
  do_intrinsic(_putShort,           jdk_internal_misc_Unsafe,     putShort_name, putShort_signature,             F_RN)  \
  do_intrinsic(_putChar,            jdk_internal_misc_Unsafe,     putChar_name, putChar_signature,               F_RN)  \
  do_intrinsic(_putInt,             jdk_internal_misc_Unsafe,     putInt_name, putInt_signature,                 F_RN)  \
  do_intrinsic(_putLong,            jdk_internal_misc_Unsafe,     putLong_name, putLong_signature,               F_RN)  \
  do_intrinsic(_putFloat,           jdk_internal_misc_Unsafe,     putFloat_name, putFloat_signature,             F_RN)  \
  do_intrinsic(_putDouble,          jdk_internal_misc_Unsafe,     putDouble_name, putDouble_signature,           F_RN)  \
                                                                                                                        \
  do_name(getReferenceVolatile_name,"getReferenceVolatile")   do_name(putReferenceVolatile_name,"putReferenceVolatile") \
  do_name(getBooleanVolatile_name,"getBooleanVolatile")       do_name(putBooleanVolatile_name,"putBooleanVolatile")     \
  do_name(getByteVolatile_name,"getByteVolatile")             do_name(putByteVolatile_name,"putByteVolatile")           \
  do_name(getShortVolatile_name,"getShortVolatile")           do_name(putShortVolatile_name,"putShortVolatile")         \
  do_name(getCharVolatile_name,"getCharVolatile")             do_name(putCharVolatile_name,"putCharVolatile")           \
  do_name(getIntVolatile_name,"getIntVolatile")               do_name(putIntVolatile_name,"putIntVolatile")             \
  do_name(getLongVolatile_name,"getLongVolatile")             do_name(putLongVolatile_name,"putLongVolatile")           \
  do_name(getFloatVolatile_name,"getFloatVolatile")           do_name(putFloatVolatile_name,"putFloatVolatile")         \
  do_name(getDoubleVolatile_name,"getDoubleVolatile")         do_name(putDoubleVolatile_name,"putDoubleVolatile")       \
                                                                                                                        \
  do_intrinsic(_getReferenceVolatile,     jdk_internal_misc_Unsafe,     getReferenceVolatile_name, getReference_signature, F_RN)  \
  do_intrinsic(_getBooleanVolatile,       jdk_internal_misc_Unsafe,     getBooleanVolatile_name, getBoolean_signature,     F_RN)  \
  do_intrinsic(_getByteVolatile,          jdk_internal_misc_Unsafe,     getByteVolatile_name, getByte_signature,           F_RN)  \
  do_intrinsic(_getShortVolatile,         jdk_internal_misc_Unsafe,     getShortVolatile_name, getShort_signature,         F_RN)  \
  do_intrinsic(_getCharVolatile,          jdk_internal_misc_Unsafe,     getCharVolatile_name, getChar_signature,           F_RN)  \
  do_intrinsic(_getIntVolatile,           jdk_internal_misc_Unsafe,     getIntVolatile_name, getInt_signature,             F_RN)  \
  do_intrinsic(_getLongVolatile,          jdk_internal_misc_Unsafe,     getLongVolatile_name, getLong_signature,           F_RN)  \
  do_intrinsic(_getFloatVolatile,         jdk_internal_misc_Unsafe,     getFloatVolatile_name, getFloat_signature,         F_RN)  \
  do_intrinsic(_getDoubleVolatile,        jdk_internal_misc_Unsafe,     getDoubleVolatile_name, getDouble_signature,       F_RN)  \
  do_intrinsic(_putReferenceVolatile,     jdk_internal_misc_Unsafe,     putReferenceVolatile_name, putReference_signature, F_RN)  \
  do_intrinsic(_putBooleanVolatile,       jdk_internal_misc_Unsafe,     putBooleanVolatile_name, putBoolean_signature,     F_RN)  \
  do_intrinsic(_putByteVolatile,          jdk_internal_misc_Unsafe,     putByteVolatile_name, putByte_signature,           F_RN)  \
  do_intrinsic(_putShortVolatile,         jdk_internal_misc_Unsafe,     putShortVolatile_name, putShort_signature,         F_RN)  \
  do_intrinsic(_putCharVolatile,          jdk_internal_misc_Unsafe,     putCharVolatile_name, putChar_signature,           F_RN)  \
  do_intrinsic(_putIntVolatile,           jdk_internal_misc_Unsafe,     putIntVolatile_name, putInt_signature,             F_RN)  \
  do_intrinsic(_putLongVolatile,          jdk_internal_misc_Unsafe,     putLongVolatile_name, putLong_signature,           F_RN)  \
  do_intrinsic(_putFloatVolatile,         jdk_internal_misc_Unsafe,     putFloatVolatile_name, putFloat_signature,         F_RN)  \
  do_intrinsic(_putDoubleVolatile,        jdk_internal_misc_Unsafe,     putDoubleVolatile_name, putDouble_signature,       F_RN)  \
                                                                                                                        \
  do_name(getReferenceOpaque_name,"getReferenceOpaque") do_name(putReferenceOpaque_name,"putReferenceOpaque")           \
  do_name(getBooleanOpaque_name,"getBooleanOpaque")     do_name(putBooleanOpaque_name,"putBooleanOpaque")               \
  do_name(getByteOpaque_name,"getByteOpaque")           do_name(putByteOpaque_name,"putByteOpaque")                     \
  do_name(getShortOpaque_name,"getShortOpaque")         do_name(putShortOpaque_name,"putShortOpaque")                   \
  do_name(getCharOpaque_name,"getCharOpaque")           do_name(putCharOpaque_name,"putCharOpaque")                     \
  do_name(getIntOpaque_name,"getIntOpaque")             do_name(putIntOpaque_name,"putIntOpaque")                       \
  do_name(getLongOpaque_name,"getLongOpaque")           do_name(putLongOpaque_name,"putLongOpaque")                     \
  do_name(getFloatOpaque_name,"getFloatOpaque")         do_name(putFloatOpaque_name,"putFloatOpaque")                   \
  do_name(getDoubleOpaque_name,"getDoubleOpaque")       do_name(putDoubleOpaque_name,"putDoubleOpaque")                 \
                                                                                                                        \
  do_intrinsic(_getReferenceOpaque,       jdk_internal_misc_Unsafe,        getReferenceOpaque_name, getReference_signature, F_R)  \
  do_intrinsic(_getBooleanOpaque,         jdk_internal_misc_Unsafe,        getBooleanOpaque_name, getBoolean_signature,     F_R)  \
  do_intrinsic(_getByteOpaque,            jdk_internal_misc_Unsafe,        getByteOpaque_name, getByte_signature,           F_R)  \
  do_intrinsic(_getShortOpaque,           jdk_internal_misc_Unsafe,        getShortOpaque_name, getShort_signature,         F_R)  \
  do_intrinsic(_getCharOpaque,            jdk_internal_misc_Unsafe,        getCharOpaque_name, getChar_signature,           F_R)  \
  do_intrinsic(_getIntOpaque,             jdk_internal_misc_Unsafe,        getIntOpaque_name, getInt_signature,             F_R)  \
  do_intrinsic(_getLongOpaque,            jdk_internal_misc_Unsafe,        getLongOpaque_name, getLong_signature,           F_R)  \
  do_intrinsic(_getFloatOpaque,           jdk_internal_misc_Unsafe,        getFloatOpaque_name, getFloat_signature,         F_R)  \
  do_intrinsic(_getDoubleOpaque,          jdk_internal_misc_Unsafe,        getDoubleOpaque_name, getDouble_signature,       F_R)  \
  do_intrinsic(_putReferenceOpaque,       jdk_internal_misc_Unsafe,        putReferenceOpaque_name, putReference_signature, F_R)  \
  do_intrinsic(_putBooleanOpaque,         jdk_internal_misc_Unsafe,        putBooleanOpaque_name, putBoolean_signature,     F_R)  \
  do_intrinsic(_putByteOpaque,            jdk_internal_misc_Unsafe,        putByteOpaque_name, putByte_signature,           F_R)  \
  do_intrinsic(_putShortOpaque,           jdk_internal_misc_Unsafe,        putShortOpaque_name, putShort_signature,         F_R)  \
  do_intrinsic(_putCharOpaque,            jdk_internal_misc_Unsafe,        putCharOpaque_name, putChar_signature,           F_R)  \
  do_intrinsic(_putIntOpaque,             jdk_internal_misc_Unsafe,        putIntOpaque_name, putInt_signature,             F_R)  \
  do_intrinsic(_putLongOpaque,            jdk_internal_misc_Unsafe,        putLongOpaque_name, putLong_signature,           F_R)  \
  do_intrinsic(_putFloatOpaque,           jdk_internal_misc_Unsafe,        putFloatOpaque_name, putFloat_signature,         F_R)  \
  do_intrinsic(_putDoubleOpaque,          jdk_internal_misc_Unsafe,        putDoubleOpaque_name, putDouble_signature,       F_R)  \
                                                                                                                        \
  do_name(getReferenceAcquire_name,  "getReferenceAcquire") do_name(putReferenceRelease_name,  "putReferenceRelease")   \
  do_name(getBooleanAcquire_name, "getBooleanAcquire")      do_name(putBooleanRelease_name, "putBooleanRelease")        \
  do_name(getByteAcquire_name,    "getByteAcquire")         do_name(putByteRelease_name,    "putByteRelease")           \
  do_name(getShortAcquire_name,   "getShortAcquire")        do_name(putShortRelease_name,   "putShortRelease")          \
  do_name(getCharAcquire_name,    "getCharAcquire")         do_name(putCharRelease_name,    "putCharRelease")           \
  do_name(getIntAcquire_name,     "getIntAcquire")          do_name(putIntRelease_name,     "putIntRelease")            \
  do_name(getLongAcquire_name,    "getLongAcquire")         do_name(putLongRelease_name,    "putLongRelease")           \
  do_name(getFloatAcquire_name,   "getFloatAcquire")        do_name(putFloatRelease_name,   "putFloatRelease")          \
  do_name(getDoubleAcquire_name,  "getDoubleAcquire")       do_name(putDoubleRelease_name,  "putDoubleRelease")         \
                                                                                                                        \
  do_intrinsic(_getReferenceAcquire,     jdk_internal_misc_Unsafe,        getReferenceAcquire_name, getReference_signature, F_R)  \
  do_intrinsic(_getBooleanAcquire,       jdk_internal_misc_Unsafe,        getBooleanAcquire_name, getBoolean_signature,     F_R)  \
  do_intrinsic(_getByteAcquire,          jdk_internal_misc_Unsafe,        getByteAcquire_name, getByte_signature,           F_R)  \
  do_intrinsic(_getShortAcquire,         jdk_internal_misc_Unsafe,        getShortAcquire_name, getShort_signature,         F_R)  \
  do_intrinsic(_getCharAcquire,          jdk_internal_misc_Unsafe,        getCharAcquire_name, getChar_signature,           F_R)  \
  do_intrinsic(_getIntAcquire,           jdk_internal_misc_Unsafe,        getIntAcquire_name, getInt_signature,             F_R)  \
  do_intrinsic(_getLongAcquire,          jdk_internal_misc_Unsafe,        getLongAcquire_name, getLong_signature,           F_R)  \
  do_intrinsic(_getFloatAcquire,         jdk_internal_misc_Unsafe,        getFloatAcquire_name, getFloat_signature,         F_R)  \
  do_intrinsic(_getDoubleAcquire,        jdk_internal_misc_Unsafe,        getDoubleAcquire_name, getDouble_signature,       F_R)  \
  do_intrinsic(_putReferenceRelease,     jdk_internal_misc_Unsafe,        putReferenceRelease_name, putReference_signature, F_R)  \
  do_intrinsic(_putBooleanRelease,       jdk_internal_misc_Unsafe,        putBooleanRelease_name, putBoolean_signature,     F_R)  \
  do_intrinsic(_putByteRelease,          jdk_internal_misc_Unsafe,        putByteRelease_name, putByte_signature,           F_R)  \
  do_intrinsic(_putShortRelease,         jdk_internal_misc_Unsafe,        putShortRelease_name, putShort_signature,         F_R)  \
  do_intrinsic(_putCharRelease,          jdk_internal_misc_Unsafe,        putCharRelease_name, putChar_signature,           F_R)  \
  do_intrinsic(_putIntRelease,           jdk_internal_misc_Unsafe,        putIntRelease_name, putInt_signature,             F_R)  \
  do_intrinsic(_putLongRelease,          jdk_internal_misc_Unsafe,        putLongRelease_name, putLong_signature,           F_R)  \
  do_intrinsic(_putFloatRelease,         jdk_internal_misc_Unsafe,        putFloatRelease_name, putFloat_signature,         F_R)  \
  do_intrinsic(_putDoubleRelease,        jdk_internal_misc_Unsafe,        putDoubleRelease_name, putDouble_signature,       F_R)  \
                                                                                                                        \
  do_name(getShortUnaligned_name,"getShortUnaligned")     do_name(putShortUnaligned_name,"putShortUnaligned")           \
  do_name(getCharUnaligned_name,"getCharUnaligned")       do_name(putCharUnaligned_name,"putCharUnaligned")             \
  do_name(getIntUnaligned_name,"getIntUnaligned")         do_name(putIntUnaligned_name,"putIntUnaligned")               \
  do_name(getLongUnaligned_name,"getLongUnaligned")       do_name(putLongUnaligned_name,"putLongUnaligned")             \
                                                                                                                        \
  do_intrinsic(_getShortUnaligned,         jdk_internal_misc_Unsafe,    getShortUnaligned_name, getShort_signature,     F_R)  \
  do_intrinsic(_getCharUnaligned,          jdk_internal_misc_Unsafe,    getCharUnaligned_name, getChar_signature,       F_R)  \
  do_intrinsic(_getIntUnaligned,           jdk_internal_misc_Unsafe,    getIntUnaligned_name, getInt_signature,         F_R)  \
  do_intrinsic(_getLongUnaligned,          jdk_internal_misc_Unsafe,    getLongUnaligned_name, getLong_signature,       F_R)  \
  do_intrinsic(_putShortUnaligned,         jdk_internal_misc_Unsafe,    putShortUnaligned_name, putShort_signature,     F_R)  \
  do_intrinsic(_putCharUnaligned,          jdk_internal_misc_Unsafe,    putCharUnaligned_name, putChar_signature,       F_R)  \
  do_intrinsic(_putIntUnaligned,           jdk_internal_misc_Unsafe,    putIntUnaligned_name, putInt_signature,         F_R)  \
  do_intrinsic(_putLongUnaligned,          jdk_internal_misc_Unsafe,    putLongUnaligned_name, putLong_signature,       F_R)  \
                                                                                                                        \
  do_signature(compareAndSetReference_signature,      "(Ljava/lang/Object;JLjava/lang/Object;Ljava/lang/Object;)Z")        \
  do_signature(compareAndExchangeReference_signature, "(Ljava/lang/Object;JLjava/lang/Object;Ljava/lang/Object;)Ljava/lang/Object;") \
  do_signature(compareAndSetLong_signature,        "(Ljava/lang/Object;JJJ)Z")                                          \
  do_signature(compareAndExchangeLong_signature,   "(Ljava/lang/Object;JJJ)J")                                          \
  do_signature(compareAndSetInt_signature,         "(Ljava/lang/Object;JII)Z")                                          \
  do_signature(compareAndExchangeInt_signature,    "(Ljava/lang/Object;JII)I")                                          \
  do_signature(compareAndSetByte_signature,        "(Ljava/lang/Object;JBB)Z")                                          \
  do_signature(compareAndExchangeByte_signature,   "(Ljava/lang/Object;JBB)B")                                          \
  do_signature(compareAndSetShort_signature,       "(Ljava/lang/Object;JSS)Z")                                          \
  do_signature(compareAndExchangeShort_signature,  "(Ljava/lang/Object;JSS)S")                                          \
                                                                                                                        \
  do_name(compareAndSetReference_name,              "compareAndSetReference")                                           \
  do_name(compareAndExchangeReference_name,         "compareAndExchangeReference")                                      \
  do_name(compareAndExchangeReferenceAcquire_name,  "compareAndExchangeReferenceAcquire")                               \
  do_name(compareAndExchangeReferenceRelease_name,  "compareAndExchangeReferenceRelease")                               \
  do_name(compareAndSetLong_name,                   "compareAndSetLong")                                                \
  do_name(compareAndExchangeLong_name,              "compareAndExchangeLong")                                           \
  do_name(compareAndExchangeLongAcquire_name,       "compareAndExchangeLongAcquire")                                    \
  do_name(compareAndExchangeLongRelease_name,       "compareAndExchangeLongRelease")                                    \
  do_name(compareAndSetInt_name,                    "compareAndSetInt")                                                 \
  do_name(compareAndExchangeInt_name,               "compareAndExchangeInt")                                            \
  do_name(compareAndExchangeIntAcquire_name,        "compareAndExchangeIntAcquire")                                     \
  do_name(compareAndExchangeIntRelease_name,        "compareAndExchangeIntRelease")                                     \
  do_name(compareAndSetByte_name,                   "compareAndSetByte")                                                \
  do_name(compareAndExchangeByte_name,              "compareAndExchangeByte")                                           \
  do_name(compareAndExchangeByteAcquire_name,       "compareAndExchangeByteAcquire")                                    \
  do_name(compareAndExchangeByteRelease_name,       "compareAndExchangeByteRelease")                                    \
  do_name(compareAndSetShort_name,                  "compareAndSetShort")                                               \
  do_name(compareAndExchangeShort_name,             "compareAndExchangeShort")                                          \
  do_name(compareAndExchangeShortAcquire_name,      "compareAndExchangeShortAcquire")                                   \
  do_name(compareAndExchangeShortRelease_name,      "compareAndExchangeShortRelease")                                   \
                                                                                                                        \
  do_name(weakCompareAndSetReferencePlain_name,     "weakCompareAndSetReferencePlain")                                  \
  do_name(weakCompareAndSetReferenceAcquire_name,   "weakCompareAndSetReferenceAcquire")                                \
  do_name(weakCompareAndSetReferenceRelease_name,   "weakCompareAndSetReferenceRelease")                                \
  do_name(weakCompareAndSetReference_name,          "weakCompareAndSetReference")                                       \
  do_name(weakCompareAndSetLongPlain_name,          "weakCompareAndSetLongPlain")                                       \
  do_name(weakCompareAndSetLongAcquire_name,        "weakCompareAndSetLongAcquire")                                     \
  do_name(weakCompareAndSetLongRelease_name,        "weakCompareAndSetLongRelease")                                     \
  do_name(weakCompareAndSetLong_name,               "weakCompareAndSetLong")                                            \
  do_name(weakCompareAndSetIntPlain_name,           "weakCompareAndSetIntPlain")                                        \
  do_name(weakCompareAndSetIntAcquire_name,         "weakCompareAndSetIntAcquire")                                      \
  do_name(weakCompareAndSetIntRelease_name,         "weakCompareAndSetIntRelease")                                      \
  do_name(weakCompareAndSetInt_name,                "weakCompareAndSetInt")                                             \
  do_name(weakCompareAndSetBytePlain_name,          "weakCompareAndSetBytePlain")                                       \
  do_name(weakCompareAndSetByteAcquire_name,        "weakCompareAndSetByteAcquire")                                     \
  do_name(weakCompareAndSetByteRelease_name,        "weakCompareAndSetByteRelease")                                     \
  do_name(weakCompareAndSetByte_name,               "weakCompareAndSetByte")                                            \
  do_name(weakCompareAndSetShortPlain_name,         "weakCompareAndSetShortPlain")                                      \
  do_name(weakCompareAndSetShortAcquire_name,       "weakCompareAndSetShortAcquire")                                    \
  do_name(weakCompareAndSetShortRelease_name,       "weakCompareAndSetShortRelease")                                    \
  do_name(weakCompareAndSetShort_name,              "weakCompareAndSetShort")                                           \
                                                                                                                        \
  do_intrinsic(_compareAndSetReference,              jdk_internal_misc_Unsafe,  compareAndSetReference_name,              compareAndSetReference_signature,      F_RN) \
  do_intrinsic(_compareAndExchangeReference,         jdk_internal_misc_Unsafe,  compareAndExchangeReference_name,         compareAndExchangeReference_signature, F_RN) \
  do_intrinsic(_compareAndExchangeReferenceAcquire,  jdk_internal_misc_Unsafe,  compareAndExchangeReferenceAcquire_name,  compareAndExchangeReference_signature, F_R)  \
  do_intrinsic(_compareAndExchangeReferenceRelease,  jdk_internal_misc_Unsafe,  compareAndExchangeReferenceRelease_name,  compareAndExchangeReference_signature, F_R)  \
  do_intrinsic(_compareAndSetLong,                jdk_internal_misc_Unsafe,  compareAndSetLong_name,                compareAndSetLong_signature,        F_RN) \
  do_intrinsic(_compareAndExchangeLong,           jdk_internal_misc_Unsafe,  compareAndExchangeLong_name,           compareAndExchangeLong_signature,   F_RN) \
  do_intrinsic(_compareAndExchangeLongAcquire,    jdk_internal_misc_Unsafe,  compareAndExchangeLongAcquire_name,    compareAndExchangeLong_signature,   F_R)  \
  do_intrinsic(_compareAndExchangeLongRelease,    jdk_internal_misc_Unsafe,  compareAndExchangeLongRelease_name,    compareAndExchangeLong_signature,   F_R)  \
  do_intrinsic(_compareAndSetInt,                 jdk_internal_misc_Unsafe,  compareAndSetInt_name,                 compareAndSetInt_signature,         F_RN) \
  do_intrinsic(_compareAndExchangeInt,            jdk_internal_misc_Unsafe,  compareAndExchangeInt_name,            compareAndExchangeInt_signature,    F_RN) \
  do_intrinsic(_compareAndExchangeIntAcquire,     jdk_internal_misc_Unsafe,  compareAndExchangeIntAcquire_name,     compareAndExchangeInt_signature,    F_R)  \
  do_intrinsic(_compareAndExchangeIntRelease,     jdk_internal_misc_Unsafe,  compareAndExchangeIntRelease_name,     compareAndExchangeInt_signature,    F_R)  \
  do_intrinsic(_compareAndSetByte,                jdk_internal_misc_Unsafe,  compareAndSetByte_name,                compareAndSetByte_signature,        F_R)  \
  do_intrinsic(_compareAndExchangeByte,           jdk_internal_misc_Unsafe,  compareAndExchangeByte_name,           compareAndExchangeByte_signature,   F_R)  \
  do_intrinsic(_compareAndExchangeByteAcquire,    jdk_internal_misc_Unsafe,  compareAndExchangeByteAcquire_name,    compareAndExchangeByte_signature,   F_R)  \
  do_intrinsic(_compareAndExchangeByteRelease,    jdk_internal_misc_Unsafe,  compareAndExchangeByteRelease_name,    compareAndExchangeByte_signature,   F_R)  \
  do_intrinsic(_compareAndSetShort,               jdk_internal_misc_Unsafe,  compareAndSetShort_name,               compareAndSetShort_signature,       F_R)  \
  do_intrinsic(_compareAndExchangeShort,          jdk_internal_misc_Unsafe,  compareAndExchangeShort_name,          compareAndExchangeShort_signature,  F_R)  \
  do_intrinsic(_compareAndExchangeShortAcquire,   jdk_internal_misc_Unsafe,  compareAndExchangeShortAcquire_name,   compareAndExchangeShort_signature,  F_R)  \
  do_intrinsic(_compareAndExchangeShortRelease,   jdk_internal_misc_Unsafe,  compareAndExchangeShortRelease_name,   compareAndExchangeShort_signature,  F_R)  \
                                                                                                                                                             \
  do_intrinsic(_weakCompareAndSetReferencePlain,  jdk_internal_misc_Unsafe,  weakCompareAndSetReferencePlain_name,     compareAndSetReference_signature,      F_R) \
  do_intrinsic(_weakCompareAndSetReferenceAcquire,jdk_internal_misc_Unsafe,  weakCompareAndSetReferenceAcquire_name,   compareAndSetReference_signature,      F_R) \
  do_intrinsic(_weakCompareAndSetReferenceRelease,jdk_internal_misc_Unsafe,  weakCompareAndSetReferenceRelease_name,   compareAndSetReference_signature,      F_R) \
  do_intrinsic(_weakCompareAndSetReference,       jdk_internal_misc_Unsafe,  weakCompareAndSetReference_name,          compareAndSetReference_signature,      F_R) \
  do_intrinsic(_weakCompareAndSetLongPlain,       jdk_internal_misc_Unsafe,  weakCompareAndSetLongPlain_name,       compareAndSetLong_signature,        F_R) \
  do_intrinsic(_weakCompareAndSetLongAcquire,     jdk_internal_misc_Unsafe,  weakCompareAndSetLongAcquire_name,     compareAndSetLong_signature,        F_R) \
  do_intrinsic(_weakCompareAndSetLongRelease,     jdk_internal_misc_Unsafe,  weakCompareAndSetLongRelease_name,     compareAndSetLong_signature,        F_R) \
  do_intrinsic(_weakCompareAndSetLong,            jdk_internal_misc_Unsafe,  weakCompareAndSetLong_name,            compareAndSetLong_signature,        F_R) \
  do_intrinsic(_weakCompareAndSetIntPlain,        jdk_internal_misc_Unsafe,  weakCompareAndSetIntPlain_name,        compareAndSetInt_signature,         F_R) \
  do_intrinsic(_weakCompareAndSetIntAcquire,      jdk_internal_misc_Unsafe,  weakCompareAndSetIntAcquire_name,      compareAndSetInt_signature,         F_R) \
  do_intrinsic(_weakCompareAndSetIntRelease,      jdk_internal_misc_Unsafe,  weakCompareAndSetIntRelease_name,      compareAndSetInt_signature,         F_R) \
  do_intrinsic(_weakCompareAndSetInt,             jdk_internal_misc_Unsafe,  weakCompareAndSetInt_name,             compareAndSetInt_signature,         F_R) \
  do_intrinsic(_weakCompareAndSetBytePlain,       jdk_internal_misc_Unsafe,  weakCompareAndSetBytePlain_name,       compareAndSetByte_signature,        F_R) \
  do_intrinsic(_weakCompareAndSetByteAcquire,     jdk_internal_misc_Unsafe,  weakCompareAndSetByteAcquire_name,     compareAndSetByte_signature,        F_R) \
  do_intrinsic(_weakCompareAndSetByteRelease,     jdk_internal_misc_Unsafe,  weakCompareAndSetByteRelease_name,     compareAndSetByte_signature,        F_R) \
  do_intrinsic(_weakCompareAndSetByte,            jdk_internal_misc_Unsafe,  weakCompareAndSetByte_name,            compareAndSetByte_signature,        F_R) \
  do_intrinsic(_weakCompareAndSetShortPlain,      jdk_internal_misc_Unsafe,  weakCompareAndSetShortPlain_name,      compareAndSetShort_signature,       F_R) \
  do_intrinsic(_weakCompareAndSetShortAcquire,    jdk_internal_misc_Unsafe,  weakCompareAndSetShortAcquire_name,    compareAndSetShort_signature,       F_R) \
  do_intrinsic(_weakCompareAndSetShortRelease,    jdk_internal_misc_Unsafe,  weakCompareAndSetShortRelease_name,    compareAndSetShort_signature,       F_R) \
  do_intrinsic(_weakCompareAndSetShort,           jdk_internal_misc_Unsafe,  weakCompareAndSetShort_name,           compareAndSetShort_signature,       F_R) \
                           \
  do_intrinsic(_getAndAddInt,             jdk_internal_misc_Unsafe,     getAndAddInt_name, getAndAddInt_signature, F_R)       \
   do_name(     getAndAddInt_name,                                      "getAndAddInt")                                       \
   do_signature(getAndAddInt_signature,                                 "(Ljava/lang/Object;JI)I" )                           \
  do_intrinsic(_getAndAddLong,            jdk_internal_misc_Unsafe,     getAndAddLong_name, getAndAddLong_signature, F_R)     \
   do_name(     getAndAddLong_name,                                     "getAndAddLong")                                      \
   do_signature(getAndAddLong_signature,                                "(Ljava/lang/Object;JJ)J" )                           \
  do_intrinsic(_getAndAddByte,            jdk_internal_misc_Unsafe,     getAndAddByte_name, getAndAddByte_signature, F_R)     \
   do_name(     getAndAddByte_name,                                     "getAndAddByte")                                      \
   do_signature(getAndAddByte_signature,                                "(Ljava/lang/Object;JB)B" )                           \
  do_intrinsic(_getAndAddShort,           jdk_internal_misc_Unsafe,     getAndAddShort_name, getAndAddShort_signature, F_R)   \
   do_name(     getAndAddShort_name,                                    "getAndAddShort")                                     \
   do_signature(getAndAddShort_signature,                               "(Ljava/lang/Object;JS)S" )                           \
  do_intrinsic(_getAndSetInt,             jdk_internal_misc_Unsafe,     getAndSetInt_name, getAndSetInt_signature, F_R)       \
   do_name(     getAndSetInt_name,                                      "getAndSetInt")                                       \
   do_alias(    getAndSetInt_signature,                                 /*"(Ljava/lang/Object;JI)I"*/ getAndAddInt_signature) \
  do_intrinsic(_getAndSetLong,            jdk_internal_misc_Unsafe,     getAndSetLong_name, getAndSetLong_signature, F_R)     \
   do_name(     getAndSetLong_name,                                     "getAndSetLong")                                      \
   do_alias(    getAndSetLong_signature,                                /*"(Ljava/lang/Object;JJ)J"*/ getAndAddLong_signature)\
  do_intrinsic(_getAndSetByte,            jdk_internal_misc_Unsafe,     getAndSetByte_name, getAndSetByte_signature, F_R)     \
   do_name(     getAndSetByte_name,                                     "getAndSetByte")                                      \
   do_alias(    getAndSetByte_signature,                                /*"(Ljava/lang/Object;JB)B"*/ getAndAddByte_signature)\
  do_intrinsic(_getAndSetShort,           jdk_internal_misc_Unsafe,     getAndSetShort_name, getAndSetShort_signature, F_R)   \
   do_name(     getAndSetShort_name,                                    "getAndSetShort")                                             \
   do_alias(    getAndSetShort_signature,                               /*"(Ljava/lang/Object;JS)S"*/ getAndAddShort_signature)       \
  do_intrinsic(_getAndSetReference,       jdk_internal_misc_Unsafe,     getAndSetReference_name, getAndSetReference_signature, F_R)   \
   do_name(     getAndSetReference_name,                                "getAndSetReference")                                         \
   do_signature(getAndSetReference_signature,                           "(Ljava/lang/Object;JLjava/lang/Object;)Ljava/lang/Object;" ) \
                                                                                                                             \
  /* Float16Math API intrinsification support */                                                                             \
  /* Float16 signatures */                                                                                                   \
  do_signature(float16_unary_math_op_sig, "(Ljava/lang/Class;"                                                               \
                                           "Ljava/lang/Object;"                                                              \
                                           "Ljava/util/function/UnaryOperator;)"                                             \
                                           "Ljava/lang/Object;")                                                             \
  do_signature(float16_ternary_math_op_sig, "(Ljava/lang/Class;"                                                             \
                                             "Ljava/lang/Object;"                                                            \
                                             "Ljava/lang/Object;"                                                            \
                                             "Ljava/lang/Object;"                                                            \
                                             "Ljdk/internal/vm/vector/Float16Math$TernaryOperator;)"                         \
                                             "Ljava/lang/Object;")                                                           \
  do_intrinsic(_sqrt_float16, jdk_internal_vm_vector_Float16Math, sqrt_name, float16_unary_math_op_sig, F_S)                 \
  do_intrinsic(_fma_float16, jdk_internal_vm_vector_Float16Math, fma_name, float16_ternary_math_op_sig, F_S)                 \
                                                                                                                                               \
  /* Vector API intrinsification support */                                                                                                    \
                                                                                                                                               \
  do_intrinsic(_VectorUnaryOp, jdk_internal_vm_vector_VectorSupport, vector_unary_op_name, vector_unary_op_sig, F_S)                           \
   do_signature(vector_unary_op_sig, "(I"                                                                                                      \
                                      "Ljava/lang/Class;"                                                                                      \
                                      "Ljava/lang/Class;Ljava/lang/Class;"                                                                     \
                                      "I"                                                                                                      \
                                      "Ljdk/internal/vm/vector/VectorSupport$Vector;"                                                          \
                                      "Ljdk/internal/vm/vector/VectorSupport$VectorMask;"                                                      \
                                      "Ljdk/internal/vm/vector/VectorSupport$UnaryOperation;)"                                                 \
                                      "Ljdk/internal/vm/vector/VectorSupport$Vector;")                                                         \
   do_name(vector_unary_op_name,     "unaryOp")                                                                                                \
                                                                                                                                               \
  do_intrinsic(_VectorBinaryOp, jdk_internal_vm_vector_VectorSupport, vector_binary_op_name, vector_binary_op_sig, F_S)                        \
   do_signature(vector_binary_op_sig, "(I"                                                                                                     \
                                       "Ljava/lang/Class;"                                                                                     \
                                       "Ljava/lang/Class;"                                                                                     \
                                       "Ljava/lang/Class;"                                                                                     \
                                       "I"                                                                                                     \
                                       "Ljdk/internal/vm/vector/VectorSupport$VectorPayload;"                                                  \
                                       "Ljdk/internal/vm/vector/VectorSupport$VectorPayload;"                                                  \
                                       "Ljdk/internal/vm/vector/VectorSupport$VectorMask;"                                                     \
                                       "Ljdk/internal/vm/vector/VectorSupport$BinaryOperation;)"                                               \
                                       "Ljdk/internal/vm/vector/VectorSupport$VectorPayload;")                                                 \
   do_name(vector_binary_op_name,     "binaryOp")                                                                                              \
                                                                                                                                               \
  do_intrinsic(_VectorTernaryOp, jdk_internal_vm_vector_VectorSupport, vector_ternary_op_name, vector_ternary_op_sig, F_S)                     \
   do_signature(vector_ternary_op_sig, "(I"                                                                                                    \
                                        "Ljava/lang/Class;"                                                                                    \
                                        "Ljava/lang/Class;"                                                                                    \
                                        "Ljava/lang/Class;"                                                                                    \
                                        "I"                                                                                                    \
                                        "Ljdk/internal/vm/vector/VectorSupport$Vector;"                                                        \
                                        "Ljdk/internal/vm/vector/VectorSupport$Vector;"                                                        \
                                        "Ljdk/internal/vm/vector/VectorSupport$Vector;"                                                        \
                                        "Ljdk/internal/vm/vector/VectorSupport$VectorMask;"                                                    \
                                        "Ljdk/internal/vm/vector/VectorSupport$TernaryOperation;)"                                             \
                                        "Ljdk/internal/vm/vector/VectorSupport$Vector;")                                                       \
   do_name(vector_ternary_op_name,     "ternaryOp")                                                                                            \
                                                                                                                                               \
  do_intrinsic(_VectorSelectFromTwoVectorOp, jdk_internal_vm_vector_VectorSupport, vector_select_from_op_name, vector_select_from_op_sig, F_S) \
   do_signature(vector_select_from_op_sig, "(Ljava/lang/Class;"                                                                                \
                                            "Ljava/lang/Class;"                                                                                \
                                            "I"                                                                                                \
                                            "Ljdk/internal/vm/vector/VectorSupport$Vector;"                                                    \
                                            "Ljdk/internal/vm/vector/VectorSupport$Vector;"                                                    \
                                            "Ljdk/internal/vm/vector/VectorSupport$Vector;"                                                    \
                                            "Ljdk/internal/vm/vector/VectorSupport$SelectFromTwoVector;)"                                      \
                                            "Ljdk/internal/vm/vector/VectorSupport$Vector;")                                                   \
   do_name(vector_select_from_op_name,     "selectFromTwoVectorOp")                                                                            \
                                                                                                                                               \
  do_intrinsic(_VectorFromBitsCoerced, jdk_internal_vm_vector_VectorSupport, vector_frombits_coerced_name, vector_frombits_coerced_sig, F_S)   \
   do_signature(vector_frombits_coerced_sig, "(Ljava/lang/Class;"                                                                              \
                                               "Ljava/lang/Class;"                                                                             \
                                               "I"                                                                                             \
                                               "J"                                                                                             \
                                               "I"                                                                                             \
                                               "Ljdk/internal/vm/vector/VectorSupport$VectorSpecies;"                                          \
                                               "Ljdk/internal/vm/vector/VectorSupport$FromBitsCoercedOperation;)"                              \
                                               "Ljdk/internal/vm/vector/VectorSupport$VectorPayload;")                                         \
   do_name(vector_frombits_coerced_name, "fromBitsCoerced")                                                                                    \
                                                                                                                                               \
  do_intrinsic(_VectorLoadOp, jdk_internal_vm_vector_VectorSupport, vector_load_op_name, vector_load_op_sig, F_S)                              \
   do_signature(vector_load_op_sig, "(Ljava/lang/Class;"                                                                                       \
                                     "Ljava/lang/Class;"                                                                                       \
                                     "I"                                                                                                       \
                                     "Ljava/lang/Object;"                                                                                      \
                                     "J"                                                                                                       \
                                     "Z"                                                                                                       \
                                     "Ljava/lang/Object;"                                                                                      \
                                     "J"                                                                                                       \
                                     "Ljdk/internal/vm/vector/VectorSupport$VectorSpecies;"                                                    \
                                     "Ljdk/internal/vm/vector/VectorSupport$LoadOperation;)"                                                   \
                                     "Ljdk/internal/vm/vector/VectorSupport$VectorPayload;")                                                   \
   do_name(vector_load_op_name,     "load")                                                                                                    \
                                                                                                                                               \
  do_intrinsic(_VectorLoadMaskedOp, jdk_internal_vm_vector_VectorSupport, vector_load_masked_op_name, vector_load_masked_op_sig, F_S)          \
   do_signature(vector_load_masked_op_sig, "(Ljava/lang/Class;"                                                                                \
                                            "Ljava/lang/Class;"                                                                                \
                                            "Ljava/lang/Class;"                                                                                \
                                            "I"                                                                                                \
                                            "Ljava/lang/Object;"                                                                               \
                                            "J"                                                                                                \
                                            "Z"                                                                                                \
                                            "Ljdk/internal/vm/vector/VectorSupport$VectorMask;"                                                \
                                            "I"                                                                                                \
                                            "Ljava/lang/Object;"                                                                               \
                                            "J"                                                                                                \
                                            "Ljdk/internal/vm/vector/VectorSupport$VectorSpecies;"                                             \
                                            "Ljdk/internal/vm/vector/VectorSupport$LoadVectorMaskedOperation;)"                                \
                                            "Ljdk/internal/vm/vector/VectorSupport$Vector;")                                                   \
   do_name(vector_load_masked_op_name,     "loadMasked")                                                                                       \
                                                                                                                                               \
  do_intrinsic(_VectorStoreOp, jdk_internal_vm_vector_VectorSupport, vector_store_op_name, vector_store_op_sig, F_S)                           \
   do_signature(vector_store_op_sig, "(Ljava/lang/Class;"                                                                                      \
                                      "Ljava/lang/Class;"                                                                                      \
                                      "I"                                                                                                      \
                                      "Ljava/lang/Object;"                                                                                     \
                                      "J"                                                                                                      \
                                      "Z"                                                                                                      \
                                      "Ljdk/internal/vm/vector/VectorSupport$VectorPayload;"                                                   \
                                      "Ljava/lang/Object;"                                                                                     \
                                      "J"                                                                                                      \
                                      "Ljdk/internal/vm/vector/VectorSupport$StoreVectorOperation;)"                                           \
                                      "V")                                                                                                     \
   do_name(vector_store_op_name,     "store")                                                                                                  \
                                                                                                                                               \
  do_intrinsic(_VectorStoreMaskedOp, jdk_internal_vm_vector_VectorSupport, vector_store_masked_op_name, vector_store_masked_op_sig, F_S)       \
   do_signature(vector_store_masked_op_sig, "(Ljava/lang/Class;"                                                                               \
                                             "Ljava/lang/Class;"                                                                               \
                                             "Ljava/lang/Class;"                                                                               \
                                             "I"                                                                                               \
                                             "Ljava/lang/Object;"                                                                              \
                                             "J"                                                                                               \
                                             "Z"                                                                                               \
                                             "Ljdk/internal/vm/vector/VectorSupport$Vector;"                                                   \
                                             "Ljdk/internal/vm/vector/VectorSupport$VectorMask;"                                               \
                                             "Ljava/lang/Object;"                                                                              \
                                             "J"                                                                                               \
                                             "Ljdk/internal/vm/vector/VectorSupport$StoreVectorMaskedOperation;)"                              \
                                             "V")                                                                                              \
   do_name(vector_store_masked_op_name,     "storeMasked")                                                                                     \
                                                                                                                                               \
  do_intrinsic(_VectorReductionCoerced, jdk_internal_vm_vector_VectorSupport, vector_reduction_coerced_name, vector_reduction_coerced_sig, F_S)\
   do_signature(vector_reduction_coerced_sig, "(I"                                                                                             \
                                               "Ljava/lang/Class;"                                                                             \
                                               "Ljava/lang/Class;"                                                                             \
                                               "Ljava/lang/Class;"                                                                             \
                                               "I"                                                                                             \
                                               "Ljdk/internal/vm/vector/VectorSupport$Vector;"                                                 \
                                               "Ljdk/internal/vm/vector/VectorSupport$VectorMask;"                                             \
                                               "Ljdk/internal/vm/vector/VectorSupport$ReductionOperation;)"                                    \
                                               "J")                                                                                            \
   do_name(vector_reduction_coerced_name, "reductionCoerced")                                                                                  \
                                                                                                                                               \
  do_intrinsic(_VectorTest, jdk_internal_vm_vector_VectorSupport, vector_test_name, vector_test_sig, F_S)                                      \
   do_signature(vector_test_sig, "(I"                                                                                                          \
                                  "Ljava/lang/Class;"                                                                                          \
                                  "Ljava/lang/Class;"                                                                                          \
                                  "I"                                                                                                          \
                                  "Ljdk/internal/vm/vector/VectorSupport$VectorMask;"                                                          \
                                  "Ljdk/internal/vm/vector/VectorSupport$VectorMask;"                                                          \
                                  "Ljava/util/function/BiFunction;)"                                                                           \
                                  "Z")                                                                                                         \
   do_name(vector_test_name, "test")                                                                                                           \
                                                                                                                                               \
  do_intrinsic(_VectorBlend, jdk_internal_vm_vector_VectorSupport, vector_blend_name, vector_blend_sig, F_S)                                   \
   do_signature(vector_blend_sig, "(Ljava/lang/Class;"                                                                                         \
                                   "Ljava/lang/Class;"                                                                                         \
                                   "Ljava/lang/Class;"                                                                                         \
                                   "I"                                                                                                         \
                                   "Ljdk/internal/vm/vector/VectorSupport$Vector;"                                                             \
                                   "Ljdk/internal/vm/vector/VectorSupport$Vector;"                                                             \
                                   "Ljdk/internal/vm/vector/VectorSupport$VectorMask;"                                                         \
                                   "Ljdk/internal/vm/vector/VectorSupport$VectorBlendOp;)"                                                     \
                                   "Ljdk/internal/vm/vector/VectorSupport$Vector;")                                                            \
   do_name(vector_blend_name, "blend")                                                                                                         \
                                                                                                                                               \
  do_intrinsic(_VectorCompare, jdk_internal_vm_vector_VectorSupport, vector_compare_name, vector_compare_sig, F_S)                             \
   do_signature(vector_compare_sig, "(I"                                                                                                       \
                                     "Ljava/lang/Class;"                                                                                       \
                                     "Ljava/lang/Class;Ljava/lang/Class;"                                                                      \
                                     "I"                                                                                                       \
                                     "Ljdk/internal/vm/vector/VectorSupport$Vector;"                                                           \
                                     "Ljdk/internal/vm/vector/VectorSupport$Vector;"                                                           \
                                     "Ljdk/internal/vm/vector/VectorSupport$VectorMask;"                                                       \
                                     "Ljdk/internal/vm/vector/VectorSupport$VectorCompareOp;)"                                                 \
                                     "Ljdk/internal/vm/vector/VectorSupport$VectorMask;")                                                      \
   do_name(vector_compare_name, "compare")                                                                                                     \
                                                                                                                                               \
  do_intrinsic(_VectorRearrange, jdk_internal_vm_vector_VectorSupport, vector_rearrange_name, vector_rearrange_sig, F_S)                       \
   do_signature(vector_rearrange_sig, "(Ljava/lang/Class;"                                                                                     \
                                       "Ljava/lang/Class;"                                                                                     \
                                       "Ljava/lang/Class;"                                                                                     \
                                       "Ljava/lang/Class;"                                                                                     \
                                       "I"                                                                                                     \
                                       "Ljdk/internal/vm/vector/VectorSupport$Vector;"                                                         \
                                       "Ljdk/internal/vm/vector/VectorSupport$VectorShuffle;"                                                  \
                                       "Ljdk/internal/vm/vector/VectorSupport$VectorMask;"                                                     \
                                       "Ljdk/internal/vm/vector/VectorSupport$VectorRearrangeOp;)"                                             \
                                       "Ljdk/internal/vm/vector/VectorSupport$Vector;")                                                        \
   do_name(vector_rearrange_name, "rearrangeOp")                                                                                               \
                                                                                                                                               \
  do_intrinsic(_VectorSelectFrom, jdk_internal_vm_vector_VectorSupport, vector_select_from_name, vector_select_from_sig, F_S)                  \
   do_signature(vector_select_from_sig, "(Ljava/lang/Class;"                                                                                   \
                                        "Ljava/lang/Class;"                                                                                     \
                                        "Ljava/lang/Class;"                                                                                     \
                                        "I"                                                                                                     \
                                        "Ljdk/internal/vm/vector/VectorSupport$Vector;"                                                         \
                                        "Ljdk/internal/vm/vector/VectorSupport$Vector;"                                                         \
                                        "Ljdk/internal/vm/vector/VectorSupport$VectorMask;"                                                     \
                                        "Ljdk/internal/vm/vector/VectorSupport$VectorSelectFromOp;)"                                            \
                                        "Ljdk/internal/vm/vector/VectorSupport$Vector;")                                                        \
   do_name(vector_select_from_name, "selectFromOp")                                                                                              \
                                                                                                                                               \
  do_intrinsic(_VectorExtract, jdk_internal_vm_vector_VectorSupport, vector_extract_name, vector_extract_sig, F_S)                             \
   do_signature(vector_extract_sig, "(Ljava/lang/Class;"                                                                                       \
                                     "Ljava/lang/Class;"                                                                                       \
                                     "I"                                                                                                       \
                                     "Ljdk/internal/vm/vector/VectorSupport$VectorPayload;"                                                    \
                                     "I"                                                                                                       \
                                     "Ljdk/internal/vm/vector/VectorSupport$VecExtractOp;)"                                                    \
                                     "J")                                                                                                      \
   do_name(vector_extract_name, "extract")                                                                                                     \
                                                                                                                                               \
 do_intrinsic(_VectorInsert, jdk_internal_vm_vector_VectorSupport, vector_insert_name, vector_insert_sig, F_S)                                 \
   do_signature(vector_insert_sig, "(Ljava/lang/Class;"                                                                                        \
                                    "Ljava/lang/Class;"                                                                                        \
                                    "I"                                                                                                        \
                                    "Ljdk/internal/vm/vector/VectorSupport$Vector;"                                                            \
                                    "IJ"                                                                                                       \
                                    "Ljdk/internal/vm/vector/VectorSupport$VecInsertOp;)"                                                      \
                                    "Ljdk/internal/vm/vector/VectorSupport$Vector;")                                                           \
   do_name(vector_insert_name, "insert")                                                                                                       \
                                                                                                                                               \
  do_intrinsic(_VectorBroadcastInt, jdk_internal_vm_vector_VectorSupport, vector_broadcast_int_name, vector_broadcast_int_sig, F_S)            \
   do_signature(vector_broadcast_int_sig, "(I"                                                                                                 \
                                           "Ljava/lang/Class;"                                                                                 \
                                           "Ljava/lang/Class;"                                                                                 \
                                           "Ljava/lang/Class;"                                                                                 \
                                           "I"                                                                                                 \
                                           "Ljdk/internal/vm/vector/VectorSupport$Vector;"                                                     \
                                           "I"                                                                                                 \
                                           "Ljdk/internal/vm/vector/VectorSupport$VectorMask;"                                                 \
                                           "Ljdk/internal/vm/vector/VectorSupport$VectorBroadcastIntOp;)"                                      \
                                           "Ljdk/internal/vm/vector/VectorSupport$Vector;")                                                    \
   do_name(vector_broadcast_int_name, "broadcastInt")                                                                                          \
                                                                                                                                               \
  do_intrinsic(_VectorConvert, jdk_internal_vm_vector_VectorSupport, vector_convert_name, vector_convert_sig, F_S)                             \
   do_signature(vector_convert_sig, "(I"                                                                                                       \
                                     "Ljava/lang/Class;"                                                                                       \
                                     "Ljava/lang/Class;"                                                                                       \
                                     "I"                                                                                                       \
                                     "Ljava/lang/Class;"                                                                                       \
                                     "Ljava/lang/Class;"                                                                                       \
                                     "I"                                                                                                       \
                                     "Ljdk/internal/vm/vector/VectorSupport$VectorPayload;"                                                    \
                                     "Ljdk/internal/vm/vector/VectorSupport$VectorSpecies;"                                                    \
                                     "Ljdk/internal/vm/vector/VectorSupport$VectorConvertOp;)"                                                 \
                                     "Ljdk/internal/vm/vector/VectorSupport$VectorPayload;")                                                   \
   do_name(vector_convert_name, "convert")                                                                                                     \
                                                                                                                                               \
   do_intrinsic(_VectorGatherOp, jdk_internal_vm_vector_VectorSupport, vector_gather_name, vector_gather_sig, F_S)                             \
    do_signature(vector_gather_sig, "(Ljava/lang/Class;"                                                                                       \
                                     "Ljava/lang/Class;"                                                                                       \
                                     "Ljava/lang/Class;"                                                                                       \
                                     "I"                                                                                                       \
                                     "Ljava/lang/Class;"                                                                                       \
                                     "Ljava/lang/Object;"                                                                                      \
                                     "J"                                                                                                       \
                                     "Ljdk/internal/vm/vector/VectorSupport$Vector;"                                                           \
                                     "Ljdk/internal/vm/vector/VectorSupport$VectorMask;"                                                       \
                                     "Ljava/lang/Object;"                                                                                      \
                                     "I[II"                                                                                                    \
                                     "Ljdk/internal/vm/vector/VectorSupport$VectorSpecies;"                                                    \
                                     "Ljdk/internal/vm/vector/VectorSupport$LoadVectorOperationWithMap;)"                                      \
                                     "Ljdk/internal/vm/vector/VectorSupport$Vector;")                                                          \
    do_name(vector_gather_name, "loadWithMap")                                                                                                 \
                                                                                                                                               \
   do_intrinsic(_VectorScatterOp, jdk_internal_vm_vector_VectorSupport, vector_scatter_name, vector_scatter_sig, F_S)                          \
    do_signature(vector_scatter_sig, "(Ljava/lang/Class;"                                                                                      \
                                      "Ljava/lang/Class;"                                                                                      \
                                      "Ljava/lang/Class;"                                                                                      \
                                      "I"                                                                                                      \
                                      "Ljava/lang/Class;"                                                                                      \
                                      "Ljava/lang/Object;"                                                                                     \
                                      "J"                                                                                                      \
                                      "Ljdk/internal/vm/vector/VectorSupport$Vector;"                                                          \
                                      "Ljdk/internal/vm/vector/VectorSupport$Vector;"                                                          \
                                      "Ljdk/internal/vm/vector/VectorSupport$VectorMask;Ljava/lang/Object;"                                    \
                                      "I[II"                                                                                                   \
                                      "Ljdk/internal/vm/vector/VectorSupport$StoreVectorOperationWithMap;)"                                    \
                                      "V")                                                                                                     \
    do_name(vector_scatter_name, "storeWithMap")                                                                                               \
                                                                                                                                               \
  do_intrinsic(_VectorRebox, jdk_internal_vm_vector_VectorSupport, vector_rebox_name, vector_rebox_sig, F_S)                                   \
    do_signature(vector_rebox_sig, "(Ljdk/internal/vm/vector/VectorSupport$VectorPayload;)"                                                    \
                                    "Ljdk/internal/vm/vector/VectorSupport$VectorPayload;")                                                    \
   do_name(vector_rebox_name, "maybeRebox")                                                                                                    \
                                                                                                                                               \
  do_intrinsic(_VectorMaskOp, jdk_internal_vm_vector_VectorSupport, vector_mask_oper_name, vector_mask_oper_sig, F_S)                          \
    do_signature(vector_mask_oper_sig, "(I"                                                                                                    \
                                        "Ljava/lang/Class;"                                                                                    \
                                        "Ljava/lang/Class;"                                                                                    \
                                        "I"                                                                                                    \
                                        "Ljdk/internal/vm/vector/VectorSupport$VectorMask;"                                                    \
                                        "Ljdk/internal/vm/vector/VectorSupport$VectorMaskOp;)"                                                 \
                                        "J")                                                                                                   \
    do_name(vector_mask_oper_name, "maskReductionCoerced")                                                                                     \
                                                                                                                                               \
  do_intrinsic(_VectorCompressExpand, jdk_internal_vm_vector_VectorSupport, vector_compress_expand_op_name, vector_compress_expand_op_sig, F_S)\
   do_signature(vector_compress_expand_op_sig, "(I"                                                                                            \
                                      "Ljava/lang/Class;"                                                                                      \
                                      "Ljava/lang/Class;"                                                                                      \
                                      "Ljava/lang/Class;"                                                                                      \
                                      "I"                                                                                                      \
                                      "Ljdk/internal/vm/vector/VectorSupport$Vector;"                                                          \
                                      "Ljdk/internal/vm/vector/VectorSupport$VectorMask;"                                                      \
                                      "Ljdk/internal/vm/vector/VectorSupport$CompressExpandOperation;)"                                        \
                                      "Ljdk/internal/vm/vector/VectorSupport$VectorPayload;")                                                  \
   do_name(vector_compress_expand_op_name,     "compressExpandOp")                                                                             \
                                                                                                                                               \
  do_intrinsic(_IndexVector, jdk_internal_vm_vector_VectorSupport, index_vector_op_name, index_vector_op_sig, F_S)                             \
    do_signature(index_vector_op_sig, "(Ljava/lang/Class;"                                                                                     \
                                       "Ljava/lang/Class;"                                                                                     \
                                       "I"                                                                                                     \
                                       "Ljdk/internal/vm/vector/VectorSupport$Vector;"                                                         \
                                       "I"                                                                                                     \
                                       "Ljdk/internal/vm/vector/VectorSupport$VectorSpecies;"                                                  \
                                       "Ljdk/internal/vm/vector/VectorSupport$IndexOperation;)"                                                \
                                       "Ljdk/internal/vm/vector/VectorSupport$Vector;")                                                        \
    do_name(index_vector_op_name, "indexVector")                                                                                               \
                                                                                                                                               \
  do_intrinsic(_IndexPartiallyInUpperRange, jdk_internal_vm_vector_VectorSupport, index_partially_in_upper_range_name, index_partially_in_upper_range_sig, F_S)\
    do_signature(index_partially_in_upper_range_sig, "(Ljava/lang/Class;"                                                                                      \
                                                     "Ljava/lang/Class;"                                                                                       \
                                                     "I"                                                                                                       \
                                                     "J"                                                                                                       \
                                                     "J"                                                                                                       \
                                                     "Ljdk/internal/vm/vector/VectorSupport$IndexPartiallyInUpperRangeOperation;)"                             \
                                                     "Ljdk/internal/vm/vector/VectorSupport$VectorMask;")                                                      \
    do_name(index_partially_in_upper_range_name, "indexPartiallyInUpperRange")                                                                                 \
                                                                                                                               \
   /* (2) Bytecode intrinsics                                                                        */                        \
                                                                                                                               \
  do_intrinsic(_park,                     jdk_internal_misc_Unsafe,     park_name, park_signature,                     F_RN)   \
   do_name(     park_name,                                              "park")                                                \
   do_signature(park_signature,                                         "(ZJ)V")                                               \
  do_intrinsic(_unpark,                   jdk_internal_misc_Unsafe,     unpark_name, unpark_signature,                 F_RN)   \
   do_name(     unpark_name,                                            "unpark")                                              \
   do_alias(    unpark_signature,                                       /*(LObject;)V*/ object_void_signature)                 \
                                                                                                                               \
  do_intrinsic(_StringBuilder_void,   java_lang_StringBuilder, object_initializer_name, void_method_signature,     F_R)   \
  do_intrinsic(_StringBuilder_int,    java_lang_StringBuilder, object_initializer_name, int_void_signature,        F_R)   \
  do_intrinsic(_StringBuilder_String, java_lang_StringBuilder, object_initializer_name, string_void_signature,     F_R)   \
                                                                                                                          \
  do_intrinsic(_StringBuilder_append_char,   java_lang_StringBuilder, append_name, char_StringBuilder_signature,   F_R)   \
  do_intrinsic(_StringBuilder_append_int,    java_lang_StringBuilder, append_name, int_StringBuilder_signature,    F_R)   \
  do_intrinsic(_StringBuilder_append_String, java_lang_StringBuilder, append_name, String_StringBuilder_signature, F_R)   \
                                                                                                                          \
  do_intrinsic(_StringBuilder_toString, java_lang_StringBuilder, toString_name, void_string_signature,             F_R)   \
                                                                                                                          \
  do_intrinsic(_StringBuffer_void,   java_lang_StringBuffer, object_initializer_name, void_method_signature,       F_R)   \
  do_intrinsic(_StringBuffer_int,    java_lang_StringBuffer, object_initializer_name, int_void_signature,          F_R)   \
  do_intrinsic(_StringBuffer_String, java_lang_StringBuffer, object_initializer_name, string_void_signature,       F_R)   \
                                                                                                                          \
  do_intrinsic(_StringBuffer_append_char,   java_lang_StringBuffer, append_name, char_StringBuffer_signature,      F_Y)   \
  do_intrinsic(_StringBuffer_append_int,    java_lang_StringBuffer, append_name, int_StringBuffer_signature,       F_Y)   \
  do_intrinsic(_StringBuffer_append_String, java_lang_StringBuffer, append_name, String_StringBuffer_signature,    F_Y)   \
                                                                                                                          \
  do_intrinsic(_StringBuffer_toString,  java_lang_StringBuffer, toString_name, void_string_signature,              F_Y)   \
                                                                                                                          \
  do_intrinsic(_Integer_toString,      java_lang_Integer, toString_name, int_String_signature,                     F_S)   \
                                                                                                                          \
  do_intrinsic(_String_String, java_lang_String, object_initializer_name, string_void_signature,                   F_R)   \
                                                                                                                          \
  do_intrinsic(_Object_init,              java_lang_Object, object_initializer_name, void_method_signature,        F_R)   \
  /*    (symbol object_initializer_name defined above) */                                                                 \
                                                                                                                          \
  do_intrinsic(_invoke,                   java_lang_reflect_Method, invoke_name, object_object_array_object_signature, F_R) \
  /*   (symbols invoke_name and invoke_signature defined above) */                                                      \
  /* the polymorphic MH intrinsics must be in compact order, with _invokeGeneric first and _linkToInterface last */     \
  do_intrinsic(_invokeGeneric,            java_lang_invoke_MethodHandle, invoke_name,           star_name, F_RN)        \
  do_intrinsic(_invokeBasic,              java_lang_invoke_MethodHandle, invokeBasic_name,      star_name, F_RN)        \
  do_intrinsic(_linkToVirtual,            java_lang_invoke_MethodHandle, linkToVirtual_name,    star_name, F_SN)        \
  do_intrinsic(_linkToStatic,             java_lang_invoke_MethodHandle, linkToStatic_name,     star_name, F_SN)        \
  do_intrinsic(_linkToSpecial,            java_lang_invoke_MethodHandle, linkToSpecial_name,    star_name, F_SN)        \
  do_intrinsic(_linkToInterface,          java_lang_invoke_MethodHandle, linkToInterface_name,  star_name, F_SN)        \
  do_intrinsic(_linkToNative,             java_lang_invoke_MethodHandle, linkToNative_name,     star_name, F_SN)        \
  /* special marker for bytecode generated for the JVM from a LambdaForm: */                                            \
  do_intrinsic(_compiledLambdaForm,       java_lang_invoke_MethodHandle, compiledLambdaForm_name, star_name, F_RN)      \
                                                                                                                        \
  /* unboxing methods: */                                                                                               \
  do_intrinsic(_booleanValue,             java_lang_Boolean,      booleanValue_name, void_boolean_signature, F_R)       \
   do_name(     booleanValue_name,       "booleanValue")                                                                \
  do_intrinsic(_byteValue,                java_lang_Byte,         byteValue_name, void_byte_signature, F_R)             \
   do_name(     byteValue_name,          "byteValue")                                                                   \
  do_intrinsic(_charValue,                java_lang_Character,    charValue_name, void_char_signature, F_R)             \
   do_name(     charValue_name,          "charValue")                                                                   \
  do_intrinsic(_shortValue,               java_lang_Short,        shortValue_name, void_short_signature, F_R)           \
   do_name(     shortValue_name,         "shortValue")                                                                  \
  do_intrinsic(_intValue,                 java_lang_Integer,      intValue_name, void_int_signature, F_R)               \
   do_name(     intValue_name,           "intValue")                                                                    \
  do_intrinsic(_longValue,                java_lang_Long,         longValue_name, void_long_signature, F_R)             \
   do_name(     longValue_name,          "longValue")                                                                   \
  do_intrinsic(_floatValue,               java_lang_Float,        floatValue_name, void_float_signature, F_R)           \
   do_name(     floatValue_name,         "floatValue")                                                                  \
  do_intrinsic(_doubleValue,              java_lang_Double,       doubleValue_name, void_double_signature, F_R)         \
   do_name(     doubleValue_name,        "doubleValue")                                                                 \
                                                                                                                        \
  /* boxing methods: */                                                                                                 \
   do_name(    valueOf_name,              "valueOf")                                                                    \
  do_intrinsic(_Boolean_valueOf,          java_lang_Boolean,      valueOf_name, Boolean_valueOf_signature, F_S)         \
   do_name(     Boolean_valueOf_signature,                       "(Z)Ljava/lang/Boolean;")                              \
  do_intrinsic(_Byte_valueOf,             java_lang_Byte,         valueOf_name, Byte_valueOf_signature, F_S)            \
   do_name(     Byte_valueOf_signature,                          "(B)Ljava/lang/Byte;")                                 \
  do_intrinsic(_Character_valueOf,        java_lang_Character,    valueOf_name, Character_valueOf_signature, F_S)       \
   do_name(     Character_valueOf_signature,                     "(C)Ljava/lang/Character;")                            \
  do_intrinsic(_Short_valueOf,            java_lang_Short,        valueOf_name, Short_valueOf_signature, F_S)           \
   do_name(     Short_valueOf_signature,                         "(S)Ljava/lang/Short;")                                \
  do_intrinsic(_Integer_valueOf,          java_lang_Integer,      valueOf_name, Integer_valueOf_signature, F_S)         \
   do_name(     Integer_valueOf_signature,                       "(I)Ljava/lang/Integer;")                              \
  do_intrinsic(_Long_valueOf,             java_lang_Long,         valueOf_name, Long_valueOf_signature, F_S)            \
   do_name(     Long_valueOf_signature,                          "(J)Ljava/lang/Long;")                                 \
  do_intrinsic(_Float_valueOf,            java_lang_Float,        valueOf_name, Float_valueOf_signature, F_S)           \
   do_name(     Float_valueOf_signature,                         "(F)Ljava/lang/Float;")                                \
  do_intrinsic(_Double_valueOf,           java_lang_Double,       valueOf_name, Double_valueOf_signature, F_S)          \
   do_name(     Double_valueOf_signature,                        "(D)Ljava/lang/Double;")                               \
                                                                                                                        \
  /* forEachRemaining */                                                                             \
  do_intrinsic(_forEachRemaining, java_util_stream_StreamsRangeIntSpliterator, forEachRemaining_name, forEachRemaining_signature, F_R) \
   do_name(     forEachRemaining_name,    "forEachRemaining")                                                           \
   do_name(     forEachRemaining_signature,                      "(Ljava/util/function/IntConsumer;)V")                 \

    /*end*/

#define VM_INTRINSIC_ID_ENUM(id, klass, name, sig, flags)  id,
#define VM_INTRINSICS_CONST(id, klass, name, sig, flags)   static const vmIntrinsicID id = vmIntrinsicID::id;
#define __IGNORE_CLASS(id, name)                      /*ignored*/
#define __IGNORE_NAME(id, name)                       /*ignored*/
#define __IGNORE_SIGNATURE(id, name)                  /*ignored*/
#define __IGNORE_ALIAS(id, name)                      /*ignored*/

// VM Intrinsic ID's uniquely identify some very special methods
enum class vmIntrinsicID : int {
  _none = 0,                      // not an intrinsic (default answer)

  VM_INTRINSICS_DO(VM_INTRINSIC_ID_ENUM,
                   __IGNORE_CLASS, __IGNORE_NAME, __IGNORE_SIGNATURE, __IGNORE_ALIAS)

  ID_LIMIT,
  LAST_COMPILER_INLINE = _IndexPartiallyInUpperRange,
  FIRST_MH_SIG_POLY    = _invokeGeneric,
  FIRST_MH_STATIC      = _linkToVirtual,
  LAST_MH_SIG_POLY     = _linkToNative,

  FIRST_ID = _none + 1,
  LAST_ID = ID_LIMIT - 1,
};

ENUMERATOR_RANGE(vmIntrinsicID, vmIntrinsicID::FIRST_ID, vmIntrinsicID::LAST_ID)

class vmIntrinsics : AllStatic {
  friend class vmSymbols;
  friend class ciObjectFactory;

 public:
  typedef vmIntrinsicID ID;

  // Convenient access of vmIntrinsicID::FOO as vmIntrinsics::FOO
  static const ID _none                = vmIntrinsicID::_none;
  static const ID ID_LIMIT             = vmIntrinsicID::ID_LIMIT;
  static const ID LAST_COMPILER_INLINE = vmIntrinsicID::LAST_COMPILER_INLINE;
  static const ID FIRST_MH_SIG_POLY    = vmIntrinsicID::FIRST_MH_SIG_POLY;
  static const ID FIRST_MH_STATIC      = vmIntrinsicID::FIRST_MH_STATIC;
  static const ID LAST_MH_SIG_POLY     = vmIntrinsicID::LAST_MH_SIG_POLY;
  static const ID FIRST_ID             = vmIntrinsicID::FIRST_ID;

  VM_INTRINSICS_DO(VM_INTRINSICS_CONST,
                   __IGNORE_CLASS, __IGNORE_NAME, __IGNORE_SIGNATURE, __IGNORE_ALIAS)

  enum Flags {
    // AccessFlags syndromes relevant to intrinsics.
    F_none = 0,
    F_R,                        // !static !native !synchronized (R="regular")
    F_S,                        //  static !native !synchronized
    F_Y,                        // !static !native  synchronized
    F_RN,                       // !static  native !synchronized
    F_SN,                       //  static  native !synchronized

    FLAG_LIMIT
  };
  enum {
    log2_FLAG_LIMIT = 3         // checked by an assert at start-up
  };

  static constexpr bool is_flag_static(Flags flags) {
    switch (flags) {
      case F_S:
      case F_SN:
        return true;
      case F_R:
      case F_Y:
      case F_RN:
        return false;
      default:
        ShouldNotReachHere();
        return false;
    }
  }

  static constexpr bool is_flag_synchronized(Flags flags) {
    switch (flags) {
      case F_Y:
        return true;
      case F_RN:
      case F_SN:
      case F_S:
      case F_R:
        return false;
      default:
        ShouldNotReachHere();
        return false;
    }
  }

  static constexpr bool is_flag_native(Flags flags) {
    switch (flags) {
      case F_RN:
      case F_SN:
        return true;
      case F_S:
      case F_R:
      case F_Y:
        return false;
      default:
        ShouldNotReachHere();
        return false;
    }
  }

  // Convert an arbitrary vmIntrinsicID to int (checks validity):
  //    vmIntrinsicID x = ...; int n = vmIntrinsics::as_int(x);
  // Convert a known vmIntrinsicID to int (no need for validity check):
  //    int n = static_cast<int>(vmIntrinsicID::_invokeGeneric);
  static constexpr int as_int(vmIntrinsicID id) {
    assert(is_valid_id(id), "must be");
    return static_cast<int>(id);
  }

  static constexpr int number_of_intrinsics() {
    return static_cast<int>(ID_LIMIT);
  }

public:
  static constexpr bool is_valid_id(int raw_id) {
    return (raw_id >= static_cast<int>(_none) && raw_id < static_cast<int>(ID_LIMIT));
  }

  static constexpr bool is_valid_id(ID id) {
    return is_valid_id(static_cast<int>(id));
  }

  static constexpr ID ID_from(int raw_id) {
    assert(is_valid_id(raw_id), "must be a valid intrinsic ID");
    return static_cast<ID>(raw_id);
  }

  static const char* name_at(ID id);

private:
  static ID find_id_impl(vmSymbolID holder,
                         vmSymbolID name,
                         vmSymbolID sig,
                         u2 flags);

  // check if the intrinsic is disabled by course-grained flags.
  static bool disabled_by_jvm_flags(vmIntrinsics::ID id);
  static void init_vm_intrinsic_name_table();
public:
  static ID find_id(const char* name);
  // Given a method's class, name, signature, and access flags, report its ID.
  static ID find_id(vmSymbolID holder,
                    vmSymbolID name,
                    vmSymbolID sig,
                    u2 flags) {
    ID id = find_id_impl(holder, name, sig, flags);
#ifdef ASSERT
    // ID _none does not hold the following asserts.
    if (id == _none)  return id;
#endif
    assert(    class_for(id) == holder, "correct class: %s",     name_at(id));
    assert(     name_for(id) == name,   "correct name: %s",      name_at(id));
    assert(signature_for(id) == sig,    "correct signature: %s", name_at(id));
    assert(      is_flag_static(flags_for(id)) == ((flags & JVM_ACC_STATIC)       != 0),
                 "correct static flag: %s", name_at(id));
    assert(is_flag_synchronized(flags_for(id)) == ((flags & JVM_ACC_SYNCHRONIZED) != 0),
           "correct synchronized flag: %s", name_at(id));
    assert(      is_flag_native(flags_for(id)) == ((flags & JVM_ACC_NATIVE)       != 0),
                 "correct native flag: %s", name_at(id));
    return id;
  }

#ifndef PRODUCT
  // Find out the symbols behind an intrinsic:
  static vmSymbolID     class_for(ID id);
  static vmSymbolID      name_for(ID id);
  static vmSymbolID signature_for(ID id);
  static Flags          flags_for(ID id);
#endif

  static bool class_has_intrinsics(vmSymbolID holder);

  static const char* short_name_as_C_string(ID id, char* buf, int size);

  // The methods below provide information related to compiling intrinsics.

  // (1) Information needed by the C1 compiler.

  static bool preserves_state(vmIntrinsics::ID id);
  static bool can_trap(vmIntrinsics::ID id);
  static bool should_be_pinned(vmIntrinsics::ID id);

  // (2) Information needed by the C2 compiler.

  // Returns true if the intrinsic for method 'method' will perform a virtual dispatch.
  static bool does_virtual_dispatch(vmIntrinsics::ID id);
  // A return value larger than 0 indicates that the intrinsic for method
  // 'method' requires predicated logic.
  static int predicates_needed(vmIntrinsics::ID id);

  // There are 2 kinds of JVM options to control intrinsics.
  // 1. Disable/Control Intrinsic accepts a list of intrinsic IDs.
  //    ControlIntrinsic is recommended. DisableIntrinic will be deprecated.
  //    Currently, the DisableIntrinsic list prevails if an intrinsic appears on
  //    both lists.
  //
  // 2. Explicit UseXXXIntrinsics options. eg. UseAESIntrinsics, UseCRC32Intrinsics etc.
  //    Each option can control a group of intrinsics. The user can specify them but
  //    their final values are subject to hardware inspection (VM_Version::initialize).
  //    Stub generators are controlled by them.
  //
  // An intrinsic is enabled if and only if neither the fine-grained control(1) nor
  // the corresponding coarse-grained control(2) disables it.
  static bool is_disabled_by_flags(vmIntrinsics::ID id);

  static bool is_intrinsic_available(vmIntrinsics::ID id);
};

#undef VM_INTRINSIC_ENUM
#undef VM_INTRINSICS_CONST
#undef __IGNORE_CLASS
#undef __IGNORE_NAME
#undef __IGNORE_SIGNATURE
#undef __IGNORE_ALIAS

#endif // SHARE_CLASSFILE_VMINTRINSICS_HPP<|MERGE_RESOLUTION|>--- conflicted
+++ resolved
@@ -567,7 +567,6 @@
    do_name(chacha20Block_name,                                 "implChaCha20Block")                                         \
    do_signature(chacha20Block_signature, "([I[B)I")                                                                    \
                                                                                                                         \
-<<<<<<< HEAD
   /* support for com.sun.crypto.provider.ML_KEM */                                                                      \
   do_class(com_sun_crypto_provider_ML_KEM,      "com/sun/crypto/provider/ML_KEM")                                       \
    do_signature(SaSaSaSaI_signature, "([S[S[S[S)I")                                                                     \
@@ -588,7 +587,7 @@
    do_name(kyber12To16_name,                             "implKyber12To16")                                             \
   do_intrinsic(_kyberBarrettReduce, com_sun_crypto_provider_ML_KEM, kyberBarrettReduce_name, SaI_signature, F_S)        \
    do_name(kyberBarrettReduce_name,                        "implKyberBarrettReduce")                                    \
-=======
+                                                                                                                        \
   /* support for sun.security.provider.ML_DSA */                                                                        \
  do_class(sun_security_provider_ML_DSA,      "sun/security/provider/ML_DSA")                                            \
    do_signature(IaII_signature, "([II)I")                                                                               \
@@ -608,7 +607,6 @@
   do_intrinsic(_dilithiumDecomposePoly, sun_security_provider_ML_DSA,                                                   \
                 dilithiumDecomposePoly_name, IaIaIaIII_signature, F_S)                                                  \
    do_name(dilithiumDecomposePoly_name,                    "implDilithiumDecomposePoly")                                \
->>>>>>> 3230894b
                                                                                                                         \
   /* support for java.util.zip */                                                                                       \
   do_class(java_util_zip_CRC32,           "java/util/zip/CRC32")                                                        \
