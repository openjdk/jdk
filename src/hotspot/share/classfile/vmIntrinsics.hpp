/*
 * Copyright (c) 2020, 2025, Oracle and/or its affiliates. All rights reserved.
 * DO NOT ALTER OR REMOVE COPYRIGHT NOTICES OR THIS FILE HEADER.
 *
 * This code is free software; you can redistribute it and/or modify it
 * under the terms of the GNU General Public License version 2 only, as
 * published by the Free Software Foundation.
 *
 * This code is distributed in the hope that it will be useful, but WITHOUT
 * ANY WARRANTY; without even the implied warranty of MERCHANTABILITY or
 * FITNESS FOR A PARTICULAR PURPOSE.  See the GNU General Public License
 * version 2 for more details (a copy is included in the LICENSE file that
 * accompanied this code).
 *
 * You should have received a copy of the GNU General Public License version
 * 2 along with this work; if not, write to the Free Software Foundation,
 * Inc., 51 Franklin St, Fifth Floor, Boston, MA 02110-1301 USA.
 *
 * Please contact Oracle, 500 Oracle Parkway, Redwood Shores, CA 94065 USA
 * or visit www.oracle.com if you need additional information or have any
 * questions.
 *
 */

#ifndef SHARE_CLASSFILE_VMINTRINSICS_HPP
#define SHARE_CLASSFILE_VMINTRINSICS_HPP

#include "jfr/support/jfrIntrinsics.hpp"
#include "memory/allStatic.hpp"
#include "utilities/enumIterator.hpp"
#include "utilities/globalDefinitions.hpp"
#include "utilities/vmEnums.hpp"

class Method;
class methodHandle;

// Here are all the intrinsics known to the runtime and the CI.
// Each intrinsic consists of a public enum name (like _hashCode),
// followed by a specification of its klass, name, and signature:
//    template(<id>,  <klass>,  <name>, <sig>, <FCODE>)
//
// If you add an intrinsic here, you must also define its name
// and signature as members of the VM symbols.  The VM symbols for
// the intrinsic name and signature may be defined above.
//
// Because the VM_SYMBOLS_DO macro makes reference to VM_INTRINSICS_DO,
// you can also define an intrinsic's name and/or signature locally to the
// intrinsic, if this makes sense.  (It often does make sense.)
//
// For example:
//    do_intrinsic(_foo,  java_lang_Object,  foo_name, foo_signature, F_xx)
//     do_name(     foo_name, "foo")
//     do_signature(foo_signature, "()F")
// klass      = vmSymbols::java_lang_Object()
// name       = vmSymbols::foo_name()
// signature  = vmSymbols::foo_signature()
//
// The name and/or signature might be a "well known" symbol
// like "equal" or "()I", in which case there will be no local
// re-definition of the symbol.
//
// The do_class, do_name, and do_signature calls are all used for the
// same purpose:  Define yet another VM symbol.  They could all be merged
// into a common 'do_symbol' call, but it seems useful to record our
// intentions here about kinds of symbols (class vs. name vs. signature).
//
// The F_xx is one of the Flags enum; see below.
//
// for Emacs: (let ((c-backslash-column 120) (c-backslash-max-column 120)) (c-backslash-region (point) (point-max) nil t))
//
//
// There are two types of intrinsic methods: (1) Library intrinsics and (2) bytecode intrinsics.
//
// (1) A library intrinsic method may be replaced with hand-crafted assembly code,
// with hand-crafted compiler IR, or with a combination of the two. The semantics
// of the replacement code may differ from the semantics of the replaced code.
//
// (2) Bytecode intrinsic methods are not replaced by special code, but they are
// treated in some other special way by the compiler. For example, the compiler
// may delay inlining for some String-related intrinsic methods (e.g., some methods
// defined in the StringBuilder and StringBuffer classes, see
// Compile::should_delay_string_inlining() for more details).
//
// Due to the difference between the semantics of an intrinsic method as defined
// in the (Java) source code and the semantics of the method as defined
// by the code in the VM, intrinsic methods must be explicitly marked.
//
// Intrinsic methods are marked by the jdk.internal.vm.annotation.IntrinsicCandidate
// annotation. If CheckIntrinsics is enabled, the VM performs the following
// checks when a class C is loaded: (1) all intrinsics defined by the VM for
// class C are present in the loaded class file and are marked;
// (2) an intrinsic is defined by the VM for all marked methods of class C;
// (3) check for orphan methods in class C (i.e., methods for which the VM
// declares an intrinsic but that are not declared for the loaded class C.
// Check (3) is available only in debug builds.
//
// If a mismatch is detected for a method, the VM behaves differently depending
// on the type of build. A fastdebug build exits and reports an error on a mismatch.
// A product build will not replace an unmarked library intrinsic method with
// hand-crafted code, that is, unmarked library intrinsics are treated as ordinary
// methods in a product build. The special treatment of a bytecode intrinsic method
// persists even if the method not marked.
//
// When adding an intrinsic for a method, please make sure to appropriately
// annotate the method in the source code. The list below contains all
// library intrinsics followed by bytecode intrinsics. Please also make sure to
// add the declaration of the intrinsic to the appropriate section of the list.
#define VM_INTRINSICS_DO(do_intrinsic, do_class, do_name, do_signature, do_alias)                                       \
  /* (1) Library intrinsics                                                                        */                   \
  do_intrinsic(_hashCode,                 java_lang_Object,       hashCode_name, void_int_signature,             F_RN)  \
   do_name(     hashCode_name,                                   "hashCode")                                            \
  do_intrinsic(_getClass,                 java_lang_Object,       getClass_name, void_class_signature,           F_RN)  \
   do_name(     getClass_name,                                   "getClass")                                            \
  do_intrinsic(_clone,                    java_lang_Object,       clone_name, void_object_signature,             F_RN)  \
   do_name(     clone_name,                                      "clone")                                               \
  do_intrinsic(_notify,                   java_lang_Object,       notify_name, void_method_signature,            F_RN)  \
   do_name(     notify_name,                                     "notify")                                              \
  do_intrinsic(_notifyAll,                java_lang_Object,       notifyAll_name, void_method_signature,         F_RN)  \
   do_name(     notifyAll_name,                                  "notifyAll")                                           \
                                                                                                                        \
  /* Math & StrictMath intrinsics are defined in terms of just a few signatures: */                                     \
  do_class(java_lang_Math,                "java/lang/Math")                                                             \
  do_class(java_lang_StrictMath,          "java/lang/StrictMath")                                                       \
  do_signature(double2_double_signature,  "(DD)D")                                                                      \
  do_signature(double3_double_signature,  "(DDD)D")                                                                     \
  do_signature(float2_float_signature,    "(FF)F")                                                                      \
  do_signature(float3_float_signature,    "(FFF)F")                                                                     \
  do_signature(int2_int_signature,        "(II)I")                                                                      \
  do_signature(long2_int_signature,       "(JJ)I")                                                                      \
  do_signature(long2_long_signature,      "(JJ)J")                                                                      \
                                                                                                                        \
  /* here are the math names, all together: */                                                                          \
  do_name(abs_name,"abs")       do_name(sin_name,"sin")         do_name(cos_name,"cos")                                 \
  do_name(tan_name,"tan")       do_name(atan2_name,"atan2")     do_name(sqrt_name,"sqrt")                               \
  do_name(log_name,"log")       do_name(log10_name,"log10")     do_name(pow_name,"pow")                                 \
  do_name(exp_name,"exp")       do_name(min_name,"min")         do_name(max_name,"max")                                 \
  do_name(floor_name, "floor")  do_name(ceil_name, "ceil")      do_name(rint_name, "rint")                              \
  do_name(round_name, "round")  do_name(sinh_name,"sinh")       do_name(tanh_name,"tanh")                               \
  do_name(cbrt_name,"cbrt")                                                                                             \
                                                                                                                        \
  do_name(addExact_name,"addExact")                                                                                     \
  do_name(decrementExact_name,"decrementExact")                                                                         \
  do_name(incrementExact_name,"incrementExact")                                                                         \
  do_name(multiplyExact_name,"multiplyExact")                                                                           \
  do_name(multiplyHigh_name,"multiplyHigh")                                                                             \
  do_name(unsignedMultiplyHigh_name,"unsignedMultiplyHigh")                                                             \
  do_name(negateExact_name,"negateExact")                                                                               \
  do_name(subtractExact_name,"subtractExact")                                                                           \
  do_name(fma_name, "fma")                                                                                              \
  do_name(copySign_name, "copySign")                                                                                    \
  do_name(signum_name,"signum")                                                                                         \
  do_name(expand_name,"expand")                                                                                         \
                                                                                                                        \
  do_intrinsic(_dabs,                     java_lang_Math,         abs_name,   double_double_signature,           F_S)   \
  do_intrinsic(_fabs,                     java_lang_Math,         abs_name,   float_float_signature,             F_S)   \
  do_intrinsic(_iabs,                     java_lang_Math,         abs_name,   int_int_signature,                 F_S)   \
  do_intrinsic(_labs,                     java_lang_Math,         abs_name,   long_long_signature,               F_S)   \
  do_intrinsic(_dsin,                     java_lang_Math,         sin_name,   double_double_signature,           F_S)   \
  do_intrinsic(_floor,                    java_lang_Math,         floor_name, double_double_signature,           F_S)   \
  do_intrinsic(_ceil,                     java_lang_Math,         ceil_name,  double_double_signature,           F_S)   \
  do_intrinsic(_rint,                     java_lang_Math,         rint_name,  double_double_signature,           F_S)   \
  do_intrinsic(_dcos,                     java_lang_Math,         cos_name,   double_double_signature,           F_S)   \
  do_intrinsic(_dtan,                     java_lang_Math,         tan_name,   double_double_signature,           F_S)   \
  do_intrinsic(_datan2,                   java_lang_Math,         atan2_name, double2_double_signature,          F_S)   \
  do_intrinsic(_dsinh,                    java_lang_Math,         sinh_name,  double_double_signature,           F_S)   \
  do_intrinsic(_dtanh,                    java_lang_Math,         tanh_name,  double_double_signature,           F_S)   \
  do_intrinsic(_dcbrt,                    java_lang_Math,         cbrt_name,  double_double_signature,           F_S)   \
  do_intrinsic(_dsqrt,                    java_lang_Math,         sqrt_name,  double_double_signature,           F_S)   \
  do_intrinsic(_dlog,                     java_lang_Math,         log_name,   double_double_signature,           F_S)   \
  do_intrinsic(_dlog10,                   java_lang_Math,         log10_name, double_double_signature,           F_S)   \
  do_intrinsic(_dpow,                     java_lang_Math,         pow_name,   double2_double_signature,          F_S)   \
  do_intrinsic(_dexp,                     java_lang_Math,         exp_name,   double_double_signature,           F_S)   \
  do_intrinsic(_min,                      java_lang_Math,         min_name,   int2_int_signature,                F_S)   \
  do_intrinsic(_max,                      java_lang_Math,         max_name,   int2_int_signature,                F_S)   \
  do_intrinsic(_addExactI,                java_lang_Math,         addExact_name, int2_int_signature,             F_S)   \
  do_intrinsic(_addExactL,                java_lang_Math,         addExact_name, long2_long_signature,           F_S)   \
  do_intrinsic(_decrementExactI,          java_lang_Math,         decrementExact_name, int_int_signature,        F_S)   \
  do_intrinsic(_decrementExactL,          java_lang_Math,         decrementExact_name, long_long_signature,      F_S)   \
  do_intrinsic(_incrementExactI,          java_lang_Math,         incrementExact_name, int_int_signature,        F_S)   \
  do_intrinsic(_incrementExactL,          java_lang_Math,         incrementExact_name, long_long_signature,      F_S)   \
  do_intrinsic(_multiplyExactI,           java_lang_Math,         multiplyExact_name, int2_int_signature,        F_S)   \
  do_intrinsic(_multiplyExactL,           java_lang_Math,         multiplyExact_name, long2_long_signature,      F_S)   \
  do_intrinsic(_multiplyHigh,             java_lang_Math,         multiplyHigh_name, long2_long_signature,       F_S)   \
  do_intrinsic(_unsignedMultiplyHigh,     java_lang_Math,         unsignedMultiplyHigh_name, long2_long_signature, F_S) \
  do_intrinsic(_negateExactI,             java_lang_Math,         negateExact_name, int_int_signature,           F_S)   \
  do_intrinsic(_negateExactL,             java_lang_Math,         negateExact_name, long_long_signature,         F_S)   \
  do_intrinsic(_subtractExactI,           java_lang_Math,         subtractExact_name, int2_int_signature,        F_S)   \
  do_intrinsic(_subtractExactL,           java_lang_Math,         subtractExact_name, long2_long_signature,      F_S)   \
  do_intrinsic(_fmaD,                     java_lang_Math,         fma_name,           double3_double_signature,  F_S)   \
  do_intrinsic(_fmaF,                     java_lang_Math,         fma_name,           float3_float_signature,    F_S)   \
  do_intrinsic(_maxF,                     java_lang_Math,         max_name,           float2_float_signature,    F_S)   \
  do_intrinsic(_minF,                     java_lang_Math,         min_name,           float2_float_signature,    F_S)   \
  do_intrinsic(_maxD,                     java_lang_Math,         max_name,           double2_double_signature,  F_S)   \
  do_intrinsic(_minD,                     java_lang_Math,         min_name,           double2_double_signature,  F_S)   \
  do_intrinsic(_maxL,                     java_lang_Math,         max_name,           long2_long_signature,      F_S)   \
  do_intrinsic(_minL,                     java_lang_Math,         min_name,           long2_long_signature,      F_S)   \
  do_intrinsic(_roundD,                   java_lang_Math,         round_name,         double_long_signature,     F_S)   \
  do_intrinsic(_roundF,                   java_lang_Math,         round_name,         float_int_signature,       F_S)   \
  do_intrinsic(_dcopySign,                java_lang_Math,         copySign_name,      double2_double_signature,  F_S)   \
  do_intrinsic(_fcopySign,                java_lang_Math,         copySign_name,      float2_float_signature,    F_S)   \
  do_intrinsic(_dsignum,                  java_lang_Math,         signum_name,        double_double_signature,   F_S)   \
  do_intrinsic(_fsignum,                  java_lang_Math,         signum_name,        float_float_signature,     F_S)   \
                                                                                                                        \
  /* StrictMath intrinsics, similar to what we have in Math. */                                                         \
  do_intrinsic(_min_strict,               java_lang_StrictMath,   min_name,           int2_int_signature,        F_S)   \
  do_intrinsic(_max_strict,               java_lang_StrictMath,   max_name,           int2_int_signature,        F_S)   \
  do_intrinsic(_minF_strict,              java_lang_StrictMath,   min_name,           float2_float_signature,    F_S)   \
  do_intrinsic(_maxF_strict,              java_lang_StrictMath,   max_name,           float2_float_signature,    F_S)   \
  do_intrinsic(_minD_strict,              java_lang_StrictMath,   min_name,           double2_double_signature,  F_S)   \
  do_intrinsic(_maxD_strict,              java_lang_StrictMath,   max_name,           double2_double_signature,  F_S)   \
  /* Additional dsqrt intrinsic to directly handle the sqrt method in StrictMath. Otherwise the same as in Math. */     \
  do_intrinsic(_dsqrt_strict,             java_lang_StrictMath,   sqrt_name,          double_double_signature,   F_S)   \
                                                                                                                        \
  do_intrinsic(_floatIsInfinite,          java_lang_Float,        isInfinite_name,    float_bool_signature,      F_S)   \
   do_name(     isInfinite_name,                                  "isInfinite")                                         \
  do_intrinsic(_floatIsFinite,            java_lang_Float,        isFinite_name,      float_bool_signature,      F_S)   \
   do_name(     isFinite_name,                                    "isFinite")                                           \
  do_intrinsic(_doubleIsInfinite,         java_lang_Double,       isInfinite_name,    double_bool_signature,     F_S)   \
  do_intrinsic(_doubleIsFinite,           java_lang_Double,       isFinite_name,      double_bool_signature,     F_S)   \
                                                                                                                        \
  do_intrinsic(_floatToRawIntBits,        java_lang_Float,        floatToRawIntBits_name,   float_int_signature, F_SN)  \
   do_name(     floatToRawIntBits_name,                          "floatToRawIntBits")                                   \
  do_intrinsic(_floatToIntBits,           java_lang_Float,        floatToIntBits_name,      float_int_signature, F_S)   \
   do_name(     floatToIntBits_name,                             "floatToIntBits")                                      \
  do_intrinsic(_intBitsToFloat,           java_lang_Float,        intBitsToFloat_name,      int_float_signature, F_SN)  \
   do_name(     intBitsToFloat_name,                             "intBitsToFloat")                                      \
  do_intrinsic(_doubleToRawLongBits,      java_lang_Double,       doubleToRawLongBits_name, double_long_signature, F_SN)\
   do_name(     doubleToRawLongBits_name,                        "doubleToRawLongBits")                                 \
  do_intrinsic(_doubleToLongBits,         java_lang_Double,       doubleToLongBits_name,    double_long_signature, F_S) \
   do_name(     doubleToLongBits_name,                           "doubleToLongBits")                                    \
  do_intrinsic(_longBitsToDouble,         java_lang_Double,       longBitsToDouble_name,    long_double_signature, F_SN)\
   do_name(     longBitsToDouble_name,                           "longBitsToDouble")                                    \
  do_intrinsic(_float16ToFloat,           java_lang_Float,        float16ToFloat_name,      f16_float_signature, F_S)   \
   do_name(     float16ToFloat_name,                             "float16ToFloat")                                      \
   do_signature(f16_float_signature,                             "(S)F")                                                \
  do_intrinsic(_floatToFloat16,           java_lang_Float,        floatToFloat16_name,      float_f16_signature, F_S)   \
   do_name(     floatToFloat16_name,                             "floatToFloat16")                                      \
   do_signature(float_f16_signature,                             "(F)S")                                                \
                                                                                                                        \
  do_intrinsic(_compareUnsigned_i,        java_lang_Integer,      compareUnsigned_name,     int2_int_signature,  F_S)   \
  do_intrinsic(_compareUnsigned_l,        java_lang_Long,         compareUnsigned_name,     long2_int_signature, F_S)   \
   do_name(     compareUnsigned_name,                            "compareUnsigned")                                     \
                                                                                                                        \
  do_intrinsic(_divideUnsigned_i,         java_lang_Integer,      divideUnsigned_name,      int2_int_signature,  F_S)   \
  do_intrinsic(_remainderUnsigned_i,      java_lang_Integer,      remainderUnsigned_name,   int2_int_signature,  F_S)   \
   do_name(     divideUnsigned_name,                             "divideUnsigned")                                      \
  do_intrinsic(_divideUnsigned_l,         java_lang_Long,         divideUnsigned_name,      long2_long_signature, F_S)  \
  do_intrinsic(_remainderUnsigned_l,      java_lang_Long,         remainderUnsigned_name,   long2_long_signature, F_S)  \
   do_name(     remainderUnsigned_name,                          "remainderUnsigned")                                   \
                                                                                                                        \
  do_intrinsic(_numberOfLeadingZeros_i,   java_lang_Integer,      numberOfLeadingZeros_name,int_int_signature,   F_S)   \
  do_intrinsic(_numberOfLeadingZeros_l,   java_lang_Long,         numberOfLeadingZeros_name,long_int_signature,  F_S)   \
                                                                                                                        \
  do_intrinsic(_numberOfTrailingZeros_i,  java_lang_Integer,      numberOfTrailingZeros_name,int_int_signature,  F_S)   \
  do_intrinsic(_numberOfTrailingZeros_l,  java_lang_Long,         numberOfTrailingZeros_name,long_int_signature, F_S)   \
                                                                                                                        \
  do_intrinsic(_bitCount_i,               java_lang_Integer,      bitCount_name,            int_int_signature,   F_S)   \
  do_intrinsic(_bitCount_l,               java_lang_Long,         bitCount_name,            long_int_signature,  F_S)   \
  do_intrinsic(_compress_i,               java_lang_Integer,      compress_name,            int2_int_signature,   F_S)  \
  do_intrinsic(_compress_l,               java_lang_Long,         compress_name,            long2_long_signature, F_S)  \
  do_intrinsic(_expand_i,                 java_lang_Integer,      expand_name,              int2_int_signature,   F_S)  \
  do_intrinsic(_expand_l,                 java_lang_Long,         expand_name,              long2_long_signature, F_S)  \
                                                                                                                        \
  do_intrinsic(_reverse_i,                java_lang_Integer,      reverse_name,             int_int_signature,   F_S)   \
   do_name(     reverse_name,                                    "reverse")                                             \
  do_intrinsic(_reverse_l,                java_lang_Long,         reverse_name,             long_long_signature, F_S)   \
  do_intrinsic(_reverseBytes_i,           java_lang_Integer,      reverseBytes_name,        int_int_signature,   F_S)   \
   do_name(     reverseBytes_name,                               "reverseBytes")                                        \
  do_intrinsic(_reverseBytes_l,           java_lang_Long,         reverseBytes_name,        long_long_signature, F_S)   \
    /*  (symbol reverseBytes_name defined above) */                                                                     \
  do_intrinsic(_reverseBytes_c,           java_lang_Character,    reverseBytes_name,        char_char_signature, F_S)   \
    /*  (symbol reverseBytes_name defined above) */                                                                     \
  do_intrinsic(_reverseBytes_s,           java_lang_Short,        reverseBytes_name,        short_short_signature, F_S) \
    /*  (symbol reverseBytes_name defined above) */                                                                     \
                                                                                                                        \
  do_intrinsic(_identityHashCode,         java_lang_System,       identityHashCode_name, object_int_signature,   F_SN)  \
   do_name(     identityHashCode_name,                           "identityHashCode")                                    \
  do_intrinsic(_currentTimeMillis,        java_lang_System,       currentTimeMillis_name, void_long_signature,   F_SN)  \
                                                                                                                        \
   do_name(     currentTimeMillis_name,                          "currentTimeMillis")                                   \
  do_intrinsic(_nanoTime,                 java_lang_System,       nanoTime_name,          void_long_signature,   F_SN)  \
   do_name(     nanoTime_name,                                   "nanoTime")                                            \
                                                                                                                        \
  JFR_INTRINSICS(do_intrinsic, do_class, do_name, do_signature, do_alias)                                               \
                                                                                                                        \
  do_intrinsic(_arraycopy,                java_lang_System,       arraycopy_name, arraycopy_signature,           F_SN)  \
   do_name(     arraycopy_name,                                  "arraycopy")                                           \
   do_signature(arraycopy_signature,                             "(Ljava/lang/Object;ILjava/lang/Object;II)V")          \
                                                                                                                        \
  do_intrinsic(_currentCarrierThread,     java_lang_Thread,       currentCarrierThread_name, currentThread_signature, F_SN) \
   do_name(     currentCarrierThread_name,                       "currentCarrierThread")                                \
  do_intrinsic(_currentThread,            java_lang_Thread,       currentThread_name, currentThread_signature,   F_SN)  \
   do_name(     currentThread_name,                              "currentThread")                                       \
   do_signature(currentThread_signature,                         "()Ljava/lang/Thread;")                                \
  do_intrinsic(_scopedValueCache,         java_lang_Thread,       scopedValueCache_name, scopedValueCache_signature, F_SN) \
   do_name(     scopedValueCache_name,                           "scopedValueCache")                                    \
   do_signature(scopedValueCache_signature,                      "()[Ljava/lang/Object;")                               \
  do_intrinsic(_setScopedValueCache,      java_lang_Thread,       setScopedValueCache_name, setScopedValueCache_signature, F_SN) \
   do_name(     setScopedValueCache_name,                        "setScopedValueCache")                                 \
   do_signature(setScopedValueCache_signature,                   "([Ljava/lang/Object;)V")                              \
  do_intrinsic(_findScopedValueBindings,  java_lang_Thread,       findScopedValueBindings_name, void_object_signature, F_SN) \
   do_name(     findScopedValueBindings_name,                    "findScopedValueBindings")                             \
                                                                                                                        \
  do_intrinsic(_setCurrentThread,         java_lang_Thread,       setCurrentThread_name, thread_void_signature,   F_RN) \
   do_name(     setCurrentThread_name,                           "setCurrentThread")                                    \
                                                                                                                        \
  /* reflective intrinsics, for java/lang/Class, etc. */                                                                \
  do_intrinsic(_isAssignableFrom,         java_lang_Class,        isAssignableFrom_name, class_boolean_signature, F_RN) \
   do_name(     isAssignableFrom_name,                           "isAssignableFrom")                                    \
  do_intrinsic(_isInstance,               java_lang_Class,        isInstance_name, object_boolean_signature,     F_RN)  \
   do_name(     isInstance_name,                                 "isInstance")                                          \
  do_intrinsic(_isHidden,                 java_lang_Class,        isHidden_name, void_boolean_signature,         F_RN)  \
   do_name(     isHidden_name,                                   "isHidden")                                            \
  do_intrinsic(_getSuperclass,            java_lang_Class,        getSuperclass_name, void_class_signature,      F_RN)  \
   do_name(     getSuperclass_name,                              "getSuperclass")                                       \
  do_intrinsic(_Class_cast,               java_lang_Class,        Class_cast_name, object_object_signature,      F_R)   \
   do_name(     Class_cast_name,                                 "cast")                                                \
                                                                                                                        \
  do_intrinsic(_getLength,                java_lang_reflect_Array, getLength_name, object_int_signature,         F_SN)  \
   do_name(     getLength_name,                                   "getLength")                                          \
                                                                                                                        \
  do_intrinsic(_getCallerClass,           reflect_Reflection,     getCallerClass_name, void_class_signature,     F_SN)  \
   do_name(     getCallerClass_name,                             "getCallerClass")                                      \
                                                                                                                        \
  do_intrinsic(_newArray,                 java_lang_reflect_Array, newArray_name, newArray_signature,            F_SN)  \
   do_name(     newArray_name,                                    "newArray")                                           \
   do_signature(newArray_signature,                               "(Ljava/lang/Class;I)Ljava/lang/Object;")             \
                                                                                                                        \
  do_intrinsic(_onSpinWait,               java_lang_Thread,       onSpinWait_name, onSpinWait_signature,         F_S)   \
   do_name(     onSpinWait_name,                                  "onSpinWait")                                         \
   do_alias(    onSpinWait_signature,                             void_method_signature)                                \
                                                                                                                        \
  do_intrinsic(_ensureMaterializedForStackWalk, java_lang_Thread, ensureMaterializedForStackWalk_name, object_void_signature, F_SN)  \
   do_name(     ensureMaterializedForStackWalk_name,              "ensureMaterializedForStackWalk")                     \
                                                                                                                        \
  do_intrinsic(_copyOf,                   java_util_Arrays,       copyOf_name, copyOf_signature,                 F_S)   \
   do_name(     copyOf_name,                                     "copyOf")                                              \
   do_signature(copyOf_signature,             "([Ljava/lang/Object;ILjava/lang/Class;)[Ljava/lang/Object;")             \
                                                                                                                        \
  do_intrinsic(_arraySort,                java_util_DualPivotQuicksort, arraySort_name, arraySort_signature,     F_S)   \
   do_name(     arraySort_name,                                  "sort")                                                \
   do_signature(arraySort_signature, "(Ljava/lang/Class;Ljava/lang/Object;JIILjava/util/DualPivotQuicksort$SortOperation;)V") \
                                                                                                                        \
  do_intrinsic(_arrayPartition,           java_util_DualPivotQuicksort, arrayPartition_name, arrayPartition_signature, F_S) \
   do_name(     arrayPartition_name,                             "partition")                                           \
   do_signature(arrayPartition_signature, "(Ljava/lang/Class;Ljava/lang/Object;JIIIILjava/util/DualPivotQuicksort$PartitionOperation;)[I") \
                                                                                                                        \
  do_intrinsic(_copyOfRange,              java_util_Arrays,       copyOfRange_name, copyOfRange_signature,       F_S)   \
   do_name(     copyOfRange_name,                                "copyOfRange")                                         \
   do_signature(copyOfRange_signature,        "([Ljava/lang/Object;IILjava/lang/Class;)[Ljava/lang/Object;")            \
                                                                                                                        \
  do_intrinsic(_equalsC,                  java_util_Arrays,       equals_name,    equalsC_signature,             F_S)   \
   do_signature(equalsC_signature,                               "([C[C)Z")                                             \
  do_intrinsic(_equalsB,                  java_util_Arrays,       equals_name,    equalsB_signature,             F_S)   \
   do_signature(equalsB_signature,                               "([B[B)Z")                                             \
                                                                                                                        \
  do_intrinsic(_vectorizedHashCode,       jdk_internal_util_ArraysSupport, vectorizedHashCode_name,  vectorizedHashCode_signature, F_S)   \
   do_name(     vectorizedHashCode_name,                         "vectorizedHashCode")                                  \
   do_signature(vectorizedHashCode_signature,                    "(Ljava/lang/Object;IIII)I")                           \
                                                                                                                        \
  do_intrinsic(_compressStringC,          java_lang_StringUTF16,  compress_name, encodeISOArray_signature,       F_S)   \
   do_name(     compress_name,                                   "compress")                                            \
  do_intrinsic(_compressStringB,          java_lang_StringUTF16,  compress_name, indexOfI_signature,             F_S)   \
  do_intrinsic(_inflateStringC,           java_lang_StringLatin1, inflate_name, inflateC_signature,              F_S)   \
   do_name(     inflate_name,                                    "inflate")                                             \
   do_signature(inflateC_signature,                              "([BI[CII)V")                                          \
  do_intrinsic(_inflateStringB,           java_lang_StringLatin1, inflate_name, inflateB_signature,              F_S)   \
   do_signature(inflateB_signature,                              "([BI[BII)V")                                          \
  do_intrinsic(_toBytesStringU,           java_lang_StringUTF16, toBytes_name, toBytesU_signature,               F_S)   \
   do_name(     toBytes_name,                                    "toBytes")                                             \
   do_signature(toBytesU_signature,                              "([CII)[B")                                            \
  do_intrinsic(_getCharsStringU,          java_lang_StringUTF16, getCharsU_name, getCharsU_signature,            F_S)   \
   do_name(     getCharsU_name,                                  "getChars")                                            \
   do_signature(getCharsU_signature,                             "([BII[CI)V")                                          \
  do_intrinsic(_getCharStringU,           java_lang_StringUTF16, getChar_name, getCharStringU_signature,         F_S)   \
   do_signature(getCharStringU_signature,                        "([BI)C")                                              \
  do_intrinsic(_putCharStringU,           java_lang_StringUTF16, putChar_name, putCharStringU_signature,         F_S)   \
   do_signature(putCharStringU_signature,                        "([BII)V")                                             \
  do_intrinsic(_compareToL,               java_lang_StringLatin1,compareTo_name, compareTo_indexOf_signature,    F_S)   \
  do_intrinsic(_compareToU,               java_lang_StringUTF16, compareTo_name, compareTo_indexOf_signature,    F_S)   \
  do_intrinsic(_compareToLU,              java_lang_StringLatin1,compareToLU_name, compareTo_indexOf_signature,  F_S)   \
  do_intrinsic(_compareToUL,              java_lang_StringUTF16, compareToUL_name, compareTo_indexOf_signature,  F_S)   \
   do_signature(compareTo_indexOf_signature,                     "([B[B)I")                                             \
   do_name(     compareTo_name,                                  "compareTo")                                           \
   do_name(     compareToLU_name,                                "compareToUTF16")                                      \
   do_name(     compareToUL_name,                                "compareToLatin1")                                     \
  do_intrinsic(_indexOfL,                 java_lang_StringLatin1,indexOf_name, compareTo_indexOf_signature,      F_S)   \
  do_intrinsic(_indexOfU,                 java_lang_StringUTF16, indexOf_name, compareTo_indexOf_signature,      F_S)   \
  do_intrinsic(_indexOfUL,                java_lang_StringUTF16, indexOfUL_name, compareTo_indexOf_signature,    F_S)   \
  do_intrinsic(_indexOfIL,                java_lang_StringLatin1,indexOf_name, indexOfI_signature,               F_S)   \
  do_intrinsic(_indexOfIU,                java_lang_StringUTF16, indexOf_name, indexOfI_signature,               F_S)   \
  do_intrinsic(_indexOfIUL,               java_lang_StringUTF16, indexOfUL_name, indexOfI_signature,             F_S)   \
  do_intrinsic(_indexOfU_char,            java_lang_StringUTF16, indexOfChar_name, indexOfChar_signature,        F_S)   \
  do_intrinsic(_indexOfL_char,            java_lang_StringLatin1,indexOfChar_name, indexOfChar_signature,        F_S)   \
   do_name(     indexOf_name,                                    "indexOf")                                             \
   do_name(     indexOfChar_name,                                "indexOfChar")                                         \
   do_name(     indexOfUL_name,                                  "indexOfLatin1")                                       \
   do_signature(indexOfI_signature,                              "([BI[BII)I")                                          \
   do_signature(indexOfChar_signature,                           "([BIII)I")                                            \
  do_intrinsic(_equalsL,                  java_lang_StringLatin1,equals_name, equalsB_signature,                 F_S)   \
                                                                                                                        \
  do_intrinsic(_isDigit,                  java_lang_CharacterDataLatin1, isDigit_name,      int_bool_signature,  F_R)   \
   do_name(     isDigit_name,                                           "isDigit")                                      \
  do_intrinsic(_isLowerCase,              java_lang_CharacterDataLatin1, isLowerCase_name,  int_bool_signature,  F_R)   \
   do_name(     isLowerCase_name,                                       "isLowerCase")                                  \
  do_intrinsic(_isUpperCase,              java_lang_CharacterDataLatin1, isUpperCase_name,  int_bool_signature,  F_R)   \
   do_name(     isUpperCase_name,                                       "isUpperCase")                                  \
  do_intrinsic(_isWhitespace,             java_lang_CharacterDataLatin1, isWhitespace_name, int_bool_signature,  F_R)   \
   do_name(     isWhitespace_name,                                      "isWhitespace")                                 \
                                                                                                                        \
  do_intrinsic(_Preconditions_checkIndex, jdk_internal_util_Preconditions, checkIndex_name, Preconditions_checkIndex_signature, F_S)   \
   do_signature(Preconditions_checkIndex_signature,              "(IILjava/util/function/BiFunction;)I")                \
  do_intrinsic(_Preconditions_checkLongIndex, jdk_internal_util_Preconditions, checkIndex_name, Preconditions_checkLongIndex_signature, F_S)   \
   do_signature(Preconditions_checkLongIndex_signature,          "(JJLjava/util/function/BiFunction;)J")                \
                                                                                                                        \
  do_class(java_lang_StringCoding,        "java/lang/StringCoding")                                                     \
  do_intrinsic(_countPositives,     java_lang_StringCoding, countPositives_name, countPositives_signature, F_S)         \
   do_name(     countPositives_name,                       "countPositives0")                                           \
   do_signature(countPositives_signature,                  "([BII)I")                                                   \
                                                                                                                        \
  do_class(sun_nio_cs_iso8859_1_Encoder,  "sun/nio/cs/ISO_8859_1$Encoder")                                              \
  do_intrinsic(_encodeISOArray,     sun_nio_cs_iso8859_1_Encoder, encodeISOArray_name, encodeISOArray_signature, F_S)   \
   do_name(     encodeISOArray_name,                             "encodeISOArray0")                                     \
   do_signature(encodeISOArray_signature,                        "([CI[BII)I")                                          \
                                                                                                                        \
  do_intrinsic(_encodeByteISOArray,     java_lang_StringCoding, encodeISOArray_name, indexOfI_signature,         F_S)   \
                                                                                                                        \
  do_intrinsic(_encodeAsciiArray,       java_lang_StringCoding, encodeAsciiArray_name, encodeISOArray_signature, F_S)   \
   do_name(     encodeAsciiArray_name,                           "encodeAsciiArray0")                                   \
                                                                                                                        \
  do_class(java_math_BigInteger,                      "java/math/BigInteger")                                           \
  do_intrinsic(_multiplyToLen,      java_math_BigInteger, multiplyToLen_name, multiplyToLen_signature, F_S)             \
   do_name(     multiplyToLen_name,                             "implMultiplyToLen")                                    \
   do_signature(multiplyToLen_signature,                        "([II[II[I)[I")                                         \
                                                                                                                        \
  do_intrinsic(_squareToLen, java_math_BigInteger, squareToLen_name, squareToLen_signature, F_S)                        \
   do_name(     squareToLen_name,                             "implSquareToLen")                                        \
   do_signature(squareToLen_signature,                        "([II[II)[I")                                             \
                                                                                                                        \
  do_intrinsic(_mulAdd, java_math_BigInteger, mulAdd_name, mulAdd_signature, F_S)                                       \
   do_name(     mulAdd_name,                                  "implMulAdd")                                             \
   do_signature(mulAdd_signature,                             "([I[IIII)I")                                             \
                                                                                                                        \
  do_intrinsic(_montgomeryMultiply,      java_math_BigInteger, montgomeryMultiply_name, montgomeryMultiply_signature, F_S) \
   do_name(     montgomeryMultiply_name,                             "implMontgomeryMultiply")                          \
   do_signature(montgomeryMultiply_signature,                        "([I[I[IIJ[I)[I")                                  \
                                                                                                                        \
  do_intrinsic(_montgomerySquare,      java_math_BigInteger, montgomerySquare_name, montgomerySquare_signature, F_S)    \
   do_name(     montgomerySquare_name,                             "implMontgomerySquare")                              \
   do_signature(montgomerySquare_signature,                        "([I[IIJ[I)[I")                                      \
                                                                                                                        \
  do_intrinsic(_bigIntegerRightShiftWorker, java_math_BigInteger, rightShift_name, big_integer_shift_worker_signature, F_S) \
   do_name(     rightShift_name,                                 "shiftRightImplWorker")                                \
                                                                                                                        \
  do_intrinsic(_bigIntegerLeftShiftWorker, java_math_BigInteger, leftShift_name, big_integer_shift_worker_signature, F_S) \
   do_name(     leftShift_name,                                 "shiftLeftImplWorker")                                  \
                                                                                                                        \
  do_class(jdk_internal_util_ArraysSupport, "jdk/internal/util/ArraysSupport")                                                          \
  do_intrinsic(_vectorizedMismatch, jdk_internal_util_ArraysSupport, vectorizedMismatch_name, vectorizedMismatch_signature, F_S)\
   do_name(vectorizedMismatch_name, "vectorizedMismatch")                                                               \
   do_signature(vectorizedMismatch_signature, "(Ljava/lang/Object;JLjava/lang/Object;JII)I")                            \
                                                                                                                        \
  /* java/lang/ref/Reference */                                                                                         \
  do_intrinsic(_Reference_get0,             java_lang_ref_Reference, get0_name,      void_object_signature,    F_RN)    \
  do_intrinsic(_Reference_refersTo0,        java_lang_ref_Reference, refersTo0_name, object_boolean_signature, F_RN)    \
  do_intrinsic(_PhantomReference_refersTo0, java_lang_ref_PhantomReference, refersTo0_name, object_boolean_signature, F_RN) \
  do_intrinsic(_Reference_clear0,           java_lang_ref_Reference, clear0_name,    void_method_signature, F_RN)       \
  do_intrinsic(_PhantomReference_clear0,    java_lang_ref_PhantomReference, clear0_name, void_method_signature, F_RN)   \
                                                                                                                        \
<<<<<<< HEAD
  do_intrinsic(_Reference_reachabilityFence, java_lang_ref_Reference, reachabilityFence_name, object_void_signature, F_S)  \
   do_name(reachabilityFence_name, "reachabilityFence")                                                                 \
                                                                                                                        \
  /* support for com.sun.crypto.provider.AESCrypt and some of its callers */                                            \
  do_class(com_sun_crypto_provider_aescrypt,      "com/sun/crypto/provider/AESCrypt")                                   \
=======
  /* support for com.sun.crypto.provider.AES_Crypt and some of its callers */                                            \
  do_class(com_sun_crypto_provider_aescrypt,      "com/sun/crypto/provider/AES_Crypt")                                   \
>>>>>>> 97e5ac6e
  do_intrinsic(_aescrypt_encryptBlock, com_sun_crypto_provider_aescrypt, encryptBlock_name, byteArray_int_byteArray_int_signature, F_R)   \
  do_intrinsic(_aescrypt_decryptBlock, com_sun_crypto_provider_aescrypt, decryptBlock_name, byteArray_int_byteArray_int_signature, F_R)   \
   do_name(     encryptBlock_name,                                 "implEncryptBlock")                                  \
   do_name(     decryptBlock_name,                                 "implDecryptBlock")                                  \
   do_signature(byteArray_int_byteArray_int_signature,             "([BI[BI)V")                                         \
                                                                                                                        \
  do_class(com_sun_crypto_provider_cipherBlockChaining,            "com/sun/crypto/provider/CipherBlockChaining")       \
   do_intrinsic(_cipherBlockChaining_encryptAESCrypt, com_sun_crypto_provider_cipherBlockChaining, encrypt_name, byteArray_int_int_byteArray_int_signature, F_R)   \
   do_intrinsic(_cipherBlockChaining_decryptAESCrypt, com_sun_crypto_provider_cipherBlockChaining, decrypt_name, byteArray_int_int_byteArray_int_signature, F_R)   \
   do_name(     encrypt_name,                                      "implEncrypt")                                       \
   do_name(     decrypt_name,                                      "implDecrypt")                                       \
   do_signature(byteArray_int_int_byteArray_int_signature,         "([BII[BI)I")                                        \
                                                                                                                        \
  do_class(com_sun_crypto_provider_electronicCodeBook, "com/sun/crypto/provider/ElectronicCodeBook")                    \
   do_intrinsic(_electronicCodeBook_encryptAESCrypt, com_sun_crypto_provider_electronicCodeBook, ecb_encrypt_name, byteArray_int_int_byteArray_int_signature, F_R)  \
   do_intrinsic(_electronicCodeBook_decryptAESCrypt, com_sun_crypto_provider_electronicCodeBook, ecb_decrypt_name, byteArray_int_int_byteArray_int_signature, F_R)  \
   do_name(ecb_encrypt_name, "implECBEncrypt")                                                                          \
   do_name(ecb_decrypt_name, "implECBDecrypt")                                                                          \
                                                                                                                        \
  do_class(com_sun_crypto_provider_counterMode,      "com/sun/crypto/provider/CounterMode")                             \
   do_intrinsic(_counterMode_AESCrypt, com_sun_crypto_provider_counterMode, crypt_name, byteArray_int_int_byteArray_int_signature, F_R)   \
   do_name(     crypt_name,                                 "implCrypt")                                                    \
                                                                                                                        \
  do_class(com_sun_crypto_provider_galoisCounterMode, "com/sun/crypto/provider/GaloisCounterMode")                      \
   do_intrinsic(_galoisCounterMode_AESCrypt, com_sun_crypto_provider_galoisCounterMode, gcm_crypt_name, aes_gcm_signature, F_S)   \
   do_name(gcm_crypt_name, "implGCMCrypt0")                                                                                 \
   do_signature(aes_gcm_signature, "([BII[BI[BILcom/sun/crypto/provider/GCTR;Lcom/sun/crypto/provider/GHASH;)I")                                                             \
                                                                                                                        \
  /* support for sun.security.provider.MD5 */                                                                           \
  do_class(sun_security_provider_md5,                              "sun/security/provider/MD5")                         \
  do_intrinsic(_md5_implCompress, sun_security_provider_md5, implCompress_name, implCompress_signature, F_R)            \
   do_name(     implCompress_name,                                 "implCompress0")                                     \
   do_signature(implCompress_signature,                            "([BI)V")                                            \
                                                                                                                        \
  /* support for sun.security.provider.SHA */                                                                           \
  do_class(sun_security_provider_sha,                              "sun/security/provider/SHA")                         \
  do_intrinsic(_sha_implCompress, sun_security_provider_sha, implCompress_name, implCompress_signature, F_R)            \
                                                                                                                        \
  /* support for sun.security.provider.SHA2 */                                                                          \
  do_class(sun_security_provider_sha2,                             "sun/security/provider/SHA2")                        \
  do_intrinsic(_sha2_implCompress, sun_security_provider_sha2, implCompress_name, implCompress_signature, F_R)          \
                                                                                                                        \
  /* support for sun.security.provider.SHA5 */                                                                          \
  do_class(sun_security_provider_sha5,                             "sun/security/provider/SHA5")                        \
  do_intrinsic(_sha5_implCompress, sun_security_provider_sha5, implCompress_name, implCompress_signature, F_R)          \
                                                                                                                        \
  /* support for sun.security.provider.SHA3 */                                                                          \
  do_class(sun_security_provider_sha3,                             "sun/security/provider/SHA3")                        \
  do_intrinsic(_sha3_implCompress, sun_security_provider_sha3, implCompress_name, implCompress_signature, F_R)          \
                                                                                                                        \
  /* support for sun.security.provider.SHAKE128Parallel */                                                              \
  do_class(sun_security_provider_sha3_parallel,                "sun/security/provider/SHA3Parallel")                    \
   do_intrinsic(_double_keccak, sun_security_provider_sha3_parallel, double_keccak_name, double_keccak_signature, F_S)   \
   do_name(     double_keccak_name,                                 "doubleKeccak")                                     \
   do_signature(double_keccak_signature,                            "([J[J)I")                                          \
                                                                                                                        \
  /* support for sun.security.provider.DigestBase */                                                                    \
  do_class(sun_security_provider_digestbase,                       "sun/security/provider/DigestBase")                  \
  do_intrinsic(_digestBase_implCompressMB, sun_security_provider_digestbase, implCompressMB_name, countPositives_signature, F_R)   \
   do_name(     implCompressMB_name,                               "implCompressMultiBlock0")                           \
                                                                                                                        \
  /* support for sun.security.util.math.intpoly.MontgomeryIntegerPolynomialP256 */                                      \
  do_class(sun_security_util_math_intpoly_MontgomeryIntegerPolynomialP256, "sun/security/util/math/intpoly/MontgomeryIntegerPolynomialP256")  \
  do_intrinsic(_intpoly_montgomeryMult_P256, sun_security_util_math_intpoly_MontgomeryIntegerPolynomialP256, intPolyMult_name, intPolyMult_signature, F_R) \
  do_name(intPolyMult_name, "mult")                                                                                     \
  do_signature(intPolyMult_signature, "([J[J[J)V")                                                                      \
                                                                                                                        \
  do_class(sun_security_util_math_intpoly_IntegerPolynomial, "sun/security/util/math/intpoly/IntegerPolynomial")        \
  do_intrinsic(_intpoly_assign, sun_security_util_math_intpoly_IntegerPolynomial, intPolyAssign_name, intPolyAssign_signature, F_S) \
   do_name(intPolyAssign_name, "conditionalAssign")                                                                     \
   do_signature(intPolyAssign_signature, "(I[J[J)V")                                                                    \
                                                                                                                        \
  /* support for java.util.Base64.Encoder*/                                                                             \
  do_class(java_util_Base64_Encoder, "java/util/Base64$Encoder")                                                        \
  do_intrinsic(_base64_encodeBlock, java_util_Base64_Encoder, encodeBlock_name, encodeBlock_signature, F_R)             \
  do_name(encodeBlock_name, "encodeBlock")                                                                              \
  do_signature(encodeBlock_signature, "([BII[BIZ)V")                                                                    \
                                                                                                                        \
  /* support for java.util.Base64.Decoder*/                                                                             \
  do_class(java_util_Base64_Decoder, "java/util/Base64$Decoder")                                                        \
  do_intrinsic(_base64_decodeBlock, java_util_Base64_Decoder, decodeBlock_name, decodeBlock_signature, F_R)             \
   do_name(decodeBlock_name, "decodeBlock")                                                                             \
   do_signature(decodeBlock_signature, "([BII[BIZZ)I")                                                                  \
                                                                                                                        \
  /* support for com.sun.crypto.provider.GHASH */                                                                       \
  do_class(com_sun_crypto_provider_ghash, "com/sun/crypto/provider/GHASH")                                              \
  do_intrinsic(_ghash_processBlocks, com_sun_crypto_provider_ghash, processBlocks_name, ghash_processBlocks_signature, F_S) \
   do_name(processBlocks_name, "processBlocks")                                                                         \
   do_signature(ghash_processBlocks_signature, "([BII[J[J)V")                                                           \
                                                                                                                        \
  /* support for com.sun.crypto.provider.Poly1305 */                                                                    \
  do_class(com_sun_crypto_provider_Poly1305, "com/sun/crypto/provider/Poly1305")                                        \
  do_intrinsic(_poly1305_processBlocks, com_sun_crypto_provider_Poly1305, processMultipleBlocks_name, ghash_processBlocks_signature, F_R) \
   do_name(processMultipleBlocks_name, "processMultipleBlocks")                                                         \
                                                                                                                        \
  /* support for com.sun.crypto.provider.ChaCha20Cipher */                                                              \
  do_class(com_sun_crypto_provider_chacha20cipher,      "com/sun/crypto/provider/ChaCha20Cipher")                       \
  do_intrinsic(_chacha20Block, com_sun_crypto_provider_chacha20cipher, chacha20Block_name, chacha20Block_signature, F_S) \
   do_name(chacha20Block_name,                                 "implChaCha20Block")                                         \
   do_signature(chacha20Block_signature, "([I[B)I")                                                                    \
                                                                                                                        \
  /* support for com.sun.crypto.provider.ML_KEM */                                                                      \
  do_class(com_sun_crypto_provider_ML_KEM,      "com/sun/crypto/provider/ML_KEM")                                       \
   do_signature(SaSaSaSaI_signature, "([S[S[S[S)I")                                                                     \
   do_signature(BaISaII_signature, "([BI[SI)I")                                                                         \
   do_signature(SaSaSaI_signature, "([S[S[S)I")                                                                         \
   do_signature(SaSaI_signature, "([S[S)I")                                                                             \
   do_signature(SaI_signature, "([S)I")                                                                                 \
   do_name(kyberAddPoly_name,                             "implKyberAddPoly")                                           \
  do_intrinsic(_kyberNtt, com_sun_crypto_provider_ML_KEM, kyberNtt_name, SaSaI_signature, F_S)                          \
   do_name(kyberNtt_name,                                  "implKyberNtt")                                              \
  do_intrinsic(_kyberInverseNtt, com_sun_crypto_provider_ML_KEM, kyberInverseNtt_name, SaSaI_signature, F_S)            \
   do_name(kyberInverseNtt_name,                           "implKyberInverseNtt")                                       \
  do_intrinsic(_kyberNttMult, com_sun_crypto_provider_ML_KEM, kyberNttMult_name, SaSaSaSaI_signature, F_S)              \
   do_name(kyberNttMult_name,                              "implKyberNttMult")                                          \
  do_intrinsic(_kyberAddPoly_2, com_sun_crypto_provider_ML_KEM, kyberAddPoly_name, SaSaSaI_signature, F_S)              \
  do_intrinsic(_kyberAddPoly_3, com_sun_crypto_provider_ML_KEM, kyberAddPoly_name, SaSaSaSaI_signature, F_S)            \
  do_intrinsic(_kyber12To16, com_sun_crypto_provider_ML_KEM, kyber12To16_name, BaISaII_signature, F_S)                  \
   do_name(kyber12To16_name,                             "implKyber12To16")                                             \
  do_intrinsic(_kyberBarrettReduce, com_sun_crypto_provider_ML_KEM, kyberBarrettReduce_name, SaI_signature, F_S)        \
   do_name(kyberBarrettReduce_name,                        "implKyberBarrettReduce")                                    \
                                                                                                                        \
  /* support for sun.security.provider.ML_DSA */                                                                        \
  do_class(sun_security_provider_ML_DSA,      "sun/security/provider/ML_DSA")                                           \
   do_signature(IaII_signature, "([II)I")                                                                               \
   do_signature(IaIaI_signature, "([I[I)I")                                                                             \
   do_signature(IaIaIaI_signature, "([I[I[I)I")                                                                         \
   do_signature(IaIaIaIII_signature, "([I[I[III)I")                                                                     \
  do_intrinsic(_dilithiumAlmostNtt, sun_security_provider_ML_DSA, dilithiumAlmostNtt_name, IaIaI_signature, F_S)        \
   do_name(dilithiumAlmostNtt_name,                            "implDilithiumAlmostNtt")                                \
  do_intrinsic(_dilithiumAlmostInverseNtt, sun_security_provider_ML_DSA,                                                \
                dilithiumAlmostInverseNtt_name, IaIaI_signature, F_S)                                                   \
   do_name(dilithiumAlmostInverseNtt_name,                     "implDilithiumAlmostInverseNtt")                         \
  do_intrinsic(_dilithiumNttMult, sun_security_provider_ML_DSA, dilithiumNttMult_name, IaIaIaI_signature, F_S)          \
   do_name(dilithiumNttMult_name,                              "implDilithiumNttMult")                                  \
  do_intrinsic(_dilithiumMontMulByConstant, sun_security_provider_ML_DSA,                                               \
                dilithiumMontMulByConstant_name, IaII_signature, F_S)                                                   \
   do_name(dilithiumMontMulByConstant_name,                    "implDilithiumMontMulByConstant")                        \
  do_intrinsic(_dilithiumDecomposePoly, sun_security_provider_ML_DSA,                                                   \
                dilithiumDecomposePoly_name, IaIaIaIII_signature, F_S)                                                  \
   do_name(dilithiumDecomposePoly_name,                    "implDilithiumDecomposePoly")                                \
                                                                                                                        \
  /* support for java.util.zip */                                                                                       \
  do_class(java_util_zip_CRC32,           "java/util/zip/CRC32")                                                        \
  do_intrinsic(_updateCRC32,               java_util_zip_CRC32,   update_name, int2_int_signature,               F_SN)  \
   do_name(     update_name,                                      "update")                                             \
  do_intrinsic(_updateBytesCRC32,          java_util_zip_CRC32,   updateBytes_name, updateBytes_signature,       F_SN)  \
   do_name(     updateBytes_name,                                "updateBytes0")                                        \
   do_signature(updateBytes_signature,                           "(I[BII)I")                                            \
  do_intrinsic(_updateByteBufferCRC32,     java_util_zip_CRC32,   updateByteBuffer_name, updateByteBuffer_signature, F_SN) \
   do_name(     updateByteBuffer_name,                           "updateByteBuffer0")                                   \
   do_signature(updateByteBuffer_signature,                      "(IJII)I")                                             \
                                                                                                                        \
  /* support for java.util.zip.CRC32C */                                                                                \
  do_class(java_util_zip_CRC32C,          "java/util/zip/CRC32C")                                                       \
  do_intrinsic(_updateBytesCRC32C,         java_util_zip_CRC32C,  updateBytes_C_name, updateBytes_signature,       F_S) \
   do_name(     updateBytes_C_name,                               "updateBytes")                                        \
  do_intrinsic(_updateDirectByteBufferCRC32C, java_util_zip_CRC32C, updateDirectByteBuffer_C_name, updateByteBuffer_signature, F_S) \
   do_name(    updateDirectByteBuffer_C_name,                     "updateDirectByteBuffer")                             \
                                                                                                                        \
   /* support for java.util.zip.Adler32 */                                                                              \
  do_class(java_util_zip_Adler32,        "java/util/zip/Adler32")                                                       \
  do_intrinsic(_updateBytesAdler32,       java_util_zip_Adler32,  updateBytes_C_name,  updateBytes_signature,  F_SN)    \
  do_intrinsic(_updateByteBufferAdler32,  java_util_zip_Adler32,  updateByteBuffer_A_name,  updateByteBuffer_signature,  F_SN) \
   do_name(     updateByteBuffer_A_name,                          "updateByteBuffer")                                   \
                                                                                                                        \
  /* jdk/internal/vm/Continuation */                                                                                    \
  do_class(jdk_internal_vm_Continuation, "jdk/internal/vm/Continuation")                                                \
  do_intrinsic(_Continuation_enter,        jdk_internal_vm_Continuation, enter_name,        continuationEnter_signature, F_S) \
   do_signature(continuationEnter_signature,                      "(Ljdk/internal/vm/Continuation;Z)V")                 \
  do_intrinsic(_Continuation_enterSpecial, jdk_internal_vm_Continuation, enterSpecial_name, continuationEnterSpecial_signature, F_SN) \
   do_signature(continuationEnterSpecial_signature,               "(Ljdk/internal/vm/Continuation;ZZ)V")                \
  do_signature(continuationGetStacks_signature,                   "(III)V")                                             \
  do_alias(continuationOnPinned_signature,      int_void_signature)                                                     \
  do_intrinsic(_Continuation_doYield,      jdk_internal_vm_Continuation, doYield_name,      continuationDoYield_signature, F_SN) \
   do_alias(    continuationDoYield_signature,     void_int_signature)                                                  \
  do_intrinsic(_Continuation_pin,          jdk_internal_vm_Continuation, pin_name, void_method_signature, F_SN)         \
  do_intrinsic(_Continuation_unpin,        jdk_internal_vm_Continuation, unpin_name, void_method_signature, F_SN)       \
                                                                                                                        \
  /* java/lang/VirtualThread */                                                                                         \
  do_intrinsic(_notifyJvmtiVThreadStart, java_lang_VirtualThread, notifyJvmtiStart_name, void_method_signature, F_RN)   \
  do_intrinsic(_notifyJvmtiVThreadEnd, java_lang_VirtualThread, notifyJvmtiEnd_name, void_method_signature, F_RN)       \
  do_intrinsic(_notifyJvmtiVThreadMount, java_lang_VirtualThread, notifyJvmtiMount_name, bool_void_signature, F_RN)     \
  do_intrinsic(_notifyJvmtiVThreadUnmount, java_lang_VirtualThread, notifyJvmtiUnmount_name, bool_void_signature, F_RN) \
  do_intrinsic(_notifyJvmtiVThreadDisableSuspend, java_lang_VirtualThread, notifyJvmtiDisableSuspend_name, bool_void_signature, F_SN) \
                                                                                                                        \
  /* support for UnsafeConstants */                                                                                     \
  do_class(jdk_internal_misc_UnsafeConstants,      "jdk/internal/misc/UnsafeConstants")                                 \
                                                                                                                        \
  /* support for Unsafe */                                                                                              \
  do_class(jdk_internal_misc_Unsafe,               "jdk/internal/misc/Unsafe")                                          \
  do_class(sun_misc_Unsafe,                        "sun/misc/Unsafe")                                                   \
  do_class(jdk_internal_misc_ScopedMemoryAccess,   "jdk/internal/misc/ScopedMemoryAccess")                              \
                                                                                                                        \
  do_intrinsic(_writeback0,               jdk_internal_misc_Unsafe,     writeback0_name, long_void_signature , F_RN)             \
   do_name(     writeback0_name,                                        "writeback0")                                            \
  do_intrinsic(_writebackPreSync0,        jdk_internal_misc_Unsafe,     writebackPreSync0_name, void_method_signature , F_RN)    \
   do_name(     writebackPreSync0_name,                                 "writebackPreSync0")                                     \
  do_intrinsic(_writebackPostSync0,       jdk_internal_misc_Unsafe,    writebackPostSync0_name, void_method_signature , F_RN)    \
   do_name(     writebackPostSync0_name,                                "writebackPostSync0")                                    \
  do_intrinsic(_allocateInstance,         jdk_internal_misc_Unsafe,     allocateInstance_name, allocateInstance_signature, F_RN) \
   do_name(     allocateInstance_name,                                  "allocateInstance")                                      \
   do_signature(allocateInstance_signature,                             "(Ljava/lang/Class;)Ljava/lang/Object;")                 \
  do_intrinsic(_allocateUninitializedArray, jdk_internal_misc_Unsafe,   allocateUninitializedArray_name, newArray_signature,  F_R) \
   do_name(     allocateUninitializedArray_name,                        "allocateUninitializedArray0")                           \
  do_intrinsic(_copyMemory,               jdk_internal_misc_Unsafe,     copyMemory_name, copyMemory_signature,         F_RN)     \
   do_name(     copyMemory_name,                                        "copyMemory0")                                           \
   do_signature(copyMemory_signature,                                   "(Ljava/lang/Object;JLjava/lang/Object;JJ)V")            \
  do_intrinsic(_setMemory,                jdk_internal_misc_Unsafe,     setMemory_name,  setMemory_signature,          F_RN)     \
   do_name(     setMemory_name,                                         "setMemory0")                                            \
   do_signature(setMemory_signature,                                    "(Ljava/lang/Object;JJB)V")                              \
  do_intrinsic(_loadFence,                jdk_internal_misc_Unsafe,     loadFence_name, loadFence_signature,           F_R)      \
   do_name(     loadFence_name,                                         "loadFence")                                             \
   do_alias(    loadFence_signature,                                    void_method_signature)                                   \
  do_intrinsic(_storeFence,               jdk_internal_misc_Unsafe,     storeFence_name, storeFence_signature,         F_R)      \
   do_name(     storeFence_name,                                        "storeFence")                                            \
   do_alias(    storeFence_signature,                                   void_method_signature)                                   \
  do_intrinsic(_storeStoreFence,          jdk_internal_misc_Unsafe,     storeStoreFence_name, storeStoreFence_signature, F_R)    \
   do_name(     storeStoreFence_name,                                   "storeStoreFence")                                       \
   do_alias(    storeStoreFence_signature,                              void_method_signature)                                   \
  do_intrinsic(_fullFence,                jdk_internal_misc_Unsafe,     fullFence_name, fullFence_signature,           F_RN)     \
   do_name(     fullFence_name,                                         "fullFence")                                             \
   do_alias(    fullFence_signature,                                    void_method_signature)                                   \
                                                                                                                        \
  /* Custom branch frequencies profiling support for JSR292 */                                                          \
  do_class(java_lang_invoke_MethodHandleImpl,               "java/lang/invoke/MethodHandleImpl")                        \
  do_intrinsic(_profileBoolean, java_lang_invoke_MethodHandleImpl, profileBoolean_name, profileBoolean_signature, F_S)  \
   do_name(     profileBoolean_name,                             "profileBoolean")                                      \
   do_signature(profileBoolean_signature,                        "(Z[I)Z")                                              \
  do_intrinsic(_isCompileConstant, java_lang_invoke_MethodHandleImpl, isCompileConstant_name, isCompileConstant_signature, F_S) \
   do_name(     isCompileConstant_name,                          "isCompileConstant")                                   \
   do_alias(    isCompileConstant_signature,                      object_boolean_signature)                             \
                                                                                                                        \
  do_intrinsic(_getObjectSize,   sun_instrument_InstrumentationImpl, getObjectSize_name, getObjectSize_signature, F_RN) \
   do_name(     getObjectSize_name,                               "getObjectSize0")                                     \
   do_alias(    getObjectSize_signature,                          long_object_long_signature)                           \
                                                                                                                        \
  /* special marker for blackholed methods: */                                                                          \
  do_intrinsic(_blackhole,                java_lang_Object,       blackhole_name, star_name, F_S)                       \
                                                                                                                        \
  /* unsafe memory references (there are a lot of them...) */                                                           \
  do_signature(getReference_signature,    "(Ljava/lang/Object;J)Ljava/lang/Object;")                                    \
  do_signature(putReference_signature,    "(Ljava/lang/Object;JLjava/lang/Object;)V")                                   \
  do_signature(getBoolean_signature,      "(Ljava/lang/Object;J)Z")                                                     \
  do_signature(putBoolean_signature,      "(Ljava/lang/Object;JZ)V")                                                    \
  do_signature(getByte_signature,         "(Ljava/lang/Object;J)B")                                                     \
  do_signature(putByte_signature,         "(Ljava/lang/Object;JB)V")                                                    \
  do_signature(getShort_signature,        "(Ljava/lang/Object;J)S")                                                     \
  do_signature(putShort_signature,        "(Ljava/lang/Object;JS)V")                                                    \
  do_signature(getChar_signature,         "(Ljava/lang/Object;J)C")                                                     \
  do_signature(putChar_signature,         "(Ljava/lang/Object;JC)V")                                                    \
  do_signature(getInt_signature,          "(Ljava/lang/Object;J)I")                                                     \
  do_signature(putInt_signature,          "(Ljava/lang/Object;JI)V")                                                    \
  do_signature(getLong_signature,         "(Ljava/lang/Object;J)J")                                                     \
  do_signature(putLong_signature,         "(Ljava/lang/Object;JJ)V")                                                    \
  do_signature(getFloat_signature,        "(Ljava/lang/Object;J)F")                                                     \
  do_signature(putFloat_signature,        "(Ljava/lang/Object;JF)V")                                                    \
  do_signature(getDouble_signature,       "(Ljava/lang/Object;J)D")                                                     \
  do_signature(putDouble_signature,       "(Ljava/lang/Object;JD)V")                                                    \
                                                                                                                        \
  do_name(getReference_name,"getReference")     do_name(putReference_name,"putReference")                               \
  do_name(getBoolean_name,"getBoolean")         do_name(putBoolean_name,"putBoolean")                                   \
  do_name(getByte_name,"getByte")               do_name(putByte_name,"putByte")                                         \
  do_name(getShort_name,"getShort")             do_name(putShort_name,"putShort")                                       \
  do_name(getChar_name,"getChar")               do_name(putChar_name,"putChar")                                         \
  do_name(getInt_name,"getInt")                 do_name(putInt_name,"putInt")                                           \
  do_name(getLong_name,"getLong")               do_name(putLong_name,"putLong")                                         \
  do_name(getFloat_name,"getFloat")             do_name(putFloat_name,"putFloat")                                       \
  do_name(getDouble_name,"getDouble")           do_name(putDouble_name,"putDouble")                                     \
                                                                                                                        \
  do_intrinsic(_getReference,       jdk_internal_misc_Unsafe,     getReference_name, getReference_signature,     F_RN)  \
  do_intrinsic(_getBoolean,         jdk_internal_misc_Unsafe,     getBoolean_name, getBoolean_signature,         F_RN)  \
  do_intrinsic(_getByte,            jdk_internal_misc_Unsafe,     getByte_name, getByte_signature,               F_RN)  \
  do_intrinsic(_getShort,           jdk_internal_misc_Unsafe,     getShort_name, getShort_signature,             F_RN)  \
  do_intrinsic(_getChar,            jdk_internal_misc_Unsafe,     getChar_name, getChar_signature,               F_RN)  \
  do_intrinsic(_getInt,             jdk_internal_misc_Unsafe,     getInt_name, getInt_signature,                 F_RN)  \
  do_intrinsic(_getLong,            jdk_internal_misc_Unsafe,     getLong_name, getLong_signature,               F_RN)  \
  do_intrinsic(_getFloat,           jdk_internal_misc_Unsafe,     getFloat_name, getFloat_signature,             F_RN)  \
  do_intrinsic(_getDouble,          jdk_internal_misc_Unsafe,     getDouble_name, getDouble_signature,           F_RN)  \
  do_intrinsic(_putReference,       jdk_internal_misc_Unsafe,     putReference_name, putReference_signature,     F_RN)  \
  do_intrinsic(_putBoolean,         jdk_internal_misc_Unsafe,     putBoolean_name, putBoolean_signature,         F_RN)  \
  do_intrinsic(_putByte,            jdk_internal_misc_Unsafe,     putByte_name, putByte_signature,               F_RN)  \
  do_intrinsic(_putShort,           jdk_internal_misc_Unsafe,     putShort_name, putShort_signature,             F_RN)  \
  do_intrinsic(_putChar,            jdk_internal_misc_Unsafe,     putChar_name, putChar_signature,               F_RN)  \
  do_intrinsic(_putInt,             jdk_internal_misc_Unsafe,     putInt_name, putInt_signature,                 F_RN)  \
  do_intrinsic(_putLong,            jdk_internal_misc_Unsafe,     putLong_name, putLong_signature,               F_RN)  \
  do_intrinsic(_putFloat,           jdk_internal_misc_Unsafe,     putFloat_name, putFloat_signature,             F_RN)  \
  do_intrinsic(_putDouble,          jdk_internal_misc_Unsafe,     putDouble_name, putDouble_signature,           F_RN)  \
                                                                                                                        \
  do_name(getReferenceVolatile_name,"getReferenceVolatile")   do_name(putReferenceVolatile_name,"putReferenceVolatile") \
  do_name(getBooleanVolatile_name,"getBooleanVolatile")       do_name(putBooleanVolatile_name,"putBooleanVolatile")     \
  do_name(getByteVolatile_name,"getByteVolatile")             do_name(putByteVolatile_name,"putByteVolatile")           \
  do_name(getShortVolatile_name,"getShortVolatile")           do_name(putShortVolatile_name,"putShortVolatile")         \
  do_name(getCharVolatile_name,"getCharVolatile")             do_name(putCharVolatile_name,"putCharVolatile")           \
  do_name(getIntVolatile_name,"getIntVolatile")               do_name(putIntVolatile_name,"putIntVolatile")             \
  do_name(getLongVolatile_name,"getLongVolatile")             do_name(putLongVolatile_name,"putLongVolatile")           \
  do_name(getFloatVolatile_name,"getFloatVolatile")           do_name(putFloatVolatile_name,"putFloatVolatile")         \
  do_name(getDoubleVolatile_name,"getDoubleVolatile")         do_name(putDoubleVolatile_name,"putDoubleVolatile")       \
                                                                                                                        \
  do_intrinsic(_getReferenceVolatile,     jdk_internal_misc_Unsafe,     getReferenceVolatile_name, getReference_signature, F_RN)  \
  do_intrinsic(_getBooleanVolatile,       jdk_internal_misc_Unsafe,     getBooleanVolatile_name, getBoolean_signature,     F_RN)  \
  do_intrinsic(_getByteVolatile,          jdk_internal_misc_Unsafe,     getByteVolatile_name, getByte_signature,           F_RN)  \
  do_intrinsic(_getShortVolatile,         jdk_internal_misc_Unsafe,     getShortVolatile_name, getShort_signature,         F_RN)  \
  do_intrinsic(_getCharVolatile,          jdk_internal_misc_Unsafe,     getCharVolatile_name, getChar_signature,           F_RN)  \
  do_intrinsic(_getIntVolatile,           jdk_internal_misc_Unsafe,     getIntVolatile_name, getInt_signature,             F_RN)  \
  do_intrinsic(_getLongVolatile,          jdk_internal_misc_Unsafe,     getLongVolatile_name, getLong_signature,           F_RN)  \
  do_intrinsic(_getFloatVolatile,         jdk_internal_misc_Unsafe,     getFloatVolatile_name, getFloat_signature,         F_RN)  \
  do_intrinsic(_getDoubleVolatile,        jdk_internal_misc_Unsafe,     getDoubleVolatile_name, getDouble_signature,       F_RN)  \
  do_intrinsic(_putReferenceVolatile,     jdk_internal_misc_Unsafe,     putReferenceVolatile_name, putReference_signature, F_RN)  \
  do_intrinsic(_putBooleanVolatile,       jdk_internal_misc_Unsafe,     putBooleanVolatile_name, putBoolean_signature,     F_RN)  \
  do_intrinsic(_putByteVolatile,          jdk_internal_misc_Unsafe,     putByteVolatile_name, putByte_signature,           F_RN)  \
  do_intrinsic(_putShortVolatile,         jdk_internal_misc_Unsafe,     putShortVolatile_name, putShort_signature,         F_RN)  \
  do_intrinsic(_putCharVolatile,          jdk_internal_misc_Unsafe,     putCharVolatile_name, putChar_signature,           F_RN)  \
  do_intrinsic(_putIntVolatile,           jdk_internal_misc_Unsafe,     putIntVolatile_name, putInt_signature,             F_RN)  \
  do_intrinsic(_putLongVolatile,          jdk_internal_misc_Unsafe,     putLongVolatile_name, putLong_signature,           F_RN)  \
  do_intrinsic(_putFloatVolatile,         jdk_internal_misc_Unsafe,     putFloatVolatile_name, putFloat_signature,         F_RN)  \
  do_intrinsic(_putDoubleVolatile,        jdk_internal_misc_Unsafe,     putDoubleVolatile_name, putDouble_signature,       F_RN)  \
                                                                                                                        \
  do_name(getReferenceOpaque_name,"getReferenceOpaque") do_name(putReferenceOpaque_name,"putReferenceOpaque")           \
  do_name(getBooleanOpaque_name,"getBooleanOpaque")     do_name(putBooleanOpaque_name,"putBooleanOpaque")               \
  do_name(getByteOpaque_name,"getByteOpaque")           do_name(putByteOpaque_name,"putByteOpaque")                     \
  do_name(getShortOpaque_name,"getShortOpaque")         do_name(putShortOpaque_name,"putShortOpaque")                   \
  do_name(getCharOpaque_name,"getCharOpaque")           do_name(putCharOpaque_name,"putCharOpaque")                     \
  do_name(getIntOpaque_name,"getIntOpaque")             do_name(putIntOpaque_name,"putIntOpaque")                       \
  do_name(getLongOpaque_name,"getLongOpaque")           do_name(putLongOpaque_name,"putLongOpaque")                     \
  do_name(getFloatOpaque_name,"getFloatOpaque")         do_name(putFloatOpaque_name,"putFloatOpaque")                   \
  do_name(getDoubleOpaque_name,"getDoubleOpaque")       do_name(putDoubleOpaque_name,"putDoubleOpaque")                 \
                                                                                                                        \
  do_intrinsic(_getReferenceOpaque,       jdk_internal_misc_Unsafe,        getReferenceOpaque_name, getReference_signature, F_R)  \
  do_intrinsic(_getBooleanOpaque,         jdk_internal_misc_Unsafe,        getBooleanOpaque_name, getBoolean_signature,     F_R)  \
  do_intrinsic(_getByteOpaque,            jdk_internal_misc_Unsafe,        getByteOpaque_name, getByte_signature,           F_R)  \
  do_intrinsic(_getShortOpaque,           jdk_internal_misc_Unsafe,        getShortOpaque_name, getShort_signature,         F_R)  \
  do_intrinsic(_getCharOpaque,            jdk_internal_misc_Unsafe,        getCharOpaque_name, getChar_signature,           F_R)  \
  do_intrinsic(_getIntOpaque,             jdk_internal_misc_Unsafe,        getIntOpaque_name, getInt_signature,             F_R)  \
  do_intrinsic(_getLongOpaque,            jdk_internal_misc_Unsafe,        getLongOpaque_name, getLong_signature,           F_R)  \
  do_intrinsic(_getFloatOpaque,           jdk_internal_misc_Unsafe,        getFloatOpaque_name, getFloat_signature,         F_R)  \
  do_intrinsic(_getDoubleOpaque,          jdk_internal_misc_Unsafe,        getDoubleOpaque_name, getDouble_signature,       F_R)  \
  do_intrinsic(_putReferenceOpaque,       jdk_internal_misc_Unsafe,        putReferenceOpaque_name, putReference_signature, F_R)  \
  do_intrinsic(_putBooleanOpaque,         jdk_internal_misc_Unsafe,        putBooleanOpaque_name, putBoolean_signature,     F_R)  \
  do_intrinsic(_putByteOpaque,            jdk_internal_misc_Unsafe,        putByteOpaque_name, putByte_signature,           F_R)  \
  do_intrinsic(_putShortOpaque,           jdk_internal_misc_Unsafe,        putShortOpaque_name, putShort_signature,         F_R)  \
  do_intrinsic(_putCharOpaque,            jdk_internal_misc_Unsafe,        putCharOpaque_name, putChar_signature,           F_R)  \
  do_intrinsic(_putIntOpaque,             jdk_internal_misc_Unsafe,        putIntOpaque_name, putInt_signature,             F_R)  \
  do_intrinsic(_putLongOpaque,            jdk_internal_misc_Unsafe,        putLongOpaque_name, putLong_signature,           F_R)  \
  do_intrinsic(_putFloatOpaque,           jdk_internal_misc_Unsafe,        putFloatOpaque_name, putFloat_signature,         F_R)  \
  do_intrinsic(_putDoubleOpaque,          jdk_internal_misc_Unsafe,        putDoubleOpaque_name, putDouble_signature,       F_R)  \
                                                                                                                        \
  do_name(getReferenceAcquire_name,  "getReferenceAcquire") do_name(putReferenceRelease_name,  "putReferenceRelease")   \
  do_name(getBooleanAcquire_name, "getBooleanAcquire")      do_name(putBooleanRelease_name, "putBooleanRelease")        \
  do_name(getByteAcquire_name,    "getByteAcquire")         do_name(putByteRelease_name,    "putByteRelease")           \
  do_name(getShortAcquire_name,   "getShortAcquire")        do_name(putShortRelease_name,   "putShortRelease")          \
  do_name(getCharAcquire_name,    "getCharAcquire")         do_name(putCharRelease_name,    "putCharRelease")           \
  do_name(getIntAcquire_name,     "getIntAcquire")          do_name(putIntRelease_name,     "putIntRelease")            \
  do_name(getLongAcquire_name,    "getLongAcquire")         do_name(putLongRelease_name,    "putLongRelease")           \
  do_name(getFloatAcquire_name,   "getFloatAcquire")        do_name(putFloatRelease_name,   "putFloatRelease")          \
  do_name(getDoubleAcquire_name,  "getDoubleAcquire")       do_name(putDoubleRelease_name,  "putDoubleRelease")         \
                                                                                                                        \
  do_intrinsic(_getReferenceAcquire,     jdk_internal_misc_Unsafe,        getReferenceAcquire_name, getReference_signature, F_R)  \
  do_intrinsic(_getBooleanAcquire,       jdk_internal_misc_Unsafe,        getBooleanAcquire_name, getBoolean_signature,     F_R)  \
  do_intrinsic(_getByteAcquire,          jdk_internal_misc_Unsafe,        getByteAcquire_name, getByte_signature,           F_R)  \
  do_intrinsic(_getShortAcquire,         jdk_internal_misc_Unsafe,        getShortAcquire_name, getShort_signature,         F_R)  \
  do_intrinsic(_getCharAcquire,          jdk_internal_misc_Unsafe,        getCharAcquire_name, getChar_signature,           F_R)  \
  do_intrinsic(_getIntAcquire,           jdk_internal_misc_Unsafe,        getIntAcquire_name, getInt_signature,             F_R)  \
  do_intrinsic(_getLongAcquire,          jdk_internal_misc_Unsafe,        getLongAcquire_name, getLong_signature,           F_R)  \
  do_intrinsic(_getFloatAcquire,         jdk_internal_misc_Unsafe,        getFloatAcquire_name, getFloat_signature,         F_R)  \
  do_intrinsic(_getDoubleAcquire,        jdk_internal_misc_Unsafe,        getDoubleAcquire_name, getDouble_signature,       F_R)  \
  do_intrinsic(_putReferenceRelease,     jdk_internal_misc_Unsafe,        putReferenceRelease_name, putReference_signature, F_R)  \
  do_intrinsic(_putBooleanRelease,       jdk_internal_misc_Unsafe,        putBooleanRelease_name, putBoolean_signature,     F_R)  \
  do_intrinsic(_putByteRelease,          jdk_internal_misc_Unsafe,        putByteRelease_name, putByte_signature,           F_R)  \
  do_intrinsic(_putShortRelease,         jdk_internal_misc_Unsafe,        putShortRelease_name, putShort_signature,         F_R)  \
  do_intrinsic(_putCharRelease,          jdk_internal_misc_Unsafe,        putCharRelease_name, putChar_signature,           F_R)  \
  do_intrinsic(_putIntRelease,           jdk_internal_misc_Unsafe,        putIntRelease_name, putInt_signature,             F_R)  \
  do_intrinsic(_putLongRelease,          jdk_internal_misc_Unsafe,        putLongRelease_name, putLong_signature,           F_R)  \
  do_intrinsic(_putFloatRelease,         jdk_internal_misc_Unsafe,        putFloatRelease_name, putFloat_signature,         F_R)  \
  do_intrinsic(_putDoubleRelease,        jdk_internal_misc_Unsafe,        putDoubleRelease_name, putDouble_signature,       F_R)  \
                                                                                                                        \
  do_name(getShortUnaligned_name,"getShortUnaligned")     do_name(putShortUnaligned_name,"putShortUnaligned")           \
  do_name(getCharUnaligned_name,"getCharUnaligned")       do_name(putCharUnaligned_name,"putCharUnaligned")             \
  do_name(getIntUnaligned_name,"getIntUnaligned")         do_name(putIntUnaligned_name,"putIntUnaligned")               \
  do_name(getLongUnaligned_name,"getLongUnaligned")       do_name(putLongUnaligned_name,"putLongUnaligned")             \
                                                                                                                        \
  do_intrinsic(_getShortUnaligned,         jdk_internal_misc_Unsafe,    getShortUnaligned_name, getShort_signature,     F_R)  \
  do_intrinsic(_getCharUnaligned,          jdk_internal_misc_Unsafe,    getCharUnaligned_name, getChar_signature,       F_R)  \
  do_intrinsic(_getIntUnaligned,           jdk_internal_misc_Unsafe,    getIntUnaligned_name, getInt_signature,         F_R)  \
  do_intrinsic(_getLongUnaligned,          jdk_internal_misc_Unsafe,    getLongUnaligned_name, getLong_signature,       F_R)  \
  do_intrinsic(_putShortUnaligned,         jdk_internal_misc_Unsafe,    putShortUnaligned_name, putShort_signature,     F_R)  \
  do_intrinsic(_putCharUnaligned,          jdk_internal_misc_Unsafe,    putCharUnaligned_name, putChar_signature,       F_R)  \
  do_intrinsic(_putIntUnaligned,           jdk_internal_misc_Unsafe,    putIntUnaligned_name, putInt_signature,         F_R)  \
  do_intrinsic(_putLongUnaligned,          jdk_internal_misc_Unsafe,    putLongUnaligned_name, putLong_signature,       F_R)  \
                                                                                                                        \
  do_signature(compareAndSetReference_signature,      "(Ljava/lang/Object;JLjava/lang/Object;Ljava/lang/Object;)Z")        \
  do_signature(compareAndExchangeReference_signature, "(Ljava/lang/Object;JLjava/lang/Object;Ljava/lang/Object;)Ljava/lang/Object;") \
  do_signature(compareAndSetLong_signature,        "(Ljava/lang/Object;JJJ)Z")                                          \
  do_signature(compareAndExchangeLong_signature,   "(Ljava/lang/Object;JJJ)J")                                          \
  do_signature(compareAndSetInt_signature,         "(Ljava/lang/Object;JII)Z")                                          \
  do_signature(compareAndExchangeInt_signature,    "(Ljava/lang/Object;JII)I")                                          \
  do_signature(compareAndSetByte_signature,        "(Ljava/lang/Object;JBB)Z")                                          \
  do_signature(compareAndExchangeByte_signature,   "(Ljava/lang/Object;JBB)B")                                          \
  do_signature(compareAndSetShort_signature,       "(Ljava/lang/Object;JSS)Z")                                          \
  do_signature(compareAndExchangeShort_signature,  "(Ljava/lang/Object;JSS)S")                                          \
                                                                                                                        \
  do_name(compareAndSetReference_name,              "compareAndSetReference")                                           \
  do_name(compareAndExchangeReference_name,         "compareAndExchangeReference")                                      \
  do_name(compareAndExchangeReferenceAcquire_name,  "compareAndExchangeReferenceAcquire")                               \
  do_name(compareAndExchangeReferenceRelease_name,  "compareAndExchangeReferenceRelease")                               \
  do_name(compareAndSetLong_name,                   "compareAndSetLong")                                                \
  do_name(compareAndExchangeLong_name,              "compareAndExchangeLong")                                           \
  do_name(compareAndExchangeLongAcquire_name,       "compareAndExchangeLongAcquire")                                    \
  do_name(compareAndExchangeLongRelease_name,       "compareAndExchangeLongRelease")                                    \
  do_name(compareAndSetInt_name,                    "compareAndSetInt")                                                 \
  do_name(compareAndExchangeInt_name,               "compareAndExchangeInt")                                            \
  do_name(compareAndExchangeIntAcquire_name,        "compareAndExchangeIntAcquire")                                     \
  do_name(compareAndExchangeIntRelease_name,        "compareAndExchangeIntRelease")                                     \
  do_name(compareAndSetByte_name,                   "compareAndSetByte")                                                \
  do_name(compareAndExchangeByte_name,              "compareAndExchangeByte")                                           \
  do_name(compareAndExchangeByteAcquire_name,       "compareAndExchangeByteAcquire")                                    \
  do_name(compareAndExchangeByteRelease_name,       "compareAndExchangeByteRelease")                                    \
  do_name(compareAndSetShort_name,                  "compareAndSetShort")                                               \
  do_name(compareAndExchangeShort_name,             "compareAndExchangeShort")                                          \
  do_name(compareAndExchangeShortAcquire_name,      "compareAndExchangeShortAcquire")                                   \
  do_name(compareAndExchangeShortRelease_name,      "compareAndExchangeShortRelease")                                   \
                                                                                                                        \
  do_name(weakCompareAndSetReferencePlain_name,     "weakCompareAndSetReferencePlain")                                  \
  do_name(weakCompareAndSetReferenceAcquire_name,   "weakCompareAndSetReferenceAcquire")                                \
  do_name(weakCompareAndSetReferenceRelease_name,   "weakCompareAndSetReferenceRelease")                                \
  do_name(weakCompareAndSetReference_name,          "weakCompareAndSetReference")                                       \
  do_name(weakCompareAndSetLongPlain_name,          "weakCompareAndSetLongPlain")                                       \
  do_name(weakCompareAndSetLongAcquire_name,        "weakCompareAndSetLongAcquire")                                     \
  do_name(weakCompareAndSetLongRelease_name,        "weakCompareAndSetLongRelease")                                     \
  do_name(weakCompareAndSetLong_name,               "weakCompareAndSetLong")                                            \
  do_name(weakCompareAndSetIntPlain_name,           "weakCompareAndSetIntPlain")                                        \
  do_name(weakCompareAndSetIntAcquire_name,         "weakCompareAndSetIntAcquire")                                      \
  do_name(weakCompareAndSetIntRelease_name,         "weakCompareAndSetIntRelease")                                      \
  do_name(weakCompareAndSetInt_name,                "weakCompareAndSetInt")                                             \
  do_name(weakCompareAndSetBytePlain_name,          "weakCompareAndSetBytePlain")                                       \
  do_name(weakCompareAndSetByteAcquire_name,        "weakCompareAndSetByteAcquire")                                     \
  do_name(weakCompareAndSetByteRelease_name,        "weakCompareAndSetByteRelease")                                     \
  do_name(weakCompareAndSetByte_name,               "weakCompareAndSetByte")                                            \
  do_name(weakCompareAndSetShortPlain_name,         "weakCompareAndSetShortPlain")                                      \
  do_name(weakCompareAndSetShortAcquire_name,       "weakCompareAndSetShortAcquire")                                    \
  do_name(weakCompareAndSetShortRelease_name,       "weakCompareAndSetShortRelease")                                    \
  do_name(weakCompareAndSetShort_name,              "weakCompareAndSetShort")                                           \
                                                                                                                        \
  do_intrinsic(_compareAndSetReference,              jdk_internal_misc_Unsafe,  compareAndSetReference_name,              compareAndSetReference_signature,      F_RN) \
  do_intrinsic(_compareAndExchangeReference,         jdk_internal_misc_Unsafe,  compareAndExchangeReference_name,         compareAndExchangeReference_signature, F_RN) \
  do_intrinsic(_compareAndExchangeReferenceAcquire,  jdk_internal_misc_Unsafe,  compareAndExchangeReferenceAcquire_name,  compareAndExchangeReference_signature, F_R)  \
  do_intrinsic(_compareAndExchangeReferenceRelease,  jdk_internal_misc_Unsafe,  compareAndExchangeReferenceRelease_name,  compareAndExchangeReference_signature, F_R)  \
  do_intrinsic(_compareAndSetLong,                jdk_internal_misc_Unsafe,  compareAndSetLong_name,                compareAndSetLong_signature,        F_RN) \
  do_intrinsic(_compareAndExchangeLong,           jdk_internal_misc_Unsafe,  compareAndExchangeLong_name,           compareAndExchangeLong_signature,   F_RN) \
  do_intrinsic(_compareAndExchangeLongAcquire,    jdk_internal_misc_Unsafe,  compareAndExchangeLongAcquire_name,    compareAndExchangeLong_signature,   F_R)  \
  do_intrinsic(_compareAndExchangeLongRelease,    jdk_internal_misc_Unsafe,  compareAndExchangeLongRelease_name,    compareAndExchangeLong_signature,   F_R)  \
  do_intrinsic(_compareAndSetInt,                 jdk_internal_misc_Unsafe,  compareAndSetInt_name,                 compareAndSetInt_signature,         F_RN) \
  do_intrinsic(_compareAndExchangeInt,            jdk_internal_misc_Unsafe,  compareAndExchangeInt_name,            compareAndExchangeInt_signature,    F_RN) \
  do_intrinsic(_compareAndExchangeIntAcquire,     jdk_internal_misc_Unsafe,  compareAndExchangeIntAcquire_name,     compareAndExchangeInt_signature,    F_R)  \
  do_intrinsic(_compareAndExchangeIntRelease,     jdk_internal_misc_Unsafe,  compareAndExchangeIntRelease_name,     compareAndExchangeInt_signature,    F_R)  \
  do_intrinsic(_compareAndSetByte,                jdk_internal_misc_Unsafe,  compareAndSetByte_name,                compareAndSetByte_signature,        F_R)  \
  do_intrinsic(_compareAndExchangeByte,           jdk_internal_misc_Unsafe,  compareAndExchangeByte_name,           compareAndExchangeByte_signature,   F_R)  \
  do_intrinsic(_compareAndExchangeByteAcquire,    jdk_internal_misc_Unsafe,  compareAndExchangeByteAcquire_name,    compareAndExchangeByte_signature,   F_R)  \
  do_intrinsic(_compareAndExchangeByteRelease,    jdk_internal_misc_Unsafe,  compareAndExchangeByteRelease_name,    compareAndExchangeByte_signature,   F_R)  \
  do_intrinsic(_compareAndSetShort,               jdk_internal_misc_Unsafe,  compareAndSetShort_name,               compareAndSetShort_signature,       F_R)  \
  do_intrinsic(_compareAndExchangeShort,          jdk_internal_misc_Unsafe,  compareAndExchangeShort_name,          compareAndExchangeShort_signature,  F_R)  \
  do_intrinsic(_compareAndExchangeShortAcquire,   jdk_internal_misc_Unsafe,  compareAndExchangeShortAcquire_name,   compareAndExchangeShort_signature,  F_R)  \
  do_intrinsic(_compareAndExchangeShortRelease,   jdk_internal_misc_Unsafe,  compareAndExchangeShortRelease_name,   compareAndExchangeShort_signature,  F_R)  \
                                                                                                                                                             \
  do_intrinsic(_weakCompareAndSetReferencePlain,  jdk_internal_misc_Unsafe,  weakCompareAndSetReferencePlain_name,     compareAndSetReference_signature,      F_R) \
  do_intrinsic(_weakCompareAndSetReferenceAcquire,jdk_internal_misc_Unsafe,  weakCompareAndSetReferenceAcquire_name,   compareAndSetReference_signature,      F_R) \
  do_intrinsic(_weakCompareAndSetReferenceRelease,jdk_internal_misc_Unsafe,  weakCompareAndSetReferenceRelease_name,   compareAndSetReference_signature,      F_R) \
  do_intrinsic(_weakCompareAndSetReference,       jdk_internal_misc_Unsafe,  weakCompareAndSetReference_name,          compareAndSetReference_signature,      F_R) \
  do_intrinsic(_weakCompareAndSetLongPlain,       jdk_internal_misc_Unsafe,  weakCompareAndSetLongPlain_name,       compareAndSetLong_signature,        F_R) \
  do_intrinsic(_weakCompareAndSetLongAcquire,     jdk_internal_misc_Unsafe,  weakCompareAndSetLongAcquire_name,     compareAndSetLong_signature,        F_R) \
  do_intrinsic(_weakCompareAndSetLongRelease,     jdk_internal_misc_Unsafe,  weakCompareAndSetLongRelease_name,     compareAndSetLong_signature,        F_R) \
  do_intrinsic(_weakCompareAndSetLong,            jdk_internal_misc_Unsafe,  weakCompareAndSetLong_name,            compareAndSetLong_signature,        F_R) \
  do_intrinsic(_weakCompareAndSetIntPlain,        jdk_internal_misc_Unsafe,  weakCompareAndSetIntPlain_name,        compareAndSetInt_signature,         F_R) \
  do_intrinsic(_weakCompareAndSetIntAcquire,      jdk_internal_misc_Unsafe,  weakCompareAndSetIntAcquire_name,      compareAndSetInt_signature,         F_R) \
  do_intrinsic(_weakCompareAndSetIntRelease,      jdk_internal_misc_Unsafe,  weakCompareAndSetIntRelease_name,      compareAndSetInt_signature,         F_R) \
  do_intrinsic(_weakCompareAndSetInt,             jdk_internal_misc_Unsafe,  weakCompareAndSetInt_name,             compareAndSetInt_signature,         F_R) \
  do_intrinsic(_weakCompareAndSetBytePlain,       jdk_internal_misc_Unsafe,  weakCompareAndSetBytePlain_name,       compareAndSetByte_signature,        F_R) \
  do_intrinsic(_weakCompareAndSetByteAcquire,     jdk_internal_misc_Unsafe,  weakCompareAndSetByteAcquire_name,     compareAndSetByte_signature,        F_R) \
  do_intrinsic(_weakCompareAndSetByteRelease,     jdk_internal_misc_Unsafe,  weakCompareAndSetByteRelease_name,     compareAndSetByte_signature,        F_R) \
  do_intrinsic(_weakCompareAndSetByte,            jdk_internal_misc_Unsafe,  weakCompareAndSetByte_name,            compareAndSetByte_signature,        F_R) \
  do_intrinsic(_weakCompareAndSetShortPlain,      jdk_internal_misc_Unsafe,  weakCompareAndSetShortPlain_name,      compareAndSetShort_signature,       F_R) \
  do_intrinsic(_weakCompareAndSetShortAcquire,    jdk_internal_misc_Unsafe,  weakCompareAndSetShortAcquire_name,    compareAndSetShort_signature,       F_R) \
  do_intrinsic(_weakCompareAndSetShortRelease,    jdk_internal_misc_Unsafe,  weakCompareAndSetShortRelease_name,    compareAndSetShort_signature,       F_R) \
  do_intrinsic(_weakCompareAndSetShort,           jdk_internal_misc_Unsafe,  weakCompareAndSetShort_name,           compareAndSetShort_signature,       F_R) \
                           \
  do_intrinsic(_getAndAddInt,             jdk_internal_misc_Unsafe,     getAndAddInt_name, getAndAddInt_signature, F_R)       \
   do_name(     getAndAddInt_name,                                      "getAndAddInt")                                       \
   do_signature(getAndAddInt_signature,                                 "(Ljava/lang/Object;JI)I" )                           \
  do_intrinsic(_getAndAddLong,            jdk_internal_misc_Unsafe,     getAndAddLong_name, getAndAddLong_signature, F_R)     \
   do_name(     getAndAddLong_name,                                     "getAndAddLong")                                      \
   do_signature(getAndAddLong_signature,                                "(Ljava/lang/Object;JJ)J" )                           \
  do_intrinsic(_getAndAddByte,            jdk_internal_misc_Unsafe,     getAndAddByte_name, getAndAddByte_signature, F_R)     \
   do_name(     getAndAddByte_name,                                     "getAndAddByte")                                      \
   do_signature(getAndAddByte_signature,                                "(Ljava/lang/Object;JB)B" )                           \
  do_intrinsic(_getAndAddShort,           jdk_internal_misc_Unsafe,     getAndAddShort_name, getAndAddShort_signature, F_R)   \
   do_name(     getAndAddShort_name,                                    "getAndAddShort")                                     \
   do_signature(getAndAddShort_signature,                               "(Ljava/lang/Object;JS)S" )                           \
  do_intrinsic(_getAndSetInt,             jdk_internal_misc_Unsafe,     getAndSetInt_name, getAndSetInt_signature, F_R)       \
   do_name(     getAndSetInt_name,                                      "getAndSetInt")                                       \
   do_alias(    getAndSetInt_signature,                                 /*"(Ljava/lang/Object;JI)I"*/ getAndAddInt_signature) \
  do_intrinsic(_getAndSetLong,            jdk_internal_misc_Unsafe,     getAndSetLong_name, getAndSetLong_signature, F_R)     \
   do_name(     getAndSetLong_name,                                     "getAndSetLong")                                      \
   do_alias(    getAndSetLong_signature,                                /*"(Ljava/lang/Object;JJ)J"*/ getAndAddLong_signature)\
  do_intrinsic(_getAndSetByte,            jdk_internal_misc_Unsafe,     getAndSetByte_name, getAndSetByte_signature, F_R)     \
   do_name(     getAndSetByte_name,                                     "getAndSetByte")                                      \
   do_alias(    getAndSetByte_signature,                                /*"(Ljava/lang/Object;JB)B"*/ getAndAddByte_signature)\
  do_intrinsic(_getAndSetShort,           jdk_internal_misc_Unsafe,     getAndSetShort_name, getAndSetShort_signature, F_R)   \
   do_name(     getAndSetShort_name,                                    "getAndSetShort")                                             \
   do_alias(    getAndSetShort_signature,                               /*"(Ljava/lang/Object;JS)S"*/ getAndAddShort_signature)       \
  do_intrinsic(_getAndSetReference,       jdk_internal_misc_Unsafe,     getAndSetReference_name, getAndSetReference_signature, F_R)   \
   do_name(     getAndSetReference_name,                                "getAndSetReference")                                         \
   do_signature(getAndSetReference_signature,                           "(Ljava/lang/Object;JLjava/lang/Object;)Ljava/lang/Object;" ) \
                                                                                                                             \
  /* Float16Math API intrinsification support */                                                                             \
  /* Float16 signatures */                                                                                                   \
  do_signature(float16_unary_math_op_sig, "(Ljava/lang/Class;"                                                               \
                                           "Ljava/lang/Object;"                                                              \
                                           "Ljava/util/function/UnaryOperator;)"                                             \
                                           "Ljava/lang/Object;")                                                             \
  do_signature(float16_ternary_math_op_sig, "(Ljava/lang/Class;"                                                             \
                                             "Ljava/lang/Object;"                                                            \
                                             "Ljava/lang/Object;"                                                            \
                                             "Ljava/lang/Object;"                                                            \
                                             "Ljdk/internal/vm/vector/Float16Math$TernaryOperator;)"                         \
                                             "Ljava/lang/Object;")                                                           \
  do_intrinsic(_sqrt_float16, jdk_internal_vm_vector_Float16Math, sqrt_name, float16_unary_math_op_sig, F_S)                 \
  do_intrinsic(_fma_float16, jdk_internal_vm_vector_Float16Math, fma_name, float16_ternary_math_op_sig, F_S)                 \
                                                                                                                                               \
  /* Vector API intrinsification support */                                                                                                    \
                                                                                                                                               \
  do_intrinsic(_VectorUnaryOp, jdk_internal_vm_vector_VectorSupport, vector_unary_op_name, vector_unary_op_sig, F_S)                           \
   do_signature(vector_unary_op_sig, "(I"                                                                                                      \
                                      "Ljava/lang/Class;"                                                                                      \
                                      "Ljava/lang/Class;"                                                                                      \
                                      "Ljava/lang/Class;"                                                                                      \
                                      "I"                                                                                                      \
                                      "Ljdk/internal/vm/vector/VectorSupport$Vector;"                                                          \
                                      "Ljdk/internal/vm/vector/VectorSupport$VectorMask;"                                                      \
                                      "Ljdk/internal/vm/vector/VectorSupport$UnaryOperation;)"                                                 \
                                      "Ljdk/internal/vm/vector/VectorSupport$Vector;")                                                         \
   do_name(vector_unary_op_name,     "unaryOp")                                                                                                \
                                                                                                                                               \
  do_intrinsic(_VectorBinaryOp, jdk_internal_vm_vector_VectorSupport, vector_binary_op_name, vector_binary_op_sig, F_S)                        \
   do_signature(vector_binary_op_sig, "(I"                                                                                                     \
                                       "Ljava/lang/Class;"                                                                                     \
                                       "Ljava/lang/Class;"                                                                                     \
                                       "Ljava/lang/Class;"                                                                                     \
                                       "I"                                                                                                     \
                                       "Ljdk/internal/vm/vector/VectorSupport$VectorPayload;"                                                  \
                                       "Ljdk/internal/vm/vector/VectorSupport$VectorPayload;"                                                  \
                                       "Ljdk/internal/vm/vector/VectorSupport$VectorMask;"                                                     \
                                       "Ljdk/internal/vm/vector/VectorSupport$BinaryOperation;)"                                               \
                                       "Ljdk/internal/vm/vector/VectorSupport$VectorPayload;")                                                 \
   do_name(vector_binary_op_name,     "binaryOp")                                                                                              \
                                                                                                                                               \
  do_intrinsic(_VectorUnaryLibOp, jdk_internal_vm_vector_VectorSupport, vector_unary_lib_op_name, vector_unary_lib_op_sig, F_S)                \
   do_signature(vector_unary_lib_op_sig,"(J"                                                                                                   \
                                         "Ljava/lang/Class;"                                                                                   \
                                         "Ljava/lang/Class;"                                                                                   \
                                         "I"                                                                                                   \
                                         "Ljava/lang/String;"                                                                                  \
                                         "Ljdk/internal/vm/vector/VectorSupport$Vector;"                                                       \
                                         "Ljdk/internal/vm/vector/VectorSupport$UnaryOperation;)"                                              \
                                         "Ljdk/internal/vm/vector/VectorSupport$Vector;")                                                      \
   do_name(vector_unary_lib_op_name, "libraryUnaryOp")                                                                                         \
                                                                                                                                               \
  do_intrinsic(_VectorBinaryLibOp, jdk_internal_vm_vector_VectorSupport, vector_binary_lib_op_name, vector_binary_lib_op_sig, F_S)             \
   do_signature(vector_binary_lib_op_sig,"(J"                                                                                                  \
                                          "Ljava/lang/Class;"                                                                                  \
                                          "Ljava/lang/Class;"                                                                                  \
                                          "I"                                                                                                  \
                                          "Ljava/lang/String;"                                                                                 \
                                          "Ljdk/internal/vm/vector/VectorSupport$VectorPayload;"                                               \
                                          "Ljdk/internal/vm/vector/VectorSupport$VectorPayload;"                                               \
                                          "Ljdk/internal/vm/vector/VectorSupport$BinaryOperation;)"                                            \
                                          "Ljdk/internal/vm/vector/VectorSupport$VectorPayload;")                                              \
   do_name(vector_binary_lib_op_name, "libraryBinaryOp")                                                                                       \
                                                                                                                                               \
  do_intrinsic(_VectorTernaryOp, jdk_internal_vm_vector_VectorSupport, vector_ternary_op_name, vector_ternary_op_sig, F_S)                     \
   do_signature(vector_ternary_op_sig, "(I"                                                                                                    \
                                        "Ljava/lang/Class;"                                                                                    \
                                        "Ljava/lang/Class;"                                                                                    \
                                        "Ljava/lang/Class;"                                                                                    \
                                        "I"                                                                                                    \
                                        "Ljdk/internal/vm/vector/VectorSupport$Vector;"                                                        \
                                        "Ljdk/internal/vm/vector/VectorSupport$Vector;"                                                        \
                                        "Ljdk/internal/vm/vector/VectorSupport$Vector;"                                                        \
                                        "Ljdk/internal/vm/vector/VectorSupport$VectorMask;"                                                    \
                                        "Ljdk/internal/vm/vector/VectorSupport$TernaryOperation;)"                                             \
                                        "Ljdk/internal/vm/vector/VectorSupport$Vector;")                                                       \
   do_name(vector_ternary_op_name,     "ternaryOp")                                                                                            \
                                                                                                                                               \
  do_intrinsic(_VectorSelectFromTwoVectorOp, jdk_internal_vm_vector_VectorSupport, vector_select_from_op_name, vector_select_from_op_sig, F_S) \
   do_signature(vector_select_from_op_sig, "(Ljava/lang/Class;"                                                                                \
                                            "Ljava/lang/Class;"                                                                                \
                                            "I"                                                                                                \
                                            "Ljdk/internal/vm/vector/VectorSupport$Vector;"                                                    \
                                            "Ljdk/internal/vm/vector/VectorSupport$Vector;"                                                    \
                                            "Ljdk/internal/vm/vector/VectorSupport$Vector;"                                                    \
                                            "Ljdk/internal/vm/vector/VectorSupport$SelectFromTwoVector;)"                                      \
                                            "Ljdk/internal/vm/vector/VectorSupport$Vector;")                                                   \
   do_name(vector_select_from_op_name,     "selectFromTwoVectorOp")                                                                            \
                                                                                                                                               \
  do_intrinsic(_VectorFromBitsCoerced, jdk_internal_vm_vector_VectorSupport, vector_frombits_coerced_name, vector_frombits_coerced_sig, F_S)   \
   do_signature(vector_frombits_coerced_sig, "(Ljava/lang/Class;"                                                                              \
                                               "Ljava/lang/Class;"                                                                             \
                                               "I"                                                                                             \
                                               "J"                                                                                             \
                                               "I"                                                                                             \
                                               "Ljdk/internal/vm/vector/VectorSupport$VectorSpecies;"                                          \
                                               "Ljdk/internal/vm/vector/VectorSupport$FromBitsCoercedOperation;)"                              \
                                               "Ljdk/internal/vm/vector/VectorSupport$VectorPayload;")                                         \
   do_name(vector_frombits_coerced_name, "fromBitsCoerced")                                                                                    \
                                                                                                                                               \
  do_intrinsic(_VectorLoadOp, jdk_internal_vm_vector_VectorSupport, vector_load_op_name, vector_load_op_sig, F_S)                              \
   do_signature(vector_load_op_sig, "(Ljava/lang/Class;"                                                                                       \
                                     "Ljava/lang/Class;"                                                                                       \
                                     "I"                                                                                                       \
                                     "Ljava/lang/Object;"                                                                                      \
                                     "J"                                                                                                       \
                                     "Z"                                                                                                       \
                                     "Ljava/lang/Object;"                                                                                      \
                                     "J"                                                                                                       \
                                     "Ljdk/internal/vm/vector/VectorSupport$VectorSpecies;"                                                    \
                                     "Ljdk/internal/vm/vector/VectorSupport$LoadOperation;)"                                                   \
                                     "Ljdk/internal/vm/vector/VectorSupport$VectorPayload;")                                                   \
   do_name(vector_load_op_name,     "load")                                                                                                    \
                                                                                                                                               \
  do_intrinsic(_VectorLoadMaskedOp, jdk_internal_vm_vector_VectorSupport, vector_load_masked_op_name, vector_load_masked_op_sig, F_S)          \
   do_signature(vector_load_masked_op_sig, "(Ljava/lang/Class;"                                                                                \
                                            "Ljava/lang/Class;"                                                                                \
                                            "Ljava/lang/Class;"                                                                                \
                                            "I"                                                                                                \
                                            "Ljava/lang/Object;"                                                                               \
                                            "J"                                                                                                \
                                            "Z"                                                                                                \
                                            "Ljdk/internal/vm/vector/VectorSupport$VectorMask;"                                                \
                                            "I"                                                                                                \
                                            "Ljava/lang/Object;"                                                                               \
                                            "J"                                                                                                \
                                            "Ljdk/internal/vm/vector/VectorSupport$VectorSpecies;"                                             \
                                            "Ljdk/internal/vm/vector/VectorSupport$LoadVectorMaskedOperation;)"                                \
                                            "Ljdk/internal/vm/vector/VectorSupport$Vector;")                                                   \
   do_name(vector_load_masked_op_name,     "loadMasked")                                                                                       \
                                                                                                                                               \
  do_intrinsic(_VectorStoreOp, jdk_internal_vm_vector_VectorSupport, vector_store_op_name, vector_store_op_sig, F_S)                           \
   do_signature(vector_store_op_sig, "(Ljava/lang/Class;"                                                                                      \
                                      "Ljava/lang/Class;"                                                                                      \
                                      "I"                                                                                                      \
                                      "Ljava/lang/Object;"                                                                                     \
                                      "J"                                                                                                      \
                                      "Z"                                                                                                      \
                                      "Ljdk/internal/vm/vector/VectorSupport$VectorPayload;"                                                   \
                                      "Ljava/lang/Object;"                                                                                     \
                                      "J"                                                                                                      \
                                      "Ljdk/internal/vm/vector/VectorSupport$StoreVectorOperation;)"                                           \
                                      "V")                                                                                                     \
   do_name(vector_store_op_name,     "store")                                                                                                  \
                                                                                                                                               \
  do_intrinsic(_VectorStoreMaskedOp, jdk_internal_vm_vector_VectorSupport, vector_store_masked_op_name, vector_store_masked_op_sig, F_S)       \
   do_signature(vector_store_masked_op_sig, "(Ljava/lang/Class;"                                                                               \
                                             "Ljava/lang/Class;"                                                                               \
                                             "Ljava/lang/Class;"                                                                               \
                                             "I"                                                                                               \
                                             "Ljava/lang/Object;"                                                                              \
                                             "J"                                                                                               \
                                             "Z"                                                                                               \
                                             "Ljdk/internal/vm/vector/VectorSupport$Vector;"                                                   \
                                             "Ljdk/internal/vm/vector/VectorSupport$VectorMask;"                                               \
                                             "Ljava/lang/Object;"                                                                              \
                                             "J"                                                                                               \
                                             "Ljdk/internal/vm/vector/VectorSupport$StoreVectorMaskedOperation;)"                              \
                                             "V")                                                                                              \
   do_name(vector_store_masked_op_name,     "storeMasked")                                                                                     \
                                                                                                                                               \
  do_intrinsic(_VectorReductionCoerced, jdk_internal_vm_vector_VectorSupport, vector_reduction_coerced_name, vector_reduction_coerced_sig, F_S)\
   do_signature(vector_reduction_coerced_sig, "(I"                                                                                             \
                                               "Ljava/lang/Class;"                                                                             \
                                               "Ljava/lang/Class;"                                                                             \
                                               "Ljava/lang/Class;"                                                                             \
                                               "I"                                                                                             \
                                               "Ljdk/internal/vm/vector/VectorSupport$Vector;"                                                 \
                                               "Ljdk/internal/vm/vector/VectorSupport$VectorMask;"                                             \
                                               "Ljdk/internal/vm/vector/VectorSupport$ReductionOperation;)"                                    \
                                               "J")                                                                                            \
   do_name(vector_reduction_coerced_name, "reductionCoerced")                                                                                  \
                                                                                                                                               \
  do_intrinsic(_VectorTest, jdk_internal_vm_vector_VectorSupport, vector_test_name, vector_test_sig, F_S)                                      \
   do_signature(vector_test_sig, "(I"                                                                                                          \
                                  "Ljava/lang/Class;"                                                                                          \
                                  "Ljava/lang/Class;"                                                                                          \
                                  "I"                                                                                                          \
                                  "Ljdk/internal/vm/vector/VectorSupport$VectorMask;"                                                          \
                                  "Ljdk/internal/vm/vector/VectorSupport$VectorMask;"                                                          \
                                  "Ljava/util/function/BiFunction;)"                                                                           \
                                  "Z")                                                                                                         \
   do_name(vector_test_name, "test")                                                                                                           \
                                                                                                                                               \
  do_intrinsic(_VectorBlend, jdk_internal_vm_vector_VectorSupport, vector_blend_name, vector_blend_sig, F_S)                                   \
   do_signature(vector_blend_sig, "(Ljava/lang/Class;"                                                                                         \
                                   "Ljava/lang/Class;"                                                                                         \
                                   "Ljava/lang/Class;"                                                                                         \
                                   "I"                                                                                                         \
                                   "Ljdk/internal/vm/vector/VectorSupport$Vector;"                                                             \
                                   "Ljdk/internal/vm/vector/VectorSupport$Vector;"                                                             \
                                   "Ljdk/internal/vm/vector/VectorSupport$VectorMask;"                                                         \
                                   "Ljdk/internal/vm/vector/VectorSupport$VectorBlendOp;)"                                                     \
                                   "Ljdk/internal/vm/vector/VectorSupport$Vector;")                                                            \
   do_name(vector_blend_name, "blend")                                                                                                         \
                                                                                                                                               \
  do_intrinsic(_VectorCompare, jdk_internal_vm_vector_VectorSupport, vector_compare_name, vector_compare_sig, F_S)                             \
   do_signature(vector_compare_sig, "(I"                                                                                                       \
                                     "Ljava/lang/Class;"                                                                                       \
                                     "Ljava/lang/Class;Ljava/lang/Class;"                                                                      \
                                     "I"                                                                                                       \
                                     "Ljdk/internal/vm/vector/VectorSupport$Vector;"                                                           \
                                     "Ljdk/internal/vm/vector/VectorSupport$Vector;"                                                           \
                                     "Ljdk/internal/vm/vector/VectorSupport$VectorMask;"                                                       \
                                     "Ljdk/internal/vm/vector/VectorSupport$VectorCompareOp;)"                                                 \
                                     "Ljdk/internal/vm/vector/VectorSupport$VectorMask;")                                                      \
   do_name(vector_compare_name, "compare")                                                                                                     \
                                                                                                                                               \
  do_intrinsic(_VectorRearrange, jdk_internal_vm_vector_VectorSupport, vector_rearrange_name, vector_rearrange_sig, F_S)                       \
   do_signature(vector_rearrange_sig, "(Ljava/lang/Class;"                                                                                     \
                                       "Ljava/lang/Class;"                                                                                     \
                                       "Ljava/lang/Class;"                                                                                     \
                                       "Ljava/lang/Class;"                                                                                     \
                                       "I"                                                                                                     \
                                       "Ljdk/internal/vm/vector/VectorSupport$Vector;"                                                         \
                                       "Ljdk/internal/vm/vector/VectorSupport$VectorShuffle;"                                                  \
                                       "Ljdk/internal/vm/vector/VectorSupport$VectorMask;"                                                     \
                                       "Ljdk/internal/vm/vector/VectorSupport$VectorRearrangeOp;)"                                             \
                                       "Ljdk/internal/vm/vector/VectorSupport$Vector;")                                                        \
   do_name(vector_rearrange_name, "rearrangeOp")                                                                                               \
                                                                                                                                               \
  do_intrinsic(_VectorSelectFrom, jdk_internal_vm_vector_VectorSupport, vector_select_from_name, vector_select_from_sig, F_S)                  \
   do_signature(vector_select_from_sig, "(Ljava/lang/Class;"                                                                                   \
                                        "Ljava/lang/Class;"                                                                                     \
                                        "Ljava/lang/Class;"                                                                                     \
                                        "I"                                                                                                     \
                                        "Ljdk/internal/vm/vector/VectorSupport$Vector;"                                                         \
                                        "Ljdk/internal/vm/vector/VectorSupport$Vector;"                                                         \
                                        "Ljdk/internal/vm/vector/VectorSupport$VectorMask;"                                                     \
                                        "Ljdk/internal/vm/vector/VectorSupport$VectorSelectFromOp;)"                                            \
                                        "Ljdk/internal/vm/vector/VectorSupport$Vector;")                                                        \
   do_name(vector_select_from_name, "selectFromOp")                                                                                              \
                                                                                                                                               \
  do_intrinsic(_VectorExtract, jdk_internal_vm_vector_VectorSupport, vector_extract_name, vector_extract_sig, F_S)                             \
   do_signature(vector_extract_sig, "(Ljava/lang/Class;"                                                                                       \
                                     "Ljava/lang/Class;"                                                                                       \
                                     "I"                                                                                                       \
                                     "Ljdk/internal/vm/vector/VectorSupport$VectorPayload;"                                                    \
                                     "I"                                                                                                       \
                                     "Ljdk/internal/vm/vector/VectorSupport$VecExtractOp;)"                                                    \
                                     "J")                                                                                                      \
   do_name(vector_extract_name, "extract")                                                                                                     \
                                                                                                                                               \
 do_intrinsic(_VectorInsert, jdk_internal_vm_vector_VectorSupport, vector_insert_name, vector_insert_sig, F_S)                                 \
   do_signature(vector_insert_sig, "(Ljava/lang/Class;"                                                                                        \
                                    "Ljava/lang/Class;"                                                                                        \
                                    "I"                                                                                                        \
                                    "Ljdk/internal/vm/vector/VectorSupport$Vector;"                                                            \
                                    "IJ"                                                                                                       \
                                    "Ljdk/internal/vm/vector/VectorSupport$VecInsertOp;)"                                                      \
                                    "Ljdk/internal/vm/vector/VectorSupport$Vector;")                                                           \
   do_name(vector_insert_name, "insert")                                                                                                       \
                                                                                                                                               \
  do_intrinsic(_VectorBroadcastInt, jdk_internal_vm_vector_VectorSupport, vector_broadcast_int_name, vector_broadcast_int_sig, F_S)            \
   do_signature(vector_broadcast_int_sig, "(I"                                                                                                 \
                                           "Ljava/lang/Class;"                                                                                 \
                                           "Ljava/lang/Class;"                                                                                 \
                                           "Ljava/lang/Class;"                                                                                 \
                                           "I"                                                                                                 \
                                           "Ljdk/internal/vm/vector/VectorSupport$Vector;"                                                     \
                                           "I"                                                                                                 \
                                           "Ljdk/internal/vm/vector/VectorSupport$VectorMask;"                                                 \
                                           "Ljdk/internal/vm/vector/VectorSupport$VectorBroadcastIntOp;)"                                      \
                                           "Ljdk/internal/vm/vector/VectorSupport$Vector;")                                                    \
   do_name(vector_broadcast_int_name, "broadcastInt")                                                                                          \
                                                                                                                                               \
  do_intrinsic(_VectorConvert, jdk_internal_vm_vector_VectorSupport, vector_convert_name, vector_convert_sig, F_S)                             \
   do_signature(vector_convert_sig, "(I"                                                                                                       \
                                     "Ljava/lang/Class;"                                                                                       \
                                     "Ljava/lang/Class;"                                                                                       \
                                     "I"                                                                                                       \
                                     "Ljava/lang/Class;"                                                                                       \
                                     "Ljava/lang/Class;"                                                                                       \
                                     "I"                                                                                                       \
                                     "Ljdk/internal/vm/vector/VectorSupport$VectorPayload;"                                                    \
                                     "Ljdk/internal/vm/vector/VectorSupport$VectorSpecies;"                                                    \
                                     "Ljdk/internal/vm/vector/VectorSupport$VectorConvertOp;)"                                                 \
                                     "Ljdk/internal/vm/vector/VectorSupport$VectorPayload;")                                                   \
   do_name(vector_convert_name, "convert")                                                                                                     \
                                                                                                                                               \
   do_intrinsic(_VectorGatherOp, jdk_internal_vm_vector_VectorSupport, vector_gather_name, vector_gather_sig, F_S)                             \
    do_signature(vector_gather_sig, "(Ljava/lang/Class;"                                                                                       \
                                     "Ljava/lang/Class;"                                                                                       \
                                     "Ljava/lang/Class;"                                                                                       \
                                     "I"                                                                                                       \
                                     "Ljava/lang/Class;"                                                                                       \
                                     "I"                                                                                                       \
                                     "Ljava/lang/Object;"                                                                                      \
                                     "J"                                                                                                       \
                                     "Ljdk/internal/vm/vector/VectorSupport$Vector;"                                                           \
                                     "Ljdk/internal/vm/vector/VectorSupport$Vector;"                                                           \
                                     "Ljdk/internal/vm/vector/VectorSupport$Vector;"                                                           \
                                     "Ljdk/internal/vm/vector/VectorSupport$Vector;"                                                           \
                                     "Ljdk/internal/vm/vector/VectorSupport$VectorMask;"                                                       \
                                     "Ljava/lang/Object;"                                                                                      \
                                     "I[II"                                                                                                    \
                                     "Ljdk/internal/vm/vector/VectorSupport$VectorSpecies;"                                                    \
                                     "Ljdk/internal/vm/vector/VectorSupport$LoadVectorOperationWithMap;)"                                      \
                                     "Ljdk/internal/vm/vector/VectorSupport$Vector;")                                                          \
    do_name(vector_gather_name, "loadWithMap")                                                                                                 \
                                                                                                                                               \
   do_intrinsic(_VectorScatterOp, jdk_internal_vm_vector_VectorSupport, vector_scatter_name, vector_scatter_sig, F_S)                          \
    do_signature(vector_scatter_sig, "(Ljava/lang/Class;"                                                                                      \
                                      "Ljava/lang/Class;"                                                                                      \
                                      "Ljava/lang/Class;"                                                                                      \
                                      "I"                                                                                                      \
                                      "Ljava/lang/Class;"                                                                                      \
                                      "I"                                                                                                      \
                                      "Ljava/lang/Object;"                                                                                     \
                                      "J"                                                                                                      \
                                      "Ljdk/internal/vm/vector/VectorSupport$Vector;"                                                          \
                                      "Ljdk/internal/vm/vector/VectorSupport$Vector;"                                                          \
                                      "Ljdk/internal/vm/vector/VectorSupport$VectorMask;Ljava/lang/Object;"                                    \
                                      "I[II"                                                                                                   \
                                      "Ljdk/internal/vm/vector/VectorSupport$StoreVectorOperationWithMap;)"                                    \
                                      "V")                                                                                                     \
    do_name(vector_scatter_name, "storeWithMap")                                                                                               \
                                                                                                                                               \
  do_intrinsic(_VectorRebox, jdk_internal_vm_vector_VectorSupport, vector_rebox_name, vector_rebox_sig, F_S)                                   \
    do_signature(vector_rebox_sig, "(Ljdk/internal/vm/vector/VectorSupport$VectorPayload;)"                                                    \
                                    "Ljdk/internal/vm/vector/VectorSupport$VectorPayload;")                                                    \
   do_name(vector_rebox_name, "maybeRebox")                                                                                                    \
                                                                                                                                               \
  do_intrinsic(_VectorMaskOp, jdk_internal_vm_vector_VectorSupport, vector_mask_oper_name, vector_mask_oper_sig, F_S)                          \
    do_signature(vector_mask_oper_sig, "(I"                                                                                                    \
                                        "Ljava/lang/Class;"                                                                                    \
                                        "Ljava/lang/Class;"                                                                                    \
                                        "I"                                                                                                    \
                                        "Ljdk/internal/vm/vector/VectorSupport$VectorMask;"                                                    \
                                        "Ljdk/internal/vm/vector/VectorSupport$VectorMaskOp;)"                                                 \
                                        "J")                                                                                                   \
    do_name(vector_mask_oper_name, "maskReductionCoerced")                                                                                     \
                                                                                                                                               \
  do_intrinsic(_VectorCompressExpand, jdk_internal_vm_vector_VectorSupport, vector_compress_expand_op_name, vector_compress_expand_op_sig, F_S)\
   do_signature(vector_compress_expand_op_sig, "(I"                                                                                            \
                                      "Ljava/lang/Class;"                                                                                      \
                                      "Ljava/lang/Class;"                                                                                      \
                                      "Ljava/lang/Class;"                                                                                      \
                                      "I"                                                                                                      \
                                      "Ljdk/internal/vm/vector/VectorSupport$Vector;"                                                          \
                                      "Ljdk/internal/vm/vector/VectorSupport$VectorMask;"                                                      \
                                      "Ljdk/internal/vm/vector/VectorSupport$CompressExpandOperation;)"                                        \
                                      "Ljdk/internal/vm/vector/VectorSupport$VectorPayload;")                                                  \
   do_name(vector_compress_expand_op_name,     "compressExpandOp")                                                                             \
                                                                                                                                               \
  do_intrinsic(_IndexVector, jdk_internal_vm_vector_VectorSupport, index_vector_op_name, index_vector_op_sig, F_S)                             \
    do_signature(index_vector_op_sig, "(Ljava/lang/Class;"                                                                                     \
                                       "Ljava/lang/Class;"                                                                                     \
                                       "I"                                                                                                     \
                                       "Ljdk/internal/vm/vector/VectorSupport$Vector;"                                                         \
                                       "I"                                                                                                     \
                                       "Ljdk/internal/vm/vector/VectorSupport$VectorSpecies;"                                                  \
                                       "Ljdk/internal/vm/vector/VectorSupport$IndexOperation;)"                                                \
                                       "Ljdk/internal/vm/vector/VectorSupport$Vector;")                                                        \
    do_name(index_vector_op_name, "indexVector")                                                                                               \
                                                                                                                                               \
  do_intrinsic(_IndexPartiallyInUpperRange, jdk_internal_vm_vector_VectorSupport, index_partially_in_upper_range_name, index_partially_in_upper_range_sig, F_S)\
    do_signature(index_partially_in_upper_range_sig, "(Ljava/lang/Class;"                                                                                      \
                                                     "Ljava/lang/Class;"                                                                                       \
                                                     "I"                                                                                                       \
                                                     "J"                                                                                                       \
                                                     "J"                                                                                                       \
                                                     "Ljdk/internal/vm/vector/VectorSupport$IndexPartiallyInUpperRangeOperation;)"                             \
                                                     "Ljdk/internal/vm/vector/VectorSupport$VectorMask;")                                                      \
    do_name(index_partially_in_upper_range_name, "indexPartiallyInUpperRange")                                                                                 \
                                                                                                                               \
   /* (2) Bytecode intrinsics                                                                        */                        \
                                                                                                                               \
  do_intrinsic(_park,                     jdk_internal_misc_Unsafe,     park_name, park_signature,                     F_RN)   \
   do_name(     park_name,                                              "park")                                                \
   do_signature(park_signature,                                         "(ZJ)V")                                               \
  do_intrinsic(_unpark,                   jdk_internal_misc_Unsafe,     unpark_name, unpark_signature,                 F_RN)   \
   do_name(     unpark_name,                                            "unpark")                                              \
   do_alias(    unpark_signature,                                       /*(LObject;)V*/ object_void_signature)                 \
                                                                                                                               \
  do_intrinsic(_StringBuilder_void,   java_lang_StringBuilder, object_initializer_name, void_method_signature,     F_R)   \
  do_intrinsic(_StringBuilder_int,    java_lang_StringBuilder, object_initializer_name, int_void_signature,        F_R)   \
  do_intrinsic(_StringBuilder_String, java_lang_StringBuilder, object_initializer_name, string_void_signature,     F_R)   \
                                                                                                                          \
  do_intrinsic(_StringBuilder_append_char,   java_lang_StringBuilder, append_name, char_StringBuilder_signature,   F_R)   \
  do_intrinsic(_StringBuilder_append_int,    java_lang_StringBuilder, append_name, int_StringBuilder_signature,    F_R)   \
  do_intrinsic(_StringBuilder_append_String, java_lang_StringBuilder, append_name, String_StringBuilder_signature, F_R)   \
                                                                                                                          \
  do_intrinsic(_StringBuilder_toString, java_lang_StringBuilder, toString_name, void_string_signature,             F_R)   \
                                                                                                                          \
  do_intrinsic(_StringBuffer_void,   java_lang_StringBuffer, object_initializer_name, void_method_signature,       F_R)   \
  do_intrinsic(_StringBuffer_int,    java_lang_StringBuffer, object_initializer_name, int_void_signature,          F_R)   \
  do_intrinsic(_StringBuffer_String, java_lang_StringBuffer, object_initializer_name, string_void_signature,       F_R)   \
                                                                                                                          \
  do_intrinsic(_StringBuffer_append_char,   java_lang_StringBuffer, append_name, char_StringBuffer_signature,      F_Y)   \
  do_intrinsic(_StringBuffer_append_int,    java_lang_StringBuffer, append_name, int_StringBuffer_signature,       F_Y)   \
  do_intrinsic(_StringBuffer_append_String, java_lang_StringBuffer, append_name, String_StringBuffer_signature,    F_Y)   \
                                                                                                                          \
  do_intrinsic(_StringBuffer_toString,  java_lang_StringBuffer, toString_name, void_string_signature,              F_Y)   \
                                                                                                                          \
  do_intrinsic(_Integer_toString,      java_lang_Integer, toString_name, int_String_signature,                     F_S)   \
                                                                                                                          \
  do_intrinsic(_String_String, java_lang_String, object_initializer_name, string_void_signature,                   F_R)   \
                                                                                                                          \
  do_intrinsic(_Object_init,              java_lang_Object, object_initializer_name, void_method_signature,        F_R)   \
  /*    (symbol object_initializer_name defined above) */                                                                 \
                                                                                                                          \
  do_intrinsic(_invoke,                   java_lang_reflect_Method, invoke_name, object_object_array_object_signature, F_R) \
  /*   (symbols invoke_name and invoke_signature defined above) */                                                      \
  /* the polymorphic MH intrinsics must be in compact order, with _invokeGeneric first and _linkToInterface last */     \
  do_intrinsic(_invokeGeneric,            java_lang_invoke_MethodHandle, invoke_name,           star_name, F_RN)        \
  do_intrinsic(_invokeBasic,              java_lang_invoke_MethodHandle, invokeBasic_name,      star_name, F_RN)        \
  do_intrinsic(_linkToVirtual,            java_lang_invoke_MethodHandle, linkToVirtual_name,    star_name, F_SN)        \
  do_intrinsic(_linkToStatic,             java_lang_invoke_MethodHandle, linkToStatic_name,     star_name, F_SN)        \
  do_intrinsic(_linkToSpecial,            java_lang_invoke_MethodHandle, linkToSpecial_name,    star_name, F_SN)        \
  do_intrinsic(_linkToInterface,          java_lang_invoke_MethodHandle, linkToInterface_name,  star_name, F_SN)        \
  do_intrinsic(_linkToNative,             java_lang_invoke_MethodHandle, linkToNative_name,     star_name, F_SN)        \
  /* special marker for bytecode generated for the JVM from a LambdaForm: */                                            \
  do_intrinsic(_compiledLambdaForm,       java_lang_invoke_MethodHandle, compiledLambdaForm_name, star_name, F_RN)      \
                                                                                                                        \
  /* unboxing methods: */                                                                                               \
  do_intrinsic(_booleanValue,             java_lang_Boolean,      booleanValue_name, void_boolean_signature, F_R)       \
   do_name(     booleanValue_name,       "booleanValue")                                                                \
  do_intrinsic(_byteValue,                java_lang_Byte,         byteValue_name, void_byte_signature, F_R)             \
   do_name(     byteValue_name,          "byteValue")                                                                   \
  do_intrinsic(_charValue,                java_lang_Character,    charValue_name, void_char_signature, F_R)             \
   do_name(     charValue_name,          "charValue")                                                                   \
  do_intrinsic(_shortValue,               java_lang_Short,        shortValue_name, void_short_signature, F_R)           \
   do_name(     shortValue_name,         "shortValue")                                                                  \
  do_intrinsic(_intValue,                 java_lang_Integer,      intValue_name, void_int_signature, F_R)               \
   do_name(     intValue_name,           "intValue")                                                                    \
  do_intrinsic(_longValue,                java_lang_Long,         longValue_name, void_long_signature, F_R)             \
   do_name(     longValue_name,          "longValue")                                                                   \
  do_intrinsic(_floatValue,               java_lang_Float,        floatValue_name, void_float_signature, F_R)           \
   do_name(     floatValue_name,         "floatValue")                                                                  \
  do_intrinsic(_doubleValue,              java_lang_Double,       doubleValue_name, void_double_signature, F_R)         \
   do_name(     doubleValue_name,        "doubleValue")                                                                 \
                                                                                                                        \
  /* boxing methods: */                                                                                                 \
   do_name(    valueOf_name,              "valueOf")                                                                    \
  do_intrinsic(_Boolean_valueOf,          java_lang_Boolean,      valueOf_name, Boolean_valueOf_signature, F_S)         \
   do_name(     Boolean_valueOf_signature,                       "(Z)Ljava/lang/Boolean;")                              \
  do_intrinsic(_Byte_valueOf,             java_lang_Byte,         valueOf_name, Byte_valueOf_signature, F_S)            \
   do_name(     Byte_valueOf_signature,                          "(B)Ljava/lang/Byte;")                                 \
  do_intrinsic(_Character_valueOf,        java_lang_Character,    valueOf_name, Character_valueOf_signature, F_S)       \
   do_name(     Character_valueOf_signature,                     "(C)Ljava/lang/Character;")                            \
  do_intrinsic(_Short_valueOf,            java_lang_Short,        valueOf_name, Short_valueOf_signature, F_S)           \
   do_name(     Short_valueOf_signature,                         "(S)Ljava/lang/Short;")                                \
  do_intrinsic(_Integer_valueOf,          java_lang_Integer,      valueOf_name, Integer_valueOf_signature, F_S)         \
   do_name(     Integer_valueOf_signature,                       "(I)Ljava/lang/Integer;")                              \
  do_intrinsic(_Long_valueOf,             java_lang_Long,         valueOf_name, Long_valueOf_signature, F_S)            \
   do_name(     Long_valueOf_signature,                          "(J)Ljava/lang/Long;")                                 \
  do_intrinsic(_Float_valueOf,            java_lang_Float,        valueOf_name, Float_valueOf_signature, F_S)           \
   do_name(     Float_valueOf_signature,                         "(F)Ljava/lang/Float;")                                \
  do_intrinsic(_Double_valueOf,           java_lang_Double,       valueOf_name, Double_valueOf_signature, F_S)          \
   do_name(     Double_valueOf_signature,                        "(D)Ljava/lang/Double;")                               \
                                                                                                                        \
  /* forEachRemaining */                                                                             \
  do_intrinsic(_forEachRemaining, java_util_stream_StreamsRangeIntSpliterator, forEachRemaining_name, forEachRemaining_signature, F_R) \
   do_name(     forEachRemaining_name,    "forEachRemaining")                                                           \
   do_name(     forEachRemaining_signature,                      "(Ljava/util/function/IntConsumer;)V")                 \

    /*end*/

#define VM_INTRINSIC_ID_ENUM(id, klass, name, sig, flags)  id,
#define VM_INTRINSICS_CONST(id, klass, name, sig, flags)   static const vmIntrinsicID id = vmIntrinsicID::id;
#define __IGNORE_CLASS(id, name)                      /*ignored*/
#define __IGNORE_NAME(id, name)                       /*ignored*/
#define __IGNORE_SIGNATURE(id, name)                  /*ignored*/
#define __IGNORE_ALIAS(id, name)                      /*ignored*/

// VM Intrinsic ID's uniquely identify some very special methods
enum class vmIntrinsicID : int {
  _none = 0,                      // not an intrinsic (default answer)

  VM_INTRINSICS_DO(VM_INTRINSIC_ID_ENUM,
                   __IGNORE_CLASS, __IGNORE_NAME, __IGNORE_SIGNATURE, __IGNORE_ALIAS)

  ID_LIMIT,
  LAST_COMPILER_INLINE = _IndexPartiallyInUpperRange,
  FIRST_MH_SIG_POLY    = _invokeGeneric,
  FIRST_MH_STATIC      = _linkToVirtual,
  LAST_MH_SIG_POLY     = _linkToNative,

  FIRST_ID = _none + 1,
  LAST_ID = ID_LIMIT - 1,
};

ENUMERATOR_RANGE(vmIntrinsicID, vmIntrinsicID::FIRST_ID, vmIntrinsicID::LAST_ID)

class vmIntrinsics : AllStatic {
  friend class vmSymbols;
  friend class ciObjectFactory;

 public:
  typedef vmIntrinsicID ID;

  // Convenient access of vmIntrinsicID::FOO as vmIntrinsics::FOO
  static const ID _none                = vmIntrinsicID::_none;
  static const ID ID_LIMIT             = vmIntrinsicID::ID_LIMIT;
  static const ID LAST_COMPILER_INLINE = vmIntrinsicID::LAST_COMPILER_INLINE;
  static const ID FIRST_MH_SIG_POLY    = vmIntrinsicID::FIRST_MH_SIG_POLY;
  static const ID FIRST_MH_STATIC      = vmIntrinsicID::FIRST_MH_STATIC;
  static const ID LAST_MH_SIG_POLY     = vmIntrinsicID::LAST_MH_SIG_POLY;
  static const ID FIRST_ID             = vmIntrinsicID::FIRST_ID;

  VM_INTRINSICS_DO(VM_INTRINSICS_CONST,
                   __IGNORE_CLASS, __IGNORE_NAME, __IGNORE_SIGNATURE, __IGNORE_ALIAS)

  enum Flags {
    // AccessFlags syndromes relevant to intrinsics.
    F_none = 0,
    F_R,                        // !static !native !synchronized (R="regular")
    F_S,                        //  static !native !synchronized
    F_Y,                        // !static !native  synchronized
    F_RN,                       // !static  native !synchronized
    F_SN,                       //  static  native !synchronized

    FLAG_LIMIT
  };
  enum {
    log2_FLAG_LIMIT = 3         // checked by an assert at start-up
  };

  static constexpr bool is_flag_static(Flags flags) {
    switch (flags) {
      case F_S:
      case F_SN:
        return true;
      case F_R:
      case F_Y:
      case F_RN:
        return false;
      default:
        ShouldNotReachHere();
        return false;
    }
  }

  static constexpr bool is_flag_synchronized(Flags flags) {
    switch (flags) {
      case F_Y:
        return true;
      case F_RN:
      case F_SN:
      case F_S:
      case F_R:
        return false;
      default:
        ShouldNotReachHere();
        return false;
    }
  }

  static constexpr bool is_flag_native(Flags flags) {
    switch (flags) {
      case F_RN:
      case F_SN:
        return true;
      case F_S:
      case F_R:
      case F_Y:
        return false;
      default:
        ShouldNotReachHere();
        return false;
    }
  }

  // Convert an arbitrary vmIntrinsicID to int (checks validity):
  //    vmIntrinsicID x = ...; int n = vmIntrinsics::as_int(x);
  // Convert a known vmIntrinsicID to int (no need for validity check):
  //    int n = static_cast<int>(vmIntrinsicID::_invokeGeneric);
  static constexpr int as_int(vmIntrinsicID id) {
    assert(is_valid_id(id), "must be");
    return static_cast<int>(id);
  }

  static constexpr int number_of_intrinsics() {
    return static_cast<int>(ID_LIMIT);
  }

public:
  static constexpr bool is_valid_id(int raw_id) {
    return (raw_id >= static_cast<int>(_none) && raw_id < static_cast<int>(ID_LIMIT));
  }

  static constexpr bool is_valid_id(ID id) {
    return is_valid_id(static_cast<int>(id));
  }

  static constexpr ID ID_from(int raw_id) {
    assert(is_valid_id(raw_id), "must be a valid intrinsic ID");
    return static_cast<ID>(raw_id);
  }

  static const char* name_at(ID id);

private:
  static ID find_id_impl(vmSymbolID holder,
                         vmSymbolID name,
                         vmSymbolID sig,
                         u2 flags);

  // check if the intrinsic is disabled by course-grained flags.
  static bool disabled_by_jvm_flags(vmIntrinsics::ID id);
  static void init_vm_intrinsic_name_table();
public:
  static ID find_id(const char* name);
  // Given a method's class, name, signature, and access flags, report its ID.
  static ID find_id(vmSymbolID holder,
                    vmSymbolID name,
                    vmSymbolID sig,
                    u2 flags) {
    ID id = find_id_impl(holder, name, sig, flags);
#ifdef ASSERT
    // ID _none does not hold the following asserts.
    if (id == _none)  return id;
#endif
    assert(    class_for(id) == holder, "correct class: %s",     name_at(id));
    assert(     name_for(id) == name,   "correct name: %s",      name_at(id));
    assert(signature_for(id) == sig,    "correct signature: %s", name_at(id));
    assert(      is_flag_static(flags_for(id)) == ((flags & JVM_ACC_STATIC)       != 0),
                 "correct static flag: %s", name_at(id));
    assert(is_flag_synchronized(flags_for(id)) == ((flags & JVM_ACC_SYNCHRONIZED) != 0),
           "correct synchronized flag: %s", name_at(id));
    assert(      is_flag_native(flags_for(id)) == ((flags & JVM_ACC_NATIVE)       != 0),
                 "correct native flag: %s", name_at(id));
    return id;
  }

#ifndef PRODUCT
  // Find out the symbols behind an intrinsic:
  static vmSymbolID     class_for(ID id);
  static vmSymbolID      name_for(ID id);
  static vmSymbolID signature_for(ID id);
  static Flags          flags_for(ID id);
#endif

  static bool class_has_intrinsics(vmSymbolID holder);

  static const char* short_name_as_C_string(ID id, char* buf, int size);

  // The methods below provide information related to compiling intrinsics.

  // (1) Information needed by the C1 compiler.

  static bool preserves_state(vmIntrinsics::ID id);
  static bool can_trap(vmIntrinsics::ID id);
  static bool should_be_pinned(vmIntrinsics::ID id);

  // (2) Information needed by the C2 compiler.

  // Returns true if the intrinsic for method 'method' will perform a virtual dispatch.
  static bool does_virtual_dispatch(vmIntrinsics::ID id);
  // A return value larger than 0 indicates that the intrinsic for method
  // 'method' requires predicated logic.
  static int predicates_needed(vmIntrinsics::ID id);

  // There are 2 kinds of JVM options to control intrinsics.
  // 1. Disable/Control Intrinsic accepts a list of intrinsic IDs.
  //    ControlIntrinsic is recommended. DisableIntrinic will be deprecated.
  //    Currently, the DisableIntrinsic list prevails if an intrinsic appears on
  //    both lists.
  //
  // 2. Explicit UseXXXIntrinsics options. eg. UseAESIntrinsics, UseCRC32Intrinsics etc.
  //    Each option can control a group of intrinsics. The user can specify them but
  //    their final values are subject to hardware inspection (VM_Version::initialize).
  //    Stub generators are controlled by them.
  //
  // An intrinsic is enabled if and only if neither the fine-grained control(1) nor
  // the corresponding coarse-grained control(2) disables it.
  static bool is_disabled_by_flags(vmIntrinsics::ID id);

  static bool is_intrinsic_available(vmIntrinsics::ID id);
};

#undef VM_INTRINSIC_ENUM
#undef VM_INTRINSICS_CONST
#undef __IGNORE_CLASS
#undef __IGNORE_NAME
#undef __IGNORE_SIGNATURE
#undef __IGNORE_ALIAS

#endif // SHARE_CLASSFILE_VMINTRINSICS_HPP<|MERGE_RESOLUTION|>--- conflicted
+++ resolved
@@ -467,16 +467,11 @@
   do_intrinsic(_Reference_clear0,           java_lang_ref_Reference, clear0_name,    void_method_signature, F_RN)       \
   do_intrinsic(_PhantomReference_clear0,    java_lang_ref_PhantomReference, clear0_name, void_method_signature, F_RN)   \
                                                                                                                         \
-<<<<<<< HEAD
   do_intrinsic(_Reference_reachabilityFence, java_lang_ref_Reference, reachabilityFence_name, object_void_signature, F_S)  \
    do_name(reachabilityFence_name, "reachabilityFence")                                                                 \
                                                                                                                         \
-  /* support for com.sun.crypto.provider.AESCrypt and some of its callers */                                            \
-  do_class(com_sun_crypto_provider_aescrypt,      "com/sun/crypto/provider/AESCrypt")                                   \
-=======
   /* support for com.sun.crypto.provider.AES_Crypt and some of its callers */                                            \
   do_class(com_sun_crypto_provider_aescrypt,      "com/sun/crypto/provider/AES_Crypt")                                   \
->>>>>>> 97e5ac6e
   do_intrinsic(_aescrypt_encryptBlock, com_sun_crypto_provider_aescrypt, encryptBlock_name, byteArray_int_byteArray_int_signature, F_R)   \
   do_intrinsic(_aescrypt_decryptBlock, com_sun_crypto_provider_aescrypt, decryptBlock_name, byteArray_int_byteArray_int_signature, F_R)   \
    do_name(     encryptBlock_name,                                 "implEncryptBlock")                                  \
