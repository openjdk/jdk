--- conflicted
+++ resolved
@@ -235,14 +235,8 @@
   if (HAS_PENDING_EXCEPTION) {
     // If we have a pending exception we forward it to the caller, unless throw_error is true,
     // in which case we have to check whether the pending exception is a ClassNotFoundException,
-<<<<<<< HEAD
-    // and if so convert it to a NoClassDefFoundError
-    // And chain the original ClassNotFoundException
+    // and convert it to a NoClassDefFoundError and chain the original ClassNotFoundException.
     if (throw_error && PENDING_EXCEPTION->is_a(vmClasses::ClassNotFoundException_klass())) {
-=======
-    // and convert it to a NoClassDefFoundError and chain the original ClassNotFoundException.
-    if (throw_error && PENDING_EXCEPTION->is_a(SystemDictionary::ClassNotFoundException_klass())) {
->>>>>>> 0093183b
       ResourceMark rm(THREAD);
       Handle e(THREAD, PENDING_EXCEPTION);
       CLEAR_PENDING_EXCEPTION;
