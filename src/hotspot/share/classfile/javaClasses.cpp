/*
 * Copyright (c) 1997, 2025, Oracle and/or its affiliates. All rights reserved.
 * DO NOT ALTER OR REMOVE COPYRIGHT NOTICES OR THIS FILE HEADER.
 *
 * This code is free software; you can redistribute it and/or modify it
 * under the terms of the GNU General Public License version 2 only, as
 * published by the Free Software Foundation.
 *
 * This code is distributed in the hope that it will be useful, but WITHOUT
 * ANY WARRANTY; without even the implied warranty of MERCHANTABILITY or
 * FITNESS FOR A PARTICULAR PURPOSE.  See the GNU General Public License
 * version 2 for more details (a copy is included in the LICENSE file that
 * accompanied this code).
 *
 * You should have received a copy of the GNU General Public License version
 * 2 along with this work; if not, write to the Free Software Foundation,
 * Inc., 51 Franklin St, Fifth Floor, Boston, MA 02110-1301 USA.
 *
 * Please contact Oracle, 500 Oracle Parkway, Redwood Shores, CA 94065 USA
 * or visit www.oracle.com if you need additional information or have any
 * questions.
 *
 */

#include "cds/archiveBuilder.hpp"
#include "cds/archiveHeapLoader.hpp"
#include "cds/cdsConfig.hpp"
#include "cds/heapShared.hpp"
#include "cds/metaspaceShared.hpp"
#include "classfile/altHashing.hpp"
#include "classfile/classLoaderData.inline.hpp"
#include "classfile/javaClasses.inline.hpp"
#include "classfile/javaClassesImpl.hpp"
#include "classfile/javaThreadStatus.hpp"
#include "classfile/moduleEntry.hpp"
#include "classfile/stringTable.hpp"
#include "classfile/symbolTable.hpp"
#include "classfile/systemDictionary.hpp"
#include "classfile/vmClasses.hpp"
#include "classfile/vmSymbols.hpp"
#include "code/debugInfo.hpp"
#include "code/dependencyContext.hpp"
#include "code/pcDesc.hpp"
#include "gc/shared/collectedHeap.inline.hpp"
#include "interpreter/interpreter.hpp"
#include "interpreter/linkResolver.hpp"
#include "jvm.h"
#include "logging/log.hpp"
#include "logging/logStream.hpp"
#include "memory/oopFactory.hpp"
#include "memory/resourceArea.hpp"
#include "memory/universe.hpp"
#include "oops/fieldInfo.hpp"
#include "oops/fieldStreams.inline.hpp"
#include "oops/instanceKlass.inline.hpp"
#include "oops/instanceMirrorKlass.hpp"
#include "oops/klass.hpp"
#include "oops/klass.inline.hpp"
#include "oops/method.inline.hpp"
#include "oops/objArrayKlass.hpp"
#include "oops/objArrayOop.inline.hpp"
#include "oops/oopCast.inline.hpp"
#include "oops/oop.inline.hpp"
#include "oops/symbol.hpp"
#include "oops/recordComponent.hpp"
#include "oops/typeArrayOop.inline.hpp"
#include "prims/jvmtiExport.hpp"
#include "prims/methodHandles.hpp"
#include "prims/resolvedMethodTable.hpp"
#include "runtime/continuationEntry.inline.hpp"
#include "runtime/continuationJavaClasses.inline.hpp"
#include "runtime/fieldDescriptor.inline.hpp"
#include "runtime/frame.inline.hpp"
#include "runtime/handles.inline.hpp"
#include "runtime/handshake.hpp"
#include "runtime/init.hpp"
#include "runtime/interfaceSupport.inline.hpp"
#include "runtime/java.hpp"
#include "runtime/javaCalls.hpp"
#include "runtime/javaThread.hpp"
#include "runtime/jniHandles.inline.hpp"
#include "runtime/reflectionUtils.hpp"
#include "runtime/safepoint.hpp"
#include "runtime/safepointVerifiers.hpp"
#include "runtime/threadSMR.hpp"
#include "runtime/vframe.inline.hpp"
#include "runtime/vm_version.hpp"
#include "utilities/align.hpp"
#include "utilities/globalDefinitions.hpp"
#include "utilities/growableArray.hpp"
#include "utilities/preserveException.hpp"
#include "utilities/utf8.hpp"
#if INCLUDE_JVMCI
#include "jvmci/jvmciJavaClasses.hpp"
#endif

#define DECLARE_INJECTED_FIELD(klass, name, signature, may_be_java)           \
  { VM_CLASS_ID(klass), VM_SYMBOL_ENUM_NAME(name##_name), VM_SYMBOL_ENUM_NAME(signature), may_be_java },

InjectedField JavaClasses::_injected_fields[] = {
  ALL_INJECTED_FIELDS(DECLARE_INJECTED_FIELD)
};

// Register native methods of Object
void java_lang_Object::register_natives(TRAPS) {
  InstanceKlass* obj = vmClasses::Object_klass();
  Method::register_native(obj, vmSymbols::hashCode_name(),
                          vmSymbols::void_int_signature(), (address) &JVM_IHashCode, CHECK);
  Method::register_native(obj, vmSymbols::wait_name(),
                          vmSymbols::long_void_signature(), (address) &JVM_MonitorWait, CHECK);
  Method::register_native(obj, vmSymbols::notify_name(),
                          vmSymbols::void_method_signature(), (address) &JVM_MonitorNotify, CHECK);
  Method::register_native(obj, vmSymbols::notifyAll_name(),
                          vmSymbols::void_method_signature(), (address) &JVM_MonitorNotifyAll, CHECK);
  Method::register_native(obj, vmSymbols::clone_name(),
                          vmSymbols::void_object_signature(), (address) &JVM_Clone, THREAD);
}

int JavaClasses::compute_injected_offset(InjectedFieldID id) {
  return _injected_fields[(int)id].compute_offset();
}

InjectedField* JavaClasses::get_injected(Symbol* class_name, int* field_count) {
  *field_count = 0;

  vmSymbolID sid = vmSymbols::find_sid(class_name);
  if (sid == vmSymbolID::NO_SID) {
    // Only well known classes can inject fields
    return nullptr;
  }

  int count = 0;
  int start = -1;

#define LOOKUP_INJECTED_FIELD(klass, name, signature, may_be_java) \
  if (sid == VM_SYMBOL_ENUM_NAME(klass)) {                         \
    count++;                                                       \
    if (start == -1) {                                             \
      start = (int)InjectedFieldID::klass##_##name##_enum;         \
    }                                                              \
  }
  ALL_INJECTED_FIELDS(LOOKUP_INJECTED_FIELD);
#undef LOOKUP_INJECTED_FIELD

  if (start != -1) {
    *field_count = count;
    return _injected_fields + start;
  }
  return nullptr;
}


// Helpful routine for computing field offsets at run time rather than hardcoding them
// Finds local fields only, including static fields.  Static field offsets are from the
// beginning of the mirror.
void JavaClasses::compute_offset(int &dest_offset,
                                 InstanceKlass* ik, Symbol* name_symbol, Symbol* signature_symbol,
                                 bool is_static) {
  fieldDescriptor fd;
  if (ik == nullptr) {
    ResourceMark rm;
    log_error(class)("Mismatch JDK version for field: %s type: %s", name_symbol->as_C_string(), signature_symbol->as_C_string());
    vm_exit_during_initialization("Invalid layout of well-known class");
  }

  if (!ik->find_local_field(name_symbol, signature_symbol, &fd) || fd.is_static() != is_static) {
    ResourceMark rm;
    log_error(class)("Invalid layout of %s field: %s type: %s", ik->external_name(),
                     name_symbol->as_C_string(), signature_symbol->as_C_string());
#ifndef PRODUCT
    // Prints all fields and offsets
    Log(class) lt;
    LogStream ls(lt.error());
    ik->print_on(&ls);
#endif //PRODUCT
    vm_exit_during_initialization("Invalid layout of well-known class: use -Xlog:class+load=info to see the origin of the problem class");
  }
  dest_offset = fd.offset();
}

// Overloading to pass name as a string.
void JavaClasses::compute_offset(int& dest_offset, InstanceKlass* ik,
                                 const char* name_string, Symbol* signature_symbol,
                                 bool is_static) {
  TempNewSymbol name = SymbolTable::probe(name_string, (int)strlen(name_string));
  if (name == nullptr) {
    ResourceMark rm;
    log_error(class)("Name %s should be in the SymbolTable since its class is loaded", name_string);
    vm_exit_during_initialization("Invalid layout of well-known class", ik->external_name());
  }
  compute_offset(dest_offset, ik, name, signature_symbol, is_static);
}

// java_lang_String

int java_lang_String::_value_offset;
int java_lang_String::_hash_offset;
int java_lang_String::_hashIsZero_offset;
int java_lang_String::_coder_offset;
int java_lang_String::_flags_offset;

bool java_lang_String::_initialized;


bool java_lang_String::test_and_set_flag(oop java_string, uint8_t flag_mask) {
  uint8_t* addr = flags_addr(java_string);
  uint8_t value = Atomic::load(addr);
  while ((value & flag_mask) == 0) {
    uint8_t old_value = value;
    value |= flag_mask;
    value = Atomic::cmpxchg(addr, old_value, value);
    if (value == old_value) return false; // Flag bit changed from 0 to 1.
  }
  return true;                  // Flag bit is already 1.
}

#define STRING_FIELDS_DO(macro) \
  macro(_value_offset, k, vmSymbols::value_name(), byte_array_signature, false); \
  macro(_hash_offset,  k, "hash",                  int_signature,        false); \
  macro(_hashIsZero_offset, k, "hashIsZero",       bool_signature,       false); \
  macro(_coder_offset, k, "coder",                 byte_signature,       false);

void java_lang_String::compute_offsets() {
  if (_initialized) {
    return;
  }

  InstanceKlass* k = vmClasses::String_klass();
  STRING_FIELDS_DO(FIELD_COMPUTE_OFFSET);
  STRING_INJECTED_FIELDS(INJECTED_FIELD_COMPUTE_OFFSET);

  _initialized = true;
}

#if INCLUDE_CDS
void java_lang_String::serialize_offsets(SerializeClosure* f) {
  STRING_FIELDS_DO(FIELD_SERIALIZE_OFFSET);
  STRING_INJECTED_FIELDS(INJECTED_FIELD_SERIALIZE_OFFSET);
  f->do_bool(&_initialized);
}
#endif

class CompactStringsFixup : public FieldClosure {
private:
  bool _value;

public:
  CompactStringsFixup(bool value) : _value(value) {}

  void do_field(fieldDescriptor* fd) {
    if (fd->name() == vmSymbols::compact_strings_name()) {
      oop mirror = fd->field_holder()->java_mirror();
      assert(fd->field_holder() == vmClasses::String_klass(), "Should be String");
      assert(mirror != nullptr, "String must have mirror already");
      mirror->bool_field_put(fd->offset(), _value);
    }
  }
};

void java_lang_String::set_compact_strings(bool value) {
  CompactStringsFixup fix(value);
  vmClasses::String_klass()->do_local_static_fields(&fix);
}

Handle java_lang_String::basic_create(int length, bool is_latin1, TRAPS) {
  assert(_initialized, "Must be initialized");
  assert(CompactStrings || !is_latin1, "Must be UTF16 without CompactStrings");

  // Create the String object first, so there's a chance that the String
  // and the char array it points to end up in the same cache line.
  oop obj;
  obj = vmClasses::String_klass()->allocate_instance(CHECK_NH);

  // Create the char array.  The String object must be handlized here
  // because GC can happen as a result of the allocation attempt.
  Handle h_obj(THREAD, obj);
  int arr_length = is_latin1 ? length : length << 1; // 2 bytes per UTF16.
  typeArrayOop buffer = oopFactory::new_byteArray(arr_length, CHECK_NH);;

  // Point the String at the char array
  obj = h_obj();
  set_value(obj, buffer);
  // No need to zero the offset, allocation zero'ed the entire String object
  set_coder(obj, is_latin1 ? CODER_LATIN1 : CODER_UTF16);
  return h_obj;
}

Handle java_lang_String::create_from_unicode(const jchar* unicode, int length, TRAPS) {
  bool is_latin1 = CompactStrings && UNICODE::is_latin1(unicode, length);
  Handle h_obj = basic_create(length, is_latin1, CHECK_NH);
  typeArrayOop buffer = value(h_obj());
  assert(TypeArrayKlass::cast(buffer->klass())->element_type() == T_BYTE, "only byte[]");
  if (is_latin1) {
    for (int index = 0; index < length; index++) {
      buffer->byte_at_put(index, (jbyte)unicode[index]);
    }
  } else {
    for (int index = 0; index < length; index++) {
      buffer->char_at_put(index, unicode[index]);
    }
  }

#ifdef ASSERT
  {
    ResourceMark rm;
    size_t utf8_len = static_cast<size_t>(length);
    char* expected = UNICODE::as_utf8(unicode, utf8_len);
    char* actual = as_utf8_string(h_obj());
    if (strcmp(expected, actual) != 0) {
      fatal("Unicode conversion failure: %s --> %s", expected, actual);
    }
  }
#endif

  return h_obj;
}

oop java_lang_String::create_oop_from_unicode(const jchar* unicode, int length, TRAPS) {
  Handle h_obj = create_from_unicode(unicode, length, CHECK_NULL);
  return h_obj();
}

Handle java_lang_String::create_from_str(const char* utf8_str, TRAPS) {
  if (utf8_str == nullptr) {
    return Handle();
  }
  bool has_multibyte, is_latin1;
  int length = UTF8::unicode_length(utf8_str, is_latin1, has_multibyte);
  if (!CompactStrings) {
    has_multibyte = true;
    is_latin1 = false;
  }

  Handle h_obj = basic_create(length, is_latin1, CHECK_NH);
  if (length > 0) {
    if (!has_multibyte) {
      const jbyte* src = reinterpret_cast<const jbyte*>(utf8_str);
      ArrayAccess<>::arraycopy_from_native(src, value(h_obj()), typeArrayOopDesc::element_offset<jbyte>(0), length);
    } else if (is_latin1) {
      UTF8::convert_to_unicode(utf8_str, value(h_obj())->byte_at_addr(0), length);
    } else {
      UTF8::convert_to_unicode(utf8_str, value(h_obj())->char_at_addr(0), length);
    }
  }

#ifdef ASSERT
  // This check is too strict when the input string is not a valid UTF8.
  // For example, it may be created with arbitrary content via jni_NewStringUTF.
  if (UTF8::is_legal_utf8((const unsigned char*)utf8_str, strlen(utf8_str), /*version_leq_47*/false)) {
    ResourceMark rm;
    const char* expected = utf8_str;
    char* actual = as_utf8_string(h_obj());
    if (strcmp(expected, actual) != 0) {
      fatal("String conversion failure: %s --> %s", expected, actual);
    }
  }
#endif

  return h_obj;
}

oop java_lang_String::create_oop_from_str(const char* utf8_str, TRAPS) {
  Handle h_obj = create_from_str(utf8_str, CHECK_NULL);
  return h_obj();
}

Handle java_lang_String::create_from_symbol(const Symbol* symbol, TRAPS) {
  const char* utf8_str = (char*)symbol->bytes();
  int utf8_len = symbol->utf8_length();

  bool has_multibyte, is_latin1;
  int length = UTF8::unicode_length(utf8_str, utf8_len, is_latin1, has_multibyte);
  if (!CompactStrings) {
    has_multibyte = true;
    is_latin1 = false;
  }

  Handle h_obj = basic_create(length, is_latin1, CHECK_NH);
  if (length > 0) {
    if (!has_multibyte) {
      const jbyte* src = reinterpret_cast<const jbyte*>(utf8_str);
      ArrayAccess<>::arraycopy_from_native(src, value(h_obj()), typeArrayOopDesc::element_offset<jbyte>(0), length);
    } else if (is_latin1) {
      UTF8::convert_to_unicode(utf8_str, value(h_obj())->byte_at_addr(0), length);
    } else {
      UTF8::convert_to_unicode(utf8_str, value(h_obj())->char_at_addr(0), length);
    }
  }

#ifdef ASSERT
  // This check is too strict on older classfile versions
  if (UTF8::is_legal_utf8((const unsigned char*)utf8_str, utf8_len, /*version_leq_47*/false))
  {
    ResourceMark rm;
    const char* expected = symbol->as_utf8();
    char* actual = as_utf8_string(h_obj());
    if (strncmp(expected, actual, utf8_len) != 0) {
      fatal("Symbol conversion failure: %s --> %s", expected, actual);
    }
  }
#endif

  return h_obj;
}

// Converts a C string to a Java String based on current encoding
Handle java_lang_String::create_from_platform_dependent_str(const char* str, TRAPS) {
  assert(str != nullptr, "bad arguments");

  typedef jstring (JNICALL *to_java_string_fn_t)(JNIEnv*, const char *);
  static to_java_string_fn_t _to_java_string_fn = nullptr;

  if (_to_java_string_fn == nullptr) {
    void *lib_handle = os::native_java_library();
    _to_java_string_fn = CAST_TO_FN_PTR(to_java_string_fn_t, os::dll_lookup(lib_handle, "JNU_NewStringPlatform"));
    if (_to_java_string_fn == nullptr) {
      fatal("JNU_NewStringPlatform missing");
    }
  }

  jstring js = nullptr;
  {
    JavaThread* thread = THREAD;
    HandleMark hm(thread);
    ThreadToNativeFromVM ttn(thread);
    js = (_to_java_string_fn)(thread->jni_environment(), str);
  }

  Handle native_platform_string(THREAD, JNIHandles::resolve(js));
  JNIHandles::destroy_local(js);  // destroy local JNIHandle.
  return native_platform_string;
}

// Converts a Java String to a native C string that can be used for
// native OS calls.
char* java_lang_String::as_platform_dependent_str(Handle java_string, TRAPS) {
  typedef char* (*to_platform_string_fn_t)(JNIEnv*, jstring, bool*);
  static to_platform_string_fn_t _to_platform_string_fn = nullptr;

  if (_to_platform_string_fn == nullptr) {
    void *lib_handle = os::native_java_library();
    _to_platform_string_fn = CAST_TO_FN_PTR(to_platform_string_fn_t, os::dll_lookup(lib_handle, "GetStringPlatformChars"));
    if (_to_platform_string_fn == nullptr) {
      fatal("GetStringPlatformChars missing");
    }
  }

  char *native_platform_string;
  jstring js;
  { JavaThread* thread = THREAD;
    js = (jstring) JNIHandles::make_local(thread, java_string());
    HandleMark hm(thread);
    ThreadToNativeFromVM ttn(thread);
    JNIEnv *env = thread->jni_environment();
    bool is_copy;
    native_platform_string = (_to_platform_string_fn)(env, js, &is_copy);
    assert(is_copy == JNI_TRUE, "is_copy value changed");
  }

  // Uses a store barrier and therefore needs to be in vm state
  JNIHandles::destroy_local(js);

  return native_platform_string;
}

Handle java_lang_String::externalize_classname(Symbol* java_name, TRAPS) {
  ResourceMark rm(THREAD);
  return create_from_str(java_name->as_klass_external_name(), THREAD);
}

jchar* java_lang_String::as_unicode_string(oop java_string, int& length, TRAPS) {
  jchar* result = as_unicode_string_or_null(java_string, length);
  if (result == nullptr) {
    THROW_MSG_NULL(vmSymbols::java_lang_OutOfMemoryError(), "could not allocate Unicode string");
  }
  return result;
}

jchar* java_lang_String::as_unicode_string_or_null(oop java_string, int& length) {
  typeArrayOop value  = java_lang_String::value(java_string);
               length = java_lang_String::length(java_string, value);
  bool      is_latin1 = java_lang_String::is_latin1(java_string);

  jchar* result = NEW_RESOURCE_ARRAY_RETURN_NULL(jchar, length);
  if (result != nullptr) {
    if (!is_latin1) {
      for (int index = 0; index < length; index++) {
        result[index] = value->char_at(index);
      }
    } else {
      for (int index = 0; index < length; index++) {
        result[index] = ((jchar) value->byte_at(index)) & 0xff;
      }
    }
  }
  return result;
}

inline unsigned int java_lang_String::hash_code_impl(oop java_string, bool update) {
  // The hash and hashIsZero fields are subject to a benign data race,
  // making it crucial to ensure that any observable result of the
  // calculation in this method stays correct under any possible read of
  // these fields. Necessary restrictions to allow this to be correct
  // without explicit memory fences or similar concurrency primitives is
  // that we can ever only write to one of these two fields for a given
  // String instance, and that the computation is idempotent and derived
  // from immutable state
  assert(_initialized && (_hash_offset > 0) && (_hashIsZero_offset > 0), "Must be initialized");
  if (java_lang_String::hash_is_set(java_string)) {
    return java_string->int_field(_hash_offset);
  }

  typeArrayOop value = java_lang_String::value(java_string);
  int         length = java_lang_String::length(java_string, value);
  bool     is_latin1 = java_lang_String::is_latin1(java_string);

  unsigned int hash = 0;
  if (length > 0) {
    if (is_latin1) {
      hash = java_lang_String::hash_code(value->byte_at_addr(0), length);
    } else {
      hash = java_lang_String::hash_code(value->char_at_addr(0), length);
    }
  }

  if (update) {
    if (hash != 0) {
      java_string->int_field_put(_hash_offset, hash);
    } else {
      java_string->bool_field_put(_hashIsZero_offset, true);
    }
  }
  return hash;
}

unsigned int java_lang_String::hash_code(oop java_string) {
  return hash_code_impl(java_string, /*update=*/true);
}

unsigned int java_lang_String::hash_code_noupdate(oop java_string) {
  return hash_code_impl(java_string, /*update=*/false);
}


char* java_lang_String::as_quoted_ascii(oop java_string) {
  typeArrayOop value  = java_lang_String::value(java_string);
  int          length = java_lang_String::length(java_string, value);
  bool      is_latin1 = java_lang_String::is_latin1(java_string);

  if (length == 0) return nullptr;

  char* result;
  size_t result_length;
  if (!is_latin1) {
    jchar* base = value->char_at_addr(0);
    result_length = UNICODE::quoted_ascii_length(base, length) + 1;
    result = NEW_RESOURCE_ARRAY(char, result_length);
    UNICODE::as_quoted_ascii(base, length, result, result_length);
  } else {
    jbyte* base = value->byte_at_addr(0);
    result_length = UNICODE::quoted_ascii_length(base, length) + 1;
    result = NEW_RESOURCE_ARRAY(char, result_length);
    UNICODE::as_quoted_ascii(base, length, result, result_length);
  }
  assert(result_length >= (size_t)length + 1, "must not be shorter");
  assert(result_length == strlen(result) + 1, "must match");
  return result;
}

Symbol* java_lang_String::as_symbol(oop java_string) {
  typeArrayOop value  = java_lang_String::value(java_string);
  int          length = java_lang_String::length(java_string, value);
  bool      is_latin1 = java_lang_String::is_latin1(java_string);
  if (!is_latin1) {
    jchar* base = (length == 0) ? nullptr : value->char_at_addr(0);
    Symbol* sym = SymbolTable::new_symbol(base, length);
    return sym;
  } else {
    ResourceMark rm;
    jbyte* position = (length == 0) ? nullptr : value->byte_at_addr(0);
    size_t utf8_len = static_cast<size_t>(length);
    const char* base = UNICODE::as_utf8(position, utf8_len);
    Symbol* sym = SymbolTable::new_symbol(base, checked_cast<int>(utf8_len));
    return sym;
  }
}

Symbol* java_lang_String::as_symbol_or_null(oop java_string) {
  typeArrayOop value  = java_lang_String::value(java_string);
  int          length = java_lang_String::length(java_string, value);
  bool      is_latin1 = java_lang_String::is_latin1(java_string);
  if (!is_latin1) {
    jchar* base = (length == 0) ? nullptr : value->char_at_addr(0);
    return SymbolTable::probe_unicode(base, length);
  } else {
    ResourceMark rm;
    jbyte* position = (length == 0) ? nullptr : value->byte_at_addr(0);
    size_t utf8_len = static_cast<size_t>(length);
    const char* base = UNICODE::as_utf8(position, utf8_len);
    return SymbolTable::probe(base, checked_cast<int>(utf8_len));
  }
}

size_t java_lang_String::utf8_length(oop java_string, typeArrayOop value) {
  assert(value_equals(value, java_lang_String::value(java_string)),
         "value must be same as java_lang_String::value(java_string)");
  int length = java_lang_String::length(java_string, value);
  if (length == 0) {
    return 0;
  }
  if (!java_lang_String::is_latin1(java_string)) {
    return UNICODE::utf8_length(value->char_at_addr(0), length);
  } else {
    return UNICODE::utf8_length(value->byte_at_addr(0), length);
  }
}

size_t java_lang_String::utf8_length(oop java_string) {
  typeArrayOop value = java_lang_String::value(java_string);
  return utf8_length(java_string, value);
}

int java_lang_String::utf8_length_as_int(oop java_string) {
  typeArrayOop value = java_lang_String::value(java_string);
  return utf8_length_as_int(java_string, value);
}

int java_lang_String::utf8_length_as_int(oop java_string, typeArrayOop value) {
  assert(value_equals(value, java_lang_String::value(java_string)),
         "value must be same as java_lang_String::value(java_string)");
  int length = java_lang_String::length(java_string, value);
  if (length == 0) {
    return 0;
  }
  if (!java_lang_String::is_latin1(java_string)) {
    return UNICODE::utf8_length_as_int(value->char_at_addr(0), length);
  } else {
    return UNICODE::utf8_length_as_int(value->byte_at_addr(0), length);
  }
}

char* java_lang_String::as_utf8_string(oop java_string) {
  size_t length;
  return as_utf8_string(java_string, length);
}

char* java_lang_String::as_utf8_string(oop java_string, size_t& length) {
  typeArrayOop value = java_lang_String::value(java_string);
  // `length` is used as the incoming number of characters to
  // convert, and then set as the number of bytes in the UTF8 sequence.
  length             = java_lang_String::length(java_string, value);
  bool     is_latin1 = java_lang_String::is_latin1(java_string);
  if (!is_latin1) {
    jchar* position = (length == 0) ? nullptr : value->char_at_addr(0);
    return UNICODE::as_utf8(position, length);
  } else {
    jbyte* position = (length == 0) ? nullptr : value->byte_at_addr(0);
    return UNICODE::as_utf8(position, length);
  }
}

// Uses a provided buffer if it's sufficiently large, otherwise allocates
// a resource array to fit
char* java_lang_String::as_utf8_string_full(oop java_string, char* buf, size_t buflen, size_t& utf8_len) {
  typeArrayOop value = java_lang_String::value(java_string);
  int            len = java_lang_String::length(java_string, value);
  bool     is_latin1 = java_lang_String::is_latin1(java_string);
  if (!is_latin1) {
    jchar *position = (len == 0) ? nullptr : value->char_at_addr(0);
    utf8_len = UNICODE::utf8_length(position, len);
    if (utf8_len >= buflen) {
      buf = NEW_RESOURCE_ARRAY(char, utf8_len + 1);
    }
    return UNICODE::as_utf8(position, len, buf, utf8_len + 1);
  } else {
    jbyte *position = (len == 0) ? nullptr : value->byte_at_addr(0);
    utf8_len = UNICODE::utf8_length(position, len);
    if (utf8_len >= buflen) {
      buf = NEW_RESOURCE_ARRAY(char, utf8_len + 1);
    }
    return UNICODE::as_utf8(position, len, buf, utf8_len + 1);
  }
}

char* java_lang_String::as_utf8_string(oop java_string, typeArrayOop value, char* buf, size_t buflen) {
  assert(value_equals(value, java_lang_String::value(java_string)),
         "value must be same as java_lang_String::value(java_string)");
  int     length = java_lang_String::length(java_string, value);
  bool is_latin1 = java_lang_String::is_latin1(java_string);
  if (!is_latin1) {
    jchar* position = (length == 0) ? nullptr : value->char_at_addr(0);
    return UNICODE::as_utf8(position, length, buf, buflen);
  } else {
    jbyte* position = (length == 0) ? nullptr : value->byte_at_addr(0);
    return UNICODE::as_utf8(position, length, buf, buflen);
  }
}

char* java_lang_String::as_utf8_string(oop java_string, char* buf, size_t buflen) {
  typeArrayOop value = java_lang_String::value(java_string);
  return as_utf8_string(java_string, value, buf, buflen);
}

char* java_lang_String::as_utf8_string(oop java_string, int start, int len) {
  // `length` is used as the incoming number of characters to
  // convert, and then set as the number of bytes in the UTF8 sequence.
  size_t  length = static_cast<size_t>(len);
  typeArrayOop value  = java_lang_String::value(java_string);
  bool      is_latin1 = java_lang_String::is_latin1(java_string);
  assert(start + len <= java_lang_String::length(java_string), "just checking");
  if (!is_latin1) {
    jchar* position = value->char_at_addr(start);
    return UNICODE::as_utf8(position, length);
  } else {
    jbyte* position = value->byte_at_addr(start);
    return UNICODE::as_utf8(position, length);
  }
}

char* java_lang_String::as_utf8_string(oop java_string, typeArrayOop value, int start, int len, char* buf, size_t buflen) {
  assert(value_equals(value, java_lang_String::value(java_string)),
         "value must be same as java_lang_String::value(java_string)");
  assert(start + len <= java_lang_String::length(java_string), "just checking");
  bool is_latin1 = java_lang_String::is_latin1(java_string);
  if (!is_latin1) {
    jchar* position = value->char_at_addr(start);
    return UNICODE::as_utf8(position, len, buf, buflen);
  } else {
    jbyte* position = value->byte_at_addr(start);
    return UNICODE::as_utf8(position, len, buf, buflen);
  }
}

bool java_lang_String::equals(oop java_string, const jchar* chars, int len) {
  assert(java_string->klass() == vmClasses::String_klass(),
         "must be java_string");
  typeArrayOop value = java_lang_String::value_no_keepalive(java_string);
  int length = java_lang_String::length(java_string, value);
  if (length != len) {
    return false;
  }
  bool is_latin1 = java_lang_String::is_latin1(java_string);
  if (!is_latin1) {
    for (int i = 0; i < len; i++) {
      if (value->char_at(i) != chars[i]) {
        return false;
      }
    }
  } else {
    for (int i = 0; i < len; i++) {
      if ((((jchar) value->byte_at(i)) & 0xff) != chars[i]) {
        return false;
      }
    }
  }
  return true;
}

bool java_lang_String::equals(oop java_string, const char* utf8_string, size_t utf8_len) {
  assert(java_string->klass() == vmClasses::String_klass(),
         "must be java_string");
  typeArrayOop value = java_lang_String::value_no_keepalive(java_string);
  int length = java_lang_String::length(java_string, value);
  int unicode_length = UTF8::unicode_length(utf8_string, utf8_len);
  if (length != unicode_length) {
    return false;
  }
  bool is_latin1 = java_lang_String::is_latin1(java_string);
  jchar c;
  if (!is_latin1) {
    for (int i = 0; i < unicode_length; i++) {
      utf8_string = UTF8::next(utf8_string, &c);
      if (value->char_at(i) != c) {
        return false;
      }
    }
  } else {
    for (int i = 0; i < unicode_length; i++) {
      utf8_string = UTF8::next(utf8_string, &c);
      if ((((jchar) value->byte_at(i)) & 0xff) != c) {
        return false;
      }
    }
  }
  return true;
}

bool java_lang_String::equals(oop str1, oop str2) {
  assert(str1->klass() == vmClasses::String_klass(),
         "must be java String");
  assert(str2->klass() == vmClasses::String_klass(),
         "must be java String");
  typeArrayOop value1    = java_lang_String::value_no_keepalive(str1);
  bool         is_latin1 = java_lang_String::is_latin1(str1);
  typeArrayOop value2    = java_lang_String::value_no_keepalive(str2);
  bool         is_latin2 = java_lang_String::is_latin1(str2);

  if (is_latin1 != is_latin2) {
    // Strings with different coders are never equal.
    return false;
  }
  return value_equals(value1, value2);
}

// Print the given string to the given outputStream, limiting the output to
// at most max_length of the string's characters. If the length exceeds the
// limit we print an abridged version of the string with the "middle" elided
// and replaced by " ... (N characters ommitted) ... ". If max_length is odd
// it is treated as max_length-1.
void java_lang_String::print(oop java_string, outputStream* st, int max_length) {
  assert(java_string->klass() == vmClasses::String_klass(), "must be java_string");
  // We need at least two characters to print A ... B
  assert(max_length > 1, "invalid max_length: %d", max_length);

  typeArrayOop value  = java_lang_String::value_no_keepalive(java_string);

  if (value == nullptr) {
    // This can happen if, e.g., printing a String
    // object before its initializer has been called
    st->print("nullptr");
    return;
  }

  int length = java_lang_String::length(java_string, value);
  bool is_latin1 = java_lang_String::is_latin1(java_string);

  bool abridge = length > max_length;

  st->print("\"");
  for (int index = 0; index < length; index++) {
    // If we need to abridge and we've printed half the allowed characters
    // then jump to the tail of the string.
    if (abridge && index >= max_length / 2) {
      st->print(" ... (%d characters ommitted) ... ", length - 2 * (max_length / 2));
      index = length - (max_length / 2);
      abridge = false; // only do this once
    }
    jchar c = (!is_latin1) ?  value->char_at(index) :
                             ((jchar) value->byte_at(index)) & 0xff;
    if (c < ' ') {
      st->print("\\x%02X", c); // print control characters e.g. \x0A
    } else {
      st->print("%c", c);
    }
  }
  st->print("\"");

  if (length > max_length) {
    st->print(" (abridged) ");
  }
}

// java_lang_Class

int java_lang_Class::_klass_offset;
int java_lang_Class::_array_klass_offset;
int java_lang_Class::_oop_size_offset;
int java_lang_Class::_static_oop_field_count_offset;
int java_lang_Class::_class_loader_offset;
int java_lang_Class::_module_offset;
int java_lang_Class::_protection_domain_offset;
int java_lang_Class::_component_mirror_offset;
int java_lang_Class::_init_lock_offset;
int java_lang_Class::_signers_offset;
int java_lang_Class::_name_offset;
int java_lang_Class::_source_file_offset;
int java_lang_Class::_classData_offset;
int java_lang_Class::_classRedefinedCount_offset;
int java_lang_Class::_reflectionData_offset;
int java_lang_Class::_modifiers_offset;

bool java_lang_Class::_offsets_computed = false;
GrowableArray<Klass*>* java_lang_Class::_fixup_mirror_list = nullptr;
GrowableArray<Klass*>* java_lang_Class::_fixup_module_field_list = nullptr;

#ifdef ASSERT
inline static void assert_valid_static_string_field(fieldDescriptor* fd) {
  assert(fd->has_initial_value(), "caller should have checked this");
  assert(fd->field_type() == T_OBJECT, "caller should have checked this");
  assert(fd->signature() == vmSymbols::string_signature(), "just checking");
}
#endif

static void initialize_static_string_field(fieldDescriptor* fd, Handle mirror, TRAPS) {
  DEBUG_ONLY(assert_valid_static_string_field(fd);)
  oop string = fd->string_initial_value(CHECK);
  mirror()->obj_field_put(fd->offset(), string);
}

static void initialize_static_primitive_field(fieldDescriptor* fd, Handle mirror) {
  assert(fd->has_initial_value(), "caller should have checked this");
  BasicType t = fd->field_type();
  switch (t) {
  case T_BYTE:
    mirror()->byte_field_put(fd->offset(), (jbyte)(fd->int_initial_value()));
    break;
  case T_BOOLEAN:
    mirror()->bool_field_put(fd->offset(), (jboolean)(fd->int_initial_value()));
    break;
  case T_CHAR:
    mirror()->char_field_put(fd->offset(), (jchar)(fd->int_initial_value()));
    break;
  case T_SHORT:
    mirror()->short_field_put(fd->offset(), (jshort)(fd->int_initial_value()));
    break;
  case T_INT:
    mirror()->int_field_put(fd->offset(), fd->int_initial_value());
    break;
  case T_FLOAT:
    mirror()->float_field_put(fd->offset(), fd->float_initial_value());
    break;
  case T_DOUBLE:
    mirror()->double_field_put(fd->offset(), fd->double_initial_value());
    break;
  case T_LONG:
    mirror()->long_field_put(fd->offset(), fd->long_initial_value());
    break;
  default:
    // Illegal ConstantValue attribute in class file should have been
    // caught during classfile parsing.
    ShouldNotReachHere();
  }
}

static void initialize_static_field(fieldDescriptor* fd, Handle mirror, TRAPS) {
  assert(mirror.not_null() && fd->is_static(), "just checking");
  if (fd->has_initial_value()) {
    if (fd->field_type() != T_OBJECT) {
      initialize_static_primitive_field(fd, mirror);
    } else {
      initialize_static_string_field(fd, mirror, CHECK);
    }
  }
}

void java_lang_Class::fixup_mirror(Klass* k, TRAPS) {
  assert(InstanceMirrorKlass::offset_of_static_fields() != 0, "must have been computed already");

  // If the offset was read from the shared archive, it was fixed up already
  if (!k->is_shared()) {
    if (k->is_instance_klass()) {
      // During bootstrap, java.lang.Class wasn't loaded so static field
      // offsets were computed without the size added it.  Go back and
      // update all the static field offsets to included the size.

      // Unfortunately, the FieldInfo stream is encoded with UNSIGNED5 which doesn't allow
      // content updates. So the FieldInfo stream has to be decompressed into a temporary array,
      // static fields offsets are updated in this array before reencoding everything into
      // a new UNSIGNED5 stream, and substitute it to the old FieldInfo stream.

      int java_fields;
      int injected_fields;
      InstanceKlass* ik = InstanceKlass::cast(k);
      GrowableArray<FieldInfo>* fields =
        FieldInfoStream::create_FieldInfoArray(ik->fieldinfo_stream(),
                                               &java_fields, &injected_fields);
      for (int i = 0; i < fields->length(); i++) {
        FieldInfo* fi = fields->adr_at(i);
        if (fi->access_flags().is_static()) {
          fi->set_offset(fi->offset() + InstanceMirrorKlass::offset_of_static_fields());
        }
      }
      Array<u1>* old_stream = ik->fieldinfo_stream();
      assert(fields->length() == (java_fields + injected_fields), "Must be");
      Array<u1>* new_fis = FieldInfoStream::create_FieldInfoStream(fields, java_fields, injected_fields, k->class_loader_data(), CHECK);
      ik->set_fieldinfo_stream(new_fis);
      MetadataFactory::free_array<u1>(k->class_loader_data(), old_stream);
    }
  }

  if (k->is_shared() && k->has_archived_mirror_index()) {
    if (ArchiveHeapLoader::is_in_use()) {
      bool present = restore_archived_mirror(k, Handle(), Handle(), Handle(), CHECK);
      assert(present, "Missing archived mirror for %s", k->external_name());
      return;
    } else {
      k->clear_java_mirror_handle();
      k->clear_archived_mirror_index();
    }
  }
  create_mirror(k, Handle(), Handle(), Handle(), Handle(), CHECK);
}

void java_lang_Class::initialize_mirror_fields(Klass* k,
                                               Handle mirror,
                                               Handle protection_domain,
                                               Handle classData,
                                               TRAPS) {
  // Allocate a simple java object for a lock.
  // This needs to be a java object because during class initialization
  // it can be held across a java call.
  typeArrayOop r = oopFactory::new_typeArray(T_INT, 0, CHECK);
  set_init_lock(mirror(), r);

  // Set protection domain also
  set_protection_domain(mirror(), protection_domain());

  // Initialize static fields
  InstanceKlass::cast(k)->do_local_static_fields(&initialize_static_field, mirror, CHECK);

 // Set classData
  set_class_data(mirror(), classData());
}

// Set the java.lang.Module module field in the java_lang_Class mirror
void java_lang_Class::set_mirror_module_field(JavaThread* current, Klass* k, Handle mirror, Handle module) {
  if (module.is_null()) {
    // During startup, the module may be null only if java.base has not been defined yet.
    // Put the class on the fixup_module_list to patch later when the java.lang.Module
    // for java.base is known. But note that since we captured the null module another
    // thread may have completed that initialization.

    bool javabase_was_defined = false;
    {
      MutexLocker m1(current, Module_lock);
      // Keep list of classes needing java.base module fixup
      if (!ModuleEntryTable::javabase_defined()) {
        assert(k->java_mirror() != nullptr, "Class's mirror is null");
        k->class_loader_data()->inc_keep_alive_ref_count();
        assert(fixup_module_field_list() != nullptr, "fixup_module_field_list not initialized");
        fixup_module_field_list()->push(k);
      } else {
        javabase_was_defined = true;
      }
    }

    // If java.base was already defined then patch this particular class with java.base.
    if (javabase_was_defined) {
      ModuleEntry *javabase_entry = ModuleEntryTable::javabase_moduleEntry();
      assert(javabase_entry != nullptr && javabase_entry->module() != nullptr,
             "Setting class module field, " JAVA_BASE_NAME " should be defined");
      Handle javabase_handle(current, javabase_entry->module());
      set_module(mirror(), javabase_handle());
    }
  } else {
    assert(Universe::is_module_initialized() ||
           (ModuleEntryTable::javabase_defined() &&
            (module() == ModuleEntryTable::javabase_moduleEntry()->module())),
           "Incorrect java.lang.Module specification while creating mirror");
    set_module(mirror(), module());
  }
}

// Statically allocate fixup lists because they always get created.
void java_lang_Class::allocate_fixup_lists() {
  GrowableArray<Klass*>* mirror_list =
    new (mtClass) GrowableArray<Klass*>(40, mtClass);
  set_fixup_mirror_list(mirror_list);

  GrowableArray<Klass*>* module_list =
    new (mtModule) GrowableArray<Klass*>(500, mtModule);
  set_fixup_module_field_list(module_list);
}

void java_lang_Class::allocate_mirror(Klass* k, bool is_scratch, Handle protection_domain, Handle classData,
                                      Handle& mirror, Handle& comp_mirror, TRAPS) {
  // Allocate mirror (java.lang.Class instance)
  oop mirror_oop = InstanceMirrorKlass::cast(vmClasses::Class_klass())->allocate_instance(k, CHECK);
  mirror = Handle(THREAD, mirror_oop);

  // Setup indirection from mirror->klass
  set_klass(mirror(), k);

  // Set the modifiers flag.
  int computed_modifiers = k->compute_modifier_flags();
  set_modifiers(mirror(), computed_modifiers);

  InstanceMirrorKlass* mk = InstanceMirrorKlass::cast(mirror->klass());
  assert(oop_size(mirror()) == mk->instance_size(k), "should have been set");

  set_static_oop_field_count(mirror(), mk->compute_static_oop_field_count(mirror()));

  // It might also have a component mirror.  This mirror must already exist.
  if (k->is_array_klass()) {
    if (k->is_typeArray_klass()) {
      BasicType type = TypeArrayKlass::cast(k)->element_type();
      if (is_scratch) {
        comp_mirror = Handle(THREAD, HeapShared::scratch_java_mirror(type));
      } else {
        comp_mirror = Handle(THREAD, Universe::java_mirror(type));
      }
    } else {
      assert(k->is_objArray_klass(), "Must be");
      Klass* element_klass = ObjArrayKlass::cast(k)->element_klass();
      assert(element_klass != nullptr, "Must have an element klass");
      if (is_scratch) {
        comp_mirror = Handle(THREAD, HeapShared::scratch_java_mirror(element_klass));
      } else {
        comp_mirror = Handle(THREAD, element_klass->java_mirror());
      }
    }
    assert(comp_mirror() != nullptr, "must have a mirror");

    // Two-way link between the array klass and its component mirror:
    // (array_klass) k -> mirror -> component_mirror -> array_klass -> k
    set_component_mirror(mirror(), comp_mirror());
    // See below for ordering dependencies between field array_klass in component mirror
    // and java_mirror in this klass.
  } else {
    assert(k->is_instance_klass(), "Must be");

    initialize_mirror_fields(k, mirror, protection_domain, classData, THREAD);
    if (HAS_PENDING_EXCEPTION) {
      // If any of the fields throws an exception like OOM remove the klass field
      // from the mirror so GC doesn't follow it after the klass has been deallocated.
      // This mirror looks like a primitive type, which logically it is because it
      // it represents no class.
      set_klass(mirror(), nullptr);
      return;
    }
  }
}

void java_lang_Class::create_mirror(Klass* k, Handle class_loader,
                                    Handle module, Handle protection_domain,
                                    Handle classData, TRAPS) {
  assert(k != nullptr, "Use create_basic_type_mirror for primitive types");
  assert(k->java_mirror() == nullptr, "should only assign mirror once");

  // Class_klass has to be loaded because it is used to allocate
  // the mirror.
  if (vmClasses::Class_klass_loaded()) {
    Handle mirror;
    Handle comp_mirror;

    allocate_mirror(k, /*is_scratch=*/false, protection_domain, classData, mirror, comp_mirror, CHECK);

    // set the classLoader field in the java_lang_Class instance
    assert(class_loader() == k->class_loader(), "should be same");
    set_class_loader(mirror(), class_loader());

    // Setup indirection from klass->mirror
    // after any exceptions can happen during allocations.
    k->set_java_mirror(mirror);

    // Set the module field in the java_lang_Class instance.  This must be done
    // after the mirror is set.
    set_mirror_module_field(THREAD, k, mirror, module);

    if (comp_mirror() != nullptr) {
      // Set after k->java_mirror() is published, because compiled code running
      // concurrently doesn't expect a k to have a null java_mirror.
      release_set_array_klass(comp_mirror(), k);
    }
    if (CDSConfig::is_dumping_heap()) {
      create_scratch_mirror(k, CHECK);
    }
  } else {
    assert(fixup_mirror_list() != nullptr, "fixup_mirror_list not initialized");
    fixup_mirror_list()->push(k);
  }
}

#if INCLUDE_CDS_JAVA_HEAP
// The "scratch mirror" stores the states of the mirror object that can be
// decided at dump time (such as the initial values of the static fields, the
// component mirror, etc). At runtime, more information is added to it by
// java_lang_Class::restore_archived_mirror().
//
// Essentially, /*dumptime*/create_scratch_mirror() + /*runtime*/restore_archived_mirror()
// produces the same result as /*runtime*/create_mirror().
//
// Note: we archive the "scratch mirror" instead of k->java_mirror(), because the
// latter may contain dumptime-specific information that cannot be archived
// (e.g., ClassLoaderData*, or static fields that are modified by Java code execution).
void java_lang_Class::create_scratch_mirror(Klass* k, TRAPS) {
  if (k->class_loader() != nullptr &&
      k->class_loader() != SystemDictionary::java_platform_loader() &&
      k->class_loader() != SystemDictionary::java_system_loader()) {
    // We only archive the mirrors of classes loaded by the built-in loaders
    return;
  }

  Handle protection_domain, classData; // set to null. Will be reinitialized at runtime
  Handle mirror;
  Handle comp_mirror;
  allocate_mirror(k, /*is_scratch=*/true, protection_domain, classData, mirror, comp_mirror, CHECK);

  if (comp_mirror() != nullptr) {
    release_set_array_klass(comp_mirror(), k);
  }

  HeapShared::set_scratch_java_mirror(k, mirror());
}

// Returns true if the mirror is updated, false if no archived mirror
// data is present. After the archived mirror object is restored, the
// shared klass' _has_raw_archived_mirror flag is cleared.
bool java_lang_Class::restore_archived_mirror(Klass *k,
                                              Handle class_loader, Handle module,
                                              Handle protection_domain, TRAPS) {
  // Postpone restoring archived mirror until java.lang.Class is loaded. Please
  // see more details in vmClasses::resolve_all().
  if (!vmClasses::Class_klass_loaded()) {
    assert(fixup_mirror_list() != nullptr, "fixup_mirror_list not initialized");
    fixup_mirror_list()->push(k);
    return true;
  }

  oop m = k->archived_java_mirror();
  assert(m != nullptr, "must have stored non-null archived mirror");

  // Sanity: clear it now to prevent re-initialization if any of the following fails
  k->clear_archived_mirror_index();

  // mirror is archived, restore
  log_debug(cds, mirror)("Archived mirror is: " PTR_FORMAT, p2i(m));
  assert(as_Klass(m) == k, "must be");
  Handle mirror(THREAD, m);

  if (!k->is_array_klass()) {
    // - local static final fields with initial values were initialized at dump time

    // create the init_lock
    typeArrayOop r = oopFactory::new_typeArray(T_INT, 0, CHECK_(false));
    set_init_lock(mirror(), r);

    if (protection_domain.not_null()) {
      set_protection_domain(mirror(), protection_domain());
    }
  }

  assert(class_loader() == k->class_loader(), "should be same");
  if (class_loader.not_null()) {
    set_class_loader(mirror(), class_loader());
  }

  k->set_java_mirror(mirror);

  set_mirror_module_field(THREAD, k, mirror, module);

  if (log_is_enabled(Trace, cds, heap, mirror)) {
    ResourceMark rm(THREAD);
    log_trace(cds, heap, mirror)(
        "Restored %s archived mirror " PTR_FORMAT, k->external_name(), p2i(mirror()));
  }

  return true;
}
#endif // INCLUDE_CDS_JAVA_HEAP

void java_lang_Class::fixup_module_field(Klass* k, Handle module) {
  assert(_module_offset != 0, "must have been computed already");
  set_module(k->java_mirror(), module());
}

void java_lang_Class::set_oop_size(HeapWord* java_class, size_t size) {
  assert(_oop_size_offset != 0, "must be set");
  assert(size > 0, "Oop size must be greater than zero, not %zu", size);
  assert(size <= INT_MAX, "Lossy conversion: %zu", size);
  *(int*)(((char*)java_class) + _oop_size_offset) = (int)size;
}

int  java_lang_Class::static_oop_field_count(oop java_class) {
  assert(_static_oop_field_count_offset != 0, "must be set");
  return java_class->int_field(_static_oop_field_count_offset);
}

void java_lang_Class::set_static_oop_field_count(oop java_class, int size) {
  assert(_static_oop_field_count_offset != 0, "must be set");
  java_class->int_field_put(_static_oop_field_count_offset, size);
}

oop java_lang_Class::protection_domain(oop java_class) {
  assert(_protection_domain_offset != 0, "must be set");
  return java_class->obj_field(_protection_domain_offset);
}
void java_lang_Class::set_protection_domain(oop java_class, oop pd) {
  assert(_protection_domain_offset != 0, "must be set");
  java_class->obj_field_put(_protection_domain_offset, pd);
}

void java_lang_Class::set_component_mirror(oop java_class, oop comp_mirror) {
  assert(_component_mirror_offset != 0, "must be set");
    java_class->obj_field_put(_component_mirror_offset, comp_mirror);
  }
oop java_lang_Class::component_mirror(oop java_class) {
  assert(_component_mirror_offset != 0, "must be set");
  return java_class->obj_field(_component_mirror_offset);
}

oop java_lang_Class::init_lock(oop java_class) {
  assert(_init_lock_offset != 0, "must be set");
  return java_class->obj_field(_init_lock_offset);
}
void java_lang_Class::set_init_lock(oop java_class, oop init_lock) {
  assert(_init_lock_offset != 0, "must be set");
  java_class->obj_field_put(_init_lock_offset, init_lock);
}

objArrayOop java_lang_Class::signers(oop java_class) {
  assert(_signers_offset != 0, "must be set");
  return (objArrayOop)java_class->obj_field(_signers_offset);
}

oop java_lang_Class::class_data(oop java_class) {
  assert(_classData_offset != 0, "must be set");
  return java_class->obj_field(_classData_offset);
}
void java_lang_Class::set_class_data(oop java_class, oop class_data) {
  assert(_classData_offset != 0, "must be set");
  java_class->obj_field_put(_classData_offset, class_data);
}

void java_lang_Class::set_reflection_data(oop java_class, oop reflection_data) {
  assert(_reflectionData_offset != 0, "must be set");
  java_class->obj_field_put(_reflectionData_offset, reflection_data);
}

void java_lang_Class::set_class_loader(oop java_class, oop loader) {
  assert(_class_loader_offset != 0, "offsets should have been initialized");
  java_class->obj_field_put(_class_loader_offset, loader);
}

oop java_lang_Class::class_loader(oop java_class) {
  assert(_class_loader_offset != 0, "must be set");
  return java_class->obj_field(_class_loader_offset);
}

oop java_lang_Class::module(oop java_class) {
  assert(_module_offset != 0, "must be set");
  return java_class->obj_field(_module_offset);
}

void java_lang_Class::set_module(oop java_class, oop module) {
  assert(_module_offset != 0, "must be set");
  java_class->obj_field_put(_module_offset, module);
}

oop java_lang_Class::name(Handle java_class, TRAPS) {
  assert(_name_offset != 0, "must be set");
  oop o = java_class->obj_field(_name_offset);
  if (o == nullptr) {
    o = StringTable::intern(as_external_name(java_class()), THREAD);
    java_class->obj_field_put(_name_offset, o);
  }
  return o;
}

oop java_lang_Class::source_file(oop java_class) {
  assert(_source_file_offset != 0, "must be set");
  return java_class->obj_field(_source_file_offset);
}

void java_lang_Class::set_source_file(oop java_class, oop source_file) {
  assert(_source_file_offset != 0, "must be set");
  java_class->obj_field_put(_source_file_offset, source_file);
}

oop java_lang_Class::create_basic_type_mirror(const char* basic_type_name, BasicType type, TRAPS) {
  // This should be improved by adding a field at the Java level or by
  // introducing a new VM klass (see comment in ClassFileParser)
  oop java_class = InstanceMirrorKlass::cast(vmClasses::Class_klass())->allocate_instance(nullptr, CHECK_NULL);
  if (type != T_VOID) {
    Klass* aklass = Universe::typeArrayKlass(type);
    assert(aklass != nullptr, "correct bootstrap");
    release_set_array_klass(java_class, aklass);
  }
#ifdef ASSERT
  InstanceMirrorKlass* mk = InstanceMirrorKlass::cast(vmClasses::Class_klass());
  assert(static_oop_field_count(java_class) == 0, "should have been zeroed by allocation");
#endif
  set_modifiers(java_class, JVM_ACC_ABSTRACT | JVM_ACC_FINAL | JVM_ACC_PUBLIC);
  return java_class;
}

void java_lang_Class::set_klass(oop java_class, Klass* klass) {
  assert(is_instance(java_class), "must be a Class object");
  java_class->metadata_field_put(_klass_offset, klass);
}


void java_lang_Class::print_signature(oop java_class, outputStream* st) {
  assert(is_instance(java_class), "must be a Class object");
  Symbol* name = nullptr;
  bool is_instance = false;
  if (is_primitive(java_class)) {
    name = vmSymbols::type_signature(primitive_type(java_class));
  } else {
    Klass* k = as_Klass(java_class);
    is_instance = k->is_instance_klass();
    name = k->name();
  }
  if (name == nullptr) {
    st->print("<null>");
    return;
  }
  if (is_instance)  st->print("L");
  st->write((char*) name->base(), (int) name->utf8_length());
  if (is_instance)  st->print(";");
}

Symbol* java_lang_Class::as_signature(oop java_class, bool intern_if_not_found) {
  assert(is_instance(java_class), "must be a Class object");
  Symbol* name;
  if (is_primitive(java_class)) {
    name = vmSymbols::type_signature(primitive_type(java_class));
    // Because this can create a new symbol, the caller has to decrement
    // the refcount, so make adjustment here and below for symbols returned
    // that are not created or incremented due to a successful lookup.
    name->increment_refcount();
  } else {
    Klass* k = as_Klass(java_class);
    if (!k->is_instance_klass()) {
      name = k->name();
      name->increment_refcount();
    } else {
      ResourceMark rm;
      const char* sigstr = k->signature_name();
      int         siglen = (int) strlen(sigstr);
      if (!intern_if_not_found) {
        name = SymbolTable::probe(sigstr, siglen);
      } else {
        name = SymbolTable::new_symbol(sigstr, siglen);
      }
    }
  }
  return name;
}

// Returns the Java name for this Java mirror (Resource allocated)
// See Klass::external_name().
// For primitive type Java mirrors, its type name is returned.
const char* java_lang_Class::as_external_name(oop java_class) {
  assert(is_instance(java_class), "must be a Class object");
  const char* name = nullptr;
  if (is_primitive(java_class)) {
    name = type2name(primitive_type(java_class));
  } else {
    name = as_Klass(java_class)->external_name();
  }
  if (name == nullptr) {
    name = "<null>";
  }
  return name;
}

Klass* java_lang_Class::array_klass_acquire(oop java_class) {
  Klass* k = ((Klass*)java_class->metadata_field_acquire(_array_klass_offset));
  assert(k == nullptr || (k->is_klass() && k->is_array_klass()), "should be array klass");
  return k;
}


void java_lang_Class::release_set_array_klass(oop java_class, Klass* klass) {
  assert(klass->is_klass() && klass->is_array_klass(), "should be array klass");
  java_class->release_metadata_field_put(_array_klass_offset, klass);
}


BasicType java_lang_Class::primitive_type(oop java_class) {
  assert(is_primitive(java_class), "just checking");
  Klass* ak = ((Klass*)java_class->metadata_field(_array_klass_offset));
  BasicType type = T_VOID;
  if (ak != nullptr) {
    // Note: create_basic_type_mirror above initializes ak to a non-null value.
    type = ArrayKlass::cast(ak)->element_type();
  } else {
    assert(java_class == Universe::void_mirror(), "only valid non-array primitive");
  }
#ifdef ASSERT
  if (CDSConfig::is_dumping_heap()) {
    oop mirror = Universe::java_mirror(type);
    oop scratch_mirror = HeapShared::scratch_java_mirror(type);
    assert(java_class == mirror || java_class == scratch_mirror, "must be consistent");
  } else {
    assert(Universe::java_mirror(type) == java_class, "must be consistent");
  }
#endif
  return type;
}

BasicType java_lang_Class::as_BasicType(oop java_class, Klass** reference_klass) {
  assert(is_instance(java_class), "must be a Class object");
  if (is_primitive(java_class)) {
    if (reference_klass != nullptr)
      (*reference_klass) = nullptr;
    return primitive_type(java_class);
  } else {
    if (reference_klass != nullptr)
      (*reference_klass) = as_Klass(java_class);
    return T_OBJECT;
  }
}


oop java_lang_Class::primitive_mirror(BasicType t) {
  oop mirror = Universe::java_mirror(t);
  assert(mirror != nullptr && mirror->is_a(vmClasses::Class_klass()), "must be a Class");
  assert(is_primitive(mirror), "must be primitive");
  return mirror;
}

#define CLASS_FIELDS_DO(macro) \
  macro(_classRedefinedCount_offset, k, "classRedefinedCount", int_signature,          false); \
  macro(_class_loader_offset,        k, "classLoader",         classloader_signature,  false); \
  macro(_component_mirror_offset,    k, "componentType",       class_signature,        false); \
  macro(_module_offset,              k, "module",              module_signature,       false); \
  macro(_name_offset,                k, "name",                string_signature,       false); \
  macro(_classData_offset,           k, "classData",           object_signature,       false); \
  macro(_reflectionData_offset,      k, "reflectionData",      java_lang_ref_SoftReference_signature, false); \
  macro(_signers_offset,             k, "signers",             object_array_signature, false); \
<<<<<<< HEAD
  macro(_protection_domain_offset,   k, "protectionDomain",    java_security_ProtectionDomain_signature,  false);
=======
  macro(_modifiers_offset,           k, vmSymbols::modifiers_name(), int_signature,    false);
>>>>>>> c9cadbd2

void java_lang_Class::compute_offsets() {
  if (_offsets_computed) {
    return;
  }

  _offsets_computed = true;

  InstanceKlass* k = vmClasses::Class_klass();
  CLASS_FIELDS_DO(FIELD_COMPUTE_OFFSET);
  CLASS_INJECTED_FIELDS(INJECTED_FIELD_COMPUTE_OFFSET);
}

#if INCLUDE_CDS
void java_lang_Class::serialize_offsets(SerializeClosure* f) {
  f->do_bool(&_offsets_computed);

  CLASS_FIELDS_DO(FIELD_SERIALIZE_OFFSET);

  CLASS_INJECTED_FIELDS(INJECTED_FIELD_SERIALIZE_OFFSET);
}
#endif

int java_lang_Class::classRedefinedCount(oop the_class_mirror) {
  assert(_classRedefinedCount_offset != 0, "offsets should have been initialized");
  return the_class_mirror->int_field(_classRedefinedCount_offset);
}

void java_lang_Class::set_classRedefinedCount(oop the_class_mirror, int value) {
  assert(_classRedefinedCount_offset != 0, "offsets should have been initialized");
  the_class_mirror->int_field_put(_classRedefinedCount_offset, value);
}

int java_lang_Class::modifiers(oop the_class_mirror) {
  assert(_modifiers_offset != 0, "offsets should have been initialized");
  return the_class_mirror->int_field(_modifiers_offset);
}

void java_lang_Class::set_modifiers(oop the_class_mirror, int value) {
  assert(_modifiers_offset != 0, "offsets should have been initialized");
  the_class_mirror->int_field_put(_modifiers_offset, value);
}


// Note: JDK1.1 and before had a privateInfo_offset field which was used for the
//       platform thread structure, and a eetop offset which was used for thread
//       local storage (and unused by the HotSpot VM). In JDK1.2 the two structures
//       merged, so in the HotSpot VM we just use the eetop field for the thread
//       instead of the privateInfo_offset.
//
// Note: The stackSize field is only present starting in 1.4.

int java_lang_Thread_FieldHolder::_group_offset;
int java_lang_Thread_FieldHolder::_priority_offset;
int java_lang_Thread_FieldHolder::_stackSize_offset;
int java_lang_Thread_FieldHolder::_daemon_offset;
int java_lang_Thread_FieldHolder::_thread_status_offset;

#define THREAD_FIELD_HOLDER_FIELDS_DO(macro) \
  macro(_group_offset,         k, vmSymbols::group_name(),    threadgroup_signature, false); \
  macro(_priority_offset,      k, vmSymbols::priority_name(), int_signature,         false); \
  macro(_stackSize_offset,     k, "stackSize",                long_signature,        false); \
  macro(_daemon_offset,        k, vmSymbols::daemon_name(),   bool_signature,        false); \
  macro(_thread_status_offset, k, "threadStatus",             int_signature,         false)

void java_lang_Thread_FieldHolder::compute_offsets() {
  assert(_group_offset == 0, "offsets should be initialized only once");

  InstanceKlass* k = vmClasses::Thread_FieldHolder_klass();
  THREAD_FIELD_HOLDER_FIELDS_DO(FIELD_COMPUTE_OFFSET);
}

#if INCLUDE_CDS
void java_lang_Thread_FieldHolder::serialize_offsets(SerializeClosure* f) {
  THREAD_FIELD_HOLDER_FIELDS_DO(FIELD_SERIALIZE_OFFSET);
}
#endif

oop java_lang_Thread_FieldHolder::threadGroup(oop holder) {
  return holder->obj_field(_group_offset);
}

ThreadPriority java_lang_Thread_FieldHolder::priority(oop holder) {
  return (ThreadPriority)holder->int_field(_priority_offset);
}

void java_lang_Thread_FieldHolder::set_priority(oop holder, ThreadPriority priority) {
  holder->int_field_put(_priority_offset, priority);
}

jlong java_lang_Thread_FieldHolder::stackSize(oop holder) {
  return holder->long_field(_stackSize_offset);
}

bool java_lang_Thread_FieldHolder::is_daemon(oop holder) {
  return holder->bool_field(_daemon_offset) != 0;
}

void java_lang_Thread_FieldHolder::set_daemon(oop holder, bool val) {
  assert(val, "daemon status is never turned off");
  holder->bool_field_put(_daemon_offset, val);
}

void java_lang_Thread_FieldHolder::set_thread_status(oop holder, JavaThreadStatus status) {
  holder->int_field_put(_thread_status_offset, static_cast<int>(status));
}

JavaThreadStatus java_lang_Thread_FieldHolder::get_thread_status(oop holder) {
  return static_cast<JavaThreadStatus>(holder->int_field(_thread_status_offset));
}


int java_lang_Thread_Constants::_static_VTHREAD_GROUP_offset = 0;

#define THREAD_CONSTANTS_STATIC_FIELDS_DO(macro) \
  macro(_static_VTHREAD_GROUP_offset,             k, "VTHREAD_GROUP",             threadgroup_signature, true);

void java_lang_Thread_Constants::compute_offsets() {
  assert(_static_VTHREAD_GROUP_offset == 0, "offsets should be initialized only once");

  InstanceKlass* k = vmClasses::Thread_Constants_klass();
  THREAD_CONSTANTS_STATIC_FIELDS_DO(FIELD_COMPUTE_OFFSET);
}

#if INCLUDE_CDS
void java_lang_Thread_Constants::serialize_offsets(SerializeClosure* f) {
  THREAD_CONSTANTS_STATIC_FIELDS_DO(FIELD_SERIALIZE_OFFSET);
}
#endif

oop java_lang_Thread_Constants::get_VTHREAD_GROUP() {
  InstanceKlass* k = vmClasses::Thread_Constants_klass();
  oop base = k->static_field_base_raw();
  return base->obj_field(_static_VTHREAD_GROUP_offset);
}


int java_lang_Thread::_holder_offset;
int java_lang_Thread::_name_offset;
int java_lang_Thread::_contextClassLoader_offset;
int java_lang_Thread::_eetop_offset;
int java_lang_Thread::_jvmti_thread_state_offset;
int java_lang_Thread::_jvmti_VTMS_transition_disable_count_offset;
int java_lang_Thread::_jvmti_is_in_VTMS_transition_offset;
int java_lang_Thread::_interrupted_offset;
int java_lang_Thread::_interruptLock_offset;
int java_lang_Thread::_tid_offset;
int java_lang_Thread::_continuation_offset;
int java_lang_Thread::_park_blocker_offset;
int java_lang_Thread::_scopedValueBindings_offset;
JFR_ONLY(int java_lang_Thread::_jfr_epoch_offset;)

#define THREAD_FIELDS_DO(macro) \
  macro(_holder_offset,        k, "holder", thread_fieldholder_signature, false); \
  macro(_name_offset,          k, vmSymbols::name_name(), string_signature, false); \
  macro(_contextClassLoader_offset, k, "contextClassLoader", classloader_signature, false); \
  macro(_eetop_offset,         k, "eetop", long_signature, false); \
  macro(_interrupted_offset,   k, "interrupted", bool_signature, false); \
  macro(_interruptLock_offset, k, "interruptLock", object_signature, false); \
  macro(_tid_offset,           k, "tid", long_signature, false); \
  macro(_park_blocker_offset,  k, "parkBlocker", object_signature, false); \
  macro(_continuation_offset,  k, "cont", continuation_signature, false); \
  macro(_scopedValueBindings_offset, k, "scopedValueBindings", object_signature, false);

void java_lang_Thread::compute_offsets() {
  assert(_holder_offset == 0, "offsets should be initialized only once");

  InstanceKlass* k = vmClasses::Thread_klass();
  THREAD_FIELDS_DO(FIELD_COMPUTE_OFFSET);
  THREAD_INJECTED_FIELDS(INJECTED_FIELD_COMPUTE_OFFSET);
}

#if INCLUDE_CDS
void java_lang_Thread::serialize_offsets(SerializeClosure* f) {
  THREAD_FIELDS_DO(FIELD_SERIALIZE_OFFSET);
  THREAD_INJECTED_FIELDS(INJECTED_FIELD_SERIALIZE_OFFSET);
}
#endif

JavaThread* java_lang_Thread::thread(oop java_thread) {
  return reinterpret_cast<JavaThread*>(java_thread->address_field(_eetop_offset));
}

JavaThread* java_lang_Thread::thread_acquire(oop java_thread) {
  return reinterpret_cast<JavaThread*>(java_thread->address_field_acquire(_eetop_offset));
}

void java_lang_Thread::set_thread(oop java_thread, JavaThread* thread) {
  java_thread->address_field_put(_eetop_offset, (address)thread);
}

void java_lang_Thread::release_set_thread(oop java_thread, JavaThread* thread) {
  java_thread->release_address_field_put(_eetop_offset, (address)thread);
}

JvmtiThreadState* java_lang_Thread::jvmti_thread_state(oop java_thread) {
  return (JvmtiThreadState*)java_thread->address_field(_jvmti_thread_state_offset);
}

void java_lang_Thread::set_jvmti_thread_state(oop java_thread, JvmtiThreadState* state) {
  java_thread->address_field_put(_jvmti_thread_state_offset, (address)state);
}

int java_lang_Thread::VTMS_transition_disable_count(oop java_thread) {
  return java_thread->int_field(_jvmti_VTMS_transition_disable_count_offset);
}

void java_lang_Thread::inc_VTMS_transition_disable_count(oop java_thread) {
  assert(JvmtiVTMSTransition_lock->owned_by_self(), "Must be locked");
  int val = VTMS_transition_disable_count(java_thread);
  java_thread->int_field_put(_jvmti_VTMS_transition_disable_count_offset, val + 1);
}

void java_lang_Thread::dec_VTMS_transition_disable_count(oop java_thread) {
  assert(JvmtiVTMSTransition_lock->owned_by_self(), "Must be locked");
  int val = VTMS_transition_disable_count(java_thread);
  assert(val > 0, "VTMS_transition_disable_count should never be negative");
  java_thread->int_field_put(_jvmti_VTMS_transition_disable_count_offset, val - 1);
}

bool java_lang_Thread::is_in_VTMS_transition(oop java_thread) {
  return java_thread->bool_field_volatile(_jvmti_is_in_VTMS_transition_offset);
}

void java_lang_Thread::set_is_in_VTMS_transition(oop java_thread, bool val) {
  assert(is_in_VTMS_transition(java_thread) != val, "already %s transition", val ? "inside" : "outside");
  java_thread->bool_field_put_volatile(_jvmti_is_in_VTMS_transition_offset, val);
}

int java_lang_Thread::is_in_VTMS_transition_offset() {
  return _jvmti_is_in_VTMS_transition_offset;
}

void java_lang_Thread::clear_scopedValueBindings(oop java_thread) {
  assert(java_thread != nullptr, "need a java_lang_Thread pointer here");
  java_thread->obj_field_put(_scopedValueBindings_offset, nullptr);
}

oop java_lang_Thread::holder(oop java_thread) {
  // Note: may return null if the thread is still attaching
  return java_thread->obj_field(_holder_offset);
}
oop java_lang_Thread::interrupt_lock(oop java_thread) {
  return java_thread->obj_field(_interruptLock_offset);
}

bool java_lang_Thread::interrupted(oop java_thread) {
  // Make sure the caller can safely access oops.
  assert(Thread::current()->is_VM_thread() ||
         (JavaThread::current()->thread_state() != _thread_blocked &&
          JavaThread::current()->thread_state() != _thread_in_native),
         "Unsafe access to oop");
  return java_thread->bool_field_volatile(_interrupted_offset);
}

void java_lang_Thread::set_interrupted(oop java_thread, bool val) {
  // Make sure the caller can safely access oops.
  assert(Thread::current()->is_VM_thread() ||
         (JavaThread::current()->thread_state() != _thread_blocked &&
          JavaThread::current()->thread_state() != _thread_in_native),
         "Unsafe access to oop");
  java_thread->bool_field_put_volatile(_interrupted_offset, val);
}


oop java_lang_Thread::name(oop java_thread) {
  return java_thread->obj_field(_name_offset);
}


void java_lang_Thread::set_name(oop java_thread, oop name) {
  java_thread->obj_field_put(_name_offset, name);
}

// Convenience macros for setting and getting Thread fields that
// are actually stored in the FieldHolder object of the thread.
// The FieldHolder can be null whilst a thread is attaching via
// JNI, and when the main thread is attaching.

// The default value should be the default/zero initialized value
// of the field as it would be in java.lang.Thread.FieldHolder.
#define GET_FIELDHOLDER_FIELD(java_thread, field, default_val)  \
  {                                                             \
    oop holder = java_lang_Thread::holder(java_thread);         \
    if (holder != nullptr)                                      \
      return java_lang_Thread_FieldHolder::field(holder);       \
    else                                                        \
      return default_val;                                       \
  }

// We should never be trying to set a field of an attaching thread.
#define SET_FIELDHOLDER_FIELD(java_thread, field, value)        \
  {                                                             \
    oop holder = java_lang_Thread::holder(java_thread);         \
    assert(holder != nullptr, "Thread not fully initialized");  \
    java_lang_Thread_FieldHolder::set_##field(holder, value);   \
  }


ThreadPriority java_lang_Thread::priority(oop java_thread) {
  GET_FIELDHOLDER_FIELD(java_thread, priority, (ThreadPriority)0);
}


void java_lang_Thread::set_priority(oop java_thread, ThreadPriority priority) {
  SET_FIELDHOLDER_FIELD(java_thread, priority, priority)
}


oop java_lang_Thread::threadGroup(oop java_thread) {
  GET_FIELDHOLDER_FIELD(java_thread, threadGroup, nullptr);
}


bool java_lang_Thread::is_alive(oop java_thread) {
  JavaThread* thr = java_lang_Thread::thread(java_thread);
  return (thr != nullptr);
}


bool java_lang_Thread::is_daemon(oop java_thread) {
  GET_FIELDHOLDER_FIELD(java_thread, is_daemon, false);
}


void java_lang_Thread::set_daemon(oop java_thread) {
  SET_FIELDHOLDER_FIELD(java_thread, daemon, true);
}

oop java_lang_Thread::context_class_loader(oop java_thread) {
  return java_thread->obj_field(_contextClassLoader_offset);
}


jlong java_lang_Thread::stackSize(oop java_thread) {
  GET_FIELDHOLDER_FIELD(java_thread, stackSize, 0);
}

// Write the thread status value to threadStatus field in java.lang.Thread java class.
void java_lang_Thread::set_thread_status(oop java_thread, JavaThreadStatus status) {
  SET_FIELDHOLDER_FIELD(java_thread, thread_status, status);
}

// Read thread status value from threadStatus field in java.lang.Thread java class.
JavaThreadStatus java_lang_Thread::get_thread_status(oop java_thread) {
  // Make sure the caller is operating on behalf of the VM or is
  // running VM code (state == _thread_in_vm).
  assert(Threads_lock->owned_by_self() || Thread::current()->is_VM_thread() ||
         JavaThread::current()->thread_state() == _thread_in_vm,
         "Java Thread is not running in vm");
  GET_FIELDHOLDER_FIELD(java_thread, get_thread_status, JavaThreadStatus::NEW /* not initialized */);
}

ByteSize java_lang_Thread::thread_id_offset() {
  return in_ByteSize(_tid_offset);
}

oop java_lang_Thread::park_blocker(oop java_thread) {
  return java_thread->obj_field(_park_blocker_offset);
}

oop java_lang_Thread::async_get_stack_trace(oop java_thread, TRAPS) {
  ThreadsListHandle tlh(JavaThread::current());
  JavaThread* thread;
  bool is_virtual = java_lang_VirtualThread::is_instance(java_thread);
  if (is_virtual) {
    oop carrier_thread = java_lang_VirtualThread::carrier_thread(java_thread);
    if (carrier_thread == nullptr) {
      return nullptr;
    }
    thread = java_lang_Thread::thread(carrier_thread);
  } else {
    thread = java_lang_Thread::thread(java_thread);
  }
  if (thread == nullptr) {
    return nullptr;
  }

  class GetStackTraceClosure : public HandshakeClosure {
  public:
    const Handle _java_thread;
    int _depth;
    bool _retry_handshake;
    GrowableArray<Method*>* _methods;
    GrowableArray<int>*     _bcis;

    GetStackTraceClosure(Handle java_thread) :
        HandshakeClosure("GetStackTraceClosure"), _java_thread(java_thread), _depth(0), _retry_handshake(false),
        _methods(nullptr), _bcis(nullptr) {
    }
    ~GetStackTraceClosure() {
      delete _methods;
      delete _bcis;
    }

    bool read_reset_retry() {
      bool ret = _retry_handshake;
      // If we re-execute the handshake this method need to return false
      // when the handshake cannot be performed. (E.g. thread terminating)
      _retry_handshake = false;
      return ret;
    }

    void do_thread(Thread* th) {
      if (!Thread::current()->is_Java_thread()) {
        _retry_handshake = true;
        return;
      }

      JavaThread* thread = JavaThread::cast(th);

      if (!thread->has_last_Java_frame()) {
        return;
      }

      bool carrier = false;
      if (java_lang_VirtualThread::is_instance(_java_thread())) {
        // if (thread->vthread() != _java_thread()) // We might be inside a System.executeOnCarrierThread
        const ContinuationEntry* ce = thread->vthread_continuation();
        if (ce == nullptr || ce->cont_oop(thread) != java_lang_VirtualThread::continuation(_java_thread())) {
          return; // not mounted
        }
      } else {
        carrier = (thread->vthread_continuation() != nullptr);
      }

      const int max_depth = MaxJavaStackTraceDepth;
      const bool skip_hidden = !ShowHiddenFrames;

      // Pick minimum length that will cover most cases
      int init_length = 64;
      _methods = new (mtInternal) GrowableArray<Method*>(init_length, mtInternal);
      _bcis = new (mtInternal) GrowableArray<int>(init_length, mtInternal);

      int total_count = 0;
      for (vframeStream vfst(thread, false, false, carrier); // we don't process frames as we don't care about oops
           !vfst.at_end() && (max_depth == 0 || max_depth != total_count);
           vfst.next()) {

        if (skip_hidden && (vfst.method()->is_hidden() ||
                            vfst.method()->is_continuation_enter_intrinsic())) {
          continue;
        }

        _methods->push(vfst.method());
        _bcis->push(vfst.bci());
        total_count++;
      }

      _depth = total_count;
    }
  };

  // Handshake with target
  ResourceMark rm(THREAD);
  HandleMark   hm(THREAD);
  GetStackTraceClosure gstc(Handle(THREAD, java_thread));
  do {
   Handshake::execute(&gstc, &tlh, thread);
  } while (gstc.read_reset_retry());

  // Stop if no stack trace is found.
  if (gstc._depth == 0) {
    return nullptr;
  }

  // Convert to StackTraceElement array
  InstanceKlass* k = vmClasses::StackTraceElement_klass();
  assert(k != nullptr, "must be loaded in 1.4+");
  if (k->should_be_initialized()) {
    k->initialize(CHECK_NULL);
  }
  objArrayHandle trace = oopFactory::new_objArray_handle(k, gstc._depth, CHECK_NULL);

  for (int i = 0; i < gstc._depth; i++) {
    methodHandle method(THREAD, gstc._methods->at(i));
    oop element = java_lang_StackTraceElement::create(method,
                                                      gstc._bcis->at(i),
                                                      CHECK_NULL);
    trace->obj_at_put(i, element);
  }

  return trace();
}

const char* java_lang_Thread::thread_status_name(oop java_thread) {
  JavaThreadStatus status = get_thread_status(java_thread);
  switch (status) {
    case JavaThreadStatus::NEW                      : return "NEW";
    case JavaThreadStatus::RUNNABLE                 : return "RUNNABLE";
    case JavaThreadStatus::SLEEPING                 : return "TIMED_WAITING (sleeping)";
    case JavaThreadStatus::IN_OBJECT_WAIT           : return "WAITING (on object monitor)";
    case JavaThreadStatus::IN_OBJECT_WAIT_TIMED     : return "TIMED_WAITING (on object monitor)";
    case JavaThreadStatus::PARKED                   : return "WAITING (parking)";
    case JavaThreadStatus::PARKED_TIMED             : return "TIMED_WAITING (parking)";
    case JavaThreadStatus::BLOCKED_ON_MONITOR_ENTER : return "BLOCKED (on object monitor)";
    case JavaThreadStatus::TERMINATED               : return "TERMINATED";
    default                       : return "UNKNOWN";
  };
}
int java_lang_ThreadGroup::_parent_offset;
int java_lang_ThreadGroup::_name_offset;
int java_lang_ThreadGroup::_maxPriority_offset;
int java_lang_ThreadGroup::_daemon_offset;

oop  java_lang_ThreadGroup::parent(oop java_thread_group) {
  assert(oopDesc::is_oop(java_thread_group), "thread group must be oop");
  return java_thread_group->obj_field(_parent_offset);
}

// ("name as oop" accessor is not necessary)

const char* java_lang_ThreadGroup::name(oop java_thread_group) {
  oop name = java_thread_group->obj_field(_name_offset);
  // ThreadGroup.name can be null
  if (name != nullptr) {
    return java_lang_String::as_utf8_string(name);
  }
  return nullptr;
}

ThreadPriority java_lang_ThreadGroup::maxPriority(oop java_thread_group) {
  assert(oopDesc::is_oop(java_thread_group), "thread group must be oop");
  return (ThreadPriority) java_thread_group->int_field(_maxPriority_offset);
}

bool java_lang_ThreadGroup::is_daemon(oop java_thread_group) {
  assert(oopDesc::is_oop(java_thread_group), "thread group must be oop");
  return java_thread_group->bool_field(_daemon_offset) != 0;
}

#define THREADGROUP_FIELDS_DO(macro) \
  macro(_parent_offset,      k, vmSymbols::parent_name(),      threadgroup_signature,         false); \
  macro(_name_offset,        k, vmSymbols::name_name(),        string_signature,              false); \
  macro(_maxPriority_offset, k, vmSymbols::maxPriority_name(), int_signature,                 false); \
  macro(_daemon_offset,      k, vmSymbols::daemon_name(),      bool_signature,                false);

void java_lang_ThreadGroup::compute_offsets() {
  assert(_parent_offset == 0, "offsets should be initialized only once");

  InstanceKlass* k = vmClasses::ThreadGroup_klass();
  THREADGROUP_FIELDS_DO(FIELD_COMPUTE_OFFSET);
}

#if INCLUDE_CDS
void java_lang_ThreadGroup::serialize_offsets(SerializeClosure* f) {
  THREADGROUP_FIELDS_DO(FIELD_SERIALIZE_OFFSET);
}
#endif


// java_lang_VirtualThread

int java_lang_VirtualThread::static_vthread_scope_offset;
int java_lang_VirtualThread::_carrierThread_offset;
int java_lang_VirtualThread::_continuation_offset;
int java_lang_VirtualThread::_state_offset;
int java_lang_VirtualThread::_next_offset;
int java_lang_VirtualThread::_onWaitingList_offset;
int java_lang_VirtualThread::_notified_offset;
int java_lang_VirtualThread::_timeout_offset;
int java_lang_VirtualThread::_objectWaiter_offset;

#define VTHREAD_FIELDS_DO(macro) \
  macro(static_vthread_scope_offset,       k, "VTHREAD_SCOPE",      continuationscope_signature, true);  \
  macro(_carrierThread_offset,             k, "carrierThread",      thread_signature,            false); \
  macro(_continuation_offset,              k, "cont",               continuation_signature,      false); \
  macro(_state_offset,                     k, "state",              int_signature,               false); \
  macro(_next_offset,                      k, "next",               vthread_signature,           false); \
  macro(_onWaitingList_offset,             k, "onWaitingList",      bool_signature,              false); \
  macro(_notified_offset,                  k, "notified",           bool_signature,              false); \
  macro(_timeout_offset,                   k, "timeout",            long_signature,              false);


void java_lang_VirtualThread::compute_offsets() {
  InstanceKlass* k = vmClasses::VirtualThread_klass();
  VTHREAD_FIELDS_DO(FIELD_COMPUTE_OFFSET);
  VTHREAD_INJECTED_FIELDS(INJECTED_FIELD_COMPUTE_OFFSET);
}

bool java_lang_VirtualThread::is_instance(oop obj) {
  return obj != nullptr && is_subclass(obj->klass());
}

oop java_lang_VirtualThread::carrier_thread(oop vthread) {
  oop thread = vthread->obj_field(_carrierThread_offset);
  return thread;
}

oop java_lang_VirtualThread::continuation(oop vthread) {
  oop cont = vthread->obj_field(_continuation_offset);
  return cont;
}

int java_lang_VirtualThread::state(oop vthread) {
  return vthread->int_field_acquire(_state_offset);
}

void java_lang_VirtualThread::set_state(oop vthread, int state) {
  vthread->release_int_field_put(_state_offset, state);
}

int java_lang_VirtualThread::cmpxchg_state(oop vthread, int old_state, int new_state) {
  jint* addr = vthread->field_addr<jint>(_state_offset);
  int res = Atomic::cmpxchg(addr, old_state, new_state);
  return res;
}

oop java_lang_VirtualThread::next(oop vthread) {
  return vthread->obj_field(_next_offset);
}

void java_lang_VirtualThread::set_next(oop vthread, oop next_vthread) {
  vthread->obj_field_put(_next_offset, next_vthread);
}

// Add vthread to the waiting list if it's not already in it. Multiple threads
// could be trying to add vthread to the list at the same time, so we control
// access with a cmpxchg on onWaitingList. The winner adds vthread to the list.
// Method returns true if we added vthread to the list, false otherwise.
bool java_lang_VirtualThread::set_onWaitingList(oop vthread, OopHandle& list_head) {
  jboolean* addr = vthread->field_addr<jboolean>(_onWaitingList_offset);
  jboolean vthread_on_list = Atomic::load(addr);
  if (!vthread_on_list) {
    vthread_on_list = Atomic::cmpxchg(addr, (jboolean)JNI_FALSE, (jboolean)JNI_TRUE);
    if (!vthread_on_list) {
      for (;;) {
        oop head = list_head.resolve();
        java_lang_VirtualThread::set_next(vthread, head);
        if (list_head.cmpxchg(head, vthread) == head) return true;
      }
    }
  }
  return false; // already on waiting list
}

void java_lang_VirtualThread::set_notified(oop vthread, jboolean value) {
  vthread->bool_field_put_volatile(_notified_offset, value);
}

jlong java_lang_VirtualThread::timeout(oop vthread) {
  return vthread->long_field(_timeout_offset);
}

void java_lang_VirtualThread::set_timeout(oop vthread, jlong value) {
  vthread->long_field_put(_timeout_offset, value);
}

JavaThreadStatus java_lang_VirtualThread::map_state_to_thread_status(int state) {
  JavaThreadStatus status = JavaThreadStatus::NEW;
  switch (state & ~SUSPENDED) {
    case NEW:
      status = JavaThreadStatus::NEW;
      break;
    case STARTED:
    case RUNNING:
    case PARKING:
    case TIMED_PARKING:
    case UNPARKED:
    case YIELDING:
    case YIELDED:
    case UNBLOCKED:
    case WAITING:
    case TIMED_WAITING:
      status = JavaThreadStatus::RUNNABLE;
      break;
    case PARKED:
    case PINNED:
      status = JavaThreadStatus::PARKED;
      break;
    case TIMED_PARKED:
    case TIMED_PINNED:
      status = JavaThreadStatus::PARKED_TIMED;
      break;
    case BLOCKING:
    case BLOCKED:
      status = JavaThreadStatus::BLOCKED_ON_MONITOR_ENTER;
      break;
    case WAIT:
      status = JavaThreadStatus::IN_OBJECT_WAIT;
      break;
    case TIMED_WAIT:
      status = JavaThreadStatus::IN_OBJECT_WAIT_TIMED;
      break;
    case TERMINATED:
      status = JavaThreadStatus::TERMINATED;
      break;
    default:
      ShouldNotReachHere();
  }
  return status;
}

ObjectMonitor* java_lang_VirtualThread::current_pending_monitor(oop vthread) {
  ObjectWaiter* waiter = objectWaiter(vthread);
  if (waiter != nullptr && waiter->at_monitorenter()) {
    return waiter->monitor();
  }
  return nullptr;
}

ObjectMonitor* java_lang_VirtualThread::current_waiting_monitor(oop vthread) {
  ObjectWaiter* waiter = objectWaiter(vthread);
  if (waiter != nullptr && waiter->is_wait()) {
    return waiter->monitor();
  }
  return nullptr;
}

bool java_lang_VirtualThread::is_preempted(oop vthread) {
  oop continuation = java_lang_VirtualThread::continuation(vthread);
  assert(continuation != nullptr, "vthread with no continuation");
  stackChunkOop chunk = jdk_internal_vm_Continuation::tail(continuation);
  return chunk != nullptr && chunk->preempted();
}

#if INCLUDE_CDS
void java_lang_VirtualThread::serialize_offsets(SerializeClosure* f) {
   VTHREAD_FIELDS_DO(FIELD_SERIALIZE_OFFSET);
   VTHREAD_INJECTED_FIELDS(INJECTED_FIELD_SERIALIZE_OFFSET);
}
#endif

// java_lang_Throwable

int java_lang_Throwable::_backtrace_offset;
int java_lang_Throwable::_detailMessage_offset;
int java_lang_Throwable::_stackTrace_offset;
int java_lang_Throwable::_depth_offset;
int java_lang_Throwable::_cause_offset;
int java_lang_Throwable::_static_unassigned_stacktrace_offset;

#define THROWABLE_FIELDS_DO(macro) \
  macro(_backtrace_offset,     k, "backtrace",     object_signature,                  false); \
  macro(_detailMessage_offset, k, "detailMessage", string_signature,                  false); \
  macro(_stackTrace_offset,    k, "stackTrace",    java_lang_StackTraceElement_array, false); \
  macro(_depth_offset,         k, "depth",         int_signature,                     false); \
  macro(_cause_offset,         k, "cause",         throwable_signature,               false); \
  macro(_static_unassigned_stacktrace_offset, k, "UNASSIGNED_STACK", java_lang_StackTraceElement_array, true)

void java_lang_Throwable::compute_offsets() {
  InstanceKlass* k = vmClasses::Throwable_klass();
  THROWABLE_FIELDS_DO(FIELD_COMPUTE_OFFSET);
}

#if INCLUDE_CDS
void java_lang_Throwable::serialize_offsets(SerializeClosure* f) {
  THROWABLE_FIELDS_DO(FIELD_SERIALIZE_OFFSET);
}
#endif

oop java_lang_Throwable::unassigned_stacktrace() {
  InstanceKlass* ik = vmClasses::Throwable_klass();
  oop base = ik->static_field_base_raw();
  return base->obj_field(_static_unassigned_stacktrace_offset);
}

oop java_lang_Throwable::backtrace(oop throwable) {
  return throwable->obj_field_acquire(_backtrace_offset);
}


void java_lang_Throwable::set_backtrace(oop throwable, oop value) {
  throwable->release_obj_field_put(_backtrace_offset, value);
}

int java_lang_Throwable::depth(oop throwable) {
  return throwable->int_field(_depth_offset);
}

void java_lang_Throwable::set_depth(oop throwable, int value) {
  throwable->int_field_put(_depth_offset, value);
}

oop java_lang_Throwable::message(oop throwable) {
  return throwable->obj_field(_detailMessage_offset);
}

const char* java_lang_Throwable::message_as_utf8(oop throwable) {
  oop msg = java_lang_Throwable::message(throwable);
  const char* msg_utf8 = nullptr;
  if (msg != nullptr) {
    msg_utf8 = java_lang_String::as_utf8_string(msg);
  }
  return msg_utf8;
}

oop java_lang_Throwable::cause(oop throwable) {
  return throwable->obj_field(_cause_offset);
}

void java_lang_Throwable::set_message(oop throwable, oop value) {
  throwable->obj_field_put(_detailMessage_offset, value);
}


void java_lang_Throwable::set_stacktrace(oop throwable, oop st_element_array) {
  throwable->obj_field_put(_stackTrace_offset, st_element_array);
}

void java_lang_Throwable::clear_stacktrace(oop throwable) {
  set_stacktrace(throwable, nullptr);
}


void java_lang_Throwable::print(oop throwable, outputStream* st) {
  ResourceMark rm;
  Klass* k = throwable->klass();
  assert(k != nullptr, "just checking");
  st->print("%s", k->external_name());
  oop msg = message(throwable);
  if (msg != nullptr) {
    st->print(": %s", java_lang_String::as_utf8_string(msg));
  }
}

// After this many redefines, the stack trace is unreliable.
const int MAX_VERSION = USHRT_MAX;

static inline bool version_matches(Method* method, int version) {
  assert(version < MAX_VERSION, "version is too big");
  return method != nullptr && (method->constants()->version() == version);
}

// This class provides a simple wrapper over the internal structure of
// exception backtrace to insulate users of the backtrace from needing
// to know what it looks like.
// The code of this class is not GC safe. Allocations can only happen
// in expand().
class BacktraceBuilder: public StackObj {
 friend class BacktraceIterator;
 private:
  Handle          _backtrace;
  objArrayOop     _head;
  typeArrayOop    _methods;
  typeArrayOop    _bcis;
  objArrayOop     _mirrors;
  typeArrayOop    _names; // Needed to insulate method name against redefinition.
  // True if the top frame of the backtrace is omitted because it shall be hidden.
  bool            _has_hidden_top_frame;
  int             _index;
  NoSafepointVerifier _nsv;

  enum {
    trace_methods_offset = java_lang_Throwable::trace_methods_offset,
    trace_bcis_offset    = java_lang_Throwable::trace_bcis_offset,
    trace_mirrors_offset = java_lang_Throwable::trace_mirrors_offset,
    trace_names_offset   = java_lang_Throwable::trace_names_offset,
    trace_conts_offset   = java_lang_Throwable::trace_conts_offset,
    trace_next_offset    = java_lang_Throwable::trace_next_offset,
    trace_hidden_offset  = java_lang_Throwable::trace_hidden_offset,
    trace_size           = java_lang_Throwable::trace_size,
    trace_chunk_size     = java_lang_Throwable::trace_chunk_size
  };

  // get info out of chunks
  static typeArrayOop get_methods(objArrayHandle chunk) {
    typeArrayOop methods = typeArrayOop(chunk->obj_at(trace_methods_offset));
    assert(methods != nullptr, "method array should be initialized in backtrace");
    return methods;
  }
  static typeArrayOop get_bcis(objArrayHandle chunk) {
    typeArrayOop bcis = typeArrayOop(chunk->obj_at(trace_bcis_offset));
    assert(bcis != nullptr, "bci array should be initialized in backtrace");
    return bcis;
  }
  static objArrayOop get_mirrors(objArrayHandle chunk) {
    objArrayOop mirrors = objArrayOop(chunk->obj_at(trace_mirrors_offset));
    assert(mirrors != nullptr, "mirror array should be initialized in backtrace");
    return mirrors;
  }
  static typeArrayOop get_names(objArrayHandle chunk) {
    typeArrayOop names = typeArrayOop(chunk->obj_at(trace_names_offset));
    assert(names != nullptr, "names array should be initialized in backtrace");
    return names;
  }
  static bool has_hidden_top_frame(objArrayHandle chunk) {
    oop hidden = chunk->obj_at(trace_hidden_offset);
    return hidden != nullptr;
  }

 public:

  // constructor for new backtrace
  BacktraceBuilder(TRAPS): _head(nullptr), _methods(nullptr), _bcis(nullptr), _mirrors(nullptr), _names(nullptr), _has_hidden_top_frame(false) {
    expand(CHECK);
    _backtrace = Handle(THREAD, _head);
    _index = 0;
  }

  BacktraceBuilder(Thread* thread, objArrayHandle backtrace) {
    _methods = get_methods(backtrace);
    _bcis = get_bcis(backtrace);
    _mirrors = get_mirrors(backtrace);
    _names = get_names(backtrace);
    _has_hidden_top_frame = has_hidden_top_frame(backtrace);
    assert(_methods->length() == _bcis->length() &&
           _methods->length() == _mirrors->length() &&
           _mirrors->length() == _names->length(),
           "method and source information arrays should match");

    // head is the preallocated backtrace
    _head = backtrace();
    _backtrace = Handle(thread, _head);
    _index = 0;
  }

  void expand(TRAPS) {
    objArrayHandle old_head(THREAD, _head);
    PauseNoSafepointVerifier pnsv(&_nsv);

    objArrayOop head = oopFactory::new_objectArray(trace_size, CHECK);
    objArrayHandle new_head(THREAD, head);

    typeArrayOop methods = oopFactory::new_shortArray(trace_chunk_size, CHECK);
    typeArrayHandle new_methods(THREAD, methods);

    typeArrayOop bcis = oopFactory::new_intArray(trace_chunk_size, CHECK);
    typeArrayHandle new_bcis(THREAD, bcis);

    objArrayOop mirrors = oopFactory::new_objectArray(trace_chunk_size, CHECK);
    objArrayHandle new_mirrors(THREAD, mirrors);

    typeArrayOop names = oopFactory::new_symbolArray(trace_chunk_size, CHECK);
    typeArrayHandle new_names(THREAD, names);

    if (!old_head.is_null()) {
      old_head->obj_at_put(trace_next_offset, new_head());
    }
    new_head->obj_at_put(trace_methods_offset, new_methods());
    new_head->obj_at_put(trace_bcis_offset, new_bcis());
    new_head->obj_at_put(trace_mirrors_offset, new_mirrors());
    new_head->obj_at_put(trace_names_offset, new_names());
    new_head->obj_at_put(trace_hidden_offset, nullptr);

    _head    = new_head();
    _methods = new_methods();
    _bcis = new_bcis();
    _mirrors = new_mirrors();
    _names  = new_names();
    _index = 0;
  }

  oop backtrace() {
    return _backtrace();
  }

  inline void push(Method* method, int bci, TRAPS) {
    // Smear the -1 bci to 0 since the array only holds unsigned
    // shorts.  The later line number lookup would just smear the -1
    // to a 0 even if it could be recorded.
    if (bci == SynchronizationEntryBCI) bci = 0;

    if (_index >= trace_chunk_size) {
      methodHandle mhandle(THREAD, method);
      expand(CHECK);
      method = mhandle();
    }

    _methods->ushort_at_put(_index, method->orig_method_idnum());
    _bcis->int_at_put(_index, Backtrace::merge_bci_and_version(bci, method->constants()->version()));

    // Note:this doesn't leak symbols because the mirror in the backtrace keeps the
    // klass owning the symbols alive so their refcounts aren't decremented.
    Symbol* name = method->name();
    _names->symbol_at_put(_index, name);

    // We need to save the mirrors in the backtrace to keep the class
    // from being unloaded while we still have this stack trace.
    assert(method->method_holder()->java_mirror() != nullptr, "never push null for mirror");
    _mirrors->obj_at_put(_index, method->method_holder()->java_mirror());

    _index++;
  }

  void set_has_hidden_top_frame() {
    if (!_has_hidden_top_frame) {
      // It would be nice to add java/lang/Boolean::TRUE here
      // to indicate that this backtrace has a hidden top frame.
      // But this code is used before TRUE is allocated.
      // Therefore let's just use an arbitrary legal oop
      // available right here. _methods is a short[].
      assert(_methods != nullptr, "we need a legal oop");
      _has_hidden_top_frame = true;
      _head->obj_at_put(trace_hidden_offset, _methods);
    }
  }
};

struct BacktraceElement : public StackObj {
  int _method_id;
  int _bci;
  int _version;
  Symbol* _name;
  Handle _mirror;
  BacktraceElement(Handle mirror, int mid, int version, int bci, Symbol* name) :
                   _method_id(mid), _bci(bci), _version(version), _name(name), _mirror(mirror) {}
};

class BacktraceIterator : public StackObj {
  int _index;
  objArrayHandle  _result;
  objArrayHandle  _mirrors;
  typeArrayHandle _methods;
  typeArrayHandle _bcis;
  typeArrayHandle _names;

  void init(objArrayHandle result, Thread* thread) {
    // Get method id, bci, version and mirror from chunk
    _result = result;
    if (_result.not_null()) {
      _methods = typeArrayHandle(thread, BacktraceBuilder::get_methods(_result));
      _bcis = typeArrayHandle(thread, BacktraceBuilder::get_bcis(_result));
      _mirrors = objArrayHandle(thread, BacktraceBuilder::get_mirrors(_result));
      _names = typeArrayHandle(thread, BacktraceBuilder::get_names(_result));
      _index = 0;
    }
  }
 public:
  BacktraceIterator(objArrayHandle result, Thread* thread) {
    init(result, thread);
    assert(_methods.is_null() || _methods->length() == java_lang_Throwable::trace_chunk_size, "lengths don't match");
  }

  BacktraceElement next(Thread* thread) {
    BacktraceElement e (Handle(thread, _mirrors->obj_at(_index)),
                        _methods->ushort_at(_index),
                        Backtrace::version_at(_bcis->int_at(_index)),
                        Backtrace::bci_at(_bcis->int_at(_index)),
                        _names->symbol_at(_index));
    _index++;

    if (_index >= java_lang_Throwable::trace_chunk_size) {
      int next_offset = java_lang_Throwable::trace_next_offset;
      // Get next chunk
      objArrayHandle result (thread, objArrayOop(_result->obj_at(next_offset)));
      init(result, thread);
    }
    return e;
  }

  bool repeat() {
    return _result.not_null() && _mirrors->obj_at(_index) != nullptr;
  }
};


// Print stack trace element to resource allocated buffer
static void print_stack_element_to_stream(outputStream* st, Handle mirror, int method_id,
                                          int version, int bci, Symbol* name) {
  ResourceMark rm;

  // Get strings and string lengths
  InstanceKlass* holder = InstanceKlass::cast(java_lang_Class::as_Klass(mirror()));
  const char* klass_name  = holder->external_name();
  int buf_len = (int)strlen(klass_name);

  char* method_name = name->as_C_string();
  buf_len += (int)strlen(method_name);

  char* source_file_name = nullptr;
  Symbol* source = Backtrace::get_source_file_name(holder, version);
  if (source != nullptr) {
    source_file_name = source->as_C_string();
    buf_len += (int)strlen(source_file_name);
  }

  char *module_name = nullptr, *module_version = nullptr;
  ModuleEntry* module = holder->module();
  if (module->is_named()) {
    module_name = module->name()->as_C_string();
    buf_len += (int)strlen(module_name);
    if (module->version() != nullptr) {
      module_version = module->version()->as_C_string();
      buf_len += (int)strlen(module_version);
    }
  }

  // Allocate temporary buffer with extra space for formatting and line number
  const size_t buf_size = buf_len + 64;
  char* buf = NEW_RESOURCE_ARRAY(char, buf_size);

  // Print stack trace line in buffer
  size_t buf_off = os::snprintf_checked(buf, buf_size, "\tat %s.%s(", klass_name, method_name);

  // Print module information
  if (module_name != nullptr) {
    if (module_version != nullptr) {
      buf_off += os::snprintf_checked(buf + buf_off, buf_size - buf_off, "%s@%s/", module_name, module_version);
    } else {
      buf_off += os::snprintf_checked(buf + buf_off, buf_size - buf_off, "%s/", module_name);
    }
  }

  // The method can be null if the requested class version is gone
  Method* method = holder->method_with_orig_idnum(method_id, version);
  if (!version_matches(method, version)) {
    strcat(buf, "Redefined)");
  } else {
    int line_number = Backtrace::get_line_number(method, bci);
    if (line_number == -2) {
      strcat(buf, "Native Method)");
    } else {
      if (source_file_name != nullptr && (line_number != -1)) {
        // Sourcename and linenumber
        buf_off += os::snprintf_checked(buf + buf_off, buf_size - buf_off, "%s:%d)", source_file_name, line_number);
      } else if (source_file_name != nullptr) {
        // Just sourcename
        buf_off += os::snprintf_checked(buf + buf_off, buf_size - buf_off, "%s)", source_file_name);
      } else {
        // Neither sourcename nor linenumber
        buf_off += os::snprintf_checked(buf + buf_off, buf_size - buf_off, "Unknown Source)");
      }
      nmethod* nm = method->code();
      if (WizardMode && nm != nullptr) {
        os::snprintf_checked(buf + buf_off, buf_size - buf_off, "(nmethod " INTPTR_FORMAT ")", (intptr_t)nm);
      }
    }
  }

  st->print_cr("%s", buf);
}

void java_lang_Throwable::print_stack_element(outputStream *st, Method* method, int bci) {
  Handle mirror (Thread::current(),  method->method_holder()->java_mirror());
  int method_id = method->orig_method_idnum();
  int version = method->constants()->version();
  print_stack_element_to_stream(st, mirror, method_id, version, bci, method->name());
}

/**
 * Print the throwable message and its stack trace plus all causes by walking the
 * cause chain.  The output looks the same as of Throwable.printStackTrace().
 */
void java_lang_Throwable::print_stack_trace(Handle throwable, outputStream* st) {
  // First, print the message.
  print(throwable(), st);
  st->cr();

  // Now print the stack trace.
  JavaThread* THREAD = JavaThread::current(); // For exception macros.
  while (throwable.not_null()) {
    objArrayHandle result (THREAD, objArrayOop(backtrace(throwable())));
    if (result.is_null()) {
      st->print_raw_cr("\t<<no stack trace available>>");
      return;
    }
    BacktraceIterator iter(result, THREAD);

    while (iter.repeat()) {
      BacktraceElement bte = iter.next(THREAD);
      print_stack_element_to_stream(st, bte._mirror, bte._method_id, bte._version, bte._bci, bte._name);
    }
    if (THREAD->can_call_java()) {
      // Call getCause() which doesn't necessarily return the _cause field.
      ExceptionMark em(THREAD);
      JavaValue cause(T_OBJECT);
      JavaCalls::call_virtual(&cause,
                              throwable,
                              throwable->klass(),
                              vmSymbols::getCause_name(),
                              vmSymbols::void_throwable_signature(),
                              THREAD);
      // Ignore any exceptions. we are in the middle of exception handling. Same as classic VM.
      if (HAS_PENDING_EXCEPTION) {
        CLEAR_PENDING_EXCEPTION;
        throwable = Handle();
      } else {
        throwable = Handle(THREAD, cause.get_oop());
        if (throwable.not_null()) {
          st->print("Caused by: ");
          print(throwable(), st);
          st->cr();
        }
      }
    } else {
      st->print_raw_cr("<<cannot call Java to get cause>>");
      return;
    }
  }
}

/**
 * Print the throwable stack trace by calling the Java method java.lang.Throwable.printStackTrace().
 */
void java_lang_Throwable::java_printStackTrace(Handle throwable, TRAPS) {
  assert(throwable->is_a(vmClasses::Throwable_klass()), "Throwable instance expected");
  JavaValue result(T_VOID);
  JavaCalls::call_virtual(&result,
                          throwable,
                          vmClasses::Throwable_klass(),
                          vmSymbols::printStackTrace_name(),
                          vmSymbols::void_method_signature(),
                          THREAD);
}

void java_lang_Throwable::fill_in_stack_trace(Handle throwable, const methodHandle& method, TRAPS) {
  if (!StackTraceInThrowable) return;
  ResourceMark rm(THREAD);

  // Start out by clearing the backtrace for this object, in case the VM
  // runs out of memory while allocating the stack trace
  set_backtrace(throwable(), nullptr);
  // Clear lazily constructed Java level stacktrace if refilling occurs
  // This is unnecessary in 1.7+ but harmless
  clear_stacktrace(throwable());

  int max_depth = MaxJavaStackTraceDepth;
  JavaThread* thread = THREAD;

  BacktraceBuilder bt(CHECK);

  // If there is no Java frame just return the method that was being called
  // with bci 0
  if (!thread->has_last_Java_frame()) {
    if (max_depth >= 1 && method() != nullptr) {
      bt.push(method(), 0, CHECK);
      log_info(stacktrace)("%s, %d", throwable->klass()->external_name(), 1);
      set_depth(throwable(), 1);
      set_backtrace(throwable(), bt.backtrace());
    }
    return;
  }

  // Instead of using vframe directly, this version of fill_in_stack_trace
  // basically handles everything by hand. This significantly improved the
  // speed of this method call up to 28.5% on Solaris sparc. 27.1% on Windows.
  // See bug 6333838 for  more details.
  // The "ASSERT" here is to verify this method generates the exactly same stack
  // trace as utilizing vframe.
#ifdef ASSERT
  vframeStream st(thread, false /* stop_at_java_call_stub */, false /* process_frames */);
#endif
  int total_count = 0;
  RegisterMap map(thread,
                  RegisterMap::UpdateMap::skip,
                  RegisterMap::ProcessFrames::skip,
                  RegisterMap::WalkContinuation::include);
  int decode_offset = 0;
  nmethod* nm = nullptr;
  bool skip_fillInStackTrace_check = false;
  bool skip_throwableInit_check = false;
  bool skip_hidden = !ShowHiddenFrames;
  bool show_carrier = ShowCarrierFrames;
  ContinuationEntry* cont_entry = thread->last_continuation();
  for (frame fr = thread->last_frame(); max_depth == 0 || max_depth != total_count;) {
    Method* method = nullptr;
    int bci = 0;

    // Compiled java method case.
    if (decode_offset != 0) {
      DebugInfoReadStream stream(nm, decode_offset);
      decode_offset = stream.read_int();
      method = (Method*)nm->metadata_at(stream.read_int());
      bci = stream.read_bci();
    } else {
      if (fr.is_first_frame()) break;

      if (Continuation::is_continuation_enterSpecial(fr)) {
        assert(cont_entry == Continuation::get_continuation_entry_for_entry_frame(thread, fr), "");
        if (!show_carrier && cont_entry->is_virtual_thread()) {
          break;
        }
        cont_entry = cont_entry->parent();
      }

      address pc = fr.pc();
      if (fr.is_interpreted_frame()) {
        address bcp;
        if (!map.in_cont()) {
          bcp = fr.interpreter_frame_bcp();
          method = fr.interpreter_frame_method();
        } else {
          bcp = map.stack_chunk()->interpreter_frame_bcp(fr);
          method = map.stack_chunk()->interpreter_frame_method(fr);
        }
        bci =  method->bci_from(bcp);
        fr = fr.sender(&map);
      } else {
        CodeBlob* cb = fr.cb();
        // HMMM QQQ might be nice to have frame return nm as null if cb is non-null
        // but non nmethod
        fr = fr.sender(&map);
        if (cb == nullptr || !cb->is_nmethod()) {
          continue;
        }
        nm = cb->as_nmethod();
        assert(nm->method() != nullptr, "must be");
        if (nm->method()->is_native()) {
          method = nm->method();
          bci = 0;
        } else {
          PcDesc* pd = nm->pc_desc_at(pc);
          decode_offset = pd->scope_decode_offset();
          // if decode_offset is not equal to 0, it will execute the
          // "compiled java method case" at the beginning of the loop.
          continue;
        }
      }
    }
#ifdef ASSERT
    if (!st.at_end()) { // TODO LOOM remove once we show only vthread trace
      assert(st.method() == method && st.bci() == bci, "Wrong stack trace");
      st.next();
    }
#endif

    // the format of the stacktrace will be:
    // - 1 or more fillInStackTrace frames for the exception class (skipped)
    // - 0 or more <init> methods for the exception class (skipped)
    // - rest of the stack

    if (!skip_fillInStackTrace_check) {
      if (method->name() == vmSymbols::fillInStackTrace_name() &&
          throwable->is_a(method->method_holder())) {
        continue;
      }
      else {
        skip_fillInStackTrace_check = true; // gone past them all
      }
    }
    if (!skip_throwableInit_check) {
      assert(skip_fillInStackTrace_check, "logic error in backtrace filtering");

      // skip <init> methods of the exception class and superclasses
      // This is similar to classic VM.
      if (method->name() == vmSymbols::object_initializer_name() &&
          throwable->is_a(method->method_holder())) {
        continue;
      } else {
        // there are none or we've seen them all - either way stop checking
        skip_throwableInit_check = true;
      }
    }
    if (method->is_hidden() || method->is_continuation_enter_intrinsic()) {
      if (skip_hidden) {
        if (total_count == 0) {
          // The top frame will be hidden from the stack trace.
          bt.set_has_hidden_top_frame();
        }
        continue;
      }
    }

    bt.push(method, bci, CHECK);
    total_count++;
  }

  log_info(stacktrace)("%s, %d", throwable->klass()->external_name(), total_count);

  // Put completed stack trace into throwable object
  set_backtrace(throwable(), bt.backtrace());
  set_depth(throwable(), total_count);
}

void java_lang_Throwable::fill_in_stack_trace(Handle throwable, const methodHandle& method) {
  // No-op if stack trace is disabled
  if (!StackTraceInThrowable) {
    return;
  }

  // Disable stack traces for some preallocated out of memory errors
  if (!Universe::should_fill_in_stack_trace(throwable)) {
    return;
  }

  JavaThread* THREAD = JavaThread::current(); // For exception macros.
  PreserveExceptionMark pm(THREAD);

  fill_in_stack_trace(throwable, method, THREAD);
  // Ignore exceptions thrown during stack trace filling (OOM) and reinstall the
  // original exception via the PreserveExceptionMark destructor.
  CLEAR_PENDING_EXCEPTION;
}

void java_lang_Throwable::allocate_backtrace(Handle throwable, TRAPS) {
  // Allocate stack trace - backtrace is created but not filled in

  // No-op if stack trace is disabled
  if (!StackTraceInThrowable) return;
  BacktraceBuilder bt(CHECK);   // creates a backtrace
  set_backtrace(throwable(), bt.backtrace());
}


void java_lang_Throwable::fill_in_stack_trace_of_preallocated_backtrace(Handle throwable) {
  // Fill in stack trace into preallocated backtrace (no GC)

  // No-op if stack trace is disabled
  if (!StackTraceInThrowable) return;

  assert(throwable->is_a(vmClasses::Throwable_klass()), "sanity check");

  JavaThread* THREAD = JavaThread::current(); // For exception macros.

  objArrayHandle backtrace (THREAD, (objArrayOop)java_lang_Throwable::backtrace(throwable()));
  assert(backtrace.not_null(), "backtrace should have been preallocated");

  ResourceMark rm(THREAD);
  vframeStream st(THREAD, false /* stop_at_java_call_stub */, false /* process_frames */);

  BacktraceBuilder bt(THREAD, backtrace);

  // Unlike fill_in_stack_trace we do not skip fillInStackTrace or throwable init
  // methods as preallocated errors aren't created by "java" code.

  // fill in as much stack trace as possible
  int chunk_count = 0;
  for (;!st.at_end(); st.next()) {
    bt.push(st.method(), st.bci(), CHECK);
    chunk_count++;

    // Bail-out for deep stacks
    if (chunk_count >= trace_chunk_size) break;
  }
  set_depth(throwable(), chunk_count);
  log_info(stacktrace)("%s, %d", throwable->klass()->external_name(), chunk_count);

  // We support the Throwable immutability protocol defined for Java 7.
  java_lang_Throwable::set_stacktrace(throwable(), java_lang_Throwable::unassigned_stacktrace());
  assert(java_lang_Throwable::unassigned_stacktrace() != nullptr, "not initialized");
}

void java_lang_Throwable::get_stack_trace_elements(int depth, Handle backtrace,
                                                   objArrayHandle stack_trace_array_h, TRAPS) {

  if (backtrace.is_null() || stack_trace_array_h.is_null()) {
    THROW(vmSymbols::java_lang_NullPointerException());
  }

  assert(stack_trace_array_h->is_objArray(), "Stack trace array should be an array of StackTraceElenent");

  if (stack_trace_array_h->length() != depth) {
    THROW(vmSymbols::java_lang_IndexOutOfBoundsException());
  }

  objArrayHandle result(THREAD, objArrayOop(backtrace()));
  BacktraceIterator iter(result, THREAD);

  int index = 0;
  while (iter.repeat()) {
    BacktraceElement bte = iter.next(THREAD);

    Handle stack_trace_element(THREAD, stack_trace_array_h->obj_at(index++));

    if (stack_trace_element.is_null()) {
      THROW(vmSymbols::java_lang_NullPointerException());
    }

    InstanceKlass* holder = InstanceKlass::cast(java_lang_Class::as_Klass(bte._mirror()));
    methodHandle method (THREAD, holder->method_with_orig_idnum(bte._method_id, bte._version));

    java_lang_StackTraceElement::fill_in(stack_trace_element, holder,
                                         method,
                                         bte._version,
                                         bte._bci,
                                         bte._name,
                                         CHECK);
  }
}

Handle java_lang_Throwable::create_initialization_error(JavaThread* current, Handle throwable) {
  // Creates an ExceptionInInitializerError to be recorded as the initialization error when class initialization
  // failed due to the passed in 'throwable'. We cannot save 'throwable' directly due to issues with keeping alive
  // all objects referenced via its stacktrace. So instead we save a new EIIE instance, with the same message and
  // symbolic stacktrace of 'throwable'.
  assert(throwable.not_null(), "shouldn't be");

  // Now create the message from the original exception and thread name.
  ResourceMark rm(current);
  const char *message = nullptr;
  oop detailed_message = java_lang_Throwable::message(throwable());
  if (detailed_message != nullptr) {
    message = java_lang_String::as_utf8_string(detailed_message);
  }
  stringStream st;
  st.print("Exception %s%s ", throwable()->klass()->name()->as_klass_external_name(),
             message == nullptr ? "" : ":");
  if (message == nullptr) {
    st.print("[in thread \"%s\"]", current->name());
  } else {
    st.print("%s [in thread \"%s\"]", message, current->name());
  }

  Symbol* exception_name = vmSymbols::java_lang_ExceptionInInitializerError();
  Handle init_error = Exceptions::new_exception(current, exception_name, st.as_string());
  // If new_exception returns a different exception while creating the exception,
  // abandon the attempt to save the initialization error and return null.
  if (init_error->klass()->name() != exception_name) {
    log_info(class, init)("Exception %s thrown while saving initialization exception",
                        init_error->klass()->external_name());
    return Handle();
  }

  // Call to java to fill in the stack trace and clear declaringClassObject to
  // not keep classes alive in the stack trace.
  // call this:  public StackTraceElement[] getStackTrace()
  JavaValue result(T_ARRAY);
  JavaCalls::call_virtual(&result, throwable,
                          vmClasses::Throwable_klass(),
                          vmSymbols::getStackTrace_name(),
                          vmSymbols::getStackTrace_signature(),
                          current);
  if (!current->has_pending_exception()){
    Handle stack_trace(current, result.get_oop());
    assert(stack_trace->is_objArray(), "Should be an array");
    java_lang_Throwable::set_stacktrace(init_error(), stack_trace());
    // Clear backtrace because the stacktrace should be used instead.
    set_backtrace(init_error(), nullptr);
  } else {
    log_info(class, init)("Exception thrown while getting stack trace for initialization exception %s",
                        init_error->klass()->external_name());
    current->clear_pending_exception();
  }

  return init_error;
}

bool java_lang_Throwable::get_top_method_and_bci(oop throwable, Method** method, int* bci) {
  JavaThread* current = JavaThread::current();
  objArrayHandle result(current, objArrayOop(backtrace(throwable)));
  BacktraceIterator iter(result, current);
  // No backtrace available.
  if (!iter.repeat()) return false;

  // If the exception happened in a frame that has been hidden, i.e.,
  // omitted from the back trace, we can not compute the message.
  oop hidden = ((objArrayOop)backtrace(throwable))->obj_at(trace_hidden_offset);
  if (hidden != nullptr) {
    return false;
  }

  // Get first backtrace element.
  BacktraceElement bte = iter.next(current);

  InstanceKlass* holder = InstanceKlass::cast(java_lang_Class::as_Klass(bte._mirror()));
  assert(holder != nullptr, "first element should be non-null");
  Method* m = holder->method_with_orig_idnum(bte._method_id, bte._version);

  // Original version is no longer available.
  if (m == nullptr || !version_matches(m, bte._version)) {
    return false;
  }

  *method = m;
  *bci = bte._bci;
  return true;
}

oop java_lang_StackTraceElement::create(const methodHandle& method, int bci, TRAPS) {
  // Allocate java.lang.StackTraceElement instance
  InstanceKlass* k = vmClasses::StackTraceElement_klass();
  assert(k != nullptr, "must be loaded in 1.4+");
  if (k->should_be_initialized()) {
    k->initialize(CHECK_NULL);
  }

  Handle element = k->allocate_instance_handle(CHECK_NULL);

  int version = method->constants()->version();
  fill_in(element, method->method_holder(), method, version, bci, method->name(), CHECK_NULL);
  return element();
}

void java_lang_StackTraceElement::fill_in(Handle element,
                                          InstanceKlass* holder, const methodHandle& method,
                                          int version, int bci, Symbol* name, TRAPS) {
  assert(element->is_a(vmClasses::StackTraceElement_klass()), "sanity check");

  ResourceMark rm(THREAD);
  HandleMark hm(THREAD);

  // Fill in class name
  Handle java_class(THREAD, holder->java_mirror());
  oop classname = java_lang_Class::name(java_class, CHECK);
  java_lang_StackTraceElement::set_declaringClass(element(), classname);
  java_lang_StackTraceElement::set_declaringClassObject(element(), java_class());

  oop loader = holder->class_loader();
  if (loader != nullptr) {
    oop loader_name = java_lang_ClassLoader::name(loader);
    if (loader_name != nullptr)
      java_lang_StackTraceElement::set_classLoaderName(element(), loader_name);
  }

  // Fill in method name
  oop methodname = StringTable::intern(name, CHECK);
  java_lang_StackTraceElement::set_methodName(element(), methodname);

  // Fill in module name and version
  ModuleEntry* module = holder->module();
  if (module->is_named()) {
    oop module_name = StringTable::intern(module->name(), CHECK);
    java_lang_StackTraceElement::set_moduleName(element(), module_name);
    oop module_version;
    if (module->version() != nullptr) {
      module_version = StringTable::intern(module->version(), CHECK);
    } else {
      module_version = nullptr;
    }
    java_lang_StackTraceElement::set_moduleVersion(element(), module_version);
  }

  if (method() == nullptr || !version_matches(method(), version)) {
    // The method was redefined, accurate line number information isn't available
    java_lang_StackTraceElement::set_fileName(element(), nullptr);
    java_lang_StackTraceElement::set_lineNumber(element(), -1);
  } else {
    Symbol* source;
    oop source_file;
    int line_number;
    decode_file_and_line(java_class, holder, version, method, bci, source, source_file, line_number, CHECK);

    java_lang_StackTraceElement::set_fileName(element(), source_file);
    java_lang_StackTraceElement::set_lineNumber(element(), line_number);
  }
}

void java_lang_StackTraceElement::decode_file_and_line(Handle java_class,
                                                       InstanceKlass* holder,
                                                       int version,
                                                       const methodHandle& method,
                                                       int bci,
                                                       Symbol*& source,
                                                       oop& source_file,
                                                       int& line_number, TRAPS) {
  // Fill in source file name and line number.
  source = Backtrace::get_source_file_name(holder, version);
  source_file = java_lang_Class::source_file(java_class());
  if (source != nullptr) {
    // Class was not redefined. We can trust its cache if set,
    // else we have to initialize it.
    if (source_file == nullptr) {
      source_file = StringTable::intern(source, CHECK);
      java_lang_Class::set_source_file(java_class(), source_file);
    }
  } else {
    // Class was redefined. Dump the cache if it was set.
    if (source_file != nullptr) {
      source_file = nullptr;
      java_lang_Class::set_source_file(java_class(), source_file);
    }
  }
  line_number = Backtrace::get_line_number(method(), bci);
}

#if INCLUDE_JVMCI
void java_lang_StackTraceElement::decode(const methodHandle& method, int bci,
                                         Symbol*& filename, int& line_number, TRAPS) {
  ResourceMark rm(THREAD);
  HandleMark hm(THREAD);

  filename = nullptr;
  line_number = -1;

  oop source_file;
  int version = method->constants()->version();
  InstanceKlass* holder = method->method_holder();
  Handle java_class(THREAD, holder->java_mirror());
  decode_file_and_line(java_class, holder, version, method, bci, filename, source_file, line_number, CHECK);
}
#endif // INCLUDE_JVMCI

// java_lang_ClassFrameInfo

int java_lang_ClassFrameInfo::_classOrMemberName_offset;
int java_lang_ClassFrameInfo::_flags_offset;

#define CLASSFRAMEINFO_FIELDS_DO(macro) \
  macro(_classOrMemberName_offset, k, "classOrMemberName", object_signature,  false); \
  macro(_flags_offset,             k, vmSymbols::flags_name(), int_signature, false)

void java_lang_ClassFrameInfo::compute_offsets() {
  InstanceKlass* k = vmClasses::ClassFrameInfo_klass();
  CLASSFRAMEINFO_FIELDS_DO(FIELD_COMPUTE_OFFSET);
}

#if INCLUDE_CDS
void java_lang_ClassFrameInfo::serialize_offsets(SerializeClosure* f) {
  CLASSFRAMEINFO_FIELDS_DO(FIELD_SERIALIZE_OFFSET);
}
#endif

static int get_flags(const methodHandle& m) {
  int flags = m->access_flags().as_method_flags();
  if (m->is_object_initializer()) {
    flags |= java_lang_invoke_MemberName::MN_IS_CONSTRUCTOR;
  } else {
    // Note: Static initializers can be here. Record them as plain methods.
    flags |= java_lang_invoke_MemberName::MN_IS_METHOD;
  }
  if (m->caller_sensitive()) {
    flags |= java_lang_invoke_MemberName::MN_CALLER_SENSITIVE;
  }
  if (m->is_hidden()) {
    flags |= java_lang_invoke_MemberName::MN_HIDDEN_MEMBER;
  }
  assert((flags & 0xFF000000) == 0, "unexpected flags");
  return flags;
}

oop java_lang_ClassFrameInfo::classOrMemberName(oop obj) {
  return obj->obj_field(_classOrMemberName_offset);
}

int java_lang_ClassFrameInfo::flags(oop obj) {
  return obj->int_field(_flags_offset);
}

void java_lang_ClassFrameInfo::init_class(Handle stackFrame, const methodHandle& m) {
  stackFrame->obj_field_put(_classOrMemberName_offset, m->method_holder()->java_mirror());
  // flags is initialized when ClassFrameInfo object is constructed and retain the value
  int flags = java_lang_ClassFrameInfo::flags(stackFrame()) | get_flags(m);
  stackFrame->int_field_put(_flags_offset, flags);
}

void java_lang_ClassFrameInfo::init_method(Handle stackFrame, const methodHandle& m, TRAPS) {
  oop rmethod_name = java_lang_invoke_ResolvedMethodName::find_resolved_method(m, CHECK);
  stackFrame->obj_field_put(_classOrMemberName_offset, rmethod_name);
  // flags is initialized when ClassFrameInfo object is constructed and retain the value
  int flags = java_lang_ClassFrameInfo::flags(stackFrame()) | get_flags(m);
  stackFrame->int_field_put(_flags_offset, flags);
}


// java_lang_StackFrameInfo

int java_lang_StackFrameInfo::_type_offset;
int java_lang_StackFrameInfo::_name_offset;
int java_lang_StackFrameInfo::_bci_offset;
int java_lang_StackFrameInfo::_version_offset;
int java_lang_StackFrameInfo::_contScope_offset;

#define STACKFRAMEINFO_FIELDS_DO(macro) \
  macro(_type_offset,       k, "type",       object_signature,            false); \
  macro(_name_offset,       k, "name",       string_signature,            false); \
  macro(_bci_offset,        k, "bci",        int_signature,               false); \
  macro(_contScope_offset,  k, "contScope",  continuationscope_signature, false)

void java_lang_StackFrameInfo::compute_offsets() {
  InstanceKlass* k = vmClasses::StackFrameInfo_klass();
  STACKFRAMEINFO_FIELDS_DO(FIELD_COMPUTE_OFFSET);
  STACKFRAMEINFO_INJECTED_FIELDS(INJECTED_FIELD_COMPUTE_OFFSET);
}

#if INCLUDE_CDS
void java_lang_StackFrameInfo::serialize_offsets(SerializeClosure* f) {
  STACKFRAMEINFO_FIELDS_DO(FIELD_SERIALIZE_OFFSET);
  STACKFRAMEINFO_INJECTED_FIELDS(INJECTED_FIELD_SERIALIZE_OFFSET);
}
#endif

Method* java_lang_StackFrameInfo::get_method(oop obj) {
  oop m = java_lang_ClassFrameInfo::classOrMemberName(obj);
  Method* method = java_lang_invoke_ResolvedMethodName::vmtarget(m);
  return method;
}

void java_lang_StackFrameInfo::set_method_and_bci(Handle stackFrame, const methodHandle& method, int bci, oop cont, TRAPS) {
  // set Method* or mid/cpref
  HandleMark hm(THREAD);
  Handle cont_h(THREAD, cont);
  java_lang_ClassFrameInfo::init_method(stackFrame, method, CHECK);

  // set bci
  java_lang_StackFrameInfo::set_bci(stackFrame(), bci);
  // method may be redefined; store the version
  int version = method->constants()->version();
  assert((jushort)version == version, "version should be short");
  java_lang_StackFrameInfo::set_version(stackFrame(), (short)version);

  oop contScope = cont_h() != nullptr ? jdk_internal_vm_Continuation::scope(cont_h()) : (oop)nullptr;
  java_lang_StackFrameInfo::set_contScope(stackFrame(), contScope);
}

void java_lang_StackFrameInfo::to_stack_trace_element(Handle stackFrame, Handle stack_trace_element, TRAPS) {
  ResourceMark rm(THREAD);
  HandleMark hm(THREAD);

  Method* method = java_lang_StackFrameInfo::get_method(stackFrame());
  InstanceKlass* holder = method->method_holder();
  short version = stackFrame->short_field(_version_offset);
  int bci = stackFrame->int_field(_bci_offset);
  Symbol* name = method->name();
  java_lang_StackTraceElement::fill_in(stack_trace_element, holder, methodHandle(THREAD, method), version, bci, name, CHECK);
}

oop java_lang_StackFrameInfo::type(oop obj) {
  return obj->obj_field(_type_offset);
}

void java_lang_StackFrameInfo::set_type(oop obj, oop value) {
  obj->obj_field_put(_type_offset, value);
}

oop java_lang_StackFrameInfo::name(oop obj) {
  return obj->obj_field(_name_offset);
}

void java_lang_StackFrameInfo::set_name(oop obj, oop value) {
  obj->obj_field_put(_name_offset, value);
}

void java_lang_StackFrameInfo::set_version(oop obj, short value) {
  obj->short_field_put(_version_offset, value);
}

void java_lang_StackFrameInfo::set_bci(oop obj, int value) {
  assert(value >= 0 && value < max_jushort, "must be a valid bci value");
  obj->int_field_put(_bci_offset, value);
}

void java_lang_StackFrameInfo::set_contScope(oop obj, oop value) {
  obj->obj_field_put(_contScope_offset, value);
}

int java_lang_LiveStackFrameInfo::_monitors_offset;
int java_lang_LiveStackFrameInfo::_locals_offset;
int java_lang_LiveStackFrameInfo::_operands_offset;
int java_lang_LiveStackFrameInfo::_mode_offset;

#define LIVESTACKFRAMEINFO_FIELDS_DO(macro) \
  macro(_monitors_offset,   k, "monitors",    object_array_signature, false); \
  macro(_locals_offset,     k, "locals",      object_array_signature, false); \
  macro(_operands_offset,   k, "operands",    object_array_signature, false); \
  macro(_mode_offset,       k, "mode",        int_signature,          false)

void java_lang_LiveStackFrameInfo::compute_offsets() {
  InstanceKlass* k = vmClasses::LiveStackFrameInfo_klass();
  LIVESTACKFRAMEINFO_FIELDS_DO(FIELD_COMPUTE_OFFSET);
}

#if INCLUDE_CDS
void java_lang_LiveStackFrameInfo::serialize_offsets(SerializeClosure* f) {
  LIVESTACKFRAMEINFO_FIELDS_DO(FIELD_SERIALIZE_OFFSET);
}
#endif

void java_lang_LiveStackFrameInfo::set_monitors(oop obj, oop value) {
  obj->obj_field_put(_monitors_offset, value);
}

void java_lang_LiveStackFrameInfo::set_locals(oop obj, oop value) {
  obj->obj_field_put(_locals_offset, value);
}

void java_lang_LiveStackFrameInfo::set_operands(oop obj, oop value) {
  obj->obj_field_put(_operands_offset, value);
}

void java_lang_LiveStackFrameInfo::set_mode(oop obj, int value) {
  obj->int_field_put(_mode_offset, value);
}


// java_lang_AccessibleObject

int java_lang_reflect_AccessibleObject::_override_offset;

#define ACCESSIBLEOBJECT_FIELDS_DO(macro) \
  macro(_override_offset, k, "override", bool_signature, false)

void java_lang_reflect_AccessibleObject::compute_offsets() {
  InstanceKlass* k = vmClasses::reflect_AccessibleObject_klass();
  ACCESSIBLEOBJECT_FIELDS_DO(FIELD_COMPUTE_OFFSET);
}

#if INCLUDE_CDS
void java_lang_reflect_AccessibleObject::serialize_offsets(SerializeClosure* f) {
  ACCESSIBLEOBJECT_FIELDS_DO(FIELD_SERIALIZE_OFFSET);
}
#endif

jboolean java_lang_reflect_AccessibleObject::override(oop reflect) {
  return (jboolean) reflect->bool_field(_override_offset);
}

void java_lang_reflect_AccessibleObject::set_override(oop reflect, jboolean value) {
  reflect->bool_field_put(_override_offset, (int) value);
}

// java_lang_reflect_Method

int java_lang_reflect_Method::_clazz_offset;
int java_lang_reflect_Method::_name_offset;
int java_lang_reflect_Method::_returnType_offset;
int java_lang_reflect_Method::_parameterTypes_offset;
int java_lang_reflect_Method::_exceptionTypes_offset;
int java_lang_reflect_Method::_slot_offset;
int java_lang_reflect_Method::_modifiers_offset;
int java_lang_reflect_Method::_signature_offset;
int java_lang_reflect_Method::_annotations_offset;
int java_lang_reflect_Method::_parameter_annotations_offset;
int java_lang_reflect_Method::_annotation_default_offset;

#define METHOD_FIELDS_DO(macro) \
  macro(_clazz_offset,          k, vmSymbols::clazz_name(),          class_signature,       false); \
  macro(_name_offset,           k, vmSymbols::name_name(),           string_signature,      false); \
  macro(_returnType_offset,     k, vmSymbols::returnType_name(),     class_signature,       false); \
  macro(_parameterTypes_offset, k, vmSymbols::parameterTypes_name(), class_array_signature, false); \
  macro(_exceptionTypes_offset, k, vmSymbols::exceptionTypes_name(), class_array_signature, false); \
  macro(_slot_offset,           k, vmSymbols::slot_name(),           int_signature,         false); \
  macro(_modifiers_offset,      k, vmSymbols::modifiers_name(),      int_signature,         false); \
  macro(_signature_offset,             k, vmSymbols::signature_name(),             string_signature,     false); \
  macro(_annotations_offset,           k, vmSymbols::annotations_name(),           byte_array_signature, false); \
  macro(_parameter_annotations_offset, k, vmSymbols::parameter_annotations_name(), byte_array_signature, false); \
  macro(_annotation_default_offset,    k, vmSymbols::annotation_default_name(),    byte_array_signature, false);

void java_lang_reflect_Method::compute_offsets() {
  InstanceKlass* k = vmClasses::reflect_Method_klass();
  METHOD_FIELDS_DO(FIELD_COMPUTE_OFFSET);
}

#if INCLUDE_CDS
void java_lang_reflect_Method::serialize_offsets(SerializeClosure* f) {
  METHOD_FIELDS_DO(FIELD_SERIALIZE_OFFSET);
}
#endif

Handle java_lang_reflect_Method::create(TRAPS) {
  assert(Universe::is_fully_initialized(), "Need to find another solution to the reflection problem");
  Klass* klass = vmClasses::reflect_Method_klass();
  // This class is eagerly initialized during VM initialization, since we keep a reference
  // to one of the methods
  assert(InstanceKlass::cast(klass)->is_initialized(), "must be initialized");
  return InstanceKlass::cast(klass)->allocate_instance_handle(THREAD);
}

oop java_lang_reflect_Method::clazz(oop reflect) {
  return reflect->obj_field(_clazz_offset);
}

void java_lang_reflect_Method::set_clazz(oop reflect, oop value) {
   reflect->obj_field_put(_clazz_offset, value);
}

int java_lang_reflect_Method::slot(oop reflect) {
  return reflect->int_field(_slot_offset);
}

void java_lang_reflect_Method::set_slot(oop reflect, int value) {
  reflect->int_field_put(_slot_offset, value);
}

void java_lang_reflect_Method::set_name(oop method, oop value) {
  method->obj_field_put(_name_offset, value);
}

oop java_lang_reflect_Method::return_type(oop method) {
  return method->obj_field(_returnType_offset);
}

void java_lang_reflect_Method::set_return_type(oop method, oop value) {
  method->obj_field_put(_returnType_offset, value);
}

oop java_lang_reflect_Method::parameter_types(oop method) {
  return method->obj_field(_parameterTypes_offset);
}

void java_lang_reflect_Method::set_parameter_types(oop method, oop value) {
  method->obj_field_put(_parameterTypes_offset, value);
}

void java_lang_reflect_Method::set_exception_types(oop method, oop value) {
  method->obj_field_put(_exceptionTypes_offset, value);
}

void java_lang_reflect_Method::set_modifiers(oop method, int value) {
  method->int_field_put(_modifiers_offset, value);
}

void java_lang_reflect_Method::set_signature(oop method, oop value) {
  method->obj_field_put(_signature_offset, value);
}

void java_lang_reflect_Method::set_annotations(oop method, oop value) {
  method->obj_field_put(_annotations_offset, value);
}

void java_lang_reflect_Method::set_parameter_annotations(oop method, oop value) {
  method->obj_field_put(_parameter_annotations_offset, value);
}

void java_lang_reflect_Method::set_annotation_default(oop method, oop value) {
  method->obj_field_put(_annotation_default_offset, value);
}

int java_lang_reflect_Constructor::_clazz_offset;
int java_lang_reflect_Constructor::_parameterTypes_offset;
int java_lang_reflect_Constructor::_exceptionTypes_offset;
int java_lang_reflect_Constructor::_slot_offset;
int java_lang_reflect_Constructor::_modifiers_offset;
int java_lang_reflect_Constructor::_signature_offset;
int java_lang_reflect_Constructor::_annotations_offset;
int java_lang_reflect_Constructor::_parameter_annotations_offset;

#define CONSTRUCTOR_FIELDS_DO(macro) \
  macro(_clazz_offset,          k, vmSymbols::clazz_name(),          class_signature,       false); \
  macro(_parameterTypes_offset, k, vmSymbols::parameterTypes_name(), class_array_signature, false); \
  macro(_exceptionTypes_offset, k, vmSymbols::exceptionTypes_name(), class_array_signature, false); \
  macro(_slot_offset,           k, vmSymbols::slot_name(),           int_signature,         false); \
  macro(_modifiers_offset,      k, vmSymbols::modifiers_name(),      int_signature,         false); \
  macro(_signature_offset,             k, vmSymbols::signature_name(),             string_signature,     false); \
  macro(_annotations_offset,           k, vmSymbols::annotations_name(),           byte_array_signature, false); \
  macro(_parameter_annotations_offset, k, vmSymbols::parameter_annotations_name(), byte_array_signature, false);

void java_lang_reflect_Constructor::compute_offsets() {
  InstanceKlass* k = vmClasses::reflect_Constructor_klass();
  CONSTRUCTOR_FIELDS_DO(FIELD_COMPUTE_OFFSET);
}

#if INCLUDE_CDS
void java_lang_reflect_Constructor::serialize_offsets(SerializeClosure* f) {
  CONSTRUCTOR_FIELDS_DO(FIELD_SERIALIZE_OFFSET);
}
#endif

Handle java_lang_reflect_Constructor::create(TRAPS) {
  assert(Universe::is_fully_initialized(), "Need to find another solution to the reflection problem");
  Symbol* name = vmSymbols::java_lang_reflect_Constructor();
  Klass* k = SystemDictionary::resolve_or_fail(name, true, CHECK_NH);
  InstanceKlass* ik = InstanceKlass::cast(k);
  // Ensure it is initialized
  ik->initialize(CHECK_NH);
  return ik->allocate_instance_handle(THREAD);
}

oop java_lang_reflect_Constructor::clazz(oop reflect) {
  return reflect->obj_field(_clazz_offset);
}

void java_lang_reflect_Constructor::set_clazz(oop reflect, oop value) {
   reflect->obj_field_put(_clazz_offset, value);
}

oop java_lang_reflect_Constructor::parameter_types(oop constructor) {
  return constructor->obj_field(_parameterTypes_offset);
}

void java_lang_reflect_Constructor::set_parameter_types(oop constructor, oop value) {
  constructor->obj_field_put(_parameterTypes_offset, value);
}

void java_lang_reflect_Constructor::set_exception_types(oop constructor, oop value) {
  constructor->obj_field_put(_exceptionTypes_offset, value);
}

int java_lang_reflect_Constructor::slot(oop reflect) {
  return reflect->int_field(_slot_offset);
}

void java_lang_reflect_Constructor::set_slot(oop reflect, int value) {
  reflect->int_field_put(_slot_offset, value);
}

void java_lang_reflect_Constructor::set_modifiers(oop constructor, int value) {
  constructor->int_field_put(_modifiers_offset, value);
}

void java_lang_reflect_Constructor::set_signature(oop constructor, oop value) {
  constructor->obj_field_put(_signature_offset, value);
}

void java_lang_reflect_Constructor::set_annotations(oop constructor, oop value) {
  constructor->obj_field_put(_annotations_offset, value);
}

void java_lang_reflect_Constructor::set_parameter_annotations(oop method, oop value) {
  method->obj_field_put(_parameter_annotations_offset, value);
}

int java_lang_reflect_Field::_clazz_offset;
int java_lang_reflect_Field::_name_offset;
int java_lang_reflect_Field::_type_offset;
int java_lang_reflect_Field::_slot_offset;
int java_lang_reflect_Field::_modifiers_offset;
int java_lang_reflect_Field::_trusted_final_offset;
int java_lang_reflect_Field::_signature_offset;
int java_lang_reflect_Field::_annotations_offset;

#define FIELD_FIELDS_DO(macro) \
  macro(_clazz_offset,     k, vmSymbols::clazz_name(),     class_signature,  false); \
  macro(_name_offset,      k, vmSymbols::name_name(),      string_signature, false); \
  macro(_type_offset,      k, vmSymbols::type_name(),      class_signature,  false); \
  macro(_slot_offset,      k, vmSymbols::slot_name(),      int_signature,    false); \
  macro(_modifiers_offset, k, vmSymbols::modifiers_name(), int_signature,    false); \
  macro(_trusted_final_offset,    k, vmSymbols::trusted_final_name(),    bool_signature,       false); \
  macro(_signature_offset,        k, vmSymbols::signature_name(),        string_signature,     false); \
  macro(_annotations_offset,      k, vmSymbols::annotations_name(),      byte_array_signature, false);

void java_lang_reflect_Field::compute_offsets() {
  InstanceKlass* k = vmClasses::reflect_Field_klass();
  FIELD_FIELDS_DO(FIELD_COMPUTE_OFFSET);
}

#if INCLUDE_CDS
void java_lang_reflect_Field::serialize_offsets(SerializeClosure* f) {
  FIELD_FIELDS_DO(FIELD_SERIALIZE_OFFSET);
}
#endif

Handle java_lang_reflect_Field::create(TRAPS) {
  assert(Universe::is_fully_initialized(), "Need to find another solution to the reflection problem");
  Symbol* name = vmSymbols::java_lang_reflect_Field();
  Klass* k = SystemDictionary::resolve_or_fail(name, true, CHECK_NH);
  InstanceKlass* ik = InstanceKlass::cast(k);
  // Ensure it is initialized
  ik->initialize(CHECK_NH);
  return ik->allocate_instance_handle(THREAD);
}

oop java_lang_reflect_Field::clazz(oop reflect) {
  return reflect->obj_field(_clazz_offset);
}

void java_lang_reflect_Field::set_clazz(oop reflect, oop value) {
  reflect->obj_field_put(_clazz_offset, value);
}

oop java_lang_reflect_Field::name(oop field) {
  return field->obj_field(_name_offset);
}

void java_lang_reflect_Field::set_name(oop field, oop value) {
  field->obj_field_put(_name_offset, value);
}

oop java_lang_reflect_Field::type(oop field) {
  return field->obj_field(_type_offset);
}

void java_lang_reflect_Field::set_type(oop field, oop value) {
  field->obj_field_put(_type_offset, value);
}

int java_lang_reflect_Field::slot(oop reflect) {
  return reflect->int_field(_slot_offset);
}

void java_lang_reflect_Field::set_slot(oop reflect, int value) {
  reflect->int_field_put(_slot_offset, value);
}

int java_lang_reflect_Field::modifiers(oop field) {
  return field->int_field(_modifiers_offset);
}

void java_lang_reflect_Field::set_modifiers(oop field, int value) {
  field->int_field_put(_modifiers_offset, value);
}

void java_lang_reflect_Field::set_trusted_final(oop field) {
  field->bool_field_put(_trusted_final_offset, true);
}

void java_lang_reflect_Field::set_signature(oop field, oop value) {
  field->obj_field_put(_signature_offset, value);
}

void java_lang_reflect_Field::set_annotations(oop field, oop value) {
  field->obj_field_put(_annotations_offset, value);
}

oop java_lang_reflect_RecordComponent::create(InstanceKlass* holder, RecordComponent* component, TRAPS) {
  // Allocate java.lang.reflect.RecordComponent instance
  HandleMark hm(THREAD);
  InstanceKlass* ik = vmClasses::RecordComponent_klass();
  assert(ik != nullptr, "must be loaded");
  ik->initialize(CHECK_NULL);

  Handle element = ik->allocate_instance_handle(CHECK_NULL);

  Handle decl_class(THREAD, holder->java_mirror());
  java_lang_reflect_RecordComponent::set_clazz(element(), decl_class());

  Symbol* name = holder->constants()->symbol_at(component->name_index()); // name_index is a utf8
  oop component_name = StringTable::intern(name, CHECK_NULL);
  java_lang_reflect_RecordComponent::set_name(element(), component_name);

  Symbol* type = holder->constants()->symbol_at(component->descriptor_index());
  Handle component_type_h =
    SystemDictionary::find_java_mirror_for_type(type, holder, SignatureStream::NCDFError, CHECK_NULL);
  java_lang_reflect_RecordComponent::set_type(element(), component_type_h());

  Method* accessor_method = nullptr;
  {
    // Prepend "()" to type to create the full method signature.
    ResourceMark rm(THREAD);
    int sig_len = type->utf8_length() + 3; // "()" and null char
    char* sig = NEW_RESOURCE_ARRAY(char, sig_len);
    jio_snprintf(sig, sig_len, "%c%c%s", JVM_SIGNATURE_FUNC, JVM_SIGNATURE_ENDFUNC, type->as_C_string());
    TempNewSymbol full_sig = SymbolTable::new_symbol(sig);
    accessor_method = holder->find_instance_method(name, full_sig, Klass::PrivateLookupMode::find);
  }

  if (accessor_method != nullptr) {
    methodHandle method(THREAD, accessor_method);
    oop m = Reflection::new_method(method, false, CHECK_NULL);
    java_lang_reflect_RecordComponent::set_accessor(element(), m);
  } else {
    java_lang_reflect_RecordComponent::set_accessor(element(), nullptr);
  }

  int sig_index = component->generic_signature_index();
  if (sig_index > 0) {
    Symbol* sig = holder->constants()->symbol_at(sig_index); // sig_index is a utf8
    oop component_sig = StringTable::intern(sig, CHECK_NULL);
    java_lang_reflect_RecordComponent::set_signature(element(), component_sig);
  } else {
    java_lang_reflect_RecordComponent::set_signature(element(), nullptr);
  }

  typeArrayOop annotation_oop = Annotations::make_java_array(component->annotations(), CHECK_NULL);
  java_lang_reflect_RecordComponent::set_annotations(element(), annotation_oop);

  typeArrayOop type_annotation_oop = Annotations::make_java_array(component->type_annotations(), CHECK_NULL);
  java_lang_reflect_RecordComponent::set_typeAnnotations(element(), type_annotation_oop);

  return element();
}

int reflect_ConstantPool::_oop_offset;

#define CONSTANTPOOL_FIELDS_DO(macro) \
  macro(_oop_offset, k, "constantPoolOop", object_signature, false)

void reflect_ConstantPool::compute_offsets() {
  InstanceKlass* k = vmClasses::reflect_ConstantPool_klass();
  // The field is called ConstantPool* in the sun.reflect.ConstantPool class.
  CONSTANTPOOL_FIELDS_DO(FIELD_COMPUTE_OFFSET);
}

#if INCLUDE_CDS
void reflect_ConstantPool::serialize_offsets(SerializeClosure* f) {
  CONSTANTPOOL_FIELDS_DO(FIELD_SERIALIZE_OFFSET);
}
#endif

int java_lang_reflect_Parameter::_name_offset;
int java_lang_reflect_Parameter::_modifiers_offset;
int java_lang_reflect_Parameter::_index_offset;
int java_lang_reflect_Parameter::_executable_offset;

#define PARAMETER_FIELDS_DO(macro) \
  macro(_name_offset,        k, vmSymbols::name_name(),        string_signature, false); \
  macro(_modifiers_offset,   k, vmSymbols::modifiers_name(),   int_signature,    false); \
  macro(_index_offset,       k, vmSymbols::index_name(),       int_signature,    false); \
  macro(_executable_offset,  k, vmSymbols::executable_name(),  executable_signature, false)

void java_lang_reflect_Parameter::compute_offsets() {
  InstanceKlass* k = vmClasses::reflect_Parameter_klass();
  PARAMETER_FIELDS_DO(FIELD_COMPUTE_OFFSET);
}

#if INCLUDE_CDS
void java_lang_reflect_Parameter::serialize_offsets(SerializeClosure* f) {
  PARAMETER_FIELDS_DO(FIELD_SERIALIZE_OFFSET);
}
#endif

Handle java_lang_reflect_Parameter::create(TRAPS) {
  assert(Universe::is_fully_initialized(), "Need to find another solution to the reflection problem");
  Symbol* name = vmSymbols::java_lang_reflect_Parameter();
  Klass* k = SystemDictionary::resolve_or_fail(name, true, CHECK_NH);
  InstanceKlass* ik = InstanceKlass::cast(k);
  // Ensure it is initialized
  ik->initialize(CHECK_NH);
  return ik->allocate_instance_handle(THREAD);
}

oop java_lang_reflect_Parameter::name(oop param) {
  return param->obj_field(_name_offset);
}

void java_lang_reflect_Parameter::set_name(oop param, oop value) {
  param->obj_field_put(_name_offset, value);
}

int java_lang_reflect_Parameter::modifiers(oop param) {
  return param->int_field(_modifiers_offset);
}

void java_lang_reflect_Parameter::set_modifiers(oop param, int value) {
  param->int_field_put(_modifiers_offset, value);
}

int java_lang_reflect_Parameter::index(oop param) {
  return param->int_field(_index_offset);
}

void java_lang_reflect_Parameter::set_index(oop param, int value) {
  param->int_field_put(_index_offset, value);
}

oop java_lang_reflect_Parameter::executable(oop param) {
  return param->obj_field(_executable_offset);
}

void java_lang_reflect_Parameter::set_executable(oop param, oop value) {
  param->obj_field_put(_executable_offset, value);
}

// java_lang_Module

int java_lang_Module::_loader_offset;
int java_lang_Module::_name_offset;
int java_lang_Module::_module_entry_offset;

Handle java_lang_Module::create(Handle loader, Handle module_name, TRAPS) {
  assert(Universe::is_fully_initialized(), "Need to find another solution to the reflection problem");
  return JavaCalls::construct_new_instance(vmClasses::Module_klass(),
                          vmSymbols::java_lang_module_init_signature(),
                          loader, module_name, CHECK_NH);
}

#define MODULE_FIELDS_DO(macro) \
  macro(_loader_offset,  k, vmSymbols::loader_name(),  classloader_signature, false); \
  macro(_name_offset,    k, vmSymbols::name_name(),    string_signature,      false)

void java_lang_Module::compute_offsets() {
  InstanceKlass* k = vmClasses::Module_klass();
  MODULE_FIELDS_DO(FIELD_COMPUTE_OFFSET);
  MODULE_INJECTED_FIELDS(INJECTED_FIELD_COMPUTE_OFFSET);
}

#if INCLUDE_CDS
void java_lang_Module::serialize_offsets(SerializeClosure* f) {
  MODULE_FIELDS_DO(FIELD_SERIALIZE_OFFSET);
  MODULE_INJECTED_FIELDS(INJECTED_FIELD_SERIALIZE_OFFSET);
}
#endif

oop java_lang_Module::loader(oop module) {
  return module->obj_field(_loader_offset);
}

void java_lang_Module::set_loader(oop module, oop value) {
  module->obj_field_put(_loader_offset, value);
}

oop java_lang_Module::name(oop module) {
  return module->obj_field(_name_offset);
}

void java_lang_Module::set_name(oop module, oop value) {
  module->obj_field_put(_name_offset, value);
}

ModuleEntry* java_lang_Module::module_entry_raw(oop module) {
  assert(_module_entry_offset != 0, "Uninitialized module_entry_offset");
  assert(module != nullptr, "module can't be null");
  assert(oopDesc::is_oop(module), "module must be oop");

  ModuleEntry* module_entry = (ModuleEntry*)module->address_field(_module_entry_offset);
  return module_entry;
}

ModuleEntry* java_lang_Module::module_entry(oop module) {
  ModuleEntry* module_entry = module_entry_raw(module);
  if (module_entry == nullptr) {
    // If the inject field containing the ModuleEntry* is null then return the
    // class loader's unnamed module.
    oop loader = java_lang_Module::loader(module);
    Handle h_loader = Handle(Thread::current(), loader);
    ClassLoaderData* loader_cld = SystemDictionary::register_loader(h_loader);
    return loader_cld->unnamed_module();
  }
  return module_entry;
}

void java_lang_Module::set_module_entry(oop module, ModuleEntry* module_entry) {
  assert(_module_entry_offset != 0, "Uninitialized module_entry_offset");
  assert(module != nullptr, "module can't be null");
  assert(oopDesc::is_oop(module), "module must be oop");
  module->address_field_put(_module_entry_offset, (address)module_entry);
}

Handle reflect_ConstantPool::create(TRAPS) {
  assert(Universe::is_fully_initialized(), "Need to find another solution to the reflection problem");
  InstanceKlass* k = vmClasses::reflect_ConstantPool_klass();
  // Ensure it is initialized
  k->initialize(CHECK_NH);
  return k->allocate_instance_handle(THREAD);
}


void reflect_ConstantPool::set_cp(oop reflect, ConstantPool* value) {
  oop mirror = value->pool_holder()->java_mirror();
  // Save the mirror to get back the constant pool.
  reflect->obj_field_put(_oop_offset, mirror);
}

ConstantPool* reflect_ConstantPool::get_cp(oop reflect) {

  oop mirror = reflect->obj_field(_oop_offset);
  Klass* k = java_lang_Class::as_Klass(mirror);
  assert(k->is_instance_klass(), "Must be");

  // Get the constant pool back from the klass.  Since class redefinition
  // merges the new constant pool into the old, this is essentially the
  // same constant pool as the original.  If constant pool merging is
  // no longer done in the future, this will have to change to save
  // the original.
  return InstanceKlass::cast(k)->constants();
}


// Support for java_lang_ref_Reference

bool java_lang_ref_Reference::_offsets_initialized;

int java_lang_ref_Reference::_referent_offset;
int java_lang_ref_Reference::_queue_offset;
int java_lang_ref_Reference::_next_offset;
int java_lang_ref_Reference::_discovered_offset;

#define REFERENCE_FIELDS_DO(macro) \
  macro(_referent_offset,   k, "referent", object_signature, false); \
  macro(_queue_offset,      k, "queue", referencequeue_signature, false); \
  macro(_next_offset,       k, "next", reference_signature, false); \
  macro(_discovered_offset, k, "discovered", reference_signature, false);

void java_lang_ref_Reference::compute_offsets() {
  if (_offsets_initialized) {
    return;
  }
  _offsets_initialized = true;
  InstanceKlass* k = vmClasses::Reference_klass();
  REFERENCE_FIELDS_DO(FIELD_COMPUTE_OFFSET);
}

#if INCLUDE_CDS
void java_lang_ref_Reference::serialize_offsets(SerializeClosure* f) {
  f->do_bool(&_offsets_initialized);
  REFERENCE_FIELDS_DO(FIELD_SERIALIZE_OFFSET);
}
#endif

bool java_lang_ref_Reference::is_referent_field(oop obj, ptrdiff_t offset) {
  assert(obj != nullptr, "sanity");
  if (offset != _referent_offset) {
    return false;
  }

  Klass* k = obj->klass();
  if (!k->is_instance_klass()) {
    return false;
  }

  InstanceKlass* ik = InstanceKlass::cast(obj->klass());
  bool is_reference = ik->reference_type() != REF_NONE;
  assert(!is_reference || ik->is_subclass_of(vmClasses::Reference_klass()), "sanity");
  return is_reference;
}

int java_lang_boxing_object::_value_offset;
int java_lang_boxing_object::_long_value_offset;

#define BOXING_FIELDS_DO(macro) \
  macro(_value_offset,      integerKlass, "value", int_signature, false); \
  macro(_long_value_offset, longKlass, "value", long_signature, false);

void java_lang_boxing_object::compute_offsets() {
  InstanceKlass* integerKlass = vmClasses::Integer_klass();
  InstanceKlass* longKlass = vmClasses::Long_klass();
  BOXING_FIELDS_DO(FIELD_COMPUTE_OFFSET);
}

#if INCLUDE_CDS
void java_lang_boxing_object::serialize_offsets(SerializeClosure* f) {
  BOXING_FIELDS_DO(FIELD_SERIALIZE_OFFSET);
}
#endif

oop java_lang_boxing_object::initialize_and_allocate(BasicType type, TRAPS) {
  Klass* k = vmClasses::box_klass(type);
  if (k == nullptr)  return nullptr;
  InstanceKlass* ik = InstanceKlass::cast(k);
  if (!ik->is_initialized()) {
    ik->initialize(CHECK_NULL);
  }
  return ik->allocate_instance(THREAD);
}


oop java_lang_boxing_object::create(BasicType type, jvalue* value, TRAPS) {
  oop box = initialize_and_allocate(type, CHECK_NULL);
  if (box == nullptr)  return nullptr;
  switch (type) {
    case T_BOOLEAN:
      box->bool_field_put(_value_offset, value->z);
      break;
    case T_CHAR:
      box->char_field_put(_value_offset, value->c);
      break;
    case T_FLOAT:
      box->float_field_put(_value_offset, value->f);
      break;
    case T_DOUBLE:
      box->double_field_put(_long_value_offset, value->d);
      break;
    case T_BYTE:
      box->byte_field_put(_value_offset, value->b);
      break;
    case T_SHORT:
      box->short_field_put(_value_offset, value->s);
      break;
    case T_INT:
      box->int_field_put(_value_offset, value->i);
      break;
    case T_LONG:
      box->long_field_put(_long_value_offset, value->j);
      break;
    default:
      return nullptr;
  }
  return box;
}


BasicType java_lang_boxing_object::basic_type(oop box) {
  if (box == nullptr)  return T_ILLEGAL;
  BasicType type = vmClasses::box_klass_type(box->klass());
  if (type == T_OBJECT)         // 'unknown' value returned by SD::bkt
    return T_ILLEGAL;
  return type;
}


BasicType java_lang_boxing_object::get_value(oop box, jvalue* value) {
  BasicType type = vmClasses::box_klass_type(box->klass());
  switch (type) {
  case T_BOOLEAN:
    value->z = box->bool_field(_value_offset);
    break;
  case T_CHAR:
    value->c = box->char_field(_value_offset);
    break;
  case T_FLOAT:
    value->f = box->float_field(_value_offset);
    break;
  case T_DOUBLE:
    value->d = box->double_field(_long_value_offset);
    break;
  case T_BYTE:
    value->b = box->byte_field(_value_offset);
    break;
  case T_SHORT:
    value->s = box->short_field(_value_offset);
    break;
  case T_INT:
    value->i = box->int_field(_value_offset);
    break;
  case T_LONG:
    value->j = box->long_field(_long_value_offset);
    break;
  default:
    return T_ILLEGAL;
  } // end switch
  return type;
}


BasicType java_lang_boxing_object::set_value(oop box, jvalue* value) {
  BasicType type = vmClasses::box_klass_type(box->klass());
  switch (type) {
  case T_BOOLEAN:
    box->bool_field_put(_value_offset, value->z);
    break;
  case T_CHAR:
    box->char_field_put(_value_offset, value->c);
    break;
  case T_FLOAT:
    box->float_field_put(_value_offset, value->f);
    break;
  case T_DOUBLE:
    box->double_field_put(_long_value_offset, value->d);
    break;
  case T_BYTE:
    box->byte_field_put(_value_offset, value->b);
    break;
  case T_SHORT:
    box->short_field_put(_value_offset, value->s);
    break;
  case T_INT:
    box->int_field_put(_value_offset, value->i);
    break;
  case T_LONG:
    box->long_field_put(_long_value_offset, value->j);
    break;
  default:
    return T_ILLEGAL;
  } // end switch
  return type;
}


void java_lang_boxing_object::print(BasicType type, jvalue* value, outputStream* st) {
  switch (type) {
  case T_BOOLEAN:   st->print("%s", value->z ? "true" : "false");   break;
  case T_CHAR:      st->print("%d", value->c);                      break;
  case T_BYTE:      st->print("%d", value->b);                      break;
  case T_SHORT:     st->print("%d", value->s);                      break;
  case T_INT:       st->print("%d", value->i);                      break;
  case T_LONG:      st->print(JLONG_FORMAT, value->j);              break;
  case T_FLOAT:     st->print("%f", value->f);                      break;
  case T_DOUBLE:    st->print("%lf", value->d);                     break;
  default:          st->print("type %d?", type);                    break;
  }
}


// Support for java_lang_ref_SoftReference
//

int java_lang_ref_SoftReference::_timestamp_offset;
int java_lang_ref_SoftReference::_static_clock_offset;

#define SOFTREFERENCE_FIELDS_DO(macro) \
  macro(_timestamp_offset,    k, "timestamp", long_signature, false); \
  macro(_static_clock_offset, k, "clock",     long_signature, true)

void java_lang_ref_SoftReference::compute_offsets() {
  InstanceKlass* k = vmClasses::SoftReference_klass();
  SOFTREFERENCE_FIELDS_DO(FIELD_COMPUTE_OFFSET);
}

#if INCLUDE_CDS
void java_lang_ref_SoftReference::serialize_offsets(SerializeClosure* f) {
  SOFTREFERENCE_FIELDS_DO(FIELD_SERIALIZE_OFFSET);
}
#endif

jlong java_lang_ref_SoftReference::timestamp(oop ref) {
  return ref->long_field(_timestamp_offset);
}

jlong java_lang_ref_SoftReference::clock() {
  InstanceKlass* ik = vmClasses::SoftReference_klass();
  oop base = ik->static_field_base_raw();
  return base->long_field(_static_clock_offset);
}

void java_lang_ref_SoftReference::set_clock(jlong value) {
  InstanceKlass* ik = vmClasses::SoftReference_klass();
  oop base = ik->static_field_base_raw();
  base->long_field_put(_static_clock_offset, value);
}

// Support for java_lang_invoke_DirectMethodHandle

int java_lang_invoke_DirectMethodHandle::_member_offset;

oop java_lang_invoke_DirectMethodHandle::member(oop dmh) {
  oop member_name = nullptr;
  assert(oopDesc::is_oop(dmh) && java_lang_invoke_DirectMethodHandle::is_instance(dmh),
         "a DirectMethodHandle oop is expected");
  return dmh->obj_field(_member_offset);
}

#define DIRECTMETHODHANDLE_FIELDS_DO(macro) \
  macro(_member_offset, k, "member", java_lang_invoke_MemberName_signature, false)

void java_lang_invoke_DirectMethodHandle::compute_offsets() {
  InstanceKlass* k = vmClasses::DirectMethodHandle_klass();
  DIRECTMETHODHANDLE_FIELDS_DO(FIELD_COMPUTE_OFFSET);
}

#if INCLUDE_CDS
void java_lang_invoke_DirectMethodHandle::serialize_offsets(SerializeClosure* f) {
  DIRECTMETHODHANDLE_FIELDS_DO(FIELD_SERIALIZE_OFFSET);
}
#endif

// Support for java_lang_invoke_MethodHandle

int java_lang_invoke_MethodHandle::_type_offset;
int java_lang_invoke_MethodHandle::_form_offset;

int java_lang_invoke_MemberName::_clazz_offset;
int java_lang_invoke_MemberName::_name_offset;
int java_lang_invoke_MemberName::_type_offset;
int java_lang_invoke_MemberName::_flags_offset;
int java_lang_invoke_MemberName::_method_offset;
int java_lang_invoke_MemberName::_vmindex_offset;

int java_lang_invoke_ResolvedMethodName::_vmtarget_offset;
int java_lang_invoke_ResolvedMethodName::_vmholder_offset;

int java_lang_invoke_LambdaForm::_vmentry_offset;

#define METHODHANDLE_FIELDS_DO(macro) \
  macro(_type_offset, k, vmSymbols::type_name(), java_lang_invoke_MethodType_signature, false); \
  macro(_form_offset, k, "form",                 java_lang_invoke_LambdaForm_signature, false)

void java_lang_invoke_MethodHandle::compute_offsets() {
  InstanceKlass* k = vmClasses::MethodHandle_klass();
  METHODHANDLE_FIELDS_DO(FIELD_COMPUTE_OFFSET);
}

#if INCLUDE_CDS
void java_lang_invoke_MethodHandle::serialize_offsets(SerializeClosure* f) {
  METHODHANDLE_FIELDS_DO(FIELD_SERIALIZE_OFFSET);
}
#endif

#define MEMBERNAME_FIELDS_DO(macro) \
  macro(_clazz_offset,   k, vmSymbols::clazz_name(),   class_signature,  false); \
  macro(_name_offset,    k, vmSymbols::name_name(),    string_signature, false); \
  macro(_type_offset,    k, vmSymbols::type_name(),    object_signature, false); \
  macro(_flags_offset,   k, vmSymbols::flags_name(),   int_signature,    false); \
  macro(_method_offset,  k, vmSymbols::method_name(),  java_lang_invoke_ResolvedMethodName_signature, false)

void java_lang_invoke_MemberName::compute_offsets() {
  InstanceKlass* k = vmClasses::MemberName_klass();
  MEMBERNAME_FIELDS_DO(FIELD_COMPUTE_OFFSET);
  MEMBERNAME_INJECTED_FIELDS(INJECTED_FIELD_COMPUTE_OFFSET);
}

#if INCLUDE_CDS
void java_lang_invoke_MemberName::serialize_offsets(SerializeClosure* f) {
  MEMBERNAME_FIELDS_DO(FIELD_SERIALIZE_OFFSET);
  MEMBERNAME_INJECTED_FIELDS(INJECTED_FIELD_SERIALIZE_OFFSET);
}
#endif

#define RESOLVEDMETHOD_FIELDS_DO(macro) \
  macro(_vmholder_offset, k, "vmholder", class_signature, false)

void java_lang_invoke_ResolvedMethodName::compute_offsets() {
  InstanceKlass* k = vmClasses::ResolvedMethodName_klass();
  assert(k != nullptr, "jdk mismatch");
  RESOLVEDMETHOD_FIELDS_DO(FIELD_COMPUTE_OFFSET);
  RESOLVEDMETHOD_INJECTED_FIELDS(INJECTED_FIELD_COMPUTE_OFFSET);
}

#if INCLUDE_CDS
void java_lang_invoke_ResolvedMethodName::serialize_offsets(SerializeClosure* f) {
  RESOLVEDMETHOD_FIELDS_DO(FIELD_SERIALIZE_OFFSET);
  RESOLVEDMETHOD_INJECTED_FIELDS(INJECTED_FIELD_SERIALIZE_OFFSET);
}
#endif

#define LAMBDAFORM_FIELDS_DO(macro) \
  macro(_vmentry_offset, k, "vmentry", java_lang_invoke_MemberName_signature, false)

void java_lang_invoke_LambdaForm::compute_offsets() {
  InstanceKlass* k = vmClasses::LambdaForm_klass();
  assert (k != nullptr, "jdk mismatch");
  LAMBDAFORM_FIELDS_DO(FIELD_COMPUTE_OFFSET);
}

#if INCLUDE_CDS
void java_lang_invoke_LambdaForm::serialize_offsets(SerializeClosure* f) {
  LAMBDAFORM_FIELDS_DO(FIELD_SERIALIZE_OFFSET);
}
#endif

bool java_lang_invoke_LambdaForm::is_instance(oop obj) {
  return obj != nullptr && is_subclass(obj->klass());
}

int jdk_internal_foreign_abi_NativeEntryPoint::_method_type_offset;
int jdk_internal_foreign_abi_NativeEntryPoint::_downcall_stub_address_offset;

#define NEP_FIELDS_DO(macro) \
  macro(_method_type_offset,           k, "methodType",          java_lang_invoke_MethodType_signature, false); \
  macro(_downcall_stub_address_offset, k, "downcallStubAddress", long_signature, false);

bool jdk_internal_foreign_abi_NativeEntryPoint::is_instance(oop obj) {
  return obj != nullptr && is_subclass(obj->klass());
}

void jdk_internal_foreign_abi_NativeEntryPoint::compute_offsets() {
  InstanceKlass* k = vmClasses::NativeEntryPoint_klass();
  NEP_FIELDS_DO(FIELD_COMPUTE_OFFSET);
}

#if INCLUDE_CDS
void jdk_internal_foreign_abi_NativeEntryPoint::serialize_offsets(SerializeClosure* f) {
  NEP_FIELDS_DO(FIELD_SERIALIZE_OFFSET);
}
#endif

oop jdk_internal_foreign_abi_NativeEntryPoint::method_type(oop entry) {
  return entry->obj_field(_method_type_offset);
}

jlong jdk_internal_foreign_abi_NativeEntryPoint::downcall_stub_address(oop entry) {
  return entry->long_field(_downcall_stub_address_offset);
}

int jdk_internal_foreign_abi_ABIDescriptor::_inputStorage_offset;
int jdk_internal_foreign_abi_ABIDescriptor::_outputStorage_offset;
int jdk_internal_foreign_abi_ABIDescriptor::_volatileStorage_offset;
int jdk_internal_foreign_abi_ABIDescriptor::_stackAlignment_offset;
int jdk_internal_foreign_abi_ABIDescriptor::_shadowSpace_offset;
int jdk_internal_foreign_abi_ABIDescriptor::_scratch1_offset;
int jdk_internal_foreign_abi_ABIDescriptor::_scratch2_offset;

#define ABIDescriptor_FIELDS_DO(macro) \
  macro(_inputStorage_offset,    k, "inputStorage",    jdk_internal_foreign_abi_VMStorage_array_array_signature, false); \
  macro(_outputStorage_offset,   k, "outputStorage",   jdk_internal_foreign_abi_VMStorage_array_array_signature, false); \
  macro(_volatileStorage_offset, k, "volatileStorage", jdk_internal_foreign_abi_VMStorage_array_array_signature, false); \
  macro(_stackAlignment_offset,  k, "stackAlignment",  int_signature, false); \
  macro(_shadowSpace_offset,     k, "shadowSpace",     int_signature, false); \
  macro(_scratch1_offset,        k, "scratch1",        jdk_internal_foreign_abi_VMStorage_signature, false); \
  macro(_scratch2_offset,        k, "scratch2",        jdk_internal_foreign_abi_VMStorage_signature, false);

bool jdk_internal_foreign_abi_ABIDescriptor::is_instance(oop obj) {
  return obj != nullptr && is_subclass(obj->klass());
}

void jdk_internal_foreign_abi_ABIDescriptor::compute_offsets() {
  InstanceKlass* k = vmClasses::ABIDescriptor_klass();
  ABIDescriptor_FIELDS_DO(FIELD_COMPUTE_OFFSET);
}

#if INCLUDE_CDS
void jdk_internal_foreign_abi_ABIDescriptor::serialize_offsets(SerializeClosure* f) {
  ABIDescriptor_FIELDS_DO(FIELD_SERIALIZE_OFFSET);
}
#endif

objArrayOop jdk_internal_foreign_abi_ABIDescriptor::inputStorage(oop entry) {
  return oop_cast<objArrayOop>(entry->obj_field(_inputStorage_offset));
}

objArrayOop jdk_internal_foreign_abi_ABIDescriptor::outputStorage(oop entry) {
  return oop_cast<objArrayOop>(entry->obj_field(_outputStorage_offset));
}

objArrayOop jdk_internal_foreign_abi_ABIDescriptor::volatileStorage(oop entry) {
  return oop_cast<objArrayOop>(entry->obj_field(_volatileStorage_offset));
}

jint jdk_internal_foreign_abi_ABIDescriptor::stackAlignment(oop entry) {
  return entry->int_field(_stackAlignment_offset);
}

jint jdk_internal_foreign_abi_ABIDescriptor::shadowSpace(oop entry) {
  return entry->int_field(_shadowSpace_offset);
}

oop jdk_internal_foreign_abi_ABIDescriptor::scratch1(oop entry) {
  return entry->obj_field(_scratch1_offset);
}

oop jdk_internal_foreign_abi_ABIDescriptor::scratch2(oop entry) {
  return entry->obj_field(_scratch2_offset);
}

int jdk_internal_foreign_abi_VMStorage::_type_offset;
int jdk_internal_foreign_abi_VMStorage::_indexOrOffset_offset;
int jdk_internal_foreign_abi_VMStorage::_segmentMaskOrSize_offset;
int jdk_internal_foreign_abi_VMStorage::_debugName_offset;

#define VMStorage_FIELDS_DO(macro) \
  macro(_type_offset,              k, "type",              byte_signature, false); \
  macro(_indexOrOffset_offset,     k, "indexOrOffset",     int_signature, false); \
  macro(_segmentMaskOrSize_offset, k, "segmentMaskOrSize", short_signature, false); \
  macro(_debugName_offset,         k, "debugName",         string_signature, false); \

bool jdk_internal_foreign_abi_VMStorage::is_instance(oop obj) {
  return obj != nullptr && is_subclass(obj->klass());
}

void jdk_internal_foreign_abi_VMStorage::compute_offsets() {
  InstanceKlass* k = vmClasses::VMStorage_klass();
  VMStorage_FIELDS_DO(FIELD_COMPUTE_OFFSET);
}

#if INCLUDE_CDS
void jdk_internal_foreign_abi_VMStorage::serialize_offsets(SerializeClosure* f) {
  VMStorage_FIELDS_DO(FIELD_SERIALIZE_OFFSET);
}
#endif

jbyte jdk_internal_foreign_abi_VMStorage::type(oop entry) {
  return entry->byte_field(_type_offset);
}

jint jdk_internal_foreign_abi_VMStorage::index_or_offset(oop entry) {
  return entry->int_field(_indexOrOffset_offset);
}

jshort jdk_internal_foreign_abi_VMStorage::segment_mask_or_size(oop entry) {
  return entry->short_field(_segmentMaskOrSize_offset);
}

oop jdk_internal_foreign_abi_VMStorage::debugName(oop entry) {
  return entry->obj_field(_debugName_offset);
}

int jdk_internal_foreign_abi_CallConv::_argRegs_offset;
int jdk_internal_foreign_abi_CallConv::_retRegs_offset;

#define CallConv_FIELDS_DO(macro) \
  macro(_argRegs_offset, k, "argRegs", jdk_internal_foreign_abi_VMStorage_array_signature, false); \
  macro(_retRegs_offset, k, "retRegs", jdk_internal_foreign_abi_VMStorage_array_signature, false); \

bool jdk_internal_foreign_abi_CallConv::is_instance(oop obj) {
  return obj != nullptr && is_subclass(obj->klass());
}

void jdk_internal_foreign_abi_CallConv::compute_offsets() {
  InstanceKlass* k = vmClasses::CallConv_klass();
  CallConv_FIELDS_DO(FIELD_COMPUTE_OFFSET);
}

#if INCLUDE_CDS
void jdk_internal_foreign_abi_CallConv::serialize_offsets(SerializeClosure* f) {
  CallConv_FIELDS_DO(FIELD_SERIALIZE_OFFSET);
}
#endif

objArrayOop jdk_internal_foreign_abi_CallConv::argRegs(oop entry) {
  return oop_cast<objArrayOop>(entry->obj_field(_argRegs_offset));
}

objArrayOop jdk_internal_foreign_abi_CallConv::retRegs(oop entry) {
  return oop_cast<objArrayOop>(entry->obj_field(_retRegs_offset));
}

oop java_lang_invoke_MethodHandle::type(oop mh) {
  return mh->obj_field(_type_offset);
}

void java_lang_invoke_MethodHandle::set_type(oop mh, oop mtype) {
  mh->obj_field_put(_type_offset, mtype);
}

oop java_lang_invoke_MethodHandle::form(oop mh) {
  assert(_form_offset != 0, "");
  return mh->obj_field(_form_offset);
}

void java_lang_invoke_MethodHandle::set_form(oop mh, oop lform) {
  assert(_form_offset != 0, "");
  mh->obj_field_put(_form_offset, lform);
}

/// MemberName accessors

oop java_lang_invoke_MemberName::clazz(oop mname) {
  assert(is_instance(mname), "wrong type");
  return mname->obj_field(_clazz_offset);
}

void java_lang_invoke_MemberName::set_clazz(oop mname, oop clazz) {
  assert(is_instance(mname), "wrong type");
  mname->obj_field_put(_clazz_offset, clazz);
}

oop java_lang_invoke_MemberName::name(oop mname) {
  assert(is_instance(mname), "wrong type");
  return mname->obj_field(_name_offset);
}

void java_lang_invoke_MemberName::set_name(oop mname, oop name) {
  assert(is_instance(mname), "wrong type");
  mname->obj_field_put(_name_offset, name);
}

oop java_lang_invoke_MemberName::type(oop mname) {
  assert(is_instance(mname), "wrong type");
  return mname->obj_field(_type_offset);
}

void java_lang_invoke_MemberName::set_type(oop mname, oop type) {
  assert(is_instance(mname), "wrong type");
  mname->obj_field_put(_type_offset, type);
}

int java_lang_invoke_MemberName::flags(oop mname) {
  assert(is_instance(mname), "wrong type");
  return mname->int_field(_flags_offset);
}

void java_lang_invoke_MemberName::set_flags(oop mname, int flags) {
  assert(is_instance(mname), "wrong type");
  mname->int_field_put(_flags_offset, flags);
}


// Return vmtarget from ResolvedMethodName method field through indirection
Method* java_lang_invoke_MemberName::vmtarget(oop mname) {
  assert(is_instance(mname), "wrong type");
  oop method = mname->obj_field(_method_offset);
  return method == nullptr ? nullptr : java_lang_invoke_ResolvedMethodName::vmtarget(method);
}

bool java_lang_invoke_MemberName::is_method(oop mname) {
  assert(is_instance(mname), "must be MemberName");
  return (flags(mname) & (MN_IS_METHOD | MN_IS_CONSTRUCTOR)) > 0;
}

void java_lang_invoke_MemberName::set_method(oop mname, oop resolved_method) {
  assert(is_instance(mname), "wrong type");
  mname->obj_field_put(_method_offset, resolved_method);
}

intptr_t java_lang_invoke_MemberName::vmindex(oop mname) {
  assert(is_instance(mname), "wrong type");
  return (intptr_t) mname->address_field(_vmindex_offset);
}

void java_lang_invoke_MemberName::set_vmindex(oop mname, intptr_t index) {
  assert(is_instance(mname), "wrong type");
  mname->address_field_put(_vmindex_offset, (address) index);
}


Method* java_lang_invoke_ResolvedMethodName::vmtarget(oop resolved_method) {
  assert(is_instance(resolved_method), "wrong type");
  Method* m = (Method*)resolved_method->address_field(_vmtarget_offset);
  assert(m->is_method(), "must be");
  return m;
}

// Used by redefinition to change Method* to new Method* with same hash (name, signature)
void java_lang_invoke_ResolvedMethodName::set_vmtarget(oop resolved_method, Method* m) {
  assert(is_instance(resolved_method), "wrong type");
  resolved_method->address_field_put(_vmtarget_offset, (address)m);
}

void java_lang_invoke_ResolvedMethodName::set_vmholder(oop resolved_method, oop holder) {
  assert(is_instance(resolved_method), "wrong type");
  resolved_method->obj_field_put(_vmholder_offset, holder);
}

oop java_lang_invoke_ResolvedMethodName::find_resolved_method(const methodHandle& m, TRAPS) {
  const Method* method = m();

  // lookup ResolvedMethod oop in the table, or create a new one and intern it
  oop resolved_method = ResolvedMethodTable::find_method(method);
  if (resolved_method != nullptr) {
    return resolved_method;
  }

  InstanceKlass* k = vmClasses::ResolvedMethodName_klass();
  if (!k->is_initialized()) {
    k->initialize(CHECK_NULL);
  }

  oop new_resolved_method = k->allocate_instance(CHECK_NULL);

  NoSafepointVerifier nsv;

  if (method->is_old()) {
    method = (method->is_deleted()) ? Universe::throw_no_such_method_error() :
                                      method->get_new_method();
  }

  InstanceKlass* holder = method->method_holder();

  set_vmtarget(new_resolved_method, const_cast<Method*>(method));
  // Add a reference to the loader (actually mirror because hidden classes may not have
  // distinct loaders) to ensure the metadata is kept alive.
  // This mirror may be different than the one in clazz field.
  set_vmholder(new_resolved_method, holder->java_mirror());

  // Set flag in class to indicate this InstanceKlass has entries in the table
  // to avoid walking table during redefinition if none of the redefined classes
  // have any membernames in the table.
  holder->set_has_resolved_methods();

  return ResolvedMethodTable::add_method(method, Handle(THREAD, new_resolved_method));
}

oop java_lang_invoke_LambdaForm::vmentry(oop lform) {
  assert(is_instance(lform), "wrong type");
  return lform->obj_field(_vmentry_offset);
}


// Support for java_lang_invoke_MethodType

int java_lang_invoke_MethodType::_rtype_offset;
int java_lang_invoke_MethodType::_ptypes_offset;

#define METHODTYPE_FIELDS_DO(macro) \
  macro(_rtype_offset,  k, "rtype",  class_signature,       false); \
  macro(_ptypes_offset, k, "ptypes", class_array_signature, false)

void java_lang_invoke_MethodType::compute_offsets() {
  InstanceKlass* k = vmClasses::MethodType_klass();
  METHODTYPE_FIELDS_DO(FIELD_COMPUTE_OFFSET);
}

#if INCLUDE_CDS
void java_lang_invoke_MethodType::serialize_offsets(SerializeClosure* f) {
  METHODTYPE_FIELDS_DO(FIELD_SERIALIZE_OFFSET);
}
#endif

void java_lang_invoke_MethodType::print_signature(oop mt, outputStream* st) {
  st->print("(");
  objArrayOop pts = ptypes(mt);
  if (pts != nullptr) {
    for (int i = 0, limit = pts->length(); i < limit; i++) {
      java_lang_Class::print_signature(pts->obj_at(i), st);
    }
  } else {
    st->print("null");
  }
  st->print(")");
  oop rt = rtype(mt);
  if (rt != nullptr) {
    java_lang_Class::print_signature(rt, st);
  } else {
    st->print("null");
  }
}

Symbol* java_lang_invoke_MethodType::as_signature(oop mt, bool intern_if_not_found) {
  ResourceMark rm;
  stringStream buffer(128);
  print_signature(mt, &buffer);
  const char* sigstr =       buffer.base();
  int         siglen = (int) buffer.size();
  Symbol *name;
  if (!intern_if_not_found) {
    name = SymbolTable::probe(sigstr, siglen);
  } else {
    name = SymbolTable::new_symbol(sigstr, siglen);
  }
  return name;
}

bool java_lang_invoke_MethodType::equals(oop mt1, oop mt2) {
  if (mt1 == mt2)
    return true;
  if (rtype(mt1) != rtype(mt2))
    return false;
  if (ptype_count(mt1) != ptype_count(mt2))
    return false;
  for (int i = ptype_count(mt1) - 1; i >= 0; i--) {
    if (ptype(mt1, i) != ptype(mt2, i))
      return false;
  }
  return true;
}

oop java_lang_invoke_MethodType::rtype(oop mt) {
  assert(is_instance(mt), "must be a MethodType");
  return mt->obj_field(_rtype_offset);
}

objArrayOop java_lang_invoke_MethodType::ptypes(oop mt) {
  assert(is_instance(mt), "must be a MethodType");
  return (objArrayOop) mt->obj_field(_ptypes_offset);
}

oop java_lang_invoke_MethodType::ptype(oop mt, int idx) {
  return ptypes(mt)->obj_at(idx);
}

int java_lang_invoke_MethodType::ptype_count(oop mt) {
  return ptypes(mt)->length();
}

int java_lang_invoke_MethodType::ptype_slot_count(oop mt) {
  objArrayOop pts = ptypes(mt);
  int count = pts->length();
  int slots = 0;
  for (int i = 0; i < count; i++) {
    BasicType bt = java_lang_Class::as_BasicType(pts->obj_at(i));
    slots += type2size[bt];
  }
  return slots;
}

int java_lang_invoke_MethodType::rtype_slot_count(oop mt) {
  BasicType bt = java_lang_Class::as_BasicType(rtype(mt));
  return type2size[bt];
}


// Support for java_lang_invoke_CallSite

int java_lang_invoke_CallSite::_target_offset;
int java_lang_invoke_CallSite::_vmdependencies_offset;
int java_lang_invoke_CallSite::_last_cleanup_offset;

#define CALLSITE_FIELDS_DO(macro) \
  macro(_target_offset,  k, "target", java_lang_invoke_MethodHandle_signature, false); \

void java_lang_invoke_CallSite::compute_offsets() {
  InstanceKlass* k = vmClasses::CallSite_klass();
  CALLSITE_FIELDS_DO(FIELD_COMPUTE_OFFSET);
  CALLSITE_INJECTED_FIELDS(INJECTED_FIELD_COMPUTE_OFFSET);
}

#if INCLUDE_CDS
void java_lang_invoke_CallSite::serialize_offsets(SerializeClosure* f) {
  CALLSITE_FIELDS_DO(FIELD_SERIALIZE_OFFSET);
  CALLSITE_INJECTED_FIELDS(INJECTED_FIELD_SERIALIZE_OFFSET);
}
#endif

DependencyContext java_lang_invoke_CallSite::vmdependencies(oop call_site) {
  assert(java_lang_invoke_CallSite::is_instance(call_site), "");
  nmethodBucket* volatile* vmdeps_addr = call_site->field_addr<nmethodBucket* volatile>(_vmdependencies_offset);
  volatile uint64_t* last_cleanup_addr = call_site->field_addr<volatile uint64_t>(_last_cleanup_offset);
  DependencyContext dep_ctx(vmdeps_addr, last_cleanup_addr);
  return dep_ctx;
}

// Support for java_lang_invoke_ConstantCallSite

int java_lang_invoke_ConstantCallSite::_is_frozen_offset;

#define CONSTANTCALLSITE_FIELDS_DO(macro) \
  macro(_is_frozen_offset, k, "isFrozen", bool_signature, false)

void java_lang_invoke_ConstantCallSite::compute_offsets() {
  InstanceKlass* k = vmClasses::ConstantCallSite_klass();
  CONSTANTCALLSITE_FIELDS_DO(FIELD_COMPUTE_OFFSET);
}

#if INCLUDE_CDS
void java_lang_invoke_ConstantCallSite::serialize_offsets(SerializeClosure* f) {
  CONSTANTCALLSITE_FIELDS_DO(FIELD_SERIALIZE_OFFSET);
}
#endif

// Support for java_lang_ClassLoader

int  java_lang_ClassLoader::_loader_data_offset;
int  java_lang_ClassLoader::_parallelCapable_offset;
int  java_lang_ClassLoader::_name_offset;
int  java_lang_ClassLoader::_nameAndId_offset;
int  java_lang_ClassLoader::_unnamedModule_offset;
int  java_lang_ClassLoader::_parent_offset;

ClassLoaderData* java_lang_ClassLoader::loader_data_acquire(oop loader) {
  assert(loader != nullptr, "loader must not be null");
  assert(oopDesc::is_oop(loader), "loader must be oop");
  return Atomic::load_acquire(loader->field_addr<ClassLoaderData*>(_loader_data_offset));
}

ClassLoaderData* java_lang_ClassLoader::loader_data(oop loader) {
  assert(loader != nullptr, "loader must not be null");
  assert(oopDesc::is_oop(loader), "loader must be oop");
  return *loader->field_addr<ClassLoaderData*>(_loader_data_offset);
}

void java_lang_ClassLoader::release_set_loader_data(oop loader, ClassLoaderData* new_data) {
  assert(loader != nullptr, "loader must not be null");
  assert(oopDesc::is_oop(loader), "loader must be oop");
  Atomic::release_store(loader->field_addr<ClassLoaderData*>(_loader_data_offset), new_data);
}

#define CLASSLOADER_FIELDS_DO(macro) \
  macro(_parallelCapable_offset, k1, "parallelLockMap",      concurrenthashmap_signature, false); \
  macro(_name_offset,            k1, vmSymbols::name_name(), string_signature, false); \
  macro(_nameAndId_offset,       k1, "nameAndId",            string_signature, false); \
  macro(_unnamedModule_offset,   k1, "unnamedModule",        module_signature, false); \
  macro(_parent_offset,          k1, "parent",               classloader_signature, false)

void java_lang_ClassLoader::compute_offsets() {
  InstanceKlass* k1 = vmClasses::ClassLoader_klass();
  CLASSLOADER_FIELDS_DO(FIELD_COMPUTE_OFFSET);

  CLASSLOADER_INJECTED_FIELDS(INJECTED_FIELD_COMPUTE_OFFSET);
}

#if INCLUDE_CDS
void java_lang_ClassLoader::serialize_offsets(SerializeClosure* f) {
  CLASSLOADER_FIELDS_DO(FIELD_SERIALIZE_OFFSET);
  CLASSLOADER_INJECTED_FIELDS(INJECTED_FIELD_SERIALIZE_OFFSET);
}
#endif

oop java_lang_ClassLoader::parent(oop loader) {
  assert(is_instance(loader), "loader must be oop");
  return loader->obj_field(_parent_offset);
}

oop java_lang_ClassLoader::parent_no_keepalive(oop loader) {
  assert(is_instance(loader), "loader must be oop");
  return loader->obj_field_access<AS_NO_KEEPALIVE>(_parent_offset);
}

// Returns the name field of this class loader.  If the name field has not
// been set, null will be returned.
oop java_lang_ClassLoader::name(oop loader) {
  assert(is_instance(loader), "loader must be oop");
  return loader->obj_field(_name_offset);
}

// Returns the nameAndId field of this class loader. The format is
// as follows:
//   If the defining loader has a name explicitly set then '<loader-name>' @<id>
//   If the defining loader has no name then <qualified-class-name> @<id>
//   If built-in loader, then omit '@<id>' as there is only one instance.
// Use ClassLoader::loader_name_id() to obtain this String as a char*.
oop java_lang_ClassLoader::nameAndId(oop loader) {
  assert(is_instance(loader), "loader must be oop");
  return loader->obj_field(_nameAndId_offset);
}

bool java_lang_ClassLoader::isAncestor(oop loader, oop cl) {
  assert(is_instance(loader), "loader must be oop");
  assert(cl == nullptr || is_instance(cl), "cl argument must be oop");
  oop acl = loader;
  debug_only(jint loop_count = 0);
  // This loop taken verbatim from ClassLoader.java:
  do {
    acl = parent(acl);
    if (cl == acl) {
      return true;
    }
    assert(++loop_count > 0, "loop_count overflow");
  } while (acl != nullptr);
  return false;
}

bool java_lang_ClassLoader::is_instance(oop obj) {
  return obj != nullptr && is_subclass(obj->klass());
}


// For class loader classes, parallelCapable defined
// based on non-null field
// Written to by java.lang.ClassLoader, vm only reads this field, doesn't set it
bool java_lang_ClassLoader::parallelCapable(oop class_loader) {
  assert(_parallelCapable_offset != 0, "offsets should have been initialized");
  return (class_loader->obj_field(_parallelCapable_offset) != nullptr);
}

bool java_lang_ClassLoader::is_trusted_loader(oop loader) {
  oop cl = SystemDictionary::java_system_loader();
  while(cl != nullptr) {
    if (cl == loader) return true;
    cl = parent(cl);
  }
  return false;
}

oop java_lang_ClassLoader::unnamedModule(oop loader) {
  assert(is_instance(loader), "loader must be oop");
  return loader->obj_field(_unnamedModule_offset);
}

// Support for java_lang_System
//

int java_lang_System::_static_in_offset;
int java_lang_System::_static_out_offset;
int java_lang_System::_static_err_offset;

#define SYSTEM_FIELDS_DO(macro) \
  macro(_static_in_offset,  k, "in",  input_stream_signature, true); \
  macro(_static_out_offset, k, "out", print_stream_signature, true); \
  macro(_static_err_offset, k, "err", print_stream_signature, true);

void java_lang_System::compute_offsets() {
  InstanceKlass* k = vmClasses::System_klass();
  SYSTEM_FIELDS_DO(FIELD_COMPUTE_OFFSET);
}

#if INCLUDE_CDS
void java_lang_System::serialize_offsets(SerializeClosure* f) {
   SYSTEM_FIELDS_DO(FIELD_SERIALIZE_OFFSET);
}
#endif

// Support for jdk_internal_misc_UnsafeConstants
//
class UnsafeConstantsFixup : public FieldClosure {
private:
  int _address_size;
  int _page_size;
  bool _big_endian;
  bool _use_unaligned_access;
  int _data_cache_line_flush_size;
public:
  UnsafeConstantsFixup() {
    // round up values for all static final fields
    _address_size = sizeof(void*);
    _page_size = AIX_ONLY(sysconf(_SC_PAGESIZE)) NOT_AIX((int)os::vm_page_size());
    _big_endian = LITTLE_ENDIAN_ONLY(false) BIG_ENDIAN_ONLY(true);
    _use_unaligned_access = UseUnalignedAccesses;
    _data_cache_line_flush_size = (int)VM_Version::data_cache_line_flush_size();
  }

  void do_field(fieldDescriptor* fd) {
    oop mirror = fd->field_holder()->java_mirror();
    assert(mirror != nullptr, "UnsafeConstants must have mirror already");
    assert(fd->field_holder() == vmClasses::UnsafeConstants_klass(), "Should be UnsafeConstants");
    assert(fd->is_final(), "fields of UnsafeConstants must be final");
    assert(fd->is_static(), "fields of UnsafeConstants must be static");
    if (fd->name() == vmSymbols::address_size_name()) {
      mirror->int_field_put(fd->offset(), _address_size);
    } else if (fd->name() == vmSymbols::page_size_name()) {
      mirror->int_field_put(fd->offset(), _page_size);
    } else if (fd->name() == vmSymbols::big_endian_name()) {
      mirror->bool_field_put(fd->offset(), _big_endian);
    } else if (fd->name() == vmSymbols::use_unaligned_access_name()) {
      mirror->bool_field_put(fd->offset(), _use_unaligned_access);
    } else if (fd->name() == vmSymbols::data_cache_line_flush_size_name()) {
      mirror->int_field_put(fd->offset(), _data_cache_line_flush_size);
    } else {
      assert(false, "unexpected UnsafeConstants field");
    }
  }
};

void jdk_internal_misc_UnsafeConstants::set_unsafe_constants() {
  UnsafeConstantsFixup fixup;
  vmClasses::UnsafeConstants_klass()->do_local_static_fields(&fixup);
}


// java_lang_StackTraceElement

int java_lang_StackTraceElement::_methodName_offset;
int java_lang_StackTraceElement::_fileName_offset;
int java_lang_StackTraceElement::_lineNumber_offset;
int java_lang_StackTraceElement::_moduleName_offset;
int java_lang_StackTraceElement::_moduleVersion_offset;
int java_lang_StackTraceElement::_classLoaderName_offset;
int java_lang_StackTraceElement::_declaringClass_offset;
int java_lang_StackTraceElement::_declaringClassObject_offset;

#define STACKTRACEELEMENT_FIELDS_DO(macro) \
  macro(_declaringClassObject_offset,  k, "declaringClassObject", class_signature, false); \
  macro(_classLoaderName_offset, k, "classLoaderName", string_signature, false); \
  macro(_moduleName_offset,      k, "moduleName",      string_signature, false); \
  macro(_moduleVersion_offset,   k, "moduleVersion",   string_signature, false); \
  macro(_declaringClass_offset,  k, "declaringClass",  string_signature, false); \
  macro(_methodName_offset,      k, "methodName",      string_signature, false); \
  macro(_fileName_offset,        k, "fileName",        string_signature, false); \
  macro(_lineNumber_offset,      k, "lineNumber",      int_signature,    false)

// Support for java_lang_StackTraceElement
void java_lang_StackTraceElement::compute_offsets() {
  InstanceKlass* k = vmClasses::StackTraceElement_klass();
  STACKTRACEELEMENT_FIELDS_DO(FIELD_COMPUTE_OFFSET);
}

#if INCLUDE_CDS
void java_lang_StackTraceElement::serialize_offsets(SerializeClosure* f) {
  STACKTRACEELEMENT_FIELDS_DO(FIELD_SERIALIZE_OFFSET);
}
#endif

void java_lang_StackTraceElement::set_fileName(oop element, oop value) {
  element->obj_field_put(_fileName_offset, value);
}

void java_lang_StackTraceElement::set_declaringClass(oop element, oop value) {
  element->obj_field_put(_declaringClass_offset, value);
}

void java_lang_StackTraceElement::set_methodName(oop element, oop value) {
  element->obj_field_put(_methodName_offset, value);
}

void java_lang_StackTraceElement::set_lineNumber(oop element, int value) {
  element->int_field_put(_lineNumber_offset, value);
}

void java_lang_StackTraceElement::set_moduleName(oop element, oop value) {
  element->obj_field_put(_moduleName_offset, value);
}

void java_lang_StackTraceElement::set_moduleVersion(oop element, oop value) {
  element->obj_field_put(_moduleVersion_offset, value);
}

void java_lang_StackTraceElement::set_classLoaderName(oop element, oop value) {
  element->obj_field_put(_classLoaderName_offset, value);
}

void java_lang_StackTraceElement::set_declaringClassObject(oop element, oop value) {
  element->obj_field_put(_declaringClassObject_offset, value);
}


// java_lang_AssertionStatusDirectives

int java_lang_AssertionStatusDirectives::_classes_offset;
int java_lang_AssertionStatusDirectives::_classEnabled_offset;
int java_lang_AssertionStatusDirectives::_packages_offset;
int java_lang_AssertionStatusDirectives::_packageEnabled_offset;
int java_lang_AssertionStatusDirectives::_deflt_offset;

// Support for java Assertions - java_lang_AssertionStatusDirectives.
#define ASSERTIONSTATUSDIRECTIVES_FIELDS_DO(macro) \
  macro(_classes_offset,        k, "classes",        string_array_signature, false); \
  macro(_classEnabled_offset,   k, "classEnabled",   bool_array_signature, false); \
  macro(_packages_offset,       k, "packages",       string_array_signature, false); \
  macro(_packageEnabled_offset, k, "packageEnabled", bool_array_signature,   false); \
  macro(_deflt_offset,          k, "deflt",          bool_signature,         false)

void java_lang_AssertionStatusDirectives::compute_offsets() {
  InstanceKlass* k = vmClasses::AssertionStatusDirectives_klass();
  ASSERTIONSTATUSDIRECTIVES_FIELDS_DO(FIELD_COMPUTE_OFFSET);
}

#if INCLUDE_CDS
void java_lang_AssertionStatusDirectives::serialize_offsets(SerializeClosure* f) {
  ASSERTIONSTATUSDIRECTIVES_FIELDS_DO(FIELD_SERIALIZE_OFFSET);
}
#endif

void java_lang_AssertionStatusDirectives::set_classes(oop o, oop val) {
  o->obj_field_put(_classes_offset, val);
}

void java_lang_AssertionStatusDirectives::set_classEnabled(oop o, oop val) {
  o->obj_field_put(_classEnabled_offset, val);
}

void java_lang_AssertionStatusDirectives::set_packages(oop o, oop val) {
  o->obj_field_put(_packages_offset, val);
}

void java_lang_AssertionStatusDirectives::set_packageEnabled(oop o, oop val) {
  o->obj_field_put(_packageEnabled_offset, val);
}

void java_lang_AssertionStatusDirectives::set_deflt(oop o, bool val) {
  o->bool_field_put(_deflt_offset, val);
}

int java_util_concurrent_locks_AbstractOwnableSynchronizer::_owner_offset;

#define AOS_FIELDS_DO(macro) \
  macro(_owner_offset, k, "exclusiveOwnerThread", thread_signature, false)

void java_util_concurrent_locks_AbstractOwnableSynchronizer::compute_offsets() {
  InstanceKlass* k = vmClasses::java_util_concurrent_locks_AbstractOwnableSynchronizer_klass();
  AOS_FIELDS_DO(FIELD_COMPUTE_OFFSET);
}

oop java_util_concurrent_locks_AbstractOwnableSynchronizer::get_owner_threadObj(oop obj) {
  assert(_owner_offset != 0, "Must be initialized");
  return obj->obj_field(_owner_offset);
}

#if INCLUDE_CDS
void java_util_concurrent_locks_AbstractOwnableSynchronizer::serialize_offsets(SerializeClosure* f) {
  AOS_FIELDS_DO(FIELD_SERIALIZE_OFFSET);
}
#endif

int vector_VectorPayload::_payload_offset;

#define VECTORPAYLOAD_FIELDS_DO(macro) \
  macro(_payload_offset, k, "payload", object_signature, false)

void vector_VectorPayload::compute_offsets() {
  InstanceKlass* k = vmClasses::vector_VectorPayload_klass();
  VECTORPAYLOAD_FIELDS_DO(FIELD_COMPUTE_OFFSET);
}

#if INCLUDE_CDS
void vector_VectorPayload::serialize_offsets(SerializeClosure* f) {
  VECTORPAYLOAD_FIELDS_DO(FIELD_SERIALIZE_OFFSET);
}
#endif

void vector_VectorPayload::set_payload(oop o, oop val) {
  o->obj_field_put(_payload_offset, val);
}

bool vector_VectorPayload::is_instance(oop obj) {
  return obj != nullptr && is_subclass(obj->klass());
}

int java_lang_Integer_IntegerCache::_static_cache_offset;
int java_lang_Long_LongCache::_static_cache_offset;
int java_lang_Character_CharacterCache::_static_cache_offset;
int java_lang_Short_ShortCache::_static_cache_offset;
int java_lang_Byte_ByteCache::_static_cache_offset;

#define INTEGER_CACHE_FIELDS_DO(macro) \
  macro(_static_cache_offset, k, "cache", java_lang_Integer_array_signature, true)

void java_lang_Integer_IntegerCache::compute_offsets(InstanceKlass *k) {
  guarantee(k != nullptr && k->is_initialized(), "must be loaded and initialized");
  INTEGER_CACHE_FIELDS_DO(FIELD_COMPUTE_OFFSET);
}

objArrayOop java_lang_Integer_IntegerCache::cache(InstanceKlass *ik) {
  oop base = ik->static_field_base_raw();
  return objArrayOop(base->obj_field(_static_cache_offset));
}

Symbol* java_lang_Integer_IntegerCache::symbol() {
  return vmSymbols::java_lang_Integer_IntegerCache();
}

#if INCLUDE_CDS
void java_lang_Integer_IntegerCache::serialize_offsets(SerializeClosure* f) {
  INTEGER_CACHE_FIELDS_DO(FIELD_SERIALIZE_OFFSET);
}
#endif
#undef INTEGER_CACHE_FIELDS_DO

jint java_lang_Integer::value(oop obj) {
   jvalue v;
   java_lang_boxing_object::get_value(obj, &v);
   return v.i;
}

#define LONG_CACHE_FIELDS_DO(macro) \
  macro(_static_cache_offset, k, "cache", java_lang_Long_array_signature, true)

void java_lang_Long_LongCache::compute_offsets(InstanceKlass *k) {
  guarantee(k != nullptr && k->is_initialized(), "must be loaded and initialized");
  LONG_CACHE_FIELDS_DO(FIELD_COMPUTE_OFFSET);
}

objArrayOop java_lang_Long_LongCache::cache(InstanceKlass *ik) {
  oop base = ik->static_field_base_raw();
  return objArrayOop(base->obj_field(_static_cache_offset));
}

Symbol* java_lang_Long_LongCache::symbol() {
  return vmSymbols::java_lang_Long_LongCache();
}

#if INCLUDE_CDS
void java_lang_Long_LongCache::serialize_offsets(SerializeClosure* f) {
  LONG_CACHE_FIELDS_DO(FIELD_SERIALIZE_OFFSET);
}
#endif
#undef LONG_CACHE_FIELDS_DO

jlong java_lang_Long::value(oop obj) {
   jvalue v;
   java_lang_boxing_object::get_value(obj, &v);
   return v.j;
}

#define CHARACTER_CACHE_FIELDS_DO(macro) \
  macro(_static_cache_offset, k, "cache", java_lang_Character_array_signature, true)

void java_lang_Character_CharacterCache::compute_offsets(InstanceKlass *k) {
  guarantee(k != nullptr && k->is_initialized(), "must be loaded and initialized");
  CHARACTER_CACHE_FIELDS_DO(FIELD_COMPUTE_OFFSET);
}

objArrayOop java_lang_Character_CharacterCache::cache(InstanceKlass *ik) {
  oop base = ik->static_field_base_raw();
  return objArrayOop(base->obj_field(_static_cache_offset));
}

Symbol* java_lang_Character_CharacterCache::symbol() {
  return vmSymbols::java_lang_Character_CharacterCache();
}

#if INCLUDE_CDS
void java_lang_Character_CharacterCache::serialize_offsets(SerializeClosure* f) {
  CHARACTER_CACHE_FIELDS_DO(FIELD_SERIALIZE_OFFSET);
}
#endif
#undef CHARACTER_CACHE_FIELDS_DO

jchar java_lang_Character::value(oop obj) {
   jvalue v;
   java_lang_boxing_object::get_value(obj, &v);
   return v.c;
}

#define SHORT_CACHE_FIELDS_DO(macro) \
  macro(_static_cache_offset, k, "cache", java_lang_Short_array_signature, true)

void java_lang_Short_ShortCache::compute_offsets(InstanceKlass *k) {
  guarantee(k != nullptr && k->is_initialized(), "must be loaded and initialized");
  SHORT_CACHE_FIELDS_DO(FIELD_COMPUTE_OFFSET);
}

objArrayOop java_lang_Short_ShortCache::cache(InstanceKlass *ik) {
  oop base = ik->static_field_base_raw();
  return objArrayOop(base->obj_field(_static_cache_offset));
}

Symbol* java_lang_Short_ShortCache::symbol() {
  return vmSymbols::java_lang_Short_ShortCache();
}

#if INCLUDE_CDS
void java_lang_Short_ShortCache::serialize_offsets(SerializeClosure* f) {
  SHORT_CACHE_FIELDS_DO(FIELD_SERIALIZE_OFFSET);
}
#endif
#undef SHORT_CACHE_FIELDS_DO

jshort java_lang_Short::value(oop obj) {
   jvalue v;
   java_lang_boxing_object::get_value(obj, &v);
   return v.s;
}

#define BYTE_CACHE_FIELDS_DO(macro) \
  macro(_static_cache_offset, k, "cache", java_lang_Byte_array_signature, true)

void java_lang_Byte_ByteCache::compute_offsets(InstanceKlass *k) {
  guarantee(k != nullptr && k->is_initialized(), "must be loaded and initialized");
  BYTE_CACHE_FIELDS_DO(FIELD_COMPUTE_OFFSET);
}

objArrayOop java_lang_Byte_ByteCache::cache(InstanceKlass *ik) {
  oop base = ik->static_field_base_raw();
  return objArrayOop(base->obj_field(_static_cache_offset));
}

Symbol* java_lang_Byte_ByteCache::symbol() {
  return vmSymbols::java_lang_Byte_ByteCache();
}

#if INCLUDE_CDS
void java_lang_Byte_ByteCache::serialize_offsets(SerializeClosure* f) {
  BYTE_CACHE_FIELDS_DO(FIELD_SERIALIZE_OFFSET);
}
#endif
#undef BYTE_CACHE_FIELDS_DO

jbyte java_lang_Byte::value(oop obj) {
   jvalue v;
   java_lang_boxing_object::get_value(obj, &v);
   return v.b;
}

int java_lang_Boolean::_static_TRUE_offset;
int java_lang_Boolean::_static_FALSE_offset;

#define BOOLEAN_FIELDS_DO(macro) \
  macro(_static_TRUE_offset, k, "TRUE", java_lang_Boolean_signature, true); \
  macro(_static_FALSE_offset, k, "FALSE", java_lang_Boolean_signature, true)


void java_lang_Boolean::compute_offsets(InstanceKlass *k) {
  guarantee(k != nullptr && k->is_initialized(), "must be loaded and initialized");
  BOOLEAN_FIELDS_DO(FIELD_COMPUTE_OFFSET);
}

oop java_lang_Boolean::get_TRUE(InstanceKlass *ik) {
  oop base = ik->static_field_base_raw();
  return base->obj_field(_static_TRUE_offset);
}

oop java_lang_Boolean::get_FALSE(InstanceKlass *ik) {
  oop base = ik->static_field_base_raw();
  return base->obj_field(_static_FALSE_offset);
}

Symbol* java_lang_Boolean::symbol() {
  return vmSymbols::java_lang_Boolean();
}

#if INCLUDE_CDS
void java_lang_Boolean::serialize_offsets(SerializeClosure* f) {
  BOOLEAN_FIELDS_DO(FIELD_SERIALIZE_OFFSET);
}
#endif
#undef BOOLEAN_CACHE_FIELDS_DO

jboolean java_lang_Boolean::value(oop obj) {
   jvalue v;
   java_lang_boxing_object::get_value(obj, &v);
   return v.z;
}

// java_lang_reflect_RecordComponent

int java_lang_reflect_RecordComponent::_clazz_offset;
int java_lang_reflect_RecordComponent::_name_offset;
int java_lang_reflect_RecordComponent::_type_offset;
int java_lang_reflect_RecordComponent::_accessor_offset;
int java_lang_reflect_RecordComponent::_signature_offset;
int java_lang_reflect_RecordComponent::_annotations_offset;
int java_lang_reflect_RecordComponent::_typeAnnotations_offset;

#define RECORDCOMPONENT_FIELDS_DO(macro) \
  macro(_clazz_offset,       k, "clazz",       class_signature,  false); \
  macro(_name_offset,        k, "name",        string_signature, false); \
  macro(_type_offset,        k, "type",        class_signature,  false); \
  macro(_accessor_offset,    k, "accessor",    reflect_method_signature, false); \
  macro(_signature_offset,   k, "signature",   string_signature, false); \
  macro(_annotations_offset, k, "annotations", byte_array_signature,     false); \
  macro(_typeAnnotations_offset, k, "typeAnnotations", byte_array_signature, false);

// Support for java_lang_reflect_RecordComponent
void java_lang_reflect_RecordComponent::compute_offsets() {
  InstanceKlass* k = vmClasses::RecordComponent_klass();
  RECORDCOMPONENT_FIELDS_DO(FIELD_COMPUTE_OFFSET);
}

#if INCLUDE_CDS
void java_lang_reflect_RecordComponent::serialize_offsets(SerializeClosure* f) {
  RECORDCOMPONENT_FIELDS_DO(FIELD_SERIALIZE_OFFSET);
}
#endif

void java_lang_reflect_RecordComponent::set_clazz(oop element, oop value) {
  element->obj_field_put(_clazz_offset, value);
}

void java_lang_reflect_RecordComponent::set_name(oop element, oop value) {
  element->obj_field_put(_name_offset, value);
}

void java_lang_reflect_RecordComponent::set_type(oop element, oop value) {
  element->obj_field_put(_type_offset, value);
}

void java_lang_reflect_RecordComponent::set_accessor(oop element, oop value) {
  element->obj_field_put(_accessor_offset, value);
}

void java_lang_reflect_RecordComponent::set_signature(oop element, oop value) {
  element->obj_field_put(_signature_offset, value);
}

void java_lang_reflect_RecordComponent::set_annotations(oop element, oop value) {
  element->obj_field_put(_annotations_offset, value);
}

void java_lang_reflect_RecordComponent::set_typeAnnotations(oop element, oop value) {
  element->obj_field_put(_typeAnnotations_offset, value);
}

// java_lang_InternalError
int java_lang_InternalError::_during_unsafe_access_offset;

void java_lang_InternalError::set_during_unsafe_access(oop internal_error) {
  internal_error->bool_field_put(_during_unsafe_access_offset, true);
}

jboolean java_lang_InternalError::during_unsafe_access(oop internal_error) {
  return internal_error->bool_field(_during_unsafe_access_offset);
}

void java_lang_InternalError::compute_offsets() {
  INTERNALERROR_INJECTED_FIELDS(INJECTED_FIELD_COMPUTE_OFFSET);
}

#if INCLUDE_CDS
void java_lang_InternalError::serialize_offsets(SerializeClosure* f) {
  INTERNALERROR_INJECTED_FIELDS(INJECTED_FIELD_SERIALIZE_OFFSET);
}
#endif

#define BASIC_JAVA_CLASSES_DO_PART1(f) \
  f(java_lang_Class) \
  f(java_lang_String) \
  f(java_lang_ref_Reference) \
  //end

#define BASIC_JAVA_CLASSES_DO_PART2(f) \
  f(java_lang_System) \
  f(java_lang_ClassLoader) \
  f(java_lang_Throwable) \
  f(java_lang_Thread) \
  f(java_lang_Thread_FieldHolder) \
  f(java_lang_Thread_Constants) \
  f(java_lang_ThreadGroup) \
  f(java_lang_VirtualThread) \
  f(java_lang_InternalError) \
  f(java_lang_AssertionStatusDirectives) \
  f(java_lang_ref_SoftReference) \
  f(java_lang_invoke_MethodHandle) \
  f(java_lang_invoke_DirectMethodHandle) \
  f(java_lang_invoke_MemberName) \
  f(java_lang_invoke_ResolvedMethodName) \
  f(java_lang_invoke_LambdaForm) \
  f(java_lang_invoke_MethodType) \
  f(java_lang_invoke_CallSite) \
  f(java_lang_invoke_ConstantCallSite) \
  f(java_lang_reflect_AccessibleObject) \
  f(java_lang_reflect_Method) \
  f(java_lang_reflect_Constructor) \
  f(java_lang_reflect_Field) \
  f(java_lang_reflect_RecordComponent) \
  f(reflect_ConstantPool) \
  f(java_lang_reflect_Parameter) \
  f(java_lang_Module) \
  f(java_lang_StackTraceElement) \
  f(java_lang_ClassFrameInfo) \
  f(java_lang_StackFrameInfo) \
  f(java_lang_LiveStackFrameInfo) \
  f(jdk_internal_vm_ContinuationScope) \
  f(jdk_internal_vm_Continuation) \
  f(jdk_internal_vm_StackChunk) \
  f(java_util_concurrent_locks_AbstractOwnableSynchronizer) \
  f(jdk_internal_foreign_abi_NativeEntryPoint) \
  f(jdk_internal_foreign_abi_ABIDescriptor) \
  f(jdk_internal_foreign_abi_VMStorage) \
  f(jdk_internal_foreign_abi_CallConv) \
  f(jdk_internal_misc_UnsafeConstants) \
  f(java_lang_boxing_object) \
  f(vector_VectorPayload) \
  //end

#define BASIC_JAVA_CLASSES_DO(f) \
        BASIC_JAVA_CLASSES_DO_PART1(f) \
        BASIC_JAVA_CLASSES_DO_PART2(f)

#define DO_COMPUTE_OFFSETS(k) k::compute_offsets();

// Compute field offsets of all the classes in this file
void JavaClasses::compute_offsets() {
  if (CDSConfig::is_using_archive()) {
    JVMTI_ONLY(assert(JvmtiExport::is_early_phase() && !(JvmtiExport::should_post_class_file_load_hook() &&
                                                         JvmtiExport::has_early_class_hook_env()),
                      "JavaClasses::compute_offsets() must be called in early JVMTI phase."));
    // None of the classes used by the rest of this function can be replaced by
    // JVMTI ClassFileLoadHook.
    // We are safe to use the archived offsets, which have already been restored
    // by JavaClasses::serialize_offsets, without computing the offsets again.
    return;
  }

  // We have already called the compute_offsets() of the
  // BASIC_JAVA_CLASSES_DO_PART1 classes (java_lang_String, java_lang_Class and
  // java_lang_ref_Reference) earlier inside vmClasses::resolve_all()
  BASIC_JAVA_CLASSES_DO_PART2(DO_COMPUTE_OFFSETS);
}

#if INCLUDE_CDS
#define DO_SERIALIZE_OFFSETS(k) k::serialize_offsets(soc);

void JavaClasses::serialize_offsets(SerializeClosure* soc) {
  BASIC_JAVA_CLASSES_DO(DO_SERIALIZE_OFFSETS);
}
#endif

#if INCLUDE_CDS_JAVA_HEAP
bool JavaClasses::is_supported_for_archiving(oop obj) {
  Klass* klass = obj->klass();

  if (!CDSConfig::is_dumping_invokedynamic()) {
    // These are supported by CDS only when CDSConfig::is_dumping_invokedynamic() is enabled.
    if (klass == vmClasses::ResolvedMethodName_klass() ||
        klass == vmClasses::MemberName_klass()) {
      return false;
    }
  }

  if (klass->is_subclass_of(vmClasses::Reference_klass())) {
    // It's problematic to archive Reference objects. One of the reasons is that
    // Reference::discovered may pull in unwanted objects (see JDK-8284336)
    return false;
  }

  return true;
}
#endif

#ifndef PRODUCT

// These functions exist to assert the validity of de-serialized offsets in boxing object as a sanity check.

bool JavaClasses::check_offset(const char *klass_name, int deserialized_offset, const char *field_name,
                               const char* field_sig) {
  EXCEPTION_MARK;
  fieldDescriptor fd;
  TempNewSymbol klass_sym = SymbolTable::new_symbol(klass_name);
  Klass* k = SystemDictionary::resolve_or_fail(klass_sym, true, CATCH);
  InstanceKlass* ik = InstanceKlass::cast(k);
  TempNewSymbol f_name = SymbolTable::new_symbol(field_name);
  TempNewSymbol f_sig  = SymbolTable::new_symbol(field_sig);
  if (!ik->find_local_field(f_name, f_sig, &fd)) {
    tty->print_cr("Nonstatic field %s.%s not found", klass_name, field_name);
    return false;
  }
  if (fd.is_static()) {
    tty->print_cr("Nonstatic field %s.%s appears to be static", klass_name, field_name);
    return false;
  }
  if (fd.offset() == deserialized_offset ) {
    return true;
  } else {
    tty->print_cr("Offset of nonstatic field %s.%s is deserialized as %d but should really be %d.",
                  klass_name, field_name, deserialized_offset, fd.offset());
    return false;
  }
}

void JavaClasses::check_offsets() {
  bool valid = true;

#define CHECK_OFFSET(klass_name, cpp_klass_name, field_name, field_sig) \
  valid &= check_offset(klass_name, cpp_klass_name :: _##field_name ## _offset, #field_name, field_sig)

#define CHECK_LONG_OFFSET(klass_name, cpp_klass_name, field_name, field_sig) \
  valid &= check_offset(klass_name, cpp_klass_name :: _##long_ ## field_name ## _offset, #field_name, field_sig)

  // Boxed primitive objects (java_lang_boxing_object)

  CHECK_OFFSET("java/lang/Boolean",   java_lang_boxing_object, value, "Z");
  CHECK_OFFSET("java/lang/Character", java_lang_boxing_object, value, "C");
  CHECK_OFFSET("java/lang/Float",     java_lang_boxing_object, value, "F");
  CHECK_LONG_OFFSET("java/lang/Double", java_lang_boxing_object, value, "D");
  CHECK_OFFSET("java/lang/Byte",      java_lang_boxing_object, value, "B");
  CHECK_OFFSET("java/lang/Short",     java_lang_boxing_object, value, "S");
  CHECK_OFFSET("java/lang/Integer",   java_lang_boxing_object, value, "I");
  CHECK_LONG_OFFSET("java/lang/Long", java_lang_boxing_object, value, "J");

  if (!valid) vm_exit_during_initialization("Field offset verification failed");
}

#endif // PRODUCT

int InjectedField::compute_offset() {
  InstanceKlass* ik = InstanceKlass::cast(klass());
  for (AllFieldStream fs(ik); !fs.done(); fs.next()) {
    if (!may_be_java && !fs.field_flags().is_injected()) {
      // Only look at injected fields
      continue;
    }
    if (fs.name() == name() && fs.signature() == signature()) {
      return fs.offset();
    }
  }
  ResourceMark rm;
  tty->print_cr("Invalid layout of %s at %s/%s%s", ik->external_name(), name()->as_C_string(), signature()->as_C_string(), may_be_java ? " (may_be_java)" : "");
#ifndef PRODUCT
  ik->print();
  tty->print_cr("all fields:");
  for (AllFieldStream fs(ik); !fs.done(); fs.next()) {
    tty->print_cr("  name: %s, sig: %s, flags: %08x", fs.name()->as_C_string(), fs.signature()->as_C_string(), fs.access_flags().as_field_flags());
  }
#endif //PRODUCT
  vm_exit_during_initialization("Invalid layout of well-known class: use -Xlog:class+load=info to see the origin of the problem class");
  return -1;
}

void javaClasses_init() {
  JavaClasses::compute_offsets();
  JavaClasses::check_offsets();
  FilteredFieldsMap::initialize();  // must be done after computing offsets.
}<|MERGE_RESOLUTION|>--- conflicted
+++ resolved
@@ -1500,11 +1500,8 @@
   macro(_classData_offset,           k, "classData",           object_signature,       false); \
   macro(_reflectionData_offset,      k, "reflectionData",      java_lang_ref_SoftReference_signature, false); \
   macro(_signers_offset,             k, "signers",             object_array_signature, false); \
-<<<<<<< HEAD
+  macro(_modifiers_offset,           k, vmSymbols::modifiers_name(), int_signature,    false); \
   macro(_protection_domain_offset,   k, "protectionDomain",    java_security_ProtectionDomain_signature,  false);
-=======
-  macro(_modifiers_offset,           k, vmSymbols::modifiers_name(), int_signature,    false);
->>>>>>> c9cadbd2
 
 void java_lang_Class::compute_offsets() {
   if (_offsets_computed) {
