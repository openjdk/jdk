--- conflicted
+++ resolved
@@ -2589,12 +2589,7 @@
   ResourceMark rm;
   stringStream ss;
 
-<<<<<<< HEAD
-  // Get strings and string lengths
   InstanceKlass* holder = java_lang_Class::as_InstanceKlass(mirror());
-=======
-  InstanceKlass* holder = InstanceKlass::cast(java_lang_Class::as_Klass(mirror()));
->>>>>>> a12e9fce
   const char* klass_name  = holder->external_name();
   char* method_name = name->as_C_string();
   ss.print("\tat %s.%s(", klass_name, method_name);
