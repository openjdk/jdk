/*
 * Copyright (c) 1997, 2024, Oracle and/or its affiliates. All rights reserved.
 * DO NOT ALTER OR REMOVE COPYRIGHT NOTICES OR THIS FILE HEADER.
 *
 * This code is free software; you can redistribute it and/or modify it
 * under the terms of the GNU General Public License version 2 only, as
 * published by the Free Software Foundation.
 *
 * This code is distributed in the hope that it will be useful, but WITHOUT
 * ANY WARRANTY; without even the implied warranty of MERCHANTABILITY or
 * FITNESS FOR A PARTICULAR PURPOSE.  See the GNU General Public License
 * version 2 for more details (a copy is included in the LICENSE file that
 * accompanied this code).
 *
 * You should have received a copy of the GNU General Public License version
 * 2 along with this work; if not, write to the Free Software Foundation,
 * Inc., 51 Franklin St, Fifth Floor, Boston, MA 02110-1301 USA.
 *
 * Please contact Oracle, 500 Oracle Parkway, Redwood Shores, CA 94065 USA
 * or visit www.oracle.com if you need additional information or have any
 * questions.
 *
 */

#ifndef SHARE_COMPILER_COMPILER_GLOBALS_HPP
#define SHARE_COMPILER_COMPILER_GLOBALS_HPP

#include "compiler/compiler_globals_pd.hpp"
#include "runtime/globals_shared.hpp"
#ifdef COMPILER1
#include "c1/c1_globals.hpp"
#endif // COMPILER1
#ifdef COMPILER2
#include "opto/c2_globals.hpp"
#endif // COMPILER2
#if INCLUDE_JVMCI
#include "jvmci/jvmci_globals.hpp"
#endif

// TODO -- currently, even if all JIT compilers are disabled, the following flags
// are still available in HotSpot. This should eventually be fixed ...

#define COMPILER_FLAGS(develop,                                             \
                       develop_pd,                                          \
                       product,                                             \
                       product_pd,                                          \
                       range,                                               \
                       constraint)                                          \
                                                                            \
  /* compiler interface */                                                  \
                                                                            \
  product(bool, CIPrintCompilerName, false, DIAGNOSTIC,                     \
          "when CIPrint is active, print the name of the active compiler")  \
                                                                            \
  product(bool, CIPrintCompileQueue, false, DIAGNOSTIC,                     \
          "display the contents of the compile queue whenever a "           \
          "compilation is enqueued")                                        \
                                                                            \
  develop(bool, CIPrintRequests, false,                                     \
          "display every request for compilation")                          \
                                                                            \
  product(bool, CITime, false,                                              \
          "collect timing information for compilation")                     \
                                                                            \
  develop(bool, CITimeVerbose, false,                                       \
          "be more verbose in compilation timings")                         \
                                                                            \
  develop(bool, CITimeEach, false,                                          \
          "display timing information after each successful compilation")   \
                                                                            \
  develop(bool, CICountOSR, false,                                          \
          "use a separate counter when assigning ids to osr compilations")  \
                                                                            \
  develop(bool, CICountNative, false,                                       \
          "use a separate counter when assigning ids to native "            \
          "compilations")                                                   \
                                                                            \
  develop(bool, CICompileNatives, true,                                     \
          "compile native methods if supported by the compiler")            \
                                                                            \
  develop_pd(bool, CICompileOSR,                                            \
          "compile on stack replacement methods if supported by the "       \
          "compiler")                                                       \
                                                                            \
  develop(bool, CIPrintMethodCodes, false,                                  \
          "print method bytecodes of the compiled code")                    \
                                                                            \
  develop(bool, CIPrintTypeFlow, false,                                     \
          "print the results of ciTypeFlow analysis")                       \
                                                                            \
  develop(bool, CITraceTypeFlow, false,                                     \
          "detailed per-bytecode tracing of ciTypeFlow analysis")           \
                                                                            \
  product(bool, CICompilerCountPerCPU, false,                               \
          "1 compiler thread for log(N CPUs)")                              \
                                                                            \
  develop(intx, CICrashAt, -1,                                              \
          "id of compilation to trigger assert in compiler thread for "     \
          "the purpose of testing, e.g. generation of replay data")         \
                                                                            \
  develop(bool, CIObjectFactoryVerify, false,                               \
          "enable potentially expensive verification in ciObjectFactory")   \
                                                                            \
  develop(intx, CIStart, 0,                                                 \
          "The id of the first compilation to permit")                      \
                                                                            \
  develop(intx, CIStop, max_jint,                                           \
          "The id of the last compilation to permit")                       \
                                                                            \
  develop(intx, CIStartOSR, 0,                                              \
          "The id of the first osr compilation to permit "                  \
          "(CICountOSR must be on)")                                        \
                                                                            \
  develop(intx, CIStopOSR, max_jint,                                        \
          "The id of the last osr compilation to permit "                   \
          "(CICountOSR must be on)")                                        \
                                                                            \
  develop(intx, CIBreakAtOSR, -1,                                           \
          "The id of osr compilation to break at")                          \
                                                                            \
  develop(intx, CIBreakAt, -1,                                              \
          "The id of compilation to break at")                              \
                                                                            \
  /* recompilation */                                                       \
                                                                            \
  product(double, CompileThresholdScaling, 1.0,                             \
          "Factor to control when first compilation happens "               \
          "(both with and without tiered compilation): "                    \
          "values greater than 1.0 delay counter overflow, "                \
          "values between 0 and 1.0 rush counter overflow, "                \
          "value of 1.0 leaves compilation thresholds unchanged "           \
          "value of 0.0 is equivalent to -Xint. "                           \
          ""                                                                \
          "Flag can be set as per-method option. "                          \
          "If a value is specified for a method, compilation thresholds "   \
          "for that method are scaled by both the value of the global flag "\
          "and the value of the per-method flag.")                          \
          range(0.0, DBL_MAX)                                               \
                                                                            \
  product(intx, Tier0InvokeNotifyFreqLog, 7,                                \
          "Interpreter (tier 0) invocation notification frequency")         \
          range(0, 30)                                                      \
                                                                            \
  product(intx, Tier2InvokeNotifyFreqLog, 11,                               \
          "C1 without MDO (tier 2) invocation notification frequency")      \
          range(0, 30)                                                      \
                                                                            \
  product(intx, Tier3InvokeNotifyFreqLog, 10,                               \
          "C1 with MDO profiling (tier 3) invocation notification "         \
          "frequency")                                                      \
          range(0, 30)                                                      \
                                                                            \
  product(intx, Tier23InlineeNotifyFreqLog, 20,                             \
          "Inlinee invocation (tiers 2 and 3) notification frequency")      \
          range(0, 30)                                                      \
                                                                            \
  product(intx, Tier0BackedgeNotifyFreqLog, 10,                             \
          "Interpreter (tier 0) invocation notification frequency")         \
          range(0, 30)                                                      \
                                                                            \
  product(intx, Tier2BackedgeNotifyFreqLog, 14,                             \
          "C1 without MDO (tier 2) invocation notification frequency")      \
          range(0, 30)                                                      \
                                                                            \
  product(intx, Tier3BackedgeNotifyFreqLog, 13,                             \
          "C1 with MDO profiling (tier 3) invocation notification "         \
          "frequency")                                                      \
          range(0, 30)                                                      \
                                                                            \
  product(intx, Tier2CompileThreshold, 0,                                   \
          "threshold at which tier 2 compilation is invoked")               \
          range(0, max_jint)                                                \
                                                                            \
  product(intx, Tier2BackEdgeThreshold, 0,                                  \
          "Back edge threshold at which tier 2 compilation is invoked")     \
          range(0, max_jint)                                                \
                                                                            \
  product(intx, Tier3InvocationThreshold, 200,                              \
          "Compile if number of method invocations crosses this "           \
          "threshold")                                                      \
          range(0, max_jint)                                                \
                                                                            \
  product(intx, Tier3MinInvocationThreshold, 100,                           \
          "Minimum invocation to compile at tier 3")                        \
          range(0, max_jint)                                                \
                                                                            \
  product(intx, Tier3CompileThreshold, 2000,                                \
          "Threshold at which tier 3 compilation is invoked (invocation "   \
          "minimum must be satisfied)")                                     \
          range(0, max_jint)                                                \
                                                                            \
  product(intx, Tier3BackEdgeThreshold,  60000,                             \
          "Back edge threshold at which tier 3 OSR compilation is invoked") \
          range(0, max_jint)                                                \
                                                                            \
  product(intx, Tier4InvocationThreshold, 5000,                             \
          "Compile if number of method invocations crosses this "           \
          "threshold")                                                      \
          range(0, max_jint)                                                \
                                                                            \
  product(intx, Tier4MinInvocationThreshold, 600,                           \
          "Minimum invocation to compile at tier 4")                        \
          range(0, max_jint)                                                \
                                                                            \
  product(intx, Tier4CompileThreshold, 15000,                               \
          "Threshold at which tier 4 compilation is invoked (invocation "   \
          "minimum must be satisfied)")                                     \
          range(0, max_jint)                                                \
                                                                            \
  product(intx, Tier4BackEdgeThreshold, 40000,                              \
          "Back edge threshold at which tier 4 OSR compilation is invoked") \
          range(0, max_jint)                                                \
                                                                            \
  product(intx, Tier0Delay, 20, DIAGNOSTIC,                                 \
          "If C2 queue size grows over this amount per compiler thread "    \
          "do not start profiling in the interpreter")                      \
          range(0, max_jint)                                                \
                                                                            \
  product(intx, TieredOldPercentage, 1000, DIAGNOSTIC,                      \
          "Percentage over tier 3 thresholds after which a method is "      \
          "considered old (turns off parts of prioritization based on "     \
          "compile queue length)")                                          \
          range(0, max_jint)                                                \
                                                                            \
  product(intx, Tier3DelayOn, 5,                                            \
          "If C2 queue size grows over this amount per compiler thread "    \
          "stop compiling at tier 3 and start compiling at tier 2")         \
          range(0, max_jint)                                                \
                                                                            \
  product(intx, Tier3DelayOff, 2,                                           \
          "If C2 queue size is less than this amount per compiler thread "  \
          "allow methods compiled at tier 2 transition to tier 3")          \
          range(0, max_jint)                                                \
                                                                            \
  product(intx, Tier3LoadFeedback, 5,                                       \
          "Tier 3 thresholds will increase twofold when C1 queue size "     \
          "reaches this amount per compiler thread"                         \
          "Passing 0 disables the threshold scaling")                       \
          range(0, max_jint)                                                \
                                                                            \
  product(intx, Tier4LoadFeedback, 3,                                       \
          "Tier 4 thresholds will increase twofold when C2 queue size "     \
          "reaches this amount per compiler thread"                         \
          "Passing 0 disables the threshold scaling")                       \
          range(0, max_jint)                                                \
                                                                            \
  product(intx, TieredCompileTaskTimeout, 50,                               \
          "Kill compile task if method was not used within "                \
          "given timeout in milliseconds")                                  \
          range(0, max_intx)                                                \
                                                                            \
  product(intx, TieredStopAtLevel, 4,                                       \
          "Stop at given compilation level")                                \
          range(0, 4)                                                       \
                                                                            \
  product(intx, Tier0ProfilingStartPercentage, 200,                         \
          "Start profiling in interpreter if the counters exceed the "      \
          "specified percentage of tier 3 thresholds")                      \
          range(0, max_jint)                                                \
                                                                            \
  product(uintx, IncreaseFirstTierCompileThresholdAt, 50,                   \
          "Increase the compile threshold for C1 compilation if the code "  \
          "cache is filled by the specified percentage")                    \
          range(0, 99)                                                      \
                                                                            \
  product(intx, TieredRateUpdateMinTime, 1,                                 \
          "Minimum rate sampling interval (in milliseconds)")               \
          range(1, max_intx)                                                \
                                                                            \
  product(intx, TieredRateUpdateMaxTime, 25,                                \
          "Maximum rate sampling interval (in milliseconds)")               \
          range(1, max_intx)                                                \
                                                                            \
  product(bool, SkipTier2IfPossible, false, DIAGNOSTIC,                     \
          "Compile at tier 4 instead of tier 2 in training replay "         \
          "mode if posssible")                                              \
                                                                            \
  product(ccstr, CompilationMode, "default",                                \
          "Compilation modes: "                                             \
          "default: normal tiered compilation; "                            \
          "quick-only: C1-only mode; "                                      \
          "high-only: C2/JVMCI-only mode; "                                 \
          "high-only-quick-internal: C2/JVMCI-only mode, "                  \
          "with JVMCI compiler compiled with C1.")                          \
                                                                            \
  product(bool, PrintTieredEvents, false,                                   \
          "Print tiered events notifications")                              \
                                                                            \
  product_pd(intx, OnStackReplacePercentage,                                \
          "NON_TIERED number of method invocations/branches (expressed as " \
          "% of CompileThreshold) before (re-)compiling OSR code")          \
          constraint(OnStackReplacePercentageConstraintFunc, AfterErgo)     \
                                                                            \
  product(intx, InterpreterProfilePercentage, 33,                           \
          "NON_TIERED number of method invocations/branches (expressed as " \
          "% of CompileThreshold) before profiling in the interpreter")     \
          range(0, 100)                                                     \
                                                                            \
  /* compiler directives */                                                 \
                                                                            \
  product(ccstrlist, CompileOnly, "",                                       \
          "List of methods (pkg/class.name) to restrict compilation to")    \
                                                                            \
  product(ccstr, CompileCommandFile, nullptr,                               \
          "Read compiler commands from this file [.hotspot_compiler]")      \
                                                                            \
  product(ccstr, CompilerDirectivesFile, nullptr, DIAGNOSTIC,               \
          "Read compiler directives from this file")                        \
                                                                            \
  product(ccstrlist, CompileCommand, "",                                    \
          "Prepend to .hotspot_compiler; e.g. log,java/lang/String.<init>") \
                                                                            \
  product(bool, ReplayCompiles, false, DIAGNOSTIC,                          \
          "Enable replay of compilations from ReplayDataFile")              \
                                                                            \
  product(bool, ReplayReduce, false, EXPERIMENTAL,                          \
          "Enable features to facilitate replay file reduction")            \
                                                                            \
  product(ccstr, ReplayDataFile, nullptr,                                   \
          "File containing compilation replay information"                  \
          "[default: ./replay_pid%p.log] (%p replaced with pid)")           \
                                                                            \
  product(ccstr, InlineDataFile, nullptr,                                   \
          "File containing inlining replay information"                     \
          "[default: ./inline_pid%p.log] (%p replaced with pid)")           \
                                                                            \
  product(intx, ReplaySuppressInitializers, 2, DIAGNOSTIC,                  \
          "Control handling of class initialization during replay: "        \
          "0 - don't do anything special; "                                 \
          "1 - treat all class initializers as empty; "                     \
          "2 - treat class initializers for application classes as empty; " \
          "3 - allow all class initializers to run during bootstrap but "   \
          "    pretend they are empty after starting replay")               \
          range(0, 3)                                                       \
                                                                            \
  product(bool, ReplayIgnoreInitErrors, false, DIAGNOSTIC,                  \
          "Ignore exceptions thrown during initialization for replay")      \
                                                                            \
  product(bool, DumpReplayDataOnError, true,                                \
          "Record replay data for crashing compiler threads")               \
                                                                            \
  product(bool, CompilerDirectivesIgnoreCompileCommands, false, DIAGNOSTIC, \
             "Disable backwards compatibility for compile commands.")       \
                                                                            \
  product(bool, CompilerDirectivesPrint, false, DIAGNOSTIC,                 \
             "Print compiler directives on installation.")                  \
                                                                            \
  product(int,  CompilerDirectivesLimit, 50, DIAGNOSTIC,                    \
             "Limit on number of compiler directives.")                     \
                                                                            \
  /* Bytecode escape analysis estimation. */                                \
                                                                            \
  product(bool, EstimateArgEscape, true,                                    \
          "Analyze bytecodes to estimate escape state of arguments")        \
                                                                            \
  product(intx, BCEATraceLevel, 0,                                          \
          "How much tracing to do of bytecode escape analysis estimates "   \
          "(0-3)")                                                          \
          range(0, 3)                                                       \
                                                                            \
  product(intx, MaxBCEAEstimateLevel, 5,                                    \
          "Maximum number of nested calls that are analyzed by BC EA")      \
          range(0, max_jint)                                                \
                                                                            \
  product(intx, MaxBCEAEstimateSize, 150,                                   \
          "Maximum bytecode size of a method to be analyzed by BC EA")      \
          range(0, max_jint)                                                \
                                                                            \
  /* misc compiler flags */                                                 \
                                                                            \
  product(bool, AbortVMOnCompilationFailure, false, DIAGNOSTIC,             \
          "Abort VM when method had failed to compile.")                    \
                                                                            \
  develop(intx, OSROnlyBCI, -1,                                             \
          "OSR only at this bci.  Negative values mean exclude that bci")   \
                                                                            \
  develop(intx, DesiredMethodLimit,  8000,                                  \
          "The desired maximum method size (in bytecodes) after inlining")  \
                                                                            \
  product(bool, DontCompileHugeMethods, true,                               \
          "Do not compile methods > HugeMethodLimit")                       \
                                                                            \
  develop(intx, HugeMethodLimit,  8000,                                     \
          "Don't compile methods larger than this if "                      \
          "+DontCompileHugeMethods")                                        \
                                                                            \
  product(bool, CaptureBailoutInformation, trueInDebug, DIAGNOSTIC,         \
          "If compilation is stopped with an error, capture diagnostic "    \
          "information at the bailout point")                               \
                                                                            \
<<<<<<< HEAD
  product(int, ProfileCaptureRatio, 64, EXPERIMENTAL,                        \
=======
  product(int, ProfileCaptureRatio, 1, EXPERIMENTAL,                        \
>>>>>>> a5c094e9
          "Reduce and randomize tiered-compilation profile captures "       \
          "in order to reduce cache contention on shared method data. "     \
          "Must be a power of 2.")                                          \
          range(1, 65536)

// end of COMPILER_FLAGS

DECLARE_FLAGS(COMPILER_FLAGS)

#endif // SHARE_COMPILER_COMPILER_GLOBALS_HPP<|MERGE_RESOLUTION|>--- conflicted
+++ resolved
@@ -388,11 +388,7 @@
           "If compilation is stopped with an error, capture diagnostic "    \
           "information at the bailout point")                               \
                                                                             \
-<<<<<<< HEAD
-  product(int, ProfileCaptureRatio, 64, EXPERIMENTAL,                        \
-=======
   product(int, ProfileCaptureRatio, 1, EXPERIMENTAL,                        \
->>>>>>> a5c094e9
           "Reduce and randomize tiered-compilation profile captures "       \
           "in order to reduce cache contention on shared method data. "     \
           "Must be a power of 2.")                                          \
