--- conflicted
+++ resolved
@@ -101,12 +101,8 @@
 #endif
   int                  _comp_level;
   int                  _num_inlined_bytecodes;
-<<<<<<< HEAD
-  CompileTask*         _next, *_prev;
-=======
   CompileTask*         _next;
   CompileTask*         _prev;
->>>>>>> fde6cd77
   // Fields used for logging why the compilation was initiated:
   jlong                _time_queued;  // time when task was enqueued
   jlong                _time_started; // time when compilation started
