--- conflicted
+++ resolved
@@ -373,10 +373,7 @@
 
   // Iterate over all tasks in the compile queue
   while (current != nullptr) {
-<<<<<<< HEAD
-=======
     CompileTask* next = current->next();
->>>>>>> fde6cd77
     if (!current->is_blocking()) {
       // Non-blocking task. No one is waiting for it, delete it now.
       delete current;
@@ -385,11 +382,7 @@
       // to delete the task. We cannot delete it here, because we do not
       // coordinate with waiters. We will notify the waiters later.
     }
-<<<<<<< HEAD
-    current = current->next();
-=======
     current = next;
->>>>>>> fde6cd77
   }
   _first = nullptr;
   _last = nullptr;
@@ -1743,14 +1736,6 @@
 
   // It is harmless to check this status without the lock, because
   // completion is a stable property.
-<<<<<<< HEAD
-  if (!task->is_complete() && is_compilation_disabled_forever()) {
-    // Task is not complete, and we are exiting for compilation shutdown.
-    // The task can still be executed by some compiler thread, therefore
-    // we cannot delete it. This will leave task allocated, which leaks it.
-    // At this (degraded) point, it is less risky to abandon the task,
-    // rather than attempting a more complicated deletion protocol.
-=======
   if (!task->is_complete()) {
     // Task is not complete, likely because we are exiting for compilation
     // shutdown. The task can still be reached through the queue, or executed
@@ -1760,7 +1745,6 @@
     // This will leave task allocated, which leaks it. At this (degraded) point,
     // it is less risky to abandon the task, rather than attempting a more
     // complicated deletion protocol.
->>>>>>> fde6cd77
     free_task = false;
   }
 
