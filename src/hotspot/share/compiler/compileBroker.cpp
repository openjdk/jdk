/*
 * Copyright (c) 1999, 2025, Oracle and/or its affiliates. All rights reserved.
 * DO NOT ALTER OR REMOVE COPYRIGHT NOTICES OR THIS FILE HEADER.
 *
 * This code is free software; you can redistribute it and/or modify it
 * under the terms of the GNU General Public License version 2 only, as
 * published by the Free Software Foundation.
 *
 * This code is distributed in the hope that it will be useful, but WITHOUT
 * ANY WARRANTY; without even the implied warranty of MERCHANTABILITY or
 * FITNESS FOR A PARTICULAR PURPOSE.  See the GNU General Public License
 * version 2 for more details (a copy is included in the LICENSE file that
 * accompanied this code).
 *
 * You should have received a copy of the GNU General Public License version
 * 2 along with this work; if not, write to the Free Software Foundation,
 * Inc., 51 Franklin St, Fifth Floor, Boston, MA 02110-1301 USA.
 *
 * Please contact Oracle, 500 Oracle Parkway, Redwood Shores, CA 94065 USA
 * or visit www.oracle.com if you need additional information or have any
 * questions.
 *
 */

#include "cds/cdsConfig.hpp"
#include "classfile/javaClasses.inline.hpp"
#include "classfile/symbolTable.hpp"
#include "classfile/vmClasses.hpp"
#include "classfile/vmSymbols.hpp"
#include "code/codeCache.hpp"
#include "code/codeHeapState.hpp"
#include "code/dependencyContext.hpp"
#include "compiler/compilationLog.hpp"
#include "compiler/compilationMemoryStatistic.hpp"
#include "compiler/compilationPolicy.hpp"
#include "compiler/compileBroker.hpp"
#include "compiler/compileLog.hpp"
#include "compiler/compilerEvent.hpp"
#include "compiler/compilerOracle.hpp"
#include "compiler/directivesParser.hpp"
#include "gc/shared/memAllocator.hpp"
#include "interpreter/linkResolver.hpp"
#include "jfr/jfrEvents.hpp"
#include "jvm.h"
#include "logging/log.hpp"
#include "logging/logStream.hpp"
#include "memory/allocation.inline.hpp"
#include "memory/resourceArea.hpp"
#include "memory/universe.hpp"
#include "oops/method.inline.hpp"
#include "oops/methodData.hpp"
#include "oops/oop.inline.hpp"
#include "prims/jvmtiExport.hpp"
#include "prims/nativeLookup.hpp"
#include "prims/whitebox.hpp"
#include "runtime/atomic.hpp"
#include "runtime/escapeBarrier.hpp"
#include "runtime/globals_extension.hpp"
#include "runtime/handles.inline.hpp"
#include "runtime/init.hpp"
#include "runtime/interfaceSupport.inline.hpp"
#include "runtime/java.hpp"
#include "runtime/javaCalls.hpp"
#include "runtime/jniHandles.inline.hpp"
#include "runtime/os.hpp"
#include "runtime/perfData.hpp"
#include "runtime/safepointVerifiers.hpp"
#include "runtime/sharedRuntime.hpp"
#include "runtime/threads.hpp"
#include "runtime/threadSMR.hpp"
#include "runtime/timerTrace.hpp"
#include "runtime/vframe.inline.hpp"
#include "utilities/debug.hpp"
#include "utilities/dtrace.hpp"
#include "utilities/events.hpp"
#include "utilities/formatBuffer.hpp"
#include "utilities/macros.hpp"
#ifdef COMPILER1
#include "c1/c1_Compiler.hpp"
#endif
#ifdef COMPILER2
#include "opto/c2compiler.hpp"
#endif
#if INCLUDE_JVMCI
#include "jvmci/jvmciEnv.hpp"
#include "jvmci/jvmciRuntime.hpp"
#endif

#ifdef DTRACE_ENABLED

// Only bother with this argument setup if dtrace is available

#define DTRACE_METHOD_COMPILE_BEGIN_PROBE(method, comp_name)             \
  {                                                                      \
    Symbol* klass_name = (method)->klass_name();                         \
    Symbol* name = (method)->name();                                     \
    Symbol* signature = (method)->signature();                           \
    HOTSPOT_METHOD_COMPILE_BEGIN(                                        \
      (char *) comp_name, strlen(comp_name),                             \
      (char *) klass_name->bytes(), klass_name->utf8_length(),           \
      (char *) name->bytes(), name->utf8_length(),                       \
      (char *) signature->bytes(), signature->utf8_length());            \
  }

#define DTRACE_METHOD_COMPILE_END_PROBE(method, comp_name, success)      \
  {                                                                      \
    Symbol* klass_name = (method)->klass_name();                         \
    Symbol* name = (method)->name();                                     \
    Symbol* signature = (method)->signature();                           \
    HOTSPOT_METHOD_COMPILE_END(                                          \
      (char *) comp_name, strlen(comp_name),                             \
      (char *) klass_name->bytes(), klass_name->utf8_length(),           \
      (char *) name->bytes(), name->utf8_length(),                       \
      (char *) signature->bytes(), signature->utf8_length(), (success)); \
  }

#else //  ndef DTRACE_ENABLED

#define DTRACE_METHOD_COMPILE_BEGIN_PROBE(method, comp_name)
#define DTRACE_METHOD_COMPILE_END_PROBE(method, comp_name, success)

#endif // ndef DTRACE_ENABLED

bool CompileBroker::_initialized = false;
volatile bool CompileBroker::_should_block = false;
volatile int  CompileBroker::_print_compilation_warning = 0;
volatile jint CompileBroker::_should_compile_new_jobs = run_compilation;

// The installed compiler(s)
AbstractCompiler* CompileBroker::_compilers[2];

// The maximum numbers of compiler threads to be determined during startup.
int CompileBroker::_c1_count = 0;
int CompileBroker::_c2_count = 0;

// An array of compiler names as Java String objects
jobject* CompileBroker::_compiler1_objects = nullptr;
jobject* CompileBroker::_compiler2_objects = nullptr;

CompileLog** CompileBroker::_compiler1_logs = nullptr;
CompileLog** CompileBroker::_compiler2_logs = nullptr;

// These counters are used to assign an unique ID to each compilation.
volatile jint CompileBroker::_compilation_id     = 0;
volatile jint CompileBroker::_osr_compilation_id = 0;
volatile jint CompileBroker::_native_compilation_id = 0;

// Performance counters
PerfCounter* CompileBroker::_perf_total_compilation = nullptr;
PerfCounter* CompileBroker::_perf_osr_compilation = nullptr;
PerfCounter* CompileBroker::_perf_standard_compilation = nullptr;

PerfCounter* CompileBroker::_perf_total_bailout_count = nullptr;
PerfCounter* CompileBroker::_perf_total_invalidated_count = nullptr;
PerfCounter* CompileBroker::_perf_total_compile_count = nullptr;
PerfCounter* CompileBroker::_perf_total_osr_compile_count = nullptr;
PerfCounter* CompileBroker::_perf_total_standard_compile_count = nullptr;

PerfCounter* CompileBroker::_perf_sum_osr_bytes_compiled = nullptr;
PerfCounter* CompileBroker::_perf_sum_standard_bytes_compiled = nullptr;
PerfCounter* CompileBroker::_perf_sum_nmethod_size = nullptr;
PerfCounter* CompileBroker::_perf_sum_nmethod_code_size = nullptr;

PerfStringVariable* CompileBroker::_perf_last_method = nullptr;
PerfStringVariable* CompileBroker::_perf_last_failed_method = nullptr;
PerfStringVariable* CompileBroker::_perf_last_invalidated_method = nullptr;
PerfVariable*       CompileBroker::_perf_last_compile_type = nullptr;
PerfVariable*       CompileBroker::_perf_last_compile_size = nullptr;
PerfVariable*       CompileBroker::_perf_last_failed_type = nullptr;
PerfVariable*       CompileBroker::_perf_last_invalidated_type = nullptr;

// Timers and counters for generating statistics
elapsedTimer CompileBroker::_t_total_compilation;
elapsedTimer CompileBroker::_t_osr_compilation;
elapsedTimer CompileBroker::_t_standard_compilation;
elapsedTimer CompileBroker::_t_invalidated_compilation;
elapsedTimer CompileBroker::_t_bailedout_compilation;

uint CompileBroker::_total_bailout_count            = 0;
uint CompileBroker::_total_invalidated_count        = 0;
uint CompileBroker::_total_compile_count            = 0;
uint CompileBroker::_total_osr_compile_count        = 0;
uint CompileBroker::_total_standard_compile_count   = 0;
uint CompileBroker::_total_compiler_stopped_count   = 0;
uint CompileBroker::_total_compiler_restarted_count = 0;

uint CompileBroker::_sum_osr_bytes_compiled         = 0;
uint CompileBroker::_sum_standard_bytes_compiled    = 0;
uint CompileBroker::_sum_nmethod_size               = 0;
uint CompileBroker::_sum_nmethod_code_size          = 0;

jlong CompileBroker::_peak_compilation_time        = 0;

CompilerStatistics CompileBroker::_stats_per_level[CompLevel_full_optimization];

CompileQueue* CompileBroker::_c2_compile_queue     = nullptr;
CompileQueue* CompileBroker::_c1_compile_queue     = nullptr;

bool compileBroker_init() {
  if (LogEvents) {
    CompilationLog::init();
  }

  // init directives stack, adding default directive
  DirectivesStack::init();

  if (DirectivesParser::has_file()) {
    return DirectivesParser::parse_from_flag();
  } else if (CompilerDirectivesPrint) {
    // Print default directive even when no other was added
    DirectivesStack::print(tty);
  }

  return true;
}

CompileTaskWrapper::CompileTaskWrapper(CompileTask* task) {
  CompilerThread* thread = CompilerThread::current();
  thread->set_task(task);
  CompileLog*     log  = thread->log();
  if (log != nullptr && !task->is_unloaded())  task->log_task_start(log);
}

CompileTaskWrapper::~CompileTaskWrapper() {
  CompilerThread* thread = CompilerThread::current();
  CompileTask* task = thread->task();
  CompileLog*  log  = thread->log();
  if (log != nullptr && !task->is_unloaded())  task->log_task_done(log);
  thread->set_task(nullptr);
  thread->set_env(nullptr);
  if (task->is_blocking()) {
    bool free_task = false;
    {
      MutexLocker notifier(thread, CompileTaskWait_lock);
      task->mark_complete();
#if INCLUDE_JVMCI
      if (CompileBroker::compiler(task->comp_level())->is_jvmci()) {
        if (!task->has_waiter()) {
          // The waiting thread timed out and thus did not delete the task.
          free_task = true;
        }
        task->set_blocking_jvmci_compile_state(nullptr);
      }
#endif
      if (!free_task) {
        // Notify the waiting thread that the compilation has completed
        // so that it can free the task.
        CompileTaskWait_lock->notify_all();
      }
    }
    if (free_task) {
      // The task can only be deleted once the task lock is released.
      delete task;
    }
  } else {
    task->mark_complete();

    // By convention, the compiling thread is responsible for deleting
    // a non-blocking CompileTask.
    delete task;
  }
}

/**
 * Check if a CompilerThread can be removed and update count if requested.
 */
bool CompileBroker::can_remove(CompilerThread *ct, bool do_it) {
  assert(UseDynamicNumberOfCompilerThreads, "or shouldn't be here");
  if (!ReduceNumberOfCompilerThreads) return false;

  AbstractCompiler *compiler = ct->compiler();
  int compiler_count = compiler->num_compiler_threads();
  bool c1 = compiler->is_c1();

  // Keep at least 1 compiler thread of each type.
  if (compiler_count < 2) return false;

  // Keep thread alive for at least some time.
  if (ct->idle_time_millis() < (c1 ? 500 : 100)) return false;

#if INCLUDE_JVMCI
  if (compiler->is_jvmci() && !UseJVMCINativeLibrary) {
    // Handles for JVMCI thread objects may get released concurrently.
    if (do_it) {
      assert(CompileThread_lock->owner() == ct, "must be holding lock");
    } else {
      // Skip check if it's the last thread and let caller check again.
      return true;
    }
  }
#endif

  // We only allow the last compiler thread of each type to get removed.
  jobject last_compiler = c1 ? compiler1_object(compiler_count - 1)
                             : compiler2_object(compiler_count - 1);
  if (ct->threadObj() == JNIHandles::resolve_non_null(last_compiler)) {
    if (do_it) {
      assert_locked_or_safepoint(CompileThread_lock); // Update must be consistent.
      compiler->set_num_compiler_threads(compiler_count - 1);
#if INCLUDE_JVMCI
      if (compiler->is_jvmci() && !UseJVMCINativeLibrary) {
        // Old j.l.Thread object can die when no longer referenced elsewhere.
        JNIHandles::destroy_global(compiler2_object(compiler_count - 1));
        _compiler2_objects[compiler_count - 1] = nullptr;
      }
#endif
    }
    return true;
  }
  return false;
}

/**
 * Add a CompileTask to a CompileQueue.
 */
void CompileQueue::add(CompileTask* task) {
  assert(MethodCompileQueue_lock->owned_by_self(), "must own lock");

  task->set_next(nullptr);
  task->set_prev(nullptr);

  if (_last == nullptr) {
    // The compile queue is empty.
    assert(_first == nullptr, "queue is empty");
    _first = task;
    _last = task;
  } else {
    // Append the task to the queue.
    assert(_last->next() == nullptr, "not last");
    _last->set_next(task);
    task->set_prev(_last);
    _last = task;
  }
  ++_size;
  ++_total_added;
  if (_size > _peak_size) {
    _peak_size = _size;
  }

  // Mark the method as being in the compile queue.
  task->method()->set_queued_for_compilation();

  if (CIPrintCompileQueue) {
    print_tty();
  }

  if (LogCompilation && xtty != nullptr) {
    task->log_task_queued();
  }

  if (TrainingData::need_data() && !CDSConfig::is_dumping_final_static_archive()) {
    CompileTrainingData* ctd = CompileTrainingData::make(task);
    if (ctd != nullptr) {
      task->set_training_data(ctd);
    }
  }

  // Notify CompilerThreads that a task is available.
  MethodCompileQueue_lock->notify_all();
}

/**
 * Empties compilation queue by deleting all compilation tasks.
 * Furthermore, the method wakes up all threads that are waiting
 * on a compilation task to finish. This can happen if background
 * compilation is disabled.
 */
void CompileQueue::delete_all() {
  MutexLocker mu(MethodCompileQueue_lock);
  CompileTask* next = _first;

  // Iterate over all tasks in the compile queue
  while (next != nullptr) {
    CompileTask* current = next;
    next = current->next();
    bool found_waiter = false;
    {
      MutexLocker ct_lock(CompileTaskWait_lock);
      assert(current->waiting_for_completion_count() <= 1, "more than one thread are waiting for task");
      if (current->waiting_for_completion_count() > 0) {
        // If another thread waits for this task, we must wake them up
<<<<<<< HEAD
        // so they will stop waiting and delete the task.
        current->lock()->notify();
=======
        // so they will stop waiting and free the task.
        CompileTaskWait_lock->notify_all();
>>>>>>> b3594c9e
        found_waiter = true;
      }
    }
    if (!found_waiter) {
      // If no one was waiting for this task, we need to delete it ourselves.
      // In this case, the task is also certainly unlocked, because, again, there is no waiter.
      // Otherwise, by convention, it's the waiters responsibility to delete the task.
      delete current;
    }
  }
  _first = nullptr;
  _last = nullptr;

  // Wake up all threads that block on the queue.
  MethodCompileQueue_lock->notify_all();
}

/**
 * Get the next CompileTask from a CompileQueue
 */
CompileTask* CompileQueue::get(CompilerThread* thread) {
  // save methods from RedefineClasses across safepoint
  // across MethodCompileQueue_lock below.
  methodHandle save_method;

  MonitorLocker locker(MethodCompileQueue_lock);
  // If _first is null we have no more compile jobs. There are two reasons for
  // having no compile jobs: First, we compiled everything we wanted. Second,
  // we ran out of code cache so compilation has been disabled. In the latter
  // case we perform code cache sweeps to free memory such that we can re-enable
  // compilation.
  while (_first == nullptr) {
    // Exit loop if compilation is disabled forever
    if (CompileBroker::is_compilation_disabled_forever()) {
      return nullptr;
    }

    AbstractCompiler* compiler = thread->compiler();
    guarantee(compiler != nullptr, "Compiler object must exist");
    compiler->on_empty_queue(this, thread);
    if (_first != nullptr) {
      // The call to on_empty_queue may have temporarily unlocked the MCQ lock
      // so check again whether any tasks were added to the queue.
      break;
    }

    // If there are no compilation tasks and we can compile new jobs
    // (i.e., there is enough free space in the code cache) there is
    // no need to invoke the GC.
    // We need a timed wait here, since compiler threads can exit if compilation
    // is disabled forever. We use 5 seconds wait time; the exiting of compiler threads
    // is not critical and we do not want idle compiler threads to wake up too often.
    locker.wait(5*1000);

    if (UseDynamicNumberOfCompilerThreads && _first == nullptr) {
      // Still nothing to compile. Give caller a chance to stop this thread.
      if (CompileBroker::can_remove(CompilerThread::current(), false)) return nullptr;
    }
  }

  if (CompileBroker::is_compilation_disabled_forever()) {
    return nullptr;
  }

  CompileTask* task;
  {
    NoSafepointVerifier nsv;
    task = CompilationPolicy::select_task(this, thread);
    if (task != nullptr) {
      task = task->select_for_compilation();
    }
  }

  if (task != nullptr) {
    // Save method pointers across unlock safepoint.  The task is removed from
    // the compilation queue, which is walked during RedefineClasses.
    Thread* thread = Thread::current();
    save_method = methodHandle(thread, task->method());

    remove(task);
  }
  purge_stale_tasks(); // may temporarily release MCQ lock
  return task;
}

// Clean & deallocate stale compile tasks.
// Temporarily releases MethodCompileQueue lock.
void CompileQueue::purge_stale_tasks() {
  assert(MethodCompileQueue_lock->owned_by_self(), "must own lock");
  if (_first_stale != nullptr) {
    // Stale tasks are purged when MCQ lock is released,
    // but _first_stale updates are protected by MCQ lock.
    // Once task processing starts and MCQ lock is released,
    // other compiler threads can reuse _first_stale.
    CompileTask* head = _first_stale;
    _first_stale = nullptr;
    {
      MutexUnlocker ul(MethodCompileQueue_lock);
      for (CompileTask* task = head; task != nullptr; ) {
        CompileTask* next_task = task->next();
        CompileTaskWrapper ctw(task); // Frees the task
        task->set_failure_reason("stale task");
        task = next_task;
      }
    }
  }
}

void CompileQueue::remove(CompileTask* task) {
  assert(MethodCompileQueue_lock->owned_by_self(), "must own lock");
  if (task->prev() != nullptr) {
    task->prev()->set_next(task->next());
  } else {
    // max is the first element
    assert(task == _first, "Sanity");
    _first = task->next();
  }

  if (task->next() != nullptr) {
    task->next()->set_prev(task->prev());
  } else {
    // max is the last element
    assert(task == _last, "Sanity");
    _last = task->prev();
  }
  --_size;
  ++_total_removed;
}

void CompileQueue::remove_and_mark_stale(CompileTask* task) {
  assert(MethodCompileQueue_lock->owned_by_self(), "must own lock");
  remove(task);

  // Enqueue the task for reclamation (should be done outside MCQ lock)
  task->set_next(_first_stale);
  task->set_prev(nullptr);
  _first_stale = task;
}

// methods in the compile queue need to be marked as used on the stack
// so that they don't get reclaimed by Redefine Classes
void CompileQueue::mark_on_stack() {
  CompileTask* task = _first;
  while (task != nullptr) {
    task->mark_on_stack();
    task = task->next();
  }
}


CompileQueue* CompileBroker::compile_queue(int comp_level) {
  if (is_c2_compile(comp_level)) return _c2_compile_queue;
  if (is_c1_compile(comp_level)) return _c1_compile_queue;
  return nullptr;
}

CompileQueue* CompileBroker::c1_compile_queue() {
  return _c1_compile_queue;
}

CompileQueue* CompileBroker::c2_compile_queue() {
  return _c2_compile_queue;
}

void CompileBroker::print_compile_queues(outputStream* st) {
  st->print_cr("Current compiles: ");

  char buf[2000];
  int buflen = sizeof(buf);
  Threads::print_threads_compiling(st, buf, buflen, /* short_form = */ true);

  st->cr();
  if (_c1_compile_queue != nullptr) {
    _c1_compile_queue->print(st);
  }
  if (_c2_compile_queue != nullptr) {
    _c2_compile_queue->print(st);
  }
}

void CompileQueue::print(outputStream* st) {
  assert_locked_or_safepoint(MethodCompileQueue_lock);
  st->print_cr("%s:", name());
  CompileTask* task = _first;
  if (task == nullptr) {
    st->print_cr("Empty");
  } else {
    while (task != nullptr) {
      task->print(st, nullptr, true, true);
      task = task->next();
    }
  }
  st->cr();
}

void CompileQueue::print_tty() {
  stringStream ss;
  // Dump the compile queue into a buffer before locking the tty
  print(&ss);
  {
    ttyLocker ttyl;
    tty->print("%s", ss.freeze());
  }
}

CompilerCounters::CompilerCounters() {
  _current_method[0] = '\0';
  _compile_type = CompileBroker::no_compile;
}

#if INCLUDE_JFR && COMPILER2_OR_JVMCI
// It appends new compiler phase names to growable array phase_names(a new CompilerPhaseType mapping
// in compiler/compilerEvent.cpp) and registers it with its serializer.
//
// c2 uses explicit CompilerPhaseType idToPhase mapping in opto/phasetype.hpp,
// so if c2 is used, it should be always registered first.
// This function is called during vm initialization.
static void register_jfr_phasetype_serializer(CompilerType compiler_type) {
  ResourceMark rm;
  static bool first_registration = true;
  if (compiler_type == compiler_jvmci) {
    CompilerEvent::PhaseEvent::get_phase_id("NOT_A_PHASE_NAME", false, false, false);
    first_registration = false;
#ifdef COMPILER2
  } else if (compiler_type == compiler_c2) {
    assert(first_registration, "invariant"); // c2 must be registered first.
    for (int i = 0; i < PHASE_NUM_TYPES; i++) {
      const char* phase_name = CompilerPhaseTypeHelper::to_description((CompilerPhaseType) i);
      CompilerEvent::PhaseEvent::get_phase_id(phase_name, false, false, false);
    }
    first_registration = false;
#endif // COMPILER2
  }
}
#endif // INCLUDE_JFR && COMPILER2_OR_JVMCI

// ------------------------------------------------------------------
// CompileBroker::compilation_init
//
// Initialize the Compilation object
void CompileBroker::compilation_init(JavaThread* THREAD) {
  // No need to initialize compilation system if we do not use it.
  if (!UseCompiler) {
    return;
  }
  // Set the interface to the current compiler(s).
  _c1_count = CompilationPolicy::c1_count();
  _c2_count = CompilationPolicy::c2_count();

#if INCLUDE_JVMCI
  if (EnableJVMCI) {
    // This is creating a JVMCICompiler singleton.
    JVMCICompiler* jvmci = new JVMCICompiler();

    if (UseJVMCICompiler) {
      _compilers[1] = jvmci;
      if (FLAG_IS_DEFAULT(JVMCIThreads)) {
        if (BootstrapJVMCI) {
          // JVMCI will bootstrap so give it more threads
          _c2_count = MIN2(32, os::active_processor_count());
        }
      } else {
        _c2_count = JVMCIThreads;
      }
      if (FLAG_IS_DEFAULT(JVMCIHostThreads)) {
      } else {
#ifdef COMPILER1
        _c1_count = JVMCIHostThreads;
#endif // COMPILER1
      }
    }
  }
#endif // INCLUDE_JVMCI

#ifdef COMPILER1
  if (_c1_count > 0) {
    _compilers[0] = new Compiler();
  }
#endif // COMPILER1

#ifdef COMPILER2
  if (true JVMCI_ONLY( && !UseJVMCICompiler)) {
    if (_c2_count > 0) {
      _compilers[1] = new C2Compiler();
      // Register c2 first as c2 CompilerPhaseType idToPhase mapping is explicit.
      // idToPhase mapping for c2 is in opto/phasetype.hpp
      JFR_ONLY(register_jfr_phasetype_serializer(compiler_c2);)
    }
  }
#endif // COMPILER2

#if INCLUDE_JVMCI
   // Register after c2 registration.
   // JVMCI CompilerPhaseType idToPhase mapping is dynamic.
   if (EnableJVMCI) {
     JFR_ONLY(register_jfr_phasetype_serializer(compiler_jvmci);)
   }
#endif // INCLUDE_JVMCI

  if (CompilerOracle::should_collect_memstat()) {
    CompilationMemoryStatistic::initialize();
  }

  // Start the compiler thread(s)
  init_compiler_threads();
  // totalTime performance counter is always created as it is required
  // by the implementation of java.lang.management.CompilationMXBean.
  {
    // Ensure OOM leads to vm_exit_during_initialization.
    EXCEPTION_MARK;
    _perf_total_compilation =
                 PerfDataManager::create_counter(JAVA_CI, "totalTime",
                                                 PerfData::U_Ticks, CHECK);
  }

  if (UsePerfData) {

    EXCEPTION_MARK;

    // create the jvmstat performance counters
    _perf_osr_compilation =
                 PerfDataManager::create_counter(SUN_CI, "osrTime",
                                                 PerfData::U_Ticks, CHECK);

    _perf_standard_compilation =
                 PerfDataManager::create_counter(SUN_CI, "standardTime",
                                                 PerfData::U_Ticks, CHECK);

    _perf_total_bailout_count =
                 PerfDataManager::create_counter(SUN_CI, "totalBailouts",
                                                 PerfData::U_Events, CHECK);

    _perf_total_invalidated_count =
                 PerfDataManager::create_counter(SUN_CI, "totalInvalidates",
                                                 PerfData::U_Events, CHECK);

    _perf_total_compile_count =
                 PerfDataManager::create_counter(SUN_CI, "totalCompiles",
                                                 PerfData::U_Events, CHECK);
    _perf_total_osr_compile_count =
                 PerfDataManager::create_counter(SUN_CI, "osrCompiles",
                                                 PerfData::U_Events, CHECK);

    _perf_total_standard_compile_count =
                 PerfDataManager::create_counter(SUN_CI, "standardCompiles",
                                                 PerfData::U_Events, CHECK);

    _perf_sum_osr_bytes_compiled =
                 PerfDataManager::create_counter(SUN_CI, "osrBytes",
                                                 PerfData::U_Bytes, CHECK);

    _perf_sum_standard_bytes_compiled =
                 PerfDataManager::create_counter(SUN_CI, "standardBytes",
                                                 PerfData::U_Bytes, CHECK);

    _perf_sum_nmethod_size =
                 PerfDataManager::create_counter(SUN_CI, "nmethodSize",
                                                 PerfData::U_Bytes, CHECK);

    _perf_sum_nmethod_code_size =
                 PerfDataManager::create_counter(SUN_CI, "nmethodCodeSize",
                                                 PerfData::U_Bytes, CHECK);

    _perf_last_method =
                 PerfDataManager::create_string_variable(SUN_CI, "lastMethod",
                                       CompilerCounters::cmname_buffer_length,
                                       "", CHECK);

    _perf_last_failed_method =
            PerfDataManager::create_string_variable(SUN_CI, "lastFailedMethod",
                                       CompilerCounters::cmname_buffer_length,
                                       "", CHECK);

    _perf_last_invalidated_method =
        PerfDataManager::create_string_variable(SUN_CI, "lastInvalidatedMethod",
                                     CompilerCounters::cmname_buffer_length,
                                     "", CHECK);

    _perf_last_compile_type =
             PerfDataManager::create_variable(SUN_CI, "lastType",
                                              PerfData::U_None,
                                              (jlong)CompileBroker::no_compile,
                                              CHECK);

    _perf_last_compile_size =
             PerfDataManager::create_variable(SUN_CI, "lastSize",
                                              PerfData::U_Bytes,
                                              (jlong)CompileBroker::no_compile,
                                              CHECK);


    _perf_last_failed_type =
             PerfDataManager::create_variable(SUN_CI, "lastFailedType",
                                              PerfData::U_None,
                                              (jlong)CompileBroker::no_compile,
                                              CHECK);

    _perf_last_invalidated_type =
         PerfDataManager::create_variable(SUN_CI, "lastInvalidatedType",
                                          PerfData::U_None,
                                          (jlong)CompileBroker::no_compile,
                                          CHECK);
  }

  _initialized = true;
}

void TrainingReplayThread::training_replay_thread_entry(JavaThread* thread, TRAPS) {
  CompilationPolicy::replay_training_at_init_loop(thread);
}

#if defined(ASSERT) && COMPILER2_OR_JVMCI
// Entry for DeoptimizeObjectsALotThread. The threads are started in
// CompileBroker::init_compiler_threads() iff DeoptimizeObjectsALot is enabled
void DeoptimizeObjectsALotThread::deopt_objs_alot_thread_entry(JavaThread* thread, TRAPS) {
    DeoptimizeObjectsALotThread* dt = ((DeoptimizeObjectsALotThread*) thread);
    bool enter_single_loop;
    {
      MonitorLocker ml(dt, EscapeBarrier_lock, Mutex::_no_safepoint_check_flag);
      static int single_thread_count = 0;
      enter_single_loop = single_thread_count++ < DeoptimizeObjectsALotThreadCountSingle;
    }
    if (enter_single_loop) {
      dt->deoptimize_objects_alot_loop_single();
    } else {
      dt->deoptimize_objects_alot_loop_all();
    }
  }

// Execute EscapeBarriers in an endless loop to revert optimizations based on escape analysis. Each
// barrier targets a single thread which is selected round robin.
void DeoptimizeObjectsALotThread::deoptimize_objects_alot_loop_single() {
  HandleMark hm(this);
  while (true) {
    for (JavaThreadIteratorWithHandle jtiwh; JavaThread *deoptee_thread = jtiwh.next(); ) {
      { // Begin new scope for escape barrier
        HandleMarkCleaner hmc(this);
        ResourceMark rm(this);
        EscapeBarrier eb(true, this, deoptee_thread);
        eb.deoptimize_objects(100);
      }
      // Now sleep after the escape barriers destructor resumed deoptee_thread.
      sleep(DeoptimizeObjectsALotInterval);
    }
  }
}

// Execute EscapeBarriers in an endless loop to revert optimizations based on escape analysis. Each
// barrier targets all java threads in the vm at once.
void DeoptimizeObjectsALotThread::deoptimize_objects_alot_loop_all() {
  HandleMark hm(this);
  while (true) {
    { // Begin new scope for escape barrier
      HandleMarkCleaner hmc(this);
      ResourceMark rm(this);
      EscapeBarrier eb(true, this);
      eb.deoptimize_objects_all_threads();
    }
    // Now sleep after the escape barriers destructor resumed the java threads.
    sleep(DeoptimizeObjectsALotInterval);
  }
}
#endif // defined(ASSERT) && COMPILER2_OR_JVMCI


JavaThread* CompileBroker::make_thread(ThreadType type, jobject thread_handle, CompileQueue* queue, AbstractCompiler* comp, JavaThread* THREAD) {
  Handle thread_oop(THREAD, JNIHandles::resolve_non_null(thread_handle));

  if (java_lang_Thread::thread(thread_oop()) != nullptr) {
    assert(type == compiler_t, "should only happen with reused compiler threads");
    // The compiler thread hasn't actually exited yet so don't try to reuse it
    return nullptr;
  }

  JavaThread* new_thread = nullptr;
  switch (type) {
    case compiler_t:
      assert(comp != nullptr, "Compiler instance missing.");
      if (!InjectCompilerCreationFailure || comp->num_compiler_threads() == 0) {
        CompilerCounters* counters = new CompilerCounters();
        new_thread = new CompilerThread(queue, counters);
      }
      break;
#if defined(ASSERT) && COMPILER2_OR_JVMCI
    case deoptimizer_t:
      new_thread = new DeoptimizeObjectsALotThread();
      break;
#endif // ASSERT
    case training_replay_t:
      new_thread = new TrainingReplayThread();
      break;
    default:
      ShouldNotReachHere();
  }

  // At this point the new CompilerThread data-races with this startup
  // thread (which is the main thread and NOT the VM thread).
  // This means Java bytecodes being executed at startup can
  // queue compile jobs which will run at whatever default priority the
  // newly created CompilerThread runs at.


  // At this point it may be possible that no osthread was created for the
  // JavaThread due to lack of resources. We will handle that failure below.
  // Also check new_thread so that static analysis is happy.
  if (new_thread != nullptr && new_thread->osthread() != nullptr) {

    if (type == compiler_t) {
      CompilerThread::cast(new_thread)->set_compiler(comp);
    }

    // Note that we cannot call os::set_priority because it expects Java
    // priorities and we are *explicitly* using OS priorities so that it's
    // possible to set the compiler thread priority higher than any Java
    // thread.

    int native_prio = CompilerThreadPriority;
    if (native_prio == -1) {
      if (UseCriticalCompilerThreadPriority) {
        native_prio = os::java_to_os_priority[CriticalPriority];
      } else {
        native_prio = os::java_to_os_priority[NearMaxPriority];
      }
    }
    os::set_native_priority(new_thread, native_prio);

    // Note that this only sets the JavaThread _priority field, which by
    // definition is limited to Java priorities and not OS priorities.
    JavaThread::start_internal_daemon(THREAD, new_thread, thread_oop, NearMaxPriority);

  } else { // osthread initialization failure
    if (UseDynamicNumberOfCompilerThreads && type == compiler_t
        && comp->num_compiler_threads() > 0) {
      // The new thread is not known to Thread-SMR yet so we can just delete.
      delete new_thread;
      return nullptr;
    } else {
      vm_exit_during_initialization("java.lang.OutOfMemoryError",
                                    os::native_thread_creation_failed_msg());
    }
  }

  os::naked_yield(); // make sure that the compiler thread is started early (especially helpful on SOLARIS)

  return new_thread;
}

static bool trace_compiler_threads() {
  LogTarget(Debug, jit, thread) lt;
  return TraceCompilerThreads || lt.is_enabled();
}

static jobject create_compiler_thread(AbstractCompiler* compiler, int i, TRAPS) {
  char name_buffer[256];
  os::snprintf_checked(name_buffer, sizeof(name_buffer), "%s CompilerThread%d", compiler->name(), i);
  Handle thread_oop = JavaThread::create_system_thread_object(name_buffer, CHECK_NULL);
  return JNIHandles::make_global(thread_oop);
}

static void print_compiler_threads(stringStream& msg) {
  if (TraceCompilerThreads) {
    tty->print_cr("%7d %s", (int)tty->time_stamp().milliseconds(), msg.as_string());
  }
  LogTarget(Debug, jit, thread) lt;
  if (lt.is_enabled()) {
    LogStream ls(lt);
    ls.print_cr("%s", msg.as_string());
  }
}

void CompileBroker::init_compiler_threads() {
  // Ensure any exceptions lead to vm_exit_during_initialization.
  EXCEPTION_MARK;
#if !defined(ZERO)
  assert(_c2_count > 0 || _c1_count > 0, "No compilers?");
#endif // !ZERO
  // Initialize the compilation queue
  if (_c2_count > 0) {
    const char* name = JVMCI_ONLY(UseJVMCICompiler ? "JVMCI compile queue" :) "C2 compile queue";
    _c2_compile_queue  = new CompileQueue(name);
    _compiler2_objects = NEW_C_HEAP_ARRAY(jobject, _c2_count, mtCompiler);
    _compiler2_logs = NEW_C_HEAP_ARRAY(CompileLog*, _c2_count, mtCompiler);
  }
  if (_c1_count > 0) {
    _c1_compile_queue  = new CompileQueue("C1 compile queue");
    _compiler1_objects = NEW_C_HEAP_ARRAY(jobject, _c1_count, mtCompiler);
    _compiler1_logs = NEW_C_HEAP_ARRAY(CompileLog*, _c1_count, mtCompiler);
  }

  for (int i = 0; i < _c2_count; i++) {
    // Create a name for our thread.
    jobject thread_handle = create_compiler_thread(_compilers[1], i, CHECK);
    _compiler2_objects[i] = thread_handle;
    _compiler2_logs[i] = nullptr;

    if (!UseDynamicNumberOfCompilerThreads || i == 0) {
      JavaThread *ct = make_thread(compiler_t, thread_handle, _c2_compile_queue, _compilers[1], THREAD);
      assert(ct != nullptr, "should have been handled for initial thread");
      _compilers[1]->set_num_compiler_threads(i + 1);
      if (trace_compiler_threads()) {
        ResourceMark rm;
        ThreadsListHandle tlh;  // name() depends on the TLH.
        assert(tlh.includes(ct), "ct=" INTPTR_FORMAT " exited unexpectedly.", p2i(ct));
        stringStream msg;
        msg.print("Added initial compiler thread %s", ct->name());
        print_compiler_threads(msg);
      }
    }
  }

  for (int i = 0; i < _c1_count; i++) {
    // Create a name for our thread.
    jobject thread_handle = create_compiler_thread(_compilers[0], i, CHECK);
    _compiler1_objects[i] = thread_handle;
    _compiler1_logs[i] = nullptr;

    if (!UseDynamicNumberOfCompilerThreads || i == 0) {
      JavaThread *ct = make_thread(compiler_t, thread_handle, _c1_compile_queue, _compilers[0], THREAD);
      assert(ct != nullptr, "should have been handled for initial thread");
      _compilers[0]->set_num_compiler_threads(i + 1);
      if (trace_compiler_threads()) {
        ResourceMark rm;
        ThreadsListHandle tlh;  // name() depends on the TLH.
        assert(tlh.includes(ct), "ct=" INTPTR_FORMAT " exited unexpectedly.", p2i(ct));
        stringStream msg;
        msg.print("Added initial compiler thread %s", ct->name());
        print_compiler_threads(msg);
      }
    }
  }

  if (UsePerfData) {
    PerfDataManager::create_constant(SUN_CI, "threads", PerfData::U_Bytes, _c1_count + _c2_count, CHECK);
  }

#if defined(ASSERT) && COMPILER2_OR_JVMCI
  if (DeoptimizeObjectsALot) {
    // Initialize and start the object deoptimizer threads
    const int total_count = DeoptimizeObjectsALotThreadCountSingle + DeoptimizeObjectsALotThreadCountAll;
    for (int count = 0; count < total_count; count++) {
      Handle thread_oop = JavaThread::create_system_thread_object("Deoptimize objects a lot single mode", CHECK);
      jobject thread_handle = JNIHandles::make_local(THREAD, thread_oop());
      make_thread(deoptimizer_t, thread_handle, nullptr, nullptr, THREAD);
    }
  }
#endif // defined(ASSERT) && COMPILER2_OR_JVMCI
}

void CompileBroker::init_training_replay() {
  // Ensure any exceptions lead to vm_exit_during_initialization.
  EXCEPTION_MARK;
  if (TrainingData::have_data()) {
    Handle thread_oop = JavaThread::create_system_thread_object("Training replay thread", CHECK);
    jobject thread_handle = JNIHandles::make_local(THREAD, thread_oop());
    make_thread(training_replay_t, thread_handle, nullptr, nullptr, THREAD);
  }
}

void CompileBroker::possibly_add_compiler_threads(JavaThread* THREAD) {

  int old_c2_count = 0, new_c2_count = 0, old_c1_count = 0, new_c1_count = 0;
  const int c2_tasks_per_thread = 2, c1_tasks_per_thread = 4;

  // Quick check if we already have enough compiler threads without taking the lock.
  // Numbers may change concurrently, so we read them again after we have the lock.
  if (_c2_compile_queue != nullptr) {
    old_c2_count = get_c2_thread_count();
    new_c2_count = MIN2(_c2_count, _c2_compile_queue->size() / c2_tasks_per_thread);
  }
  if (_c1_compile_queue != nullptr) {
    old_c1_count = get_c1_thread_count();
    new_c1_count = MIN2(_c1_count, _c1_compile_queue->size() / c1_tasks_per_thread);
  }
  if (new_c2_count <= old_c2_count && new_c1_count <= old_c1_count) return;

  // Now, we do the more expensive operations.
  julong free_memory = os::free_memory();
  // If SegmentedCodeCache is off, both values refer to the single heap (with type CodeBlobType::All).
  size_t available_cc_np = CodeCache::unallocated_capacity(CodeBlobType::MethodNonProfiled),
         available_cc_p  = CodeCache::unallocated_capacity(CodeBlobType::MethodProfiled);

  // Only attempt to start additional threads if the lock is free.
  if (!CompileThread_lock->try_lock()) return;

  if (_c2_compile_queue != nullptr) {
    old_c2_count = get_c2_thread_count();
    new_c2_count = MIN4(_c2_count,
        _c2_compile_queue->size() / c2_tasks_per_thread,
        (int)(free_memory / (200*M)),
        (int)(available_cc_np / (128*K)));

    for (int i = old_c2_count; i < new_c2_count; i++) {
#if INCLUDE_JVMCI
      if (UseJVMCICompiler && !UseJVMCINativeLibrary && _compiler2_objects[i] == nullptr) {
        // Native compiler threads as used in C1/C2 can reuse the j.l.Thread objects as their
        // existence is completely hidden from the rest of the VM (and those compiler threads can't
        // call Java code to do the creation anyway).
        //
        // For pure Java JVMCI we have to create new j.l.Thread objects as they are visible and we
        // can see unexpected thread lifecycle transitions if we bind them to new JavaThreads.  For
        // native library JVMCI it's preferred to use the C1/C2 strategy as this avoids unnecessary
        // coupling with Java.
        if (!THREAD->can_call_java()) break;
        char name_buffer[256];
        os::snprintf_checked(name_buffer, sizeof(name_buffer), "%s CompilerThread%d", _compilers[1]->name(), i);
        Handle thread_oop;
        {
          // We have to give up the lock temporarily for the Java calls.
          MutexUnlocker mu(CompileThread_lock);
          thread_oop = JavaThread::create_system_thread_object(name_buffer, THREAD);
        }
        if (HAS_PENDING_EXCEPTION) {
          if (trace_compiler_threads()) {
            ResourceMark rm;
            stringStream msg;
            msg.print_cr("JVMCI compiler thread creation failed:");
            PENDING_EXCEPTION->print_on(&msg);
            print_compiler_threads(msg);
          }
          CLEAR_PENDING_EXCEPTION;
          break;
        }
        // Check if another thread has beaten us during the Java calls.
        if (get_c2_thread_count() != i) break;
        jobject thread_handle = JNIHandles::make_global(thread_oop);
        assert(compiler2_object(i) == nullptr, "Old one must be released!");
        _compiler2_objects[i] = thread_handle;
      }
#endif
      guarantee(compiler2_object(i) != nullptr, "Thread oop must exist");
      JavaThread *ct = make_thread(compiler_t, compiler2_object(i), _c2_compile_queue, _compilers[1], THREAD);
      if (ct == nullptr) break;
      _compilers[1]->set_num_compiler_threads(i + 1);
      if (trace_compiler_threads()) {
        ResourceMark rm;
        ThreadsListHandle tlh;  // name() depends on the TLH.
        assert(tlh.includes(ct), "ct=" INTPTR_FORMAT " exited unexpectedly.", p2i(ct));
        stringStream msg;
        msg.print("Added compiler thread %s (free memory: %dMB, available non-profiled code cache: %dMB)",
                  ct->name(), (int)(free_memory/M), (int)(available_cc_np/M));
        print_compiler_threads(msg);
      }
    }
  }

  if (_c1_compile_queue != nullptr) {
    old_c1_count = get_c1_thread_count();
    new_c1_count = MIN4(_c1_count,
        _c1_compile_queue->size() / c1_tasks_per_thread,
        (int)(free_memory / (100*M)),
        (int)(available_cc_p / (128*K)));

    for (int i = old_c1_count; i < new_c1_count; i++) {
      JavaThread *ct = make_thread(compiler_t, compiler1_object(i), _c1_compile_queue, _compilers[0], THREAD);
      if (ct == nullptr) break;
      _compilers[0]->set_num_compiler_threads(i + 1);
      if (trace_compiler_threads()) {
        ResourceMark rm;
        ThreadsListHandle tlh;  // name() depends on the TLH.
        assert(tlh.includes(ct), "ct=" INTPTR_FORMAT " exited unexpectedly.", p2i(ct));
        stringStream msg;
        msg.print("Added compiler thread %s (free memory: %dMB, available profiled code cache: %dMB)",
                  ct->name(), (int)(free_memory/M), (int)(available_cc_p/M));
        print_compiler_threads(msg);
      }
    }
  }

  CompileThread_lock->unlock();
}


/**
 * Set the methods on the stack as on_stack so that redefine classes doesn't
 * reclaim them. This method is executed at a safepoint.
 */
void CompileBroker::mark_on_stack() {
  assert(SafepointSynchronize::is_at_safepoint(), "sanity check");
  // Since we are at a safepoint, we do not need a lock to access
  // the compile queues.
  if (_c2_compile_queue != nullptr) {
    _c2_compile_queue->mark_on_stack();
  }
  if (_c1_compile_queue != nullptr) {
    _c1_compile_queue->mark_on_stack();
  }
}

// ------------------------------------------------------------------
// CompileBroker::compile_method
//
// Request compilation of a method.
void CompileBroker::compile_method_base(const methodHandle& method,
                                        int osr_bci,
                                        int comp_level,
                                        int hot_count,
                                        CompileTask::CompileReason compile_reason,
                                        bool blocking,
                                        Thread* thread) {
  guarantee(!method->is_abstract(), "cannot compile abstract methods");
  assert(method->method_holder()->is_instance_klass(),
         "sanity check");
  assert(!method->method_holder()->is_not_initialized(),
         "method holder must be initialized");
  assert(!method->is_method_handle_intrinsic(), "do not enqueue these guys");

  if (CIPrintRequests) {
    tty->print("request: ");
    method->print_short_name(tty);
    if (osr_bci != InvocationEntryBci) {
      tty->print(" osr_bci: %d", osr_bci);
    }
    tty->print(" level: %d comment: %s count: %d", comp_level, CompileTask::reason_name(compile_reason), hot_count);
    if (hot_count > 0) {
      tty->print(" hot: yes");
    }
    tty->cr();
  }

  // A request has been made for compilation.  Before we do any
  // real work, check to see if the method has been compiled
  // in the meantime with a definitive result.
  if (compilation_is_complete(method, osr_bci, comp_level)) {
    return;
  }

#ifndef PRODUCT
  if (osr_bci != -1 && !FLAG_IS_DEFAULT(OSROnlyBCI)) {
    if ((OSROnlyBCI > 0) ? (OSROnlyBCI != osr_bci) : (-OSROnlyBCI == osr_bci)) {
      // Positive OSROnlyBCI means only compile that bci.  Negative means don't compile that BCI.
      return;
    }
  }
#endif

  // If this method is already in the compile queue, then
  // we do not block the current thread.
  if (compilation_is_in_queue(method)) {
    // We may want to decay our counter a bit here to prevent
    // multiple denied requests for compilation.  This is an
    // open compilation policy issue. Note: The other possibility,
    // in the case that this is a blocking compile request, is to have
    // all subsequent blocking requesters wait for completion of
    // ongoing compiles. Note that in this case we'll need a protocol
    // for freeing the associated compile tasks. [Or we could have
    // a single static monitor on which all these waiters sleep.]
    return;
  }

  // Tiered policy requires MethodCounters to exist before adding a method to
  // the queue. Create if we don't have them yet.
  method->get_method_counters(thread);

  // Outputs from the following MutexLocker block:
  CompileTask* task     = nullptr;
  CompileQueue* queue  = compile_queue(comp_level);

  // Acquire our lock.
  {
    MutexLocker locker(thread, MethodCompileQueue_lock);

    // Make sure the method has not slipped into the queues since
    // last we checked; note that those checks were "fast bail-outs".
    // Here we need to be more careful, see 14012000 below.
    if (compilation_is_in_queue(method)) {
      return;
    }

    // We need to check again to see if the compilation has
    // completed.  A previous compilation may have registered
    // some result.
    if (compilation_is_complete(method, osr_bci, comp_level)) {
      return;
    }

    // We now know that this compilation is not pending, complete,
    // or prohibited.  Assign a compile_id to this compilation
    // and check to see if it is in our [Start..Stop) range.
    int compile_id = assign_compile_id(method, osr_bci);
    if (compile_id == 0) {
      // The compilation falls outside the allowed range.
      return;
    }

#if INCLUDE_JVMCI
    if (UseJVMCICompiler && blocking) {
      // Don't allow blocking compiles for requests triggered by JVMCI.
      if (thread->is_Compiler_thread()) {
        blocking = false;
      }

      // In libjvmci, JVMCI initialization should not deadlock with other threads
      if (!UseJVMCINativeLibrary) {
        // Don't allow blocking compiles if inside a class initializer or while performing class loading
        vframeStream vfst(JavaThread::cast(thread));
        for (; !vfst.at_end(); vfst.next()) {
          if (vfst.method()->is_static_initializer() ||
              (vfst.method()->method_holder()->is_subclass_of(vmClasses::ClassLoader_klass()) &&
                  vfst.method()->name() == vmSymbols::loadClass_name())) {
            blocking = false;
            break;
          }
        }

        // Don't allow blocking compilation requests to JVMCI
        // if JVMCI itself is not yet initialized
        if (!JVMCI::is_compiler_initialized() && compiler(comp_level)->is_jvmci()) {
          blocking = false;
        }
      }

      // Don't allow blocking compilation requests if we are in JVMCIRuntime::shutdown
      // to avoid deadlock between compiler thread(s) and threads run at shutdown
      // such as the DestroyJavaVM thread.
      if (JVMCI::in_shutdown()) {
        blocking = false;
      }
    }
#endif // INCLUDE_JVMCI

    // We will enter the compilation in the queue.
    // 14012000: Note that this sets the queued_for_compile bits in
    // the target method. We can now reason that a method cannot be
    // queued for compilation more than once, as follows:
    // Before a thread queues a task for compilation, it first acquires
    // the compile queue lock, then checks if the method's queued bits
    // are set or it has already been compiled. Thus there can not be two
    // instances of a compilation task for the same method on the
    // compilation queue. Consider now the case where the compilation
    // thread has already removed a task for that method from the queue
    // and is in the midst of compiling it. In this case, the
    // queued_for_compile bits must be set in the method (and these
    // will be visible to the current thread, since the bits were set
    // under protection of the compile queue lock, which we hold now.
    // When the compilation completes, the compiler thread first sets
    // the compilation result and then clears the queued_for_compile
    // bits. Neither of these actions are protected by a barrier (or done
    // under the protection of a lock), so the only guarantee we have
    // (on machines with TSO (Total Store Order)) is that these values
    // will update in that order. As a result, the only combinations of
    // these bits that the current thread will see are, in temporal order:
    // <RESULT, QUEUE> :
    //     <0, 1> : in compile queue, but not yet compiled
    //     <1, 1> : compiled but queue bit not cleared
    //     <1, 0> : compiled and queue bit cleared
    // Because we first check the queue bits then check the result bits,
    // we are assured that we cannot introduce a duplicate task.
    // Note that if we did the tests in the reverse order (i.e. check
    // result then check queued bit), we could get the result bit before
    // the compilation completed, and the queue bit after the compilation
    // completed, and end up introducing a "duplicate" (redundant) task.
    // In that case, the compiler thread should first check if a method
    // has already been compiled before trying to compile it.
    // NOTE: in the event that there are multiple compiler threads and
    // there is de-optimization/recompilation, things will get hairy,
    // and in that case it's best to protect both the testing (here) of
    // these bits, and their updating (here and elsewhere) under a
    // common lock.
    task = create_compile_task(queue,
                               compile_id, method,
                               osr_bci, comp_level,
                               hot_count, compile_reason,
                               blocking);
  }

  if (blocking) {
    wait_for_completion(task);
  }
}

nmethod* CompileBroker::compile_method(const methodHandle& method, int osr_bci,
                                       int comp_level,
                                       int hot_count,
                                       CompileTask::CompileReason compile_reason,
                                       TRAPS) {
  // Do nothing if compilebroker is not initialized or compiles are submitted on level none
  if (!_initialized || comp_level == CompLevel_none) {
    return nullptr;
  }

  AbstractCompiler *comp = CompileBroker::compiler(comp_level);
  assert(comp != nullptr, "Ensure we have a compiler");

#if INCLUDE_JVMCI
  if (comp->is_jvmci() && !JVMCI::can_initialize_JVMCI()) {
    // JVMCI compilation is not yet initializable.
    return nullptr;
  }
#endif

  DirectiveSet* directive = DirectivesStack::getMatchingDirective(method, comp);
  // CompileBroker::compile_method can trap and can have pending async exception.
  nmethod* nm = CompileBroker::compile_method(method, osr_bci, comp_level, hot_count, compile_reason, directive, THREAD);
  DirectivesStack::release(directive);
  return nm;
}

nmethod* CompileBroker::compile_method(const methodHandle& method, int osr_bci,
                                         int comp_level,
                                         int hot_count,
                                         CompileTask::CompileReason compile_reason,
                                         DirectiveSet* directive,
                                         TRAPS) {

  // make sure arguments make sense
  assert(method->method_holder()->is_instance_klass(), "not an instance method");
  assert(osr_bci == InvocationEntryBci || (0 <= osr_bci && osr_bci < method->code_size()), "bci out of range");
  assert(!method->is_abstract() && (osr_bci == InvocationEntryBci || !method->is_native()), "cannot compile abstract/native methods");
  assert(!method->method_holder()->is_not_initialized(), "method holder must be initialized");
  // return quickly if possible

  // lock, make sure that the compilation
  // isn't prohibited in a straightforward way.
  AbstractCompiler* comp = CompileBroker::compiler(comp_level);
  if (comp == nullptr || compilation_is_prohibited(method, osr_bci, comp_level, directive->ExcludeOption)) {
    return nullptr;
  }

  if (osr_bci == InvocationEntryBci) {
    // standard compilation
    nmethod* method_code = method->code();
    if (method_code != nullptr) {
      if (compilation_is_complete(method, osr_bci, comp_level)) {
        return method_code;
      }
    }
    if (method->is_not_compilable(comp_level)) {
      return nullptr;
    }
  } else {
    // osr compilation
    // We accept a higher level osr method
    nmethod* nm = method->lookup_osr_nmethod_for(osr_bci, comp_level, false);
    if (nm != nullptr) return nm;
    if (method->is_not_osr_compilable(comp_level)) return nullptr;
  }

  assert(!HAS_PENDING_EXCEPTION, "No exception should be present");
  // some prerequisites that are compiler specific
  if (comp->is_c2() || comp->is_jvmci()) {
    InternalOOMEMark iom(THREAD);
    method->constants()->resolve_string_constants(CHECK_AND_CLEAR_NONASYNC_NULL);
    // Resolve all classes seen in the signature of the method
    // we are compiling.
    Method::load_signature_classes(method, CHECK_AND_CLEAR_NONASYNC_NULL);
  }

  // If the method is native, do the lookup in the thread requesting
  // the compilation. Native lookups can load code, which is not
  // permitted during compilation.
  //
  // Note: A native method implies non-osr compilation which is
  //       checked with an assertion at the entry of this method.
  if (method->is_native() && !method->is_method_handle_intrinsic()) {
    address adr = NativeLookup::lookup(method, THREAD);
    if (HAS_PENDING_EXCEPTION) {
      // In case of an exception looking up the method, we just forget
      // about it. The interpreter will kick-in and throw the exception.
      method->set_not_compilable("NativeLookup::lookup failed"); // implies is_not_osr_compilable()
      CLEAR_PENDING_EXCEPTION;
      return nullptr;
    }
    assert(method->has_native_function(), "must have native code by now");
  }

  // RedefineClasses() has replaced this method; just return
  if (method->is_old()) {
    return nullptr;
  }

  // JVMTI -- post_compile_event requires jmethod_id() that may require
  // a lock the compiling thread can not acquire. Prefetch it here.
  if (JvmtiExport::should_post_compiled_method_load()) {
    method->jmethod_id();
  }

  // do the compilation
  if (method->is_native()) {
    if (!PreferInterpreterNativeStubs || method->is_method_handle_intrinsic()) {
      // To properly handle the appendix argument for out-of-line calls we are using a small trampoline that
      // pops off the appendix argument and jumps to the target (see gen_special_dispatch in SharedRuntime).
      //
      // Since normal compiled-to-compiled calls are not able to handle such a thing we MUST generate an adapter
      // in this case.  If we can't generate one and use it we can not execute the out-of-line method handle calls.
      AdapterHandlerLibrary::create_native_wrapper(method);
    } else {
      return nullptr;
    }
  } else {
    // If the compiler is shut off due to code cache getting full
    // fail out now so blocking compiles dont hang the java thread
    if (!should_compile_new_jobs()) {
      return nullptr;
    }
    bool is_blocking = !directive->BackgroundCompilationOption || ReplayCompiles;
    compile_method_base(method, osr_bci, comp_level, hot_count, compile_reason, is_blocking, THREAD);
  }

  // return requested nmethod
  // We accept a higher level osr method
  if (osr_bci == InvocationEntryBci) {
    return method->code();
  }
  return method->lookup_osr_nmethod_for(osr_bci, comp_level, false);
}


// ------------------------------------------------------------------
// CompileBroker::compilation_is_complete
//
// See if compilation of this method is already complete.
bool CompileBroker::compilation_is_complete(const methodHandle& method,
                                            int                 osr_bci,
                                            int                 comp_level) {
  bool is_osr = (osr_bci != standard_entry_bci);
  if (is_osr) {
    if (method->is_not_osr_compilable(comp_level)) {
      return true;
    } else {
      nmethod* result = method->lookup_osr_nmethod_for(osr_bci, comp_level, true);
      return (result != nullptr);
    }
  } else {
    if (method->is_not_compilable(comp_level)) {
      return true;
    } else {
      nmethod* result = method->code();
      if (result == nullptr) return false;
      return comp_level == result->comp_level();
    }
  }
}


/**
 * See if this compilation is already requested.
 *
 * Implementation note: there is only a single "is in queue" bit
 * for each method.  This means that the check below is overly
 * conservative in the sense that an osr compilation in the queue
 * will block a normal compilation from entering the queue (and vice
 * versa).  This can be remedied by a full queue search to disambiguate
 * cases.  If it is deemed profitable, this may be done.
 */
bool CompileBroker::compilation_is_in_queue(const methodHandle& method) {
  return method->queued_for_compilation();
}

// ------------------------------------------------------------------
// CompileBroker::compilation_is_prohibited
//
// See if this compilation is not allowed.
bool CompileBroker::compilation_is_prohibited(const methodHandle& method, int osr_bci, int comp_level, bool excluded) {
  bool is_native = method->is_native();
  // Some compilers may not support the compilation of natives.
  AbstractCompiler *comp = compiler(comp_level);
  if (is_native && (!CICompileNatives || comp == nullptr)) {
    method->set_not_compilable_quietly("native methods not supported", comp_level);
    return true;
  }

  bool is_osr = (osr_bci != standard_entry_bci);
  // Some compilers may not support on stack replacement.
  if (is_osr && (!CICompileOSR || comp == nullptr)) {
    method->set_not_osr_compilable("OSR not supported", comp_level);
    return true;
  }

  // The method may be explicitly excluded by the user.
  double scale;
  if (excluded || (CompilerOracle::has_option_value(method, CompileCommandEnum::CompileThresholdScaling, scale) && scale == 0)) {
    bool quietly = CompilerOracle::be_quiet();
    if (PrintCompilation && !quietly) {
      // This does not happen quietly...
      ResourceMark rm;
      tty->print("### Excluding %s:%s",
                 method->is_native() ? "generation of native wrapper" : "compile",
                 (method->is_static() ? " static" : ""));
      method->print_short_name(tty);
      tty->cr();
    }
    method->set_not_compilable("excluded by CompileCommand", comp_level, !quietly);
  }

  return false;
}

/**
 * Generate serialized IDs for compilation requests. If certain debugging flags are used
 * and the ID is not within the specified range, the method is not compiled and 0 is returned.
 * The function also allows to generate separate compilation IDs for OSR compilations.
 */
int CompileBroker::assign_compile_id(const methodHandle& method, int osr_bci) {
#ifdef ASSERT
  bool is_osr = (osr_bci != standard_entry_bci);
  int id;
  if (method->is_native()) {
    assert(!is_osr, "can't be osr");
    // Adapters, native wrappers and method handle intrinsics
    // should be generated always.
    return Atomic::add(CICountNative ? &_native_compilation_id : &_compilation_id, 1);
  } else if (CICountOSR && is_osr) {
    id = Atomic::add(&_osr_compilation_id, 1);
    if (CIStartOSR <= id && id < CIStopOSR) {
      return id;
    }
  } else {
    id = Atomic::add(&_compilation_id, 1);
    if (CIStart <= id && id < CIStop) {
      return id;
    }
  }

  // Method was not in the appropriate compilation range.
  method->set_not_compilable_quietly("Not in requested compile id range");
  return 0;
#else
  // CICountOSR is a develop flag and set to 'false' by default. In a product built,
  // only _compilation_id is incremented.
  return Atomic::add(&_compilation_id, 1);
#endif
}

// ------------------------------------------------------------------
// CompileBroker::assign_compile_id_unlocked
//
// Public wrapper for assign_compile_id that acquires the needed locks
int CompileBroker::assign_compile_id_unlocked(Thread* thread, const methodHandle& method, int osr_bci) {
  MutexLocker locker(thread, MethodCompileQueue_lock);
  return assign_compile_id(method, osr_bci);
}

// ------------------------------------------------------------------
// CompileBroker::create_compile_task
//
// Create a CompileTask object representing the current request for
// compilation.  Add this task to the queue.
CompileTask* CompileBroker::create_compile_task(CompileQueue*       queue,
                                                int                 compile_id,
                                                const methodHandle& method,
                                                int                 osr_bci,
                                                int                 comp_level,
                                                int                 hot_count,
                                                CompileTask::CompileReason compile_reason,
                                                bool                blocking) {
  CompileTask* new_task = new CompileTask(compile_id, method, osr_bci, comp_level,
                                          hot_count, compile_reason, blocking);
  queue->add(new_task);
  return new_task;
}

#if INCLUDE_JVMCI
// The number of milliseconds to wait before checking if
// JVMCI compilation has made progress.
static const long JVMCI_COMPILATION_PROGRESS_WAIT_TIMESLICE = 1000;

// The number of JVMCI compilation progress checks that must fail
// before unblocking a thread waiting for a blocking compilation.
static const int JVMCI_COMPILATION_PROGRESS_WAIT_ATTEMPTS = 10;

/**
 * Waits for a JVMCI compiler to complete a given task. This thread
 * waits until either the task completes or it sees no JVMCI compilation
 * progress for N consecutive milliseconds where N is
 * JVMCI_COMPILATION_PROGRESS_WAIT_TIMESLICE *
 * JVMCI_COMPILATION_PROGRESS_WAIT_ATTEMPTS.
 *
 * @return true if this thread needs to delete the task
 */
bool CompileBroker::wait_for_jvmci_completion(JVMCICompiler* jvmci, CompileTask* task, JavaThread* thread) {
  assert(UseJVMCICompiler, "sanity");
  MonitorLocker ml(thread, CompileTaskWait_lock);
  int progress_wait_attempts = 0;
  jint thread_jvmci_compilation_ticks = 0;
  jint global_jvmci_compilation_ticks = jvmci->global_compilation_ticks();
  while (!task->is_complete() && !is_compilation_disabled_forever() &&
         ml.wait(JVMCI_COMPILATION_PROGRESS_WAIT_TIMESLICE)) {
    JVMCICompileState* jvmci_compile_state = task->blocking_jvmci_compile_state();

    bool progress;
    if (jvmci_compile_state != nullptr) {
      jint ticks = jvmci_compile_state->compilation_ticks();
      progress = (ticks - thread_jvmci_compilation_ticks) != 0;
      JVMCI_event_1("waiting on compilation %d [ticks=%d]", task->compile_id(), ticks);
      thread_jvmci_compilation_ticks = ticks;
    } else {
      // Still waiting on JVMCI compiler queue. This thread may be holding a lock
      // that all JVMCI compiler threads are blocked on. We use the global JVMCI
      // compilation ticks to determine whether JVMCI compilation
      // is still making progress through the JVMCI compiler queue.
      jint ticks = jvmci->global_compilation_ticks();
      progress = (ticks - global_jvmci_compilation_ticks) != 0;
      JVMCI_event_1("waiting on compilation %d to be queued [ticks=%d]", task->compile_id(), ticks);
      global_jvmci_compilation_ticks = ticks;
    }

    if (!progress) {
      if (++progress_wait_attempts == JVMCI_COMPILATION_PROGRESS_WAIT_ATTEMPTS) {
        if (PrintCompilation) {
          task->print(tty, "wait for blocking compilation timed out");
        }
        JVMCI_event_1("waiting on compilation %d timed out", task->compile_id());
        break;
      }
    } else {
      progress_wait_attempts = 0;
    }
  }
  task->clear_waiter();
  return task->is_complete();
}
#endif

/**
 *  Wait for the compilation task to complete.
 */
void CompileBroker::wait_for_completion(CompileTask* task) {
  if (CIPrintCompileQueue) {
    ttyLocker ttyl;
    tty->print_cr("BLOCKING FOR COMPILE");
  }

  assert(task->is_blocking(), "can only wait on blocking task");

  JavaThread* thread = JavaThread::current();

  methodHandle method(thread, task->method());
  bool free_task;
#if INCLUDE_JVMCI
  AbstractCompiler* comp = compiler(task->comp_level());
  if (!UseJVMCINativeLibrary && comp->is_jvmci() && !task->should_wait_for_compilation()) {
    // It may return before compilation is completed.
    // Note that libjvmci should not pre-emptively unblock
    // a thread waiting for a compilation as it does not call
    // Java code and so is not deadlock prone like jarjvmci.
    free_task = wait_for_jvmci_completion((JVMCICompiler*) comp, task, thread);
  } else
#endif
  {
    MonitorLocker ml(thread, CompileTaskWait_lock);
    free_task = true;
    task->inc_waiting_for_completion();
    while (!task->is_complete() && !is_compilation_disabled_forever()) {
      ml.wait();
    }
    task->dec_waiting_for_completion();
  }

  if (free_task) {
    if (is_compilation_disabled_forever()) {
      delete task;
      return;
    }

    // It is harmless to check this status without the lock, because
    // completion is a stable property (until the task object is deleted).
    assert(task->is_complete(), "Compilation should have completed");

    // By convention, the waiter is responsible for deleting a
    // blocking CompileTask. Since there is only one waiter ever
    // waiting on a CompileTask, we know that no one else will
    // be using this CompileTask; we can delete it.
    delete task;
  }
}

/**
 * Initialize compiler thread(s) + compiler object(s). The postcondition
 * of this function is that the compiler runtimes are initialized and that
 * compiler threads can start compiling.
 */
bool CompileBroker::init_compiler_runtime() {
  CompilerThread* thread = CompilerThread::current();
  AbstractCompiler* comp = thread->compiler();
  // Final sanity check - the compiler object must exist
  guarantee(comp != nullptr, "Compiler object must exist");

  {
    // Must switch to native to allocate ci_env
    ThreadToNativeFromVM ttn(thread);
    ciEnv ci_env((CompileTask*)nullptr);
    // Cache Jvmti state
    ci_env.cache_jvmti_state();
    // Cache DTrace flags
    ci_env.cache_dtrace_flags();

    // Switch back to VM state to do compiler initialization
    ThreadInVMfromNative tv(thread);

    // Perform per-thread and global initializations
    comp->initialize();
  }

  if (comp->is_failed()) {
    disable_compilation_forever();
    // If compiler initialization failed, no compiler thread that is specific to a
    // particular compiler runtime will ever start to compile methods.
    shutdown_compiler_runtime(comp, thread);
    return false;
  }

  // C1 specific check
  if (comp->is_c1() && (thread->get_buffer_blob() == nullptr)) {
    warning("Initialization of %s thread failed (no space to run compilers)", thread->name());
    return false;
  }

  return true;
}

void CompileBroker::free_buffer_blob_if_allocated(CompilerThread* thread) {
  BufferBlob* blob = thread->get_buffer_blob();
  if (blob != nullptr) {
    blob->purge();
    MutexLocker mu(CodeCache_lock, Mutex::_no_safepoint_check_flag);
    CodeCache::free(blob);
  }
}

/**
 * If C1 and/or C2 initialization failed, we shut down all compilation.
 * We do this to keep things simple. This can be changed if it ever turns
 * out to be a problem.
 */
void CompileBroker::shutdown_compiler_runtime(AbstractCompiler* comp, CompilerThread* thread) {
  free_buffer_blob_if_allocated(thread);

  if (comp->should_perform_shutdown()) {
    // There are two reasons for shutting down the compiler
    // 1) compiler runtime initialization failed
    // 2) The code cache is full and the following flag is set: -XX:-UseCodeCacheFlushing
    warning("%s initialization failed. Shutting down all compilers", comp->name());

    // Only one thread per compiler runtime object enters here
    // Set state to shut down
    comp->set_shut_down();

    // Delete all queued compilation tasks to make compiler threads exit faster.
    if (_c1_compile_queue != nullptr) {
      _c1_compile_queue->delete_all();
    }

    if (_c2_compile_queue != nullptr) {
      _c2_compile_queue->delete_all();
    }

    // Set flags so that we continue execution with using interpreter only.
    UseCompiler    = false;
    UseInterpreter = true;

    // We could delete compiler runtimes also. However, there are references to
    // the compiler runtime(s) (e.g.,  nmethod::is_compiled_by_c1()) which then
    // fail. This can be done later if necessary.
  }
}

/**
 * Helper function to create new or reuse old CompileLog.
 */
CompileLog* CompileBroker::get_log(CompilerThread* ct) {
  if (!LogCompilation) return nullptr;

  AbstractCompiler *compiler = ct->compiler();
  bool c1 = compiler->is_c1();
  jobject* compiler_objects = c1 ? _compiler1_objects : _compiler2_objects;
  assert(compiler_objects != nullptr, "must be initialized at this point");
  CompileLog** logs = c1 ? _compiler1_logs : _compiler2_logs;
  assert(logs != nullptr, "must be initialized at this point");
  int count = c1 ? _c1_count : _c2_count;

  // Find Compiler number by its threadObj.
  oop compiler_obj = ct->threadObj();
  int compiler_number = 0;
  bool found = false;
  for (; compiler_number < count; compiler_number++) {
    if (JNIHandles::resolve_non_null(compiler_objects[compiler_number]) == compiler_obj) {
      found = true;
      break;
    }
  }
  assert(found, "Compiler must exist at this point");

  // Determine pointer for this thread's log.
  CompileLog** log_ptr = &logs[compiler_number];

  // Return old one if it exists.
  CompileLog* log = *log_ptr;
  if (log != nullptr) {
    ct->init_log(log);
    return log;
  }

  // Create a new one and remember it.
  init_compiler_thread_log();
  log = ct->log();
  *log_ptr = log;
  return log;
}

// ------------------------------------------------------------------
// CompileBroker::compiler_thread_loop
//
// The main loop run by a CompilerThread.
void CompileBroker::compiler_thread_loop() {
  CompilerThread* thread = CompilerThread::current();
  CompileQueue* queue = thread->queue();
  // For the thread that initializes the ciObjectFactory
  // this resource mark holds all the shared objects
  ResourceMark rm;

  // First thread to get here will initialize the compiler interface

  {
    ASSERT_IN_VM;
    MutexLocker only_one (thread, CompileThread_lock);
    if (!ciObjectFactory::is_initialized()) {
      ciObjectFactory::initialize();
    }
  }

  // Open a log.
  CompileLog* log = get_log(thread);
  if (log != nullptr) {
    log->begin_elem("start_compile_thread name='%s' thread='%zu' process='%d'",
                    thread->name(),
                    os::current_thread_id(),
                    os::current_process_id());
    log->stamp();
    log->end_elem();
  }

  // If compiler thread/runtime initialization fails, exit the compiler thread
  if (!init_compiler_runtime()) {
    return;
  }

  thread->start_idle_timer();

  // Poll for new compilation tasks as long as the JVM runs. Compilation
  // should only be disabled if something went wrong while initializing the
  // compiler runtimes. This, in turn, should not happen. The only known case
  // when compiler runtime initialization fails is if there is not enough free
  // space in the code cache to generate the necessary stubs, etc.
  while (!is_compilation_disabled_forever()) {
    // We need this HandleMark to avoid leaking VM handles.
    HandleMark hm(thread);

    CompileTask* task = queue->get(thread);
    if (task == nullptr) {
      if (UseDynamicNumberOfCompilerThreads) {
        // Access compiler_count under lock to enforce consistency.
        MutexLocker only_one(CompileThread_lock);
        if (can_remove(thread, true)) {
          if (trace_compiler_threads()) {
            ResourceMark rm;
            stringStream msg;
            msg.print("Removing compiler thread %s after " JLONG_FORMAT " ms idle time",
                      thread->name(), thread->idle_time_millis());
            print_compiler_threads(msg);
          }

          // Notify compiler that the compiler thread is about to stop
          thread->compiler()->stopping_compiler_thread(thread);

          free_buffer_blob_if_allocated(thread);
          return; // Stop this thread.
        }
      }
    } else {
      // Assign the task to the current thread.  Mark this compilation
      // thread as active for the profiler.
      // CompileTaskWrapper also keeps the Method* from being deallocated if redefinition
      // occurs after fetching the compile task off the queue.
      CompileTaskWrapper ctw(task);
      methodHandle method(thread, task->method());

      // Never compile a method if breakpoints are present in it
      if (method()->number_of_breakpoints() == 0) {
        // Compile the method.
        if ((UseCompiler || AlwaysCompileLoopMethods) && CompileBroker::should_compile_new_jobs()) {
          invoke_compiler_on_method(task);
          thread->start_idle_timer();
        } else {
          // After compilation is disabled, remove remaining methods from queue
          method->clear_queued_for_compilation();
          task->set_failure_reason("compilation is disabled");
        }
      } else {
        task->set_failure_reason("breakpoints are present");
      }

      if (UseDynamicNumberOfCompilerThreads) {
        possibly_add_compiler_threads(thread);
        assert(!thread->has_pending_exception(), "should have been handled");
      }
    }
  }

  // Shut down compiler runtime
  shutdown_compiler_runtime(thread->compiler(), thread);
}

// ------------------------------------------------------------------
// CompileBroker::init_compiler_thread_log
//
// Set up state required by +LogCompilation.
void CompileBroker::init_compiler_thread_log() {
    CompilerThread* thread = CompilerThread::current();
    char  file_name[4*K];
    FILE* fp = nullptr;
    intx thread_id = os::current_thread_id();
    for (int try_temp_dir = 1; try_temp_dir >= 0; try_temp_dir--) {
      const char* dir = (try_temp_dir ? os::get_temp_directory() : nullptr);
      if (dir == nullptr) {
        jio_snprintf(file_name, sizeof(file_name), "hs_c%zu_pid%u.log",
                     thread_id, os::current_process_id());
      } else {
        jio_snprintf(file_name, sizeof(file_name),
                     "%s%shs_c%zu_pid%u.log", dir,
                     os::file_separator(), thread_id, os::current_process_id());
      }

      fp = os::fopen(file_name, "wt");
      if (fp != nullptr) {
        if (LogCompilation && Verbose) {
          tty->print_cr("Opening compilation log %s", file_name);
        }
        CompileLog* log = new(mtCompiler) CompileLog(file_name, fp, thread_id);
        if (log == nullptr) {
          fclose(fp);
          return;
        }
        thread->init_log(log);

        if (xtty != nullptr) {
          ttyLocker ttyl;
          // Record any per thread log files
          xtty->elem("thread_logfile thread='%zd' filename='%s'", thread_id, file_name);
        }
        return;
      }
    }
    warning("Cannot open log file: %s", file_name);
}

void CompileBroker::log_metaspace_failure() {
  const char* message = "some methods may not be compiled because metaspace "
                        "is out of memory";
  if (CompilationLog::log() != nullptr) {
    CompilationLog::log()->log_metaspace_failure(message);
  }
  if (PrintCompilation) {
    tty->print_cr("COMPILE PROFILING SKIPPED: %s", message);
  }
}


// ------------------------------------------------------------------
// CompileBroker::set_should_block
//
// Set _should_block.
// Call this from the VM, with Threads_lock held and a safepoint requested.
void CompileBroker::set_should_block() {
  assert(Threads_lock->owner() == Thread::current(), "must have threads lock");
  assert(SafepointSynchronize::is_at_safepoint(), "must be at a safepoint already");
#ifndef PRODUCT
  if (PrintCompilation && (Verbose || WizardMode))
    tty->print_cr("notifying compiler thread pool to block");
#endif
  _should_block = true;
}

// ------------------------------------------------------------------
// CompileBroker::maybe_block
//
// Call this from the compiler at convenient points, to poll for _should_block.
void CompileBroker::maybe_block() {
  if (_should_block) {
#ifndef PRODUCT
    if (PrintCompilation && (Verbose || WizardMode))
      tty->print_cr("compiler thread " INTPTR_FORMAT " poll detects block request", p2i(Thread::current()));
#endif
    // If we are executing a task during the request to block, report the task
    // before disappearing.
    CompilerThread* thread = CompilerThread::current();
    if (thread != nullptr) {
      CompileTask* task = thread->task();
      if (task != nullptr) {
        if (PrintCompilation) {
          task->print(tty, "blocked");
        }
        task->print_ul("blocked");
      }
    }
    // Go to VM state and block for final VM shutdown safepoint.
    ThreadInVMfromNative tivfn(JavaThread::current());
    assert(false, "Should never unblock from TIVNM entry");
  }
}

// wrapper for CodeCache::print_summary()
static void codecache_print(bool detailed)
{
  stringStream s;
  // Dump code cache  into a buffer before locking the tty,
  {
    MutexLocker mu(CodeCache_lock, Mutex::_no_safepoint_check_flag);
    CodeCache::print_summary(&s, detailed);
  }
  ttyLocker ttyl;
  tty->print("%s", s.freeze());
}

// wrapper for CodeCache::print_summary() using outputStream
static void codecache_print(outputStream* out, bool detailed) {
  stringStream s;

  // Dump code cache into a buffer
  {
    MutexLocker mu(CodeCache_lock, Mutex::_no_safepoint_check_flag);
    CodeCache::print_summary(&s, detailed);
  }

  char* remaining_log = s.as_string();
  while (*remaining_log != '\0') {
    char* eol = strchr(remaining_log, '\n');
    if (eol == nullptr) {
      out->print_cr("%s", remaining_log);
      remaining_log = remaining_log + strlen(remaining_log);
    } else {
      *eol = '\0';
      out->print_cr("%s", remaining_log);
      remaining_log = eol + 1;
    }
  }
}

void CompileBroker::handle_compile_error(CompilerThread* thread, CompileTask* task, ciEnv* ci_env,
                                         int compilable, const char* failure_reason) {
  if (!AbortVMOnCompilationFailure) {
    return;
  }
  if (compilable == ciEnv::MethodCompilable_not_at_tier) {
    fatal("Not compilable at tier %d: %s", task->comp_level(), failure_reason);
  }
  if (compilable == ciEnv::MethodCompilable_never) {
    fatal("Never compilable: %s", failure_reason);
  }
}

static void post_compilation_event(EventCompilation& event, CompileTask* task) {
  assert(task != nullptr, "invariant");
  CompilerEvent::CompilationEvent::post(event,
                                        task->compile_id(),
                                        task->compiler()->type(),
                                        task->method(),
                                        task->comp_level(),
                                        task->is_success(),
                                        task->osr_bci() != CompileBroker::standard_entry_bci,
                                        task->nm_total_size(),
                                        task->num_inlined_bytecodes(),
                                        task->arena_bytes());
}

int DirectivesStack::_depth = 0;
CompilerDirectives* DirectivesStack::_top = nullptr;
CompilerDirectives* DirectivesStack::_bottom = nullptr;

// Acquires Compilation_lock and waits for it to be notified
// as long as WhiteBox::compilation_locked is true.
static void whitebox_lock_compilation() {
  MonitorLocker locker(Compilation_lock, Mutex::_no_safepoint_check_flag);
  while (WhiteBox::compilation_locked) {
    locker.wait();
  }
}

// ------------------------------------------------------------------
// CompileBroker::invoke_compiler_on_method
//
// Compile a method.
//
void CompileBroker::invoke_compiler_on_method(CompileTask* task) {
  task->print_ul();
  elapsedTimer time;

  DirectiveSet* directive = task->directive();
  if (directive->PrintCompilationOption) {
    ResourceMark rm;
    task->print_tty();
  }

  CompilerThread* thread = CompilerThread::current();
  ResourceMark rm(thread);

  if (CompilationLog::log() != nullptr) {
    CompilationLog::log()->log_compile(thread, task);
  }

  // Common flags.
  int compile_id = task->compile_id();
  int osr_bci = task->osr_bci();
  bool is_osr = (osr_bci != standard_entry_bci);
  bool should_log = (thread->log() != nullptr);
  bool should_break = false;
  const int task_level = task->comp_level();
  AbstractCompiler* comp = task->compiler();
  {
    // create the handle inside it's own block so it can't
    // accidentally be referenced once the thread transitions to
    // native.  The NoHandleMark before the transition should catch
    // any cases where this occurs in the future.
    methodHandle method(thread, task->method());

    assert(!method->is_native(), "no longer compile natives");

    // Update compile information when using perfdata.
    if (UsePerfData) {
      update_compile_perf_data(thread, method, is_osr);
    }

    DTRACE_METHOD_COMPILE_BEGIN_PROBE(method, compiler_name(task_level));
  }

  should_break = directive->BreakAtCompileOption || task->check_break_at_flags();
  if (should_log && !directive->LogOption) {
    should_log = false;
  }

  // Allocate a new set of JNI handles.
  JNIHandleMark jhm(thread);
  Method* target_handle = task->method();
  int compilable = ciEnv::MethodCompilable;
  const char* failure_reason = nullptr;
  bool failure_reason_on_C_heap = false;
  const char* retry_message = nullptr;

#if INCLUDE_JVMCI
  if (UseJVMCICompiler && comp != nullptr && comp->is_jvmci()) {
    JVMCICompiler* jvmci = (JVMCICompiler*) comp;

    TraceTime t1("compilation", &time);
    EventCompilation event;
    JVMCICompileState compile_state(task, jvmci);
    JVMCIRuntime *runtime = nullptr;

    if (JVMCI::in_shutdown()) {
      failure_reason = "in JVMCI shutdown";
      retry_message = "not retryable";
      compilable = ciEnv::MethodCompilable_never;
    } else if (compile_state.target_method_is_old()) {
      // Skip redefined methods
      failure_reason = "redefined method";
      retry_message = "not retryable";
      compilable = ciEnv::MethodCompilable_never;
    } else {
      JVMCIEnv env(thread, &compile_state, __FILE__, __LINE__);
      if (env.init_error() != JNI_OK) {
        const char* msg = env.init_error_msg();
        failure_reason = os::strdup(err_msg("Error attaching to libjvmci (err: %d, %s)",
                                    env.init_error(), msg == nullptr ? "unknown" : msg), mtJVMCI);
        bool reason_on_C_heap = true;
        // In case of JNI_ENOMEM, there's a good chance a subsequent attempt to create libjvmci or attach to it
        // might succeed. Other errors most likely indicate a non-recoverable error in the JVMCI runtime.
        bool retryable = env.init_error() == JNI_ENOMEM;
        compile_state.set_failure(retryable, failure_reason, reason_on_C_heap);
      }
      if (failure_reason == nullptr) {
        if (WhiteBoxAPI && WhiteBox::compilation_locked) {
          // Must switch to native to block
          ThreadToNativeFromVM ttn(thread);
          whitebox_lock_compilation();
        }
        methodHandle method(thread, target_handle);
        runtime = env.runtime();
        runtime->compile_method(&env, jvmci, method, osr_bci);

        failure_reason = compile_state.failure_reason();
        failure_reason_on_C_heap = compile_state.failure_reason_on_C_heap();
        if (!compile_state.retryable()) {
          retry_message = "not retryable";
          compilable = ciEnv::MethodCompilable_not_at_tier;
        }
        if (!task->is_success()) {
          assert(failure_reason != nullptr, "must specify failure_reason");
        }
      }
    }
    if (!task->is_success() && !JVMCI::in_shutdown()) {
      handle_compile_error(thread, task, nullptr, compilable, failure_reason);
    }
    if (event.should_commit()) {
      post_compilation_event(event, task);
    }

    if (runtime != nullptr) {
      runtime->post_compile(thread);
    }
  } else
#endif // INCLUDE_JVMCI
  {
    NoHandleMark  nhm;
    ThreadToNativeFromVM ttn(thread);

    ciEnv ci_env(task);
    if (should_break) {
      ci_env.set_break_at_compile(true);
    }
    if (should_log) {
      ci_env.set_log(thread->log());
    }
    assert(thread->env() == &ci_env, "set by ci_env");
    // The thread-env() field is cleared in ~CompileTaskWrapper.

    // Cache Jvmti state
    bool method_is_old = ci_env.cache_jvmti_state();

    // Skip redefined methods
    if (method_is_old) {
      ci_env.record_method_not_compilable("redefined method", true);
    }

    // Cache DTrace flags
    ci_env.cache_dtrace_flags();

    ciMethod* target = ci_env.get_method_from_handle(target_handle);

    TraceTime t1("compilation", &time);
    EventCompilation event;

    if (comp == nullptr) {
      ci_env.record_method_not_compilable("no compiler");
    } else if (!ci_env.failing()) {
      if (WhiteBoxAPI && WhiteBox::compilation_locked) {
        whitebox_lock_compilation();
      }
      comp->compile_method(&ci_env, target, osr_bci, true, directive);

      /* Repeat compilation without installing code for profiling purposes */
      int repeat_compilation_count = directive->RepeatCompilationOption;
      while (repeat_compilation_count > 0) {
        ResourceMark rm(thread);
        task->print_ul("NO CODE INSTALLED");
        comp->compile_method(&ci_env, target, osr_bci, false, directive);
        repeat_compilation_count--;
      }
    }


    if (!ci_env.failing() && !task->is_success()) {
      assert(ci_env.failure_reason() != nullptr, "expect failure reason");
      assert(false, "compiler should always document failure: %s", ci_env.failure_reason());
      // The compiler elected, without comment, not to register a result.
      // Do not attempt further compilations of this method.
      ci_env.record_method_not_compilable("compile failed");
    }

    // Copy this bit to the enclosing block:
    compilable = ci_env.compilable();

    if (ci_env.failing()) {
      // Duplicate the failure reason string, so that it outlives ciEnv
      failure_reason = os::strdup(ci_env.failure_reason(), mtCompiler);
      failure_reason_on_C_heap = true;
      retry_message = ci_env.retry_message();
      ci_env.report_failure(failure_reason);
    }

    if (ci_env.failing()) {
      handle_compile_error(thread, task, &ci_env, compilable, failure_reason);
    }
    if (event.should_commit()) {
      post_compilation_event(event, task);
    }
  }

  if (failure_reason != nullptr) {
    task->set_failure_reason(failure_reason, failure_reason_on_C_heap);
    if (CompilationLog::log() != nullptr) {
      CompilationLog::log()->log_failure(thread, task, failure_reason, retry_message);
    }
    if (PrintCompilation || directive->PrintCompilationOption) {
      FormatBufferResource msg = retry_message != nullptr ?
        FormatBufferResource("COMPILE SKIPPED: %s (%s)", failure_reason, retry_message) :
        FormatBufferResource("COMPILE SKIPPED: %s",      failure_reason);
      task->print(tty, msg);
    }
  }

  DirectivesStack::release(directive);

  methodHandle method(thread, task->method());

  DTRACE_METHOD_COMPILE_END_PROBE(method, compiler_name(task_level), task->is_success());

  collect_statistics(thread, time, task);

  if (PrintCompilation && PrintCompilation2) {
    tty->print("%7d ", (int) tty->time_stamp().milliseconds());  // print timestamp
    tty->print("%4d ", compile_id);    // print compilation number
    tty->print("%s ", (is_osr ? "%" : " "));
    if (task->is_success()) {
      tty->print("size: %d(%d) ", task->nm_total_size(), task->nm_insts_size());
    }
    tty->print_cr("time: %d inlined: %d bytes", (int)time.milliseconds(), task->num_inlined_bytecodes());
  }

  Log(compilation, codecache) log;
  if (log.is_debug()) {
    LogStream ls(log.debug());
    codecache_print(&ls, /* detailed= */ false);
  }
  if (PrintCodeCacheOnCompilation) {
    codecache_print(/* detailed= */ false);
  }
  // Disable compilation, if required.
  switch (compilable) {
  case ciEnv::MethodCompilable_never:
    if (is_osr)
      method->set_not_osr_compilable_quietly("MethodCompilable_never");
    else
      method->set_not_compilable_quietly("MethodCompilable_never");
    break;
  case ciEnv::MethodCompilable_not_at_tier:
    if (is_osr)
      method->set_not_osr_compilable_quietly("MethodCompilable_not_at_tier", task_level);
    else
      method->set_not_compilable_quietly("MethodCompilable_not_at_tier", task_level);
    break;
  }

  // Note that the queued_for_compilation bits are cleared without
  // protection of a mutex. [They were set by the requester thread,
  // when adding the task to the compile queue -- at which time the
  // compile queue lock was held. Subsequently, we acquired the compile
  // queue lock to get this task off the compile queue; thus (to belabour
  // the point somewhat) our clearing of the bits must be occurring
  // only after the setting of the bits. See also 14012000 above.
  method->clear_queued_for_compilation();
}

/**
 * The CodeCache is full. Print warning and disable compilation.
 * Schedule code cache cleaning so compilation can continue later.
 * This function needs to be called only from CodeCache::allocate(),
 * since we currently handle a full code cache uniformly.
 */
void CompileBroker::handle_full_code_cache(CodeBlobType code_blob_type) {
  UseInterpreter = true;
  if (UseCompiler || AlwaysCompileLoopMethods ) {
    if (xtty != nullptr) {
      stringStream s;
      // Dump code cache state into a buffer before locking the tty,
      // because log_state() will use locks causing lock conflicts.
      CodeCache::log_state(&s);
      // Lock to prevent tearing
      ttyLocker ttyl;
      xtty->begin_elem("code_cache_full");
      xtty->print("%s", s.freeze());
      xtty->stamp();
      xtty->end_elem();
    }

#ifndef PRODUCT
    if (ExitOnFullCodeCache) {
      codecache_print(/* detailed= */ true);
      before_exit(JavaThread::current());
      exit_globals(); // will delete tty
      vm_direct_exit(1);
    }
#endif
    if (UseCodeCacheFlushing) {
      // Since code cache is full, immediately stop new compiles
      if (CompileBroker::set_should_compile_new_jobs(CompileBroker::stop_compilation)) {
        log_info(codecache)("Code cache is full - disabling compilation");
      }
    } else {
      disable_compilation_forever();
    }

    CodeCache::report_codemem_full(code_blob_type, should_print_compiler_warning());
  }
}

// ------------------------------------------------------------------
// CompileBroker::update_compile_perf_data
//
// Record this compilation for debugging purposes.
void CompileBroker::update_compile_perf_data(CompilerThread* thread, const methodHandle& method, bool is_osr) {
  ResourceMark rm;
  char* method_name = method->name()->as_C_string();
  char current_method[CompilerCounters::cmname_buffer_length];
  size_t maxLen = CompilerCounters::cmname_buffer_length;

  const char* class_name = method->method_holder()->name()->as_C_string();

  size_t s1len = strlen(class_name);
  size_t s2len = strlen(method_name);

  // check if we need to truncate the string
  if (s1len + s2len + 2 > maxLen) {

    // the strategy is to lop off the leading characters of the
    // class name and the trailing characters of the method name.

    if (s2len + 2 > maxLen) {
      // lop of the entire class name string, let snprintf handle
      // truncation of the method name.
      class_name += s1len; // null string
    }
    else {
      // lop off the extra characters from the front of the class name
      class_name += ((s1len + s2len + 2) - maxLen);
    }
  }

  jio_snprintf(current_method, maxLen, "%s %s", class_name, method_name);

  int last_compile_type = normal_compile;
  if (CICountOSR && is_osr) {
    last_compile_type = osr_compile;
  } else if (CICountNative && method->is_native()) {
    last_compile_type = native_compile;
  }

  CompilerCounters* counters = thread->counters();
  counters->set_current_method(current_method);
  counters->set_compile_type((jlong) last_compile_type);
}

// ------------------------------------------------------------------
// CompileBroker::collect_statistics
//
// Collect statistics about the compilation.

void CompileBroker::collect_statistics(CompilerThread* thread, elapsedTimer time, CompileTask* task) {
  bool success = task->is_success();
  methodHandle method (thread, task->method());
  int compile_id = task->compile_id();
  bool is_osr = (task->osr_bci() != standard_entry_bci);
  const int comp_level = task->comp_level();
  CompilerCounters* counters = thread->counters();

  MutexLocker locker(CompileStatistics_lock);

  // _perf variables are production performance counters which are
  // updated regardless of the setting of the CITime and CITimeEach flags
  //

  // account all time, including bailouts and failures in this counter;
  // C1 and C2 counters are counting both successful and unsuccessful compiles
  _t_total_compilation.add(time);

  // Update compilation times. Used by the implementation of JFR CompilerStatistics
  // and java.lang.management.CompilationMXBean.
  _perf_total_compilation->inc(time.ticks());
  _peak_compilation_time = MAX2(time.milliseconds(), _peak_compilation_time);

  if (!success) {
    _total_bailout_count++;
    if (UsePerfData) {
      _perf_last_failed_method->set_value(counters->current_method());
      _perf_last_failed_type->set_value(counters->compile_type());
      _perf_total_bailout_count->inc();
    }
    _t_bailedout_compilation.add(time);
  } else if (!task->is_success()) {
    if (UsePerfData) {
      _perf_last_invalidated_method->set_value(counters->current_method());
      _perf_last_invalidated_type->set_value(counters->compile_type());
      _perf_total_invalidated_count->inc();
    }
    _total_invalidated_count++;
    _t_invalidated_compilation.add(time);
  } else {
    // Compilation succeeded
    if (CITime) {
      int bytes_compiled = method->code_size() + task->num_inlined_bytecodes();
      if (is_osr) {
        _t_osr_compilation.add(time);
        _sum_osr_bytes_compiled += bytes_compiled;
      } else {
        _t_standard_compilation.add(time);
        _sum_standard_bytes_compiled += method->code_size() + task->num_inlined_bytecodes();
      }

      // Collect statistic per compilation level
      if (comp_level > CompLevel_none && comp_level <= CompLevel_full_optimization) {
        CompilerStatistics* stats = &_stats_per_level[comp_level-1];
        if (is_osr) {
          stats->_osr.update(time, bytes_compiled);
        } else {
          stats->_standard.update(time, bytes_compiled);
        }
        stats->_nmethods_size += task->nm_total_size();
        stats->_nmethods_code_size += task->nm_insts_size();
      } else {
        assert(false, "CompilerStatistics object does not exist for compilation level %d", comp_level);
      }

      // Collect statistic per compiler
      AbstractCompiler* comp = compiler(comp_level);
      if (comp) {
        CompilerStatistics* stats = comp->stats();
        if (is_osr) {
          stats->_osr.update(time, bytes_compiled);
        } else {
          stats->_standard.update(time, bytes_compiled);
        }
        stats->_nmethods_size += task->nm_total_size();
        stats->_nmethods_code_size += task->nm_insts_size();
      } else { // if (!comp)
        assert(false, "Compiler object must exist");
      }
    }

    if (UsePerfData) {
      // save the name of the last method compiled
      _perf_last_method->set_value(counters->current_method());
      _perf_last_compile_type->set_value(counters->compile_type());
      _perf_last_compile_size->set_value(method->code_size() +
                                         task->num_inlined_bytecodes());
      if (is_osr) {
        _perf_osr_compilation->inc(time.ticks());
        _perf_sum_osr_bytes_compiled->inc(method->code_size() + task->num_inlined_bytecodes());
      } else {
        _perf_standard_compilation->inc(time.ticks());
        _perf_sum_standard_bytes_compiled->inc(method->code_size() + task->num_inlined_bytecodes());
      }
    }

    if (CITimeEach) {
      double compile_time = time.seconds();
      double bytes_per_sec = compile_time == 0.0 ? 0.0 : (double)(method->code_size() + task->num_inlined_bytecodes()) / compile_time;
      tty->print_cr("%3d   seconds: %6.3f bytes/sec : %f (bytes %d + %d inlined)",
                    compile_id, compile_time, bytes_per_sec, method->code_size(), task->num_inlined_bytecodes());
    }

    // Collect counts of successful compilations
    _sum_nmethod_size      += task->nm_total_size();
    _sum_nmethod_code_size += task->nm_insts_size();
    _total_compile_count++;

    if (UsePerfData) {
      _perf_sum_nmethod_size->inc(     task->nm_total_size());
      _perf_sum_nmethod_code_size->inc(task->nm_insts_size());
      _perf_total_compile_count->inc();
    }

    if (is_osr) {
      if (UsePerfData) _perf_total_osr_compile_count->inc();
      _total_osr_compile_count++;
    } else {
      if (UsePerfData) _perf_total_standard_compile_count->inc();
      _total_standard_compile_count++;
    }
  }
  // set the current method for the thread to null
  if (UsePerfData) counters->set_current_method("");
}

const char* CompileBroker::compiler_name(int comp_level) {
  AbstractCompiler *comp = CompileBroker::compiler(comp_level);
  if (comp == nullptr) {
    return "no compiler";
  } else {
    return (comp->name());
  }
}

jlong CompileBroker::total_compilation_ticks() {
  return _perf_total_compilation != nullptr ? _perf_total_compilation->get_value() : 0;
}

void CompileBroker::print_times(const char* name, CompilerStatistics* stats) {
  tty->print_cr("  %s {speed: %6.3f bytes/s; standard: %6.3f s, %u bytes, %u methods; osr: %6.3f s, %u bytes, %u methods; nmethods_size: %u bytes; nmethods_code_size: %u bytes}",
                name, stats->bytes_per_second(),
                stats->_standard._time.seconds(), stats->_standard._bytes, stats->_standard._count,
                stats->_osr._time.seconds(), stats->_osr._bytes, stats->_osr._count,
                stats->_nmethods_size, stats->_nmethods_code_size);
}

void CompileBroker::print_times(bool per_compiler, bool aggregate) {
  if (per_compiler) {
    if (aggregate) {
      tty->cr();
      tty->print_cr("Individual compiler times (for compiled methods only)");
      tty->print_cr("------------------------------------------------");
      tty->cr();
    }
    for (unsigned int i = 0; i < sizeof(_compilers) / sizeof(AbstractCompiler*); i++) {
      AbstractCompiler* comp = _compilers[i];
      if (comp != nullptr) {
        print_times(comp->name(), comp->stats());
      }
    }
    if (aggregate) {
      tty->cr();
      tty->print_cr("Individual compilation Tier times (for compiled methods only)");
      tty->print_cr("------------------------------------------------");
      tty->cr();
    }
    char tier_name[256];
    for (int tier = CompLevel_simple; tier <= CompilationPolicy::highest_compile_level(); tier++) {
      CompilerStatistics* stats = &_stats_per_level[tier-1];
      os::snprintf_checked(tier_name, sizeof(tier_name), "Tier%d", tier);
      print_times(tier_name, stats);
    }
  }

  if (!aggregate) {
    return;
  }

  elapsedTimer standard_compilation = CompileBroker::_t_standard_compilation;
  elapsedTimer osr_compilation = CompileBroker::_t_osr_compilation;
  elapsedTimer total_compilation = CompileBroker::_t_total_compilation;

  uint standard_bytes_compiled = CompileBroker::_sum_standard_bytes_compiled;
  uint osr_bytes_compiled = CompileBroker::_sum_osr_bytes_compiled;

  uint standard_compile_count = CompileBroker::_total_standard_compile_count;
  uint osr_compile_count = CompileBroker::_total_osr_compile_count;
  uint total_compile_count = CompileBroker::_total_compile_count;
  uint total_bailout_count = CompileBroker::_total_bailout_count;
  uint total_invalidated_count = CompileBroker::_total_invalidated_count;

  uint nmethods_code_size = CompileBroker::_sum_nmethod_code_size;
  uint nmethods_size = CompileBroker::_sum_nmethod_size;

  tty->cr();
  tty->print_cr("Accumulated compiler times");
  tty->print_cr("----------------------------------------------------------");
               //0000000000111111111122222222223333333333444444444455555555556666666666
               //0123456789012345678901234567890123456789012345678901234567890123456789
  tty->print_cr("  Total compilation time   : %7.3f s", total_compilation.seconds());
  tty->print_cr("    Standard compilation   : %7.3f s, Average : %2.3f s",
                standard_compilation.seconds(),
                standard_compile_count == 0 ? 0.0 : standard_compilation.seconds() / standard_compile_count);
  tty->print_cr("    Bailed out compilation : %7.3f s, Average : %2.3f s",
                CompileBroker::_t_bailedout_compilation.seconds(),
                total_bailout_count == 0 ? 0.0 : CompileBroker::_t_bailedout_compilation.seconds() / total_bailout_count);
  tty->print_cr("    On stack replacement   : %7.3f s, Average : %2.3f s",
                osr_compilation.seconds(),
                osr_compile_count == 0 ? 0.0 : osr_compilation.seconds() / osr_compile_count);
  tty->print_cr("    Invalidated            : %7.3f s, Average : %2.3f s",
                CompileBroker::_t_invalidated_compilation.seconds(),
                total_invalidated_count == 0 ? 0.0 : CompileBroker::_t_invalidated_compilation.seconds() / total_invalidated_count);

  AbstractCompiler *comp = compiler(CompLevel_simple);
  if (comp != nullptr) {
    tty->cr();
    comp->print_timers();
  }
  comp = compiler(CompLevel_full_optimization);
  if (comp != nullptr) {
    tty->cr();
    comp->print_timers();
  }
#if INCLUDE_JVMCI
  if (EnableJVMCI) {
    JVMCICompiler *jvmci_comp = JVMCICompiler::instance(false, JavaThread::current_or_null());
    if (jvmci_comp != nullptr && jvmci_comp != comp) {
      tty->cr();
      jvmci_comp->print_timers();
    }
  }
#endif

  tty->cr();
  tty->print_cr("  Total compiled methods    : %8u methods", total_compile_count);
  tty->print_cr("    Standard compilation    : %8u methods", standard_compile_count);
  tty->print_cr("    On stack replacement    : %8u methods", osr_compile_count);
  uint tcb = osr_bytes_compiled + standard_bytes_compiled;
  tty->print_cr("  Total compiled bytecodes  : %8u bytes", tcb);
  tty->print_cr("    Standard compilation    : %8u bytes", standard_bytes_compiled);
  tty->print_cr("    On stack replacement    : %8u bytes", osr_bytes_compiled);
  double tcs = total_compilation.seconds();
  uint bps = tcs == 0.0 ? 0 : (uint)(tcb / tcs);
  tty->print_cr("  Average compilation speed : %8u bytes/s", bps);
  tty->cr();
  tty->print_cr("  nmethod code size         : %8u bytes", nmethods_code_size);
  tty->print_cr("  nmethod total size        : %8u bytes", nmethods_size);
}

// Print general/accumulated JIT information.
void CompileBroker::print_info(outputStream *out) {
  if (out == nullptr) out = tty;
  out->cr();
  out->print_cr("======================");
  out->print_cr("   General JIT info   ");
  out->print_cr("======================");
  out->cr();
  out->print_cr("            JIT is : %7s",     should_compile_new_jobs() ? "on" : "off");
  out->print_cr("  Compiler threads : %7d",     (int)CICompilerCount);
  out->cr();
  out->print_cr("CodeCache overview");
  out->print_cr("--------------------------------------------------------");
  out->cr();
  out->print_cr("         Reserved size : %7zu KB", CodeCache::max_capacity() / K);
  out->print_cr("        Committed size : %7zu KB", CodeCache::capacity() / K);
  out->print_cr("  Unallocated capacity : %7zu KB", CodeCache::unallocated_capacity() / K);
  out->cr();
}

// Note: tty_lock must not be held upon entry to this function.
//       Print functions called from herein do "micro-locking" on tty_lock.
//       That's a tradeoff which keeps together important blocks of output.
//       At the same time, continuous tty_lock hold time is kept in check,
//       preventing concurrently printing threads from stalling a long time.
void CompileBroker::print_heapinfo(outputStream* out, const char* function, size_t granularity) {
  TimeStamp ts_total;
  TimeStamp ts_global;
  TimeStamp ts;

  bool allFun = !strcmp(function, "all");
  bool aggregate = !strcmp(function, "aggregate") || !strcmp(function, "analyze") || allFun;
  bool usedSpace = !strcmp(function, "UsedSpace") || allFun;
  bool freeSpace = !strcmp(function, "FreeSpace") || allFun;
  bool methodCount = !strcmp(function, "MethodCount") || allFun;
  bool methodSpace = !strcmp(function, "MethodSpace") || allFun;
  bool methodAge = !strcmp(function, "MethodAge") || allFun;
  bool methodNames = !strcmp(function, "MethodNames") || allFun;
  bool discard = !strcmp(function, "discard") || allFun;

  if (out == nullptr) {
    out = tty;
  }

  if (!(aggregate || usedSpace || freeSpace || methodCount || methodSpace || methodAge || methodNames || discard)) {
    out->print_cr("\n__ CodeHeapStateAnalytics: Function %s is not supported", function);
    out->cr();
    return;
  }

  ts_total.update(); // record starting point

  if (aggregate) {
    print_info(out);
  }

  // We hold the CodeHeapStateAnalytics_lock all the time, from here until we leave this function.
  // That prevents other threads from destroying (making inconsistent) our view on the CodeHeap.
  // When we request individual parts of the analysis via the jcmd interface, it is possible
  // that in between another thread (another jcmd user or the vm running into CodeCache OOM)
  // updated the aggregated data. We will then see a modified, but again consistent, view
  // on the CodeHeap. That's a tolerable tradeoff we have to accept because we can't hold
  // a lock across user interaction.

  // We should definitely acquire this lock before acquiring Compile_lock and CodeCache_lock.
  // CodeHeapStateAnalytics_lock may be held by a concurrent thread for a long time,
  // leading to an unnecessarily long hold time of the other locks we acquired before.
  ts.update(); // record starting point
  MutexLocker mu0(CodeHeapStateAnalytics_lock, Mutex::_safepoint_check_flag);
  out->print_cr("\n__ CodeHeapStateAnalytics lock wait took %10.3f seconds _________\n", ts.seconds());

  // Holding the CodeCache_lock protects from concurrent alterations of the CodeCache.
  // Unfortunately, such protection is not sufficient:
  // When a new nmethod is created via ciEnv::register_method(), the
  // Compile_lock is taken first. After some initializations,
  // nmethod::new_nmethod() takes over, grabbing the CodeCache_lock
  // immediately (after finalizing the oop references). To lock out concurrent
  // modifiers, we have to grab both locks as well in the described sequence.
  //
  // If we serve an "allFun" call, it is beneficial to hold CodeCache_lock and Compile_lock
  // for the entire duration of aggregation and printing. That makes sure we see
  // a consistent picture and do not run into issues caused by concurrent alterations.
  bool should_take_Compile_lock   = !SafepointSynchronize::is_at_safepoint() &&
                                    !Compile_lock->owned_by_self();
  bool should_take_CodeCache_lock = !SafepointSynchronize::is_at_safepoint() &&
                                    !CodeCache_lock->owned_by_self();
  bool take_global_lock_1   =  allFun && should_take_Compile_lock;
  bool take_global_lock_2   =  allFun && should_take_CodeCache_lock;
  bool take_function_lock_1 = !allFun && should_take_Compile_lock;
  bool take_function_lock_2 = !allFun && should_take_CodeCache_lock;
  bool take_global_locks    = take_global_lock_1 || take_global_lock_2;
  bool take_function_locks  = take_function_lock_1 || take_function_lock_2;

  ts_global.update(); // record starting point

  ConditionalMutexLocker mu1(Compile_lock, take_global_lock_1, Mutex::_safepoint_check_flag);
  ConditionalMutexLocker mu2(CodeCache_lock, take_global_lock_2, Mutex::_no_safepoint_check_flag);
  if (take_global_locks) {
    out->print_cr("\n__ Compile & CodeCache (global) lock wait took %10.3f seconds _________\n", ts_global.seconds());
    ts_global.update(); // record starting point
  }

  if (aggregate) {
    ts.update(); // record starting point
    ConditionalMutexLocker mu11(Compile_lock, take_function_lock_1,  Mutex::_safepoint_check_flag);
    ConditionalMutexLocker mu22(CodeCache_lock, take_function_lock_2, Mutex::_no_safepoint_check_flag);
    if (take_function_locks) {
      out->print_cr("\n__ Compile & CodeCache (function) lock wait took %10.3f seconds _________\n", ts.seconds());
    }

    ts.update(); // record starting point
    CodeCache::aggregate(out, granularity);
    if (take_function_locks) {
      out->print_cr("\n__ Compile & CodeCache (function) lock hold took %10.3f seconds _________\n", ts.seconds());
    }
  }

  if (usedSpace) CodeCache::print_usedSpace(out);
  if (freeSpace) CodeCache::print_freeSpace(out);
  if (methodCount) CodeCache::print_count(out);
  if (methodSpace) CodeCache::print_space(out);
  if (methodAge) CodeCache::print_age(out);
  if (methodNames) {
    if (allFun) {
      // print_names() can only be used safely if the locks have been continuously held
      // since aggregation begin. That is true only for function "all".
      CodeCache::print_names(out);
    } else {
      out->print_cr("\nCodeHeapStateAnalytics: Function 'MethodNames' is only available as part of function 'all'");
    }
  }
  if (discard) CodeCache::discard(out);

  if (take_global_locks) {
    out->print_cr("\n__ Compile & CodeCache (global) lock hold took %10.3f seconds _________\n", ts_global.seconds());
  }
  out->print_cr("\n__ CodeHeapStateAnalytics total duration %10.3f seconds _________\n", ts_total.seconds());
}<|MERGE_RESOLUTION|>--- conflicted
+++ resolved
@@ -379,13 +379,8 @@
       assert(current->waiting_for_completion_count() <= 1, "more than one thread are waiting for task");
       if (current->waiting_for_completion_count() > 0) {
         // If another thread waits for this task, we must wake them up
-<<<<<<< HEAD
-        // so they will stop waiting and delete the task.
-        current->lock()->notify();
-=======
         // so they will stop waiting and free the task.
         CompileTaskWait_lock->notify_all();
->>>>>>> b3594c9e
         found_waiter = true;
       }
     }
