/*
 * Copyright (c) 1998, 2023, Oracle and/or its affiliates. All rights reserved.
 * DO NOT ALTER OR REMOVE COPYRIGHT NOTICES OR THIS FILE HEADER.
 *
 * This code is free software; you can redistribute it and/or modify it
 * under the terms of the GNU General Public License version 2 only, as
 * published by the Free Software Foundation.
 *
 * This code is distributed in the hope that it will be useful, but WITHOUT
 * ANY WARRANTY; without even the implied warranty of MERCHANTABILITY or
 * FITNESS FOR A PARTICULAR PURPOSE.  See the GNU General Public License
 * version 2 for more details (a copy is included in the LICENSE file that
 * accompanied this code).
 *
 * You should have received a copy of the GNU General Public License version
 * 2 along with this work; if not, write to the Free Software Foundation,
 * Inc., 51 Franklin St, Fifth Floor, Boston, MA 02110-1301 USA.
 *
 * Please contact Oracle, 500 Oracle Parkway, Redwood Shores, CA 94065 USA
 * or visit www.oracle.com if you need additional information or have any
 * questions.
 *
 */

#include "precompiled.hpp"
#include "classfile/symbolTable.hpp"
#include "compiler/compilerDirectives.hpp"
#include "compiler/compilerOracle.hpp"
#include "compiler/methodMatcher.hpp"
#include "jvm.h"
#include "memory/allocation.inline.hpp"
#include "memory/oopFactory.hpp"
#include "memory/resourceArea.hpp"
#include "oops/klass.hpp"
#include "oops/method.inline.hpp"
#include "oops/symbol.hpp"
#include "opto/phasetype.hpp"
#include "runtime/globals_extension.hpp"
#include "runtime/handles.inline.hpp"
#include "runtime/jniHandles.hpp"
#include "runtime/os.hpp"

static const char* optiontype_names[] = {
#define enum_of_types(type, name) name,
        OPTION_TYPES(enum_of_types)
#undef enum_of_types
};

const char* optiontype2name(enum OptionType type) {
  return optiontype_names[static_cast<int>(type)];
}

static enum OptionType option_types[] = {
#define enum_of_options(option, name, ctype) OptionType::ctype,
        COMPILECOMMAND_OPTIONS(enum_of_options)
#undef enum_of_options
};

enum OptionType option2type(enum CompileCommand option) {
  return option_types[static_cast<int>(option)];
}

static const char* option_names[] = {
#define enum_of_options(option, name, ctype) name,
        COMPILECOMMAND_OPTIONS(enum_of_options)
#undef enum_of_options
};

const char* option2name(enum CompileCommand option) {
  return option_names[static_cast<int>(option)];
}

/* Methods to map real type names to OptionType */
template<typename T>
static OptionType get_type_for() {
  return OptionType::Unknown;
};

template<> OptionType get_type_for<intx>() {
  return OptionType::Intx;
}

template<> OptionType get_type_for<uintx>() {
  return OptionType::Uintx;
}

template<> OptionType get_type_for<bool>() {
  return OptionType::Bool;
}

template<> OptionType get_type_for<ccstr>() {
  return OptionType::Ccstr;
}

template<> OptionType get_type_for<double>() {
  return OptionType::Double;
}

class MethodMatcher;
class TypedMethodOptionMatcher;

static TypedMethodOptionMatcher* option_list = nullptr;
static bool any_set = false;

// A filter for quick lookup if an option is set
static bool option_filter[static_cast<int>(CompileCommand::Unknown) + 1] = { 0 };

void command_set_in_filter(enum CompileCommand option) {
  assert(option != CompileCommand::Unknown, "sanity");
  assert(option2type(option) != OptionType::Unknown, "sanity");

  if ((option != CompileCommand::DontInline) &&
      (option != CompileCommand::Inline) &&
      (option != CompileCommand::Log)) {
    any_set = true;
  }
  option_filter[static_cast<int>(option)] = true;
}

bool has_command(enum CompileCommand option) {
  return option_filter[static_cast<int>(option)];
}

class TypedMethodOptionMatcher : public MethodMatcher {
 private:
  TypedMethodOptionMatcher* _next;
  enum CompileCommand _option;
 public:

  union {
    bool bool_value;
    intx intx_value;
    uintx uintx_value;
    double double_value;
    ccstr ccstr_value;
  } _u;

  TypedMethodOptionMatcher() : MethodMatcher(),
    _next(nullptr),
    _option(CompileCommand::Unknown) {
      memset(&_u, 0, sizeof(_u));
  }

  ~TypedMethodOptionMatcher();
  static TypedMethodOptionMatcher* parse_method_pattern(char*& line, char* errorbuf, const int buf_size);
  TypedMethodOptionMatcher* match(const methodHandle &method, enum CompileCommand option);

  void init(enum CompileCommand option, TypedMethodOptionMatcher* next) {
    _next = next;
    _option = option;
  }

  void init_matcher(Symbol* class_name, Mode class_mode,
                    Symbol* method_name, Mode method_mode,
                    Symbol* signature) {
    MethodMatcher::init(class_name, class_mode, method_name, method_mode, signature);
  }

  void set_next(TypedMethodOptionMatcher* next) {_next = next; }
  TypedMethodOptionMatcher* next() { return _next; }
  enum CompileCommand option() { return _option; }
  template<typename T> T value();
  template<typename T> void set_value(T value);
  void print();
  void print_all();
  TypedMethodOptionMatcher* clone();
};

// A few templated accessors instead of a full template class.
template<> intx TypedMethodOptionMatcher::value<intx>() {
  return _u.intx_value;
}

template<> uintx TypedMethodOptionMatcher::value<uintx>() {
  return _u.uintx_value;
}

template<> bool TypedMethodOptionMatcher::value<bool>() {
  return _u.bool_value;
}

template<> double TypedMethodOptionMatcher::value<double>() {
  return _u.double_value;
}

template<> ccstr TypedMethodOptionMatcher::value<ccstr>() {
  return _u.ccstr_value;
}

template<> void TypedMethodOptionMatcher::set_value(intx value) {
  _u.intx_value = value;
}

template<> void TypedMethodOptionMatcher::set_value(uintx value) {
  _u.uintx_value = value;
}

template<> void TypedMethodOptionMatcher::set_value(double value) {
  _u.double_value = value;
}

template<> void TypedMethodOptionMatcher::set_value(bool value) {
  _u.bool_value = value;
}

template<> void TypedMethodOptionMatcher::set_value(ccstr value) {
  _u.ccstr_value = (const ccstr)os::strdup_check_oom(value);
}

void TypedMethodOptionMatcher::print() {
  ttyLocker ttyl;
  print_base(tty);
  const char* name = option2name(_option);
  enum OptionType type = option2type(_option);
  switch (type) {
    case OptionType::Intx:
    tty->print_cr(" intx %s = " INTX_FORMAT, name, value<intx>());
    break;
    case OptionType::Uintx:
    tty->print_cr(" uintx %s = " UINTX_FORMAT, name, value<uintx>());
    break;
    case OptionType::Bool:
    tty->print_cr(" bool %s = %s", name, value<bool>() ? "true" : "false");
    break;
    case OptionType::Double:
    tty->print_cr(" double %s = %f", name, value<double>());
    break;
    case OptionType::Ccstr:
    case OptionType::Ccstrlist:
    tty->print_cr(" const char* %s = '%s'", name, value<ccstr>());
    break;
  default:
    ShouldNotReachHere();
  }
}

void TypedMethodOptionMatcher::print_all() {
   print();
   if (_next != nullptr) {
     tty->print(" ");
     _next->print_all();
   }
 }

TypedMethodOptionMatcher* TypedMethodOptionMatcher::clone() {
  TypedMethodOptionMatcher* m = new TypedMethodOptionMatcher();
  m->_class_mode = _class_mode;
  m->_class_name = _class_name;
  m->_method_mode = _method_mode;
  m->_method_name = _method_name;
  m->_signature = _signature;
  // Need to ref count the symbols
  if (_class_name != nullptr) {
    _class_name->increment_refcount();
  }
  if (_method_name != nullptr) {
    _method_name->increment_refcount();
  }
  if (_signature != nullptr) {
    _signature->increment_refcount();
  }
  return m;
}

TypedMethodOptionMatcher::~TypedMethodOptionMatcher() {
  enum OptionType type = option2type(_option);
  if (type == OptionType::Ccstr || type == OptionType::Ccstrlist) {
    ccstr v = value<ccstr>();
    os::free((void*)v);
  }
}

TypedMethodOptionMatcher* TypedMethodOptionMatcher::parse_method_pattern(char*& line, char* errorbuf, const int buf_size) {
  assert(*errorbuf == '\0', "Dont call here with error_msg already set");
  const char* error_msg = nullptr;
  TypedMethodOptionMatcher* tom = new TypedMethodOptionMatcher();
  MethodMatcher::parse_method_pattern(line, error_msg, tom);
  if (error_msg != nullptr) {
    jio_snprintf(errorbuf, buf_size, error_msg);
    delete tom;
    return nullptr;
  }
  return tom;
}

TypedMethodOptionMatcher* TypedMethodOptionMatcher::match(const methodHandle& method, enum CompileCommand option) {
  TypedMethodOptionMatcher* current = this;
  while (current != nullptr) {
    if (current->_option == option) {
      if (current->matches(method)) {
        return current;
      }
    }
    current = current->next();
  }
  return nullptr;
}

template<typename T>
static void register_command(TypedMethodOptionMatcher* matcher,
                             enum CompileCommand option,
                             T value) {
  assert(matcher != option_list, "No circular lists please");
  if (option == CompileCommand::Log && !LogCompilation) {
    tty->print_cr("Warning:  +LogCompilation must be enabled in order for individual methods to be logged with ");
    tty->print_cr("          CompileCommand=log,<method pattern>");
  }
  assert(CompilerOracle::option_matches_type(option, value), "Value must match option type");

  if (option == CompileCommand::Blackhole && !UnlockExperimentalVMOptions) {
    warning("Blackhole compile option is experimental and must be enabled via -XX:+UnlockExperimentalVMOptions");
    // Delete matcher as we don't keep it
    delete matcher;
    return;
  }

  matcher->init(option, option_list);
  matcher->set_value<T>(value);
  option_list = matcher;
  command_set_in_filter(option);

  if (!CompilerOracle::be_quiet()) {
    // Print out the successful registration of a compile command
    ttyLocker ttyl;
    tty->print("CompileCommand: %s ", option2name(option));
    matcher->print();
  }
  return;
}

template<typename T>
bool CompilerOracle::has_option_value(const methodHandle& method, enum CompileCommand option, T& value) {
  assert(option_matches_type(option, value), "Value must match option type");
  if (!has_command(option)) {
    return false;
  }
  if (option_list != nullptr) {
    TypedMethodOptionMatcher* m = option_list->match(method, option);
    if (m != nullptr) {
      value = m->value<T>();
      return true;
    }
  }
  return false;
}

static bool resolve_inlining_predicate(enum CompileCommand option, const methodHandle& method) {
  assert(option == CompileCommand::Inline || option == CompileCommand::DontInline, "Sanity");
  bool v1 = false;
  bool v2 = false;
  bool has_inline = CompilerOracle::has_option_value(method, CompileCommand::Inline, v1);
  bool has_dnotinline = CompilerOracle::has_option_value(method, CompileCommand::DontInline, v2);
  if (has_inline && has_dnotinline) {
    if (v1 && v2) {
      // Conflict options detected
      // Find the last one for that method and return the predicate accordingly
      // option_list lists options in reverse order. So the first option we find is the last which was specified.
      enum CompileCommand last_one = CompileCommand::Unknown;
      TypedMethodOptionMatcher* current = option_list;
      while (current != nullptr) {
        last_one = current->option();
        if (last_one == CompileCommand::Inline || last_one == CompileCommand::DontInline) {
          if (current->matches(method)) {
            return last_one == option;
          }
        }
        current = current->next();
      }
      ShouldNotReachHere();
      return false;
    } else {
      // No conflicts
      return option == CompileCommand::Inline ? v1 : v2;
    }
  } else {
    if (option == CompileCommand::Inline) {
      return has_inline ? v1 : false;
    } else {
      return has_dnotinline ? v2 : false;
    }
  }
}

static bool check_predicate(enum CompileCommand option, const methodHandle& method) {
  // Special handling for Inline and DontInline since conflict options may be specified
  if (option == CompileCommand::Inline || option == CompileCommand::DontInline) {
    return resolve_inlining_predicate(option, method);
  }

  bool value = false;
  if (CompilerOracle::has_option_value(method, option, value)) {
    return value;
  }
  return false;
}

bool CompilerOracle::has_any_command_set() {
  return any_set;
}

// Explicit instantiation for all OptionTypes supported.
template bool CompilerOracle::has_option_value<intx>(const methodHandle& method, enum CompileCommand option, intx& value);
template bool CompilerOracle::has_option_value<uintx>(const methodHandle& method, enum CompileCommand option, uintx& value);
template bool CompilerOracle::has_option_value<bool>(const methodHandle& method, enum CompileCommand option, bool& value);
template bool CompilerOracle::has_option_value<ccstr>(const methodHandle& method, enum CompileCommand option, ccstr& value);
template bool CompilerOracle::has_option_value<double>(const methodHandle& method, enum CompileCommand option, double& value);

template<typename T>
bool CompilerOracle::option_matches_type(enum CompileCommand option, T& value) {
  enum OptionType option_type = option2type(option);
  if (option_type == OptionType::Unknown) {
    return false; // Can't query options with type Unknown.
  }
  if (option_type == OptionType::Ccstrlist) {
    option_type = OptionType::Ccstr; // CCstrList type options are stored as Ccstr
  }
  return (get_type_for<T>() == option_type);
}

template bool CompilerOracle::option_matches_type<intx>(enum CompileCommand option, intx& value);
template bool CompilerOracle::option_matches_type<uintx>(enum CompileCommand option, uintx& value);
template bool CompilerOracle::option_matches_type<bool>(enum CompileCommand option, bool& value);
template bool CompilerOracle::option_matches_type<ccstr>(enum CompileCommand option, ccstr& value);
template bool CompilerOracle::option_matches_type<double>(enum CompileCommand option, double& value);

bool CompilerOracle::has_option(const methodHandle& method, enum CompileCommand option) {
  bool value = false;
  has_option_value(method, option, value);
  return value;
}

bool CompilerOracle::should_exclude(const methodHandle& method) {
  if (check_predicate(CompileCommand::Exclude, method)) {
    return true;
  }
  if (has_command(CompileCommand::CompileOnly)) {
    return !check_predicate(CompileCommand::CompileOnly, method);
  }
  return false;
}

bool CompilerOracle::should_inline(const methodHandle& method) {
  return (check_predicate(CompileCommand::Inline, method));
}

bool CompilerOracle::should_not_inline(const methodHandle& method) {
  return check_predicate(CompileCommand::DontInline, method) || check_predicate(CompileCommand::Exclude, method);
}

bool CompilerOracle::should_print(const methodHandle& method) {
  return check_predicate(CompileCommand::Print, method);
}

bool CompilerOracle::should_print_methods() {
  return has_command(CompileCommand::Print);
}

bool CompilerOracle::should_log(const methodHandle& method) {
  if (!LogCompilation) return false;
  if (!has_command(CompileCommand::Log)) {
    return true;  // by default, log all
  }
  return (check_predicate(CompileCommand::Log, method));
}

bool CompilerOracle::should_break_at(const methodHandle& method) {
  return check_predicate(CompileCommand::Break, method);
}

void CompilerOracle::tag_blackhole_if_possible(const methodHandle& method) {
  if (!check_predicate(CompileCommand::Blackhole, method)) {
    return;
  }
  guarantee(UnlockExperimentalVMOptions, "Checked during initial parsing");
  if (method->result_type() != T_VOID) {
    warning("Blackhole compile option only works for methods with void type: %s",
            method->name_and_sig_as_C_string());
    return;
  }
  if (!method->is_empty_method()) {
    warning("Blackhole compile option only works for empty methods: %s",
            method->name_and_sig_as_C_string());
    return;
  }
  if (!method->is_static()) {
    warning("Blackhole compile option only works for static methods: %s",
            method->name_and_sig_as_C_string());
    return;
  }
  if (method->intrinsic_id() == vmIntrinsics::_blackhole) {
    return;
  }
  if (method->intrinsic_id() != vmIntrinsics::_none) {
    warning("Blackhole compile option only works for methods that do not have intrinsic set: %s, %s",
            method->name_and_sig_as_C_string(), vmIntrinsics::name_at(method->intrinsic_id()));
    return;
  }
  method->set_intrinsic_id(vmIntrinsics::_blackhole);
}

static enum CompileCommand match_option_name(const char* line, int* bytes_read, char* errorbuf, int bufsize) {
  assert(ARRAY_SIZE(option_names) == static_cast<int>(CompileCommand::Count), "option_names size mismatch");

  *bytes_read = 0;
  char option_buf[256];
  int matches = sscanf(line, "%255[a-zA-Z0-9]%n", option_buf, bytes_read);
  if (matches > 0 && strcasecmp(option_buf, "unknown") != 0) {
    for (uint i = 0; i < ARRAY_SIZE(option_names); i++) {
      if (strcasecmp(option_buf, option_names[i]) == 0) {
        return static_cast<enum CompileCommand>(i);
      }
    }
  }
  jio_snprintf(errorbuf, bufsize, "Unrecognized option '%s'", option_buf);
  return CompileCommand::Unknown;
}

// match exactly and don't mess with errorbuf
enum CompileCommand CompilerOracle::parse_option_name(const char* line) {
  for (uint i = 0; i < ARRAY_SIZE(option_names); i++) {
    if (strcasecmp(line, option_names[i]) == 0) {
      return static_cast<enum CompileCommand>(i);
    }
  }
  return CompileCommand::Unknown;
}

enum OptionType CompilerOracle::parse_option_type(const char* type_str) {
  for (uint i = 0; i < ARRAY_SIZE(optiontype_names); i++) {
    if (strcasecmp(type_str, optiontype_names[i]) == 0) {
      return static_cast<enum OptionType>(i);
    }
  }
  return OptionType::Unknown;
}

void print_tip() { // CMH Update info
  tty->cr();
  tty->print_cr("Usage: '-XX:CompileCommand=<option>,<method pattern>' - to set boolean option to true");
  tty->print_cr("Usage: '-XX:CompileCommand=<option>,<method pattern>,<value>'");
  tty->print_cr("Use:   '-XX:CompileCommand=help' for more information and to list all option.");
  tty->cr();
}

void print_option(enum CompileCommand option, const char* name, enum OptionType type) {
  if (type != OptionType::Unknown) {
    tty->print_cr("    %s (%s)", name, optiontype2name(type));
  }
}

void print_commands() {
  tty->cr();
  tty->print_cr("All available options:");
#define enum_of_options(option, name, ctype) print_option(CompileCommand::option, name, OptionType::ctype);
  COMPILECOMMAND_OPTIONS(enum_of_options)
#undef enum_of_options
  tty->cr();
}

static void usage() {
  tty->cr();
  tty->print_cr("The CompileCommand option enables the user of the JVM to control specific");
  tty->print_cr("behavior of the dynamic compilers.");
  tty->cr();
  tty->print_cr("Compile commands has this general form:");
  tty->print_cr("-XX:CompileCommand=<option><method pattern><value>");
  tty->print_cr("    Sets <option> to the specified value for methods matching <method pattern>");
  tty->print_cr("    All options are typed");
  tty->cr();
  tty->print_cr("-XX:CompileCommand=<option><method pattern>");
  tty->print_cr("    Sets <option> to true for methods matching <method pattern>");
  tty->print_cr("    Only applies to boolean options.");
  tty->cr();
  tty->print_cr("-XX:CompileCommand=quiet");
  tty->print_cr("    Silence the compile command output");
  tty->cr();
  tty->print_cr("-XX:CompileCommand=help");
  tty->print_cr("    Prints this help text");
  tty->cr();
  print_commands();
  tty->cr();
    tty->print_cr("Method patterns has the format:");
  tty->print_cr("  package/Class.method()");
  tty->cr();
  tty->print_cr("For backward compatibility this form is also allowed:");
  tty->print_cr("  package.Class::method()");
  tty->cr();
  tty->print_cr("The signature can be separated by an optional whitespace or comma:");
  tty->print_cr("  package/Class.method ()");
  tty->cr();
  tty->print_cr("The class and method identifier can be used together with leading or");
  tty->print_cr("trailing *'s for wildcard matching:");
  tty->print_cr("  *ackage/Clas*.*etho*()");
  tty->cr();
  tty->print_cr("It is possible to use more than one CompileCommand on the command line:");
  tty->print_cr("  -XX:CompileCommand=exclude,java/*.* -XX:CompileCommand=log,java*.*");
  tty->cr();
  tty->print_cr("The CompileCommands can be loaded from a file with the flag");
  tty->print_cr("-XX:CompileCommandFile=<file> or be added to the file '.hotspot_compiler'");
  tty->print_cr("Use the same format in the file as the argument to the CompileCommand flag.");
  tty->print_cr("Add one command on each line.");
  tty->print_cr("  exclude java/*.*");
  tty->print_cr("  option java/*.* ReplayInline");
  tty->cr();
  tty->print_cr("The following commands have conflicting behavior: 'exclude', 'inline', 'dontinline',");
  tty->print_cr("and 'compileonly'. There is no priority of commands. Applying (a subset of) these");
  tty->print_cr("commands to the same method results in undefined behavior.");
  tty->cr();
};

int skip_whitespace(char* &line) {
  // Skip any leading spaces
  int whitespace_read = 0;
  sscanf(line, "%*[ \t]%n", &whitespace_read);
  line += whitespace_read;
  return whitespace_read;
}

void skip_comma(char* &line) {
  // Skip any leading spaces
  if (*line == ',') {
    line++;
  }
}

static void scan_value(enum OptionType type, char* line, int& total_bytes_read,
        TypedMethodOptionMatcher* matcher, enum CompileCommand option, char* errorbuf, const int buf_size) {
  int bytes_read = 0;
  const char* ccname = option2name(option);
  const char* type_str = optiontype2name(type);
  int skipped = skip_whitespace(line);
  total_bytes_read += skipped;
  if (type == OptionType::Intx) {
    intx value;
    if (sscanf(line, "" INTX_FORMAT "%n", &value, &bytes_read) == 1) {
      total_bytes_read += bytes_read;
      line += bytes_read;
      register_command(matcher, option, value);
      return;
    } else {
      jio_snprintf(errorbuf, buf_size, "Value cannot be read for option '%s' of type '%s'", ccname, type_str);
    }
  } else if (type == OptionType::Uintx) {
    uintx value;
    if (sscanf(line, "" UINTX_FORMAT "%n", &value, &bytes_read) == 1) {
      total_bytes_read += bytes_read;
      line += bytes_read;
      register_command(matcher, option, value);
      return;
    } else {
      jio_snprintf(errorbuf, buf_size, "Value cannot be read for option '%s' of type '%s'", ccname, type_str);
    }
  } else if (type == OptionType::Ccstr) {
    ResourceMark rm;
    char* value = NEW_RESOURCE_ARRAY(char, strlen(line) + 1);
    if (sscanf(line, "%255[_a-zA-Z0-9]%n", value, &bytes_read) == 1) {
      total_bytes_read += bytes_read;
      line += bytes_read;
      register_command(matcher, option, (ccstr) value);
      return;
    } else {
      jio_snprintf(errorbuf, buf_size, "Value cannot be read for option '%s' of type '%s'", ccname, type_str);
    }
  } else if (type == OptionType::Ccstrlist) {
    // Accumulates several strings into one. The internal type is ccstr.
    ResourceMark rm;
    char* value = NEW_RESOURCE_ARRAY(char, strlen(line) + 1);
    char* next_value = value;
    if (sscanf(line, "%255[_a-zA-Z0-9+\\-]%n", next_value, &bytes_read) == 1) {
      total_bytes_read += bytes_read;
      line += bytes_read;
      next_value += bytes_read + 1;
      char* end_value = next_value - 1;
      while (sscanf(line, "%*[ \t]%255[_a-zA-Z0-9+\\-]%n", next_value, &bytes_read) == 1) {
        total_bytes_read += bytes_read;
        line += bytes_read;
        *end_value = ' '; // override '\0'
        next_value += bytes_read;
        end_value = next_value-1;
      }

      if (option == CompileCommand::ControlIntrinsic || option == CompileCommand::DisableIntrinsic) {
        ControlIntrinsicValidator validator(value, (option == CompileCommand::DisableIntrinsic));

        if (!validator.is_valid()) {
          jio_snprintf(errorbuf, buf_size, "Unrecognized intrinsic detected in %s: %s", option2name(option), validator.what());
        }
      }
#ifndef PRODUCT
      else if (option == CompileCommand::PrintIdealPhase) {
        uint64_t mask = 0;
        PhaseNameValidator validator(value, mask);

        if (!validator.is_valid()) {
          jio_snprintf(errorbuf, buf_size, "Unrecognized phase name in %s: %s", option2name(option), validator.what());
        }
      } else if (option == CompileCommand::TestOptionList) {
        // all values are ok
      }
#endif
      else {
        assert(false, "Ccstrlist type option missing validator");
      }

      register_command(matcher, option, (ccstr) value);
      return;
    } else {
      jio_snprintf(errorbuf, buf_size, "Value cannot be read for option '%s' of type '%s'", ccname, type_str);
    }
  } else if (type == OptionType::Bool) {
    char value[256];
    if (*line == '\0') {
      // Short version of a CompileCommand sets a boolean Option to true
      // -XXCompileCommand=<Option>,<method pattern>
      register_command(matcher, option, true);
      return;
    }
    if (sscanf(line, "%255[a-zA-Z]%n", value, &bytes_read) == 1) {
      if (strcasecmp(value, "true") == 0) {
        total_bytes_read += bytes_read;
        line += bytes_read;
        register_command(matcher, option, true);
        return;
      } else if (strcasecmp(value, "false") == 0) {
        total_bytes_read += bytes_read;
        line += bytes_read;
        register_command(matcher, option, false);
        return;
      } else {
        jio_snprintf(errorbuf, buf_size, "Value cannot be read for option '%s' of type '%s'", ccname, type_str);
      }
    } else {
      jio_snprintf(errorbuf, buf_size, "Value cannot be read for option '%s' of type '%s'", ccname, type_str);
    }
  } else if (type == OptionType::Double) {
    char buffer[2][256];
    // Decimal separator '.' has been replaced with ' ' or '/' earlier,
    // so read integer and fraction part of double value separately.
    if (sscanf(line, "%255[0-9]%*[ /\t]%255[0-9]%n", buffer[0], buffer[1], &bytes_read) == 2) {
      char value[512] = "";
      jio_snprintf(value, sizeof(value), "%s.%s", buffer[0], buffer[1]);
      total_bytes_read += bytes_read;
      line += bytes_read;
      register_command(matcher, option, atof(value));
      return;
    } else {
      jio_snprintf(errorbuf, buf_size, "Value cannot be read for option '%s' of type '%s'", ccname, type_str);
    }
  } else {
    jio_snprintf(errorbuf, buf_size, "Type '%s' not supported ", type_str);
  }
}

// Scan next option and value in line, return MethodMatcher object on success, nullptr on failure.
// On failure, error_msg contains description for the first error.
// For future extensions: set error_msg on first error.
static void scan_option_and_value(enum OptionType type, char* line, int& total_bytes_read,
                                TypedMethodOptionMatcher* matcher,
                                char* errorbuf, const int buf_size) {
  total_bytes_read = 0;
  int bytes_read = 0;
  char option_buf[256];

  // Read option name.
  if (sscanf(line, "%*[ \t]%255[a-zA-Z0-9]%n", option_buf, &bytes_read) == 1) {
    line += bytes_read;
    total_bytes_read += bytes_read;
    int bytes_read2 = 0;
    total_bytes_read += skip_whitespace(line);
    enum CompileCommand option = match_option_name(option_buf, &bytes_read2, errorbuf, buf_size);
    if (option == CompileCommand::Unknown) {
      assert(*errorbuf != '\0', "error must have been set");
      return;
    }
    enum OptionType optiontype = option2type(option);
    if (option2type(option) != type) {
      const char* optiontype_name = optiontype2name(optiontype);
      const char* type_name = optiontype2name(type);
      jio_snprintf(errorbuf, buf_size, "Option '%s' with type '%s' doesn't match supplied type '%s'", option_buf, optiontype_name, type_name);
      return;
    }
    scan_value(type, line, total_bytes_read, matcher, option, errorbuf, buf_size);
  } else {
    const char* type_str = optiontype2name(type);
    jio_snprintf(errorbuf, buf_size, "Option name for type '%s' should be alphanumeric ", type_str);
  }
  return;
}

void CompilerOracle::print_parse_error(char* error_msg, char* original_line) {
  assert(*error_msg != '\0', "Must have error_message");
  ttyLocker ttyl;
  tty->print_cr("CompileCommand: An error occurred during parsing");
  tty->print_cr("Error: %s", error_msg);
  tty->print_cr("Line: '%s'", original_line);
  print_tip();
}

class LineCopy : StackObj {
  const char* _copy;
public:
    LineCopy(char* line) {
      _copy = os::strdup(line, mtInternal);
    }
    ~LineCopy() {
      os::free((void*)_copy);
    }
    char* get() {
      return (char*)_copy;
    }
};

bool CompilerOracle::parse_from_line(char* line) {
  if ((line[0] == '\0') || (line[0] == '#')) {
    return true;
  }

  LineCopy original(line);
  int bytes_read;
  char error_buf[1024] = {0};

  enum CompileCommand option = match_option_name(line, &bytes_read, error_buf, sizeof(error_buf));
  line += bytes_read;
  ResourceMark rm;

  if (option == CompileCommand::Unknown) {
    print_parse_error(error_buf, original.get());
    return false;
  }

  if (option == CompileCommand::Quiet) {
    _quiet = true;
    return true;
  }

  if (option == CompileCommand::Help) {
    usage();
    return true;
  }

  if (option == CompileCommand::Option) {
    // Look for trailing options.
    //
    // Two types of trailing options are
    // supported:
    //
    // (1) CompileCommand=option,Klass::method,option
    // (2) CompileCommand=option,Klass::method,type,option,value
    //
    // Type (1) is used to enable a boolean option for a method.
    //
    // Type (2) is used to support options with a value. Values can have the
    // the following types: intx, uintx, bool, ccstr, ccstrlist, and double.

    char option_type[256]; // stores option for Type (1) and type of Type (2)
    skip_comma(line);
    TypedMethodOptionMatcher* archetype = TypedMethodOptionMatcher::parse_method_pattern(line, error_buf, sizeof(error_buf));
    if (archetype == nullptr) {
      print_parse_error(error_buf, original.get());
      return false;
    }

    skip_whitespace(line);

    // This is unnecessarily complex. Should retire multi-option lines and skip while loop
    while (sscanf(line, "%255[a-zA-Z0-9]%n", option_type, &bytes_read) == 1) {
      line += bytes_read;

      // typed_matcher is used as a blueprint for each option, deleted at the end
      TypedMethodOptionMatcher* typed_matcher = archetype->clone();
      enum OptionType type = parse_option_type(option_type);
      if (type != OptionType::Unknown) {
        // Type (2) option: parse option name and value.
        scan_option_and_value(type, line, bytes_read, typed_matcher, error_buf, sizeof(error_buf));
        if (*error_buf != '\0') {
          print_parse_error(error_buf, original.get());
          return false;
        }
        line += bytes_read;
      } else {
        // Type (1) option - option_type contains the option name -> bool value = true is implied
        int bytes_read;
        enum CompileCommand option = match_option_name(option_type, &bytes_read, error_buf, sizeof(error_buf));
        if (option == CompileCommand::Unknown) {
          print_parse_error(error_buf, original.get());
          return false;
        }
        if (option2type(option) == OptionType::Bool) {
          register_command(typed_matcher, option, true);
        } else {
          jio_snprintf(error_buf, sizeof(error_buf), "  Missing type '%s' before option '%s'",
                       optiontype2name(option2type(option)), option2name(option));
          print_parse_error(error_buf, original.get());
          return false;
        }
      }
      assert(typed_matcher != nullptr, "sanity");
      assert(*error_buf == '\0', "No error here");
      skip_whitespace(line);
    } // while(
    delete archetype;
  } else {  // not an OptionCommand
    // Command has the following form:
    // CompileCommand=<option>,<method pattern><value>
    // CompileCommand=<option>,<method pattern>     (implies option is bool and value is true)
    assert(*error_buf == '\0', "Don't call here with error_buf already set");
    enum OptionType type = option2type(option);
    int bytes_read = 0;
    skip_comma(line);
    TypedMethodOptionMatcher* matcher = TypedMethodOptionMatcher::parse_method_pattern(line, error_buf, sizeof(error_buf));
    if (matcher == nullptr) {
      print_parse_error(error_buf, original.get());
      return false;
    }
    skip_whitespace(line);
    if (*line == '\0') {
      // if this is a bool option this implies true
      if (option2type(option) == OptionType::Bool) {
        register_command(matcher, option, true);
        return true;
      } else {
        jio_snprintf(error_buf, sizeof(error_buf), "  Option '%s' is not followed by a value", option2name(option));
        print_parse_error(error_buf, original.get());
        return false;
      }
    }
    scan_value(type, line, bytes_read, matcher, option, error_buf, sizeof(error_buf));
    if (*error_buf != '\0') {
      print_parse_error(error_buf, original.get());
      return false;
    }
    assert(matcher != nullptr, "consistency");
  }
  return true;
}

static const char* default_cc_file = ".hotspot_compiler";

static const char* cc_file() {
#ifdef ASSERT
  if (CompileCommandFile == nullptr)
    return default_cc_file;
#endif
  return CompileCommandFile;
}

bool CompilerOracle::has_command_file() {
  return cc_file() != nullptr;
}

bool CompilerOracle::_quiet = false;

bool CompilerOracle::parse_from_file() {
  assert(has_command_file(), "command file must be specified");
  FILE* stream = os::fopen(cc_file(), "rt");
  if (stream == nullptr) {
    return true;
  }

  char token[1024];
  int  pos = 0;
  int  c = getc(stream);
  bool success = true;
  while(c != EOF && pos < (int)(sizeof(token)-1)) {
    if (c == '\n') {
      token[pos++] = '\0';
      if (!parse_from_line(token)) {
        success = false;
      }
      pos = 0;
    } else {
      token[pos++] = c;
    }
    c = getc(stream);
  }
  token[pos++] = '\0';
  if (!parse_from_line(token)) {
    success = false;
  }
  fclose(stream);
  return success;
}

bool CompilerOracle::parse_from_string(const char* str, bool (*parse_line)(char*)) {
  char token[1024];
  int  pos = 0;
  const char* sp = str;
  int  c = *sp++;
  bool success = true;
  while (c != '\0' && pos < (int)(sizeof(token)-1)) {
    if (c == '\n') {
      token[pos++] = '\0';
      if (!parse_line(token)) {
        success = false;
      }
      pos = 0;
    } else {
      token[pos++] = c;
    }
    c = *sp++;
  }
  token[pos++] = '\0';
  if (!parse_line(token)) {
    success = false;
  }
  return success;
}

bool compilerOracle_init() {
  bool success = true;
  if (!CompilerOracle::parse_from_string(CompileCommand, CompilerOracle::parse_from_line)) {
    success = false;
  }
  if (!CompilerOracle::parse_from_string(CompileOnly, CompilerOracle::parse_compile_only)) {
    success = false;
  }
  if (CompilerOracle::has_command_file()) {
    if (!CompilerOracle::parse_from_file()) {
      success = false;
    }
  } else {
    struct stat buf;
    if (os::stat(default_cc_file, &buf) == 0) {
      warning("%s file is present but has been ignored.  "
              "Run with -XX:CompileCommandFile=%s to load the file.",
              default_cc_file, default_cc_file);
    }
  }
  if (has_command(CompileCommand::Print)) {
    if (PrintAssembly) {
      warning("CompileCommand and/or %s file contains 'print' commands, but PrintAssembly is also enabled", default_cc_file);
    }
  }
  return success;
}

<<<<<<< HEAD
void CompilerOracle::parse_compile_only(char* line) {
  if (line[0] == '\0') {
    return;
=======
bool CompilerOracle::parse_compile_only(char* line) {
  int i;
  char name[1024];
  const char* className = nullptr;
  const char* methodName = nullptr;

  bool have_colon = (strstr(line, "::") != nullptr);
  char method_sep = have_colon ? ':' : '.';

  if (Verbose) {
    tty->print_cr("%s", line);
>>>>>>> c0527561
  }
  ResourceMark rm;
<<<<<<< HEAD
  char error_buf[1024] = {0};
  LineCopy original(line);
  char* method_pattern;
  do {
    if (line[0] == '\0') {
      break;
=======
  while (*line != '\0') {
    MethodMatcher::Mode c_match = MethodMatcher::Exact;
    MethodMatcher::Mode m_match = MethodMatcher::Exact;

    for (i = 0;
         i < 1024 && *line != '\0' && *line != method_sep && *line != ',' && !isspace(*line);
         line++, i++) {
      name[i] = *line;
      if (name[i] == '.')  name[i] = '/';  // package prefix uses '/'
    }

    if (i > 0) {
      char* newName = NEW_RESOURCE_ARRAY( char, i + 1);
      if (newName == nullptr) {
        return false;
      }
      strncpy(newName, name, i);
      newName[i] = '\0';

      if (className == nullptr) {
        className = newName;
      } else {
        methodName = newName;
      }
>>>>>>> c0527561
    }
    method_pattern = strtok_r(line, ",", &line);
    if (method_pattern != nullptr) {
      TypedMethodOptionMatcher* matcher = TypedMethodOptionMatcher::parse_method_pattern(method_pattern, error_buf, sizeof(error_buf));
      if (matcher != nullptr) {
        register_command(matcher, CompileCommand::CompileOnly, true);
        continue;
      }
    }
    ttyLocker ttyl;
    tty->print_cr("CompileOnly: An error occurred during parsing");
    if (*error_buf != '\0') {
      tty->print_cr("Error: %s", error_buf);
    }
<<<<<<< HEAD
    tty->print_cr("Line: '%s'", original.get());
    return;
  } while (method_pattern != nullptr && line != nullptr);
=======

    line = *line == '\0' ? line : line + 1;
  }
  return true;
>>>>>>> c0527561
}

enum CompileCommand CompilerOracle::string_to_option(const char* name) {
  int bytes_read = 0;
  char errorbuf[1024] = {0};
  return match_option_name(name, &bytes_read, errorbuf, sizeof(errorbuf));
}<|MERGE_RESOLUTION|>--- conflicted
+++ resolved
@@ -1034,58 +1034,17 @@
   return success;
 }
 
-<<<<<<< HEAD
-void CompilerOracle::parse_compile_only(char* line) {
+bool CompilerOracle::parse_compile_only(char* line) {
   if (line[0] == '\0') {
-    return;
-=======
-bool CompilerOracle::parse_compile_only(char* line) {
-  int i;
-  char name[1024];
-  const char* className = nullptr;
-  const char* methodName = nullptr;
-
-  bool have_colon = (strstr(line, "::") != nullptr);
-  char method_sep = have_colon ? ':' : '.';
-
-  if (Verbose) {
-    tty->print_cr("%s", line);
->>>>>>> c0527561
+    return false;
   }
   ResourceMark rm;
-<<<<<<< HEAD
   char error_buf[1024] = {0};
   LineCopy original(line);
   char* method_pattern;
   do {
     if (line[0] == '\0') {
       break;
-=======
-  while (*line != '\0') {
-    MethodMatcher::Mode c_match = MethodMatcher::Exact;
-    MethodMatcher::Mode m_match = MethodMatcher::Exact;
-
-    for (i = 0;
-         i < 1024 && *line != '\0' && *line != method_sep && *line != ',' && !isspace(*line);
-         line++, i++) {
-      name[i] = *line;
-      if (name[i] == '.')  name[i] = '/';  // package prefix uses '/'
-    }
-
-    if (i > 0) {
-      char* newName = NEW_RESOURCE_ARRAY( char, i + 1);
-      if (newName == nullptr) {
-        return false;
-      }
-      strncpy(newName, name, i);
-      newName[i] = '\0';
-
-      if (className == nullptr) {
-        className = newName;
-      } else {
-        methodName = newName;
-      }
->>>>>>> c0527561
     }
     method_pattern = strtok_r(line, ",", &line);
     if (method_pattern != nullptr) {
@@ -1100,16 +1059,10 @@
     if (*error_buf != '\0') {
       tty->print_cr("Error: %s", error_buf);
     }
-<<<<<<< HEAD
     tty->print_cr("Line: '%s'", original.get());
-    return;
+    return false;
   } while (method_pattern != nullptr && line != nullptr);
-=======
-
-    line = *line == '\0' ? line : line + 1;
-  }
   return true;
->>>>>>> c0527561
 }
 
 enum CompileCommand CompilerOracle::string_to_option(const char* name) {
