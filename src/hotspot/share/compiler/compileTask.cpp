/*
 * Copyright (c) 1998, 2025, Oracle and/or its affiliates. All rights reserved.
 * DO NOT ALTER OR REMOVE COPYRIGHT NOTICES OR THIS FILE HEADER.
 *
 * This code is free software; you can redistribute it and/or modify it
 * under the terms of the GNU General Public License version 2 only, as
 * published by the Free Software Foundation.
 *
 * This code is distributed in the hope that it will be useful, but WITHOUT
 * ANY WARRANTY; without even the implied warranty of MERCHANTABILITY or
 * FITNESS FOR A PARTICULAR PURPOSE.  See the GNU General Public License
 * version 2 for more details (a copy is included in the LICENSE file that
 * accompanied this code).
 *
 * You should have received a copy of the GNU General Public License version
 * 2 along with this work; if not, write to the Free Software Foundation,
 * Inc., 51 Franklin St, Fifth Floor, Boston, MA 02110-1301 USA.
 *
 * Please contact Oracle, 500 Oracle Parkway, Redwood Shores, CA 94065 USA
 * or visit www.oracle.com if you need additional information or have any
 * questions.
 *
 */

#include "compiler/compilationPolicy.hpp"
#include "compiler/compileBroker.hpp"
#include "compiler/compileLog.hpp"
#include "compiler/compilerDirectives.hpp"
#include "compiler/compileTask.hpp"
#include "logging/log.hpp"
#include "logging/logStream.hpp"
#include "memory/resourceArea.hpp"
#include "oops/klass.inline.hpp"
#include "oops/method.inline.hpp"
#include "runtime/handles.inline.hpp"
#include "runtime/jniHandles.hpp"
#include "runtime/mutexLocker.hpp"

CompileTask*  CompileTask::_task_free_list = nullptr;

/**
 * Allocate a CompileTask, from the free list if possible.
 */
CompileTask* CompileTask::allocate() {
  MutexLocker locker(CompileTaskAlloc_lock);
  CompileTask* task = nullptr;

  if (_task_free_list != nullptr) {
    task = _task_free_list;
    _task_free_list = task->next();
    task->set_next(nullptr);
  } else {
    task = new CompileTask();
    task->set_next(nullptr);
    task->set_is_free(true);
  }
  assert(task->is_free(), "Task must be free.");
  task->set_is_free(false);
  return task;
}

/**
* Add a task to the free list.
*/
void CompileTask::free(CompileTask* task) {
  MutexLocker locker(CompileTaskAlloc_lock);
  if (!task->is_free()) {
    assert(!task->lock()->is_locked(), "Should not be locked when freed");
    if ((task->_method_holder != nullptr && JNIHandles::is_weak_global_handle(task->_method_holder)) ||
        (task->_hot_method_holder != nullptr && JNIHandles::is_weak_global_handle(task->_hot_method_holder))) {
      JNIHandles::destroy_weak_global(task->_method_holder);
      JNIHandles::destroy_weak_global(task->_hot_method_holder);
    } else {
      JNIHandles::destroy_global(task->_method_holder);
      JNIHandles::destroy_global(task->_hot_method_holder);
    }
    if (task->_failure_reason_on_C_heap && task->_failure_reason != nullptr) {
      os::free((void*) task->_failure_reason);
    }
    task->_failure_reason = nullptr;
    task->_failure_reason_on_C_heap = false;

    task->set_is_free(true);
    task->set_next(_task_free_list);
    _task_free_list = task;
  }
}

void CompileTask::initialize(int compile_id,
                             const methodHandle& method,
                             int osr_bci,
                             int comp_level,
                             const methodHandle& hot_method,
                             int hot_count,
                             CompileTask::CompileReason compile_reason,
                             bool is_blocking) {
  assert(!_lock->is_locked(), "bad locking");

  Thread* thread = Thread::current();
  _compile_id = compile_id;
  _method = method();
  _method_holder = JNIHandles::make_weak_global(Handle(thread, method->method_holder()->klass_holder()));
  _osr_bci = osr_bci;
  _is_blocking = is_blocking;
  JVMCI_ONLY(_has_waiter = CompileBroker::compiler(comp_level)->is_jvmci();)
  JVMCI_ONLY(_blocking_jvmci_compile_state = nullptr;)
  _comp_level = comp_level;
  _num_inlined_bytecodes = 0;

  _waiting_count = 0;

  _is_complete = false;
  _is_success = false;

  _hot_method = nullptr;
  _hot_method_holder = nullptr;
  _hot_count = hot_count;
  _time_created = os::elapsed_counter();
  _time_started = 0;
  _time_finished = 0;
  _compile_reason = compile_reason;
  _nm_content_size = 0;
  AbstractCompiler* comp = compiler();
  _directive = DirectivesStack::getMatchingDirective(method, comp);
  _nm_insts_size = 0;
  _nm_total_size = 0;
  _failure_reason = nullptr;
  _failure_reason_on_C_heap = false;
  _arena_bytes = 0;

  if (LogCompilation) {
    if (hot_method.not_null()) {
      if (hot_method == method) {
        _hot_method = _method;
      } else {
        _hot_method = hot_method();
        // only add loader or mirror if different from _method_holder
        _hot_method_holder = JNIHandles::make_weak_global(Handle(thread, hot_method->method_holder()->klass_holder()));
      }
    }
  }

  _next = nullptr;
}

/**
 * Returns the compiler for this task.
 */
AbstractCompiler* CompileTask::compiler() const {
  return CompileBroker::compiler(_comp_level);
}

// Replace weak handles by strong handles to avoid unloading during compilation.
CompileTask* CompileTask::select_for_compilation() {
  if (is_unloaded()) {
    // Guard against concurrent class unloading
    return nullptr;
  }
  Thread* thread = Thread::current();
  assert(_method->method_holder()->is_loader_alive(), "should be alive");
  Handle method_holder(thread, _method->method_holder()->klass_holder());
  JNIHandles::destroy_weak_global(_method_holder);
  JNIHandles::destroy_weak_global(_hot_method_holder);
  _method_holder = JNIHandles::make_global(method_holder);
  if (_hot_method != nullptr) {
    _hot_method_holder = JNIHandles::make_global(Handle(thread, _hot_method->method_holder()->klass_holder()));
  }
  return this;
}

void CompileTask::mark_on_stack() {
  if (is_unloaded()) {
    return;
  }
  // Mark these methods as something redefine classes cannot remove.
  _method->set_on_stack(true);
  if (_hot_method != nullptr) {
    _hot_method->set_on_stack(true);
  }
}

bool CompileTask::is_unloaded() const {
  return _method_holder != nullptr && JNIHandles::is_weak_global_handle(_method_holder) && JNIHandles::is_weak_global_cleared(_method_holder);
}

// RedefineClasses support
void CompileTask::metadata_do(MetadataClosure* f) {
  if (is_unloaded()) {
    return;
  }
  f->do_metadata(method());
  if (hot_method() != nullptr && hot_method() != method()) {
    f->do_metadata(hot_method());
  }
}

// ------------------------------------------------------------------
// CompileTask::print_line_on_error
//
// This function is called by fatal error handler when the thread
// causing troubles is a compiler thread.
//
// Do not grab any lock, do not allocate memory.
//
// Otherwise it's the same as CompileTask::print_line()
//
void CompileTask::print_line_on_error(outputStream* st, char* buf, int buflen) {
  // print compiler name
  st->print("%s:", CompileBroker::compiler_name(comp_level()));
  print(st);
}

// ------------------------------------------------------------------
// CompileTask::print_tty
void CompileTask::print_tty() {
  ttyLocker ttyl;  // keep the following output all in one block
  print(tty);
}

// ------------------------------------------------------------------
// CompileTask::print_impl
void CompileTask::print_impl(outputStream* st, Method* method, int compile_id, int comp_level,
                             bool is_osr_method, int osr_bci, bool is_blocking,
                             const char* msg, bool short_form, bool cr,
                             jlong time_created, jlong time_started, jlong time_finished) {
  if (!short_form) {
    // Print current time
    st->print(UINT64_FORMAT_W(7) " ", (uint64_t) tty->time_stamp().milliseconds());
    // Time spent before the compilation started
    if (time_created != 0 && time_started != 0) {
      st->print("%7.0f ", TimeHelper::counter_to_micros(time_started - time_created));
    } else {
      st->print("%7s ", "");
    }
    // Time in compilation
    if (time_started != 0 && time_finished != 0) {
      st->print("%7.0f ", TimeHelper::counter_to_micros(time_finished - time_started));
    } else {
      st->print("%7s ", "");
    }
  }
  // print compiler name if requested
  if (CIPrintCompilerName) {
    st->print("%s:", CompileBroker::compiler_name(comp_level));
  }
  st->print("%5d ", compile_id);    // print compilation number

  bool is_synchronized = false;
  bool has_exception_handler = false;
  bool is_native = false;
  if (method != nullptr) {
    is_synchronized       = method->is_synchronized();
    has_exception_handler = method->has_exception_handler();
    is_native             = method->is_native();
  }
  // method attributes
  const char compile_type   = is_osr_method                   ? '%' : ' ';
  const char sync_char      = is_synchronized                 ? 's' : ' ';
  const char exception_char = has_exception_handler           ? '!' : ' ';
  const char blocking_char  = is_blocking                     ? 'b' : ' ';
  const char native_char    = is_native                       ? 'n' : ' ';

  // print method attributes
  st->print("%c%c%c%c%c ", compile_type, sync_char, exception_char, blocking_char, native_char);

  if (TieredCompilation) {
    if (comp_level != -1)  st->print("%3d ", comp_level);
    else                   st->print("%3s ", "-");
  }
  st->print("  ");  // more indent

  if (method == nullptr) {
    st->print("(method)");
  } else {
    method->print_short_name(st);
    if (is_osr_method) {
      st->print(" @ %d", osr_bci);
    }
    if (method->is_native())
      st->print(" (native)");
    else
      st->print(" (%d bytes)", method->code_size());
  }

  if (msg != nullptr) {
    st->print("   %s", msg);
  }
  if (cr) {
    st->cr();
  }
}

void CompileTask::print_legend_on(outputStream* st) {
  // Matches to format in CompileTask::print_impl above.
  st->print_cr(" (T)  Elapsed time since JVM start, ms");
  st->print_cr(" (Q)  Time spent in queueing, us");
  st->print_cr(" (C)  Time spent in compilation, us");
  st->print_cr(" (ID) Compile task ID");
  st->print_cr(" (AT) Compile task attributes: %% = OSR, s = synchronized, ! = has exception handler, b = blocking, n = native");
  st->print_cr(" (L)  Compile level");
  st->cr();
  st->print_cr("%7s %7s %7s %5s %5s %3s    %s", "T", "Q", "C", "ID", "AT", "L", "METHOD");
}

void CompileTask::maybe_print_legend() {
  if (PrintCompilation) {
    print_legend_on(tty);
  }
  LogTarget(Debug, jit, compilation) lt;
  if (lt.is_enabled()) {
    LogStream ls(lt);
    print_legend_on(&ls);
  }
}

// ------------------------------------------------------------------
// CompileTask::print_compilation
void CompileTask::print(outputStream* st, const char* msg, bool short_form, bool cr) {
  bool is_osr_method = osr_bci() != InvocationEntryBci;
  print_impl(st, is_unloaded() ? nullptr : method(), compile_id(), comp_level(),
             is_osr_method, osr_bci(), is_blocking(), msg, short_form, cr,
             _time_created, _time_started, _time_finished);
}

// ------------------------------------------------------------------
// CompileTask::log_task
void CompileTask::log_task(xmlStream* log) {
  Thread* thread = Thread::current();
  methodHandle method(thread, this->method());
  ResourceMark rm(thread);

  // <task id='9' method='M' osr_bci='X' level='1' blocking='1' stamp='1.234'>
  log->print(" compile_id='%d'", _compile_id);
  if (_osr_bci != CompileBroker::standard_entry_bci) {
    log->print(" compile_kind='osr'");  // same as nmethod::compile_kind
  } // else compile_kind='c2c'
  if (!method.is_null())  log->method(method());
  if (_osr_bci != CompileBroker::standard_entry_bci) {
    log->print(" osr_bci='%d'", _osr_bci);
  }
  if (_comp_level != CompilationPolicy::highest_compile_level()) {
    log->print(" level='%d'", _comp_level);
  }
  if (_is_blocking) {
    log->print(" blocking='1'");
  }
  log->stamp();
}

// ------------------------------------------------------------------
// CompileTask::log_task_queued
void CompileTask::log_task_queued() {
  ttyLocker ttyl;
  ResourceMark rm;
  NoSafepointVerifier nsv;

  xtty->begin_elem("task_queued");
  log_task(xtty);
  assert(_compile_reason > CompileTask::Reason_None && _compile_reason < CompileTask::Reason_Count, "Valid values");
  xtty->print(" comment='%s'", reason_name(_compile_reason));

  if (_hot_method != nullptr && _hot_method != _method) {
    xtty->method(_hot_method);
  }
  if (_hot_count != 0) {
    xtty->print(" hot_count='%d'", _hot_count);
  }
  xtty->end_elem();
}


// ------------------------------------------------------------------
// CompileTask::log_task_start
void CompileTask::log_task_start(CompileLog* log)   {
  log->begin_head("task");
  log_task(log);
  log->end_head();
}


// ------------------------------------------------------------------
// CompileTask::log_task_done
void CompileTask::log_task_done(CompileLog* log) {
  Thread* thread = Thread::current();
  methodHandle method(thread, this->method());
  ResourceMark rm(thread);

  if (!_is_success) {
    assert(_failure_reason != nullptr, "missing");
    const char* reason = _failure_reason != nullptr ? _failure_reason : "unknown";
    log->begin_elem("failure reason='");
    log->text("%s", reason);
    log->print("'");
    log->end_elem();
  }

  // <task_done ... stamp='1.234'>  </task>
  log->begin_elem("task_done success='%d' nmsize='%d' count='%d'",
                  _is_success, _nm_content_size,
                  method->invocation_count());
  int bec = method->backedge_count();
  if (bec != 0)  log->print(" backedge_count='%d'", bec);
  // Note:  "_is_complete" is about to be set, but is not.
  if (_num_inlined_bytecodes != 0) {
    log->print(" inlined_bytes='%d'", _num_inlined_bytecodes);
  }
  log->stamp();
  log->end_elem();
  log->clear_identities();   // next task will have different CI
  log->tail("task");
  log->flush();
  log->mark_file_end();
}

// ------------------------------------------------------------------
// CompileTask::check_break_at_flags
bool CompileTask::check_break_at_flags() {
  int compile_id = this->_compile_id;
  bool is_osr = (_osr_bci != CompileBroker::standard_entry_bci);

  if (CICountOSR && is_osr && (compile_id == CIBreakAtOSR)) {
    return true;
  } else {
    return (compile_id == CIBreakAt);
  }
}

// ------------------------------------------------------------------
// CompileTask::print_inlining
void CompileTask::print_inlining_inner(outputStream* st, ciMethod* method, int inline_level, int bci, InliningResult result, const char* msg) {
  print_inlining_header(st, method, inline_level, bci);
  print_inlining_inner_message(st, result, msg);
  st->cr();
}

void CompileTask::print_inlining_header(outputStream* st, ciMethod* method, int inline_level, int bci) {
  //         1234567
  st->print("        "); // print timestamp
  //         1234
  st->print("     "); // print compilation number

  // method attributes
  if (method->is_loaded()) {
    const char sync_char = method->is_synchronized() ? 's' : ' ';
    const char exception_char = method->has_exception_handlers() ? '!' : ' ';
    const char monitors_char = method->has_monitor_bytecodes() ? 'm' : ' ';

    // print method attributes
    st->print(" %c%c%c  ", sync_char, exception_char, monitors_char);
  } else {
    //         %s!bn
    st->print("      "); // print method attributes
  }

  if (TieredCompilation) {
    st->print("  ");
  }
  st->print("     "); // more indent
  st->print("    ");  // initial inlining indent

  for (int i = 0; i < inline_level; i++) {
    st->print("  ");
  }

  st->print("@ %d  ", bci); // print bci
  print_inline_inner_method_info(st, method);
}

void CompileTask::print_inline_inner_method_info(outputStream* st, ciMethod* method) {
  method->print_short_name(st);
  if (method->is_loaded()) {
    st->print(" (%d bytes)", method->code_size());
  } else {
    st->print(" (not loaded)");
  }
}

void CompileTask::print_inline_indent(int inline_level, outputStream* st) {
  //         1234567
  st->print("        "); // print timestamp
  //         1234
  st->print("     "); // print compilation number
  //         %s!bn
  st->print("      "); // print method attributes
  if (TieredCompilation) {
    st->print("  ");
  }
  st->print("     "); // more indent
  st->print("    ");  // initial inlining indent
  for (int i = 0; i < inline_level; i++) {
    st->print("  ");
  }
}

void CompileTask::print_inlining_inner_message(outputStream* st, InliningResult result, const char* msg) {
  if (msg != nullptr) {
    st->print("   %s%s", result == InliningResult::SUCCESS ? "" : "failed to inline: ", msg);
  } else if (result == InliningResult::FAILURE) {
    st->print("   %s", "failed to inline");
  }
}

<<<<<<< HEAD
void CompileTask::print_ul(const char* msg) {
  LogTarget(Debug, jit, compilation) lt;
=======
void CompileTask::print_ul(const char* msg){
  LogTarget(Info, jit, compilation) lt;
>>>>>>> 50895835
  if (lt.is_enabled()) {
    LogStream ls(lt);
    print_impl(&ls, is_unloaded() ? nullptr : method(), compile_id(), comp_level(),
               osr_bci() != InvocationEntryBci, osr_bci(),
               is_blocking(), msg, /* short form */ false, /* cr */ true,
               _time_created, _time_started, _time_finished);
  }
}

void CompileTask::print_ul(const nmethod* nm, const char* msg) {
  LogTarget(Info, jit, compilation) lt;
  if (lt.is_enabled()) {
    LogStream ls(lt);
    print_impl(&ls, nm->method(), nm->compile_id(), nm->comp_level(),
               nm->is_osr_method(), nm->is_osr_method() ? nm->osr_entry_bci() : -1,
               /*is_blocking*/ false, msg, /* short form */ false, /* cr */ true);
  }
}

void CompileTask::print_inlining_ul(ciMethod* method, int inline_level, int bci, InliningResult result, const char* msg) {
  LogTarget(Debug, jit, inlining) lt;
  if (lt.is_enabled()) {
    LogStream ls(lt);
    print_inlining_inner(&ls, method, inline_level, bci, result, msg);
  }
}
<|MERGE_RESOLUTION|>--- conflicted
+++ resolved
@@ -306,7 +306,7 @@
   if (PrintCompilation) {
     print_legend_on(tty);
   }
-  LogTarget(Debug, jit, compilation) lt;
+  LogTarget(Info, jit, compilation) lt;
   if (lt.is_enabled()) {
     LogStream ls(lt);
     print_legend_on(&ls);
@@ -500,13 +500,8 @@
   }
 }
 
-<<<<<<< HEAD
-void CompileTask::print_ul(const char* msg) {
-  LogTarget(Debug, jit, compilation) lt;
-=======
 void CompileTask::print_ul(const char* msg){
   LogTarget(Info, jit, compilation) lt;
->>>>>>> 50895835
   if (lt.is_enabled()) {
     LogStream ls(lt);
     print_impl(&ls, is_unloaded() ? nullptr : method(), compile_id(), comp_level(),
