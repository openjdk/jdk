--- conflicted
+++ resolved
@@ -53,11 +53,7 @@
 }
 
 ZPage* ZObjectAllocator::PerAge::alloc_page(ZPageType type, size_t size, ZAllocationFlags flags) {
-<<<<<<< HEAD
-  return ZHeap::heap()->alloc_page(type, size, flags, _age);
-=======
   return ZHeap::heap()->alloc_page(type, size, flags, _age, ZNUMA::id());
->>>>>>> fde6cd77
 }
 
 void ZObjectAllocator::PerAge::undo_alloc_page(ZPage* page) {
