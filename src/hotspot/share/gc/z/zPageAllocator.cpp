--- conflicted
+++ resolved
@@ -247,11 +247,7 @@
     for (;;) {
       // Get granule offset
       const size_t size = ZGranuleSize;
-<<<<<<< HEAD
-      const uintptr_t offset = Atomic::fetch_then_add(&_start, size);
-=======
-      const zoffset offset = to_zoffset(Atomic::fetch_and_add((uintptr_t*)&_start, size));
->>>>>>> 73491fa4
+      const zoffset offset = to_zoffset(Atomic::fetch_then_add((uintptr_t*)&_start, size));
       if (offset >= _end) {
         // Done
         break;
