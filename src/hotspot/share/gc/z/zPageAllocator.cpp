--- conflicted
+++ resolved
@@ -756,8 +756,6 @@
   return true;
 }
 
-<<<<<<< HEAD
-=======
 bool ZPartition::claim_capacity_fast_medium(ZMemoryAllocation* allocation) {
   precond(ZPageSizeMediumEnabled);
 
@@ -784,102 +782,6 @@
   return true;
 }
 
-size_t ZPartition::uncommit(uint64_t* timeout) {
-  ZArray<ZVirtualMemory> flushed_vmems;
-  size_t flushed = 0;
-
-  {
-    // We need to join the suspendible thread set while manipulating capacity
-    // and used, to make sure GC safepoints will have a consistent view.
-    SuspendibleThreadSetJoiner sts_joiner;
-    ZLocker<ZLock> locker(&_page_allocator->_lock);
-
-    const double now = os::elapsedTime();
-    const double time_since_last_commit = std::floor(now - _last_commit);
-    const double time_since_last_uncommit = std::floor(now - _last_uncommit);
-
-    if (time_since_last_commit < double(ZUncommitDelay)) {
-      // We have committed within the delay, stop uncommitting.
-      *timeout = uint64_t(double(ZUncommitDelay) - time_since_last_commit);
-      return 0;
-    }
-
-    // We flush out and uncommit chunks at a time (~0.8% of the max capacity,
-    // but at least one granule and at most 256M), in case demand for memory
-    // increases while we are uncommitting.
-    const size_t limit_upper_bound = MAX2(ZGranuleSize, align_down(256 * M / ZNUMA::count(), ZGranuleSize));
-    const size_t limit = MIN2(align_up(_current_max_capacity >> 7, ZGranuleSize), limit_upper_bound);
-
-    if (limit == 0) {
-      // This may occur if the current max capacity for this partition is 0
-
-      // Set timeout to ZUncommitDelay
-      *timeout = ZUncommitDelay;
-      return 0;
-    }
-
-    if (time_since_last_uncommit < double(ZUncommitDelay)) {
-      // We are in the uncommit phase
-      const size_t num_uncommits_left = _to_uncommit / limit;
-      const double time_left = double(ZUncommitDelay) - time_since_last_uncommit;
-      if (time_left < *timeout * num_uncommits_left) {
-        // Running out of time, speed up.
-        uint64_t new_timeout = uint64_t(std::floor(time_left / double(num_uncommits_left + 1)));
-        *timeout = new_timeout;
-      }
-    } else {
-      // We are about to start uncommitting
-      _to_uncommit = _cache.reset_min();
-      _last_uncommit = now;
-
-      const size_t split = _to_uncommit / limit + 1;
-      uint64_t new_timeout = ZUncommitDelay / split;
-      *timeout = new_timeout;
-    }
-
-    // Never uncommit below min capacity.
-    const size_t retain = MAX2(_used, _min_capacity);
-    const size_t release = _capacity - retain;
-    const size_t flush = MIN3(release, limit, _to_uncommit);
-
-    if (flush == 0) {
-      // Nothing to flush
-      return 0;
-    }
-
-    // Flush memory from the mapped cache to uncommit
-    flushed = _cache.remove_from_min(flush, &flushed_vmems);
-    if (flushed == 0) {
-      // Nothing flushed
-      return 0;
-    }
-
-    // Record flushed memory as claimed and how much we've flushed for this partition
-    Atomic::add(&_claimed, flushed);
-    _to_uncommit -= flushed;
-  }
-
-  // Unmap and uncommit flushed memory
-  for (const ZVirtualMemory vmem : flushed_vmems) {
-    unmap_virtual(vmem);
-    uncommit_physical(vmem);
-    free_physical(vmem);
-    free_virtual(vmem);
-  }
-
-  {
-    SuspendibleThreadSetJoiner sts_joiner;
-    ZLocker<ZLock> locker(&_page_allocator->_lock);
-
-    // Adjust claimed and capacity to reflect the uncommit
-    Atomic::sub(&_claimed, flushed);
-    decrease_capacity(flushed, false /* set_max_capacity */);
-  }
-
-  return flushed;
-}
-
->>>>>>> c22af0c2
 void ZPartition::sort_segments_physical(const ZVirtualMemory& vmem) {
   verify_virtual_memory_association(vmem, true /* check_multi_partition */);
 
