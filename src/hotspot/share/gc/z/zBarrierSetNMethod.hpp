--- conflicted
+++ resolved
@@ -30,10 +30,6 @@
 class nmethod;
 
 class ZBarrierSetNMethod : public BarrierSetNMethod {
-  enum : int {
-    not_entrant = 1 << 31, // armed sticky bit, see make_not_entrant
-  };
-
 protected:
   virtual bool nmethod_entry_barrier(nmethod* nm);
 
@@ -46,13 +42,6 @@
   virtual oop oop_load_no_keepalive(const nmethod* nm, int index);
   virtual oop oop_load_phantom(const nmethod* nm, int index);
 
-<<<<<<< HEAD
-  virtual void make_not_entrant(nmethod* nm);
-  virtual bool is_not_entrant(nmethod* nm);
-  virtual void guard_with(nmethod* nm, int value);
-  virtual bool is_armed(nmethod* nm);
-=======
->>>>>>> fde6cd77
   virtual void arm_all_nmethods() { ShouldNotCallThis(); }
 };
 
