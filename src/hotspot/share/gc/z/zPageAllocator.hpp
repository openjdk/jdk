--- conflicted
+++ resolved
@@ -235,14 +235,9 @@
   void notify_out_of_memory();
   void restart_gc() const;
 
-<<<<<<< HEAD
-=======
   void update_collection_stats(ZGenerationId id);
   ZPageAllocatorStats stats_inner(ZGeneration* generation) const;
 
-  void print_on_inner(outputStream* st) const;
-
->>>>>>> 9eeb86d9
 public:
   ZPageAllocator(size_t min_capacity,
                  size_t initial_capacity,
