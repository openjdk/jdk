--- conflicted
+++ resolved
@@ -432,44 +432,26 @@
     concurrent(mark_continue);
   }
 
-<<<<<<< HEAD
   // Phase 4: Concurrent Mark Free
-  concurrent_mark_free();
+  concurrent(mark_free);
 
   // Phase 5: Concurrent Process Non-Strong References
-  concurrent_process_non_strong_references();
+  concurrent(process_non_strong_references);
 
   // Phase 6: Concurrent Reset Relocation Set
-  concurrent_reset_relocation_set();
-=======
-  // Phase 4: Concurrent Process Non-Strong References
-  concurrent(process_non_strong_references);
-
-  // Phase 5: Concurrent Reset Relocation Set
   concurrent(reset_relocation_set);
->>>>>>> c3ac6900
 
   // Phase 7: Pause Verify
   pause_verify();
 
-<<<<<<< HEAD
   // Phase 8: Concurrent Select Relocation Set
-  concurrent_select_relocation_set();
-=======
-  // Phase 7: Concurrent Select Relocation Set
   concurrent(select_relocation_set);
->>>>>>> c3ac6900
 
   // Phase 9: Pause Relocate Start
   pause_relocate_start();
 
-<<<<<<< HEAD
   // Phase 10: Concurrent Relocate
-  concurrent_relocate();
-=======
-  // Phase 9: Concurrent Relocate
   concurrent(relocate);
->>>>>>> c3ac6900
 }
 
 void ZDriver::run_service() {
