/*
 * Copyright (c) 2020, 2025, Oracle and/or its affiliates. All rights reserved.
 * DO NOT ALTER OR REMOVE COPYRIGHT NOTICES OR THIS FILE HEADER.
 *
 * This code is free software; you can redistribute it and/or modify it
 * under the terms of the GNU General Public License version 2 only, as
 * published by the Free Software Foundation.
 *
 * This code is distributed in the hope that it will be useful, but WITHOUT
 * ANY WARRANTY; without even the implied warranty of MERCHANTABILITY or
 * FITNESS FOR A PARTICULAR PURPOSE.  See the GNU General Public License
 * version 2 for more details (a copy is included in the LICENSE file that
 * accompanied this code).
 *
 * You should have received a copy of the GNU General Public License version
 * 2 along with this work; if not, write to the Free Software Foundation,
 * Inc., 51 Franklin St, Fifth Floor, Boston, MA 02110-1301 USA.
 *
 * Please contact Oracle, 500 Oracle Parkway, Redwood Shores, CA 94065 USA
 * or visit www.oracle.com if you need additional information or have any
 * questions.
 */

#ifndef SHARE_GC_Z_ZRELOCATIONSETSELECTOR_INLINE_HPP
#define SHARE_GC_Z_ZRELOCATIONSETSELECTOR_INLINE_HPP

#include "gc/z/zRelocationSetSelector.hpp"

#include "gc/z/zArray.inline.hpp"
#include "gc/z/zGlobals.hpp"
#include "gc/z/zPage.inline.hpp"
<<<<<<< HEAD
#include "gc/z/zPageAge.inline.hpp"
=======
#include "utilities/powerOfTwo.hpp"
>>>>>>> 07f5b762

inline size_t ZRelocationSetSelectorGroupStats::npages_candidates() const {
  return _npages_candidates;
}

inline size_t ZRelocationSetSelectorGroupStats::total() const {
  return _total;
}

inline size_t ZRelocationSetSelectorGroupStats::live() const {
  return _live;
}

inline size_t ZRelocationSetSelectorGroupStats::empty() const {
  return _empty;
}

inline size_t ZRelocationSetSelectorGroupStats::npages_selected() const {
  return _npages_selected;
}

inline size_t ZRelocationSetSelectorGroupStats::relocate() const {
  return _relocate;
}

inline bool ZRelocationSetSelectorStats::has_relocatable_pages() const {
  return _has_relocatable_pages;
}

inline const ZRelocationSetSelectorGroupStats& ZRelocationSetSelectorStats::small(ZPageAge age) const {
  return _small[untype(age)];
}

inline const ZRelocationSetSelectorGroupStats& ZRelocationSetSelectorStats::medium(ZPageAge age) const {
  return _medium[untype(age)];
}

inline const ZRelocationSetSelectorGroupStats& ZRelocationSetSelectorStats::large(ZPageAge age) const {
  return _large[untype(age)];
}

inline bool ZRelocationSetSelectorGroup::pre_filter_page(const ZPage* page, size_t live_bytes) const {
  if (page->is_small()) {
    // Small pages are always the same size, so we can simply compare the
    // garbage pre-calculated _page_fragmentation_limit.
    assert(page->size() == ZPageSizeSmall, "Unexpected small page size %zu", page->size());

    const size_t garbage = ZPageSizeSmall - live_bytes;

    return garbage > _page_fragmentation_limit;
  }

  if (page->is_medium()) {
    // Medium pages may have different sizes, so we can recalculate the page
    // fragmentation limit for a specific page by multiplying pre-calculated
    // _page_fragmentation_limit (calculated using the max page size) by the
    // fraction the specific page size is of the max page size.
    // Because the page sizes are always a power of two we can rewrite this
    // using log2 and bit-shift.
    const size_t size = page->size();
    const int shift = ZPageSizeMediumMaxShift - log2i_exact(size);
    const size_t page_fragmentation_limit = _page_fragmentation_limit >> shift;

    const size_t garbage = size - live_bytes;

    return garbage > page_fragmentation_limit;
  }

  // Large pages are never relocated
  return false;
}

inline void ZRelocationSetSelectorGroup::register_live_page(ZPage* page) {
  const size_t live = page->live_bytes();

  // Pre-filter out pages that are guaranteed to not be selected
  if (pre_filter_page(page, live)) {
    _live_pages.append(page);
  } else if (page->is_young()) {
    _not_selected_pages.append(page);
  }

<<<<<<< HEAD
  const uint age = untype(page->age());
=======
  const size_t size = page->size();
  const uint age = static_cast<uint>(page->age());
>>>>>>> 07f5b762
  _stats[age]._npages_candidates++;
  _stats[age]._total += size;
  _stats[age]._live += live;
}

inline void ZRelocationSetSelectorGroup::register_empty_page(ZPage* page) {
  const size_t size = page->size();

  const uint age = untype(page->age());
  _stats[age]._npages_candidates++;
  _stats[age]._total += size;
  _stats[age]._empty += size;
}

inline const ZArray<ZPage*>* ZRelocationSetSelectorGroup::selected_pages() const {
  return &_live_pages;
}

inline const ZArray<ZPage*>* ZRelocationSetSelectorGroup::not_selected_pages() const {
  return &_not_selected_pages;
}

inline size_t ZRelocationSetSelectorGroup::forwarding_entries() const {
  return _forwarding_entries;
}

inline const ZRelocationSetSelectorGroupStats& ZRelocationSetSelectorGroup::stats(ZPageAge age) const {
  return _stats[untype(age)];
}

inline void ZRelocationSetSelector::register_live_page(ZPage* page) {
  page->log_msg(" (relocation candidate)");

  const ZPageType type = page->type();

  if (type == ZPageType::small) {
    _small.register_live_page(page);
  } else if (type == ZPageType::medium) {
    _medium.register_live_page(page);
  } else {
    _large.register_live_page(page);
  }
}

inline void ZRelocationSetSelector::register_empty_page(ZPage* page) {
  page->log_msg(" (relocation empty)");

  const ZPageType type = page->type();

  if (type == ZPageType::small) {
    _small.register_empty_page(page);
  } else if (type == ZPageType::medium) {
    _medium.register_empty_page(page);
  } else {
    _large.register_empty_page(page);
  }

  _empty_pages.append(page);
}

inline bool ZRelocationSetSelector::should_free_empty_pages(int bulk) const {
  return _empty_pages.length() >= bulk && _empty_pages.is_nonempty();
}

inline const ZArray<ZPage*>* ZRelocationSetSelector::empty_pages() const {
  return &_empty_pages;
}

inline void ZRelocationSetSelector::clear_empty_pages() {
  return _empty_pages.clear();
}

inline size_t ZRelocationSetSelector::total() const {
  size_t sum = 0;
  for (ZPageAge age : ZPageAgeRange()) {
    sum += _small.stats(age).total() + _medium.stats(age).total() + _large.stats(age).total();
  }
  return sum;
}

inline size_t ZRelocationSetSelector::empty() const {
  size_t sum = 0;
  for (ZPageAge age : ZPageAgeRange()) {
    sum += _small.stats(age).empty() + _medium.stats(age).empty() + _large.stats(age).empty();
  }
  return sum;
}

inline size_t ZRelocationSetSelector::relocate() const {
  size_t sum = 0;
  for (ZPageAge age : ZPageAgeRange()) {
    sum += _small.stats(age).relocate() + _medium.stats(age).relocate() + _large.stats(age).relocate();
  }
  return sum;
}

inline const ZArray<ZPage*>* ZRelocationSetSelector::selected_small() const {
  return _small.selected_pages();
}

inline const ZArray<ZPage*>* ZRelocationSetSelector::selected_medium() const {
  return _medium.selected_pages();
}

inline const ZArray<ZPage*>* ZRelocationSetSelector::not_selected_small() const {
  return _small.not_selected_pages();
}

inline const ZArray<ZPage*>* ZRelocationSetSelector::not_selected_medium() const {
  return _medium.not_selected_pages();
}

inline const ZArray<ZPage*>* ZRelocationSetSelector::not_selected_large() const {
  return _large.not_selected_pages();
}

inline size_t ZRelocationSetSelector::forwarding_entries() const {
  return _small.forwarding_entries() + _medium.forwarding_entries();
}

#endif // SHARE_GC_Z_ZRELOCATIONSETSELECTOR_INLINE_HPP<|MERGE_RESOLUTION|>--- conflicted
+++ resolved
@@ -29,11 +29,8 @@
 #include "gc/z/zArray.inline.hpp"
 #include "gc/z/zGlobals.hpp"
 #include "gc/z/zPage.inline.hpp"
-<<<<<<< HEAD
 #include "gc/z/zPageAge.inline.hpp"
-=======
 #include "utilities/powerOfTwo.hpp"
->>>>>>> 07f5b762
 
 inline size_t ZRelocationSetSelectorGroupStats::npages_candidates() const {
   return _npages_candidates;
@@ -116,12 +113,8 @@
     _not_selected_pages.append(page);
   }
 
-<<<<<<< HEAD
+  const size_t size = page->size();
   const uint age = untype(page->age());
-=======
-  const size_t size = page->size();
-  const uint age = static_cast<uint>(page->age());
->>>>>>> 07f5b762
   _stats[age]._npages_candidates++;
   _stats[age]._total += size;
   _stats[age]._live += live;
