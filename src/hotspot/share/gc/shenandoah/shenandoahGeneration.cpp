/*
 * Copyright Amazon.com Inc. or its affiliates. All Rights Reserved.
 * Copyright (c) 2025, Oracle and/or its affiliates. All rights reserved.
 * DO NOT ALTER OR REMOVE COPYRIGHT NOTICES OR THIS FILE HEADER.
 *
 * This code is free software; you can redistribute it and/or modify it
 * under the terms of the GNU General Public License version 2 only, as
 * published by the Free Software Foundation.
 *
 * This code is distributed in the hope that it will be useful, but WITHOUT
 * ANY WARRANTY; without even the implied warranty of MERCHANTABILITY or
 * FITNESS FOR A PARTICULAR PURPOSE.  See the GNU General Public License
 * version 2 for more details (a copy is included in the LICENSE file that
 * accompanied this code).
 *
 * You should have received a copy of the GNU General Public License version
 * 2 along with this work; if not, write to the Free Software Foundation,
 * Inc., 51 Franklin St, Fifth Floor, Boston, MA 02110-1301 USA.
 *
 * Please contact Oracle, 500 Oracle Parkway, Redwood Shores, CA 94065 USA
 * or visit www.oracle.com if you need additional information or have any
 * questions.
 *
 */

#include "gc/shenandoah/heuristics/shenandoahHeuristics.hpp"
#include "gc/shenandoah/shenandoahCollectionSetPreselector.hpp"
#include "gc/shenandoah/shenandoahCollectorPolicy.hpp"
#include "gc/shenandoah/shenandoahFreeSet.hpp"
#include "gc/shenandoah/shenandoahGeneration.hpp"
#include "gc/shenandoah/shenandoahGenerationalHeap.inline.hpp"
#include "gc/shenandoah/shenandoahHeapRegionClosures.hpp"
#include "gc/shenandoah/shenandoahOldGeneration.hpp"
#include "gc/shenandoah/shenandoahReferenceProcessor.hpp"
#include "gc/shenandoah/shenandoahScanRemembered.inline.hpp"
#include "gc/shenandoah/shenandoahTaskqueue.inline.hpp"
#include "gc/shenandoah/shenandoahUtils.hpp"
#include "gc/shenandoah/shenandoahVerifier.hpp"
#include "gc/shenandoah/shenandoahYoungGeneration.hpp"
#include "utilities/quickSort.hpp"

using idx_t = ShenandoahSimpleBitMap::idx_t;

template <bool PREPARE_FOR_CURRENT_CYCLE, bool FULL_GC = false>
class ShenandoahResetBitmapClosure final : public ShenandoahHeapRegionClosure {
private:
  ShenandoahHeap*           _heap;
  ShenandoahMarkingContext* _ctx;

public:
  explicit ShenandoahResetBitmapClosure() :
    ShenandoahHeapRegionClosure(), _heap(ShenandoahHeap::heap()), _ctx(_heap->marking_context()) {}

  void heap_region_do(ShenandoahHeapRegion* region) override {
    assert(!_heap->is_uncommit_in_progress(), "Cannot uncommit bitmaps while resetting them.");
    if (PREPARE_FOR_CURRENT_CYCLE) {
      if (region->need_bitmap_reset() && _heap->is_bitmap_slice_committed(region)) {
        _ctx->clear_bitmap(region);
      } else {
        region->set_needs_bitmap_reset();
      }
      // Capture Top At Mark Start for this generation.
      if (FULL_GC || region->is_active()) {
        // Reset live data and set TAMS optimistically. We would recheck these under the pause
        // anyway to capture any updates that happened since now.
        _ctx->capture_top_at_mark_start(region);
        region->clear_live_data();
      }
    } else {
      if (_heap->is_bitmap_slice_committed(region)) {
        _ctx->clear_bitmap(region);
        region->unset_needs_bitmap_reset();
      } else {
        region->set_needs_bitmap_reset();
      }
    }
  }

  bool is_thread_safe() override { return true; }
};

// Copy the write-version of the card-table into the read-version, clearing the
// write-copy.
class ShenandoahMergeWriteTable: public ShenandoahHeapRegionClosure {
private:
  ShenandoahScanRemembered* _scanner;
public:
  ShenandoahMergeWriteTable(ShenandoahScanRemembered* scanner) : _scanner(scanner) {}

  void heap_region_do(ShenandoahHeapRegion* r) override {
    assert(r->is_old(), "Don't waste time doing this for non-old regions");
    _scanner->merge_write_table(r->bottom(), ShenandoahHeapRegion::region_size_words());
  }

  bool is_thread_safe() override {
    return true;
  }
};

// Add [TAMS, top) volume over young regions. Used to correct age 0 cohort census
// for adaptive tenuring when census is taken during marking.
// In non-product builds, for the purposes of verification, we also collect the total
// live objects in young regions as well.
class ShenandoahUpdateCensusZeroCohortClosure : public ShenandoahHeapRegionClosure {
private:
  ShenandoahMarkingContext* const _ctx;
  // Population size units are words (not bytes)
  size_t _age0_pop;                // running tally of age0 population size
  size_t _total_pop;               // total live population size
public:
  explicit ShenandoahUpdateCensusZeroCohortClosure(ShenandoahMarkingContext* ctx)
    : _ctx(ctx), _age0_pop(0), _total_pop(0) {}

  void heap_region_do(ShenandoahHeapRegion* r) override {
    if (_ctx != nullptr && r->is_active()) {
      assert(r->is_young(), "Young regions only");
      HeapWord* tams = _ctx->top_at_mark_start(r);
      HeapWord* top  = r->top();
      if (top > tams) {
        _age0_pop += pointer_delta(top, tams);
      }
      // TODO: check significance of _ctx != nullptr above, can that
      // spoof _total_pop in some corner cases?
      NOT_PRODUCT(_total_pop += r->get_live_data_words(_ctx, r->index());)
    }
  }

  size_t get_age0_population()  const { return _age0_pop; }
  size_t get_total_population() const { return _total_pop; }
};

void ShenandoahGeneration::confirm_heuristics_mode() {
  if (_heuristics->is_diagnostic() && !UnlockDiagnosticVMOptions) {
    vm_exit_during_initialization(
            err_msg("Heuristics \"%s\" is diagnostic, and must be enabled via -XX:+UnlockDiagnosticVMOptions.",
                    _heuristics->name()));
  }
  if (_heuristics->is_experimental() && !UnlockExperimentalVMOptions) {
    vm_exit_during_initialization(
            err_msg("Heuristics \"%s\" is experimental, and must be enabled via -XX:+UnlockExperimentalVMOptions.",
                    _heuristics->name()));
  }
}

ShenandoahHeuristics* ShenandoahGeneration::initialize_heuristics(ShenandoahMode* gc_mode) {
  _heuristics = gc_mode->initialize_heuristics(this);
  _heuristics->set_guaranteed_gc_interval(ShenandoahGuaranteedGCInterval);
  confirm_heuristics_mode();
  return _heuristics;
}

void ShenandoahGeneration::set_evacuation_reserve(size_t new_val) {
  shenandoah_assert_heaplocked();
  _evacuation_reserve = new_val;
}

size_t ShenandoahGeneration::get_evacuation_reserve() const {
  return _evacuation_reserve;
}

void ShenandoahGeneration::augment_evacuation_reserve(size_t increment) {
  _evacuation_reserve += increment;
}

void ShenandoahGeneration::log_status(const char *msg) const {
  typedef LogTarget(Info, gc, ergo) LogGcInfo;

  if (!LogGcInfo::is_enabled()) {
    return;
  }

  // Not under a lock here, so read each of these once to make sure
  // byte size in proper unit and proper unit for byte size are consistent.
  const size_t v_used = used();
  const size_t v_used_regions = used_regions_size();
  const size_t v_soft_max_capacity = ShenandoahHeap::heap()->soft_max_capacity();
  const size_t v_max_capacity = max_capacity();
  const size_t v_available = available();
  const size_t v_humongous_waste = get_humongous_waste();

  const LogGcInfo target;
  LogStream ls(target);
  ls.print("%s: ", msg);
  if (_type != NON_GEN) {
    ls.print("%s generation ", name());
  }

  ls.print_cr("used: " PROPERFMT ", used regions: " PROPERFMT ", humongous waste: " PROPERFMT
              ", soft capacity: " PROPERFMT ", max capacity: " PROPERFMT ", available: " PROPERFMT,
              PROPERFMTARGS(v_used), PROPERFMTARGS(v_used_regions), PROPERFMTARGS(v_humongous_waste),
              PROPERFMTARGS(v_soft_max_capacity), PROPERFMTARGS(v_max_capacity), PROPERFMTARGS(v_available));
}

template <bool PREPARE_FOR_CURRENT_CYCLE, bool FULL_GC>
void ShenandoahGeneration::reset_mark_bitmap() {
  ShenandoahHeap* heap = ShenandoahHeap::heap();
  heap->assert_gc_workers(heap->workers()->active_workers());

  set_mark_incomplete();

  ShenandoahResetBitmapClosure<PREPARE_FOR_CURRENT_CYCLE, FULL_GC> closure;
  parallel_heap_region_iterate_free(&closure);
}
// Explicit specializations
template void ShenandoahGeneration::reset_mark_bitmap<true, false>();
template void ShenandoahGeneration::reset_mark_bitmap<true, true>();
template void ShenandoahGeneration::reset_mark_bitmap<false, false>();

// Swap the read and write card table pointers prior to the next remset scan.
// This avoids the need to synchronize reads of the table by the GC workers
// doing remset scanning, on the one hand, with the dirtying of the table by
// mutators on the other.
void ShenandoahGeneration::swap_card_tables() {
  // Must be sure that marking is complete before we swap remembered set.
  ShenandoahGenerationalHeap* heap = ShenandoahGenerationalHeap::heap();
  heap->assert_gc_workers(heap->workers()->active_workers());
  shenandoah_assert_safepoint();

  ShenandoahOldGeneration* old_generation = heap->old_generation();
  old_generation->card_scan()->swap_card_tables();
}

// Copy the write-version of the card-table into the read-version, clearing the
// write-version. The work is done at a safepoint and in parallel by the GC
// worker threads.
void ShenandoahGeneration::merge_write_table() {
  // This should only happen for degenerated cycles
  ShenandoahGenerationalHeap* heap = ShenandoahGenerationalHeap::heap();
  heap->assert_gc_workers(heap->workers()->active_workers());
  shenandoah_assert_safepoint();

  ShenandoahOldGeneration* old_generation = heap->old_generation();
  ShenandoahMergeWriteTable task(old_generation->card_scan());
  old_generation->parallel_heap_region_iterate(&task);
}

void ShenandoahGeneration::prepare_gc() {
  reset_mark_bitmap<true>();
}

void ShenandoahGeneration::parallel_heap_region_iterate_free(ShenandoahHeapRegionClosure* cl) {
  ShenandoahHeap::heap()->parallel_heap_region_iterate(cl);
}

void ShenandoahGeneration::compute_evacuation_budgets(ShenandoahHeap* const heap) {
  shenandoah_assert_generational();

  ShenandoahOldGeneration* const old_generation = heap->old_generation();
  ShenandoahYoungGeneration* const young_generation = heap->young_generation();

  // During initialization and phase changes, it is more likely that fewer objects die young and old-gen
  // memory is not yet full (or is in the process of being replaced).  During these times especially, it
  // is beneficial to loan memory from old-gen to young-gen during the evacuation and update-refs phases
  // of execution.

  // Calculate EvacuationReserve before PromotionReserve.  Evacuation is more critical than promotion.
  // If we cannot evacuate old-gen, we will not be able to reclaim old-gen memory.  Promotions are less
  // critical.  If we cannot promote, there may be degradation of young-gen memory because old objects
  // accumulate there until they can be promoted.  This increases the young-gen marking and evacuation work.

  // First priority is to reclaim the easy garbage out of young-gen.

  // maximum_young_evacuation_reserve is upper bound on memory to be evacuated out of young
  const size_t maximum_young_evacuation_reserve = (young_generation->max_capacity() * ShenandoahEvacReserve) / 100;
  size_t young_evacuation_reserve = MIN2(maximum_young_evacuation_reserve, young_generation->available_with_reserve());

  // maximum_old_evacuation_reserve is an upper bound on memory evacuated from old and evacuated to old (promoted),
  // clamped by the old generation space available.
  //
  // Here's the algebra.
  // Let SOEP = ShenandoahOldEvacRatioPercent,
  //     OE = old evac,
  //     YE = young evac, and
  //     TE = total evac = OE + YE
  // By definition:
  //            SOEP/100 = OE/TE
  //                     = OE/(OE+YE)
  //  => SOEP/(100-SOEP) = OE/((OE+YE)-OE)         // componendo-dividendo: If a/b = c/d, then a/(b-a) = c/(d-c)
  //                     = OE/YE
  //  =>              OE = YE*SOEP/(100-SOEP)

  // We have to be careful in the event that SOEP is set to 100 by the user.
  assert(ShenandoahOldEvacRatioPercent <= 100, "Error");
  const size_t old_available = old_generation->available();
  const size_t maximum_old_evacuation_reserve = (ShenandoahOldEvacRatioPercent == 100) ?
    old_available : MIN2((maximum_young_evacuation_reserve * ShenandoahOldEvacRatioPercent) / (100 - ShenandoahOldEvacRatioPercent),
                          old_available);


  // Second priority is to reclaim garbage out of old-gen if there are old-gen collection candidates.  Third priority
  // is to promote as much as we have room to promote.  However, if old-gen memory is in short supply, this means young
  // GC is operating under "duress" and was unable to transfer the memory that we would normally expect.  In this case,
  // old-gen will refrain from compacting itself in order to allow a quicker young-gen cycle (by avoiding the update-refs
  // through ALL of old-gen).  If there is some memory available in old-gen, we will use this for promotions as promotions
  // do not add to the update-refs burden of GC.

  size_t old_evacuation_reserve, old_promo_reserve;
  if (is_global()) {
    // Global GC is typically triggered by user invocation of System.gc(), and typically indicates that there is lots
    // of garbage to be reclaimed because we are starting a new phase of execution.  Marking for global GC may take
    // significantly longer than typical young marking because we must mark through all old objects.  To expedite
    // evacuation and update-refs, we give emphasis to reclaiming garbage first, wherever that garbage is found.
    // Global GC will adjust generation sizes to accommodate the collection set it chooses.

    // Set old_promo_reserve to enforce that no regions are preselected for promotion.  Such regions typically
    // have relatively high memory utilization.  We still call select_aged_regions() because this will prepare for
    // promotions in place, if relevant.
    old_promo_reserve = 0;

    // Dedicate all available old memory to old_evacuation reserve.  This may be small, because old-gen is only
    // expanded based on an existing mixed evacuation workload at the end of the previous GC cycle.  We'll expand
    // the budget for evacuation of old during GLOBAL cset selection.
    old_evacuation_reserve = maximum_old_evacuation_reserve;
  } else if (old_generation->has_unprocessed_collection_candidates()) {
    // We reserved all old-gen memory at end of previous GC to hold anticipated evacuations to old-gen.  If this is
    // mixed evacuation, reserve all of this memory for compaction of old-gen and do not promote.  Prioritize compaction
    // over promotion in order to defragment OLD so that it will be better prepared to efficiently receive promoted memory.
    old_evacuation_reserve = maximum_old_evacuation_reserve;
    old_promo_reserve = 0;
  } else {
    // Make all old-evacuation memory for promotion, but if we can't use it all for promotion, we'll allow some evacuation.
    old_evacuation_reserve = 0;
    old_promo_reserve = maximum_old_evacuation_reserve;
  }
  assert(old_evacuation_reserve <= old_available, "Error");

  // We see too many old-evacuation failures if we force ourselves to evacuate into regions that are not initially empty.
  // So we limit the old-evacuation reserve to unfragmented memory.  Even so, old-evacuation is free to fill in nooks and
  // crannies within existing partially used regions and it generally tries to do so.
  const size_t old_free_unfragmented = old_generation->free_unaffiliated_regions() * ShenandoahHeapRegion::region_size_bytes();
  if (old_evacuation_reserve > old_free_unfragmented) {
    const size_t delta = old_evacuation_reserve - old_free_unfragmented;
    old_evacuation_reserve -= delta;
    // Let promo consume fragments of old-gen memory if not global
    if (!is_global()) {
      old_promo_reserve += delta;
    }
  }

  // Preselect regions for promotion by evacuation (obtaining the live data to seed promoted_reserve),
  // and identify regions that will promote in place. These use the tenuring threshold.
  const size_t consumed_by_advance_promotion = select_aged_regions(old_promo_reserve);
  assert(consumed_by_advance_promotion <= maximum_old_evacuation_reserve, "Cannot promote more than available old-gen memory");

  // If any regions have been selected for promotion in place, this has the effect of decreasing available within mutator
  // and collector partitions, due to padding of remnant memory within each promoted in place region.  This will affect
  // young_evacuation_reserve but not old_evacuation_reserve or consumed_by_advance_promotion.  So recompute.
  young_evacuation_reserve = MIN2(young_evacuation_reserve, young_generation->available_with_reserve());

  // Note that unused old_promo_reserve might not be entirely consumed_by_advance_promotion.  Do not transfer this
  // to old_evacuation_reserve because this memory is likely very fragmented, and we do not want to increase the likelihood
  // of old evacuation failure.
  young_generation->set_evacuation_reserve(young_evacuation_reserve);
  old_generation->set_evacuation_reserve(old_evacuation_reserve);
  old_generation->set_promoted_reserve(consumed_by_advance_promotion);

  // There is no need to expand OLD because all memory used here was set aside at end of previous GC, except in the
  // case of a GLOBAL gc.  During choose_collection_set() of GLOBAL, old will be expanded on demand.
}

// Having chosen the collection set, adjust the budgets for generational mode based on its composition.  Note
// that young_generation->available() now knows about recently discovered immediate garbage.
//
void ShenandoahGeneration::adjust_evacuation_budgets(ShenandoahHeap* const heap, ShenandoahCollectionSet* const collection_set) {
  shenandoah_assert_generational();
  // We may find that old_evacuation_reserve and/or loaned_for_young_evacuation are not fully consumed, in which case we may
  //  be able to increase regions_available_to_loan

  // The role of adjust_evacuation_budgets() is to compute the correct value of regions_available_to_loan and to make
  // effective use of this memory, including the remnant memory within these regions that may result from rounding loan to
  // integral number of regions.  Excess memory that is available to be loaned is applied to an allocation supplement,
  // which allows mutators to allocate memory beyond the current capacity of young-gen on the promise that the loan
  // will be repaid as soon as we finish updating references for the recently evacuated collection set.

  // We cannot recalculate regions_available_to_loan by simply dividing old_generation->available() by region_size_bytes
  // because the available memory may be distributed between many partially occupied regions that are already holding old-gen
  // objects.  Memory in partially occupied regions is not "available" to be loaned.  Note that an increase in old-gen
  // available that results from a decrease in memory consumed by old evacuation is not necessarily available to be loaned
  // to young-gen.

  const size_t region_size_bytes = ShenandoahHeapRegion::region_size_bytes();
  ShenandoahOldGeneration* const old_generation = heap->old_generation();
  ShenandoahYoungGeneration* const young_generation = heap->young_generation();

  const size_t old_evacuated = collection_set->get_live_bytes_in_old_regions();
  size_t old_evacuated_committed = (size_t) (ShenandoahOldEvacWaste * double(old_evacuated));
  size_t old_evacuation_reserve = old_generation->get_evacuation_reserve();

  if (old_evacuated_committed > old_evacuation_reserve) {
    // This should only happen due to round-off errors when enforcing ShenandoahOldEvacWaste
    assert(old_evacuated_committed <= (33 * old_evacuation_reserve) / 32,
           "Round-off errors should be less than 3.125%%, committed: %zu, reserved: %zu",
           old_evacuated_committed, old_evacuation_reserve);
    old_evacuated_committed = old_evacuation_reserve;
    // Leave old_evac_reserve as previously configured
  } else if (old_evacuated_committed < old_evacuation_reserve) {
    // This happens if the old-gen collection consumes less than full budget.
    log_debug(gc, cset)("Shrinking old evac reserve to match old_evac_commited: " PROPERFMT, PROPERFMTARGS(old_evacuated_committed));
    old_evacuation_reserve = old_evacuated_committed;
    old_generation->set_evacuation_reserve(old_evacuation_reserve);
  }

  size_t young_advance_promoted = collection_set->get_live_bytes_in_tenurable_regions();
  size_t young_advance_promoted_reserve_used = (size_t) (ShenandoahPromoEvacWaste * double(young_advance_promoted));

  size_t young_evacuated = collection_set->get_live_bytes_in_untenurable_regions();
  size_t young_evacuated_reserve_used = (size_t) (ShenandoahEvacWaste * double(young_evacuated));

  size_t total_young_available = young_generation->available_with_reserve();
  assert(young_evacuated_reserve_used <= total_young_available, "Cannot evacuate more than is available in young");
  young_generation->set_evacuation_reserve(young_evacuated_reserve_used);

  size_t old_available = old_generation->available();
  // Now that we've established the collection set, we know how much memory is really required by old-gen for evacuation
  // and promotion reserves.  Try shrinking OLD now in case that gives us a bit more runway for mutator allocations during
  // evac and update phases.
  size_t old_consumed = old_evacuated_committed + young_advance_promoted_reserve_used;

  if (old_available < old_consumed) {
    // This can happen due to round-off errors when adding the results of truncated integer arithmetic.
    // We've already truncated old_evacuated_committed.  Truncate young_advance_promoted_reserve_used here.
    assert(young_advance_promoted_reserve_used <= (33 * (old_available - old_evacuated_committed)) / 32,
           "Round-off errors should be less than 3.125%%, committed: %zu, reserved: %zu",
           young_advance_promoted_reserve_used, old_available - old_evacuated_committed);
    young_advance_promoted_reserve_used = old_available - old_evacuated_committed;
    old_consumed = old_evacuated_committed + young_advance_promoted_reserve_used;
  }

  assert(old_available >= old_consumed, "Cannot consume (%zu) more than is available (%zu)",
         old_consumed, old_available);
  size_t excess_old = old_available - old_consumed;
  size_t unaffiliated_old_regions = old_generation->free_unaffiliated_regions();
  size_t unaffiliated_old = unaffiliated_old_regions * region_size_bytes;
  assert(old_available >= unaffiliated_old,
         "Unaffiliated old (%zu is %zu * %zu) is a subset of old available (%zu)",
         unaffiliated_old, unaffiliated_old_regions, region_size_bytes, old_available);

  // Make sure old_evac_committed is unaffiliated
  if (old_evacuated_committed > 0) {
    if (unaffiliated_old > old_evacuated_committed) {
      size_t giveaway = unaffiliated_old - old_evacuated_committed;
      size_t giveaway_regions = giveaway / region_size_bytes;  // round down
      if (giveaway_regions > 0) {
        excess_old = MIN2(excess_old, giveaway_regions * region_size_bytes);
      } else {
        excess_old = 0;
      }
    } else {
      excess_old = 0;
    }
  }

  // If we find that OLD has excess regions, give them back to YOUNG now to reduce likelihood we run out of allocation
  // runway during evacuation and update-refs.
  size_t regions_to_xfer = 0;
  if (excess_old > unaffiliated_old) {
    // we can give back unaffiliated_old (all of unaffiliated is excess)
    if (unaffiliated_old_regions > 0) {
      regions_to_xfer = unaffiliated_old_regions;
    }
  } else if (unaffiliated_old_regions > 0) {
    // excess_old < unaffiliated old: we can give back MIN(excess_old/region_size_bytes, unaffiliated_old_regions)
    size_t excess_regions = excess_old / region_size_bytes;
    regions_to_xfer = MIN2(excess_regions, unaffiliated_old_regions);
  }
  if (regions_to_xfer > 0) {
    excess_old -= regions_to_xfer * region_size_bytes;
    log_debug(gc, ergo)("Before start of evacuation, total_promotion reserve is young_advance_promoted_reserve: %zu "
                        "plus excess: old: %zu", young_advance_promoted_reserve_used, excess_old);
  }

  // Add in the excess_old memory to hold unanticipated promotions, if any.  If there are more unanticipated
  // promotions than fit in reserved memory, they will be deferred until a future GC pass.
  size_t total_promotion_reserve = young_advance_promoted_reserve_used + excess_old;
  old_generation->set_promoted_reserve(total_promotion_reserve);
  old_generation->reset_promoted_expended();
}

typedef struct {
  ShenandoahHeapRegion* _region;
  size_t _live_data;
} AgedRegionData;

static int compare_by_aged_live(AgedRegionData a, AgedRegionData b) {
  if (a._live_data < b._live_data)
    return -1;
  else if (a._live_data > b._live_data)
    return 1;
  else return 0;
}

inline void assert_no_in_place_promotions() {
#ifdef ASSERT
  class ShenandoahNoInPlacePromotions : public ShenandoahHeapRegionClosure {
  public:
    void heap_region_do(ShenandoahHeapRegion *r) override {
      assert(r->get_top_before_promote() == nullptr,
             "Region %zu should not be ready for in-place promotion", r->index());
    }
  } cl;
  ShenandoahHeap::heap()->heap_region_iterate(&cl);
#endif
}

// Preselect for inclusion into the collection set regions whose age is at or above tenure age which contain more than
// ShenandoahOldGarbageThreshold amounts of garbage.  We identify these regions by setting the appropriate entry of
// the collection set's preselected regions array to true.  All entries are initialized to false before calling this
// function.
//
// During the subsequent selection of the collection set, we give priority to these promotion set candidates.
// Without this prioritization, we found that the aged regions tend to be ignored because they typically have
// much less garbage and much more live data than the recently allocated "eden" regions.  When aged regions are
// repeatedly excluded from the collection set, the amount of live memory within the young generation tends to
// accumulate and this has the undesirable side effect of causing young-generation collections to require much more
// CPU and wall-clock time.
//
// A second benefit of treating aged regions differently than other regions during collection set selection is
// that this allows us to more accurately budget memory to hold the results of evacuation.  Memory for evacuation
// of aged regions must be reserved in the old generation.  Memory for evacuation of all other regions must be
// reserved in the young generation.
size_t ShenandoahGeneration::select_aged_regions(const size_t old_promotion_reserve) {

  // There should be no regions configured for subsequent in-place-promotions carried over from the previous cycle.
  assert_no_in_place_promotions();

  auto const heap = ShenandoahGenerationalHeap::heap();
  ShenandoahYoungGeneration* young_gen = heap->young_generation();
  ShenandoahFreeSet* free_set = heap->free_set();
  bool* const candidate_regions_for_promotion_by_copy = heap->collection_set()->preselected_regions();
  ShenandoahMarkingContext* const ctx = heap->marking_context();

  const size_t old_garbage_threshold = (ShenandoahHeapRegion::region_size_bytes() * ShenandoahOldGarbageThreshold) / 100;

  const size_t pip_used_threshold = (ShenandoahHeapRegion::region_size_bytes() * ShenandoahGenerationalMinPIPUsage) / 100;

  size_t promo_potential = 0;
  size_t candidates = 0;

  // Tracks the padding of space above top in regions eligible for promotion in place
  size_t promote_in_place_pad = 0;

  // Sort the promotion-eligible regions in order of increasing live-data-bytes so that we can first reclaim regions that require
  // less evacuation effort.  This prioritizes garbage first, expanding the allocation pool early before we reclaim regions that
  // have more live data.
  const idx_t num_regions = heap->num_regions();

  ResourceMark rm;
  AgedRegionData* sorted_regions = NEW_RESOURCE_ARRAY(AgedRegionData, num_regions);
<<<<<<< HEAD
  ShenandoahMarkingContext* context = ShenandoahHeap::heap()->marking_context();
  for (size_t i = 0; i < num_regions; i++) {
=======

  ShenandoahFreeSet* freeset = heap->free_set();

  // Any region that is to be promoted in place needs to be retired from its Collector or Mutator partition.
  idx_t pip_low_collector_idx = freeset->max_regions();
  idx_t pip_high_collector_idx = -1;
  idx_t pip_low_mutator_idx = freeset->max_regions();
  idx_t pip_high_mutator_idx = -1;
  size_t collector_regions_to_pip = 0;
  size_t mutator_regions_to_pip = 0;

  size_t pip_mutator_regions = 0;
  size_t pip_collector_regions = 0;
  size_t pip_mutator_bytes = 0;
  size_t pip_collector_bytes = 0;

  size_t min_remnant_size = PLAB::min_size() * HeapWordSize;
  for (idx_t i = 0; i < num_regions; i++) {
>>>>>>> c272aca8
    ShenandoahHeapRegion* const r = heap->get_region(i);
    if (r->is_empty() || !r->has_live(context, i) || !r->is_young() || !r->is_regular()) {
      // skip over regions that aren't regular young with some live data
      continue;
    }
    if (heap->is_tenurable(r)) {
<<<<<<< HEAD
      if ((r->garbage(context, i) < old_garbage_threshold) && (r->used() > pip_used_threshold)) {
        // We prefer to promote this region in place because is has a small amount of garbage and a large usage.
=======
      if ((r->garbage() < old_garbage_threshold) && (r->used() > pip_used_threshold)) {
        // We prefer to promote this region in place because it has a small amount of garbage and a large usage.
>>>>>>> c272aca8
        HeapWord* tams = ctx->top_at_mark_start(r);
        HeapWord* original_top = r->top();
        if (!heap->is_concurrent_old_mark_in_progress() && tams == original_top) {
          // No allocations from this region have been made during concurrent mark. It meets all the criteria
          // for in-place-promotion. Though we only need the value of top when we fill the end of the region,
          // we use this field to indicate that this region should be promoted in place during the evacuation
          // phase.
          r->save_top_before_promote();
          size_t remnant_bytes = r->free();
          size_t remnant_words = remnant_bytes / HeapWordSize;
          assert(ShenandoahHeap::min_fill_size() <= PLAB::min_size(), "Implementation makes invalid assumptions");
          if (remnant_words >= ShenandoahHeap::min_fill_size()) {
            ShenandoahHeap::fill_with_object(original_top, remnant_words);
            // Fill the remnant memory within this region to assure no allocations prior to promote in place.  Otherwise,
            // newly allocated objects will not be parsable when promote in place tries to register them.  Furthermore, any
            // new allocations would not necessarily be eligible for promotion.  This addresses both issues.
            r->set_top(r->end());
            // The region r is either in the Mutator or Collector partition if remnant_words > heap()->plab_min_size.
            // Otherwise, the region is in the NotFree partition.
            ShenandoahFreeSetPartitionId p = free_set->membership(i);
            if (p == ShenandoahFreeSetPartitionId::Mutator) {
              mutator_regions_to_pip++;
              if (i < pip_low_mutator_idx) {
                pip_low_mutator_idx = i;
              }
              if (i > pip_high_mutator_idx) {
                pip_high_mutator_idx = i;
              }
              pip_mutator_regions++;
              pip_mutator_bytes += remnant_bytes;
            } else if (p == ShenandoahFreeSetPartitionId::Collector) {
              collector_regions_to_pip++;
              if (i < pip_low_collector_idx) {
                pip_low_collector_idx = i;
              }
              if (i > pip_high_collector_idx) {
                pip_high_collector_idx = i;
              }
              pip_collector_regions++;
              pip_collector_bytes += remnant_bytes;
            } else {
              assert((p == ShenandoahFreeSetPartitionId::NotFree) && (remnant_words < heap->plab_min_size()),
                     "Should be NotFree if not in Collector or Mutator partitions");
              // In this case, the memory is already counted as used and the region has already been retired.  There is
              // no need for further adjustments to used.  Further, the remnant memory for this region will not be
              // unallocated or made available to OldCollector after pip.
              remnant_bytes = 0;
            }
            promote_in_place_pad += remnant_bytes;
            free_set->prepare_to_promote_in_place(i, remnant_bytes);
          } else {
            // Since the remnant is so small that this region has already been retired, we don't have to worry about any
            // accidental allocations occurring within this region before the region is promoted in place.

            // This region was already not in the Collector or Mutator set, so no need to remove it.
            assert(free_set->membership(i) == ShenandoahFreeSetPartitionId::NotFree, "sanity");
          }
        }
        // Else, we do not promote this region (either in place or by copy) because it has received new allocations.

        // During evacuation, we exclude from promotion regions for which age > tenure threshold, garbage < garbage-threshold,
        //  used > pip_used_threshold, and get_top_before_promote() != tams
      } else {
        // Record this promotion-eligible candidate region. After sorting and selecting the best candidates below,
        // we may still decide to exclude this promotion-eligible region from the current collection set.  If this
        // happens, we will consider this region as part of the anticipated promotion potential for the next GC
        // pass; see further below.
        sorted_regions[candidates]._region = r;
        sorted_regions[candidates++]._live_data = r->get_live_data_bytes(context, i);
      }
    } else {
      // We only evacuate & promote objects from regular regions whose garbage() is above old-garbage-threshold.
      // Objects in tenure-worthy regions with less garbage are promoted in place. These take a different path to
      // old-gen.  Regions excluded from promotion because their garbage content is too low (causing us to anticipate that
      // the region would be promoted in place) may be eligible for evacuation promotion by the time promotion takes
      // place during a subsequent GC pass because more garbage is found within the region between now and then.  This
      // should not happen if we are properly adapting the tenure age.  The theory behind adaptive tenuring threshold
      // is to choose the youngest age that demonstrates no "significant" further loss of population since the previous
      // age.  If not this, we expect the tenure age to demonstrate linear population decay for at least two population
      // samples, whereas we expect to observe exponential population decay for ages younger than the tenure age.
      //
      // In the case that certain regions which were anticipated to be promoted in place need to be promoted by
      // evacuation, it may be the case that there is not sufficient reserve within old-gen to hold evacuation of
      // these regions.  The likely outcome is that these regions will not be selected for evacuation or promotion
      // in the current cycle and we will anticipate that they will be promoted in the next cycle.  This will cause
      // us to reserve more old-gen memory so that these objects can be promoted in the subsequent cycle.
      if (heap->is_aging_cycle() && heap->age_census()->is_tenurable(r->age() + 1)) {
        if (r->garbage(context, i) >= old_garbage_threshold) {
          promo_potential += r->get_live_data_bytes(context, i);
        }
      }
    }
    // Note that we keep going even if one region is excluded from selection.
    // Subsequent regions may be selected if they have smaller live data.
  }

  if (pip_mutator_regions + pip_collector_regions > 0) {
    freeset->account_for_pip_regions(pip_mutator_regions, pip_mutator_bytes, pip_collector_regions, pip_collector_bytes);
  }

  // Retire any regions that have been selected for promote in place
  if (collector_regions_to_pip > 0) {
    freeset->shrink_interval_if_range_modifies_either_boundary(ShenandoahFreeSetPartitionId::Collector,
                                                               pip_low_collector_idx, pip_high_collector_idx,
                                                               collector_regions_to_pip);
  }
  if (mutator_regions_to_pip > 0) {
    freeset->shrink_interval_if_range_modifies_either_boundary(ShenandoahFreeSetPartitionId::Mutator,
                                                               pip_low_mutator_idx, pip_high_mutator_idx,
                                                               mutator_regions_to_pip);
  }

  // Sort in increasing order according to live data bytes.  Note that candidates represents the number of regions
  // that qualify to be promoted by evacuation.
  size_t old_consumed = 0;
  if (candidates > 0) {
    size_t selected_regions = 0;
    size_t selected_live = 0;
    QuickSort::sort<AgedRegionData>(sorted_regions, candidates, compare_by_aged_live);
    for (size_t i = 0; i < candidates; i++) {
      ShenandoahHeapRegion* const region = sorted_regions[i]._region;
      const size_t region_live_data = sorted_regions[i]._live_data;
      const size_t promotion_need = (size_t) (region_live_data * ShenandoahPromoEvacWaste);
      if (old_consumed + promotion_need <= old_promotion_reserve) {
        old_consumed += promotion_need;
        candidate_regions_for_promotion_by_copy[region->index()] = true;
        selected_regions++;
        selected_live += region_live_data;
      } else {
        // We rejected this promotable region from the collection set because we had no room to hold its copy.
        // Add this region to promo potential for next GC.
        promo_potential += region_live_data;
        assert(!candidate_regions_for_promotion_by_copy[region->index()], "Shouldn't be selected");
      }
      // We keep going even if one region is excluded from selection because we need to accumulate all eligible
      // regions that are not preselected into promo_potential
    }
    log_debug(gc, ergo)("Preselected %zu regions containing " PROPERFMT " live data,"
                        " consuming: " PROPERFMT " of budgeted: " PROPERFMT,
                        selected_regions, PROPERFMTARGS(selected_live), PROPERFMTARGS(old_consumed), PROPERFMTARGS(old_promotion_reserve));
  }

  log_info(gc, ergo)("Promotion potential of aged regions with sufficient garbage: " PROPERFMT, PROPERFMTARGS(promo_potential));

  heap->old_generation()->set_pad_for_promote_in_place(promote_in_place_pad);
  heap->old_generation()->set_promotion_potential(promo_potential);
  return old_consumed;
}

void ShenandoahGeneration::prepare_regions_and_collection_set(bool concurrent) {
  ShenandoahHeap* heap = ShenandoahHeap::heap();
  ShenandoahCollectionSet* collection_set = heap->collection_set();
  bool is_generational = heap->mode()->is_generational();

  assert(!heap->is_full_gc_in_progress(), "Only for concurrent and degenerated GC");
  assert(!is_old(), "Only YOUNG and GLOBAL GC perform evacuations");
  {
    ShenandoahGCPhase phase(concurrent ? ShenandoahPhaseTimings::final_update_region_states :
                            ShenandoahPhaseTimings::degen_gc_final_update_region_states);
    ShenandoahFinalMarkUpdateRegionStateClosure cl(complete_marking_context());
    parallel_heap_region_iterate(&cl);

    if (is_young()) {
      // We always need to update the watermark for old regions. If there
      // are mixed collections pending, we also need to synchronize the
      // pinned status for old regions. Since we are already visiting every
      // old region here, go ahead and sync the pin status too.
      ShenandoahFinalMarkUpdateRegionStateClosure old_cl(nullptr);
      heap->old_generation()->parallel_heap_region_iterate(&old_cl);
    }
  }

  // Tally the census counts and compute the adaptive tenuring threshold
  if (is_generational && ShenandoahGenerationalAdaptiveTenuring) {
    // Objects above TAMS weren't included in the age census. Since they were all
    // allocated in this cycle they belong in the age 0 cohort. We walk over all
    // young regions and sum the volume of objects between TAMS and top.
    ShenandoahUpdateCensusZeroCohortClosure age0_cl(complete_marking_context());
    heap->young_generation()->heap_region_iterate(&age0_cl);
    size_t age0_pop = age0_cl.get_age0_population();

    // Update the global census, including the missed age 0 cohort above,
    // along with the census done during marking, and compute the tenuring threshold.
    ShenandoahAgeCensus* census = ShenandoahGenerationalHeap::heap()->age_census();
    census->update_census(age0_pop);
#ifndef PRODUCT
    size_t total_pop = age0_cl.get_total_population();
    size_t total_census = census->get_total();
    // Usually total_pop > total_census, but not by too much.
    // We use integer division so anything up to just less than 2 is considered
    // reasonable, and the "+1" is to avoid divide-by-zero.
    assert((total_pop+1)/(total_census+1) ==  1, "Extreme divergence: "
           "%zu/%zu", total_pop, total_census);
#endif
  }

  {
    ShenandoahGCPhase phase(concurrent ? ShenandoahPhaseTimings::choose_cset :
                            ShenandoahPhaseTimings::degen_gc_choose_cset);

    collection_set->clear();
    ShenandoahHeapLocker locker(heap->lock());
    if (is_generational) {
      // Seed the collection set with resource area-allocated
      // preselected regions, which are removed when we exit this scope.
      ShenandoahCollectionSetPreselector preselector(collection_set, heap->num_regions());

      // Find the amount that will be promoted, regions that will be promoted in
      // place, and preselect older regions that will be promoted by evacuation.
      compute_evacuation_budgets(heap);

      // Choose the collection set, including the regions preselected above for
      // promotion into the old generation.
      _heuristics->choose_collection_set(collection_set);
      if (!collection_set->is_empty()) {
        // only make use of evacuation budgets when we are evacuating
        adjust_evacuation_budgets(heap, collection_set);
      }

      if (is_global()) {
        // We have just chosen a collection set for a global cycle. The mark bitmap covering old regions is complete, so
        // the remembered set scan can use that to avoid walking into garbage. When the next old mark begins, we will
        // use the mark bitmap to make the old regions parsable by coalescing and filling any unmarked objects. Thus,
        // we prepare for old collections by remembering which regions are old at this time. Note that any objects
        // promoted into old regions will be above TAMS, and so will be considered marked. However, free regions that
        // become old after this point will not be covered correctly by the mark bitmap, so we must be careful not to
        // coalesce those regions. Only the old regions which are not part of the collection set at this point are
        // eligible for coalescing. As implemented now, this has the side effect of possibly initiating mixed-evacuations
        // after a global cycle for old regions that were not included in this collection set.
        heap->old_generation()->prepare_for_mixed_collections_after_global_gc();
      }
    } else {
      _heuristics->choose_collection_set(collection_set);
    }
  }


  {
    ShenandoahGCPhase phase(concurrent ? ShenandoahPhaseTimings::final_rebuild_freeset :
                            ShenandoahPhaseTimings::degen_gc_final_rebuild_freeset);
    ShenandoahHeapLocker locker(heap->lock());
    size_t young_cset_regions, old_cset_regions;

    // We are preparing for evacuation.  At this time, we ignore cset region tallies.
    size_t first_old, last_old, num_old;
    _free_set->prepare_to_rebuild(young_cset_regions, old_cset_regions, first_old, last_old, num_old);

    if (heap->mode()->is_generational()) {
      ShenandoahGenerationalHeap* gen_heap = ShenandoahGenerationalHeap::heap();
      gen_heap->compute_old_generation_balance(young_cset_regions, old_cset_regions);
    }

    // Free set construction uses reserve quantities, because they are known to be valid here
    _free_set->finish_rebuild(young_cset_regions, old_cset_regions, num_old, true);
  }
}

bool ShenandoahGeneration::is_bitmap_clear() {
  ShenandoahHeap* heap = ShenandoahHeap::heap();
  ShenandoahMarkingContext* context = heap->marking_context();
  const size_t num_regions = heap->num_regions();
  for (size_t idx = 0; idx < num_regions; idx++) {
    ShenandoahHeapRegion* r = heap->get_region(idx);
    if (contains(r) && r->is_affiliated()) {
      if (heap->is_bitmap_slice_committed(r) && (context->top_at_mark_start(r) > r->bottom()) &&
          !context->is_bitmap_range_within_region_clear(r->bottom(), r->end())) {
        return false;
      }
    }
  }
  return true;
}

void ShenandoahGeneration::set_mark_complete() {
  _is_marking_complete.set();
}

void ShenandoahGeneration::set_mark_incomplete() {
  _is_marking_complete.unset();
}

ShenandoahMarkingContext* ShenandoahGeneration::complete_marking_context() {
  assert(is_mark_complete(), "Marking must be completed.");
  return ShenandoahHeap::heap()->marking_context();
}

void ShenandoahGeneration::cancel_marking() {
  log_info(gc)("Cancel marking: %s", name());
  if (is_concurrent_mark_in_progress()) {
    set_mark_incomplete();
  }
  _task_queues->clear();
  ref_processor()->abandon_partial_discovery();
  set_concurrent_mark_in_progress(false);
}

ShenandoahGeneration::ShenandoahGeneration(ShenandoahGenerationType type,
                                           uint max_workers) :
  _type(type),
  _task_queues(new ShenandoahObjToScanQueueSet(max_workers)),
  _ref_processor(new ShenandoahReferenceProcessor(this, MAX2(max_workers, 1U))),
  _evacuation_reserve(0),
  _free_set(nullptr),
  _heuristics(nullptr)
{
  _is_marking_complete.set();
  assert(max_workers > 0, "At least one queue");
  for (uint i = 0; i < max_workers; ++i) {
    ShenandoahObjToScanQueue* task_queue = new ShenandoahObjToScanQueue();
    _task_queues->register_queue(i, task_queue);
  }
}

ShenandoahGeneration::~ShenandoahGeneration() {
  for (uint i = 0; i < _task_queues->size(); ++i) {
    ShenandoahObjToScanQueue* q = _task_queues->queue(i);
    delete q;
  }
  delete _task_queues;
}

void ShenandoahGeneration::post_initialize(ShenandoahHeap* heap) {
  _free_set = heap->free_set();
  assert(_free_set != nullptr, "bad initialization order");
}

void ShenandoahGeneration::reserve_task_queues(uint workers) {
  _task_queues->reserve(workers);
}

ShenandoahObjToScanQueueSet* ShenandoahGeneration::old_gen_task_queues() const {
  return nullptr;
}

void ShenandoahGeneration::scan_remembered_set(bool is_concurrent) {
  assert(is_young(), "Should only scan remembered set for young generation.");

  ShenandoahGenerationalHeap* const heap = ShenandoahGenerationalHeap::heap();
  uint nworkers = heap->workers()->active_workers();
  reserve_task_queues(nworkers);

  ShenandoahReferenceProcessor* rp = ref_processor();
  ShenandoahRegionChunkIterator work_list(nworkers);
  ShenandoahScanRememberedTask task(task_queues(), old_gen_task_queues(), rp, &work_list, is_concurrent);
  heap->assert_gc_workers(nworkers);
  heap->workers()->run_task(&task);
  if (ShenandoahEnableCardStats) {
    ShenandoahScanRemembered* scanner = heap->old_generation()->card_scan();
    assert(scanner != nullptr, "Not generational");
    scanner->log_card_stats(nworkers, CARD_STAT_SCAN_RS);
  }
}

size_t ShenandoahGeneration::available() const {
  size_t result = available(max_capacity());
  return result;
}

// For ShenandoahYoungGeneration, Include the young available that may have been reserved for the Collector.
size_t ShenandoahGeneration::available_with_reserve() const {
  size_t result = available(max_capacity());
  return result;
}

size_t ShenandoahGeneration::soft_available() const {
  size_t result = available(ShenandoahHeap::heap()->soft_max_capacity());
  return result;
}

size_t ShenandoahGeneration::available(size_t capacity) const {
  size_t in_use = used();
  size_t result = in_use > capacity ? 0 : capacity - in_use;
  return result;
}

void ShenandoahGeneration::record_success_concurrent(bool abbreviated) {
  heuristics()->record_success_concurrent();
  ShenandoahHeap::heap()->shenandoah_policy()->record_success_concurrent(is_young(), abbreviated);
}<|MERGE_RESOLUTION|>--- conflicted
+++ resolved
@@ -546,11 +546,6 @@
 
   ResourceMark rm;
   AgedRegionData* sorted_regions = NEW_RESOURCE_ARRAY(AgedRegionData, num_regions);
-<<<<<<< HEAD
-  ShenandoahMarkingContext* context = ShenandoahHeap::heap()->marking_context();
-  for (size_t i = 0; i < num_regions; i++) {
-=======
-
   ShenandoahFreeSet* freeset = heap->free_set();
 
   // Any region that is to be promoted in place needs to be retired from its Collector or Mutator partition.
@@ -567,21 +562,16 @@
   size_t pip_collector_bytes = 0;
 
   size_t min_remnant_size = PLAB::min_size() * HeapWordSize;
+  ShenandoahMarkingContext* context = ShenandoahHeap::heap()->marking_context();
   for (idx_t i = 0; i < num_regions; i++) {
->>>>>>> c272aca8
     ShenandoahHeapRegion* const r = heap->get_region(i);
     if (r->is_empty() || !r->has_live(context, i) || !r->is_young() || !r->is_regular()) {
       // skip over regions that aren't regular young with some live data
       continue;
     }
     if (heap->is_tenurable(r)) {
-<<<<<<< HEAD
       if ((r->garbage(context, i) < old_garbage_threshold) && (r->used() > pip_used_threshold)) {
         // We prefer to promote this region in place because is has a small amount of garbage and a large usage.
-=======
-      if ((r->garbage() < old_garbage_threshold) && (r->used() > pip_used_threshold)) {
-        // We prefer to promote this region in place because it has a small amount of garbage and a large usage.
->>>>>>> c272aca8
         HeapWord* tams = ctx->top_at_mark_start(r);
         HeapWord* original_top = r->top();
         if (!heap->is_concurrent_old_mark_in_progress() && tams == original_top) {
