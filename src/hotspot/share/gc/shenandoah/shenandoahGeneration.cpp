--- conflicted
+++ resolved
@@ -548,12 +548,8 @@
 
   const size_t old_garbage_threshold = (ShenandoahHeapRegion::region_size_bytes() * ShenandoahOldGarbageThreshold) / 100;
 
-<<<<<<< HEAD
-=======
   const size_t pip_used_threshold = (ShenandoahHeapRegion::region_size_bytes() * ShenandoahGenerationalMinPIPUsage) / 100;
 
-  size_t old_consumed = 0;
->>>>>>> f68cba3d
   size_t promo_potential = 0;
   size_t candidates = 0;
 
