--- conflicted
+++ resolved
@@ -427,62 +427,13 @@
 
   assert(old_available >= old_consumed, "Cannot consume (%zu) more than is available (%zu)", old_consumed, old_available);
   size_t excess_old = old_available - old_consumed;
-<<<<<<< HEAD
   const size_t unaffiliated_old_regions = old_generation->free_unaffiliated_regions();
   const size_t unaffiliated_old = unaffiliated_old_regions * region_size_bytes;
-  assert(old_available >= unaffiliated_old, "Unaffiliated old is a subset of old available");
-  log_debug(gc, cset)("excess_old is: %zu, unaffiliated_old_regions is: %zu", excess_old, unaffiliated_old_regions);
-=======
-  size_t unaffiliated_old_regions = old_generation->free_unaffiliated_regions();
-  size_t unaffiliated_old = unaffiliated_old_regions * region_size_bytes;
   assert(old_available >= unaffiliated_old,
          "Unaffiliated old (%zu is %zu * %zu) is a subset of old available (%zu)",
          unaffiliated_old, unaffiliated_old_regions, region_size_bytes, old_available);
->>>>>>> 1922c4fd
-
-  // Make sure old_evac_committed is unaffiliated
-  if (old_consumed > 0) {
-    if (unaffiliated_old > old_consumed) {
-      const size_t giveaway = unaffiliated_old - old_consumed;
-      const size_t giveaway_regions = giveaway / region_size_bytes;  // round down
-      if (giveaway_regions > 0) {
-        excess_old = MIN2(excess_old, giveaway_regions * region_size_bytes);
-        log_debug(gc, cset)("Changed excess_old to: %zu", excess_old);
-      } else {
-        excess_old = 0;
-      }
-    } else {
-      excess_old = 0;
-    }
-  }
-
-  // If we find that OLD has excess regions, give them back to YOUNG now to reduce likelihood we run out of allocation
-  // runway during evacuation and update-refs.
-  size_t regions_to_xfer = 0;
-  if (excess_old > unaffiliated_old) {
-    // we can give back unaffiliated_old (all of unaffiliated is excess)
-    if (unaffiliated_old_regions > 0) {
-      regions_to_xfer = unaffiliated_old_regions;
-    }
-  } else if (unaffiliated_old_regions > 0) {
-    // excess_old < unaffiliated old: we can give back MIN(excess_old/region_size_bytes, unaffiliated_old_regions)
-    const size_t excess_regions = excess_old / region_size_bytes;
-    regions_to_xfer = MIN2(excess_regions, unaffiliated_old_regions);
-  }
-  if (regions_to_xfer > 0) {
-<<<<<<< HEAD
-    assert(excess_old >= regions_to_xfer * region_size_bytes,
-           "Cannot transfer (%zu, %zu) more than excess old (%zu)",
-           regions_to_xfer, region_size_bytes, excess_old);
-    log_debug(gc, ergo)("Giving away %zu old regions (old_available, " PROPERFMT ", old_evac: " PROPERFMT ", unaffiliated_old: " PROPERFMT ")",
-                        regions_to_xfer, PROPERFMTARGS(old_available), PROPERFMTARGS(old_evacuated_committed), PROPERFMTARGS(unaffiliated_old));
-    const bool result = ShenandoahGenerationalHeap::cast(heap)->generation_sizer()->transfer_to_young(regions_to_xfer);
-=======
->>>>>>> 1922c4fd
-    excess_old -= regions_to_xfer * region_size_bytes;
-    log_debug(gc, ergo)("Before start of evacuation, total_promotion reserve is young_advance_promoted_reserve: %zu "
-                        "plus excess: old: %zu", young_advance_promoted_reserve_used, excess_old);
-  }
+  log_debug(gc, cset)("excess_old is: %zu, unaffiliated_old_regions is: %zu", excess_old, unaffiliated_old_regions);
+
 
   old_generation->reset_promoted_expended();
   log_info(gc, ergo)("Adjusted evacuation reserves: young: " PROPERFMT ", promotion: " PROPERFMT ", old: " PROPERFMT,
@@ -729,16 +680,12 @@
                         selected_regions, PROPERFMTARGS(selected_live), PROPERFMTARGS(old_consumed), PROPERFMTARGS(old_promotion_reserve));
   }
 
-<<<<<<< HEAD
   const uint tenuring_threshold = heap->age_census()->tenuring_threshold();
   const size_t tenurable_next_cycle = heap->age_census()->get_tenurable_bytes(tenuring_threshold - 1);
   const size_t tenurable_this_cycle = heap->age_census()->get_tenurable_bytes(tenuring_threshold);
 
   log_info(gc, ergo)("Promotion potential: " PROPERFMT ", tenurable next cycle: " PROPERFMT ", tenurable this cycle: " PROPERFMT ", selected for promotion: " PROPERFMT ,
                      PROPERFMTARGS(promo_potential), PROPERFMTARGS(tenurable_next_cycle), PROPERFMTARGS(tenurable_this_cycle), PROPERFMTARGS(old_consumed));
-=======
-  log_info(gc, ergo)("Promotion potential of aged regions with sufficient garbage: " PROPERFMT, PROPERFMTARGS(promo_potential));
->>>>>>> 1922c4fd
 
   heap->old_generation()->set_pad_for_promote_in_place(promote_in_place_pad);
   heap->old_generation()->set_promotion_potential(tenurable_next_cycle);
