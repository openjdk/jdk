--- conflicted
+++ resolved
@@ -1167,10 +1167,6 @@
   // We defer generation resizing actions until after cset regions have been recycled.  We do this even following an
   // abbreviated cycle.
   if (heap->mode()->is_generational()) {
-<<<<<<< HEAD
-=======
-    result = ShenandoahGenerationalFullGC::balance_generations_after_rebuilding_free_set();
->>>>>>> 8fcfddb2
     ShenandoahGenerationalFullGC::rebuild_remembered_set(heap);
   }
   return result;
