--- conflicted
+++ resolved
@@ -168,7 +168,6 @@
 }
 
 void ShenandoahFullGC::op_full(GCCause::Cause cause) {
-  ShenandoahHeap* const heap = ShenandoahHeap::heap();
   ShenandoahMetricsSnapshot metrics;
   metrics.snap_before();
 
@@ -214,11 +213,7 @@
   }
 
   // Regardless if progress was made, we record that we completed a "successful" full GC.
-<<<<<<< HEAD
   heap->global_generation()->heuristics()->record_success_full();
-=======
-  heap->heuristics()->record_success_full();
->>>>>>> 6d36eb78
   heap->shenandoah_policy()->record_success_full();
 }
 
