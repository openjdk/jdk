/*
 * Copyright (c) 2018, 2019, Red Hat, Inc. All rights reserved.
 * Copyright Amazon.com Inc. or its affiliates. All Rights Reserved.
 * DO NOT ALTER OR REMOVE COPYRIGHT NOTICES OR THIS FILE HEADER.
 *
 * This code is free software; you can redistribute it and/or modify it
 * under the terms of the GNU General Public License version 2 only, as
 * published by the Free Software Foundation.
 *
 * This code is distributed in the hope that it will be useful, but WITHOUT
 * ANY WARRANTY; without even the implied warranty of MERCHANTABILITY or
 * FITNESS FOR A PARTICULAR PURPOSE.  See the GNU General Public License
 * version 2 for more details (a copy is included in the LICENSE file that
 * accompanied this code).
 *
 * You should have received a copy of the GNU General Public License version
 * 2 along with this work; if not, write to the Free Software Foundation,
 * Inc., 51 Franklin St, Fifth Floor, Boston, MA 02110-1301 USA.
 *
 * Please contact Oracle, 500 Oracle Parkway, Redwood Shores, CA 94065 USA
 * or visit www.oracle.com if you need additional information or have any
 * questions.
 *
 */

#ifndef SHARE_GC_SHENANDOAH_HEURISTICS_SHENANDOAHHEURISTICS_HPP
#define SHARE_GC_SHENANDOAH_HEURISTICS_SHENANDOAHHEURISTICS_HPP

#include "gc/shenandoah/heuristics/shenandoahSpaceInfo.hpp"
#include "gc/shenandoah/shenandoahSharedVariables.hpp"
#include "memory/allocation.hpp"
#include "runtime/globals_extension.hpp"
#include "utilities/numberSeq.hpp"

#define SHENANDOAH_ERGO_DISABLE_FLAG(name)                                  \
  do {                                                                      \
    if (FLAG_IS_DEFAULT(name) && (name)) {                                  \
      log_info(gc)("Heuristics ergonomically sets -XX:-" #name);            \
      FLAG_SET_DEFAULT(name, false);                                        \
    }                                                                       \
  } while (0)

#define SHENANDOAH_ERGO_ENABLE_FLAG(name)                                   \
  do {                                                                      \
    if (FLAG_IS_DEFAULT(name) && !(name)) {                                 \
      log_info(gc)("Heuristics ergonomically sets -XX:+" #name);            \
      FLAG_SET_DEFAULT(name, true);                                         \
    }                                                                       \
  } while (0)

#define SHENANDOAH_ERGO_OVERRIDE_DEFAULT(name, value)                       \
  do {                                                                      \
    if (FLAG_IS_DEFAULT(name)) {                                            \
      log_info(gc)("Heuristics ergonomically sets -XX:" #name "=" #value);  \
      FLAG_SET_DEFAULT(name, value);                                        \
    }                                                                       \
  } while (0)

class ShenandoahCollectionSet;
class ShenandoahHeapRegion;

/*
 * Shenandoah heuristics are primarily responsible for deciding when to start
 * a collection cycle and choosing which regions will be evacuated during the
 * cycle.
 */
class ShenandoahHeuristics : public CHeapObj<mtGC> {
  static const intx Concurrent_Adjust   = -1; // recover from penalties
  static const intx Degenerated_Penalty = 10; // how much to penalize average GC duration history on Degenerated GC
  static const intx Full_Penalty        = 20; // how much to penalize average GC duration history on Full GC

  // How many times can I decline a trigger opportunity without being penalized for excessive idle span before trigger?
  static const size_t Penalty_Free_Declinations = 16;

#ifdef ASSERT
  enum UnionTag {
    is_uninitialized, is_garbage, is_live_data
  };
#endif

protected:
  static const uint Moving_Average_Samples = 10; // Number of samples to store in moving averages

<<<<<<< HEAD
  size_t _declined_trigger_count;
  size_t _previous_trigger_declinations;
=======
  bool _start_gc_is_pending;              // True denotes that GC has been triggered, so no need to trigger again.
  size_t _declined_trigger_count;         // This counts how many times since previous GC finished that this
                                          //  heuristic has answered false to should_start_gc().
  size_t _most_recent_declined_trigger_count;
                                       ;  // This represents the value of _declined_trigger_count as captured at the
                                          //  moment the most recent GC effort was triggered.  In case the most recent
                                          //  concurrent GC effort degenerates, the value of this variable allows us to
                                          //  differentiate between degeneration because heuristic was overly optimistic
                                          //  in delaying the trigger vs. degeneration for other reasons (such as the
                                          //  most recent GC triggered "immediately" after previous GC finished, but the
                                          //  free headroom has already been depleted).
>>>>>>> 02a4ce23

  class RegionData {
    private:
    ShenandoahHeapRegion* _region;
    union {
      size_t _garbage;          // Not used by old-gen heuristics.
      size_t _live_data;        // Only used for old-gen heuristics, which prioritizes retention of _live_data over garbage reclaim
    } _region_union;
#ifdef ASSERT
    UnionTag _union_tag;
#endif
    public:

    inline void clear() {
      _region = nullptr;
      _region_union._garbage = 0;
#ifdef ASSERT
      _union_tag = is_uninitialized;
#endif
    }

    inline void set_region_and_garbage(ShenandoahHeapRegion* region, size_t garbage) {
      _region = region;
      _region_union._garbage = garbage;
#ifdef ASSERT
      _union_tag = is_garbage;
#endif
    }

    inline void set_region_and_livedata(ShenandoahHeapRegion* region, size_t live) {
      _region = region;
      _region_union._live_data = live;
#ifdef ASSERT
      _union_tag = is_live_data;
#endif
    }

    inline ShenandoahHeapRegion* get_region() const {
      assert(_union_tag != is_uninitialized, "Cannot fetch region from uninitialized RegionData");
      return _region;
    }

    inline size_t get_garbage() const {
      assert(_union_tag == is_garbage, "Invalid union fetch");
      return _region_union._garbage;
    }

    inline size_t get_livedata() const {
      assert(_union_tag == is_live_data, "Invalid union fetch");
      return _region_union._live_data;
    }
  };

  // Source of information about the memory space managed by this heuristic
  ShenandoahSpaceInfo* _space_info;

  // Depending on generation mode, region data represents the results of the relevant
  // most recently completed marking pass:
  //   - in GLOBAL mode, global marking pass
  //   - in OLD mode,    old-gen marking pass
  //   - in YOUNG mode,  young-gen marking pass
  //
  // Note that there is some redundancy represented in region data because
  // each instance is an array large enough to hold all regions. However,
  // any region in young-gen is not in old-gen. And any time we are
  // making use of the GLOBAL data, there is no need to maintain the
  // YOUNG or OLD data. Consider this redundancy of data structure to
  // have negligible cost unless proven otherwise.
  RegionData* _region_data;

  size_t _guaranteed_gc_interval;

  double _precursor_cycle_start;
  double _cycle_start;
  double _last_cycle_end;

  size_t _gc_times_learned;
  intx _gc_time_penalties;
  TruncatedSeq* _gc_cycle_time_history;

  // There may be many threads that contend to set this flag
  ShenandoahSharedFlag _metaspace_oom;

  static int compare_by_garbage(RegionData a, RegionData b);

  virtual void choose_collection_set_from_regiondata(ShenandoahCollectionSet* set,
                                                     RegionData* data, size_t data_size,
                                                     size_t free) = 0;

  virtual void adjust_penalty(intx step);

  inline void accept_trigger() {
    _most_recent_declined_trigger_count = _declined_trigger_count;
    _declined_trigger_count = 0;
    _start_gc_is_pending = true;
  }

  inline void decline_trigger() {
    _declined_trigger_count++;
  }

public:
  ShenandoahHeuristics(ShenandoahSpaceInfo* space_info);
  virtual ~ShenandoahHeuristics();

  void record_metaspace_oom()     { _metaspace_oom.set(); }
  void clear_metaspace_oom()      { _metaspace_oom.unset(); }
  bool has_metaspace_oom() const  { return _metaspace_oom.is_set(); }

  void set_guaranteed_gc_interval(size_t guaranteed_gc_interval) {
    _guaranteed_gc_interval = guaranteed_gc_interval;
  }

  virtual void start_idle_span();
  virtual void start_evac_span();
  virtual void resume_idle_span();

  virtual void record_cycle_start();

  void record_degenerated_cycle_start(bool out_of_cycle);

  virtual void record_cycle_end();

  virtual bool should_start_gc();

  inline void cancel_trigger_request() {
    _start_gc_is_pending = false;
  }

  virtual bool should_degenerate_cycle();

  virtual void record_success_concurrent();

  virtual void record_success_degenerated();

  virtual void record_success_full();

  virtual void record_allocation_failure_gc();

  virtual void record_requested_gc();

  virtual void choose_collection_set(ShenandoahCollectionSet* collection_set);

  virtual bool can_unload_classes();

  // This indicates whether or not the current cycle should unload classes.
  // It does NOT indicate that a cycle should be started.
  virtual bool should_unload_classes();

  virtual const char* name() = 0;
  virtual bool is_diagnostic() = 0;
  virtual bool is_experimental() = 0;
  virtual void initialize();
  virtual void post_initialize();

  double elapsed_cycle_time() const;
  double elapsed_degenerated_cycle_time() const;

  // Format prefix and emit log message indicating a GC cycle hs been triggered
  void log_trigger(const char* fmt, ...) ATTRIBUTE_PRINTF(2, 3);
};

#endif // SHARE_GC_SHENANDOAH_HEURISTICS_SHENANDOAHHEURISTICS_HPP<|MERGE_RESOLUTION|>--- conflicted
+++ resolved
@@ -81,10 +81,6 @@
 protected:
   static const uint Moving_Average_Samples = 10; // Number of samples to store in moving averages
 
-<<<<<<< HEAD
-  size_t _declined_trigger_count;
-  size_t _previous_trigger_declinations;
-=======
   bool _start_gc_is_pending;              // True denotes that GC has been triggered, so no need to trigger again.
   size_t _declined_trigger_count;         // This counts how many times since previous GC finished that this
                                           //  heuristic has answered false to should_start_gc().
@@ -96,8 +92,6 @@
                                           //  in delaying the trigger vs. degeneration for other reasons (such as the
                                           //  most recent GC triggered "immediately" after previous GC finished, but the
                                           //  free headroom has already been depleted).
->>>>>>> 02a4ce23
-
   class RegionData {
     private:
     ShenandoahHeapRegion* _region;
