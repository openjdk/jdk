--- conflicted
+++ resolved
@@ -577,18 +577,10 @@
   log_debug(gc)("should_start_gc? available: %zu, soft_max_capacity: %zu"
                 ", allocated: %zu", available, capacity, allocated);
 
-<<<<<<< HEAD
-#undef KELVIN_SATB
-#ifdef KELVIN_SATB
-  log_info(gc)("should_start_gc? available: %zu" ", soft_max_capacity: %zu"
-                ", allocated: %zu", available, capacity, allocated);
-#endif
-=======
   if (_start_gc_is_pending) {
     log_trigger("GC start is already pending");
     return true;
   }
->>>>>>> 02a4ce23
 
   // Track allocation rate even if we decide to start a cycle for other reasons.
   double rate = _allocation_rate.sample(allocated);
@@ -599,12 +591,7 @@
     log_trigger("Free (%zu%s) is below minimum threshold (%zu%s)",
                  byte_size_in_proper_unit(available), proper_unit_for_byte_size(available),
                  byte_size_in_proper_unit(min_threshold), proper_unit_for_byte_size(min_threshold));
-<<<<<<< HEAD
-    _previous_trigger_declinations = _declined_trigger_count;
-    _declined_trigger_count = 0;
-=======
     accept_trigger_with_type(OTHER);
->>>>>>> 02a4ce23
     return true;
   }
 
@@ -626,12 +613,7 @@
                    _gc_times_learned + 1, max_learn,
                    byte_size_in_proper_unit(available), proper_unit_for_byte_size(available),
                    byte_size_in_proper_unit(init_threshold), proper_unit_for_byte_size(init_threshold));
-<<<<<<< HEAD
-      _previous_trigger_declinations = _declined_trigger_count;
-      _declined_trigger_count = 0;
-=======
       accept_trigger_with_type(OTHER);
->>>>>>> 02a4ce23
       return true;
     }
 #ifdef KELVIN_NEEDS_TO_SEE
@@ -810,9 +792,7 @@
 
       // Count this as a form of RATE trigger for purposes of adjusting heuristic triggering configuration because this
       // trigger is influenced more by margin_of_error_sd than by spike_threshold_sd.
-      _last_trigger = RATE;
-      _previous_trigger_declinations = _declined_trigger_count;
-      _declined_trigger_count = 0;
+      accept_trigger_with_type(RATE);
       return true;
     }
   }
@@ -856,19 +836,11 @@
                        byte_size_in_proper_unit(spike_headroom),      proper_unit_for_byte_size(spike_headroom),
                        byte_size_in_proper_unit(penalties),           proper_unit_for_byte_size(penalties),
                        byte_size_in_proper_unit(allocation_headroom), proper_unit_for_byte_size(allocation_headroom));
-<<<<<<< HEAD
-
-    _last_trigger = RATE;
-    _previous_trigger_declinations = _declined_trigger_count;
-    _declined_trigger_count = 0;
-=======
     accept_trigger_with_type(RATE);
->>>>>>> 02a4ce23
     return true;
   }
 
   bool is_spiking = _allocation_rate.is_spiking(rate, _spike_threshold_sd);
-<<<<<<< HEAD
   if (is_spiking && future_planned_gc_time > allocatable_bytes / rate) {
     log_trigger("%s GC time (%.2f ms) is above the time for instantaneous allocation rate (%.0f %sB/s)"
                 " to deplete free headroom (%zu%s) (spike threshold = %.2f)",
@@ -876,36 +848,14 @@
                 byte_size_in_proper_unit(rate),              proper_unit_for_byte_size(rate),
                 byte_size_in_proper_unit(allocatable_bytes), proper_unit_for_byte_size(allocatable_bytes),
                 _spike_threshold_sd);
-
-    _last_trigger = SPIKE;
-    _previous_trigger_declinations = _declined_trigger_count;
-    _declined_trigger_count = 0;
-=======
-  if (is_spiking && avg_cycle_time > allocation_headroom / rate) {
-    log_trigger("Average GC time (%.2f ms) is above the time for instantaneous allocation rate (%.0f %sB/s) to deplete free headroom (%zu%s) (spike threshold = %.2f)",
-                 avg_cycle_time * 1000,
-                 byte_size_in_proper_unit(rate), proper_unit_for_byte_size(rate),
-                 byte_size_in_proper_unit(allocation_headroom), proper_unit_for_byte_size(allocation_headroom),
-                 _spike_threshold_sd);
     accept_trigger_with_type(SPIKE);
->>>>>>> 02a4ce23
     return true;
   }
 
   if (ShenandoahHeuristics::should_start_gc()) {
-<<<<<<< HEAD
-    _spike_acceleration_num_samples = 0;
-    _spike_acceleration_first_sample_index = 0;
-    _previous_trigger_declinations = _declined_trigger_count;
-    _declined_trigger_count = 0;
+    // ShenandoahHeuristics::should_start_gc() has accepted trigger, or declined it.
     return true;
   } else {
-    _declined_trigger_count++;
-=======
-    _start_gc_is_pending = true;
-    return true;
-  } else {
->>>>>>> 02a4ce23
     return false;
   }
 }
