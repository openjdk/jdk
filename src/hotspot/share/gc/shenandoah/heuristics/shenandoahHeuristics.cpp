--- conflicted
+++ resolved
@@ -97,7 +97,7 @@
   size_t free = 0;
   size_t free_regions = 0;
 
-  ShenandoahMarkingContext* context = ShenandoahHeap::heap()->marking_context();
+  ShenandoahMarkingContext* context = heap->global_generation()->complete_marking_context();
   for (size_t i = 0; i < num_regions; i++) {
     ShenandoahHeapRegion* region = heap->get_region(i);
 
@@ -121,13 +121,8 @@
     } else if (region->is_humongous_start()) {
       // Reclaim humongous regions here, and count them as the immediate garbage
 #ifdef ASSERT
-<<<<<<< HEAD
       bool reg_live = region->has_live(context, i);
-      bool bm_live = heap->gc_generation()->complete_marking_context()->is_marked(cast_to_oop(region->bottom()));
-=======
-      bool reg_live = region->has_live();
-      bool bm_live = heap->global_generation()->complete_marking_context()->is_marked(cast_to_oop(region->bottom()));
->>>>>>> 8151251f
+      bool bm_live = context->is_marked(cast_to_oop(region->bottom()));
       assert(reg_live == bm_live,
              "Humongous liveness and marks should agree. Region live: %s; Bitmap live: %s; Region Live Words: %zu",
              BOOL_TO_STR(reg_live), BOOL_TO_STR(bm_live), region->get_live_data_words(context, i));
