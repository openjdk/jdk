--- conflicted
+++ resolved
@@ -66,16 +66,9 @@
 
   const auto heap = ShenandoahGenerationalHeap::heap();
 
-<<<<<<< HEAD
-  size_t capacity = heap->soft_max_capacity();
-  size_t garbage_threshold = ShenandoahHeapRegion::region_size_bytes() * ShenandoahGarbageThreshold / 100;
-  size_t ignore_threshold = ShenandoahHeapRegion::region_size_bytes() * ShenandoahIgnoreGarbageThreshold / 100;
-  const uint tenuring_threshold = heap->age_census()->tenuring_threshold();
-=======
   const size_t capacity = heap->soft_max_capacity();
   const size_t garbage_threshold = ShenandoahHeapRegion::region_size_bytes() * ShenandoahGarbageThreshold / 100;
   const size_t ignore_threshold = ShenandoahHeapRegion::region_size_bytes() * ShenandoahIgnoreGarbageThreshold / 100;
->>>>>>> fde6cd77
 
   // This is young-gen collection or a mixed evacuation.
   // If this is mixed evacuation, the old-gen candidate regions have already been added.
