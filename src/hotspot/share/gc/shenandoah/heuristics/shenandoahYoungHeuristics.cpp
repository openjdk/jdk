/*
 * Copyright Amazon.com Inc. or its affiliates. All Rights Reserved.
 * Copyright (c) 2025, Oracle and/or its affiliates. All rights reserved.
 * DO NOT ALTER OR REMOVE COPYRIGHT NOTICES OR THIS FILE HEADER.
 *
 * This code is free software; you can redistribute it and/or modify it
 * under the terms of the GNU General Public License version 2 only, as
 * published by the Free Software Foundation.
 *
 * This code is distributed in the hope that it will be useful, but WITHOUT
 * ANY WARRANTY; without even the implied warranty of MERCHANTABILITY or
 * FITNESS FOR A PARTICULAR PURPOSE.  See the GNU General Public License
 * version 2 for more details (a copy is included in the LICENSE file that
 * accompanied this code).
 *
 * You should have received a copy of the GNU General Public License version
 * 2 along with this work; if not, write to the Free Software Foundation,
 * Inc., 51 Franklin St, Fifth Floor, Boston, MA 02110-1301 USA.
 *
 * Please contact Oracle, 500 Oracle Parkway, Redwood Shores, CA 94065 USA
 * or visit www.oracle.com if you need additional information or have any
 * questions.
 *
 */

#include "gc/shenandoah/heuristics/shenandoahOldHeuristics.hpp"
#include "gc/shenandoah/heuristics/shenandoahYoungHeuristics.hpp"
#include "gc/shenandoah/shenandoahCollectorPolicy.hpp"
#include "gc/shenandoah/shenandoahGenerationalHeap.hpp"
#include "gc/shenandoah/shenandoahHeapRegion.inline.hpp"
#include "gc/shenandoah/shenandoahOldGeneration.hpp"
#include "gc/shenandoah/shenandoahYoungGeneration.hpp"

#include "utilities/quickSort.hpp"

ShenandoahYoungHeuristics::ShenandoahYoungHeuristics(ShenandoahYoungGeneration* generation)
        : ShenandoahGenerationalHeuristics(generation) {
}


void ShenandoahYoungHeuristics::choose_collection_set_from_regiondata(ShenandoahCollectionSet* cset,
                                                                      RegionData* data, size_t size,
                                                                      size_t actual_free) {
  // See comments in ShenandoahAdaptiveHeuristics::choose_collection_set_from_regiondata():
  // we do the same here, but with the following adjustments for generational mode:
  //
  // In generational mode, the sort order within the data array is not strictly descending amounts
  // of garbage. In particular, regions that have reached tenure age will be sorted into this
  // array before younger regions that typically contain more garbage. This is one reason why,
  // for example, we continue examining regions even after rejecting a region that has
  // more live data than we can evacuate.

  // Better select garbage-first regions
  QuickSort::sort<RegionData>(data, (int) size, compare_by_garbage);

  size_t cur_young_garbage = add_preselected_regions_to_collection_set(cset, data, size);

  choose_young_collection_set(cset, data, size, actual_free, cur_young_garbage);

  log_cset_composition(cset);
}

void ShenandoahYoungHeuristics::choose_young_collection_set(ShenandoahCollectionSet* cset,
                                                            const RegionData* data,
                                                            size_t size, size_t actual_free,
                                                            size_t cur_young_garbage) const {

  auto heap = ShenandoahGenerationalHeap::heap();

  size_t capacity = heap->young_generation()->max_capacity();
  size_t garbage_threshold = ShenandoahHeapRegion::region_size_bytes() * ShenandoahGarbageThreshold / 100;
  size_t ignore_threshold = ShenandoahHeapRegion::region_size_bytes() * ShenandoahIgnoreGarbageThreshold / 100;
  const uint tenuring_threshold = heap->age_census()->tenuring_threshold();

  // This is young-gen collection or a mixed evacuation.
  // If this is mixed evacuation, the old-gen candidate regions have already been added.
  size_t max_cset = (size_t) (heap->young_generation()->get_evacuation_reserve() / ShenandoahEvacWaste);
  size_t cur_cset = 0;
  size_t free_target = (capacity * ShenandoahMinFreeThreshold) / 100 + max_cset;
  size_t min_garbage = (free_target > actual_free) ? (free_target - actual_free) : 0;


  log_info(gc, ergo)(
          "Adaptive CSet Selection for YOUNG. Max Evacuation: %zu%s, Actual Free: %zu%s.",
          byte_size_in_proper_unit(max_cset), proper_unit_for_byte_size(max_cset),
          byte_size_in_proper_unit(actual_free), proper_unit_for_byte_size(actual_free));

  for (size_t idx = 0; idx < size; idx++) {
    ShenandoahHeapRegion* r = data[idx].get_region();
    if (cset->is_preselected(r->index())) {
      continue;
    }
    if (r->age() < tenuring_threshold) {
      size_t new_cset = cur_cset + r->get_live_data_bytes();
      size_t region_garbage = r->garbage();
      size_t new_garbage = cur_young_garbage + region_garbage;
      bool add_regardless = (region_garbage > ignore_threshold) && (new_garbage < min_garbage);
      assert(r->is_young(), "Only young candidates expected in the data array");
      if ((new_cset <= max_cset) && (add_regardless || (region_garbage > garbage_threshold))) {
        cur_cset = new_cset;
        cur_young_garbage = new_garbage;
        cset->add_region(r);
      }
    }
    // Note that we do not add aged regions if they were not pre-selected.  The reason they were not preselected
    // is because there is not sufficient room in old-gen to hold their to-be-promoted live objects or because
    // they are to be promoted in place.
  }
}


bool ShenandoahYoungHeuristics::should_start_gc() {
  auto heap = ShenandoahGenerationalHeap::heap();
  ShenandoahOldGeneration* old_generation = heap->old_generation();
  ShenandoahOldHeuristics* old_heuristics = old_generation->heuristics();

  // Checks that an old cycle has run for at least ShenandoahMinimumOldTimeMs before allowing a young cycle.
  if (ShenandoahMinimumOldTimeMs > 0) {
    if (old_generation->is_preparing_for_mark() || old_generation->is_concurrent_mark_in_progress()) {
      size_t old_time_elapsed = size_t(old_heuristics->elapsed_cycle_time() * 1000);
      if (old_time_elapsed < ShenandoahMinimumOldTimeMs) {
<<<<<<< HEAD
        _declined_trigger_count++;
=======
        // Do not decline_trigger() when waiting for minimum quantum of Old-gen marking.  It is not at our discretion
        // to trigger at this time.
>>>>>>> 02a4ce23
        return false;
      }
    }
  }

  // inherited triggers have already decided to start a cycle, so no further evaluation is required
  if (ShenandoahAdaptiveHeuristics::should_start_gc()) {
    _previous_trigger_declinations = _declined_trigger_count;
    _declined_trigger_count = 0;
    return true;
  }

  // Get through promotions and mixed evacuations as quickly as possible.  These cycles sometimes require significantly
  // more time than traditional young-generation cycles so start them up as soon as possible.  This is a "mitigation"
  // for the reality that old-gen and young-gen activities are not truly "concurrent".  If there is old-gen work to
  // be done, we start up the young-gen GC threads so they can do some of this old-gen work.  As implemented, promotion
  // gets priority over old-gen marking.
  size_t promo_expedite_threshold = percent_of(heap->young_generation()->max_capacity(), ShenandoahExpeditePromotionsThreshold);
  size_t promo_potential = old_generation->get_promotion_potential();
  if (promo_potential > promo_expedite_threshold) {
    // Detect unsigned arithmetic underflow
    assert(promo_potential < heap->capacity(), "Sanity");
    log_trigger("Expedite promotion of " PROPERFMT, PROPERFMTARGS(promo_potential));
<<<<<<< HEAD
    _previous_trigger_declinations = _declined_trigger_count;
    _declined_trigger_count = 0;
=======
    accept_trigger();
>>>>>>> 02a4ce23
    return true;
  }

  size_t mixed_candidates = old_heuristics->unprocessed_old_collection_candidates();
  if (mixed_candidates > ShenandoahExpediteMixedThreshold && !heap->is_concurrent_weak_root_in_progress()) {
    // We need to run young GC in order to open up some free heap regions so we can finish mixed evacuations.
    // If concurrent weak root processing is in progress, it means the old cycle has chosen mixed collection
    // candidates, but has not completed. There is no point in trying to start the young cycle before the old
    // cycle completes.
    log_trigger("Expedite mixed evacuation of %zu regions", mixed_candidates);
<<<<<<< HEAD
    _previous_trigger_declinations = _declined_trigger_count;
    _declined_trigger_count = 0;
    return true;
  }

  _declined_trigger_count++;
=======
    accept_trigger();
    return true;
  }

  // Don't decline_trigger() here  That was done in ShenandoahAdaptiveHeuristics::should_start_gc()
>>>>>>> 02a4ce23
  return false;
}

// Return a conservative estimate of how much memory can be allocated before we need to start GC. The estimate is based
// on memory that is currently available within young generation plus all of the memory that will be added to the young
// generation at the end of the current cycle (as represented by young_regions_to_be_reclaimed) and on the anticipated
// amount of time required to perform a GC.
size_t ShenandoahYoungHeuristics::bytes_of_allocation_runway_before_gc_trigger(size_t young_regions_to_be_reclaimed) {
  size_t capacity = _space_info->max_capacity();
  size_t usage = _space_info->used();
  size_t available = (capacity > usage)? capacity - usage: 0;
  size_t allocated = _space_info->bytes_allocated_since_gc_start();

  size_t available_young_collected = ShenandoahHeap::heap()->collection_set()->get_young_available_bytes_collected();
  size_t anticipated_available =
          available + young_regions_to_be_reclaimed * ShenandoahHeapRegion::region_size_bytes() - available_young_collected;
  size_t spike_headroom = capacity * ShenandoahAllocSpikeFactor / 100;
  size_t penalties      = capacity * _gc_time_penalties / 100;

  double rate = _allocation_rate.sample(allocated);

  // At what value of available, would avg and spike triggers occur?
  //  if allocation_headroom < avg_cycle_time * avg_alloc_rate, then we experience avg trigger
  //  if allocation_headroom < avg_cycle_time * rate, then we experience spike trigger if is_spiking
  //
  // allocation_headroom =
  //     0, if penalties > available or if penalties + spike_headroom > available
  //     available - penalties - spike_headroom, otherwise
  //
  // so we trigger if available - penalties - spike_headroom < avg_cycle_time * avg_alloc_rate, which is to say
  //                  available < avg_cycle_time * avg_alloc_rate + penalties + spike_headroom
  //            or if available < penalties + spike_headroom
  //
  // since avg_cycle_time * avg_alloc_rate > 0, the first test is sufficient to test both conditions
  //
  // thus, evac_slack_avg is MIN2(0,  available - avg_cycle_time * avg_alloc_rate + penalties + spike_headroom)
  //
  // similarly, evac_slack_spiking is MIN2(0, available - avg_cycle_time * rate + penalties + spike_headroom)
  // but evac_slack_spiking is only relevant if is_spiking, as defined below.

  double avg_cycle_time = _gc_cycle_time_history->davg() + (_margin_of_error_sd * _gc_cycle_time_history->dsd());
  double avg_alloc_rate = _allocation_rate.upper_bound(_margin_of_error_sd);
  size_t evac_slack_avg;
  if (anticipated_available > avg_cycle_time * avg_alloc_rate + penalties + spike_headroom) {
    evac_slack_avg = anticipated_available - (avg_cycle_time * avg_alloc_rate + penalties + spike_headroom);
  } else {
    // we have no slack because it's already time to trigger
    evac_slack_avg = 0;
  }

  bool is_spiking = _allocation_rate.is_spiking(rate, _spike_threshold_sd);
  size_t evac_slack_spiking;
  if (is_spiking) {
    if (anticipated_available > avg_cycle_time * rate + penalties + spike_headroom) {
      evac_slack_spiking = anticipated_available - (avg_cycle_time * rate + penalties + spike_headroom);
    } else {
      // we have no slack because it's already time to trigger
      evac_slack_spiking = 0;
    }
  } else {
    evac_slack_spiking = evac_slack_avg;
  }

  size_t threshold = min_free_threshold();
  size_t evac_min_threshold = (anticipated_available > threshold)? anticipated_available - threshold: 0;
  return MIN3(evac_slack_spiking, evac_slack_avg, evac_min_threshold);
}<|MERGE_RESOLUTION|>--- conflicted
+++ resolved
@@ -119,12 +119,8 @@
     if (old_generation->is_preparing_for_mark() || old_generation->is_concurrent_mark_in_progress()) {
       size_t old_time_elapsed = size_t(old_heuristics->elapsed_cycle_time() * 1000);
       if (old_time_elapsed < ShenandoahMinimumOldTimeMs) {
-<<<<<<< HEAD
-        _declined_trigger_count++;
-=======
         // Do not decline_trigger() when waiting for minimum quantum of Old-gen marking.  It is not at our discretion
         // to trigger at this time.
->>>>>>> 02a4ce23
         return false;
       }
     }
@@ -132,8 +128,7 @@
 
   // inherited triggers have already decided to start a cycle, so no further evaluation is required
   if (ShenandoahAdaptiveHeuristics::should_start_gc()) {
-    _previous_trigger_declinations = _declined_trigger_count;
-    _declined_trigger_count = 0;
+    // ShenandoahAdaptiveHeuristics::should_start_gc() has already accepted trigger, or declined it.
     return true;
   }
 
@@ -148,12 +143,7 @@
     // Detect unsigned arithmetic underflow
     assert(promo_potential < heap->capacity(), "Sanity");
     log_trigger("Expedite promotion of " PROPERFMT, PROPERFMTARGS(promo_potential));
-<<<<<<< HEAD
-    _previous_trigger_declinations = _declined_trigger_count;
-    _declined_trigger_count = 0;
-=======
     accept_trigger();
->>>>>>> 02a4ce23
     return true;
   }
 
@@ -164,20 +154,11 @@
     // candidates, but has not completed. There is no point in trying to start the young cycle before the old
     // cycle completes.
     log_trigger("Expedite mixed evacuation of %zu regions", mixed_candidates);
-<<<<<<< HEAD
-    _previous_trigger_declinations = _declined_trigger_count;
-    _declined_trigger_count = 0;
-    return true;
-  }
-
-  _declined_trigger_count++;
-=======
     accept_trigger();
     return true;
   }
 
   // Don't decline_trigger() here  That was done in ShenandoahAdaptiveHeuristics::should_start_gc()
->>>>>>> 02a4ce23
   return false;
 }
 
