--- conflicted
+++ resolved
@@ -263,13 +263,10 @@
   // in the generational case. Controlled by global flag ShenandoahMinFreeThreshold.
   size_t min_free_threshold();
 
-<<<<<<< HEAD
-=======
   inline void accept_trigger_with_type(Trigger trigger_type) {
     _last_trigger = trigger_type;
     ShenandoahHeuristics::accept_trigger();
   }
->>>>>>> 02a4ce23
 };
 
 #endif // SHARE_GC_SHENANDOAH_HEURISTICS_SHENANDOAHADAPTIVEHEURISTICS_HPP