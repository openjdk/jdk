--- conflicted
+++ resolved
@@ -38,10 +38,7 @@
  */
 class ShenandoahPassiveHeuristics : public ShenandoahHeuristics {
 public:
-<<<<<<< HEAD
-=======
   ShenandoahPassiveHeuristics(ShenandoahSpaceInfo* space_info);
->>>>>>> bfa76dff
 
   virtual bool should_start_gc();
 
