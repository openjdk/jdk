--- conflicted
+++ resolved
@@ -36,11 +36,7 @@
 
 bool ShenandoahPassiveHeuristics::should_start_gc() {
   // Never do concurrent GCs.
-<<<<<<< HEAD
-  _declined_trigger_count++;
-=======
   decline_trigger();
->>>>>>> 02a4ce23
   return false;
 }
 
