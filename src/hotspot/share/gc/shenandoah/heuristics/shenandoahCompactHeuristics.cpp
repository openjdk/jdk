--- conflicted
+++ resolved
@@ -49,12 +49,8 @@
 bool ShenandoahCompactHeuristics::should_start_gc() {
   size_t max_capacity = _generation->max_capacity();
   size_t capacity     = _generation->soft_max_capacity();
-<<<<<<< HEAD
-  size_t available    = _generation->available();
-=======
   size_t usage        = _generation->used();
   size_t available    = (capacity > usage)? capacity - usage: 0;
->>>>>>> 57fdc186
 
   // Make sure the code below treats available without the soft tail.
   size_t soft_tail = max_capacity - capacity;
