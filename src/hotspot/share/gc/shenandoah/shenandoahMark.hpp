/*
 * Copyright (c) 2021, Red Hat, Inc. All rights reserved.
 * DO NOT ALTER OR REMOVE COPYRIGHT NOTICES OR THIS FILE HEADER.
 *
 * This code is free software; you can redistribute it and/or modify it
 * under the terms of the GNU General Public License version 2 only, as
 * published by the Free Software Foundation.
 *
 * This code is distributed in the hope that it will be useful, but WITHOUT
 * ANY WARRANTY; without even the implied warranty of MERCHANTABILITY or
 * FITNESS FOR A PARTICULAR PURPOSE.  See the GNU General Public License
 * version 2 for more details (a copy is included in the LICENSE file that
 * accompanied this code).
 *
 * You should have received a copy of the GNU General Public License version
 * 2 along with this work; if not, write to the Free Software Foundation,
 * Inc., 51 Franklin St, Fifth Floor, Boston, MA 02110-1301 USA.
 *
 * Please contact Oracle, 500 Oracle Parkway, Redwood Shores, CA 94065 USA
 * or visit www.oracle.com if you need additional information or have any
 * questions.
 *
 */

#ifndef SHARE_GC_SHENANDOAH_SHENANDOAHMARK_HPP
#define SHARE_GC_SHENANDOAH_SHENANDOAHMARK_HPP

#include "gc/shared/stringdedup/stringDedup.hpp"
#include "gc/shared/taskTerminator.hpp"
#include "gc/shenandoah/shenandoahOopClosures.hpp"
#include "gc/shenandoah/shenandoahTaskqueue.hpp"

<<<<<<< HEAD
template<GenerationMode GENERATION>
class ShenandoahInitMarkRootsClosure : public OopClosure {
private:
  ShenandoahObjToScanQueue* const _queue;
  ShenandoahMarkingContext* const _mark_context;

  template <class T>
  inline void do_oop_work(T* p);

public:
  ShenandoahInitMarkRootsClosure(ShenandoahObjToScanQueue* q);

  void do_oop(narrowOop* p) { do_oop_work(p); }
  void do_oop(oop* p)       { do_oop_work(p); }
};
=======
class ShenandoahCMDrainMarkingStackClosure;
>>>>>>> df05b4d1

// Base class for mark
// Mark class does not maintain states. Instead, mark states are
// maintained by task queues, mark bitmap and SATB buffers (concurrent mark)
class ShenandoahMark: public StackObj {

protected:
  ShenandoahGeneration* const _generation;
  ShenandoahObjToScanQueueSet* const _task_queues;
  ShenandoahObjToScanQueueSet* const _old_gen_task_queues;

protected:
  ShenandoahMark(ShenandoahGeneration* generation);

public:
<<<<<<< HEAD
  template<class T, GenerationMode GENERATION, StringDedupMode STRING_DEDUP>
  static inline void mark_through_ref(T* p, ShenandoahObjToScanQueue* q, ShenandoahObjToScanQueue* old, ShenandoahMarkingContext* const mark_context, bool weak);
=======
  template<class T>
  static inline void mark_through_ref(T* p, ShenandoahObjToScanQueue* q, ShenandoahMarkingContext* const mark_context, bool weak);

  static void clear();
>>>>>>> df05b4d1

  // Helpers
  inline ShenandoahObjToScanQueueSet* task_queues() const;
  ShenandoahObjToScanQueueSet* old_task_queues() {
    return _old_gen_task_queues;
  }

  inline ShenandoahObjToScanQueue* get_queue(uint index) const;
  inline ShenandoahObjToScanQueue* get_old_queue(uint index) const;

  inline ShenandoahGeneration* generation() { return _generation; };

// ---------- Marking loop and tasks
private:
  template <class T, StringDedupMode STRING_DEDUP>
  inline void do_task(ShenandoahObjToScanQueue* q, T* cl, ShenandoahLiveData* live_data, StringDedup::Requests* const req, ShenandoahMarkTask* task);

  template <class T>
  inline void do_chunked_array_start(ShenandoahObjToScanQueue* q, T* cl, oop array, bool weak);

  template <class T>
  inline void do_chunked_array(ShenandoahObjToScanQueue* q, T* cl, oop array, int chunk, int pow, bool weak);

  inline void count_liveness(ShenandoahLiveData* live_data, oop obj);

<<<<<<< HEAD
  template <class T, GenerationMode GENERATION, bool CANCELLABLE>
  void mark_loop_work(T* cl, ShenandoahLiveData* live_data, uint worker_id, TaskTerminator *t);

  template <GenerationMode GENERATION, bool CANCELLABLE>
  void mark_loop_prework(uint worker_id, TaskTerminator *terminator,
                         ShenandoahReferenceProcessor *rp, bool strdedup, bool update_refs);

  template <GenerationMode GENERATION>
  static bool in_generation(oop obj);

  template<StringDedupMode STRING_DEDUP>
  static void mark_ref(ShenandoahObjToScanQueue* q,
                       ShenandoahMarkingContext* const mark_context, bool weak,
                       oop obj);
=======
  template <class T, bool CANCELLABLE,StringDedupMode STRING_DEDUP>
  void mark_loop_work(T* cl, ShenandoahLiveData* live_data, uint worker_id, TaskTerminator *t, StringDedup::Requests* const req);

  template <bool CANCELLABLE, StringDedupMode STRING_DEDUP>
  void mark_loop_prework(uint worker_id, TaskTerminator *terminator, ShenandoahReferenceProcessor *rp, StringDedup::Requests* const req);
>>>>>>> df05b4d1

  template <StringDedupMode STRING_DEDUP>
  inline void dedup_string(oop obj, StringDedup::Requests* const req);
protected:
<<<<<<< HEAD
  void mark_loop(GenerationMode generation, uint worker_id, TaskTerminator* terminator, ShenandoahReferenceProcessor *rp,
                 bool cancellable, bool strdedup);

=======
  void mark_loop(uint worker_id, TaskTerminator* terminator, ShenandoahReferenceProcessor *rp,
                 bool cancellable, StringDedupMode dedup_mode, StringDedup::Requests* const req);
>>>>>>> df05b4d1
};

#endif // SHARE_GC_SHENANDOAH_SHENANDOAHMARK_HPP
<|MERGE_RESOLUTION|>--- conflicted
+++ resolved
@@ -30,26 +30,6 @@
 #include "gc/shenandoah/shenandoahOopClosures.hpp"
 #include "gc/shenandoah/shenandoahTaskqueue.hpp"
 
-<<<<<<< HEAD
-template<GenerationMode GENERATION>
-class ShenandoahInitMarkRootsClosure : public OopClosure {
-private:
-  ShenandoahObjToScanQueue* const _queue;
-  ShenandoahMarkingContext* const _mark_context;
-
-  template <class T>
-  inline void do_oop_work(T* p);
-
-public:
-  ShenandoahInitMarkRootsClosure(ShenandoahObjToScanQueue* q);
-
-  void do_oop(narrowOop* p) { do_oop_work(p); }
-  void do_oop(oop* p)       { do_oop_work(p); }
-};
-=======
-class ShenandoahCMDrainMarkingStackClosure;
->>>>>>> df05b4d1
-
 // Base class for mark
 // Mark class does not maintain states. Instead, mark states are
 // maintained by task queues, mark bitmap and SATB buffers (concurrent mark)
@@ -64,15 +44,8 @@
   ShenandoahMark(ShenandoahGeneration* generation);
 
 public:
-<<<<<<< HEAD
-  template<class T, GenerationMode GENERATION, StringDedupMode STRING_DEDUP>
+  template<class T, GenerationMode GENERATION>
   static inline void mark_through_ref(T* p, ShenandoahObjToScanQueue* q, ShenandoahObjToScanQueue* old, ShenandoahMarkingContext* const mark_context, bool weak);
-=======
-  template<class T>
-  static inline void mark_through_ref(T* p, ShenandoahObjToScanQueue* q, ShenandoahMarkingContext* const mark_context, bool weak);
-
-  static void clear();
->>>>>>> df05b4d1
 
   // Helpers
   inline ShenandoahObjToScanQueueSet* task_queues() const;
@@ -98,40 +71,28 @@
 
   inline void count_liveness(ShenandoahLiveData* live_data, oop obj);
 
-<<<<<<< HEAD
-  template <class T, GenerationMode GENERATION, bool CANCELLABLE>
-  void mark_loop_work(T* cl, ShenandoahLiveData* live_data, uint worker_id, TaskTerminator *t);
+  template <class T, GenerationMode GENERATION, bool CANCELLABLE, StringDedupMode STRING_DEDUP>
+  void mark_loop_work(T* cl, ShenandoahLiveData* live_data, uint worker_id, TaskTerminator *t, StringDedup::Requests* const req);
 
-  template <GenerationMode GENERATION, bool CANCELLABLE>
-  void mark_loop_prework(uint worker_id, TaskTerminator *terminator,
-                         ShenandoahReferenceProcessor *rp, bool strdedup, bool update_refs);
+  template <GenerationMode GENERATION, bool CANCELLABLE, StringDedupMode STRING_DEDUP>
+  void mark_loop_prework(uint worker_id, TaskTerminator *terminator, ShenandoahReferenceProcessor *rp, StringDedup::Requests* const req, bool update_refs);
 
   template <GenerationMode GENERATION>
   static bool in_generation(oop obj);
 
-  template<StringDedupMode STRING_DEDUP>
   static void mark_ref(ShenandoahObjToScanQueue* q,
-                       ShenandoahMarkingContext* const mark_context, bool weak,
-                       oop obj);
-=======
-  template <class T, bool CANCELLABLE,StringDedupMode STRING_DEDUP>
-  void mark_loop_work(T* cl, ShenandoahLiveData* live_data, uint worker_id, TaskTerminator *t, StringDedup::Requests* const req);
-
-  template <bool CANCELLABLE, StringDedupMode STRING_DEDUP>
-  void mark_loop_prework(uint worker_id, TaskTerminator *terminator, ShenandoahReferenceProcessor *rp, StringDedup::Requests* const req);
->>>>>>> df05b4d1
+                       ShenandoahMarkingContext* const mark_context,
+                       bool weak, oop obj);
 
   template <StringDedupMode STRING_DEDUP>
   inline void dedup_string(oop obj, StringDedup::Requests* const req);
 protected:
-<<<<<<< HEAD
+  template<bool CANCELLABLE, StringDedupMode STRING_DEDUP>
   void mark_loop(GenerationMode generation, uint worker_id, TaskTerminator* terminator, ShenandoahReferenceProcessor *rp,
-                 bool cancellable, bool strdedup);
+                 StringDedup::Requests* const req);
 
-=======
-  void mark_loop(uint worker_id, TaskTerminator* terminator, ShenandoahReferenceProcessor *rp,
+  void mark_loop(GenerationMode generation, uint worker_id, TaskTerminator* terminator, ShenandoahReferenceProcessor *rp,
                  bool cancellable, StringDedupMode dedup_mode, StringDedup::Requests* const req);
->>>>>>> df05b4d1
 };
 
 #endif // SHARE_GC_SHENANDOAH_SHENANDOAHMARK_HPP
