/*
 * Copyright (c) 2013, 2021, Red Hat, Inc. All rights reserved.
 * Copyright (C) 2022 THL A29 Limited, a Tencent company. All rights reserved.
 * DO NOT ALTER OR REMOVE COPYRIGHT NOTICES OR THIS FILE HEADER.
 *
 * This code is free software; you can redistribute it and/or modify it
 * under the terms of the GNU General Public License version 2 only, as
 * published by the Free Software Foundation.
 *
 * This code is distributed in the hope that it will be useful, but WITHOUT
 * ANY WARRANTY; without even the implied warranty of MERCHANTABILITY or
 * FITNESS FOR A PARTICULAR PURPOSE.  See the GNU General Public License
 * version 2 for more details (a copy is included in the LICENSE file that
 * accompanied this code).
 *
 * You should have received a copy of the GNU General Public License version
 * 2 along with this work; if not, write to the Free Software Foundation,
 * Inc., 51 Franklin St, Fifth Floor, Boston, MA 02110-1301 USA.
 *
 * Please contact Oracle, 500 Oracle Parkway, Redwood Shores, CA 94065 USA
 * or visit www.oracle.com if you need additional information or have any
 * questions.
 *
 */

#include "gc/shenandoah/heuristics/shenandoahHeuristics.hpp"
#include "gc/shenandoah/mode/shenandoahMode.hpp"
#include "gc/shenandoah/shenandoahCollectorPolicy.hpp"
#include "gc/shenandoah/shenandoahConcurrentGC.hpp"
#include "gc/shenandoah/shenandoahControlThread.hpp"
#include "gc/shenandoah/shenandoahDegeneratedGC.hpp"
#include "gc/shenandoah/shenandoahFreeSet.hpp"
#include "gc/shenandoah/shenandoahFullGC.hpp"
#include "gc/shenandoah/shenandoahGeneration.hpp"
#include "gc/shenandoah/shenandoahHeap.inline.hpp"
#include "gc/shenandoah/shenandoahMonitoringSupport.hpp"
#include "gc/shenandoah/shenandoahUtils.hpp"
#include "logging/log.hpp"
#include "memory/metaspaceStats.hpp"
#include "memory/metaspaceUtils.hpp"

ShenandoahControlThread::ShenandoahControlThread() :
  ShenandoahController(),
  _requested_gc_cause(GCCause::_no_gc),
  _degen_point(ShenandoahGC::_degenerated_outside_cycle) {
  set_name("Shenandoah Control Thread");
  create_and_start();
}

void ShenandoahControlThread::run_service() {
  ShenandoahHeap* const heap = ShenandoahHeap::heap();
  const GCMode default_mode = concurrent_normal;
  const GCCause::Cause default_cause = GCCause::_shenandoah_concurrent_gc;
  int sleep = ShenandoahControlIntervalMin;

  double last_sleep_adjust_time = os::elapsedTime();

  ShenandoahCollectorPolicy* const policy = heap->shenandoah_policy();
  ShenandoahHeuristics* const heuristics = heap->heuristics();
  while (!should_terminate()) {
    const GCCause::Cause cancelled_cause = heap->cancelled_cause();
    if (cancelled_cause == GCCause::_shenandoah_stop_vm) {
      break;
    }

    // Figure out if we have pending requests.
    const bool alloc_failure_pending = ShenandoahCollectorPolicy::is_allocation_failure(cancelled_cause);
    const bool is_gc_requested = _gc_requested.is_set();
    const GCCause::Cause requested_gc_cause = _requested_gc_cause;

    // Choose which GC mode to run in. The block below should select a single mode.
    GCMode mode = none;
    GCCause::Cause cause = GCCause::_last_gc_cause;
    ShenandoahGC::ShenandoahDegenPoint degen_point = ShenandoahGC::_degenerated_unset;

    if (alloc_failure_pending) {
      // Allocation failure takes precedence: we have to deal with it first thing
      heuristics->log_trigger("Handle Allocation Failure");

      cause = GCCause::_allocation_failure;

      // Consume the degen point, and seed it with default value
      degen_point = _degen_point;
      _degen_point = ShenandoahGC::_degenerated_outside_cycle;

      if (ShenandoahDegeneratedGC && heuristics->should_degenerate_cycle()) {
        heuristics->record_allocation_failure_gc();
        policy->record_alloc_failure_to_degenerated(degen_point);
        mode = stw_degenerated;
      } else {
        heuristics->record_allocation_failure_gc();
        policy->record_alloc_failure_to_full();
        mode = stw_full;
      }
    } else if (is_gc_requested) {
      cause = requested_gc_cause;
      heuristics->log_trigger("GC request (%s)", GCCause::to_string(cause));
      heuristics->record_requested_gc();

      if (ShenandoahCollectorPolicy::should_run_full_gc(cause)) {
        mode = stw_full;
      } else {
        mode = default_mode;
        // Unload and clean up everything
        heap->set_unload_classes(heuristics->can_unload_classes());
      }
    } else {
      // Potential normal cycle: ask heuristics if it wants to act
      if (heuristics->should_start_gc()) {
        mode = default_mode;
        cause = default_cause;
      }

      // Ask policy if this cycle wants to process references or unload classes
      heap->set_unload_classes(heuristics->should_unload_classes());
    }

    // Blow all soft references on this cycle, if handling allocation failure,
    // either implicit or explicit GC request,  or we are requested to do so unconditionally.
    if (alloc_failure_pending || is_gc_requested || ShenandoahAlwaysClearSoftRefs) {
      heap->soft_ref_policy()->set_should_clear_all_soft_refs(true);
    }

    const bool gc_requested = (mode != none);
    assert (!gc_requested || cause != GCCause::_last_gc_cause, "GC cause should be set");

    if (gc_requested) {
      // Cannot uncommit bitmap slices during concurrent reset
      ShenandoahNoUncommitMark forbid_region_uncommit(heap);

      // GC is starting, bump the internal ID
      update_gc_id();

      GCIdMark gc_id_mark;

      heuristics->cancel_trigger_request();

      heap->reset_bytes_allocated_since_gc_start();

      MetaspaceCombinedStats meta_sizes = MetaspaceUtils::get_combined_statistics();

      // If GC was requested, we are sampling the counters even without actual triggers
      // from allocation machinery. This captures GC phases more accurately.
      heap->set_forced_counters_update(true);

      // If GC was requested, we better dump freeset data for performance debugging
      heap->free_set()->log_status_under_lock();

      switch (mode) {
        case concurrent_normal:
          service_concurrent_normal_cycle(cause);
          break;
        case stw_degenerated:
          service_stw_degenerated_cycle(cause, degen_point);
          break;
        case stw_full:
          service_stw_full_cycle(cause);
          break;
        default:
          ShouldNotReachHere();
      }

      // If this was the requested GC cycle, notify waiters about it
      if (is_gc_requested) {
        notify_gc_waiters();
      }

      // If this cycle completed without being cancelled, notify waiters about it
      if (!heap->cancelled_gc()) {
        notify_alloc_failure_waiters();
      }

      // Report current free set state at the end of cycle, whether
      // it is a normal completion, or the abort.
      heap->free_set()->log_status_under_lock();

      {
        // Notify Universe about new heap usage. This has implications for
        // global soft refs policy, and we better report it every time heap
        // usage goes down.
        ShenandoahHeapLocker locker(heap->lock());
        heap->update_capacity_and_used_at_gc();
      }

      // Signal that we have completed a visit to all live objects.
      heap->record_whole_heap_examined_timestamp();

      // Disable forced counters update, and update counters one more time
      // to capture the state at the end of GC session.
      heap->handle_force_counters_update();
      heap->set_forced_counters_update(false);

      // Retract forceful part of soft refs policy
      heap->soft_ref_policy()->set_should_clear_all_soft_refs(false);

      // Clear metaspace oom flag, if current cycle unloaded classes
      if (heap->unload_classes()) {
        heuristics->clear_metaspace_oom();
      }

      // Commit worker statistics to cycle data
      heap->phase_timings()->flush_par_workers_to_cycle();

      // Print GC stats for current cycle
      {
        LogTarget(Info, gc, stats) lt;
        if (lt.is_enabled()) {
          ResourceMark rm;
          LogStream ls(lt);
          heap->phase_timings()->print_cycle_on(&ls);
<<<<<<< HEAD
#ifdef NOT_PRODUCT
          ShenandoahEvacuationTracker* evac_tracker = heap->evac_tracker();
          ShenandoahCycleStats         evac_stats   = evac_tracker->flush_cycle_to_global();
          evac_tracker->print_evacuations_on(&ls, &evac_stats.workers,
                                                  &evac_stats.mutators);
#endif
          if (ShenandoahPacing) {
            heap->pacer()->print_cycle_on(&ls);
          }
=======
>>>>>>> ad510fb2
        }
      }

      // Commit statistics to globals
      heap->phase_timings()->flush_cycle_to_global();

      // Print Metaspace change following GC (if logging is enabled).
      MetaspaceUtils::print_metaspace_change(meta_sizes);
    }

    // Check if we have seen a new target for soft max heap size or if a gc was requested.
    // Either of these conditions will attempt to uncommit regions.
    if (ShenandoahUncommit) {
      if (heap->check_soft_max_changed()) {
        heap->notify_soft_max_changed();
      } else if (is_gc_requested) {
        heap->notify_explicit_gc_requested();
      }
    }

    // Wait before performing the next action. If allocation happened during this wait,
    // we exit sooner, to let heuristics re-evaluate new conditions. If we are at idle,
    // back off exponentially.
    const double current = os::elapsedTime();
    if (heap->has_changed()) {
      sleep = ShenandoahControlIntervalMin;
    } else if ((current - last_sleep_adjust_time) * 1000 > ShenandoahControlIntervalAdjustPeriod){
      sleep = MIN2<int>(ShenandoahControlIntervalMax, MAX2(1, sleep * 2));
      last_sleep_adjust_time = current;
    }
    os::naked_short_sleep(sleep);
  }
}

void ShenandoahControlThread::service_concurrent_normal_cycle(GCCause::Cause cause) {
  // Normal cycle goes via all concurrent phases. If allocation failure (af) happens during
  // any of the concurrent phases, it first degrades to Degenerated GC and completes GC there.
  // If second allocation failure happens during Degenerated GC cycle (for example, when GC
  // tries to evac something and no memory is available), cycle degrades to Full GC.
  //
  // There are also a shortcut through the normal cycle: immediate garbage shortcut, when
  // heuristics says there are no regions to compact, and all the collection comes from immediately
  // reclaimable regions.
  //
  // ................................................................................................
  //
  //                                    (immediate garbage shortcut)                Concurrent GC
  //                             /-------------------------------------------\
  //                             |                                           |
  //                             |                                           |
  //                             |                                           |
  //                             |                                           v
  // [START] ----> Conc Mark ----o----> Conc Evac --o--> Conc Update-Refs ---o----> [END]
  //                   |                    |                 |              ^
  //                   | (af)               | (af)            | (af)         |
  // ..................|....................|.................|..............|.......................
  //                   |                    |                 |              |
  //                   |                    |                 |              |      Degenerated GC
  //                   v                    v                 v              |
  //               STW Mark ----------> STW Evac ----> STW Update-Refs ----->o
  //                   |                    |                 |              ^
  //                   | (af)               | (af)            | (af)         |
  // ..................|....................|.................|..............|.......................
  //                   |                    |                 |              |
  //                   |                    v                 |              |      Full GC
  //                   \------------------->o<----------------/              |
  //                                        |                                |
  //                                        v                                |
  //                                      Full GC  --------------------------/
  //
  ShenandoahHeap* heap = ShenandoahHeap::heap();
  if (check_cancellation_or_degen(ShenandoahGC::_degenerated_outside_cycle)) {
    log_info(gc)("Cancelled");
    return;
  }

  ShenandoahGCSession session(cause, heap->global_generation());

  TraceCollectorStats tcs(heap->monitoring_support()->concurrent_collection_counters());

  ShenandoahConcurrentGC gc(heap->global_generation(), false);
  if (gc.collect(cause)) {
    // Cycle is complete.  There were no failed allocation requests and no degeneration, so count this as good progress.
    heap->notify_gc_progress();
    heap->global_generation()->heuristics()->record_success_concurrent();
    heap->shenandoah_policy()->record_success_concurrent(false, gc.abbreviated());
    heap->log_heap_status("At end of GC");
  } else {
    assert(heap->cancelled_gc(), "Must have been cancelled");
    check_cancellation_or_degen(gc.degen_point());
    heap->log_heap_status("At end of cancelled GC");
  }
}

bool ShenandoahControlThread::check_cancellation_or_degen(ShenandoahGC::ShenandoahDegenPoint point) {
  ShenandoahHeap* heap = ShenandoahHeap::heap();
  if (heap->cancelled_gc()) {
    if (heap->cancelled_cause() == GCCause::_shenandoah_stop_vm) {
      return true;
    }

    if (ShenandoahCollectorPolicy::is_allocation_failure(heap->cancelled_cause())) {
      assert (_degen_point == ShenandoahGC::_degenerated_outside_cycle,
              "Should not be set yet: %s", ShenandoahGC::degen_point_to_string(_degen_point));
      _degen_point = point;
      return true;
    }

    fatal("Unexpected reason for cancellation: %s", GCCause::to_string(heap->cancelled_cause()));
  }
  return false;
}

void ShenandoahControlThread::stop_service() {
  ShenandoahHeap::heap()->cancel_gc(GCCause::_shenandoah_stop_vm);
}

void ShenandoahControlThread::service_stw_full_cycle(GCCause::Cause cause) {
  ShenandoahHeap* const heap = ShenandoahHeap::heap();
  ShenandoahGCSession session(cause, heap->global_generation());

  ShenandoahFullGC gc;
  gc.collect(cause);
}

void ShenandoahControlThread::service_stw_degenerated_cycle(GCCause::Cause cause, ShenandoahGC::ShenandoahDegenPoint point) {
  assert (point != ShenandoahGC::_degenerated_unset, "Degenerated point should be set");
  ShenandoahHeap* const heap = ShenandoahHeap::heap();
  ShenandoahGCSession session(cause, heap->global_generation());

  ShenandoahDegenGC gc(point, heap->global_generation());
  gc.collect(cause);
}

void ShenandoahControlThread::request_gc(GCCause::Cause cause) {
  if (ShenandoahCollectorPolicy::should_handle_requested_gc(cause)) {
    handle_requested_gc(cause);
  }
}

void ShenandoahControlThread::handle_requested_gc(GCCause::Cause cause) {
  if (should_terminate()) {
    log_info(gc)("Control thread is terminating, no more GCs");
    return;
  }

  // For normal requested GCs (System.gc) we want to block the caller. However,
  // for whitebox requested GC, we want to initiate the GC and return immediately.
  // The whitebox caller thread will arrange for itself to wait until the GC notifies
  // it that has reached the requested breakpoint (phase in the GC).
  if (cause == GCCause::_wb_breakpoint) {
    _requested_gc_cause = cause;
    _gc_requested.set();
    return;
  }

  // Make sure we have at least one complete GC cycle before unblocking
  // from the explicit GC request.
  //
  // This is especially important for weak references cleanup and/or native
  // resources (e.g. DirectByteBuffers) machinery: when explicit GC request
  // comes very late in the already running cycle, it would miss lots of new
  // opportunities for cleanup that were made available before the caller
  // requested the GC.

  MonitorLocker ml(&_gc_waiters_lock);
  size_t current_gc_id = get_gc_id();
  size_t required_gc_id = current_gc_id + 1;
  while (current_gc_id < required_gc_id && !should_terminate()) {
    // Although setting gc request is under _gc_waiters_lock, but read side (run_service())
    // does not take the lock. We need to enforce following order, so that read side sees
    // latest requested gc cause when the flag is set.
    _requested_gc_cause = cause;
    _gc_requested.set();

    ml.wait();
    current_gc_id = get_gc_id();
  }
}

void ShenandoahControlThread::notify_gc_waiters() {
  _gc_requested.unset();
  MonitorLocker ml(&_gc_waiters_lock);
  ml.notify_all();
}<|MERGE_RESOLUTION|>--- conflicted
+++ resolved
@@ -208,18 +208,12 @@
           ResourceMark rm;
           LogStream ls(lt);
           heap->phase_timings()->print_cycle_on(&ls);
-<<<<<<< HEAD
 #ifdef NOT_PRODUCT
           ShenandoahEvacuationTracker* evac_tracker = heap->evac_tracker();
           ShenandoahCycleStats         evac_stats   = evac_tracker->flush_cycle_to_global();
           evac_tracker->print_evacuations_on(&ls, &evac_stats.workers,
                                                   &evac_stats.mutators);
 #endif
-          if (ShenandoahPacing) {
-            heap->pacer()->print_cycle_on(&ls);
-          }
-=======
->>>>>>> ad510fb2
         }
       }
 
