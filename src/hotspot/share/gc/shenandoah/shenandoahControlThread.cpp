/*
 * Copyright (c) 2013, 2020, Red Hat, Inc. All rights reserved.
 * DO NOT ALTER OR REMOVE COPYRIGHT NOTICES OR THIS FILE HEADER.
 *
 * This code is free software; you can redistribute it and/or modify it
 * under the terms of the GNU General Public License version 2 only, as
 * published by the Free Software Foundation.
 *
 * This code is distributed in the hope that it will be useful, but WITHOUT
 * ANY WARRANTY; without even the implied warranty of MERCHANTABILITY or
 * FITNESS FOR A PARTICULAR PURPOSE.  See the GNU General Public License
 * version 2 for more details (a copy is included in the LICENSE file that
 * accompanied this code).
 *
 * You should have received a copy of the GNU General Public License version
 * 2 along with this work; if not, write to the Free Software Foundation,
 * Inc., 51 Franklin St, Fifth Floor, Boston, MA 02110-1301 USA.
 *
 * Please contact Oracle, 500 Oracle Parkway, Redwood Shores, CA 94065 USA
 * or visit www.oracle.com if you need additional information or have any
 * questions.
 *
 */

#include "precompiled.hpp"

#include "gc/shenandoah/shenandoahConcurrentMark.hpp"
#include "gc/shenandoah/shenandoahCollectorPolicy.hpp"
#include "gc/shenandoah/shenandoahControlThread.hpp"
#include "gc/shenandoah/shenandoahFreeSet.hpp"
#include "gc/shenandoah/shenandoahPhaseTimings.hpp"
#include "gc/shenandoah/shenandoahHeap.inline.hpp"
#include "gc/shenandoah/shenandoahMark.inline.hpp"
#include "gc/shenandoah/shenandoahMonitoringSupport.hpp"
#include "gc/shenandoah/shenandoahRootProcessor.inline.hpp"
#include "gc/shenandoah/shenandoahUtils.hpp"
#include "gc/shenandoah/shenandoahVMOperations.hpp"
#include "gc/shenandoah/shenandoahWorkerPolicy.hpp"
#include "gc/shenandoah/heuristics/shenandoahHeuristics.hpp"
#include "memory/iterator.hpp"
#include "memory/universe.hpp"
#include "runtime/atomic.hpp"

ShenandoahControlThread::ShenandoahControlThread() :
  ConcurrentGCThread(),
  _alloc_failure_waiters_lock(Mutex::leaf, "ShenandoahAllocFailureGC_lock", true, Monitor::_safepoint_check_always),
  _gc_waiters_lock(Mutex::leaf, "ShenandoahRequestedGC_lock", true, Monitor::_safepoint_check_always),
  _periodic_task(this),
  _requested_gc_cause(GCCause::_no_cause_specified),
  _degen_point(ShenandoahHeap::_degenerated_outside_cycle),
  _allocs_seen(0) {

  reset_gc_id();
  create_and_start();
  _periodic_task.enroll();
  _periodic_satb_flush_task.enroll();
  if (ShenandoahPacing) {
    _periodic_pacer_notify_task.enroll();
  }
}

ShenandoahControlThread::~ShenandoahControlThread() {
  // This is here so that super is called.
}

void ShenandoahPeriodicTask::task() {
  _thread->handle_force_counters_update();
  _thread->handle_counters_update();
}

void ShenandoahPeriodicSATBFlushTask::task() {
  ShenandoahHeap::heap()->force_satb_flush_all_threads();
}

void ShenandoahPeriodicPacerNotify::task() {
  assert(ShenandoahPacing, "Should not be here otherwise");
  ShenandoahHeap::heap()->pacer()->notify_waiters();
}

void ShenandoahControlThread::run_service() {
  ShenandoahHeap* heap = ShenandoahHeap::heap();

  GCMode default_mode = concurrent_normal;
  GCCause::Cause default_cause = GCCause::_shenandoah_concurrent_gc;
  int sleep = ShenandoahControlIntervalMin;

  double last_shrink_time = os::elapsedTime();
  double last_sleep_adjust_time = os::elapsedTime();

  // Shrink period avoids constantly polling regions for shrinking.
  // Having a period 10x lower than the delay would mean we hit the
  // shrinking with lag of less than 1/10-th of true delay.
  // ShenandoahUncommitDelay is in msecs, but shrink_period is in seconds.
  double shrink_period = (double)ShenandoahUncommitDelay / 1000 / 10;

  ShenandoahCollectorPolicy* policy = heap->shenandoah_policy();
  ShenandoahHeuristics* heuristics = heap->heuristics();
  while (!in_graceful_shutdown() && !should_terminate()) {
    // Figure out if we have pending requests.
    bool alloc_failure_pending = _alloc_failure_gc.is_set();
    bool explicit_gc_requested = _gc_requested.is_set() &&  is_explicit_gc(_requested_gc_cause);
    bool implicit_gc_requested = _gc_requested.is_set() && !is_explicit_gc(_requested_gc_cause);

    // This control loop iteration have seen this much allocations.
    size_t allocs_seen = Atomic::xchg(&_allocs_seen, (size_t)0);

    // Check if we have seen a new target for soft max heap size.
    bool soft_max_changed = check_soft_max_changed();

    // Choose which GC mode to run in. The block below should select a single mode.
    GCMode mode = none;
    GCCause::Cause cause = GCCause::_last_gc_cause;
    ShenandoahHeap::ShenandoahDegenPoint degen_point = ShenandoahHeap::_degenerated_unset;

    if (alloc_failure_pending) {
      // Allocation failure takes precedence: we have to deal with it first thing
      log_info(gc)("Trigger: Handle Allocation Failure");

      cause = GCCause::_allocation_failure;

      // Consume the degen point, and seed it with default value
      degen_point = _degen_point;
      _degen_point = ShenandoahHeap::_degenerated_outside_cycle;

      if (ShenandoahDegeneratedGC && heuristics->should_degenerate_cycle()) {
        heuristics->record_allocation_failure_gc();
        policy->record_alloc_failure_to_degenerated(degen_point);
        mode = stw_degenerated;
      } else {
        heuristics->record_allocation_failure_gc();
        policy->record_alloc_failure_to_full();
        mode = stw_full;
      }

    } else if (explicit_gc_requested) {
      cause = _requested_gc_cause;
      log_info(gc)("Trigger: Explicit GC request (%s)", GCCause::to_string(cause));

      heuristics->record_requested_gc();

      if (ExplicitGCInvokesConcurrent) {
        policy->record_explicit_to_concurrent();
        mode = default_mode;
        // Unload and clean up everything
        heap->set_unload_classes(heuristics->can_unload_classes());
      } else {
        policy->record_explicit_to_full();
        mode = stw_full;
      }
    } else if (implicit_gc_requested) {
      cause = _requested_gc_cause;
      log_info(gc)("Trigger: Implicit GC request (%s)", GCCause::to_string(cause));

      heuristics->record_requested_gc();

      if (ShenandoahImplicitGCInvokesConcurrent) {
        policy->record_implicit_to_concurrent();
        mode = default_mode;

        // Unload and clean up everything
        heap->set_unload_classes(heuristics->can_unload_classes());
      } else {
        policy->record_implicit_to_full();
        mode = stw_full;
      }
    } else {
      // Potential normal cycle: ask heuristics if it wants to act
      if (heuristics->should_start_gc()) {
        mode = default_mode;
        cause = default_cause;
      }

      // Ask policy if this cycle wants to process references or unload classes
      heap->set_unload_classes(heuristics->should_unload_classes());
    }

    // Blow all soft references on this cycle, if handling allocation failure,
    // either implicit or explicit GC request,  or we are requested to do so unconditionally.
    if (alloc_failure_pending || implicit_gc_requested || explicit_gc_requested || ShenandoahAlwaysClearSoftRefs) {
      heap->soft_ref_policy()->set_should_clear_all_soft_refs(true);
    }

    bool gc_requested = (mode != none);
    assert (!gc_requested || cause != GCCause::_last_gc_cause, "GC cause should be set");

    if (gc_requested) {
      // GC is starting, bump the internal ID
      update_gc_id();

      heap->reset_bytes_allocated_since_gc_start();

      // Use default constructor to snapshot the Metaspace state before GC.
      metaspace::MetaspaceSizesSnapshot meta_sizes;

      // If GC was requested, we are sampling the counters even without actual triggers
      // from allocation machinery. This captures GC phases more accurately.
      set_forced_counters_update(true);

      // If GC was requested, we better dump freeset data for performance debugging
      {
        ShenandoahHeapLocker locker(heap->lock());
        heap->free_set()->log_status();
      }

      switch (mode) {
        case concurrent_normal:
          service_concurrent_normal_cycle(cause);
          break;
        case stw_degenerated:
          service_stw_degenerated_cycle(cause, degen_point);
          break;
        case stw_full:
          service_stw_full_cycle(cause);
          break;
        default:
          ShouldNotReachHere();
      }

      // If this was the requested GC cycle, notify waiters about it
      if (explicit_gc_requested || implicit_gc_requested) {
        notify_gc_waiters();
      }

      // If this was the allocation failure GC cycle, notify waiters about it
      if (alloc_failure_pending) {
        notify_alloc_failure_waiters();
      }

      // Report current free set state at the end of cycle, whether
      // it is a normal completion, or the abort.
      {
        ShenandoahHeapLocker locker(heap->lock());
        heap->free_set()->log_status();

        // Notify Universe about new heap usage. This has implications for
        // global soft refs policy, and we better report it every time heap
        // usage goes down.
        Universe::heap()->update_capacity_and_used_at_gc();

        // Signal that we have completed a visit to all live objects.
        Universe::heap()->record_whole_heap_examined_timestamp();
      }

      // Disable forced counters update, and update counters one more time
      // to capture the state at the end of GC session.
      handle_force_counters_update();
      set_forced_counters_update(false);

      // Retract forceful part of soft refs policy
      heap->soft_ref_policy()->set_should_clear_all_soft_refs(false);

      // Clear metaspace oom flag, if current cycle unloaded classes
      if (heap->unload_classes()) {
        heuristics->clear_metaspace_oom();
      }

      // Commit worker statistics to cycle data
      heap->phase_timings()->flush_par_workers_to_cycle();
      if (ShenandoahPacing) {
        heap->pacer()->flush_stats_to_cycle();
      }

      // Print GC stats for current cycle
      {
        LogTarget(Info, gc, stats) lt;
        if (lt.is_enabled()) {
          ResourceMark rm;
          LogStream ls(lt);
          heap->phase_timings()->print_cycle_on(&ls);
          if (ShenandoahPacing) {
            heap->pacer()->print_cycle_on(&ls);
          }
        }
      }

      // Commit statistics to globals
      heap->phase_timings()->flush_cycle_to_global();

      // Print Metaspace change following GC (if logging is enabled).
      MetaspaceUtils::print_metaspace_change(meta_sizes);

      // GC is over, we are at idle now
      if (ShenandoahPacing) {
        heap->pacer()->setup_for_idle();
      }
    } else {
      // Allow allocators to know we have seen this much regions
      if (ShenandoahPacing && (allocs_seen > 0)) {
        heap->pacer()->report_alloc(allocs_seen);
      }
    }

    double current = os::elapsedTime();

    if (ShenandoahUncommit && (explicit_gc_requested || soft_max_changed || (current - last_shrink_time > shrink_period))) {
      // Explicit GC tries to uncommit everything down to min capacity.
      // Soft max change tries to uncommit everything down to target capacity.
      // Periodic uncommit tries to uncommit suitable regions down to min capacity.

      double shrink_before = (explicit_gc_requested || soft_max_changed) ?
                             current :
                             current - (ShenandoahUncommitDelay / 1000.0);

      size_t shrink_until = soft_max_changed ?
                             heap->soft_max_capacity() :
                             heap->min_capacity();

      service_uncommit(shrink_before, shrink_until);
      heap->phase_timings()->flush_cycle_to_global();
      last_shrink_time = current;
    }

    // Wait before performing the next action. If allocation happened during this wait,
    // we exit sooner, to let heuristics re-evaluate new conditions. If we are at idle,
    // back off exponentially.
    if (_heap_changed.try_unset()) {
      sleep = ShenandoahControlIntervalMin;
    } else if ((current - last_sleep_adjust_time) * 1000 > ShenandoahControlIntervalAdjustPeriod){
      sleep = MIN2<int>(ShenandoahControlIntervalMax, MAX2(1, sleep * 2));
      last_sleep_adjust_time = current;
    }
    os::naked_short_sleep(sleep);
  }

  // Wait for the actual stop(), can't leave run_service() earlier.
  while (!should_terminate()) {
    os::naked_short_sleep(ShenandoahControlIntervalMin);
  }
}

bool ShenandoahControlThread::check_soft_max_changed() const {
  ShenandoahHeap* heap = ShenandoahHeap::heap();
  size_t new_soft_max = Atomic::load(&SoftMaxHeapSize);
  size_t old_soft_max = heap->soft_max_capacity();
  if (new_soft_max != old_soft_max) {
    new_soft_max = MAX2(heap->min_capacity(), new_soft_max);
    new_soft_max = MIN2(heap->max_capacity(), new_soft_max);
    if (new_soft_max != old_soft_max) {
      log_info(gc)("Soft Max Heap Size: " SIZE_FORMAT "%s -> " SIZE_FORMAT "%s",
                   byte_size_in_proper_unit(old_soft_max), proper_unit_for_byte_size(old_soft_max),
                   byte_size_in_proper_unit(new_soft_max), proper_unit_for_byte_size(new_soft_max)
      );
      heap->set_soft_max_capacity(new_soft_max);
      return true;
    }
  }
  return false;
}

void ShenandoahControlThread::service_concurrent_normal_cycle(GCCause::Cause cause) {
  // Normal cycle goes via all concurrent phases. If allocation failure (af) happens during
  // any of the concurrent phases, it first degrades to Degenerated GC and completes GC there.
  // If second allocation failure happens during Degenerated GC cycle (for example, when GC
  // tries to evac something and no memory is available), cycle degrades to Full GC.
  //
  // There are also a shortcut through the normal cycle: immediate garbage shortcut, when
  // heuristics says there are no regions to compact, and all the collection comes from immediately
  // reclaimable regions.
  //
  // ................................................................................................
  //
  //                                    (immediate garbage shortcut)                Concurrent GC
  //                             /-------------------------------------------\
  //                             |                                           |
  //                             |                                           |
  //                             |                                           |
  //                             |                                           v
  // [START] ----> Conc Mark ----o----> Conc Evac --o--> Conc Update-Refs ---o----> [END]
  //                   |                    |                 |              ^
  //                   | (af)               | (af)            | (af)         |
  // ..................|....................|.................|..............|.......................
  //                   |                    |                 |              |
  //                   |                    |                 |              |      Degenerated GC
  //                   v                    v                 v              |
  //               STW Mark ----------> STW Evac ----> STW Update-Refs ----->o
  //                   |                    |                 |              ^
  //                   | (af)               | (af)            | (af)         |
  // ..................|....................|.................|..............|.......................
  //                   |                    |                 |              |
  //                   |                    v                 |              |      Full GC
  //                   \------------------->o<----------------/              |
  //                                        |                                |
  //                                        v                                |
  //                                      Full GC  --------------------------/
  //
  ShenandoahHeap* heap = ShenandoahHeap::heap();

  if (check_cancellation_or_degen(ShenandoahHeap::_degenerated_outside_cycle)) return;

  GCIdMark gc_id_mark;
  ShenandoahGCSession session(cause);

  TraceCollectorStats tcs(heap->monitoring_support()->concurrent_collection_counters());

  // Reset for upcoming marking
  heap->entry_reset();

  // Mark
  {
    ShenandoahConcurrentMark mark;

    // Start initial mark under STW
    heap->vmop_entry_init_mark(&mark);

    // Concurrent mark roots
    heap->entry_mark_roots(&mark);
    if (check_cancellation_or_degen(ShenandoahHeap::_degenerated_outside_cycle)) return;

<<<<<<< HEAD
    // Continue concurrent mark
    heap->entry_mark(&mark);
    if (check_cancellation_or_degen(ShenandoahHeap::_degenerated_mark)) return;

    // If not cancelled, can try to concurrently pre-clean
    heap->entry_preclean(&mark);

    // Complete marking under STW, and start evacuation
    heap->vmop_entry_final_mark(&mark);
  }
=======
  // Complete marking under STW, and start evacuation
  heap->vmop_entry_final_mark();
>>>>>>> 2668d232

  // Process weak roots that might still point to regions that would be broken by cleanup
  if (heap->is_concurrent_weak_root_in_progress()) {
    heap->entry_weak_refs();
    heap->entry_weak_roots();
  }

  // Final mark might have reclaimed some immediate garbage, kick cleanup to reclaim
  // the space. This would be the last action if there is nothing to evacuate.
  heap->entry_cleanup_early();

  {
    ShenandoahHeapLocker locker(heap->lock());
    heap->free_set()->log_status();
  }

  // Perform concurrent class unloading
  if (heap->is_concurrent_weak_root_in_progress()) {
    heap->entry_class_unloading();
  }

  // Processing strong roots
  // This may be skipped if there is nothing to update/evacuate.
  // If so, strong_root_in_progress would be unset.
  if (heap->is_concurrent_strong_root_in_progress()) {
    heap->entry_strong_roots();
  }

  // Continue the cycle with evacuation and optional update-refs.
  // This may be skipped if there is nothing to evacuate.
  // If so, evac_in_progress would be unset by collection set preparation code.
  if (heap->is_evacuation_in_progress()) {
    // Concurrently evacuate
    heap->entry_evac();
    if (check_cancellation_or_degen(ShenandoahHeap::_degenerated_evac)) return;

    // Perform update-refs phase.
    heap->vmop_entry_init_updaterefs();
    heap->entry_updaterefs();
    if (check_cancellation_or_degen(ShenandoahHeap::_degenerated_updaterefs)) return;

    // Concurrent update thread roots
    heap->entry_update_thread_roots();
    if (check_cancellation_or_degen(ShenandoahHeap::_degenerated_updaterefs)) return;

    heap->vmop_entry_final_updaterefs();

    // Update references freed up collection set, kick the cleanup to reclaim the space.
    heap->entry_cleanup_complete();
  } else {
    // Concurrent weak/strong root flags are unset concurrently. We depend on updateref GC safepoints
    // to ensure the changes are visible to all mutators before gc cycle is completed.
    // In case of no evacuation, updateref GC safepoints are skipped. Therefore, we will need
    // to perform thread handshake to ensure their consistences.
    heap->entry_rendezvous_roots();
  }

  // Cycle is complete
  heap->heuristics()->record_success_concurrent();
  heap->shenandoah_policy()->record_success_concurrent();
}

bool ShenandoahControlThread::check_cancellation_or_degen(ShenandoahHeap::ShenandoahDegenPoint point) {
  ShenandoahHeap* heap = ShenandoahHeap::heap();
  if (heap->cancelled_gc()) {
    assert (is_alloc_failure_gc() || in_graceful_shutdown(), "Cancel GC either for alloc failure GC, or gracefully exiting");
    if (!in_graceful_shutdown()) {
      assert (_degen_point == ShenandoahHeap::_degenerated_outside_cycle,
              "Should not be set yet: %s", ShenandoahHeap::degen_point_to_string(_degen_point));
      _degen_point = point;
    }
    return true;
  }
  return false;
}

void ShenandoahControlThread::stop_service() {
  // Nothing to do here.
}

void ShenandoahControlThread::service_stw_full_cycle(GCCause::Cause cause) {
  GCIdMark gc_id_mark;
  ShenandoahGCSession session(cause);

  ShenandoahHeap* heap = ShenandoahHeap::heap();
  heap->vmop_entry_full(cause);

  heap->heuristics()->record_success_full();
  heap->shenandoah_policy()->record_success_full();
}

void ShenandoahControlThread::service_stw_degenerated_cycle(GCCause::Cause cause, ShenandoahHeap::ShenandoahDegenPoint point) {
  assert (point != ShenandoahHeap::_degenerated_unset, "Degenerated point should be set");

  GCIdMark gc_id_mark;
  ShenandoahGCSession session(cause);

  ShenandoahHeap* heap = ShenandoahHeap::heap();
  heap->vmop_degenerated(point);

  heap->heuristics()->record_success_degenerated();
  heap->shenandoah_policy()->record_success_degenerated();
}

void ShenandoahControlThread::service_uncommit(double shrink_before, size_t shrink_until) {
  ShenandoahHeap* heap = ShenandoahHeap::heap();

  // Determine if there is work to do. This avoids taking heap lock if there is
  // no work available, avoids spamming logs with superfluous logging messages,
  // and minimises the amount of work while locks are taken.

  if (heap->committed() <= shrink_until) return;

  bool has_work = false;
  for (size_t i = 0; i < heap->num_regions(); i++) {
    ShenandoahHeapRegion *r = heap->get_region(i);
    if (r->is_empty_committed() && (r->empty_time() < shrink_before)) {
      has_work = true;
      break;
    }
  }

  if (has_work) {
    heap->entry_uncommit(shrink_before, shrink_until);
  }
}

bool ShenandoahControlThread::is_explicit_gc(GCCause::Cause cause) const {
  return GCCause::is_user_requested_gc(cause) ||
         GCCause::is_serviceability_requested_gc(cause);
}

void ShenandoahControlThread::request_gc(GCCause::Cause cause) {
  assert(GCCause::is_user_requested_gc(cause) ||
         GCCause::is_serviceability_requested_gc(cause) ||
         cause == GCCause::_metadata_GC_clear_soft_refs ||
         cause == GCCause::_full_gc_alot ||
         cause == GCCause::_wb_full_gc ||
         cause == GCCause::_scavenge_alot,
         "only requested GCs here");

  if (is_explicit_gc(cause)) {
    if (!DisableExplicitGC) {
      handle_requested_gc(cause);
    }
  } else {
    handle_requested_gc(cause);
  }
}

void ShenandoahControlThread::handle_requested_gc(GCCause::Cause cause) {
  // Make sure we have at least one complete GC cycle before unblocking
  // from the explicit GC request.
  //
  // This is especially important for weak references cleanup and/or native
  // resources (e.g. DirectByteBuffers) machinery: when explicit GC request
  // comes very late in the already running cycle, it would miss lots of new
  // opportunities for cleanup that were made available before the caller
  // requested the GC.

  MonitorLocker ml(&_gc_waiters_lock);
  size_t current_gc_id = get_gc_id();
  size_t required_gc_id = current_gc_id + 1;
  while (current_gc_id < required_gc_id) {
    _gc_requested.set();
    _requested_gc_cause = cause;
    ml.wait();
    current_gc_id = get_gc_id();
  }
}

void ShenandoahControlThread::handle_alloc_failure(ShenandoahAllocRequest& req) {
  ShenandoahHeap* heap = ShenandoahHeap::heap();

  assert(current()->is_Java_thread(), "expect Java thread here");

  if (try_set_alloc_failure_gc()) {
    // Only report the first allocation failure
    log_info(gc)("Failed to allocate %s, " SIZE_FORMAT "%s",
                 req.type_string(),
                 byte_size_in_proper_unit(req.size() * HeapWordSize), proper_unit_for_byte_size(req.size() * HeapWordSize));

    // Now that alloc failure GC is scheduled, we can abort everything else
    heap->cancel_gc(GCCause::_allocation_failure);
  }

  MonitorLocker ml(&_alloc_failure_waiters_lock);
  while (is_alloc_failure_gc()) {
    ml.wait();
  }
}

void ShenandoahControlThread::handle_alloc_failure_evac(size_t words) {
  ShenandoahHeap* heap = ShenandoahHeap::heap();

  if (try_set_alloc_failure_gc()) {
    // Only report the first allocation failure
    log_info(gc)("Failed to allocate " SIZE_FORMAT "%s for evacuation",
                 byte_size_in_proper_unit(words * HeapWordSize), proper_unit_for_byte_size(words * HeapWordSize));
  }

  // Forcefully report allocation failure
  heap->cancel_gc(GCCause::_shenandoah_allocation_failure_evac);
}

void ShenandoahControlThread::notify_alloc_failure_waiters() {
  _alloc_failure_gc.unset();
  MonitorLocker ml(&_alloc_failure_waiters_lock);
  ml.notify_all();
}

bool ShenandoahControlThread::try_set_alloc_failure_gc() {
  return _alloc_failure_gc.try_set();
}

bool ShenandoahControlThread::is_alloc_failure_gc() {
  return _alloc_failure_gc.is_set();
}

void ShenandoahControlThread::notify_gc_waiters() {
  _gc_requested.unset();
  MonitorLocker ml(&_gc_waiters_lock);
  ml.notify_all();
}

void ShenandoahControlThread::handle_counters_update() {
  if (_do_counters_update.is_set()) {
    _do_counters_update.unset();
    ShenandoahHeap::heap()->monitoring_support()->update_counters();
  }
}

void ShenandoahControlThread::handle_force_counters_update() {
  if (_force_counters_update.is_set()) {
    _do_counters_update.unset(); // reset these too, we do update now!
    ShenandoahHeap::heap()->monitoring_support()->update_counters();
  }
}

void ShenandoahControlThread::notify_heap_changed() {
  // This is called from allocation path, and thus should be fast.

  // Update monitoring counters when we took a new region. This amortizes the
  // update costs on slow path.
  if (_do_counters_update.is_unset()) {
    _do_counters_update.set();
  }
  // Notify that something had changed.
  if (_heap_changed.is_unset()) {
    _heap_changed.set();
  }
}

void ShenandoahControlThread::pacing_notify_alloc(size_t words) {
  assert(ShenandoahPacing, "should only call when pacing is enabled");
  Atomic::add(&_allocs_seen, words);
}

void ShenandoahControlThread::set_forced_counters_update(bool value) {
  _force_counters_update.set_cond(value);
}

void ShenandoahControlThread::reset_gc_id() {
  Atomic::store(&_gc_id, (size_t)0);
}

void ShenandoahControlThread::update_gc_id() {
  Atomic::inc(&_gc_id);
}

size_t ShenandoahControlThread::get_gc_id() {
  return Atomic::load(&_gc_id);
}

void ShenandoahControlThread::print() const {
  print_on(tty);
}

void ShenandoahControlThread::print_on(outputStream* st) const {
  st->print("Shenandoah Concurrent Thread");
  Thread::print_on(st);
  st->cr();
}

void ShenandoahControlThread::start() {
  create_and_start();
}

void ShenandoahControlThread::prepare_for_graceful_shutdown() {
  _graceful_shutdown.set();
}

bool ShenandoahControlThread::in_graceful_shutdown() {
  return _graceful_shutdown.is_set();
}<|MERGE_RESOLUTION|>--- conflicted
+++ resolved
@@ -406,21 +406,13 @@
     heap->entry_mark_roots(&mark);
     if (check_cancellation_or_degen(ShenandoahHeap::_degenerated_outside_cycle)) return;
 
-<<<<<<< HEAD
     // Continue concurrent mark
     heap->entry_mark(&mark);
     if (check_cancellation_or_degen(ShenandoahHeap::_degenerated_mark)) return;
 
-    // If not cancelled, can try to concurrently pre-clean
-    heap->entry_preclean(&mark);
-
     // Complete marking under STW, and start evacuation
     heap->vmop_entry_final_mark(&mark);
   }
-=======
-  // Complete marking under STW, and start evacuation
-  heap->vmop_entry_final_mark();
->>>>>>> 2668d232
 
   // Process weak roots that might still point to regions that would be broken by cleanup
   if (heap->is_concurrent_weak_root_in_progress()) {
