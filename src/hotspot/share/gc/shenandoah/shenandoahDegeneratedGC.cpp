--- conflicted
+++ resolved
@@ -95,16 +95,12 @@
   // some phase, we have to upgrade the Degenerate GC to Full GC.
   heap->clear_cancelled_gc();
 
-<<<<<<< HEAD
-=======
   // If it's passive mode with ShenandoahCardBarrier turned on: clean the write table
   // without swapping the tables since no scan happens in passive mode anyway
   if (ShenandoahCardBarrier && !heap->mode()->is_generational()) {
     heap->old_generation()->card_scan()->mark_write_table_as_clean();
   }
 
-#ifdef ASSERT
->>>>>>> a926c216
   if (heap->mode()->is_generational()) {
     const ShenandoahOldGeneration* old_generation = heap->old_generation();
     if (!heap->is_concurrent_old_mark_in_progress()) {
