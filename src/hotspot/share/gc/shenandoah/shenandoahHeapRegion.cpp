/*
<<<<<<< HEAD
 * Copyright (c) 2023, Oracle and/or its affiliates. All rights reserved.
 * Copyright (c) 2013, 2020, Red Hat, Inc. All rights reserved.
 * Copyright Amazon.com Inc. or its affiliates. All Rights Reserved.
=======
 * Copyright (c) 2023, 2024, Oracle and/or its affiliates. All rights reserved.
 * Copyright (c) 2013, 2019, Red Hat, Inc. All rights reserved.
>>>>>>> 87e864bf
 * DO NOT ALTER OR REMOVE COPYRIGHT NOTICES OR THIS FILE HEADER.
 *
 * This code is free software; you can redistribute it and/or modify it
 * under the terms of the GNU General Public License version 2 only, as
 * published by the Free Software Foundation.
 *
 * This code is distributed in the hope that it will be useful, but WITHOUT
 * ANY WARRANTY; without even the implied warranty of MERCHANTABILITY or
 * FITNESS FOR A PARTICULAR PURPOSE.  See the GNU General Public License
 * version 2 for more details (a copy is included in the LICENSE file that
 * accompanied this code).
 *
 * You should have received a copy of the GNU General Public License version
 * 2 along with this work; if not, write to the Free Software Foundation,
 * Inc., 51 Franklin St, Fifth Floor, Boston, MA 02110-1301 USA.
 *
 * Please contact Oracle, 500 Oracle Parkway, Redwood Shores, CA 94065 USA
 * or visit www.oracle.com if you need additional information or have any
 * questions.
 *
 */

#include "precompiled.hpp"
<<<<<<< HEAD
#include "gc/shared/cardTable.hpp"
#include "gc/shared/space.inline.hpp"
=======
#include "gc/shared/space.hpp"
>>>>>>> 87e864bf
#include "gc/shared/tlab_globals.hpp"
#include "gc/shenandoah/shenandoahCardTable.hpp"
#include "gc/shenandoah/shenandoahFreeSet.hpp"
#include "gc/shenandoah/shenandoahHeapRegionSet.inline.hpp"
#include "gc/shenandoah/shenandoahHeap.inline.hpp"
#include "gc/shenandoah/shenandoahHeapRegion.hpp"
#include "gc/shenandoah/shenandoahMarkingContext.inline.hpp"
#include "gc/shenandoah/shenandoahOldGeneration.hpp"
#include "gc/shenandoah/shenandoahGeneration.hpp"
#include "gc/shenandoah/shenandoahYoungGeneration.hpp"
#include "gc/shenandoah/shenandoahScanRemembered.inline.hpp"
#include "jfr/jfrEvents.hpp"
#include "memory/allocation.hpp"
#include "memory/iterator.inline.hpp"
#include "memory/resourceArea.hpp"
#include "memory/universe.hpp"
#include "oops/oop.inline.hpp"
#include "runtime/atomic.hpp"
#include "runtime/globals_extension.hpp"
#include "runtime/java.hpp"
#include "runtime/mutexLocker.hpp"
#include "runtime/os.hpp"
#include "runtime/safepoint.hpp"
#include "utilities/powerOfTwo.hpp"


size_t ShenandoahHeapRegion::RegionCount = 0;
size_t ShenandoahHeapRegion::RegionSizeBytes = 0;
size_t ShenandoahHeapRegion::RegionSizeWords = 0;
size_t ShenandoahHeapRegion::RegionSizeBytesShift = 0;
size_t ShenandoahHeapRegion::RegionSizeWordsShift = 0;
size_t ShenandoahHeapRegion::RegionSizeBytesMask = 0;
size_t ShenandoahHeapRegion::RegionSizeWordsMask = 0;
size_t ShenandoahHeapRegion::HumongousThresholdBytes = 0;
size_t ShenandoahHeapRegion::HumongousThresholdWords = 0;
size_t ShenandoahHeapRegion::MaxTLABSizeBytes = 0;
size_t ShenandoahHeapRegion::MaxTLABSizeWords = 0;

ShenandoahHeapRegion::ShenandoahHeapRegion(HeapWord* start, size_t index, bool committed) :
  _index(index),
  _bottom(start),
  _end(start + RegionSizeWords),
  _new_top(nullptr),
  _empty_time(os::elapsedTime()),
  _top_before_promoted(nullptr),
  _state(committed ? _empty_committed : _empty_uncommitted),
  _top(start),
  _tlab_allocs(0),
  _gclab_allocs(0),
  _plab_allocs(0),
  _live_data(0),
  _critical_pins(0),
  _update_watermark(start),
  _age(0)
#ifdef SHENANDOAH_CENSUS_NOISE
  , _youth(0)
#endif // SHENANDOAH_CENSUS_NOISE
  {

  assert(Universe::on_page_boundary(_bottom) && Universe::on_page_boundary(_end),
         "invalid space boundaries");
  if (ZapUnusedHeapArea && committed) {
    SpaceMangler::mangle_region(MemRegion(_bottom, _end));
  }
}

void ShenandoahHeapRegion::report_illegal_transition(const char *method) {
  stringStream ss;
  ss.print("Illegal region state transition from \"%s\", at %s\n  ", region_state_to_string(_state), method);
  print_on(&ss);
  fatal("%s", ss.freeze());
}

void ShenandoahHeapRegion::make_regular_allocation(ShenandoahAffiliation affiliation) {
  shenandoah_assert_heaplocked();
  reset_age();
  switch (_state) {
    case _empty_uncommitted:
      do_commit();
    case _empty_committed:
      assert(this->affiliation() == affiliation, "Region affiliation should already be established");
      set_state(_regular);
    case _regular:
    case _pinned:
      return;
    default:
      report_illegal_transition("regular allocation");
  }
}

// Change affiliation to YOUNG_GENERATION if _state is not _pinned_cset, _regular, or _pinned.  This implements
// behavior previously performed as a side effect of make_regular_bypass().
void ShenandoahHeapRegion::make_young_maybe() {
  shenandoah_assert_heaplocked();
  switch (_state) {
   case _empty_uncommitted:
   case _empty_committed:
   case _cset:
   case _humongous_start:
   case _humongous_cont:
     if (affiliation() != YOUNG_GENERATION) {
       if (is_old()) {
         ShenandoahHeap::heap()->old_generation()->decrement_affiliated_region_count();
       }
       set_affiliation(YOUNG_GENERATION);
       ShenandoahHeap::heap()->young_generation()->increment_affiliated_region_count();
     }
     return;
   case _pinned_cset:
   case _regular:
   case _pinned:
     return;
   default:
     assert(false, "Unexpected _state in make_young_maybe");
  }
}

void ShenandoahHeapRegion::make_regular_bypass() {
  shenandoah_assert_heaplocked();
  assert (ShenandoahHeap::heap()->is_full_gc_in_progress() || ShenandoahHeap::heap()->is_degenerated_gc_in_progress(),
          "only for full or degen GC");
  reset_age();
  switch (_state) {
    case _empty_uncommitted:
      do_commit();
    case _empty_committed:
    case _cset:
    case _humongous_start:
    case _humongous_cont:
      set_state(_regular);
      return;
    case _pinned_cset:
      set_state(_pinned);
      return;
    case _regular:
    case _pinned:
      return;
    default:
      report_illegal_transition("regular bypass");
  }
}

void ShenandoahHeapRegion::make_humongous_start() {
  shenandoah_assert_heaplocked();
  reset_age();
  switch (_state) {
    case _empty_uncommitted:
      do_commit();
    case _empty_committed:
      set_state(_humongous_start);
      return;
    default:
      report_illegal_transition("humongous start allocation");
  }
}

void ShenandoahHeapRegion::make_humongous_start_bypass(ShenandoahAffiliation affiliation) {
  shenandoah_assert_heaplocked();
  assert (ShenandoahHeap::heap()->is_full_gc_in_progress(), "only for full GC");
  // Don't bother to account for affiliated regions during Full GC.  We recompute totals at end.
  set_affiliation(affiliation);
  reset_age();
  switch (_state) {
    case _empty_committed:
    case _regular:
    case _humongous_start:
    case _humongous_cont:
      set_state(_humongous_start);
      return;
    default:
      report_illegal_transition("humongous start bypass");
  }
}

void ShenandoahHeapRegion::make_humongous_cont() {
  shenandoah_assert_heaplocked();
  reset_age();
  switch (_state) {
    case _empty_uncommitted:
      do_commit();
    case _empty_committed:
     set_state(_humongous_cont);
      return;
    default:
      report_illegal_transition("humongous continuation allocation");
  }
}

void ShenandoahHeapRegion::make_humongous_cont_bypass(ShenandoahAffiliation affiliation) {
  shenandoah_assert_heaplocked();
  assert (ShenandoahHeap::heap()->is_full_gc_in_progress(), "only for full GC");
  set_affiliation(affiliation);
  // Don't bother to account for affiliated regions during Full GC.  We recompute totals at end.
  reset_age();
  switch (_state) {
    case _empty_committed:
    case _regular:
    case _humongous_start:
    case _humongous_cont:
      set_state(_humongous_cont);
      return;
    default:
      report_illegal_transition("humongous continuation bypass");
  }
}

void ShenandoahHeapRegion::make_pinned() {
  shenandoah_assert_heaplocked();
  assert(pin_count() > 0, "Should have pins: " SIZE_FORMAT, pin_count());

  switch (_state) {
    case _regular:
      set_state(_pinned);
    case _pinned_cset:
    case _pinned:
      return;
    case _humongous_start:
      set_state(_pinned_humongous_start);
    case _pinned_humongous_start:
      return;
    case _cset:
      _state = _pinned_cset;
      return;
    default:
      report_illegal_transition("pinning");
  }
}

void ShenandoahHeapRegion::make_unpinned() {
  shenandoah_assert_heaplocked();
  assert(pin_count() == 0, "Should not have pins: " SIZE_FORMAT, pin_count());

  switch (_state) {
    case _pinned:
      assert(is_affiliated(), "Pinned region should be affiliated");
      set_state(_regular);
      return;
    case _regular:
    case _humongous_start:
      return;
    case _pinned_cset:
      set_state(_cset);
      return;
    case _pinned_humongous_start:
      set_state(_humongous_start);
      return;
    default:
      report_illegal_transition("unpinning");
  }
}

void ShenandoahHeapRegion::make_cset() {
  shenandoah_assert_heaplocked();
  // Leave age untouched.  We need to consult the age when we are deciding whether to promote evacuated objects.
  switch (_state) {
    case _regular:
      set_state(_cset);
    case _cset:
      return;
    default:
      report_illegal_transition("cset");
  }
}

void ShenandoahHeapRegion::make_trash() {
  shenandoah_assert_heaplocked();
  reset_age();
  switch (_state) {
    case _humongous_start:
    case _humongous_cont:
    {
      // Reclaiming humongous regions and reclaim humongous waste.  When this region is eventually recycled, we'll reclaim
      // its used memory.  At recycle time, we no longer recognize this as a humongous region.
      decrement_humongous_waste();
    }
    case _cset:
      // Reclaiming cset regions
    case _regular:
      // Immediate region reclaim
      set_state(_trash);
      return;
    default:
      report_illegal_transition("trashing");
  }
}

void ShenandoahHeapRegion::make_trash_immediate() {
  make_trash();

  // On this path, we know there are no marked objects in the region,
  // tell marking context about it to bypass bitmap resets.
  assert(ShenandoahHeap::heap()->active_generation()->is_mark_complete(), "Marking should be complete here.");
  ShenandoahHeap::heap()->marking_context()->reset_top_bitmap(this);
}

void ShenandoahHeapRegion::make_empty() {
  shenandoah_assert_heaplocked();
  reset_age();
  CENSUS_NOISE(clear_youth();)
  switch (_state) {
    case _trash:
      set_state(_empty_committed);
      _empty_time = os::elapsedTime();
      return;
    default:
      report_illegal_transition("emptying");
  }
}

void ShenandoahHeapRegion::make_uncommitted() {
  shenandoah_assert_heaplocked();
  switch (_state) {
    case _empty_committed:
      do_uncommit();
      set_state(_empty_uncommitted);
      return;
    default:
      report_illegal_transition("uncommiting");
  }
}

void ShenandoahHeapRegion::make_committed_bypass() {
  shenandoah_assert_heaplocked();
  assert (ShenandoahHeap::heap()->is_full_gc_in_progress(), "only for full GC");

  switch (_state) {
    case _empty_uncommitted:
      do_commit();
      set_state(_empty_committed);
      return;
    default:
      report_illegal_transition("commit bypass");
  }
}

void ShenandoahHeapRegion::reset_alloc_metadata() {
  _tlab_allocs = 0;
  _gclab_allocs = 0;
  _plab_allocs = 0;
}

size_t ShenandoahHeapRegion::get_shared_allocs() const {
  return used() - (_tlab_allocs + _gclab_allocs + _plab_allocs) * HeapWordSize;
}

size_t ShenandoahHeapRegion::get_tlab_allocs() const {
  return _tlab_allocs * HeapWordSize;
}

size_t ShenandoahHeapRegion::get_gclab_allocs() const {
  return _gclab_allocs * HeapWordSize;
}

size_t ShenandoahHeapRegion::get_plab_allocs() const {
  return _plab_allocs * HeapWordSize;
}

void ShenandoahHeapRegion::set_live_data(size_t s) {
  assert(Thread::current()->is_VM_thread(), "by VM thread");
  _live_data = (s >> LogHeapWordSize);
}

void ShenandoahHeapRegion::print_on(outputStream* st) const {
  st->print("|");
  st->print(SIZE_FORMAT_W(5), this->_index);

  switch (_state) {
    case _empty_uncommitted:
      st->print("|EU ");
      break;
    case _empty_committed:
      st->print("|EC ");
      break;
    case _regular:
      st->print("|R  ");
      break;
    case _humongous_start:
      st->print("|H  ");
      break;
    case _pinned_humongous_start:
      st->print("|HP ");
      break;
    case _humongous_cont:
      st->print("|HC ");
      break;
    case _cset:
      st->print("|CS ");
      break;
    case _trash:
      st->print("|TR ");
      break;
    case _pinned:
      st->print("|P  ");
      break;
    case _pinned_cset:
      st->print("|CSP");
      break;
    default:
      ShouldNotReachHere();
  }

  st->print("|%s", shenandoah_affiliation_code(affiliation()));

#define SHR_PTR_FORMAT "%12" PRIxPTR

  st->print("|BTE " SHR_PTR_FORMAT  ", " SHR_PTR_FORMAT ", " SHR_PTR_FORMAT,
            p2i(bottom()), p2i(top()), p2i(end()));
  st->print("|TAMS " SHR_PTR_FORMAT,
            p2i(ShenandoahHeap::heap()->marking_context()->top_at_mark_start(const_cast<ShenandoahHeapRegion*>(this))));
  st->print("|UWM " SHR_PTR_FORMAT,
            p2i(_update_watermark));
  st->print("|U " SIZE_FORMAT_W(5) "%1s", byte_size_in_proper_unit(used()),                proper_unit_for_byte_size(used()));
  st->print("|T " SIZE_FORMAT_W(5) "%1s", byte_size_in_proper_unit(get_tlab_allocs()),     proper_unit_for_byte_size(get_tlab_allocs()));
  st->print("|G " SIZE_FORMAT_W(5) "%1s", byte_size_in_proper_unit(get_gclab_allocs()),    proper_unit_for_byte_size(get_gclab_allocs()));
  if (ShenandoahHeap::heap()->mode()->is_generational()) {
    st->print("|P " SIZE_FORMAT_W(5) "%1s", byte_size_in_proper_unit(get_plab_allocs()),   proper_unit_for_byte_size(get_plab_allocs()));
  }
  st->print("|S " SIZE_FORMAT_W(5) "%1s", byte_size_in_proper_unit(get_shared_allocs()),   proper_unit_for_byte_size(get_shared_allocs()));
  st->print("|L " SIZE_FORMAT_W(5) "%1s", byte_size_in_proper_unit(get_live_data_bytes()), proper_unit_for_byte_size(get_live_data_bytes()));
  st->print("|CP " SIZE_FORMAT_W(3), pin_count());
  st->cr();

#undef SHR_PTR_FORMAT
}

// oop_iterate without closure, return true if completed without cancellation
bool ShenandoahHeapRegion::oop_coalesce_and_fill(bool cancellable) {

  // Consider yielding to cancel/preemption request after this many coalesce operations (skip marked, or coalesce free).
  const size_t preemption_stride = 128;

  assert(!is_humongous(), "No need to fill or coalesce humongous regions");
  if (!is_active()) {
    end_preemptible_coalesce_and_fill();
    return true;
  }

  ShenandoahHeap* heap = ShenandoahHeap::heap();
  ShenandoahMarkingContext* marking_context = heap->marking_context();

  // Expect marking to be completed before these threads invoke this service.
  assert(heap->active_generation()->is_mark_complete(), "sanity");

  // All objects above TAMS are considered live even though their mark bits will not be set.  Note that young-
  // gen evacuations that interrupt a long-running old-gen concurrent mark may promote objects into old-gen
  // while the old-gen concurrent marking is ongoing.  These newly promoted objects will reside above TAMS
  // and will be treated as live during the current old-gen marking pass, even though they will not be
  // explicitly marked.
  HeapWord* t = marking_context->top_at_mark_start(this);

  // Resume coalesce and fill from this address
  HeapWord* obj_addr = resume_coalesce_and_fill();

  size_t ops_before_preempt_check = preemption_stride;
  while (obj_addr < t) {
    oop obj = cast_to_oop(obj_addr);
    if (marking_context->is_marked(obj)) {
      assert(obj->klass() != nullptr, "klass should not be nullptr");
      obj_addr += obj->size();
    } else {
      // Object is not marked.  Coalesce and fill dead object with dead neighbors.
      HeapWord* next_marked_obj = marking_context->get_next_marked_addr(obj_addr, t);
      assert(next_marked_obj <= t, "next marked object cannot exceed top");
      size_t fill_size = next_marked_obj - obj_addr;
      assert(fill_size >= ShenandoahHeap::min_fill_size(), "previously allocated object known to be larger than min_size");
      ShenandoahHeap::fill_with_object(obj_addr, fill_size);
      heap->card_scan()->coalesce_objects(obj_addr, fill_size);
      obj_addr = next_marked_obj;
    }
    if (cancellable && ops_before_preempt_check-- == 0) {
      if (heap->cancelled_gc()) {
        suspend_coalesce_and_fill(obj_addr);
        return false;
      }
      ops_before_preempt_check = preemption_stride;
    }
  }
  // Mark that this region has been coalesced and filled
  end_preemptible_coalesce_and_fill();
  return true;
}

// DO NOT CANCEL.  If this worker thread has accepted responsibility for scanning a particular range of addresses, it
// must finish the work before it can be cancelled.
void ShenandoahHeapRegion::oop_iterate_humongous_slice(OopIterateClosure* blk, bool dirty_only,
                                                       HeapWord* start, size_t words, bool write_table) {
  assert(words % CardTable::card_size_in_words() == 0, "Humongous iteration must span whole number of cards");
  assert(is_humongous(), "only humongous region here");
  ShenandoahHeap* heap = ShenandoahHeap::heap();

  // Find head.
  ShenandoahHeapRegion* r = humongous_start_region();
  assert(r->is_humongous_start(), "need humongous head here");
  assert(CardTable::card_size_in_words() * (words / CardTable::card_size_in_words()) == words,
         "slice must be integral number of cards");

  oop obj = cast_to_oop(r->bottom());
  RememberedScanner* scanner = ShenandoahHeap::heap()->card_scan();
  size_t card_index = scanner->card_index_for_addr(start);
  size_t num_cards = words / CardTable::card_size_in_words();

  if (dirty_only) {
    if (write_table) {
      while (num_cards-- > 0) {
        if (scanner->is_write_card_dirty(card_index++)) {
          obj->oop_iterate(blk, MemRegion(start, start + CardTable::card_size_in_words()));
        }
        start += CardTable::card_size_in_words();
      }
    } else {
      while (num_cards-- > 0) {
        if (scanner->is_card_dirty(card_index++)) {
          obj->oop_iterate(blk, MemRegion(start, start + CardTable::card_size_in_words()));
        }
        start += CardTable::card_size_in_words();
      }
    }
  } else {
    // Scan all data, regardless of whether cards are dirty
    obj->oop_iterate(blk, MemRegion(start, start + num_cards * CardTable::card_size_in_words()));
  }
}

ShenandoahHeapRegion* ShenandoahHeapRegion::humongous_start_region() const {
  ShenandoahHeap* heap = ShenandoahHeap::heap();
  assert(is_humongous(), "Must be a part of the humongous region");
  size_t i = index();
  ShenandoahHeapRegion* r = const_cast<ShenandoahHeapRegion*>(this);
  while (!r->is_humongous_start()) {
    assert(i > 0, "Sanity");
    i--;
    r = heap->get_region(i);
    assert(r->is_humongous(), "Must be a part of the humongous region");
  }
  assert(r->is_humongous_start(), "Must be");
  return r;
}

void ShenandoahHeapRegion::recycle() {
  shenandoah_assert_heaplocked();
  ShenandoahHeap* heap = ShenandoahHeap::heap();
  ShenandoahGeneration* generation = heap->generation_for(affiliation());

  heap->decrease_used(generation, used());
  generation->decrement_affiliated_region_count();

  set_top(bottom());
  clear_live_data();

  reset_alloc_metadata();

  heap->marking_context()->reset_top_at_mark_start(this);
  set_update_watermark(bottom());

  make_empty();

  set_affiliation(FREE);
  if (ZapUnusedHeapArea) {
    SpaceMangler::mangle_region(MemRegion(bottom(), end()));
  }
}

HeapWord* ShenandoahHeapRegion::block_start(const void* p) const {
  assert(MemRegion(bottom(), end()).contains(p),
         "p (" PTR_FORMAT ") not in space [" PTR_FORMAT ", " PTR_FORMAT ")",
         p2i(p), p2i(bottom()), p2i(end()));
  if (p >= top()) {
    return top();
  } else {
    HeapWord* last = bottom();
    HeapWord* cur = last;
    while (cur <= p) {
      last = cur;
      cur += cast_to_oop(cur)->size();
    }
    shenandoah_assert_correct(nullptr, cast_to_oop(last));
    return last;
  }
}

size_t ShenandoahHeapRegion::block_size(const HeapWord* p) const {
  assert(MemRegion(bottom(), end()).contains(p),
         "p (" PTR_FORMAT ") not in space [" PTR_FORMAT ", " PTR_FORMAT ")",
         p2i(p), p2i(bottom()), p2i(end()));
  if (p < top()) {
    return cast_to_oop(p)->size();
  } else {
    assert(p == top(), "just checking");
    return pointer_delta(end(), (HeapWord*) p);
  }
}

size_t ShenandoahHeapRegion::setup_sizes(size_t max_heap_size) {
  // Absolute minimums we should not ever break.
  static const size_t MIN_REGION_SIZE = 256*K;

  if (FLAG_IS_DEFAULT(ShenandoahMinRegionSize)) {
    FLAG_SET_DEFAULT(ShenandoahMinRegionSize, MIN_REGION_SIZE);
  }

  // Generational Shenandoah needs this alignment for card tables.
  if (strcmp(ShenandoahGCMode, "generational") == 0) {
    max_heap_size = align_up(max_heap_size , CardTable::ct_max_alignment_constraint());
  }

  size_t region_size;
  if (FLAG_IS_DEFAULT(ShenandoahRegionSize)) {
    if (ShenandoahMinRegionSize > max_heap_size / MIN_NUM_REGIONS) {
      err_msg message("Max heap size (" SIZE_FORMAT "%s) is too low to afford the minimum number "
                      "of regions (" SIZE_FORMAT ") of minimum region size (" SIZE_FORMAT "%s).",
                      byte_size_in_proper_unit(max_heap_size), proper_unit_for_byte_size(max_heap_size),
                      MIN_NUM_REGIONS,
                      byte_size_in_proper_unit(ShenandoahMinRegionSize), proper_unit_for_byte_size(ShenandoahMinRegionSize));
      vm_exit_during_initialization("Invalid -XX:ShenandoahMinRegionSize option", message);
    }
    if (ShenandoahMinRegionSize < MIN_REGION_SIZE) {
      err_msg message("" SIZE_FORMAT "%s should not be lower than minimum region size (" SIZE_FORMAT "%s).",
                      byte_size_in_proper_unit(ShenandoahMinRegionSize), proper_unit_for_byte_size(ShenandoahMinRegionSize),
                      byte_size_in_proper_unit(MIN_REGION_SIZE),         proper_unit_for_byte_size(MIN_REGION_SIZE));
      vm_exit_during_initialization("Invalid -XX:ShenandoahMinRegionSize option", message);
    }
    if (ShenandoahMinRegionSize < MinTLABSize) {
      err_msg message("" SIZE_FORMAT "%s should not be lower than TLAB size size (" SIZE_FORMAT "%s).",
                      byte_size_in_proper_unit(ShenandoahMinRegionSize), proper_unit_for_byte_size(ShenandoahMinRegionSize),
                      byte_size_in_proper_unit(MinTLABSize),             proper_unit_for_byte_size(MinTLABSize));
      vm_exit_during_initialization("Invalid -XX:ShenandoahMinRegionSize option", message);
    }
    if (ShenandoahMaxRegionSize < MIN_REGION_SIZE) {
      err_msg message("" SIZE_FORMAT "%s should not be lower than min region size (" SIZE_FORMAT "%s).",
                      byte_size_in_proper_unit(ShenandoahMaxRegionSize), proper_unit_for_byte_size(ShenandoahMaxRegionSize),
                      byte_size_in_proper_unit(MIN_REGION_SIZE),         proper_unit_for_byte_size(MIN_REGION_SIZE));
      vm_exit_during_initialization("Invalid -XX:ShenandoahMaxRegionSize option", message);
    }
    if (ShenandoahMinRegionSize > ShenandoahMaxRegionSize) {
      err_msg message("Minimum (" SIZE_FORMAT "%s) should be larger than maximum (" SIZE_FORMAT "%s).",
                      byte_size_in_proper_unit(ShenandoahMinRegionSize), proper_unit_for_byte_size(ShenandoahMinRegionSize),
                      byte_size_in_proper_unit(ShenandoahMaxRegionSize), proper_unit_for_byte_size(ShenandoahMaxRegionSize));
      vm_exit_during_initialization("Invalid -XX:ShenandoahMinRegionSize or -XX:ShenandoahMaxRegionSize", message);
    }

    // We rapidly expand to max_heap_size in most scenarios, so that is the measure
    // for usual heap sizes. Do not depend on initial_heap_size here.
    region_size = max_heap_size / ShenandoahTargetNumRegions;

    // Now make sure that we don't go over or under our limits.
    region_size = MAX2(ShenandoahMinRegionSize, region_size);
    region_size = MIN2(ShenandoahMaxRegionSize, region_size);

  } else {
    if (ShenandoahRegionSize > max_heap_size / MIN_NUM_REGIONS) {
      err_msg message("Max heap size (" SIZE_FORMAT "%s) is too low to afford the minimum number "
                              "of regions (" SIZE_FORMAT ") of requested size (" SIZE_FORMAT "%s).",
                      byte_size_in_proper_unit(max_heap_size), proper_unit_for_byte_size(max_heap_size),
                      MIN_NUM_REGIONS,
                      byte_size_in_proper_unit(ShenandoahRegionSize), proper_unit_for_byte_size(ShenandoahRegionSize));
      vm_exit_during_initialization("Invalid -XX:ShenandoahRegionSize option", message);
    }
    if (ShenandoahRegionSize < ShenandoahMinRegionSize) {
      err_msg message("Heap region size (" SIZE_FORMAT "%s) should be larger than min region size (" SIZE_FORMAT "%s).",
                      byte_size_in_proper_unit(ShenandoahRegionSize), proper_unit_for_byte_size(ShenandoahRegionSize),
                      byte_size_in_proper_unit(ShenandoahMinRegionSize),  proper_unit_for_byte_size(ShenandoahMinRegionSize));
      vm_exit_during_initialization("Invalid -XX:ShenandoahRegionSize option", message);
    }
    if (ShenandoahRegionSize > ShenandoahMaxRegionSize) {
      err_msg message("Heap region size (" SIZE_FORMAT "%s) should be lower than max region size (" SIZE_FORMAT "%s).",
                      byte_size_in_proper_unit(ShenandoahRegionSize), proper_unit_for_byte_size(ShenandoahRegionSize),
                      byte_size_in_proper_unit(ShenandoahMaxRegionSize),  proper_unit_for_byte_size(ShenandoahMaxRegionSize));
      vm_exit_during_initialization("Invalid -XX:ShenandoahRegionSize option", message);
    }
    region_size = ShenandoahRegionSize;
  }

  // Make sure region size and heap size are page aligned.
  // If large pages are used, we ensure that region size is aligned to large page size if
  // heap size is large enough to accommodate minimal number of regions. Otherwise, we align
  // region size to regular page size.

  // Figure out page size to use, and aligns up heap to page size
  size_t page_size = os::vm_page_size();
  if (UseLargePages) {
    size_t large_page_size = os::large_page_size();
    max_heap_size = align_up(max_heap_size, large_page_size);
    if ((max_heap_size / align_up(region_size, large_page_size)) >= MIN_NUM_REGIONS) {
      page_size = large_page_size;
    } else {
      // Should have been checked during argument initialization
      assert(!ShenandoahUncommit, "Uncommit requires region size aligns to large page size");
    }
  } else {
    max_heap_size = align_up(max_heap_size, page_size);
  }

  // Align region size to page size
  region_size = align_up(region_size, page_size);

  int region_size_log = log2i(region_size);
  // Recalculate the region size to make sure it's a power of
  // 2. This means that region_size is the largest power of 2 that's
  // <= what we've calculated so far.
  region_size = size_t(1) << region_size_log;

  // Now, set up the globals.
  guarantee(RegionSizeBytesShift == 0, "we should only set it once");
  RegionSizeBytesShift = (size_t)region_size_log;

  guarantee(RegionSizeWordsShift == 0, "we should only set it once");
  RegionSizeWordsShift = RegionSizeBytesShift - LogHeapWordSize;

  guarantee(RegionSizeBytes == 0, "we should only set it once");
  RegionSizeBytes = region_size;
  RegionSizeWords = RegionSizeBytes >> LogHeapWordSize;
  assert (RegionSizeWords*HeapWordSize == RegionSizeBytes, "sanity");

  guarantee(RegionSizeWordsMask == 0, "we should only set it once");
  RegionSizeWordsMask = RegionSizeWords - 1;

  guarantee(RegionSizeBytesMask == 0, "we should only set it once");
  RegionSizeBytesMask = RegionSizeBytes - 1;

  guarantee(RegionCount == 0, "we should only set it once");
  RegionCount = align_up(max_heap_size, RegionSizeBytes) / RegionSizeBytes;
  guarantee(RegionCount >= MIN_NUM_REGIONS, "Should have at least minimum regions");

  guarantee(HumongousThresholdWords == 0, "we should only set it once");
  HumongousThresholdWords = RegionSizeWords * ShenandoahHumongousThreshold / 100;
  HumongousThresholdWords = align_down(HumongousThresholdWords, MinObjAlignment);
  assert (HumongousThresholdWords <= RegionSizeWords, "sanity");

  guarantee(HumongousThresholdBytes == 0, "we should only set it once");
  HumongousThresholdBytes = HumongousThresholdWords * HeapWordSize;
  assert (HumongousThresholdBytes <= RegionSizeBytes, "sanity");

  guarantee(MaxTLABSizeWords == 0, "we should only set it once");
  MaxTLABSizeWords = MIN2(RegionSizeWords, HumongousThresholdWords);
  MaxTLABSizeWords = align_down(MaxTLABSizeWords, MinObjAlignment);

  guarantee(MaxTLABSizeBytes == 0, "we should only set it once");
  MaxTLABSizeBytes = MaxTLABSizeWords * HeapWordSize;
  assert (MaxTLABSizeBytes > MinTLABSize, "should be larger");

  return max_heap_size;
}

void ShenandoahHeapRegion::do_commit() {
  ShenandoahHeap* heap = ShenandoahHeap::heap();
  if (!heap->is_heap_region_special() && !os::commit_memory((char *) bottom(), RegionSizeBytes, false)) {
    report_java_out_of_memory("Unable to commit region");
  }
  if (!heap->commit_bitmap_slice(this)) {
    report_java_out_of_memory("Unable to commit bitmaps for region");
  }
  if (AlwaysPreTouch) {
    os::pretouch_memory(bottom(), end(), heap->pretouch_heap_page_size());
  }
  heap->increase_committed(ShenandoahHeapRegion::region_size_bytes());
}

void ShenandoahHeapRegion::do_uncommit() {
  ShenandoahHeap* heap = ShenandoahHeap::heap();
  if (!heap->is_heap_region_special() && !os::uncommit_memory((char *) bottom(), RegionSizeBytes)) {
    report_java_out_of_memory("Unable to uncommit region");
  }
  if (!heap->uncommit_bitmap_slice(this)) {
    report_java_out_of_memory("Unable to uncommit bitmaps for region");
  }
  heap->decrease_committed(ShenandoahHeapRegion::region_size_bytes());
}

void ShenandoahHeapRegion::set_state(RegionState to) {
  EventShenandoahHeapRegionStateChange evt;
  if (evt.should_commit()){
    evt.set_index((unsigned) index());
    evt.set_start((uintptr_t)bottom());
    evt.set_used(used());
    evt.set_from(_state);
    evt.set_to(to);
    evt.commit();
  }
  _state = to;
}

void ShenandoahHeapRegion::record_pin() {
  Atomic::add(&_critical_pins, (size_t)1);
}

void ShenandoahHeapRegion::record_unpin() {
  assert(pin_count() > 0, "Region " SIZE_FORMAT " should have non-zero pins", index());
  Atomic::sub(&_critical_pins, (size_t)1);
}

size_t ShenandoahHeapRegion::pin_count() const {
  return Atomic::load(&_critical_pins);
}

void ShenandoahHeapRegion::set_affiliation(ShenandoahAffiliation new_affiliation) {
  ShenandoahHeap* heap = ShenandoahHeap::heap();

  ShenandoahAffiliation region_affiliation = heap->region_affiliation(this);
  {
    ShenandoahMarkingContext* const ctx = heap->complete_marking_context();
    log_debug(gc)("Setting affiliation of Region " SIZE_FORMAT " from %s to %s, top: " PTR_FORMAT ", TAMS: " PTR_FORMAT
                  ", watermark: " PTR_FORMAT ", top_bitmap: " PTR_FORMAT,
                  index(), shenandoah_affiliation_name(region_affiliation), shenandoah_affiliation_name(new_affiliation),
                  p2i(top()), p2i(ctx->top_at_mark_start(this)), p2i(_update_watermark), p2i(ctx->top_bitmap(this)));
  }

#ifdef ASSERT
  {
    // During full gc, heap->complete_marking_context() is not valid, may equal nullptr.
    ShenandoahMarkingContext* const ctx = heap->complete_marking_context();
    size_t idx = this->index();
    HeapWord* top_bitmap = ctx->top_bitmap(this);

    assert(ctx->is_bitmap_clear_range(top_bitmap, _end),
           "Region " SIZE_FORMAT ", bitmap should be clear between top_bitmap: " PTR_FORMAT " and end: " PTR_FORMAT, idx,
           p2i(top_bitmap), p2i(_end));
  }
#endif

  if (region_affiliation == new_affiliation) {
    return;
  }

  if (!heap->mode()->is_generational()) {
    log_trace(gc)("Changing affiliation of region %zu from %s to %s",
                  index(), affiliation_name(), shenandoah_affiliation_name(new_affiliation));
    heap->set_affiliation(this, new_affiliation);
    return;
  }

  switch (new_affiliation) {
    case FREE:
      assert(!has_live(), "Free region should not have live data");
      break;
    case YOUNG_GENERATION:
      reset_age();
      break;
    case OLD_GENERATION:
      // TODO: should we reset_age() for OLD as well?  Examine invocations of set_affiliation(). Some contexts redundantly
      //       invoke reset_age().
      break;
    default:
      ShouldNotReachHere();
      return;
  }
  heap->set_affiliation(this, new_affiliation);
}

void ShenandoahHeapRegion::decrement_humongous_waste() const {
  assert(is_humongous(), "Should only use this for humongous regions");
  size_t waste_bytes = free();
  if (waste_bytes > 0) {
    ShenandoahHeap* heap = ShenandoahHeap::heap();
    ShenandoahGeneration* generation = heap->generation_for(affiliation());
    heap->decrease_humongous_waste(generation, waste_bytes);
  }
}<|MERGE_RESOLUTION|>--- conflicted
+++ resolved
@@ -1,12 +1,7 @@
 /*
-<<<<<<< HEAD
- * Copyright (c) 2023, Oracle and/or its affiliates. All rights reserved.
+ * Copyright (c) 2023, 2024, Oracle and/or its affiliates. All rights reserved.
  * Copyright (c) 2013, 2020, Red Hat, Inc. All rights reserved.
  * Copyright Amazon.com Inc. or its affiliates. All Rights Reserved.
-=======
- * Copyright (c) 2023, 2024, Oracle and/or its affiliates. All rights reserved.
- * Copyright (c) 2013, 2019, Red Hat, Inc. All rights reserved.
->>>>>>> 87e864bf
  * DO NOT ALTER OR REMOVE COPYRIGHT NOTICES OR THIS FILE HEADER.
  *
  * This code is free software; you can redistribute it and/or modify it
@@ -30,12 +25,8 @@
  */
 
 #include "precompiled.hpp"
-<<<<<<< HEAD
 #include "gc/shared/cardTable.hpp"
-#include "gc/shared/space.inline.hpp"
-=======
 #include "gc/shared/space.hpp"
->>>>>>> 87e864bf
 #include "gc/shared/tlab_globals.hpp"
 #include "gc/shenandoah/shenandoahCardTable.hpp"
 #include "gc/shenandoah/shenandoahFreeSet.hpp"
