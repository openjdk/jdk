--- conflicted
+++ resolved
@@ -154,15 +154,12 @@
     return false;
   }
 
-<<<<<<< HEAD
   if (is_generational) {
     double start_evac_or_final_roots_time = os::elapsedTime();
     size_t live_young_words_after_mark = young_heuristics->get_young_live_words_after_most_recent_mark();
     young_heuristics->record_mark_end(start_evac_or_final_roots_time, live_young_words_after_mark);
   }
-=======
   assert(heap->is_concurrent_weak_root_in_progress(), "Must be doing weak roots now");
->>>>>>> a347ecde
 
   // Concurrent stack processing
   if (heap->is_evacuation_in_progress()) {
