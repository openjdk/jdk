/*
 * Copyright (c) 2024, 2025, Oracle and/or its affiliates. All rights reserved.
 * Copyright (c) 2021, 2022, Red Hat, Inc. All rights reserved.
 * Copyright Amazon.com Inc. or its affiliates. All Rights Reserved.
 * DO NOT ALTER OR REMOVE COPYRIGHT NOTICES OR THIS FILE HEADER.
 *
 * This code is free software; you can redistribute it and/or modify it
 * under the terms of the GNU General Public License version 2 only, as
 * published by the Free Software Foundation.
 *
 * This code is distributed in the hope that it will be useful, but WITHOUT
 * ANY WARRANTY; without even the implied warranty of MERCHANTABILITY or
 * FITNESS FOR A PARTICULAR PURPOSE.  See the GNU General Public License
 * version 2 for more details (a copy is included in the LICENSE file that
 * accompanied this code).
 *
 * You should have received a copy of the GNU General Public License version
 * 2 along with this work; if not, write to the Free Software Foundation,
 * Inc., 51 Franklin St, Fifth Floor, Boston, MA 02110-1301 USA.
 *
 * Please contact Oracle, 500 Oracle Parkway, Redwood Shores, CA 94065 USA
 * or visit www.oracle.com if you need additional information or have any
 * questions.
 *
 */


#include "gc/shared/barrierSetNMethod.hpp"
#include "gc/shared/collectorCounters.hpp"
#include "gc/shared/continuationGCSupport.inline.hpp"
#include "gc/shenandoah/shenandoahBreakpoint.hpp"
#include "gc/shenandoah/shenandoahClosures.inline.hpp"
#include "gc/shenandoah/shenandoahCollectorPolicy.hpp"
#include "gc/shenandoah/shenandoahConcurrentGC.hpp"
#include "gc/shenandoah/shenandoahFreeSet.hpp"
#include "gc/shenandoah/shenandoahGeneration.hpp"
#include "gc/shenandoah/shenandoahGenerationalHeap.hpp"
#include "gc/shenandoah/shenandoahLock.hpp"
#include "gc/shenandoah/shenandoahMark.inline.hpp"
#include "gc/shenandoah/shenandoahMonitoringSupport.hpp"
#include "gc/shenandoah/shenandoahOldGeneration.hpp"
#include "gc/shenandoah/shenandoahPhaseTimings.hpp"
#include "gc/shenandoah/shenandoahReferenceProcessor.hpp"
#include "gc/shenandoah/shenandoahRootProcessor.inline.hpp"
#include "gc/shenandoah/shenandoahStackWatermark.hpp"
#include "gc/shenandoah/shenandoahUtils.hpp"
#include "gc/shenandoah/shenandoahVerifier.hpp"
#include "gc/shenandoah/shenandoahVMOperations.hpp"
#include "gc/shenandoah/shenandoahWorkerPolicy.hpp"
#include "gc/shenandoah/shenandoahWorkGroup.hpp"
#include "gc/shenandoah/shenandoahYoungGeneration.hpp"
#include "memory/allocation.hpp"
#include "prims/jvmtiTagMap.hpp"
#include "runtime/vmThread.hpp"
#include "utilities/events.hpp"

// Breakpoint support
class ShenandoahBreakpointGCScope : public StackObj {
private:
  const GCCause::Cause _cause;
public:
  ShenandoahBreakpointGCScope(GCCause::Cause cause) : _cause(cause) {
    if (cause == GCCause::_wb_breakpoint) {
      ShenandoahBreakpoint::start_gc();
      ShenandoahBreakpoint::at_before_gc();
    }
  }

  ~ShenandoahBreakpointGCScope() {
    if (_cause == GCCause::_wb_breakpoint) {
      ShenandoahBreakpoint::at_after_gc();
    }
  }
};

class ShenandoahBreakpointMarkScope : public StackObj {
private:
  const GCCause::Cause _cause;
public:
  ShenandoahBreakpointMarkScope(GCCause::Cause cause) : _cause(cause) {
    if (_cause == GCCause::_wb_breakpoint) {
      ShenandoahBreakpoint::at_after_marking_started();
    }
  }

  ~ShenandoahBreakpointMarkScope() {
    if (_cause == GCCause::_wb_breakpoint) {
      ShenandoahBreakpoint::at_before_marking_completed();
    }
  }
};

ShenandoahConcurrentGC::ShenandoahConcurrentGC(ShenandoahGeneration* generation, bool do_old_gc_bootstrap) :
  ShenandoahGC(generation),
  _mark(generation),
  _degen_point(ShenandoahDegenPoint::_degenerated_unset),
  _abbreviated(false),
  _do_old_gc_bootstrap(do_old_gc_bootstrap) {
}

ShenandoahGC::ShenandoahDegenPoint ShenandoahConcurrentGC::degen_point() const {
  return _degen_point;
}

void ShenandoahConcurrentGC::entry_concurrent_update_refs_prepare(ShenandoahHeap* const heap) {
  TraceCollectorStats tcs(heap->monitoring_support()->concurrent_collection_counters());
  const char* msg = conc_init_update_refs_event_message();
  ShenandoahConcurrentPhase gc_phase(msg, ShenandoahPhaseTimings::conc_update_refs_prepare);
  EventMark em("%s", msg);

  // Evacuation is complete, retire gc labs and change gc state
  heap->concurrent_prepare_for_update_refs();
}

bool ShenandoahConcurrentGC::collect(GCCause::Cause cause) {
  ShenandoahHeap* const heap = ShenandoahHeap::heap();
  _generation->ref_processor()->set_soft_reference_policy(
      GCCause::should_clear_all_soft_refs(cause));

  ShenandoahBreakpointGCScope breakpoint_gc_scope(cause);

  // Reset for upcoming marking
  entry_reset();

  // Start initial mark under STW
  vmop_entry_init_mark();

  {
    ShenandoahBreakpointMarkScope breakpoint_mark_scope(cause);

    // Reset task queue stats here, rather than in mark_concurrent_roots,
    // because remembered set scan will `push` oops into the queues and
    // resetting after this happens will lose those counts.
    TASKQUEUE_STATS_ONLY(_mark.task_queues()->reset_taskqueue_stats());

    // Concurrent remembered set scanning
    entry_scan_remembered_set();

    // Concurrent mark roots
    entry_mark_roots();
    if (check_cancellation_and_abort(ShenandoahDegenPoint::_degenerated_roots)) {
      return false;
    }

    // Continue concurrent mark
    entry_mark();
    if (check_cancellation_and_abort(ShenandoahDegenPoint::_degenerated_mark)) {
      return false;
    }
  }

  // Complete marking under STW, and start evacuation
  vmop_entry_final_mark();

  // If the GC was cancelled before final mark, nothing happens on the safepoint. We are still
  // in the marking phase and must resume the degenerated cycle from there. If the GC was cancelled
  // after final mark, then we've entered the evacuation phase and must resume the degenerated cycle
  // from that phase.
  if (_generation->is_concurrent_mark_in_progress()) {
    bool cancelled = check_cancellation_and_abort(ShenandoahDegenPoint::_degenerated_mark);
    assert(cancelled, "GC must have been cancelled between concurrent and final mark");
    return false;
  }

  // Concurrent stack processing
  if (heap->is_evacuation_in_progress()) {
    entry_thread_roots();
  }

  // Process weak roots that might still point to regions that would be broken by cleanup.
  // We cannot recycle regions because weak roots need to know what is marked in trashed regions.
  entry_weak_refs();
  entry_weak_roots();

  // Perform concurrent class unloading before any regions get recycled. Class unloading may
  // need to inspect unmarked objects in trashed regions.
  if (heap->unload_classes()) {
    entry_class_unloading();
  }

  // Final mark might have reclaimed some immediate garbage, kick cleanup to reclaim
  // the space. This would be the last action if there is nothing to evacuate.  Note that
  // we will not age young-gen objects in the case that we skip evacuation.
  entry_cleanup_early();

  heap->free_set()->log_status_under_lock();

  // Processing strong roots
  // This may be skipped if there is nothing to update/evacuate.
  // If so, strong_root_in_progress would be unset.
  if (heap->is_concurrent_strong_root_in_progress()) {
    entry_strong_roots();
  }

  // Continue the cycle with evacuation and optional update-refs.
  // This may be skipped if there is nothing to evacuate.
  // If so, evac_in_progress would be unset by collection set preparation code.
  if (heap->is_evacuation_in_progress()) {
    // Concurrently evacuate
    entry_evacuate();
    if (check_cancellation_and_abort(ShenandoahDegenPoint::_degenerated_evac)) {
      return false;
    }

    // Perform update-refs phase.
<<<<<<< HEAD
    entry_concurrent_update_refs_prepare(heap);
    if (ShenandoahVerify || ShenandoahPacing) {
=======
    if (ShenandoahVerify) {
>>>>>>> 9bc23608
      vmop_entry_init_update_refs();
    }

    entry_update_refs();
    if (check_cancellation_and_abort(ShenandoahDegenPoint::_degenerated_update_refs)) {
      return false;
    }

    // Concurrent update thread roots
    entry_update_thread_roots();
    if (check_cancellation_and_abort(ShenandoahDegenPoint::_degenerated_update_refs)) {
      return false;
    }

    vmop_entry_final_update_refs();

    // Update references freed up collection set, kick the cleanup to reclaim the space.
    entry_cleanup_complete();
  } else {
    _abbreviated = true;

    if (!entry_final_roots()) {
      assert(_degen_point != _degenerated_unset, "Need to know where to start degenerated cycle");
      return false;
    }

    if (VerifyAfterGC) {
      vmop_entry_verify_final_roots();
    }
  }

  // We defer generation resizing actions until after cset regions have been recycled.  We do this even following an
  // abbreviated cycle.
  if (heap->mode()->is_generational()) {
    ShenandoahGenerationalHeap::heap()->complete_concurrent_cycle();
  }

  // Instead of always resetting immediately before the start of a new GC, we can often reset at the end of the
  // previous GC. This allows us to start the next GC cycle more quickly after a trigger condition is detected,
  // reducing the likelihood that GC will degenerate.
  entry_reset_after_collect();

  return true;
}

bool ShenandoahConcurrentGC::complete_abbreviated_cycle() {
  shenandoah_assert_generational();

  ShenandoahGenerationalHeap* const heap = ShenandoahGenerationalHeap::heap();

  // We chose not to evacuate because we found sufficient immediate garbage.
  // However, there may still be regions to promote in place, so do that now.
  if (heap->old_generation()->has_in_place_promotions()) {
    entry_promote_in_place();

    // If the promote-in-place operation was cancelled, we can have the degenerated
    // cycle complete the operation. It will see that no evacuations are in progress,
    // and that there are regions wanting promotion. The risk with not handling the
    // cancellation would be failing to restore top for these regions and leaving
    // them unable to serve allocations for the old generation.This will leave the weak
    // roots flag set (the degenerated cycle will unset it).
    if (check_cancellation_and_abort(ShenandoahDegenPoint::_degenerated_evac)) {
      return false;
    }
  }

  // At this point, the cycle is effectively complete. If the cycle has been cancelled here,
  // the control thread will detect it on its next iteration and run a degenerated young cycle.
  if (!_generation->is_old()) {
    heap->update_region_ages(_generation->complete_marking_context());
  }

<<<<<<< HEAD
  if (!heap->is_concurrent_old_mark_in_progress()) {
    heap->concurrent_final_roots();
  } else {
    // Since the cycle was shortened for having enough immediate garbage, this will be
    // the last phase before concurrent marking of old resumes. We must be sure
    // that old mark threads don't see any pointers to garbage in the SATB queues. Even
    // though nothing was evacuated, overwriting unreachable weak roots with null may still
    // put pointers to regions that become trash in the SATB queues. The following will
    // piggyback flushing the thread local SATB queues on the same handshake that propagates
    // the gc state change.
    ShenandoahSATBMarkQueueSet& satb_queues = ShenandoahBarrierSet::satb_mark_queue_set();
    ShenandoahFlushSATBHandshakeClosure complete_thread_local_satb_buffers(satb_queues);
    heap->concurrent_final_roots(&complete_thread_local_satb_buffers);
    heap->old_generation()->concurrent_transfer_pointers_from_satb();
  }

  // After an abbreviated cycle, we reclaim immediate garbage.  Rebuild the freeset in order to establish
  // reserves for the next GC cycle.
  assert(_abbreviated, "Only rebuild free set for abbreviated and old-marking cycles");
  heap->rebuild_free_set(true /*concurrent*/);

=======
>>>>>>> 9bc23608
  return true;
}


void ShenandoahConcurrentGC::vmop_entry_init_mark() {
  ShenandoahHeap* const heap = ShenandoahHeap::heap();
  TraceCollectorStats tcs(heap->monitoring_support()->stw_collection_counters());
  ShenandoahTimingsTracker timing(ShenandoahPhaseTimings::init_mark_gross);

  heap->try_inject_alloc_failure();
  VM_ShenandoahInitMark op(this);
  VMThread::execute(&op); // jump to entry_init_mark() under safepoint
}

void ShenandoahConcurrentGC::vmop_entry_final_mark() {
  ShenandoahHeap* const heap = ShenandoahHeap::heap();
  TraceCollectorStats tcs(heap->monitoring_support()->stw_collection_counters());
  ShenandoahTimingsTracker timing(ShenandoahPhaseTimings::final_mark_gross);

  heap->try_inject_alloc_failure();
  VM_ShenandoahFinalMarkStartEvac op(this);
  VMThread::execute(&op); // jump to entry_final_mark under safepoint
}

void ShenandoahConcurrentGC::vmop_entry_init_update_refs() {
  ShenandoahHeap* const heap = ShenandoahHeap::heap();
  TraceCollectorStats tcs(heap->monitoring_support()->stw_collection_counters());
  ShenandoahTimingsTracker timing(ShenandoahPhaseTimings::init_update_refs_gross);

  heap->try_inject_alloc_failure();
  VM_ShenandoahInitUpdateRefs op(this);
  VMThread::execute(&op);
}

void ShenandoahConcurrentGC::vmop_entry_final_update_refs() {
  ShenandoahHeap* const heap = ShenandoahHeap::heap();
  TraceCollectorStats tcs(heap->monitoring_support()->stw_collection_counters());
  ShenandoahTimingsTracker timing(ShenandoahPhaseTimings::final_update_refs_gross);

  heap->try_inject_alloc_failure();
  VM_ShenandoahFinalUpdateRefs op(this);
  VMThread::execute(&op);
}

void ShenandoahConcurrentGC::vmop_entry_verify_final_roots() {
  ShenandoahHeap* const heap = ShenandoahHeap::heap();
  TraceCollectorStats tcs(heap->monitoring_support()->stw_collection_counters());
  ShenandoahTimingsTracker timing(ShenandoahPhaseTimings::final_roots_gross);

  // This phase does not use workers, no need for setup
  heap->try_inject_alloc_failure();
  VM_ShenandoahFinalRoots op(this);
  VMThread::execute(&op);
}

void ShenandoahConcurrentGC::entry_init_mark() {
  const char* msg = init_mark_event_message();
  ShenandoahPausePhase gc_phase(msg, ShenandoahPhaseTimings::init_mark);
  EventMark em("%s", msg);

  ShenandoahWorkerScope scope(ShenandoahHeap::heap()->workers(),
                              ShenandoahWorkerPolicy::calc_workers_for_init_marking(),
                              "init marking");

  op_init_mark();
}

void ShenandoahConcurrentGC::entry_final_mark() {
  const char* msg = final_mark_event_message();
  ShenandoahPausePhase gc_phase(msg, ShenandoahPhaseTimings::final_mark);
  EventMark em("%s", msg);

  ShenandoahWorkerScope scope(ShenandoahHeap::heap()->workers(),
                              ShenandoahWorkerPolicy::calc_workers_for_final_marking(),
                              "final marking");

  op_final_mark();
}

void ShenandoahConcurrentGC::entry_init_update_refs() {
  static const char* msg = "Pause Init Update Refs";
  ShenandoahPausePhase gc_phase(msg, ShenandoahPhaseTimings::init_update_refs);
  EventMark em("%s", msg);

  // No workers used in this phase, no setup required
  op_init_update_refs();
}

void ShenandoahConcurrentGC::entry_final_update_refs() {
  static const char* msg = "Pause Final Update Refs";
  ShenandoahPausePhase gc_phase(msg, ShenandoahPhaseTimings::final_update_refs);
  EventMark em("%s", msg);

  ShenandoahWorkerScope scope(ShenandoahHeap::heap()->workers(),
                              ShenandoahWorkerPolicy::calc_workers_for_final_update_ref(),
                              "final reference update");

  op_final_update_refs();
}

void ShenandoahConcurrentGC::entry_verify_final_roots() {
  const char* msg = verify_final_roots_event_message();
  ShenandoahPausePhase gc_phase(msg, ShenandoahPhaseTimings::final_roots);
  EventMark em("%s", msg);

  op_verify_final_roots();
}

void ShenandoahConcurrentGC::entry_reset() {
  ShenandoahHeap* const heap = ShenandoahHeap::heap();
  heap->try_inject_alloc_failure();

  TraceCollectorStats tcs(heap->monitoring_support()->concurrent_collection_counters());
  {
    const char* msg = conc_reset_event_message();
    ShenandoahConcurrentPhase gc_phase(msg, ShenandoahPhaseTimings::conc_reset);
    EventMark em("%s", msg);

    ShenandoahWorkerScope scope(heap->workers(),
                                ShenandoahWorkerPolicy::calc_workers_for_conc_reset(),
                                msg);
    op_reset();
  }
}

void ShenandoahConcurrentGC::entry_scan_remembered_set() {
  if (_generation->is_young()) {
    ShenandoahHeap* const heap = ShenandoahHeap::heap();
    TraceCollectorStats tcs(heap->monitoring_support()->concurrent_collection_counters());
    const char* msg = "Concurrent remembered set scanning";
    ShenandoahConcurrentPhase gc_phase(msg, ShenandoahPhaseTimings::init_scan_rset);
    EventMark em("%s", msg);

    ShenandoahWorkerScope scope(heap->workers(),
                                ShenandoahWorkerPolicy::calc_workers_for_rs_scanning(),
                                msg);

    heap->try_inject_alloc_failure();
    _generation->scan_remembered_set(true /* is_concurrent */);
  }
}

void ShenandoahConcurrentGC::entry_mark_roots() {
  ShenandoahHeap* const heap = ShenandoahHeap::heap();
  TraceCollectorStats tcs(heap->monitoring_support()->concurrent_collection_counters());
  const char* msg = "Concurrent marking roots";
  ShenandoahConcurrentPhase gc_phase(msg, ShenandoahPhaseTimings::conc_mark_roots);
  EventMark em("%s", msg);

  ShenandoahWorkerScope scope(heap->workers(),
                              ShenandoahWorkerPolicy::calc_workers_for_conc_marking(),
                              "concurrent marking roots");

  heap->try_inject_alloc_failure();
  op_mark_roots();
}

void ShenandoahConcurrentGC::entry_mark() {
  ShenandoahHeap* const heap = ShenandoahHeap::heap();
  TraceCollectorStats tcs(heap->monitoring_support()->concurrent_collection_counters());
  const char* msg = conc_mark_event_message();
  ShenandoahConcurrentPhase gc_phase(msg, ShenandoahPhaseTimings::conc_mark);
  EventMark em("%s", msg);

  ShenandoahWorkerScope scope(heap->workers(),
                              ShenandoahWorkerPolicy::calc_workers_for_conc_marking(),
                              "concurrent marking");

  heap->try_inject_alloc_failure();
  op_mark();
}

void ShenandoahConcurrentGC::entry_thread_roots() {
  ShenandoahHeap* const heap = ShenandoahHeap::heap();
  static const char* msg = "Concurrent thread roots";
  ShenandoahConcurrentPhase gc_phase(msg, ShenandoahPhaseTimings::conc_thread_roots);
  EventMark em("%s", msg);

  ShenandoahWorkerScope scope(heap->workers(),
                              ShenandoahWorkerPolicy::calc_workers_for_conc_root_processing(),
                              msg);

  heap->try_inject_alloc_failure();
  op_thread_roots();
}

void ShenandoahConcurrentGC::entry_weak_refs() {
  ShenandoahHeap* const heap = ShenandoahHeap::heap();
  const char* msg = conc_weak_refs_event_message();
  ShenandoahConcurrentPhase gc_phase(msg, ShenandoahPhaseTimings::conc_weak_refs);
  EventMark em("%s", msg);

  ShenandoahWorkerScope scope(heap->workers(),
                              ShenandoahWorkerPolicy::calc_workers_for_conc_refs_processing(),
                              "concurrent weak references");

  heap->try_inject_alloc_failure();
  op_weak_refs();
}

void ShenandoahConcurrentGC::entry_weak_roots() {
  ShenandoahHeap* const heap = ShenandoahHeap::heap();
  TraceCollectorStats tcs(heap->monitoring_support()->concurrent_collection_counters());
  const char* msg = conc_weak_roots_event_message();
  ShenandoahConcurrentPhase gc_phase(msg, ShenandoahPhaseTimings::conc_weak_roots);
  EventMark em("%s", msg);

  ShenandoahWorkerScope scope(heap->workers(),
                              ShenandoahWorkerPolicy::calc_workers_for_conc_root_processing(),
                              "concurrent weak root");

  heap->try_inject_alloc_failure();
  op_weak_roots();
}

void ShenandoahConcurrentGC::entry_class_unloading() {
  ShenandoahHeap* const heap = ShenandoahHeap::heap();
  TraceCollectorStats tcs(heap->monitoring_support()->concurrent_collection_counters());
  static const char* msg = "Concurrent class unloading";
  ShenandoahConcurrentPhase gc_phase(msg, ShenandoahPhaseTimings::conc_class_unload);
  EventMark em("%s", msg);

  ShenandoahWorkerScope scope(heap->workers(),
                              ShenandoahWorkerPolicy::calc_workers_for_conc_root_processing(),
                              "concurrent class unloading");

  heap->try_inject_alloc_failure();
  op_class_unloading();
}

void ShenandoahConcurrentGC::entry_strong_roots() {
  ShenandoahHeap* const heap = ShenandoahHeap::heap();
  TraceCollectorStats tcs(heap->monitoring_support()->concurrent_collection_counters());
  static const char* msg = "Concurrent strong roots";
  ShenandoahConcurrentPhase gc_phase(msg, ShenandoahPhaseTimings::conc_strong_roots);
  EventMark em("%s", msg);

  ShenandoahGCWorkerPhase worker_phase(ShenandoahPhaseTimings::conc_strong_roots);

  ShenandoahWorkerScope scope(heap->workers(),
                              ShenandoahWorkerPolicy::calc_workers_for_conc_root_processing(),
                              "concurrent strong root");

  heap->try_inject_alloc_failure();
  op_strong_roots();
}

void ShenandoahConcurrentGC::entry_cleanup_early() {
  ShenandoahHeap* const heap = ShenandoahHeap::heap();
  TraceCollectorStats tcs(heap->monitoring_support()->concurrent_collection_counters());
  const char* msg = conc_cleanup_event_message();
  ShenandoahConcurrentPhase gc_phase(msg, ShenandoahPhaseTimings::conc_cleanup_early, true /* log_heap_usage */);
  EventMark em("%s", msg);

  // This phase does not use workers, no need for setup
  heap->try_inject_alloc_failure();
  op_cleanup_early();
}

void ShenandoahConcurrentGC::entry_evacuate() {
  ShenandoahHeap* const heap = ShenandoahHeap::heap();
  TraceCollectorStats tcs(heap->monitoring_support()->concurrent_collection_counters());

  static const char* msg = "Concurrent evacuation";
  ShenandoahConcurrentPhase gc_phase(msg, ShenandoahPhaseTimings::conc_evac);
  EventMark em("%s", msg);

  ShenandoahWorkerScope scope(heap->workers(),
                              ShenandoahWorkerPolicy::calc_workers_for_conc_evac(),
                              "concurrent evacuation");

  heap->try_inject_alloc_failure();
  op_evacuate();
}

void ShenandoahConcurrentGC::entry_promote_in_place() const {
  shenandoah_assert_generational();

  ShenandoahTimingsTracker timing(ShenandoahPhaseTimings::promote_in_place);
  ShenandoahGCWorkerPhase worker_phase(ShenandoahPhaseTimings::promote_in_place);
  EventMark em("%s", "Promote in place");

  ShenandoahGenerationalHeap::heap()->promote_regions_in_place(_generation, true);
}

void ShenandoahConcurrentGC::entry_update_thread_roots() {
  ShenandoahHeap* const heap = ShenandoahHeap::heap();
  TraceCollectorStats tcs(heap->monitoring_support()->concurrent_collection_counters());

  static const char* msg = "Concurrent update thread roots";
  ShenandoahConcurrentPhase gc_phase(msg, ShenandoahPhaseTimings::conc_update_thread_roots);
  EventMark em("%s", msg);

  // No workers used in this phase, no setup required
  heap->try_inject_alloc_failure();
  op_update_thread_roots();
}

void ShenandoahConcurrentGC::entry_update_refs() {
  ShenandoahHeap* const heap = ShenandoahHeap::heap();
  TraceCollectorStats tcs(heap->monitoring_support()->concurrent_collection_counters());
  static const char* msg = "Concurrent update references";
  ShenandoahConcurrentPhase gc_phase(msg, ShenandoahPhaseTimings::conc_update_refs);
  EventMark em("%s", msg);

  ShenandoahWorkerScope scope(heap->workers(),
                              ShenandoahWorkerPolicy::calc_workers_for_conc_update_ref(),
                              "concurrent reference update");

  heap->try_inject_alloc_failure();
  op_update_refs();
}

void ShenandoahConcurrentGC::entry_cleanup_complete() {
  ShenandoahHeap* const heap = ShenandoahHeap::heap();
  TraceCollectorStats tcs(heap->monitoring_support()->concurrent_collection_counters());
  const char* msg = conc_cleanup_event_message();
  ShenandoahConcurrentPhase gc_phase(msg, ShenandoahPhaseTimings::conc_cleanup_complete, true /* log_heap_usage */);
  EventMark em("%s", msg);

  // This phase does not use workers, no need for setup
  heap->try_inject_alloc_failure();
  op_cleanup_complete();
}

void ShenandoahConcurrentGC::entry_reset_after_collect() {
  ShenandoahHeap* const heap = ShenandoahHeap::heap();
  TraceCollectorStats tcs(heap->monitoring_support()->concurrent_collection_counters());
  const char* msg = conc_reset_after_collect_event_message();
  ShenandoahConcurrentPhase gc_phase(msg, ShenandoahPhaseTimings::conc_reset_after_collect);
  EventMark em("%s", msg);

  op_reset_after_collect();
}

void ShenandoahConcurrentGC::op_reset() {
  ShenandoahHeap* const heap = ShenandoahHeap::heap();

  // If it is old GC bootstrap cycle, always clear bitmap for global gen
  // to ensure bitmap for old gen is clear for old GC cycle after this.
  if (_do_old_gc_bootstrap) {
    assert(!heap->is_prepare_for_old_mark_in_progress(), "Cannot reset old without making it parsable");
    heap->global_generation()->prepare_gc();
  } else {
    _generation->prepare_gc();
  }

  if (heap->mode()->is_generational()) {
    heap->old_generation()->card_scan()->mark_read_table_as_clean();
  }
}

class ShenandoahInitMarkUpdateRegionStateClosure : public ShenandoahHeapRegionClosure {
private:
  ShenandoahMarkingContext* const _ctx;
public:
  ShenandoahInitMarkUpdateRegionStateClosure() : _ctx(ShenandoahHeap::heap()->marking_context()) {}

  void heap_region_do(ShenandoahHeapRegion* r) {
    assert(!r->has_live(), "Region %zu should have no live data", r->index());
    if (r->is_active()) {
      // Check if region needs updating its TAMS. We have updated it already during concurrent
      // reset, so it is very likely we don't need to do another write here.  Since most regions
      // are not "active", this path is relatively rare.
      if (_ctx->top_at_mark_start(r) != r->top()) {
        _ctx->capture_top_at_mark_start(r);
      }
    } else {
      assert(_ctx->top_at_mark_start(r) == r->top(),
             "Region %zu should already have correct TAMS", r->index());
    }
  }

  bool is_thread_safe() { return true; }
};

void ShenandoahConcurrentGC::start_mark() {
  _mark.start_mark();
}

void ShenandoahConcurrentGC::op_init_mark() {
  ShenandoahHeap* const heap = ShenandoahHeap::heap();
  assert(ShenandoahSafepoint::is_at_shenandoah_safepoint(), "Should be at safepoint");
  assert(Thread::current()->is_VM_thread(), "can only do this in VMThread");

  assert(_generation->is_bitmap_clear(), "need clear marking bitmap");
  assert(!_generation->is_mark_complete(), "should not be complete");
  assert(!heap->has_forwarded_objects(), "No forwarded objects on this path");

  if (heap->mode()->is_generational()) {
    if (_generation->is_global()) {
      heap->old_generation()->cancel_gc();
    }

    {
      // After we swap card table below, the write-table is all clean, and the read table holds
      // cards dirty prior to the start of GC. Young and bootstrap collection will update
      // the write card table as a side effect of remembered set scanning. Global collection will
      // update the card table as a side effect of global marking of old objects.
      ShenandoahGCPhase phase(ShenandoahPhaseTimings::init_swap_rset);
      _generation->swap_card_tables();
    }
  }

  if (ShenandoahVerify) {
    ShenandoahTimingsTracker v(ShenandoahPhaseTimings::init_mark_verify);
    heap->verifier()->verify_before_concmark(_generation);
  }

  if (VerifyBeforeGC) {
    Universe::verify();
  }

  _generation->set_concurrent_mark_in_progress(true);

  start_mark();

  if (_do_old_gc_bootstrap) {
    shenandoah_assert_generational();
    // Update region state for both young and old regions
    ShenandoahGCPhase phase(ShenandoahPhaseTimings::init_update_region_states);
    ShenandoahInitMarkUpdateRegionStateClosure cl;
    heap->parallel_heap_region_iterate(&cl);
    heap->old_generation()->ref_processor()->reset_thread_locals();
  } else {
    // Update region state for only young regions
    ShenandoahGCPhase phase(ShenandoahPhaseTimings::init_update_region_states);
    ShenandoahInitMarkUpdateRegionStateClosure cl;
    _generation->parallel_heap_region_iterate(&cl);
  }

  // Weak reference processing
  ShenandoahReferenceProcessor* rp = _generation->ref_processor();
  rp->reset_thread_locals();

  // Make above changes visible to worker threads
  OrderAccess::fence();

  // Arm nmethods for concurrent mark
  ShenandoahCodeRoots::arm_nmethods_for_mark();

  ShenandoahStackWatermark::change_epoch_id();

  {
    ShenandoahTimingsTracker timing(ShenandoahPhaseTimings::init_propagate_gc_state);
    heap->propagate_gc_state_to_all_threads();
  }
}

void ShenandoahConcurrentGC::op_mark_roots() {
  _mark.mark_concurrent_roots();
}

void ShenandoahConcurrentGC::op_mark() {
  _mark.concurrent_mark();
}

void ShenandoahConcurrentGC::op_final_mark() {
  ShenandoahHeap* const heap = ShenandoahHeap::heap();
  assert(ShenandoahSafepoint::is_at_shenandoah_safepoint(), "Should be at safepoint");
  assert(!heap->has_forwarded_objects(), "No forwarded objects on this path");

  if (ShenandoahVerify) {
    heap->verifier()->verify_roots_no_forwarded(_generation);
  }

  if (!heap->cancelled_gc()) {
    _mark.finish_mark();
    assert(!heap->cancelled_gc(), "STW mark cannot OOM");

    // Notify JVMTI that the tagmap table will need cleaning.
    JvmtiTagMap::set_needs_cleaning();

    // The collection set is chosen by prepare_regions_and_collection_set(). Additionally, certain parameters have been
    // established to govern the evacuation efforts that are about to begin.  Refer to comments on reserve members in
    // ShenandoahGeneration and ShenandoahOldGeneration for more detail.
    _generation->prepare_regions_and_collection_set(true /*concurrent*/);

    // Has to be done after cset selection
    heap->prepare_concurrent_roots();

    if (!heap->collection_set()->is_empty()) {
      LogTarget(Debug, gc, cset) lt;
      if (lt.is_enabled()) {
        ResourceMark rm;
        LogStream ls(lt);
        heap->collection_set()->print_on(&ls);
      }

      if (ShenandoahVerify) {
        ShenandoahTimingsTracker v(ShenandoahPhaseTimings::final_mark_verify);
        heap->verifier()->verify_before_evacuation(_generation);
      }

      heap->set_evacuation_in_progress(true);
      // From here on, we need to update references.
      heap->set_has_forwarded_objects(true);

      // Arm nmethods/stack for concurrent processing
      ShenandoahCodeRoots::arm_nmethods_for_evac();
      ShenandoahStackWatermark::change_epoch_id();

    } else {
      if (ShenandoahVerify) {
        ShenandoahTimingsTracker v(ShenandoahPhaseTimings::final_mark_verify);
        if (has_in_place_promotions(heap)) {
          heap->verifier()->verify_after_concmark_with_promotions(_generation);
        } else {
          heap->verifier()->verify_after_concmark(_generation);
        }
      }
    }
  }

  {
    ShenandoahTimingsTracker timing(ShenandoahPhaseTimings::final_mark_propagate_gc_state);
    heap->propagate_gc_state_to_all_threads();
  }
}

bool ShenandoahConcurrentGC::has_in_place_promotions(ShenandoahHeap* heap) {
  return heap->mode()->is_generational() && heap->old_generation()->has_in_place_promotions();
}

class ShenandoahConcurrentEvacThreadClosure : public ThreadClosure {
private:
  OopClosure* const _oops;
public:
  explicit ShenandoahConcurrentEvacThreadClosure(OopClosure* oops) : _oops(oops) {}

  void do_thread(Thread* thread) override {
    JavaThread* const jt = JavaThread::cast(thread);
    StackWatermarkSet::finish_processing(jt, _oops, StackWatermarkKind::gc);
  }
};

class ShenandoahConcurrentEvacUpdateThreadTask : public WorkerTask {
private:
  ShenandoahJavaThreadsIterator _java_threads;

public:
  explicit ShenandoahConcurrentEvacUpdateThreadTask(uint n_workers) :
    WorkerTask("Shenandoah Evacuate/Update Concurrent Thread Roots"),
    _java_threads(ShenandoahPhaseTimings::conc_thread_roots, n_workers) {
  }

  void work(uint worker_id) override {
    // ShenandoahEvacOOMScope has to be setup by ShenandoahContextEvacuateUpdateRootsClosure.
    // Otherwise, may deadlock with watermark lock
    ShenandoahContextEvacuateUpdateRootsClosure oops_cl;
    ShenandoahConcurrentEvacThreadClosure thr_cl(&oops_cl);
    _java_threads.threads_do(&thr_cl, worker_id);
  }
};

void ShenandoahConcurrentGC::op_thread_roots() {
  const ShenandoahHeap* const heap = ShenandoahHeap::heap();
  assert(heap->is_evacuation_in_progress(), "Checked by caller");
  ShenandoahGCWorkerPhase worker_phase(ShenandoahPhaseTimings::conc_thread_roots);
  ShenandoahConcurrentEvacUpdateThreadTask task(heap->workers()->active_workers());
  heap->workers()->run_task(&task);
}

void ShenandoahConcurrentGC::op_weak_refs() {
  ShenandoahHeap* const heap = ShenandoahHeap::heap();
  assert(heap->is_concurrent_weak_root_in_progress(), "Only during this phase");
  // Concurrent weak refs processing
  ShenandoahGCWorkerPhase worker_phase(ShenandoahPhaseTimings::conc_weak_refs);
  if (heap->gc_cause() == GCCause::_wb_breakpoint) {
    ShenandoahBreakpoint::at_after_reference_processing_started();
  }
  _generation->ref_processor()->process_references(ShenandoahPhaseTimings::conc_weak_refs, heap->workers(), true /* concurrent */);
}

class ShenandoahEvacUpdateCleanupOopStorageRootsClosure : public BasicOopIterateClosure {
private:
  ShenandoahHeap* const _heap;
  ShenandoahGeneration* const _generation;
  ShenandoahMarkingContext* const _mark_context;
  bool  _evac_in_progress;
  Thread* const _thread;

public:
  explicit ShenandoahEvacUpdateCleanupOopStorageRootsClosure(ShenandoahGeneration* generation);
  void do_oop(oop* p);
  void do_oop(narrowOop* p);
};

ShenandoahEvacUpdateCleanupOopStorageRootsClosure::ShenandoahEvacUpdateCleanupOopStorageRootsClosure(ShenandoahGeneration* generation) :
  _heap(ShenandoahHeap::heap()),
  _generation(generation),
  _mark_context(ShenandoahHeap::heap()->marking_context()),
  _evac_in_progress(ShenandoahHeap::heap()->is_evacuation_in_progress()),
  _thread(Thread::current()) {
}

void ShenandoahEvacUpdateCleanupOopStorageRootsClosure::do_oop(oop* p) {
  const oop obj = RawAccess<>::oop_load(p);
  if (!CompressedOops::is_null(obj)) {
    if (!_mark_context->is_marked(obj)) {
      if (_generation->contains(obj)) {
        // Note: The obj is dead here. Do not touch it, just clear.
        ShenandoahHeap::atomic_clear_oop(p, obj);
      }
    } else if (_evac_in_progress && _heap->in_collection_set(obj)) {
      oop resolved = ShenandoahBarrierSet::resolve_forwarded_not_null(obj);
      if (resolved == obj) {
        resolved = _heap->evacuate_object(obj, _thread);
      }
      shenandoah_assert_not_in_cset_except(p, resolved, _heap->cancelled_gc());
      ShenandoahHeap::atomic_update_oop(resolved, p, obj);
    }
  }
}

void ShenandoahEvacUpdateCleanupOopStorageRootsClosure::do_oop(narrowOop* p) {
  ShouldNotReachHere();
}

class ShenandoahIsCLDAliveClosure : public CLDClosure {
public:
  void do_cld(ClassLoaderData* cld) {
    cld->is_alive();
  }
};

class ShenandoahIsNMethodAliveClosure: public NMethodClosure {
public:
  void do_nmethod(nmethod* n) {
    n->is_unloading();
  }
};

// This task not only evacuates/updates marked weak roots, but also "null"
// dead weak roots.
class ShenandoahConcurrentWeakRootsEvacUpdateTask : public WorkerTask {
private:
  ShenandoahVMWeakRoots<true /*concurrent*/> _vm_roots;

  // Roots related to concurrent class unloading
  ShenandoahClassLoaderDataRoots<true /* concurrent */>
                                             _cld_roots;
  ShenandoahConcurrentNMethodIterator        _nmethod_itr;
  ShenandoahGeneration*                      _generation;
  ShenandoahPhaseTimings::Phase              _phase;

public:
  ShenandoahConcurrentWeakRootsEvacUpdateTask(ShenandoahGeneration* generation, ShenandoahPhaseTimings::Phase phase) :
    WorkerTask("Shenandoah Evacuate/Update Concurrent Weak Roots"),
    _vm_roots(phase),
    _cld_roots(phase, ShenandoahHeap::heap()->workers()->active_workers(), false /*heap iteration*/),
    _nmethod_itr(ShenandoahCodeRoots::table()),
    _generation(generation),
    _phase(phase) {}

  ~ShenandoahConcurrentWeakRootsEvacUpdateTask() {
    // Notify runtime data structures of potentially dead oops
    _vm_roots.report_num_dead();
  }

  void work(uint worker_id) override {
    ShenandoahConcurrentWorkerSession worker_session(worker_id);
    ShenandoahSuspendibleThreadSetJoiner sts_join;
    {
      ShenandoahEvacOOMScope oom;
      // jni_roots and weak_roots are OopStorage backed roots, concurrent iteration
      // may race against OopStorage::release() calls.
      ShenandoahEvacUpdateCleanupOopStorageRootsClosure cl(_generation);
      _vm_roots.oops_do(&cl, worker_id);
    }

    // If we are going to perform concurrent class unloading later on, we need to
    // clean up the weak oops in CLD and determine nmethod's unloading state, so that we
    // can clean up immediate garbage sooner.
    if (ShenandoahHeap::heap()->unload_classes()) {
      // Applies ShenandoahIsCLDAlive closure to CLDs, native barrier will either null the
      // CLD's holder or evacuate it.
      {
        ShenandoahIsCLDAliveClosure is_cld_alive;
        _cld_roots.cld_do(&is_cld_alive, worker_id);
      }

      // Applies ShenandoahIsNMethodAliveClosure to registered nmethods.
      // The closure calls nmethod->is_unloading(). The is_unloading
      // state is cached, therefore, during concurrent class unloading phase,
      // we will not touch the metadata of unloading nmethods
      {
        ShenandoahWorkerTimingsTracker timer(_phase, ShenandoahPhaseTimings::CodeCacheRoots, worker_id);
        ShenandoahIsNMethodAliveClosure is_nmethod_alive;
        _nmethod_itr.nmethods_do(&is_nmethod_alive);
      }
    }
  }
};

void ShenandoahConcurrentGC::op_weak_roots() {
  ShenandoahHeap* const heap = ShenandoahHeap::heap();
  assert(heap->is_concurrent_weak_root_in_progress(), "Only during this phase");
  {
    // Concurrent weak root processing
    ShenandoahTimingsTracker t(ShenandoahPhaseTimings::conc_weak_roots_work);
    ShenandoahGCWorkerPhase worker_phase(ShenandoahPhaseTimings::conc_weak_roots_work);
    ShenandoahConcurrentWeakRootsEvacUpdateTask task(_generation, ShenandoahPhaseTimings::conc_weak_roots_work);
    heap->workers()->run_task(&task);
  }

  {
    // It is possible for mutators executing the load reference barrier to have
    // loaded an oop through a weak handle that has since been nulled out by
    // weak root processing. Handshaking here forces them to complete the
    // barrier before the GC cycle continues and does something that would
    // change the evaluation of the barrier (for example, resetting the TAMS
    // on trashed regions could make an oop appear to be marked _after_ the
    // region has been recycled).
    ShenandoahTimingsTracker t(ShenandoahPhaseTimings::conc_weak_roots_rendezvous);
    heap->rendezvous_threads("Shenandoah Concurrent Weak Roots");
  }
}

void ShenandoahConcurrentGC::op_class_unloading() {
  ShenandoahHeap* const heap = ShenandoahHeap::heap();
  assert (heap->is_concurrent_weak_root_in_progress() &&
          heap->unload_classes(),
          "Checked by caller");
  heap->do_class_unloading();
}

class ShenandoahEvacUpdateCodeCacheClosure : public NMethodClosure {
private:
  BarrierSetNMethod* const                  _bs;
  ShenandoahEvacuateUpdateMetadataClosure   _cl;

public:
  ShenandoahEvacUpdateCodeCacheClosure() :
    _bs(BarrierSet::barrier_set()->barrier_set_nmethod()),
    _cl() {
  }

  void do_nmethod(nmethod* n) {
    ShenandoahNMethod* data = ShenandoahNMethod::gc_data(n);
    ShenandoahReentrantLocker locker(data->lock());
    // Setup EvacOOM scope below reentrant lock to avoid deadlock with
    // nmethod_entry_barrier
    ShenandoahEvacOOMScope oom;
    data->oops_do(&_cl, true/*fix relocation*/);
    _bs->disarm(n);
  }
};

class ShenandoahConcurrentRootsEvacUpdateTask : public WorkerTask {
private:
  ShenandoahPhaseTimings::Phase                 _phase;
  ShenandoahVMRoots<true /*concurrent*/>        _vm_roots;
  ShenandoahClassLoaderDataRoots<true /*concurrent*/>
                                                _cld_roots;
  ShenandoahConcurrentNMethodIterator           _nmethod_itr;

public:
  ShenandoahConcurrentRootsEvacUpdateTask(ShenandoahPhaseTimings::Phase phase) :
    WorkerTask("Shenandoah Evacuate/Update Concurrent Strong Roots"),
    _phase(phase),
    _vm_roots(phase),
    _cld_roots(phase, ShenandoahHeap::heap()->workers()->active_workers(), false /*heap iteration*/),
    _nmethod_itr(ShenandoahCodeRoots::table()) {}

  void work(uint worker_id) {
    ShenandoahConcurrentWorkerSession worker_session(worker_id);
    {
      ShenandoahEvacOOMScope oom;
      {
        // vm_roots and weak_roots are OopStorage backed roots, concurrent iteration
        // may race against OopStorage::release() calls.
        ShenandoahContextEvacuateUpdateRootsClosure cl;
        _vm_roots.oops_do<ShenandoahContextEvacuateUpdateRootsClosure>(&cl, worker_id);
      }

      {
        ShenandoahEvacuateUpdateMetadataClosure cl;
        CLDToOopClosure clds(&cl, ClassLoaderData::_claim_strong);
        _cld_roots.cld_do(&clds, worker_id);
      }
    }

    // Cannot setup ShenandoahEvacOOMScope here, due to potential deadlock with nmethod_entry_barrier.
    if (!ShenandoahHeap::heap()->unload_classes()) {
      ShenandoahWorkerTimingsTracker timer(_phase, ShenandoahPhaseTimings::CodeCacheRoots, worker_id);
      ShenandoahEvacUpdateCodeCacheClosure cl;
      _nmethod_itr.nmethods_do(&cl);
    }
  }
};

void ShenandoahConcurrentGC::op_strong_roots() {
  ShenandoahHeap* const heap = ShenandoahHeap::heap();
  assert(heap->is_concurrent_strong_root_in_progress(), "Checked by caller");
  ShenandoahConcurrentRootsEvacUpdateTask task(ShenandoahPhaseTimings::conc_strong_roots);
  heap->workers()->run_task(&task);
  heap->set_concurrent_strong_root_in_progress(false);
}

void ShenandoahConcurrentGC::op_cleanup_early() {
  ShenandoahWorkerScope scope(ShenandoahHeap::heap()->workers(),
                              ShenandoahWorkerPolicy::calc_workers_for_conc_cleanup(),
                              "cleanup early.");
  ShenandoahHeap::heap()->recycle_trash();
}

void ShenandoahConcurrentGC::op_evacuate() {
  ShenandoahHeap::heap()->evacuate_collection_set(_generation, true /*concurrent*/);
}

void ShenandoahConcurrentGC::op_init_update_refs() {
  if (ShenandoahVerify) {
    ShenandoahHeap* const heap = ShenandoahHeap::heap();
    ShenandoahTimingsTracker v(ShenandoahPhaseTimings::init_update_refs_verify);
    heap->verifier()->verify_before_update_refs(_generation);
  }
}

void ShenandoahConcurrentGC::op_update_refs() {
  ShenandoahHeap::heap()->update_heap_references(_generation, true /*concurrent*/);
}

class ShenandoahUpdateThreadHandshakeClosure : public HandshakeClosure {
private:
  // This closure runs when thread is stopped for handshake, which means
  // we can use non-concurrent closure here, as long as it only updates
  // locations modified by the thread itself, i.e. stack locations.
  ShenandoahNonConcUpdateRefsClosure _cl;
public:
  ShenandoahUpdateThreadHandshakeClosure();
  void do_thread(Thread* thread) override;
};

ShenandoahUpdateThreadHandshakeClosure::ShenandoahUpdateThreadHandshakeClosure() :
  HandshakeClosure("Shenandoah Update Thread Roots") {
}

void ShenandoahUpdateThreadHandshakeClosure::do_thread(Thread* thread) {
  if (thread->is_Java_thread()) {
    JavaThread* jt = JavaThread::cast(thread);
    ResourceMark rm;
    jt->oops_do(&_cl, nullptr);
  }
}

class ShenandoahUpdateThreadRootsAndFlushOldSatbBuffers final : public HandshakeClosure {
  // When Shenandoah is marking the old generation, it is possible for the SATB barrier
  // to pick up overwritten pointers that point into a cset region. If these pointers
  // are accessed by mark threads, they will crash. Once update refs has completed, it is
  // no longer possible for a mutator thread to overwrite a pointer into a cset region.
  //
  // Therefore, at the end of update refs, we use this closure to update the thread roots
  // and 'complete' all the thread local SATB buffers. Completing these will filter out
  // anything that has already been marked or anything that points to a region which is
  // not old. We do not need to worry about ABA situations where a region may become old
  // after the pointer is enqueued but before it is filtered. There are only two ways a
  // region may become old:
  //  1. The region is promoted in place. This is safe because such regions will never
  //     be in the collection set. If this happens, the pointer will be preserved, essentially
  //     becoming part of the old snapshot.
  //  2. The region is allocated during evacuation of old. This is also not a concern because
  //     we haven't yet finished marking old so no mixed evacuations will happen.
  ShenandoahUpdateThreadHandshakeClosure _update_roots;
  ShenandoahFlushSATB _flush_all_satb;

public:
  ShenandoahUpdateThreadRootsAndFlushOldSatbBuffers() :
    HandshakeClosure("Shenandoah Update Thread Roots and Flush SATB"),
    _flush_all_satb(ShenandoahBarrierSet::satb_mark_queue_set()) {
    assert(ShenandoahBarrierSet::satb_mark_queue_set().get_filter_out_young(),
           "Should be filtering pointers outside of old during old marking");
  }

  void do_thread(Thread* thread) override {
    _update_roots.do_thread(thread);
    _flush_all_satb.do_thread(thread);
  }
};

void ShenandoahConcurrentGC::op_update_thread_roots() {
  ShenandoahHeap* const heap = ShenandoahHeap::heap();
  if (heap->is_concurrent_old_mark_in_progress()) {
    ShenandoahUpdateThreadRootsAndFlushOldSatbBuffers cl;
    Handshake::execute(&cl);
  } else {
    ShenandoahUpdateThreadHandshakeClosure cl;
    Handshake::execute(&cl);
  }
}

void ShenandoahConcurrentGC::op_final_update_refs() {
  ShenandoahHeap* const heap = ShenandoahHeap::heap();
  assert(ShenandoahSafepoint::is_at_shenandoah_safepoint(), "must be at safepoint");
  assert(!heap->_update_refs_iterator.has_next(), "Should have finished update references");

  heap->finish_concurrent_roots();

  // Clear cancelled GC, if set. On cancellation path, the block before would handle
  // everything.
  if (heap->cancelled_gc()) {
    heap->clear_cancelled_gc();
  }

  // Has to be done before cset is clear
  if (ShenandoahVerify) {
    heap->verifier()->verify_roots_in_to_space(_generation);
  }

  // If we are running in generational mode and this is an aging cycle, this will also age active
  // regions that haven't been used for allocation.
  heap->update_heap_region_states(true /*concurrent*/);

  heap->set_update_refs_in_progress(false);
  heap->set_has_forwarded_objects(false);

  if (heap->mode()->is_generational() && heap->is_concurrent_old_mark_in_progress()) {
    // Aging_cycle is only relevant during evacuation cycle for individual objects and during final mark for
    // entire regions.  Both of these relevant operations occur before final update refs.
    ShenandoahGenerationalHeap::heap()->set_aging_cycle(false);
  }

  if (ShenandoahVerify) {
    ShenandoahTimingsTracker v(ShenandoahPhaseTimings::final_update_refs_verify);
    heap->verifier()->verify_after_update_refs(_generation);
  }

  if (VerifyAfterGC) {
    Universe::verify();
  }

  heap->rebuild_free_set(true /*concurrent*/);

  {
    ShenandoahTimingsTracker timing(ShenandoahPhaseTimings::final_update_refs_propagate_gc_state);
    heap->propagate_gc_state_to_all_threads();
  }
}

bool ShenandoahConcurrentGC::entry_final_roots() {
  ShenandoahHeap* const heap = ShenandoahHeap::heap();
  TraceCollectorStats tcs(heap->monitoring_support()->concurrent_collection_counters());


  const char* msg = conc_final_roots_event_message();
  ShenandoahConcurrentPhase gc_phase(msg, ShenandoahPhaseTimings::conc_final_roots);
  EventMark em("%s", msg);
  ShenandoahWorkerScope scope(heap->workers(),
                              ShenandoahWorkerPolicy::calc_workers_for_conc_evac(),
                              msg);

  if (heap->mode()->is_generational()) {
    if (!complete_abbreviated_cycle()) {
      return false;
    }
  }

  heap->concurrent_final_roots();
  return true;
}

void ShenandoahConcurrentGC::op_verify_final_roots() {
  if (VerifyAfterGC) {
    Universe::verify();
  }
}

void ShenandoahConcurrentGC::op_cleanup_complete() {
  ShenandoahWorkerScope scope(ShenandoahHeap::heap()->workers(),
                              ShenandoahWorkerPolicy::calc_workers_for_conc_cleanup(),
                              "cleanup complete.");
  ShenandoahHeap::heap()->recycle_trash();
}

void ShenandoahConcurrentGC::op_reset_after_collect() {
  ShenandoahWorkerScope scope(ShenandoahHeap::heap()->workers(),
                          ShenandoahWorkerPolicy::calc_workers_for_conc_reset(),
                          "reset after collection.");

  ShenandoahHeap* const heap = ShenandoahHeap::heap();
  if (heap->mode()->is_generational()) {
    // If we are in the midst of an old gc bootstrap or an old marking, we want to leave the mark bit map of
    // the young generation intact. In particular, reference processing in the old generation may potentially
    // need the reachability of a young generation referent of a Reference object in the old generation.
    if (!_do_old_gc_bootstrap && !heap->is_concurrent_old_mark_in_progress()) {
      heap->young_generation()->reset_mark_bitmap<false>();
    }
  } else {
    _generation->reset_mark_bitmap<false>();
  }
}

bool ShenandoahConcurrentGC::check_cancellation_and_abort(ShenandoahDegenPoint point) {
  if (ShenandoahHeap::heap()->cancelled_gc()) {
    _degen_point = point;
    return true;
  }
  return false;
}

const char* ShenandoahConcurrentGC::init_mark_event_message() const {
  ShenandoahHeap* const heap = ShenandoahHeap::heap();
  assert(!heap->has_forwarded_objects(), "Should not have forwarded objects here");
  if (heap->unload_classes()) {
    SHENANDOAH_RETURN_EVENT_MESSAGE(_generation->type(), "Pause Init Mark", " (unload classes)");
  } else {
    SHENANDOAH_RETURN_EVENT_MESSAGE(_generation->type(), "Pause Init Mark", "");
  }
}

const char* ShenandoahConcurrentGC::final_mark_event_message() const {
  ShenandoahHeap* const heap = ShenandoahHeap::heap();
  assert(!heap->has_forwarded_objects() || heap->is_concurrent_old_mark_in_progress(),
         "Should not have forwarded objects during final mark, unless old gen concurrent mark is running");

  if (heap->unload_classes()) {
    SHENANDOAH_RETURN_EVENT_MESSAGE(_generation->type(), "Pause Final Mark", " (unload classes)");
  } else {
    SHENANDOAH_RETURN_EVENT_MESSAGE(_generation->type(), "Pause Final Mark", "");
  }
}

const char* ShenandoahConcurrentGC::conc_mark_event_message() const {
  ShenandoahHeap* const heap = ShenandoahHeap::heap();
  assert(!heap->has_forwarded_objects() || heap->is_concurrent_old_mark_in_progress(),
         "Should not have forwarded objects concurrent mark, unless old gen concurrent mark is running");
  if (heap->unload_classes()) {
    SHENANDOAH_RETURN_EVENT_MESSAGE(_generation->type(), "Concurrent marking", " (unload classes)");
  } else {
    SHENANDOAH_RETURN_EVENT_MESSAGE(_generation->type(), "Concurrent marking", "");
  }
}

const char* ShenandoahConcurrentGC::conc_reset_event_message() const {
  if (ShenandoahHeap::heap()->unload_classes()) {
    SHENANDOAH_RETURN_EVENT_MESSAGE(_generation->type(), "Concurrent reset", " (unload classes)");
  } else {
    SHENANDOAH_RETURN_EVENT_MESSAGE(_generation->type(), "Concurrent reset", "");
  }
}

const char* ShenandoahConcurrentGC::conc_reset_after_collect_event_message() const {
  if (ShenandoahHeap::heap()->unload_classes()) {
    SHENANDOAH_RETURN_EVENT_MESSAGE(_generation->type(), "Concurrent reset after collect", " (unload classes)");
  } else {
    SHENANDOAH_RETURN_EVENT_MESSAGE(_generation->type(), "Concurrent reset after collect", "");
  }
}

const char* ShenandoahConcurrentGC::verify_final_roots_event_message() const {
  if (ShenandoahHeap::heap()->unload_classes()) {
    SHENANDOAH_RETURN_EVENT_MESSAGE(_generation->type(), "Pause Verify Final Roots", " (unload classes)");
  } else {
    SHENANDOAH_RETURN_EVENT_MESSAGE(_generation->type(), "Pause Verify Final Roots", "");
  }
}

const char* ShenandoahConcurrentGC::conc_final_roots_event_message() const {
  if (ShenandoahHeap::heap()->unload_classes()) {
    SHENANDOAH_RETURN_EVENT_MESSAGE(_generation->type(), "Concurrent Final Roots", " (unload classes)");
  } else {
    SHENANDOAH_RETURN_EVENT_MESSAGE(_generation->type(), "Concurrent Final Roots", "");
  }
}

const char* ShenandoahConcurrentGC::conc_weak_refs_event_message() const {
  if (ShenandoahHeap::heap()->unload_classes()) {
    SHENANDOAH_RETURN_EVENT_MESSAGE(_generation->type(), "Concurrent weak references", " (unload classes)");
  } else {
    SHENANDOAH_RETURN_EVENT_MESSAGE(_generation->type(), "Concurrent weak references", "");
  }
}

const char* ShenandoahConcurrentGC::conc_weak_roots_event_message() const {
  if (ShenandoahHeap::heap()->unload_classes()) {
    SHENANDOAH_RETURN_EVENT_MESSAGE(_generation->type(), "Concurrent weak roots", " (unload classes)");
  } else {
    SHENANDOAH_RETURN_EVENT_MESSAGE(_generation->type(), "Concurrent weak roots", "");
  }
}

const char* ShenandoahConcurrentGC::conc_cleanup_event_message() const {
  if (ShenandoahHeap::heap()->unload_classes()) {
    SHENANDOAH_RETURN_EVENT_MESSAGE(_generation->type(), "Concurrent cleanup", " (unload classes)");
  } else {
    SHENANDOAH_RETURN_EVENT_MESSAGE(_generation->type(), "Concurrent cleanup", "");
  }
}

const char* ShenandoahConcurrentGC::conc_init_update_refs_event_message() const {
  if (ShenandoahHeap::heap()->unload_classes()) {
    SHENANDOAH_RETURN_EVENT_MESSAGE(_generation->type(), "Concurrent Init Update Refs", " (unload classes)");
  } else {
    SHENANDOAH_RETURN_EVENT_MESSAGE(_generation->type(), "Concurrent Init Update Refs", "");
  }
}<|MERGE_RESOLUTION|>--- conflicted
+++ resolved
@@ -203,12 +203,8 @@
     }
 
     // Perform update-refs phase.
-<<<<<<< HEAD
     entry_concurrent_update_refs_prepare(heap);
-    if (ShenandoahVerify || ShenandoahPacing) {
-=======
     if (ShenandoahVerify) {
->>>>>>> 9bc23608
       vmop_entry_init_update_refs();
     }
 
@@ -229,7 +225,6 @@
     entry_cleanup_complete();
   } else {
     _abbreviated = true;
-
     if (!entry_final_roots()) {
       assert(_degen_point != _degenerated_unset, "Need to know where to start degenerated cycle");
       return false;
@@ -281,33 +276,12 @@
     heap->update_region_ages(_generation->complete_marking_context());
   }
 
-<<<<<<< HEAD
-  if (!heap->is_concurrent_old_mark_in_progress()) {
-    heap->concurrent_final_roots();
-  } else {
-    // Since the cycle was shortened for having enough immediate garbage, this will be
-    // the last phase before concurrent marking of old resumes. We must be sure
-    // that old mark threads don't see any pointers to garbage in the SATB queues. Even
-    // though nothing was evacuated, overwriting unreachable weak roots with null may still
-    // put pointers to regions that become trash in the SATB queues. The following will
-    // piggyback flushing the thread local SATB queues on the same handshake that propagates
-    // the gc state change.
-    ShenandoahSATBMarkQueueSet& satb_queues = ShenandoahBarrierSet::satb_mark_queue_set();
-    ShenandoahFlushSATBHandshakeClosure complete_thread_local_satb_buffers(satb_queues);
-    heap->concurrent_final_roots(&complete_thread_local_satb_buffers);
-    heap->old_generation()->concurrent_transfer_pointers_from_satb();
-  }
-
   // After an abbreviated cycle, we reclaim immediate garbage.  Rebuild the freeset in order to establish
   // reserves for the next GC cycle.
   assert(_abbreviated, "Only rebuild free set for abbreviated and old-marking cycles");
   heap->rebuild_free_set(true /*concurrent*/);
-
-=======
->>>>>>> 9bc23608
   return true;
 }
-
 
 void ShenandoahConcurrentGC::vmop_entry_init_mark() {
   ShenandoahHeap* const heap = ShenandoahHeap::heap();
