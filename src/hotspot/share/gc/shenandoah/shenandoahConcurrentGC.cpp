/*
 * Copyright (c) 2021, 2022, Red Hat, Inc. All rights reserved.
 * Copyright Amazon.com Inc. or its affiliates. All Rights Reserved.
 * DO NOT ALTER OR REMOVE COPYRIGHT NOTICES OR THIS FILE HEADER.
 *
 * This code is free software; you can redistribute it and/or modify it
 * under the terms of the GNU General Public License version 2 only, as
 * published by the Free Software Foundation.
 *
 * This code is distributed in the hope that it will be useful, but WITHOUT
 * ANY WARRANTY; without even the implied warranty of MERCHANTABILITY or
 * FITNESS FOR A PARTICULAR PURPOSE.  See the GNU General Public License
 * version 2 for more details (a copy is included in the LICENSE file that
 * accompanied this code).
 *
 * You should have received a copy of the GNU General Public License version
 * 2 along with this work; if not, write to the Free Software Foundation,
 * Inc., 51 Franklin St, Fifth Floor, Boston, MA 02110-1301 USA.
 *
 * Please contact Oracle, 500 Oracle Parkway, Redwood Shores, CA 94065 USA
 * or visit www.oracle.com if you need additional information or have any
 * questions.
 *
 */

#include "precompiled.hpp"

#include "gc/shared/barrierSetNMethod.hpp"
#include "gc/shared/collectorCounters.hpp"
#include "gc/shared/continuationGCSupport.inline.hpp"
#include "gc/shenandoah/shenandoahBreakpoint.hpp"
#include "gc/shenandoah/shenandoahCollectorPolicy.hpp"
#include "gc/shenandoah/shenandoahConcurrentGC.hpp"
#include "gc/shenandoah/shenandoahFreeSet.hpp"
#include "gc/shenandoah/shenandoahGeneration.hpp"
#include "gc/shenandoah/shenandoahGenerationalHeap.hpp"
#include "gc/shenandoah/shenandoahOldGeneration.hpp"
#include "gc/shenandoah/shenandoahYoungGeneration.hpp"
#include "gc/shenandoah/shenandoahLock.hpp"
#include "gc/shenandoah/shenandoahMark.inline.hpp"
#include "gc/shenandoah/shenandoahMonitoringSupport.hpp"
#include "gc/shenandoah/shenandoahOopClosures.inline.hpp"
#include "gc/shenandoah/shenandoahPhaseTimings.hpp"
#include "gc/shenandoah/shenandoahReferenceProcessor.hpp"
#include "gc/shenandoah/shenandoahRootProcessor.inline.hpp"
#include "gc/shenandoah/shenandoahStackWatermark.hpp"
#include "gc/shenandoah/shenandoahUtils.hpp"
#include "gc/shenandoah/shenandoahVerifier.hpp"
#include "gc/shenandoah/shenandoahVMOperations.hpp"
#include "gc/shenandoah/shenandoahWorkGroup.hpp"
#include "gc/shenandoah/shenandoahWorkerPolicy.hpp"
#include "memory/allocation.hpp"
#include "prims/jvmtiTagMap.hpp"
#include "runtime/vmThread.hpp"
#include "utilities/events.hpp"

// Breakpoint support
class ShenandoahBreakpointGCScope : public StackObj {
private:
  const GCCause::Cause _cause;
public:
  ShenandoahBreakpointGCScope(GCCause::Cause cause) : _cause(cause) {
    if (cause == GCCause::_wb_breakpoint) {
      ShenandoahBreakpoint::start_gc();
      ShenandoahBreakpoint::at_before_gc();
    }
  }

  ~ShenandoahBreakpointGCScope() {
    if (_cause == GCCause::_wb_breakpoint) {
      ShenandoahBreakpoint::at_after_gc();
    }
  }
};

class ShenandoahBreakpointMarkScope : public StackObj {
private:
  const GCCause::Cause _cause;
public:
  ShenandoahBreakpointMarkScope(GCCause::Cause cause) : _cause(cause) {
    if (_cause == GCCause::_wb_breakpoint) {
      ShenandoahBreakpoint::at_after_marking_started();
    }
  }

  ~ShenandoahBreakpointMarkScope() {
    if (_cause == GCCause::_wb_breakpoint) {
      ShenandoahBreakpoint::at_before_marking_completed();
    }
  }
};

ShenandoahConcurrentGC::ShenandoahConcurrentGC(ShenandoahGeneration* generation, bool do_old_gc_bootstrap) :
  _mark(generation),
  _degen_point(ShenandoahDegenPoint::_degenerated_unset),
  _abbreviated(false),
  _do_old_gc_bootstrap(do_old_gc_bootstrap),
  _generation(generation) {
}

ShenandoahGC::ShenandoahDegenPoint ShenandoahConcurrentGC::degen_point() const {
  return _degen_point;
}

bool ShenandoahConcurrentGC::collect(GCCause::Cause cause) {
  ShenandoahHeap* const heap = ShenandoahHeap::heap();

  ShenandoahBreakpointGCScope breakpoint_gc_scope(cause);

  // Reset for upcoming marking
  entry_reset();

  // Start initial mark under STW
  vmop_entry_init_mark();

  {
    ShenandoahBreakpointMarkScope breakpoint_mark_scope(cause);

    // Reset task queue stats here, rather than in mark_concurrent_roots,
    // because remembered set scan will `push` oops into the queues and
    // resetting after this happens will lose those counts.
    TASKQUEUE_STATS_ONLY(_mark.task_queues()->reset_taskqueue_stats());

    // Concurrent remembered set scanning
    entry_scan_remembered_set();
    // TODO: When RS scanning yields, we will need a check_cancellation_and_abort() degeneration point here.

    // Concurrent mark roots
    entry_mark_roots();
    if (check_cancellation_and_abort(ShenandoahDegenPoint::_degenerated_roots)) {
      return false;
    }

    // Continue concurrent mark
    entry_mark();
    if (check_cancellation_and_abort(ShenandoahDegenPoint::_degenerated_mark)) {
      return false;
    }
  }

  // Complete marking under STW, and start evacuation
  vmop_entry_final_mark();

<<<<<<< HEAD
  // If the GC was cancelled just before final mark (but after the preceding cancellation check),
  // then the safepoint operation will do nothing and the concurrent mark will still be in progress.
  // In this case it is safe (and necessary) to resume the degenerated cycle from the marking phase.
  //
  // On the other hand, if the GC is cancelled after final mark (but before this check), then the
  // final mark safepoint operation will have finished the mark (setting concurrent mark in progress
  // to false). In this case (final mark has completed), we need control to fall past the next
  // cancellation check and resume the degenerated cycle from the evacuation phase.
  if (_generation->is_concurrent_mark_in_progress()) {
    // If the concurrent mark is still in progress after the final mark safepoint, then the GC has
    // been cancelled. The degenerated cycle must resume from the marking phase. Without this check,
    // the non-generational mode may fall all the way to the end of this collect routine without
    // having done anything (besides mark most of the heap). Without having collected anything, we
    // can expect an 'out of cycle' degenerated GC which will again mark the entire heap. This is
    // not optimal.
    // For the generational mode, we cannot allow this. The generational mode relies on marking
    // (including the final mark) to rebuild portions of the card table. If the generational mode does
    // not complete marking after it has swapped the card tables, the root set on subsequent GCs will
    // be incomplete, heap corruption may follow.
=======
  // If the GC was cancelled before final mark, nothing happens on the safepoint. We are still
  // in the marking phase and must resume the degenerated cycle from there. If the GC was cancelled
  // after final mark, then we've entered the evacuation phase and must resume the degenerated cycle
  // from that phase.
  if (heap->is_concurrent_mark_in_progress()) {
>>>>>>> d8af5894
    bool cancelled = check_cancellation_and_abort(ShenandoahDegenPoint::_degenerated_mark);
    assert(cancelled, "GC must have been cancelled between concurrent and final mark");
    return false;
  }

  // Concurrent stack processing
  if (heap->is_evacuation_in_progress()) {
    entry_thread_roots();
  }

  // Process weak roots that might still point to regions that would be broken by cleanup
  if (heap->is_concurrent_weak_root_in_progress()) {
    entry_weak_refs();
    entry_weak_roots();
  }

  // Final mark might have reclaimed some immediate garbage, kick cleanup to reclaim
  // the space. This would be the last action if there is nothing to evacuate.  Note that
  // we will not age young-gen objects in the case that we skip evacuation.
  entry_cleanup_early();

  {
    // TODO: Not sure there is value in logging free-set status right here.  Note that whenever the free set is rebuilt,
    // it logs the newly rebuilt status.
    ShenandoahHeapLocker locker(heap->lock());
    heap->free_set()->log_status();
  }

  // Perform concurrent class unloading
  if (heap->unload_classes() &&
      heap->is_concurrent_weak_root_in_progress()) {
    entry_class_unloading();
  }

  // Processing strong roots
  // This may be skipped if there is nothing to update/evacuate.
  // If so, strong_root_in_progress would be unset.
  if (heap->is_concurrent_strong_root_in_progress()) {
    entry_strong_roots();
  }

  // Continue the cycle with evacuation and optional update-refs.
  // This may be skipped if there is nothing to evacuate.
  // If so, evac_in_progress would be unset by collection set preparation code.
  if (heap->is_evacuation_in_progress()) {
    // Concurrently evacuate
    entry_evacuate();
    if (check_cancellation_and_abort(ShenandoahDegenPoint::_degenerated_evac)) {
      return false;
    }
  }

  if (heap->has_forwarded_objects()) {
    // Perform update-refs phase.
    vmop_entry_init_updaterefs();
    entry_updaterefs();
    if (check_cancellation_and_abort(ShenandoahDegenPoint::_degenerated_updaterefs)) {
      return false;
    }

    // Concurrent update thread roots
    entry_update_thread_roots();
    if (check_cancellation_and_abort(ShenandoahDegenPoint::_degenerated_updaterefs)) {
      return false;
    }

    vmop_entry_final_updaterefs();

    // Update references freed up collection set, kick the cleanup to reclaim the space.
    entry_cleanup_complete();
  } else {
    // We chose not to evacuate because we found sufficient immediate garbage. Note that we
    // do not check for cancellation here because, at this point, the cycle is effectively
    // complete. If the cycle has been cancelled here, the control thread will detect it
    // on its next iteration and run a degenerated young cycle.
    vmop_entry_final_roots();
    _abbreviated = true;
  }

  // We defer generation resizing actions until after cset regions have been recycled.  We do this even following an
  // abbreviated cycle.
  if (heap->mode()->is_generational()) {
    ShenandoahGenerationalHeap::heap()->complete_concurrent_cycle();
  }
  return true;
}

void ShenandoahConcurrentGC::vmop_entry_init_mark() {
  ShenandoahHeap* const heap = ShenandoahHeap::heap();
  TraceCollectorStats tcs(heap->monitoring_support()->stw_collection_counters());
  ShenandoahTimingsTracker timing(ShenandoahPhaseTimings::init_mark_gross);

  heap->try_inject_alloc_failure();
  VM_ShenandoahInitMark op(this);
  VMThread::execute(&op); // jump to entry_init_mark() under safepoint
}

void ShenandoahConcurrentGC::vmop_entry_final_mark() {
  ShenandoahHeap* const heap = ShenandoahHeap::heap();
  TraceCollectorStats tcs(heap->monitoring_support()->stw_collection_counters());
  ShenandoahTimingsTracker timing(ShenandoahPhaseTimings::final_mark_gross);

  heap->try_inject_alloc_failure();
  VM_ShenandoahFinalMarkStartEvac op(this);
  VMThread::execute(&op); // jump to entry_final_mark under safepoint
}

void ShenandoahConcurrentGC::vmop_entry_init_updaterefs() {
  ShenandoahHeap* const heap = ShenandoahHeap::heap();
  TraceCollectorStats tcs(heap->monitoring_support()->stw_collection_counters());
  ShenandoahTimingsTracker timing(ShenandoahPhaseTimings::init_update_refs_gross);

  heap->try_inject_alloc_failure();
  VM_ShenandoahInitUpdateRefs op(this);
  VMThread::execute(&op);
}

void ShenandoahConcurrentGC::vmop_entry_final_updaterefs() {
  ShenandoahHeap* const heap = ShenandoahHeap::heap();
  TraceCollectorStats tcs(heap->monitoring_support()->stw_collection_counters());
  ShenandoahTimingsTracker timing(ShenandoahPhaseTimings::final_update_refs_gross);

  heap->try_inject_alloc_failure();
  VM_ShenandoahFinalUpdateRefs op(this);
  VMThread::execute(&op);
}

void ShenandoahConcurrentGC::vmop_entry_final_roots() {
  ShenandoahHeap* const heap = ShenandoahHeap::heap();
  TraceCollectorStats tcs(heap->monitoring_support()->stw_collection_counters());
  ShenandoahTimingsTracker timing(ShenandoahPhaseTimings::final_roots_gross);

  // This phase does not use workers, no need for setup
  heap->try_inject_alloc_failure();
  VM_ShenandoahFinalRoots op(this);
  VMThread::execute(&op);
}

void ShenandoahConcurrentGC::entry_init_mark() {
  const char* msg = init_mark_event_message();
  ShenandoahPausePhase gc_phase(msg, ShenandoahPhaseTimings::init_mark);
  EventMark em("%s", msg);

  ShenandoahWorkerScope scope(ShenandoahHeap::heap()->workers(),
                              ShenandoahWorkerPolicy::calc_workers_for_init_marking(),
                              "init marking");

  op_init_mark();
}

void ShenandoahConcurrentGC::entry_final_mark() {
  const char* msg = final_mark_event_message();
  ShenandoahPausePhase gc_phase(msg, ShenandoahPhaseTimings::final_mark);
  EventMark em("%s", msg);

  ShenandoahWorkerScope scope(ShenandoahHeap::heap()->workers(),
                              ShenandoahWorkerPolicy::calc_workers_for_final_marking(),
                              "final marking");

  op_final_mark();
}

void ShenandoahConcurrentGC::entry_init_updaterefs() {
  static const char* msg = "Pause Init Update Refs";
  ShenandoahPausePhase gc_phase(msg, ShenandoahPhaseTimings::init_update_refs);
  EventMark em("%s", msg);

  // No workers used in this phase, no setup required
  op_init_updaterefs();
}

void ShenandoahConcurrentGC::entry_final_updaterefs() {
  static const char* msg = "Pause Final Update Refs";
  ShenandoahPausePhase gc_phase(msg, ShenandoahPhaseTimings::final_update_refs);
  EventMark em("%s", msg);

  ShenandoahWorkerScope scope(ShenandoahHeap::heap()->workers(),
                              ShenandoahWorkerPolicy::calc_workers_for_final_update_ref(),
                              "final reference update");

  op_final_updaterefs();
}

void ShenandoahConcurrentGC::entry_final_roots() {
  static const char* msg = "Pause Final Roots";
  ShenandoahPausePhase gc_phase(msg, ShenandoahPhaseTimings::final_roots);
  EventMark em("%s", msg);

  op_final_roots();
}

void ShenandoahConcurrentGC::entry_reset() {
  ShenandoahHeap* const heap = ShenandoahHeap::heap();
  heap->try_inject_alloc_failure();

  TraceCollectorStats tcs(heap->monitoring_support()->concurrent_collection_counters());
  {
    static const char* msg = "Concurrent reset";
    ShenandoahConcurrentPhase gc_phase(msg, ShenandoahPhaseTimings::conc_reset);
    EventMark em("%s", msg);

    ShenandoahWorkerScope scope(heap->workers(),
                                ShenandoahWorkerPolicy::calc_workers_for_conc_reset(),
                                msg);
    op_reset();
  }

  if (_do_old_gc_bootstrap) {
    static const char* msg = "Concurrent reset (OLD)";
    ShenandoahConcurrentPhase gc_phase(msg, ShenandoahPhaseTimings::conc_reset_old);
    ShenandoahWorkerScope scope(ShenandoahHeap::heap()->workers(),
                                ShenandoahWorkerPolicy::calc_workers_for_conc_reset(),
                                msg);
    EventMark em("%s", msg);

    heap->old_generation()->prepare_gc();
  }
}

void ShenandoahConcurrentGC::entry_scan_remembered_set() {
  if (_generation->is_young()) {
    ShenandoahHeap* const heap = ShenandoahHeap::heap();
    TraceCollectorStats tcs(heap->monitoring_support()->concurrent_collection_counters());
    const char* msg = "Concurrent remembered set scanning";
    ShenandoahConcurrentPhase gc_phase(msg, ShenandoahPhaseTimings::init_scan_rset);
    EventMark em("%s", msg);

    ShenandoahWorkerScope scope(heap->workers(),
                                ShenandoahWorkerPolicy::calc_workers_for_rs_scanning(),
                                msg);

    heap->try_inject_alloc_failure();
    _generation->scan_remembered_set(true /* is_concurrent */);
  }
}

void ShenandoahConcurrentGC::entry_mark_roots() {
  ShenandoahHeap* const heap = ShenandoahHeap::heap();
  TraceCollectorStats tcs(heap->monitoring_support()->concurrent_collection_counters());
  const char* msg = "Concurrent marking roots";
  ShenandoahConcurrentPhase gc_phase(msg, ShenandoahPhaseTimings::conc_mark_roots);
  EventMark em("%s", msg);

  ShenandoahWorkerScope scope(heap->workers(),
                              ShenandoahWorkerPolicy::calc_workers_for_conc_marking(),
                              "concurrent marking roots");

  heap->try_inject_alloc_failure();
  op_mark_roots();
}

void ShenandoahConcurrentGC::entry_mark() {
  ShenandoahHeap* const heap = ShenandoahHeap::heap();
  TraceCollectorStats tcs(heap->monitoring_support()->concurrent_collection_counters());
  const char* msg = conc_mark_event_message();
  ShenandoahConcurrentPhase gc_phase(msg, ShenandoahPhaseTimings::conc_mark);
  EventMark em("%s", msg);

  ShenandoahWorkerScope scope(heap->workers(),
                              ShenandoahWorkerPolicy::calc_workers_for_conc_marking(),
                              "concurrent marking");

  heap->try_inject_alloc_failure();
  op_mark();
}

void ShenandoahConcurrentGC::entry_thread_roots() {
  ShenandoahHeap* const heap = ShenandoahHeap::heap();
  static const char* msg = "Concurrent thread roots";
  ShenandoahConcurrentPhase gc_phase(msg, ShenandoahPhaseTimings::conc_thread_roots);
  EventMark em("%s", msg);

  ShenandoahWorkerScope scope(heap->workers(),
                              ShenandoahWorkerPolicy::calc_workers_for_conc_root_processing(),
                              msg);

  heap->try_inject_alloc_failure();
  op_thread_roots();
}

void ShenandoahConcurrentGC::entry_weak_refs() {
  ShenandoahHeap* const heap = ShenandoahHeap::heap();
  static const char* msg = "Concurrent weak references";
  ShenandoahConcurrentPhase gc_phase(msg, ShenandoahPhaseTimings::conc_weak_refs);
  EventMark em("%s", msg);

  ShenandoahWorkerScope scope(heap->workers(),
                              ShenandoahWorkerPolicy::calc_workers_for_conc_refs_processing(),
                              "concurrent weak references");

  heap->try_inject_alloc_failure();
  op_weak_refs();
}

void ShenandoahConcurrentGC::entry_weak_roots() {
  ShenandoahHeap* const heap = ShenandoahHeap::heap();
  TraceCollectorStats tcs(heap->monitoring_support()->concurrent_collection_counters());
  static const char* msg = "Concurrent weak roots";
  ShenandoahConcurrentPhase gc_phase(msg, ShenandoahPhaseTimings::conc_weak_roots);
  EventMark em("%s", msg);

  ShenandoahWorkerScope scope(heap->workers(),
                              ShenandoahWorkerPolicy::calc_workers_for_conc_root_processing(),
                              "concurrent weak root");

  heap->try_inject_alloc_failure();
  op_weak_roots();
}

void ShenandoahConcurrentGC::entry_class_unloading() {
  ShenandoahHeap* const heap = ShenandoahHeap::heap();
  TraceCollectorStats tcs(heap->monitoring_support()->concurrent_collection_counters());
  static const char* msg = "Concurrent class unloading";
  ShenandoahConcurrentPhase gc_phase(msg, ShenandoahPhaseTimings::conc_class_unload);
  EventMark em("%s", msg);

  ShenandoahWorkerScope scope(heap->workers(),
                              ShenandoahWorkerPolicy::calc_workers_for_conc_root_processing(),
                              "concurrent class unloading");

  heap->try_inject_alloc_failure();
  op_class_unloading();
}

void ShenandoahConcurrentGC::entry_strong_roots() {
  ShenandoahHeap* const heap = ShenandoahHeap::heap();
  TraceCollectorStats tcs(heap->monitoring_support()->concurrent_collection_counters());
  static const char* msg = "Concurrent strong roots";
  ShenandoahConcurrentPhase gc_phase(msg, ShenandoahPhaseTimings::conc_strong_roots);
  EventMark em("%s", msg);

  ShenandoahGCWorkerPhase worker_phase(ShenandoahPhaseTimings::conc_strong_roots);

  ShenandoahWorkerScope scope(heap->workers(),
                              ShenandoahWorkerPolicy::calc_workers_for_conc_root_processing(),
                              "concurrent strong root");

  heap->try_inject_alloc_failure();
  op_strong_roots();
}

void ShenandoahConcurrentGC::entry_cleanup_early() {
  ShenandoahHeap* const heap = ShenandoahHeap::heap();
  TraceCollectorStats tcs(heap->monitoring_support()->concurrent_collection_counters());
  static const char* msg = "Concurrent cleanup";
  ShenandoahConcurrentPhase gc_phase(msg, ShenandoahPhaseTimings::conc_cleanup_early, true /* log_heap_usage */);
  EventMark em("%s", msg);

  // This phase does not use workers, no need for setup
  heap->try_inject_alloc_failure();
  op_cleanup_early();
}

void ShenandoahConcurrentGC::entry_evacuate() {
  ShenandoahHeap* const heap = ShenandoahHeap::heap();
  TraceCollectorStats tcs(heap->monitoring_support()->concurrent_collection_counters());

  static const char* msg = "Concurrent evacuation";
  ShenandoahConcurrentPhase gc_phase(msg, ShenandoahPhaseTimings::conc_evac);
  EventMark em("%s", msg);

  ShenandoahWorkerScope scope(heap->workers(),
                              ShenandoahWorkerPolicy::calc_workers_for_conc_evac(),
                              "concurrent evacuation");

  heap->try_inject_alloc_failure();
  op_evacuate();
}

void ShenandoahConcurrentGC::entry_update_thread_roots() {
  ShenandoahHeap* const heap = ShenandoahHeap::heap();
  TraceCollectorStats tcs(heap->monitoring_support()->concurrent_collection_counters());

  static const char* msg = "Concurrent update thread roots";
  ShenandoahConcurrentPhase gc_phase(msg, ShenandoahPhaseTimings::conc_update_thread_roots);
  EventMark em("%s", msg);

  // No workers used in this phase, no setup required
  heap->try_inject_alloc_failure();
  op_update_thread_roots();
}

void ShenandoahConcurrentGC::entry_updaterefs() {
  ShenandoahHeap* const heap = ShenandoahHeap::heap();
  TraceCollectorStats tcs(heap->monitoring_support()->concurrent_collection_counters());
  static const char* msg = "Concurrent update references";
  ShenandoahConcurrentPhase gc_phase(msg, ShenandoahPhaseTimings::conc_update_refs);
  EventMark em("%s", msg);

  ShenandoahWorkerScope scope(heap->workers(),
                              ShenandoahWorkerPolicy::calc_workers_for_conc_update_ref(),
                              "concurrent reference update");

  heap->try_inject_alloc_failure();
  op_updaterefs();
}

void ShenandoahConcurrentGC::entry_cleanup_complete() {
  ShenandoahHeap* const heap = ShenandoahHeap::heap();
  TraceCollectorStats tcs(heap->monitoring_support()->concurrent_collection_counters());
  static const char* msg = "Concurrent cleanup";
  ShenandoahConcurrentPhase gc_phase(msg, ShenandoahPhaseTimings::conc_cleanup_complete, true /* log_heap_usage */);
  EventMark em("%s", msg);

  // This phase does not use workers, no need for setup
  heap->try_inject_alloc_failure();
  op_cleanup_complete();
}

void ShenandoahConcurrentGC::op_reset() {
  ShenandoahHeap* const heap = ShenandoahHeap::heap();
  if (ShenandoahPacing) {
    heap->pacer()->setup_for_reset();
  }
  _generation->prepare_gc();
}

class ShenandoahInitMarkUpdateRegionStateClosure : public ShenandoahHeapRegionClosure {
private:
  ShenandoahMarkingContext* const _ctx;
public:
  ShenandoahInitMarkUpdateRegionStateClosure() : _ctx(ShenandoahHeap::heap()->marking_context()) {}

  void heap_region_do(ShenandoahHeapRegion* r) {
    assert(!r->has_live(), "Region " SIZE_FORMAT " should have no live data", r->index());
    if (r->is_active()) {
      // Check if region needs updating its TAMS. We have updated it already during concurrent
      // reset, so it is very likely we don't need to do another write here.  Since most regions
      // are not "active", this path is relatively rare.
      if (_ctx->top_at_mark_start(r) != r->top()) {
        _ctx->capture_top_at_mark_start(r);
      }
    } else {
      assert(_ctx->top_at_mark_start(r) == r->top(),
             "Region " SIZE_FORMAT " should already have correct TAMS", r->index());
    }
  }

  bool is_thread_safe() { return true; }
};

void ShenandoahConcurrentGC::start_mark() {
  _mark.start_mark();
}

void ShenandoahConcurrentGC::op_init_mark() {
  ShenandoahHeap* const heap = ShenandoahHeap::heap();
  assert(ShenandoahSafepoint::is_at_shenandoah_safepoint(), "Should be at safepoint");
  assert(Thread::current()->is_VM_thread(), "can only do this in VMThread");

  assert(_generation->is_bitmap_clear(), "need clear marking bitmap");
  assert(!_generation->is_mark_complete(), "should not be complete");
  assert(!heap->has_forwarded_objects(), "No forwarded objects on this path");


  if (heap->mode()->is_generational()) {
    if (_generation->is_young() || (_generation->is_global() && ShenandoahVerify)) {
      // The current implementation of swap_remembered_set() copies the write-card-table
      // to the read-card-table. The remembered sets are also swapped for GLOBAL collections
      // so that the verifier works with the correct copy of the card table when verifying.
      // TODO: This path should not really depend on ShenandoahVerify.
      ShenandoahGCPhase phase(ShenandoahPhaseTimings::init_swap_rset);
      _generation->swap_remembered_set();
    }

    if (_generation->is_global()) {
      heap->old_generation()->cancel_gc();
    } else if (heap->is_concurrent_old_mark_in_progress()) {
      // Purge the SATB buffers, transferring any valid, old pointers to the
      // old generation mark queue. Any pointers in a young region will be
      // abandoned.
      ShenandoahGCPhase phase(ShenandoahPhaseTimings::init_transfer_satb);
      heap->old_generation()->transfer_pointers_from_satb();
    }
  }

  if (ShenandoahVerify) {
    heap->verifier()->verify_before_concmark();
  }

  if (VerifyBeforeGC) {
    Universe::verify();
  }

  _generation->set_concurrent_mark_in_progress(true);

  start_mark();

  if (_do_old_gc_bootstrap) {
    shenandoah_assert_generational();
    // Update region state for both young and old regions
    // TODO: We should be able to pull this out of the safepoint for the bootstrap
    // cycle. The top of an old region will only move when a GC cycle evacuates
    // objects into it. When we start an old cycle, we know that nothing can touch
    // the top of old regions.
    ShenandoahGCPhase phase(ShenandoahPhaseTimings::init_update_region_states);
    ShenandoahInitMarkUpdateRegionStateClosure cl;
    heap->parallel_heap_region_iterate(&cl);
    heap->old_generation()->ref_processor()->reset_thread_locals();
  } else {
    // Update region state for only young regions
    ShenandoahGCPhase phase(ShenandoahPhaseTimings::init_update_region_states);
    ShenandoahInitMarkUpdateRegionStateClosure cl;
    _generation->parallel_heap_region_iterate(&cl);
  }

  // Weak reference processing
  ShenandoahReferenceProcessor* rp = _generation->ref_processor();
  rp->reset_thread_locals();
  rp->set_soft_reference_policy(heap->soft_ref_policy()->should_clear_all_soft_refs());

  // Make above changes visible to worker threads
  OrderAccess::fence();

  // Arm nmethods for concurrent mark
  ShenandoahCodeRoots::arm_nmethods_for_mark();

  ShenandoahStackWatermark::change_epoch_id();
  if (ShenandoahPacing) {
    heap->pacer()->setup_for_mark();
  }
}

void ShenandoahConcurrentGC::op_mark_roots() {
  _mark.mark_concurrent_roots();
}

void ShenandoahConcurrentGC::op_mark() {
  _mark.concurrent_mark();
}

void ShenandoahConcurrentGC::op_final_mark() {
  ShenandoahHeap* const heap = ShenandoahHeap::heap();
  assert(ShenandoahSafepoint::is_at_shenandoah_safepoint(), "Should be at safepoint");
  assert(!heap->has_forwarded_objects(), "No forwarded objects on this path");

  if (ShenandoahVerify) {
    heap->verifier()->verify_roots_no_forwarded();
  }

  if (!heap->cancelled_gc()) {
    _mark.finish_mark();
    assert(!heap->cancelled_gc(), "STW mark cannot OOM");

    // Notify JVMTI that the tagmap table will need cleaning.
    JvmtiTagMap::set_needs_cleaning();

    // The collection set is chosen by prepare_regions_and_collection_set().
    //
    // TODO: Under severe memory overload conditions that can be checked here, we may want to limit
    // the inclusion of old-gen candidates within the collection set.  This would allow us to prioritize efforts on
    // evacuating young-gen,  This remediation is most appropriate when old-gen availability is very high (so there
    // are negligible negative impacts from delaying completion of old-gen evacuation) and when young-gen collections
    // are "under duress" (as signalled by very low availability of memory within young-gen, indicating that/ young-gen
    // collections are not triggering frequently enough).
    _generation->prepare_regions_and_collection_set(true /*concurrent*/);

    // Upon return from prepare_regions_and_collection_set(), certain parameters have been established to govern the
    // evacuation efforts that are about to begin.  In particular:
    //
    // heap->get_promoted_reserve() represents the amount of memory within old-gen's available memory that has
    //   been set aside to hold objects promoted from young-gen memory.  This represents an estimated percentage
    //   of the live young-gen memory within the collection set.  If there is more data ready to be promoted than
    //   can fit within this reserve, the promotion of some objects will be deferred until a subsequent evacuation
    //   pass.
    //
    // heap->get_old_evac_reserve() represents the amount of memory within old-gen's available memory that has been
    //  set aside to hold objects evacuated from the old-gen collection set.
    //
    // heap->get_young_evac_reserve() represents the amount of memory within young-gen's available memory that has
    //  been set aside to hold objects evacuated from the young-gen collection set.  Conservatively, this value
    //  equals the entire amount of live young-gen memory within the collection set, even though some of this memory
    //  will likely be promoted.

    // Has to be done after cset selection
    heap->prepare_concurrent_roots();

    if (!heap->collection_set()->is_empty() || has_in_place_promotions(heap)) {
      // Even if the collection set is empty, we need to do evacuation if there are regions to be promoted in place.
      // Concurrent evacuation takes responsibility for registering objects and setting the remembered set cards to dirty.

      LogTarget(Debug, gc, cset) lt;
      if (lt.is_enabled()) {
        ResourceMark rm;
        LogStream ls(lt);
        heap->collection_set()->print_on(&ls);
      }

      if (ShenandoahVerify) {
        heap->verifier()->verify_before_evacuation();
      }

      // TODO: Do we need to set this if we are only promoting regions in place? We don't need the barriers on for that.
      heap->set_evacuation_in_progress(true);

      // Verify before arming for concurrent processing.
      // Otherwise, verification can trigger stack processing.
      if (ShenandoahVerify) {
        heap->verifier()->verify_during_evacuation();
      }

      // Generational mode may promote objects in place during the evacuation phase.
      // If that is the only reason we are evacuating, we don't need to update references
      // and there will be no forwarded objects on the heap.
      heap->set_has_forwarded_objects(!heap->collection_set()->is_empty());

      // Arm nmethods/stack for concurrent processing
      if (!heap->collection_set()->is_empty()) {
        // Iff objects will be evaluated, arm the nmethod barriers. These will be disarmed
        // under the same condition (established in prepare_concurrent_roots) after strong
        // root evacuation has completed (see op_strong_roots).
        ShenandoahCodeRoots::arm_nmethods_for_evac();
        ShenandoahStackWatermark::change_epoch_id();
      }

      if (ShenandoahPacing) {
        heap->pacer()->setup_for_evac();
      }
    } else {
      if (ShenandoahVerify) {
        heap->verifier()->verify_after_concmark();
      }

      if (VerifyAfterGC) {
        Universe::verify();
      }
    }
  }
}

bool ShenandoahConcurrentGC::has_in_place_promotions(ShenandoahHeap* heap) {
  return heap->mode()->is_generational() && heap->old_generation()->has_in_place_promotions();
}

template<bool GENERATIONAL>
class ShenandoahConcurrentEvacThreadClosure : public ThreadClosure {
private:
  OopClosure* const _oops;
public:
  explicit ShenandoahConcurrentEvacThreadClosure(OopClosure* oops) : _oops(oops) {}

  void do_thread(Thread* thread) override {
    JavaThread* const jt = JavaThread::cast(thread);
    StackWatermarkSet::finish_processing(jt, _oops, StackWatermarkKind::gc);
    if (GENERATIONAL) {
      ShenandoahThreadLocalData::enable_plab_promotions(thread);
    }
  }
};

template<bool GENERATIONAL>
class ShenandoahConcurrentEvacUpdateThreadTask : public WorkerTask {
private:
  ShenandoahJavaThreadsIterator _java_threads;

public:
  explicit ShenandoahConcurrentEvacUpdateThreadTask(uint n_workers) :
    WorkerTask("Shenandoah Evacuate/Update Concurrent Thread Roots"),
    _java_threads(ShenandoahPhaseTimings::conc_thread_roots, n_workers) {
  }

  void work(uint worker_id) override {
    if (GENERATIONAL) {
      Thread* worker_thread = Thread::current();
      ShenandoahThreadLocalData::enable_plab_promotions(worker_thread);
    }

    // ShenandoahEvacOOMScope has to be setup by ShenandoahContextEvacuateUpdateRootsClosure.
    // Otherwise, may deadlock with watermark lock
    ShenandoahContextEvacuateUpdateRootsClosure oops_cl;
    ShenandoahConcurrentEvacThreadClosure<GENERATIONAL> thr_cl(&oops_cl);
    _java_threads.threads_do(&thr_cl, worker_id);
  }
};

void ShenandoahConcurrentGC::op_thread_roots() {
  ShenandoahHeap* const heap = ShenandoahHeap::heap();
  assert(heap->is_evacuation_in_progress(), "Checked by caller");
  ShenandoahGCWorkerPhase worker_phase(ShenandoahPhaseTimings::conc_thread_roots);
  if (heap->mode()->is_generational()) {
    ShenandoahConcurrentEvacUpdateThreadTask<true> task(heap->workers()->active_workers());
    heap->workers()->run_task(&task);
  } else {
    ShenandoahConcurrentEvacUpdateThreadTask<false> task(heap->workers()->active_workers());
    heap->workers()->run_task(&task);
  }
}

void ShenandoahConcurrentGC::op_weak_refs() {
  ShenandoahHeap* const heap = ShenandoahHeap::heap();
  assert(heap->is_concurrent_weak_root_in_progress(), "Only during this phase");
  // Concurrent weak refs processing
  ShenandoahGCWorkerPhase worker_phase(ShenandoahPhaseTimings::conc_weak_refs);
  if (heap->gc_cause() == GCCause::_wb_breakpoint) {
    ShenandoahBreakpoint::at_after_reference_processing_started();
  }
  _generation->ref_processor()->process_references(ShenandoahPhaseTimings::conc_weak_refs, heap->workers(), true /* concurrent */);
}

class ShenandoahEvacUpdateCleanupOopStorageRootsClosure : public BasicOopIterateClosure {
private:
  ShenandoahHeap* const _heap;
  ShenandoahMarkingContext* const _mark_context;
  bool  _evac_in_progress;
  Thread* const _thread;

public:
  ShenandoahEvacUpdateCleanupOopStorageRootsClosure();
  void do_oop(oop* p);
  void do_oop(narrowOop* p);
};

ShenandoahEvacUpdateCleanupOopStorageRootsClosure::ShenandoahEvacUpdateCleanupOopStorageRootsClosure() :
  _heap(ShenandoahHeap::heap()),
  _mark_context(ShenandoahHeap::heap()->marking_context()),
  _evac_in_progress(ShenandoahHeap::heap()->is_evacuation_in_progress()),
  _thread(Thread::current()) {
}

void ShenandoahEvacUpdateCleanupOopStorageRootsClosure::do_oop(oop* p) {
  const oop obj = RawAccess<>::oop_load(p);
  if (!CompressedOops::is_null(obj)) {
    if (!_mark_context->is_marked(obj)) {
      if (_heap->is_in_active_generation(obj)) {
        // TODO: This worries me. Here we are asserting that an unmarked from-space object is 'correct'.
        // Normally, I would call this a bogus assert, but there seems to be a legitimate use-case for
        // accessing from-space objects during class unloading. However, the from-space object may have
        // been "filled". We've made no effort to prevent old generation classes being unloaded by young
        // gen (and vice-versa).
        shenandoah_assert_correct(p, obj);
        ShenandoahHeap::atomic_clear_oop(p, obj);
      }
    } else if (_evac_in_progress && _heap->in_collection_set(obj)) {
      oop resolved = ShenandoahBarrierSet::resolve_forwarded_not_null(obj);
      if (resolved == obj) {
        resolved = _heap->evacuate_object(obj, _thread);
      }
      shenandoah_assert_not_in_cset_except(p, resolved, _heap->cancelled_gc());
      ShenandoahHeap::atomic_update_oop(resolved, p, obj);
    }
  }
}

void ShenandoahEvacUpdateCleanupOopStorageRootsClosure::do_oop(narrowOop* p) {
  ShouldNotReachHere();
}

class ShenandoahIsCLDAliveClosure : public CLDClosure {
public:
  void do_cld(ClassLoaderData* cld) {
    cld->is_alive();
  }
};

class ShenandoahIsNMethodAliveClosure: public NMethodClosure {
public:
  void do_nmethod(nmethod* n) {
    n->is_unloading();
  }
};

// This task not only evacuates/updates marked weak roots, but also "null"
// dead weak roots.
class ShenandoahConcurrentWeakRootsEvacUpdateTask : public WorkerTask {
private:
  ShenandoahVMWeakRoots<true /*concurrent*/> _vm_roots;

  // Roots related to concurrent class unloading
  ShenandoahClassLoaderDataRoots<true /* concurrent */>
                                             _cld_roots;
  ShenandoahConcurrentNMethodIterator        _nmethod_itr;
  ShenandoahPhaseTimings::Phase              _phase;

public:
  ShenandoahConcurrentWeakRootsEvacUpdateTask(ShenandoahPhaseTimings::Phase phase) :
    WorkerTask("Shenandoah Evacuate/Update Concurrent Weak Roots"),
    _vm_roots(phase),
    _cld_roots(phase, ShenandoahHeap::heap()->workers()->active_workers(), false /*heap iteration*/),
    _nmethod_itr(ShenandoahCodeRoots::table()),
    _phase(phase) {
    if (ShenandoahHeap::heap()->unload_classes()) {
      MutexLocker mu(CodeCache_lock, Mutex::_no_safepoint_check_flag);
      _nmethod_itr.nmethods_do_begin();
    }
  }

  ~ShenandoahConcurrentWeakRootsEvacUpdateTask() {
    if (ShenandoahHeap::heap()->unload_classes()) {
      MutexLocker mu(CodeCache_lock, Mutex::_no_safepoint_check_flag);
      _nmethod_itr.nmethods_do_end();
    }
    // Notify runtime data structures of potentially dead oops
    _vm_roots.report_num_dead();
  }

  void work(uint worker_id) {
    ShenandoahConcurrentWorkerSession worker_session(worker_id);
    ShenandoahSuspendibleThreadSetJoiner sts_join;
    {
      ShenandoahEvacOOMScope oom;
      // jni_roots and weak_roots are OopStorage backed roots, concurrent iteration
      // may race against OopStorage::release() calls.
      ShenandoahEvacUpdateCleanupOopStorageRootsClosure cl;
      _vm_roots.oops_do(&cl, worker_id);
    }

    // If we are going to perform concurrent class unloading later on, we need to
    // cleanup the weak oops in CLD and determinate nmethod's unloading state, so that we
    // can cleanup immediate garbage sooner.
    if (ShenandoahHeap::heap()->unload_classes()) {
      // Applies ShenandoahIsCLDAlive closure to CLDs, native barrier will either null the
      // CLD's holder or evacuate it.
      {
        ShenandoahIsCLDAliveClosure is_cld_alive;
        _cld_roots.cld_do(&is_cld_alive, worker_id);
      }

      // Applies ShenandoahIsNMethodAliveClosure to registered nmethods.
      // The closure calls nmethod->is_unloading(). The is_unloading
      // state is cached, therefore, during concurrent class unloading phase,
      // we will not touch the metadata of unloading nmethods
      {
        ShenandoahWorkerTimingsTracker timer(_phase, ShenandoahPhaseTimings::CodeCacheRoots, worker_id);
        ShenandoahIsNMethodAliveClosure is_nmethod_alive;
        _nmethod_itr.nmethods_do(&is_nmethod_alive);
      }
    }
  }
};

void ShenandoahConcurrentGC::op_weak_roots() {
  ShenandoahHeap* const heap = ShenandoahHeap::heap();
  assert(heap->is_concurrent_weak_root_in_progress(), "Only during this phase");
  // Concurrent weak root processing
  {
    ShenandoahTimingsTracker t(ShenandoahPhaseTimings::conc_weak_roots_work);
    ShenandoahGCWorkerPhase worker_phase(ShenandoahPhaseTimings::conc_weak_roots_work);
    ShenandoahConcurrentWeakRootsEvacUpdateTask task(ShenandoahPhaseTimings::conc_weak_roots_work);
    heap->workers()->run_task(&task);
  }

  // Perform handshake to flush out dead oops
  {
    ShenandoahTimingsTracker t(ShenandoahPhaseTimings::conc_weak_roots_rendezvous);
    heap->rendezvous_threads();
  }
}

void ShenandoahConcurrentGC::op_class_unloading() {
  ShenandoahHeap* const heap = ShenandoahHeap::heap();
  assert (heap->is_concurrent_weak_root_in_progress() &&
          heap->unload_classes(),
          "Checked by caller");
  heap->do_class_unloading();
}

class ShenandoahEvacUpdateCodeCacheClosure : public NMethodClosure {
private:
  BarrierSetNMethod* const                  _bs;
  ShenandoahEvacuateUpdateMetadataClosure   _cl;

public:
  ShenandoahEvacUpdateCodeCacheClosure() :
    _bs(BarrierSet::barrier_set()->barrier_set_nmethod()),
    _cl() {
  }

  void do_nmethod(nmethod* n) {
    ShenandoahNMethod* data = ShenandoahNMethod::gc_data(n);
    ShenandoahReentrantLocker locker(data->lock());
    // Setup EvacOOM scope below reentrant lock to avoid deadlock with
    // nmethod_entry_barrier
    ShenandoahEvacOOMScope oom;
    data->oops_do(&_cl, true/*fix relocation*/);
    _bs->disarm(n);
  }
};

class ShenandoahConcurrentRootsEvacUpdateTask : public WorkerTask {
private:
  ShenandoahPhaseTimings::Phase                 _phase;
  ShenandoahVMRoots<true /*concurrent*/>        _vm_roots;
  ShenandoahClassLoaderDataRoots<true /*concurrent*/>
                                                _cld_roots;
  ShenandoahConcurrentNMethodIterator           _nmethod_itr;

public:
  ShenandoahConcurrentRootsEvacUpdateTask(ShenandoahPhaseTimings::Phase phase) :
    WorkerTask("Shenandoah Evacuate/Update Concurrent Strong Roots"),
    _phase(phase),
    _vm_roots(phase),
    _cld_roots(phase, ShenandoahHeap::heap()->workers()->active_workers(), false /*heap iteration*/),
    _nmethod_itr(ShenandoahCodeRoots::table()) {
    if (!ShenandoahHeap::heap()->unload_classes()) {
      MutexLocker mu(CodeCache_lock, Mutex::_no_safepoint_check_flag);
      _nmethod_itr.nmethods_do_begin();
    }
  }

  ~ShenandoahConcurrentRootsEvacUpdateTask() {
    if (!ShenandoahHeap::heap()->unload_classes()) {
      MutexLocker mu(CodeCache_lock, Mutex::_no_safepoint_check_flag);
      _nmethod_itr.nmethods_do_end();
    }
  }

  void work(uint worker_id) {
    ShenandoahConcurrentWorkerSession worker_session(worker_id);
    {
      ShenandoahEvacOOMScope oom;
      {
        // vm_roots and weak_roots are OopStorage backed roots, concurrent iteration
        // may race against OopStorage::release() calls.
        ShenandoahContextEvacuateUpdateRootsClosure cl;
        _vm_roots.oops_do<ShenandoahContextEvacuateUpdateRootsClosure>(&cl, worker_id);
      }

      {
        ShenandoahEvacuateUpdateMetadataClosure cl;
        CLDToOopClosure clds(&cl, ClassLoaderData::_claim_strong);
        _cld_roots.cld_do(&clds, worker_id);
      }
    }

    // Cannot setup ShenandoahEvacOOMScope here, due to potential deadlock with nmethod_entry_barrier.
    if (!ShenandoahHeap::heap()->unload_classes()) {
      ShenandoahWorkerTimingsTracker timer(_phase, ShenandoahPhaseTimings::CodeCacheRoots, worker_id);
      ShenandoahEvacUpdateCodeCacheClosure cl;
      _nmethod_itr.nmethods_do(&cl);
    }
  }
};

void ShenandoahConcurrentGC::op_strong_roots() {
  ShenandoahHeap* const heap = ShenandoahHeap::heap();
  assert(heap->is_concurrent_strong_root_in_progress(), "Checked by caller");
  ShenandoahConcurrentRootsEvacUpdateTask task(ShenandoahPhaseTimings::conc_strong_roots);
  heap->workers()->run_task(&task);
  heap->set_concurrent_strong_root_in_progress(false);
}

void ShenandoahConcurrentGC::op_cleanup_early() {
  ShenandoahHeap::heap()->free_set()->recycle_trash();
}

void ShenandoahConcurrentGC::op_evacuate() {
  ShenandoahHeap::heap()->evacuate_collection_set(true /*concurrent*/);
}

void ShenandoahConcurrentGC::op_init_updaterefs() {
  ShenandoahHeap* const heap = ShenandoahHeap::heap();
  heap->set_evacuation_in_progress(false);
  heap->set_concurrent_weak_root_in_progress(false);
  heap->prepare_update_heap_references(true /*concurrent*/);
  heap->set_update_refs_in_progress(true);
  if (ShenandoahVerify) {
    heap->verifier()->verify_before_updaterefs();
  }
  if (ShenandoahPacing) {
    heap->pacer()->setup_for_updaterefs();
  }
}

void ShenandoahConcurrentGC::op_updaterefs() {
  ShenandoahHeap::heap()->update_heap_references(true /*concurrent*/);
}

class ShenandoahUpdateThreadClosure : public HandshakeClosure {
private:
  ShenandoahUpdateRefsClosure _cl;
public:
  ShenandoahUpdateThreadClosure();
  void do_thread(Thread* thread);
};

ShenandoahUpdateThreadClosure::ShenandoahUpdateThreadClosure() :
  HandshakeClosure("Shenandoah Update Thread Roots") {
}

void ShenandoahUpdateThreadClosure::do_thread(Thread* thread) {
  if (thread->is_Java_thread()) {
    JavaThread* jt = JavaThread::cast(thread);
    ResourceMark rm;
    jt->oops_do(&_cl, nullptr);
  }
}

void ShenandoahConcurrentGC::op_update_thread_roots() {
  ShenandoahUpdateThreadClosure cl;
  Handshake::execute(&cl);
}

void ShenandoahConcurrentGC::op_final_updaterefs() {
  ShenandoahHeap* const heap = ShenandoahHeap::heap();
  assert(ShenandoahSafepoint::is_at_shenandoah_safepoint(), "must be at safepoint");
  assert(!heap->_update_refs_iterator.has_next(), "Should have finished update references");

  heap->finish_concurrent_roots();

  // Clear cancelled GC, if set. On cancellation path, the block before would handle
  // everything.
  if (heap->cancelled_gc()) {
    heap->clear_cancelled_gc(true /* clear oom handler */);
  }

  // Has to be done before cset is clear
  if (ShenandoahVerify) {
    heap->verifier()->verify_roots_in_to_space();
  }

  // If we are running in generational mode and this is an aging cycle, this will also age active
  // regions that haven't been used for allocation.
  heap->update_heap_region_states(true /*concurrent*/);

  heap->set_update_refs_in_progress(false);
  heap->set_has_forwarded_objects(false);

  if (heap->mode()->is_generational() && heap->is_concurrent_old_mark_in_progress()) {
    // When the SATB barrier is left on to support concurrent old gen mark, it may pick up writes to
    // objects in the collection set. After those objects are evacuated, the pointers in the
    // SATB are no longer safe. Once we have finished update references, we are guaranteed that
    // no more writes to the collection set are possible.
    //
    // This will transfer any old pointers in _active_ regions from the SATB to the old gen
    // mark queues. All other pointers will be discarded. This would also discard any pointers
    // in old regions that were included in a mixed evacuation. We aren't using the SATB filter
    // methods here because we cannot control when they execute. If the SATB filter runs _after_
    // a region has been recycled, we will not be able to detect the bad pointer.
    //
    // We are not concerned about skipping this step in abbreviated cycles because regions
    // with no live objects cannot have been written to and so cannot have entries in the SATB
    // buffers.
    heap->old_generation()->transfer_pointers_from_satb();

    // Aging_cycle is only relevant during evacuation cycle for individual objects and during final mark for
    // entire regions.  Both of these relevant operations occur before final update refs.
    ShenandoahGenerationalHeap::heap()->set_aging_cycle(false);
  }

  if (ShenandoahVerify) {
    heap->verifier()->verify_after_updaterefs();
  }

  if (VerifyAfterGC) {
    Universe::verify();
  }

  heap->rebuild_free_set(true /*concurrent*/);
}

void ShenandoahConcurrentGC::op_final_roots() {

  ShenandoahHeap *heap = ShenandoahHeap::heap();
  heap->set_concurrent_weak_root_in_progress(false);
  heap->set_evacuation_in_progress(false);

  if (heap->mode()->is_generational()) {
    // If the cycle was shortened for having enough immediate garbage, this could be
    // the last GC safepoint before concurrent marking of old resumes. We must be sure
    // that old mark threads don't see any pointers to garbage in the SATB buffers.
    if (heap->is_concurrent_old_mark_in_progress()) {
      heap->old_generation()->transfer_pointers_from_satb();
    }

    ShenandoahGenerationalHeap::heap()->update_region_ages();
  }
}

void ShenandoahConcurrentGC::op_cleanup_complete() {
  ShenandoahHeap::heap()->free_set()->recycle_trash();
}

bool ShenandoahConcurrentGC::check_cancellation_and_abort(ShenandoahDegenPoint point) {
  if (ShenandoahHeap::heap()->cancelled_gc()) {
    _degen_point = point;
    return true;
  }
  return false;
}

const char* ShenandoahConcurrentGC::init_mark_event_message() const {
  ShenandoahHeap* const heap = ShenandoahHeap::heap();
  assert(!heap->has_forwarded_objects(), "Should not have forwarded objects here");
  if (heap->unload_classes()) {
    SHENANDOAH_RETURN_EVENT_MESSAGE(_generation->type(), "Pause Init Mark", " (unload classes)");
  } else {
    SHENANDOAH_RETURN_EVENT_MESSAGE(_generation->type(), "Pause Init Mark", "");
  }
}

const char* ShenandoahConcurrentGC::final_mark_event_message() const {
  ShenandoahHeap* const heap = ShenandoahHeap::heap();
  assert(!heap->has_forwarded_objects() || heap->is_concurrent_old_mark_in_progress(),
         "Should not have forwarded objects during final mark, unless old gen concurrent mark is running");

  if (heap->unload_classes()) {
    SHENANDOAH_RETURN_EVENT_MESSAGE(_generation->type(), "Pause Final Mark", " (unload classes)");
  } else {
    SHENANDOAH_RETURN_EVENT_MESSAGE(_generation->type(), "Pause Final Mark", "");
  }
}

const char* ShenandoahConcurrentGC::conc_mark_event_message() const {
  ShenandoahHeap* const heap = ShenandoahHeap::heap();
  assert(!heap->has_forwarded_objects() || heap->is_concurrent_old_mark_in_progress(),
         "Should not have forwarded objects concurrent mark, unless old gen concurrent mark is running");
  if (heap->unload_classes()) {
    SHENANDOAH_RETURN_EVENT_MESSAGE(_generation->type(), "Concurrent marking", " (unload classes)");
  } else {
    SHENANDOAH_RETURN_EVENT_MESSAGE(_generation->type(), "Concurrent marking", "");
  }
}<|MERGE_RESOLUTION|>--- conflicted
+++ resolved
@@ -141,33 +141,11 @@
   // Complete marking under STW, and start evacuation
   vmop_entry_final_mark();
 
-<<<<<<< HEAD
-  // If the GC was cancelled just before final mark (but after the preceding cancellation check),
-  // then the safepoint operation will do nothing and the concurrent mark will still be in progress.
-  // In this case it is safe (and necessary) to resume the degenerated cycle from the marking phase.
-  //
-  // On the other hand, if the GC is cancelled after final mark (but before this check), then the
-  // final mark safepoint operation will have finished the mark (setting concurrent mark in progress
-  // to false). In this case (final mark has completed), we need control to fall past the next
-  // cancellation check and resume the degenerated cycle from the evacuation phase.
-  if (_generation->is_concurrent_mark_in_progress()) {
-    // If the concurrent mark is still in progress after the final mark safepoint, then the GC has
-    // been cancelled. The degenerated cycle must resume from the marking phase. Without this check,
-    // the non-generational mode may fall all the way to the end of this collect routine without
-    // having done anything (besides mark most of the heap). Without having collected anything, we
-    // can expect an 'out of cycle' degenerated GC which will again mark the entire heap. This is
-    // not optimal.
-    // For the generational mode, we cannot allow this. The generational mode relies on marking
-    // (including the final mark) to rebuild portions of the card table. If the generational mode does
-    // not complete marking after it has swapped the card tables, the root set on subsequent GCs will
-    // be incomplete, heap corruption may follow.
-=======
   // If the GC was cancelled before final mark, nothing happens on the safepoint. We are still
   // in the marking phase and must resume the degenerated cycle from there. If the GC was cancelled
   // after final mark, then we've entered the evacuation phase and must resume the degenerated cycle
   // from that phase.
-  if (heap->is_concurrent_mark_in_progress()) {
->>>>>>> d8af5894
+  if (_generation->is_concurrent_mark_in_progress()) {
     bool cancelled = check_cancellation_and_abort(ShenandoahDegenPoint::_degenerated_mark);
     assert(cancelled, "GC must have been cancelled between concurrent and final mark");
     return false;
