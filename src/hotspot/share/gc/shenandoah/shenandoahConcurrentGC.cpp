--- conflicted
+++ resolved
@@ -369,24 +369,10 @@
                                 msg);
     op_reset();
   }
-<<<<<<< HEAD
-
-  if (_do_old_gc_bootstrap) {
-    static const char* msg = "Concurrent reset (Old)";
-    ShenandoahConcurrentPhase gc_phase(msg, ShenandoahPhaseTimings::conc_reset_old);
-    ShenandoahWorkerScope scope(ShenandoahHeap::heap()->workers(),
-                                ShenandoahWorkerPolicy::calc_workers_for_conc_reset(),
-                                msg);
-    EventMark em("%s", msg);
-
-    heap->old_generation()->prepare_gc();
-  }
 
   if (heap->mode()->is_generational()) {
     heap->old_generation()->card_scan()->mark_read_table_as_clean();
   }
-=======
->>>>>>> 20ea218c
 }
 
 void ShenandoahConcurrentGC::entry_scan_remembered_set() {
