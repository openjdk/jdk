/*
 * Copyright (c) 2018, 2020, Red Hat, Inc. All rights reserved.
 * DO NOT ALTER OR REMOVE COPYRIGHT NOTICES OR THIS FILE HEADER.
 *
 * This code is free software; you can redistribute it and/or modify it
 * under the terms of the GNU General Public License version 2 only, as
 * published by the Free Software Foundation.
 *
 * This code is distributed in the hope that it will be useful, but WITHOUT
 * ANY WARRANTY; without even the implied warranty of MERCHANTABILITY or
 * FITNESS FOR A PARTICULAR PURPOSE.  See the GNU General Public License
 * version 2 for more details (a copy is included in the LICENSE file that
 * accompanied this code).
 *
 * You should have received a copy of the GNU General Public License version
 * 2 along with this work; if not, write to the Free Software Foundation,
 * Inc., 51 Franklin St, Fifth Floor, Boston, MA 02110-1301 USA.
 *
 * Please contact Oracle, 500 Oracle Parkway, Redwood Shores, CA 94065 USA
 * or visit www.oracle.com if you need additional information or have any
 * questions.
 *
 */

#include "precompiled.hpp"

#include "gc/shenandoah/shenandoahAsserts.hpp"
#include "gc/shenandoah/shenandoahForwarding.hpp"
#include "gc/shenandoah/shenandoahHeap.inline.hpp"
#include "gc/shenandoah/shenandoahHeapRegionSet.inline.hpp"
#include "gc/shenandoah/shenandoahMarkingContext.inline.hpp"
#include "gc/shenandoah/shenandoahUtils.hpp"
#include "memory/resourceArea.hpp"

void print_raw_memory(ShenandoahMessageBuffer &msg, void* loc) {
  // Be extra safe. Only access data that is guaranteed to be safe:
  // should be in heap, in known committed region, within that region.

  ShenandoahHeap* heap = ShenandoahHeap::heap();
  if (!heap->is_in(loc)) return;

  ShenandoahHeapRegion* r = heap->heap_region_containing(loc);
  if (r != NULL && r->is_committed()) {
    address start = MAX2((address) r->bottom(), (address) loc - 32);
    address end   = MIN2((address) r->end(),    (address) loc + 128);
    if (start >= end) return;

    stringStream ss;
    os::print_hex_dump(&ss, start, end, 4);
    msg.append("\n");
    msg.append("Raw heap memory:\n%s", ss.freeze());
  }
}

void ShenandoahAsserts::print_obj(ShenandoahMessageBuffer& msg, oop obj) {
  ShenandoahHeap* heap = ShenandoahHeap::heap();
  ShenandoahHeapRegion *r = heap->heap_region_containing(obj);

  ResourceMark rm;
  stringStream ss;
  r->print_on(&ss);

  stringStream mw_ss;
  obj->mark().print_on(&mw_ss);

  ShenandoahMarkingContext* const ctx = heap->marking_context();

  msg.append("  " PTR_FORMAT " - klass " PTR_FORMAT " %s\n", p2i(obj), p2i(obj->klass()), obj->klass()->external_name());
  msg.append("    %3s allocated after mark start\n", ctx->allocated_after_mark_start(obj) ? "" : "not");
  msg.append("    %3s after update watermark\n",     cast_from_oop<HeapWord*>(obj) >= r->get_update_watermark() ? "" : "not");
  msg.append("    %3s marked strong\n",              ctx->is_marked_strong(obj) ? "" : "not");
  msg.append("    %3s marked weak\n",                ctx->is_marked_weak(obj) ? "" : "not");
  msg.append("    %3s in collection set\n",          heap->in_collection_set(obj) ? "" : "not");
<<<<<<< HEAD
  if (heap->mode()->is_generational() && !obj->is_forwarded()) {
    msg.append("  age: %d\n", obj->age());
  }
  msg.append("  mark:%s\n", mw_ss.as_string());
  msg.append("  region: %s", ss.as_string());
=======
  msg.append("  mark:%s\n", mw_ss.freeze());
  msg.append("  region: %s", ss.freeze());
>>>>>>> 0ec18382
}

void ShenandoahAsserts::print_non_obj(ShenandoahMessageBuffer& msg, void* loc) {
  ShenandoahHeap* heap = ShenandoahHeap::heap();
  if (heap->is_in(loc)) {
    msg.append("  inside Java heap\n");
    ShenandoahHeapRegion *r = heap->heap_region_containing(loc);
    stringStream ss;
    r->print_on(&ss);

    msg.append("    %3s in collection set\n",    heap->in_collection_set_loc(loc) ? "" : "not");
    msg.append("  region: %s", ss.freeze());
  } else {
    msg.append("  outside of Java heap\n");
    stringStream ss;
    os::print_location(&ss, (intptr_t) loc, false);
    msg.append("  %s", ss.freeze());
  }
}

void ShenandoahAsserts::print_obj_safe(ShenandoahMessageBuffer& msg, void* loc) {
  ShenandoahHeap* heap = ShenandoahHeap::heap();
  msg.append("  " PTR_FORMAT " - safe print, no details\n", p2i(loc));
  if (heap->is_in(loc)) {
    ShenandoahHeapRegion* r = heap->heap_region_containing(loc);
    if (r != NULL) {
      stringStream ss;
      r->print_on(&ss);
      msg.append("  region: %s", ss.freeze());
      print_raw_memory(msg, loc);
    }
  }
}

void ShenandoahAsserts::print_failure(SafeLevel level, oop obj, void* interior_loc, oop loc,
                                       const char* phase, const char* label,
                                       const char* file, int line) {
  ShenandoahHeap* heap = ShenandoahHeap::heap();
  ResourceMark rm;

  bool loc_in_heap = (loc != NULL && heap->is_in(loc));

  ShenandoahMessageBuffer msg("%s; %s\n\n", phase, label);

  msg.append("Referenced from:\n");
  if (interior_loc != NULL) {
    msg.append("  interior location: " PTR_FORMAT "\n", p2i(interior_loc));
    if (loc_in_heap) {
      print_obj(msg, loc);
    } else {
      print_non_obj(msg, interior_loc);
    }
  } else {
    msg.append("  no interior location recorded (probably a plain heap scan, or detached oop)\n");
  }
  msg.append("\n");

  msg.append("Object:\n");
  if (level >= _safe_oop) {
    print_obj(msg, obj);
  } else {
    print_obj_safe(msg, obj);
  }
  msg.append("\n");

  if (level >= _safe_oop) {
    oop fwd = ShenandoahForwarding::get_forwardee_raw_unchecked(obj);
    msg.append("Forwardee:\n");
    if (obj != fwd) {
      if (level >= _safe_oop_fwd) {
        print_obj(msg, fwd);
      } else {
        print_obj_safe(msg, fwd);
      }
    } else {
      msg.append("  (the object itself)");
    }
    msg.append("\n");
  }

  if (level >= _safe_oop_fwd) {
    oop fwd = ShenandoahForwarding::get_forwardee_raw_unchecked(obj);
    oop fwd2 = ShenandoahForwarding::get_forwardee_raw_unchecked(fwd);
    if (fwd != fwd2) {
      msg.append("Second forwardee:\n");
      print_obj_safe(msg, fwd2);
      msg.append("\n");
    }
  }

  report_vm_error(file, line, msg.buffer());
}

void ShenandoahAsserts::assert_in_heap(void* interior_loc, oop obj, const char *file, int line) {
  ShenandoahHeap* heap = ShenandoahHeap::heap();

  if (!heap->is_in(obj)) {
    print_failure(_safe_unknown, obj, interior_loc, NULL, "Shenandoah assert_in_heap failed",
                  "oop must point to a heap address",
                  file, line);
  }
}

void ShenandoahAsserts::assert_in_heap_or_null(void* interior_loc, oop obj, const char *file, int line) {
  ShenandoahHeap* heap = ShenandoahHeap::heap();

  if (obj != NULL && !heap->is_in(obj)) {
    print_failure(_safe_unknown, obj, interior_loc, NULL, "Shenandoah assert_in_heap_or_null failed",
                  "oop must point to a heap address",
                  file, line);
  }
}

void ShenandoahAsserts::assert_correct(void* interior_loc, oop obj, const char* file, int line) {
  ShenandoahHeap* heap = ShenandoahHeap::heap();

  // Step 1. Check that obj is correct.
  // After this step, it is safe to call heap_region_containing().
  if (!heap->is_in(obj)) {
    print_failure(_safe_unknown, obj, interior_loc, NULL, "Shenandoah assert_correct failed",
                  "oop must point to a heap address",
                  file, line);
  }

  Klass* obj_klass = obj->klass_or_null();
  if (obj_klass == NULL) {
    print_failure(_safe_unknown, obj, interior_loc, NULL, "Shenandoah assert_correct failed",
                  "Object klass pointer should not be NULL",
                  file,line);
  }

  if (!Metaspace::contains(obj_klass)) {
    print_failure(_safe_unknown, obj, interior_loc, NULL, "Shenandoah assert_correct failed",
                  "Object klass pointer must go to metaspace",
                  file,line);
  }

  oop fwd = ShenandoahForwarding::get_forwardee_raw_unchecked(obj);

  if (obj != fwd) {
    // When Full GC moves the objects, we cannot trust fwdptrs. If we got here, it means something
    // tries fwdptr manipulation when Full GC is running. The only exception is using the fwdptr
    // that still points to the object itself.
    if (heap->is_full_gc_move_in_progress()) {
      print_failure(_safe_oop, obj, interior_loc, NULL, "Shenandoah assert_correct failed",
                    "Non-trivial forwarding pointer during Full GC moves, probable bug.",
                    file, line);
    }

    // Step 2. Check that forwardee is correct
    if (!heap->is_in(fwd)) {
      print_failure(_safe_oop, obj, interior_loc, NULL, "Shenandoah assert_correct failed",
                    "Forwardee must point to a heap address",
                    file, line);
    }

    if (obj_klass != fwd->klass()) {
      print_failure(_safe_oop, obj, interior_loc, NULL, "Shenandoah assert_correct failed",
                    "Forwardee klass disagrees with object class",
                    file, line);
    }

    // Step 3. Check that forwardee points to correct region
    if (heap->heap_region_index_containing(fwd) == heap->heap_region_index_containing(obj)) {
      print_failure(_safe_all, obj, interior_loc, NULL, "Shenandoah assert_correct failed",
                    "Non-trivial forwardee should in another region",
                    file, line);
    }

    // Step 4. Check for multiple forwardings
    oop fwd2 = ShenandoahForwarding::get_forwardee_raw_unchecked(fwd);
    if (fwd != fwd2) {
      print_failure(_safe_all, obj, interior_loc, NULL, "Shenandoah assert_correct failed",
                    "Multiple forwardings",
                    file, line);
    }
  }
}

void ShenandoahAsserts::assert_in_correct_region(void* interior_loc, oop obj, const char* file, int line) {
  assert_correct(interior_loc, obj, file, line);

  ShenandoahHeap* heap = ShenandoahHeap::heap();
  ShenandoahHeapRegion* r = heap->heap_region_containing(obj);
  if (!r->is_active()) {
    print_failure(_safe_unknown, obj, interior_loc, NULL, "Shenandoah assert_in_correct_region failed",
                  "Object must reside in active region",
                  file, line);
  }

  size_t alloc_size = obj->size();
  if (alloc_size > ShenandoahHeapRegion::humongous_threshold_words()) {
    size_t idx = r->index();
    size_t num_regions = ShenandoahHeapRegion::required_regions(alloc_size * HeapWordSize);
    for (size_t i = idx; i < idx + num_regions; i++) {
      ShenandoahHeapRegion* chain_reg = heap->get_region(i);
      if (i == idx && !chain_reg->is_humongous_start()) {
        print_failure(_safe_unknown, obj, interior_loc, NULL, "Shenandoah assert_in_correct_region failed",
                      "Object must reside in humongous start",
                      file, line);
      }
      if (i != idx && !chain_reg->is_humongous_continuation()) {
        print_failure(_safe_oop, obj, interior_loc, NULL, "Shenandoah assert_in_correct_region failed",
                      "Humongous continuation should be of proper size",
                      file, line);
      }
    }
  }
}

void ShenandoahAsserts::assert_forwarded(void* interior_loc, oop obj, const char* file, int line) {
  assert_correct(interior_loc, obj, file, line);
  oop fwd =   ShenandoahForwarding::get_forwardee_raw_unchecked(obj);

  if (obj == fwd) {
    print_failure(_safe_all, obj, interior_loc, NULL, "Shenandoah assert_forwarded failed",
                  "Object should be forwarded",
                  file, line);
  }
}

void ShenandoahAsserts::assert_not_forwarded(void* interior_loc, oop obj, const char* file, int line) {
  assert_correct(interior_loc, obj, file, line);
  oop fwd = ShenandoahForwarding::get_forwardee_raw_unchecked(obj);

  if (obj != fwd) {
    print_failure(_safe_all, obj, interior_loc, NULL, "Shenandoah assert_not_forwarded failed",
                  "Object should not be forwarded",
                  file, line);
  }
}

void ShenandoahAsserts::assert_marked(void *interior_loc, oop obj, const char *file, int line) {
  assert_correct(interior_loc, obj, file, line);

  ShenandoahHeap* heap = ShenandoahHeap::heap();
  if (!heap->marking_context()->is_marked(obj)) {
    print_failure(_safe_all, obj, interior_loc, NULL, "Shenandoah assert_marked failed",
                  "Object should be marked",
                  file, line);
  }
}

void ShenandoahAsserts::assert_marked_weak(void *interior_loc, oop obj, const char *file, int line) {
  assert_correct(interior_loc, obj, file, line);

  ShenandoahHeap* heap = ShenandoahHeap::heap();
  if (!heap->marking_context()->is_marked_weak(obj)) {
    print_failure(_safe_all, obj, interior_loc, NULL, "Shenandoah assert_marked_weak failed",
                  "Object should be marked weakly",
                  file, line);
  }
}

void ShenandoahAsserts::assert_marked_strong(void *interior_loc, oop obj, const char *file, int line) {
  assert_correct(interior_loc, obj, file, line);

  ShenandoahHeap* heap = ShenandoahHeap::heap();
  if (!heap->marking_context()->is_marked_strong(obj)) {
    print_failure(_safe_all, obj, interior_loc, NULL, "Shenandoah assert_marked_strong failed",
                  "Object should be marked strongly",
                  file, line);
  }
}

void ShenandoahAsserts::assert_in_cset(void* interior_loc, oop obj, const char* file, int line) {
  assert_correct(interior_loc, obj, file, line);

  ShenandoahHeap* heap = ShenandoahHeap::heap();
  if (!heap->in_collection_set(obj)) {
    print_failure(_safe_all, obj, interior_loc, NULL, "Shenandoah assert_in_cset failed",
                  "Object should be in collection set",
                  file, line);
  }
}

void ShenandoahAsserts::assert_not_in_cset(void* interior_loc, oop obj, const char* file, int line) {
  assert_correct(interior_loc, obj, file, line);

  ShenandoahHeap* heap = ShenandoahHeap::heap();
  if (heap->in_collection_set(obj)) {
    print_failure(_safe_all, obj, interior_loc, NULL, "Shenandoah assert_not_in_cset failed",
                  "Object should not be in collection set",
                  file, line);
  }
}

void ShenandoahAsserts::assert_not_in_cset_loc(void* interior_loc, const char* file, int line) {
  ShenandoahHeap* heap = ShenandoahHeap::heap();
  if (heap->in_collection_set_loc(interior_loc)) {
    print_failure(_safe_unknown, NULL, interior_loc, NULL, "Shenandoah assert_not_in_cset_loc failed",
                  "Interior location should not be in collection set",
                  file, line);
  }
}

void ShenandoahAsserts::print_rp_failure(const char *label, BoolObjectClosure* actual,
                                         const char *file, int line) {
  ShenandoahMessageBuffer msg("%s\n", label);
  msg.append(" Actual:                  " PTR_FORMAT "\n", p2i(actual));
  report_vm_error(file, line, msg.buffer());
}

void ShenandoahAsserts::assert_locked_or_shenandoah_safepoint(Mutex* lock, const char* file, int line) {
  if (ShenandoahSafepoint::is_at_shenandoah_safepoint()) {
    return;
  }

  if (lock->owned_by_self()) {
    return;
  }

  ShenandoahMessageBuffer msg("Must be at a Shenandoah safepoint or held %s lock", lock->name());
  report_vm_error(file, line, msg.buffer());
}

void ShenandoahAsserts::assert_heaplocked(const char* file, int line) {
  ShenandoahHeap* heap = ShenandoahHeap::heap();

  if (heap->lock()->owned_by_self()) {
    return;
  }

  ShenandoahMessageBuffer msg("Heap lock must be owned by current thread");
  report_vm_error(file, line, msg.buffer());
}

void ShenandoahAsserts::assert_not_heaplocked(const char* file, int line) {
  ShenandoahHeap* heap = ShenandoahHeap::heap();

  if (!heap->lock()->owned_by_self()) {
    return;
  }

  ShenandoahMessageBuffer msg("Heap lock must not be owned by current thread");
  report_vm_error(file, line, msg.buffer());
}

void ShenandoahAsserts::assert_heaplocked_or_safepoint(const char* file, int line) {
  ShenandoahHeap* heap = ShenandoahHeap::heap();

  if (heap->lock()->owned_by_self()) {
    return;
  }

  if (ShenandoahSafepoint::is_at_shenandoah_safepoint() && Thread::current()->is_VM_thread()) {
    return;
  }

  ShenandoahMessageBuffer msg("Heap lock must be owned by current thread, or be at safepoint");
  report_vm_error(file, line, msg.buffer());
}<|MERGE_RESOLUTION|>--- conflicted
+++ resolved
@@ -71,16 +71,11 @@
   msg.append("    %3s marked strong\n",              ctx->is_marked_strong(obj) ? "" : "not");
   msg.append("    %3s marked weak\n",                ctx->is_marked_weak(obj) ? "" : "not");
   msg.append("    %3s in collection set\n",          heap->in_collection_set(obj) ? "" : "not");
-<<<<<<< HEAD
   if (heap->mode()->is_generational() && !obj->is_forwarded()) {
     msg.append("  age: %d\n", obj->age());
   }
-  msg.append("  mark:%s\n", mw_ss.as_string());
-  msg.append("  region: %s", ss.as_string());
-=======
   msg.append("  mark:%s\n", mw_ss.freeze());
   msg.append("  region: %s", ss.freeze());
->>>>>>> 0ec18382
 }
 
 void ShenandoahAsserts::print_non_obj(ShenandoahMessageBuffer& msg, void* loc) {
