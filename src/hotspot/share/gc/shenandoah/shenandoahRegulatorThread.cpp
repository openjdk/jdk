/*
 * Copyright Amazon.com Inc. or its affiliates. All Rights Reserved.
 * DO NOT ALTER OR REMOVE COPYRIGHT NOTICES OR THIS FILE HEADER.
 *
 * This code is free software; you can redistribute it and/or modify it
 * under the terms of the GNU General Public License version 2 only, as
 * published by the Free Software Foundation.
 *
 * This code is distributed in the hope that it will be useful, but WITHOUT
 * ANY WARRANTY; without even the implied warranty of MERCHANTABILITY or
 * FITNESS FOR A PARTICULAR PURPOSE.  See the GNU General Public License
 * version 2 for more details (a copy is included in the LICENSE file that
 * accompanied this code).
 *
 * You should have received a copy of the GNU General Public License version
 * 2 along with this work; if not, write to the Free Software Foundation,
 * Inc., 51 Franklin St, Fifth Floor, Boston, MA 02110-1301 USA.
 *
 * Please contact Oracle, 500 Oracle Parkway, Redwood Shores, CA 94065 USA
 * or visit www.oracle.com if you need additional information or have any
 * questions.
 *
 */

#include "gc/shenandoah/heuristics/shenandoahHeuristics.hpp"
#include "gc/shenandoah/mode/shenandoahMode.hpp"
#include "gc/shenandoah/shenandoahAsserts.hpp"
#include "gc/shenandoah/shenandoahGenerationalControlThread.hpp"
#include "gc/shenandoah/shenandoahHeap.inline.hpp"
#include "gc/shenandoah/shenandoahOldGeneration.hpp"
#include "gc/shenandoah/shenandoahRegulatorThread.hpp"
#include "gc/shenandoah/shenandoahYoungGeneration.hpp"
#include "logging/log.hpp"

ShenandoahRegulatorThread::ShenandoahRegulatorThread(ShenandoahGenerationalControlThread* control_thread) :
  _heap(ShenandoahHeap::heap()),
  _control_thread(control_thread),
  _sleep(ShenandoahControlIntervalMin),
  _last_sleep_adjust_time(os::elapsedTime()) {
  shenandoah_assert_generational();
  _old_heuristics = _heap->old_generation()->heuristics();
  _young_heuristics = _heap->young_generation()->heuristics();
  _global_heuristics = _heap->global_generation()->heuristics();

  set_name("Shenandoah Regulator Thread");
  create_and_start();
}

void ShenandoahRegulatorThread::run_service() {
  if (ShenandoahAllowOldMarkingPreemption) {
    regulate_young_and_old_cycles();
  } else {
    regulate_young_and_global_cycles();
  }

  log_debug(gc)("%s: Done.", name());
}

void ShenandoahRegulatorThread::regulate_young_and_old_cycles() {
  while (!should_terminate()) {
    ShenandoahGenerationalControlThread::GCMode mode = _control_thread->gc_mode();
    if (mode == ShenandoahGenerationalControlThread::none) {
      if (should_start_metaspace_gc()) {
        if (request_concurrent_gc(_heap->global_generation())) {
          // Some of vmTestbase/metaspace tests depend on following line to count GC cycles
          _global_heuristics->log_trigger("%s", GCCause::to_string(GCCause::_metadata_GC_threshold));
          _global_heuristics->cancel_trigger_request();
        }
      } else {
        if (_young_heuristics->should_start_gc()) {
          // Give the old generation a chance to run. The old generation cycle
          // begins with a 'bootstrap' cycle that will also collect young.
          if (start_old_cycle()) {
            log_debug(gc)("Heuristics request for old collection accepted");
            _young_heuristics->cancel_trigger_request();
<<<<<<< HEAD
          } else if (request_concurrent_gc(_heap->young_generation())) {
=======
            _old_heuristics->cancel_trigger_request();
          } else if (request_concurrent_gc(YOUNG)) {
>>>>>>> e98df71d
            log_debug(gc)("Heuristics request for young collection accepted");
            _young_heuristics->cancel_trigger_request();
          }
        } else if (_old_heuristics->should_resume_old_cycle() || _old_heuristics->should_start_gc()) {
          if (request_concurrent_gc(_heap->old_generation())) {
            log_debug(gc)("Heuristics request to resume old collection accepted");
          }
        }
      }
    } else if (mode == ShenandoahGenerationalControlThread::servicing_old) {
      if (start_young_cycle()) {
        log_debug(gc)("Heuristics request to interrupt old for young collection accepted");
        _young_heuristics->cancel_trigger_request();
      }
    }

    regulator_sleep();
  }
}


void ShenandoahRegulatorThread::regulate_young_and_global_cycles() {
  while (!should_terminate()) {
    if (_control_thread->gc_mode() == ShenandoahGenerationalControlThread::none) {
      if (start_global_cycle()) {
        log_debug(gc)("Heuristics request for global collection accepted.");
        _global_heuristics->cancel_trigger_request();
      } else if (start_young_cycle()) {
        log_debug(gc)("Heuristics request for young collection accepted.");
        _young_heuristics->cancel_trigger_request();
      }
    }

    regulator_sleep();
  }
}

void ShenandoahRegulatorThread::regulator_sleep() {
  // Wait before performing the next action. If allocation happened during this wait,
  // we exit sooner, to let heuristics re-evaluate new conditions. If we are at idle,
  // back off exponentially.
  double current = os::elapsedTime();

  if (ShenandoahHeap::heap()->has_changed()) {
    _sleep = ShenandoahControlIntervalMin;
  } else if ((current - _last_sleep_adjust_time) * 1000 > ShenandoahControlIntervalAdjustPeriod){
    _sleep = MIN2<uint>(ShenandoahControlIntervalMax, MAX2(1u, _sleep * 2));
    _last_sleep_adjust_time = current;
  }

  os::naked_short_sleep(_sleep);
  if (LogTarget(Debug, gc, thread)::is_enabled()) {
    double elapsed = os::elapsedTime() - current;
    double hiccup = elapsed - double(_sleep);
    if (hiccup > 0.001) {
      log_debug(gc, thread)("Regulator hiccup time: %.3fs", hiccup);
    }
  }
}

bool ShenandoahRegulatorThread::start_old_cycle() const {
  return _old_heuristics->should_start_gc() && request_concurrent_gc(_heap->old_generation());
}

bool ShenandoahRegulatorThread::start_young_cycle() const {
  return _young_heuristics->should_start_gc() && request_concurrent_gc(_heap->young_generation());
}

bool ShenandoahRegulatorThread::start_global_cycle() const {
  return _global_heuristics->should_start_gc() && request_concurrent_gc(_heap->global_generation());
}

bool ShenandoahRegulatorThread::request_concurrent_gc(ShenandoahGeneration* generation) const {
  double now = os::elapsedTime();
  bool accepted = _control_thread->request_concurrent_gc(generation);
  if (LogTarget(Debug, gc, thread)::is_enabled() && accepted) {
    double wait_time = os::elapsedTime() - now;
    if (wait_time > 0.001) {
      log_debug(gc, thread)("Regulator waited %.3fs for control thread to acknowledge request.", wait_time);
    }
  }
  return accepted;
}

void ShenandoahRegulatorThread::stop_service() {
  log_debug(gc)("%s: Stop requested.", name());
}

bool ShenandoahRegulatorThread::should_start_metaspace_gc() {
  // The generational mode can, at present, only unload classes during a global
  // cycle. For this reason, we treat an oom in metaspace as a _trigger_ for a
  // global cycle. But, we check other prerequisites before starting a gc that won't
  // unload anything.
  return ClassUnloadingWithConcurrentMark
      && _global_heuristics->can_unload_classes()
      && _global_heuristics->has_metaspace_oom();
}<|MERGE_RESOLUTION|>--- conflicted
+++ resolved
@@ -73,12 +73,8 @@
           if (start_old_cycle()) {
             log_debug(gc)("Heuristics request for old collection accepted");
             _young_heuristics->cancel_trigger_request();
-<<<<<<< HEAD
+            _old_heuristics->cancel_trigger_request();
           } else if (request_concurrent_gc(_heap->young_generation())) {
-=======
-            _old_heuristics->cancel_trigger_request();
-          } else if (request_concurrent_gc(YOUNG)) {
->>>>>>> e98df71d
             log_debug(gc)("Heuristics request for young collection accepted");
             _young_heuristics->cancel_trigger_request();
           }
