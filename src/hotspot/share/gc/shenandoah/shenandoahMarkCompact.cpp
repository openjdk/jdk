--- conflicted
+++ resolved
@@ -117,22 +117,14 @@
 
     // b. Cancel concurrent mark, if in progress
     if (heap->is_concurrent_mark_in_progress()) {
-<<<<<<< HEAD
-      heap->global_generation()->concurrent_mark()->cancel();
-=======
       ShenandoahConcurrentMark::cancel();
->>>>>>> da6bcf96
       heap->set_concurrent_mark_in_progress(false);
     }
     assert(!heap->is_concurrent_mark_in_progress(), "sanity");
 
     // c. Update roots if this full GC is due to evac-oom, which may carry from-space pointers in roots.
     if (has_forwarded_objects) {
-<<<<<<< HEAD
-      heap->global_generation()->concurrent_mark()->update_roots(ShenandoahPhaseTimings::full_gc_update_roots);
-=======
       ShenandoahConcurrentMark::update_roots(ShenandoahPhaseTimings::full_gc_update_roots);
->>>>>>> da6bcf96
     }
 
     // d. Reset the bitmaps for new marking
@@ -249,11 +241,6 @@
   ShenandoahPrepareForMarkClosure cl;
   heap->heap_region_iterate(&cl);
 
-<<<<<<< HEAD
-  ShenandoahConcurrentMark* cm = heap->global_generation()->concurrent_mark();
-
-=======
->>>>>>> da6bcf96
   heap->set_unload_classes(heap->heuristics()->can_unload_classes());
 
   ShenandoahReferenceProcessor* rp = heap->ref_processor();
