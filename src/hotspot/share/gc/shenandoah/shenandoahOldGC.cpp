--- conflicted
+++ resolved
@@ -134,38 +134,20 @@
   // the space. This would be the last action if there is nothing to evacuate.
   entry_cleanup_early();
 
-  heap->free_set()->log_status_under_lock();
-
   assert(!heap->is_concurrent_strong_root_in_progress(), "No evacuations during old gc.");
 
-<<<<<<< HEAD
-  // We must execute this vm operation if we completed final mark. We cannot return from here with weak roots in progress.
-  // This is not a valid gc state for any young collections (or allocation failures) that interrupt the old collection.
-  // This will reclaim immediate garbage.  vmop_entry_final_roots() will also rebuild the free set.
-  vmop_entry_final_roots();
-=======
   // We must execute this vm operation if we completed final mark. We cannot
   // return from here with weak roots in progress. This is not a valid gc state
   // for any young collections (or allocation failures) that interrupt the old
   // collection.
   heap->concurrent_final_roots();
 
-  // We do not rebuild_free following increments of old marking because memory has not been reclaimed. However, we may
-  // need to transfer memory to OLD in order to efficiently support the mixed evacuations that might immediately follow.
-  size_t allocation_runway = heap->young_generation()->heuristics()->bytes_of_allocation_runway_before_gc_trigger(0);
-  heap->compute_old_generation_balance(allocation_runway, 0);
+  // After concurrent old marking finishes, we reclaim immediate garbage. Further, we may also want to expand OLD in order
+  // to make room for anticipated promotions and/or for mixed evacuations.  Mixed evacuations are especially likely to
+  // follow the end of OLD marking.
+  heap->rebuild_free_set(true /*concurrent*/);
+  heap->free_set()->log_status_under_lock();
 
-  ShenandoahGenerationalHeap::TransferResult result;
-  {
-    ShenandoahHeapLocker locker(heap->lock());
-    result = heap->balance_generations();
-  }
 
-  LogTarget(Info, gc, ergo) lt;
-  if (lt.is_enabled()) {
-    LogStream ls(lt);
-    result.print_on("Old Mark", &ls);
-  }
->>>>>>> 2560a637
   return true;
 }