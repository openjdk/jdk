--- conflicted
+++ resolved
@@ -304,13 +304,8 @@
 
     if (copy == nullptr) {
       // If we failed to allocate in LAB, we'll try a shared allocation.
-<<<<<<< HEAD
       if (!is_promotion || !has_plab || (size > plab_min_size())) {
-        ShenandoahAllocRequest req = ShenandoahAllocRequest::for_shared_gc(size, target_gen, is_promotion);
-=======
-      if (!is_promotion || !has_plab || (size > PLAB::min_size())) {
         ShenandoahAllocRequest req = ShenandoahAllocRequest::for_shared_gc(size, TO_GENERATION, is_promotion);
->>>>>>> 5627ff2d
         copy = allocate_memory(req);
         alloc_from_lab = false;
         if (is_promotion && copy != nullptr) {
@@ -383,15 +378,8 @@
       evac_tracker()->end_evacuation(thread, size * HeapWordSize, FROM_GENERATION, TO_GENERATION);
     }
 
-<<<<<<< HEAD
-    if (target_gen == OLD_GENERATION) {
-      old_generation()->handle_evacuation(copy, size);
-    } else {
-      assert(target_gen == YOUNG_GENERATION, "Error");
-=======
     if (TO_GENERATION == OLD_GENERATION) {
       old_generation()->handle_evacuation(copy, size);
->>>>>>> 5627ff2d
     }
   }  else {
     // Failed to evacuate. We need to deal with the object that is left behind. Since this
