--- conflicted
+++ resolved
@@ -242,13 +242,8 @@
 
 // try_evacuate_object registers the object and dirties the associated remembered set information when evacuating
 // to OLD_GENERATION.
-<<<<<<< HEAD
-oop ShenandoahGenerationalHeap::try_evacuate_object(oop p, Thread* thread, ShenandoahHeapRegion* from_region,
-                                                    ShenandoahAffiliation target_gen) {
-=======
 template<ShenandoahAffiliation FROM_GENERATION, ShenandoahAffiliation TO_GENERATION>
 oop ShenandoahGenerationalHeap::try_evacuate_object(oop p, Thread* thread, uint from_region_age) {
->>>>>>> 2596608b
   bool alloc_from_lab = true;
   bool has_plab = false;
   HeapWord* copy = nullptr;
@@ -309,19 +304,8 @@
 
     if (copy == nullptr) {
       // If we failed to allocate in LAB, we'll try a shared allocation.
-<<<<<<< HEAD
-
-      // Reduce, but do not totally eliminate promotion by shared allocation.  Shared allocations are normally
-      // not a good thing.  Usually is much better to evacuate into a young-gen GCLAB than promote to old-gen with a
-      // shared allocation.  Objects above a particular threshold size (6 * min-size) are considered to be worth the
-      // effort required to promote by shared allocation.
-      static size_t size_threshhold = MIN2(PLAB::max_size(), PLAB::min_size() * 6);
-      if (!is_promotion || !has_plab || (size > size_threshhold)) {
-        ShenandoahAllocRequest req = ShenandoahAllocRequest::for_shared_gc(size, target_gen, is_promotion);
-=======
       if (!is_promotion || !has_plab || (size > PLAB::min_size())) {
         ShenandoahAllocRequest req = ShenandoahAllocRequest::for_shared_gc(size, TO_GENERATION, is_promotion);
->>>>>>> 2596608b
         copy = allocate_memory(req);
         alloc_from_lab = false;
       }
@@ -801,7 +785,6 @@
                young_reserve, reserve_for_mixed, reserve_for_promo);
 #endif
 
-<<<<<<< HEAD
   assert(old_region_deficit == 0 || old_region_surplus == 0, "Only surplus or deficit, never both");
   assert(young_reserve + reserve_for_mixed + reserve_for_promo <= old_available + young_available,
          "Cannot reserve more memory than is available: %zu + %zu + %zu <= %zu + %zu",
@@ -813,8 +796,6 @@
   old_generation()->set_promoted_reserve(reserve_for_promo);
 }
 
-=======
->>>>>>> 2596608b
 void ShenandoahGenerationalHeap::coalesce_and_fill_old_regions(bool concurrent) {
   class ShenandoahGlobalCoalesceAndFill : public WorkerTask {
   private:
