--- conflicted
+++ resolved
@@ -1287,20 +1287,6 @@
   void do_oop(oop* p)       override { work(p); }
 };
 
-<<<<<<< HEAD
-ShenandoahMarkingContext* ShenandoahVerifier::get_marking_context_for_old() {
-  shenandoah_assert_generations_reconciled();
-  if (_heap->gc_generation()->is_global()) {
-    return _heap->marking_context();
-  }
-  if (_heap->old_generation()->is_mark_complete()) {
-    return _heap->old_generation()->complete_marking_context();
-  }
-  return nullptr;
-}
-
-=======
->>>>>>> fe8bd756
 template<typename Scanner>
 void ShenandoahVerifier::help_verify_region_rem_set(Scanner* scanner, ShenandoahHeapRegion* r,
                                                     HeapWord* registration_watermark, const char* message) {
@@ -1308,7 +1294,7 @@
   ShenandoahOldGeneration* old_gen = _heap->old_generation();
   assert(old_gen->is_mark_complete() || old_gen->is_parsable(), "Sanity");
 
-  ShenandoahMarkingContext* ctx = old_gen->is_mark_complete() ?old_gen->complete_marking_context() : nullptr;
+  ShenandoahMarkingContext* ctx = old_gen->is_mark_complete() ? old_gen->complete_marking_context() : nullptr;
   ShenandoahVerifyRemSetClosure<Scanner> check_interesting_pointers(scanner, message);
   HeapWord* from = r->bottom();
   HeapWord* obj_addr = from;
