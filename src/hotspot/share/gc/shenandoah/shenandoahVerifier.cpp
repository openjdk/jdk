/*
 * Copyright (c) 2017, 2025, Red Hat, Inc. All rights reserved.
 * Copyright Amazon.com Inc. or its affiliates. All Rights Reserved.
 * Copyright (c) 2025, Oracle and/or its affiliates. All rights reserved.
 * DO NOT ALTER OR REMOVE COPYRIGHT NOTICES OR THIS FILE HEADER.
 *
 * This code is free software; you can redistribute it and/or modify it
 * under the terms of the GNU General Public License version 2 only, as
 * published by the Free Software Foundation.
 *
 * This code is distributed in the hope that it will be useful, but WITHOUT
 * ANY WARRANTY; without even the implied warranty of MERCHANTABILITY or
 * FITNESS FOR A PARTICULAR PURPOSE.  See the GNU General Public License
 * version 2 for more details (a copy is included in the LICENSE file that
 * accompanied this code).
 *
 * You should have received a copy of the GNU General Public License version
 * 2 along with this work; if not, write to the Free Software Foundation,
 * Inc., 51 Franklin St, Fifth Floor, Boston, MA 02110-1301 USA.
 *
 * Please contact Oracle, 500 Oracle Parkway, Redwood Shores, CA 94065 USA
 * or visit www.oracle.com if you need additional information or have any
 * questions.
 *
 */

#include "gc/shared/tlab_globals.hpp"
#include "gc/shenandoah/shenandoahAsserts.hpp"
#include "gc/shenandoah/shenandoahForwarding.inline.hpp"
#include "gc/shenandoah/shenandoahGeneration.hpp"
#include "gc/shenandoah/shenandoahHeap.inline.hpp"
#include "gc/shenandoah/shenandoahHeapRegion.inline.hpp"
#include "gc/shenandoah/shenandoahOldGeneration.hpp"
#include "gc/shenandoah/shenandoahPhaseTimings.hpp"
#include "gc/shenandoah/shenandoahRootProcessor.hpp"
#include "gc/shenandoah/shenandoahScanRemembered.inline.hpp"
#include "gc/shenandoah/shenandoahTaskqueue.inline.hpp"
#include "gc/shenandoah/shenandoahUtils.hpp"
#include "gc/shenandoah/shenandoahVerifier.hpp"
#include "gc/shenandoah/shenandoahYoungGeneration.hpp"
#include "memory/allocation.hpp"
#include "memory/iterator.inline.hpp"
#include "memory/resourceArea.hpp"
#include "oops/compressedOops.inline.hpp"
#include "runtime/atomic.hpp"
#include "runtime/orderAccess.hpp"
#include "runtime/threads.hpp"
#include "utilities/align.hpp"

// Avoid name collision on verify_oop (defined in macroAssembler_arm.hpp)
#ifdef verify_oop
#undef verify_oop
#endif

static bool is_instance_ref_klass(Klass* k) {
  return k->is_instance_klass() && InstanceKlass::cast(k)->reference_type() != REF_NONE;
}

class ShenandoahVerifyOopClosure : public BasicOopIterateClosure {
private:
  const char* _phase;
  ShenandoahVerifier::VerifyOptions _options;
  ShenandoahVerifierStack* _stack;
  ShenandoahHeap* _heap;
  MarkBitMap* _map;
  ShenandoahLivenessData* _ld;
  void* _interior_loc;
  oop _loc;
  ReferenceIterationMode _ref_mode;
  ShenandoahGeneration* _generation;

public:
  ShenandoahVerifyOopClosure(ShenandoahVerifierStack* stack, MarkBitMap* map, ShenandoahLivenessData* ld,
                             const char* phase, ShenandoahVerifier::VerifyOptions options) :
    _phase(phase),
    _options(options),
    _stack(stack),
    _heap(ShenandoahHeap::heap()),
    _map(map),
    _ld(ld),
    _interior_loc(nullptr),
    _loc(nullptr),
    _generation(nullptr) {
    if (options._verify_marked == ShenandoahVerifier::_verify_marked_complete_except_references ||
        options._verify_marked == ShenandoahVerifier::_verify_marked_complete_satb_empty ||
        options._verify_marked == ShenandoahVerifier::_verify_marked_disable) {
      // Unknown status for Reference.referent field. Do not touch it, it might be dead.
      // Normally, barriers would prevent us from seeing the dead referents, but verifier
      // runs with barriers disabled.
      _ref_mode = DO_FIELDS_EXCEPT_REFERENT;
    } else {
      // Otherwise do all fields.
      _ref_mode = DO_FIELDS;
    }

    if (_heap->mode()->is_generational()) {
      _generation = _heap->gc_generation();
      assert(_generation != nullptr, "Expected active generation in this mode");
      shenandoah_assert_generations_reconciled();
    }
  }

  ReferenceIterationMode reference_iteration_mode() override {
    return _ref_mode;
  }

private:
  void check(ShenandoahAsserts::SafeLevel level, oop obj, bool test, const char* label) {
    if (!test) {
      ShenandoahAsserts::print_failure(level, obj, _interior_loc, _loc, _phase, label, __FILE__, __LINE__);
    }
  }

  void check_v(ShenandoahAsserts::SafeLevel level, oop obj, bool test, const char* fmt, ...) ATTRIBUTE_PRINTF(5, 6) {
    if (!test) {
      va_list args;
      va_start(args, fmt);
      ShenandoahAsserts::vprintf_failure(level, obj, _interior_loc, _loc, _phase, __FILE__, __LINE__, fmt, args);
      va_end(args);
    }
  }

  template <class T>
  void do_oop_work(T* p) {
    T o = RawAccess<>::oop_load(p);
    if (!CompressedOops::is_null(o)) {
      oop obj = CompressedOops::decode_not_null(o);
      if (is_instance_ref_klass(ShenandoahForwarding::klass(obj))) {
        obj = ShenandoahForwarding::get_forwardee(obj);
      }
      // Single threaded verification can use faster non-atomic stack and bitmap
      // methods.
      //
      // For performance reasons, only fully verify non-marked field values.
      // We are here when the host object for *p is already marked.
      if (in_generation(obj) && _map->par_mark(obj)) {
        verify_oop_at(p, obj);
        _stack->push(ShenandoahVerifierTask(obj));
      }
    }
  }

  bool in_generation(oop obj) {
    if (_generation == nullptr) {
      return true;
    }

    ShenandoahHeapRegion* region = _heap->heap_region_containing(obj);
    return _generation->contains(region);
  }

  void verify_oop(oop obj) {
    Metaspace::FailureHint hint = Metaspace::FailureHint::unknown;

    // Perform consistency checks with gradually decreasing safety level. This guarantees
    // that failure report would not try to touch something that was not yet verified to be
    // safe to process.

    check(ShenandoahAsserts::_safe_unknown, obj, _heap->is_in_reserved(obj),
              "oop must be in heap bounds");
    check(ShenandoahAsserts::_safe_unknown, obj, is_object_aligned(obj),
              "oop must be aligned");
    check(ShenandoahAsserts::_safe_unknown, obj, os::is_readable_pointer(obj),
              "oop must be accessible");

    ShenandoahHeapRegion *obj_reg = _heap->heap_region_containing(obj);

    narrowKlass nk = 0;
    const Klass* obj_klass = nullptr;
    const bool klass_valid = ShenandoahAsserts::extract_klass_safely(obj, nk, obj_klass);

    check(ShenandoahAsserts::_safe_unknown, obj, klass_valid,
           "Object klass pointer unreadable or invalid");

    // Verify that obj is not in dead space:
    {
      // Do this before touching obj->size()
<<<<<<< HEAD
      check(ShenandoahAsserts::_safe_unknown, obj, obj_klass != nullptr,
             "Object klass pointer should not be null");
      check_v(ShenandoahAsserts::_safe_unknown, obj, Metaspace::klass_is_live(obj_klass, true, &hint),
              "Object klass (" PTR_FORMAT "): invalid klass pointer or dead/invalid Klass (hint: %u)", p2i(obj_klass), (unsigned)hint);
=======
      check(ShenandoahAsserts::_safe_unknown, obj, Metaspace::contains(obj_klass),
             "Object klass pointer must go to metaspace");
>>>>>>> e307b5cc

      HeapWord *obj_addr = cast_from_oop<HeapWord*>(obj);
      check(ShenandoahAsserts::_safe_unknown, obj, obj_addr < obj_reg->top(),
             "Object start should be within the region");

      if (!obj_reg->is_humongous()) {
        check(ShenandoahAsserts::_safe_unknown, obj, (obj_addr + ShenandoahForwarding::size(obj)) <= obj_reg->top(),
               "Object end should be within the region");
      } else {
        size_t humongous_start = obj_reg->index();
        size_t humongous_end = humongous_start + (ShenandoahForwarding::size(obj) >> ShenandoahHeapRegion::region_size_words_shift());
        for (size_t idx = humongous_start + 1; idx < humongous_end; idx++) {
          check(ShenandoahAsserts::_safe_unknown, obj, _heap->get_region(idx)->is_humongous_continuation(),
                 "Humongous object is in continuation that fits it");
        }
      }

      // ------------ obj is safe at this point --------------

      check(ShenandoahAsserts::_safe_oop, obj, obj_reg->is_active(),
            "Object should be in active region");

      switch (_options._verify_liveness) {
        case ShenandoahVerifier::_verify_liveness_disable:
          // skip
          break;
        case ShenandoahVerifier::_verify_liveness_complete:
          Atomic::add(&_ld[obj_reg->index()], (uint) ShenandoahForwarding::size(obj), memory_order_relaxed);
          // fallthrough for fast failure for un-live regions:
        case ShenandoahVerifier::_verify_liveness_conservative:
          check(ShenandoahAsserts::_safe_oop, obj, obj_reg->has_live() ||
                (obj_reg->is_old() && _heap->gc_generation()->is_young()),
                   "Object must belong to region with live data");
          shenandoah_assert_generations_reconciled();
          break;
        default:
          assert(false, "Unhandled liveness verification");
      }
    }

    oop fwd = ShenandoahForwarding::get_forwardee_raw_unchecked(obj);

    ShenandoahHeapRegion* fwd_reg = nullptr;

    if (obj != fwd) {
      check(ShenandoahAsserts::_safe_oop, obj, _heap->is_in_reserved(fwd),
             "Forwardee must be in heap bounds");
      check(ShenandoahAsserts::_safe_oop, obj, !CompressedOops::is_null(fwd),
             "Forwardee is set");
      check(ShenandoahAsserts::_safe_oop, obj, is_object_aligned(fwd),
             "Forwardee must be aligned");

      // Do this before touching fwd->size()
      Klass* fwd_klass = fwd->klass_or_null();
      check(ShenandoahAsserts::_safe_oop, obj, fwd_klass != nullptr,
             "Forwardee klass pointer should not be null");
      check_v(ShenandoahAsserts::_safe_oop, obj, Metaspace::klass_is_live(fwd_klass, true, &hint),
             "Forwardee klass pointer (" PTR_FORMAT "): invalid klass pointer or dead/invalid Klass (hint: %u)",
             p2i(fwd_klass), (unsigned)hint);

      check(ShenandoahAsserts::_safe_oop, obj, obj_klass == fwd_klass,
             "Forwardee klass pointer must go to metaspace");

      fwd_reg = _heap->heap_region_containing(fwd);

      check(ShenandoahAsserts::_safe_oop, obj, fwd_reg->is_active(),
            "Forwardee should be in active region");

      // Verify that forwardee is not in the dead space:
      check(ShenandoahAsserts::_safe_oop, obj, !fwd_reg->is_humongous(),
             "Should have no humongous forwardees");

      HeapWord *fwd_addr = cast_from_oop<HeapWord *>(fwd);
      check(ShenandoahAsserts::_safe_oop, obj, fwd_addr < fwd_reg->top(),
             "Forwardee start should be within the region");
      check(ShenandoahAsserts::_safe_oop, obj, (fwd_addr + ShenandoahForwarding::size(fwd)) <= fwd_reg->top(),
             "Forwardee end should be within the region");

      oop fwd2 = ShenandoahForwarding::get_forwardee_raw_unchecked(fwd);
      check(ShenandoahAsserts::_safe_oop, obj, (fwd == fwd2),
             "Double forwarding");
    } else {
      fwd_reg = obj_reg;
    }

    // Do additional checks for special objects: their fields can hold metadata as well.
    // We want to check class loading/unloading did not corrupt them. We can only reasonably
    // trust the forwarded objects, as the from-space object can have the klasses effectively
    // dead.

    if (obj_klass == vmClasses::Class_klass()) {
      const Klass* const klass = (const Klass*) fwd->metadata_field(java_lang_Class::klass_offset());
      check_v(ShenandoahAsserts::_safe_oop, obj,
              klass == nullptr || Metaspace::klass_is_live(klass, false /* possibly not encodable */, &hint),
             "Instance class mirror (" PTR_FORMAT "): invalid klass pointer or dead/invalid Klass (hint: %u)",
             p2i(obj_klass), (unsigned)hint);
      const Klass* const array_klass = (const Klass*) fwd->metadata_field(java_lang_Class::array_klass_offset());
      check_v(ShenandoahAsserts::_safe_oop, obj,
            array_klass == nullptr || Metaspace::klass_is_live(array_klass, true, &hint),
            "Array class mirror (" PTR_FORMAT "): invalid klass pointer or dead/invalid Klass (hint: %u)",
            p2i(array_klass), (unsigned)hint);
    }

    // ------------ obj and fwd are safe at this point --------------
    switch (_options._verify_marked) {
      case ShenandoahVerifier::_verify_marked_disable:
        // skip
        break;
      case ShenandoahVerifier::_verify_marked_incomplete:
        check(ShenandoahAsserts::_safe_all, obj, _heap->marking_context()->is_marked(obj),
               "Must be marked in incomplete bitmap");
        break;
      case ShenandoahVerifier::_verify_marked_complete:
        check(ShenandoahAsserts::_safe_all, obj, _heap->gc_generation()->complete_marking_context()->is_marked(obj),
               "Must be marked in complete bitmap");
        break;
      case ShenandoahVerifier::_verify_marked_complete_except_references:
      case ShenandoahVerifier::_verify_marked_complete_satb_empty:
        check(ShenandoahAsserts::_safe_all, obj, _heap->gc_generation()->complete_marking_context()->is_marked(obj),
              "Must be marked in complete bitmap, except j.l.r.Reference referents");
        break;
      default:
        assert(false, "Unhandled mark verification");
    }

    switch (_options._verify_forwarded) {
      case ShenandoahVerifier::_verify_forwarded_disable:
        // skip
        break;
      case ShenandoahVerifier::_verify_forwarded_none: {
        check(ShenandoahAsserts::_safe_all, obj, (obj == fwd),
               "Should not be forwarded");
        break;
      }
      case ShenandoahVerifier::_verify_forwarded_allow: {
        if (obj != fwd) {
          check(ShenandoahAsserts::_safe_all, obj, obj_reg != fwd_reg,
                 "Forwardee should be in another region");
        }
        break;
      }
      default:
        assert(false, "Unhandled forwarding verification");
    }

    switch (_options._verify_cset) {
      case ShenandoahVerifier::_verify_cset_disable:
        // skip
        break;
      case ShenandoahVerifier::_verify_cset_none:
        check(ShenandoahAsserts::_safe_all, obj, !_heap->in_collection_set(obj),
               "Should not have references to collection set");
        break;
      case ShenandoahVerifier::_verify_cset_forwarded:
        if (_heap->in_collection_set(obj)) {
          check(ShenandoahAsserts::_safe_all, obj, (obj != fwd),
                 "Object in collection set, should have forwardee");
        }
        break;
      default:
        assert(false, "Unhandled cset verification");
    }

  }

public:
  /**
   * Verify object with known interior reference.
   * @param p interior reference where the object is referenced from; can be off-heap
   * @param obj verified object
   */
  template <class T>
  void verify_oop_at(T* p, oop obj) {
    _interior_loc = p;
    verify_oop(obj);
    _interior_loc = nullptr;
  }

  /**
   * Verify object without known interior reference.
   * Useful when picking up the object at known offset in heap,
   * but without knowing what objects reference it.
   * @param obj verified object
   */
  void verify_oop_standalone(oop obj) {
    _interior_loc = nullptr;
    verify_oop(obj);
    _interior_loc = nullptr;
  }

  /**
   * Verify oop fields from this object.
   * @param obj host object for verified fields
   */
  void verify_oops_from(oop obj) {
    _loc = obj;
    // oop_iterate() can not deal with forwarded objects, because
    // it needs to load klass(), which may be overridden by the
    // forwarding pointer.
    oop fwd = ShenandoahForwarding::get_forwardee_raw(obj);
    fwd->oop_iterate(this);
    _loc = nullptr;
  }

  void do_oop(oop* p) override { do_oop_work(p); }
  void do_oop(narrowOop* p) override { do_oop_work(p); }
};

// This closure computes the amounts of used, committed, and garbage memory and the number of regions contained within
// a subset (e.g. the young generation or old generation) of the total heap.
class ShenandoahCalculateRegionStatsClosure : public ShenandoahHeapRegionClosure {
private:
  size_t _used, _committed, _garbage, _regions, _humongous_waste, _trashed_regions;
public:
  ShenandoahCalculateRegionStatsClosure() :
      _used(0), _committed(0), _garbage(0), _regions(0), _humongous_waste(0), _trashed_regions(0) {};

  void heap_region_do(ShenandoahHeapRegion* r) override {
    _used += r->used();
    _garbage += r->garbage();
    _committed += r->is_committed() ? ShenandoahHeapRegion::region_size_bytes() : 0;
    if (r->is_humongous()) {
      _humongous_waste += r->free();
    }
    if (r->is_trash()) {
      _trashed_regions++;
    }
    _regions++;
    log_debug(gc)("ShenandoahCalculateRegionStatsClosure: adding %zu for %s Region %zu, yielding: %zu",
            r->used(), (r->is_humongous() ? "humongous" : "regular"), r->index(), _used);
  }

  size_t used() const { return _used; }
  size_t committed() const { return _committed; }
  size_t garbage() const { return _garbage; }
  size_t regions() const { return _regions; }
  size_t waste() const { return _humongous_waste; }

  // span is the total memory affiliated with these stats (some of which is in use and other is available)
  size_t span() const { return _regions * ShenandoahHeapRegion::region_size_bytes(); }
  size_t non_trashed_span() const { return (_regions - _trashed_regions) * ShenandoahHeapRegion::region_size_bytes(); }
};

class ShenandoahGenerationStatsClosure : public ShenandoahHeapRegionClosure {
 public:
  ShenandoahCalculateRegionStatsClosure old;
  ShenandoahCalculateRegionStatsClosure young;
  ShenandoahCalculateRegionStatsClosure global;

  void heap_region_do(ShenandoahHeapRegion* r) override {
    switch (r->affiliation()) {
      case FREE:
        return;
      case YOUNG_GENERATION:
        young.heap_region_do(r);
        global.heap_region_do(r);
        break;
      case OLD_GENERATION:
        old.heap_region_do(r);
        global.heap_region_do(r);
        break;
      default:
        ShouldNotReachHere();
    }
  }

  static void log_usage(ShenandoahGeneration* generation, ShenandoahCalculateRegionStatsClosure& stats) {
    log_debug(gc)("Safepoint verification: %s verified usage: %zu%s, recorded usage: %zu%s",
                  generation->name(),
                  byte_size_in_proper_unit(generation->used()), proper_unit_for_byte_size(generation->used()),
                  byte_size_in_proper_unit(stats.used()),       proper_unit_for_byte_size(stats.used()));
  }

  static void validate_usage(const bool adjust_for_padding,
                             const char* label, ShenandoahGeneration* generation, ShenandoahCalculateRegionStatsClosure& stats) {
    ShenandoahHeap* heap = ShenandoahHeap::heap();
    size_t generation_used = generation->used();
    size_t generation_used_regions = generation->used_regions();
    if (adjust_for_padding && (generation->is_young() || generation->is_global())) {
      size_t pad = heap->old_generation()->get_pad_for_promote_in_place();
      generation_used += pad;
    }

    guarantee(stats.used() == generation_used,
              "%s: generation (%s) used size must be consistent: generation-used: " PROPERFMT ", regions-used: " PROPERFMT,
              label, generation->name(), PROPERFMTARGS(generation_used), PROPERFMTARGS(stats.used()));

    guarantee(stats.regions() == generation_used_regions,
              "%s: generation (%s) used regions (%zu) must equal regions that are in use (%zu)",
              label, generation->name(), generation->used_regions(), stats.regions());

    size_t generation_capacity = generation->max_capacity();
    guarantee(stats.non_trashed_span() <= generation_capacity,
              "%s: generation (%s) size spanned by regions (%zu) * region size (" PROPERFMT
              ") must not exceed current capacity (" PROPERFMT ")",
              label, generation->name(), stats.regions(), PROPERFMTARGS(ShenandoahHeapRegion::region_size_bytes()),
              PROPERFMTARGS(generation_capacity));

    size_t humongous_waste = generation->get_humongous_waste();
    guarantee(stats.waste() == humongous_waste,
              "%s: generation (%s) humongous waste must be consistent: generation: " PROPERFMT ", regions: " PROPERFMT,
              label, generation->name(), PROPERFMTARGS(humongous_waste), PROPERFMTARGS(stats.waste()));
  }
};

class ShenandoahVerifyHeapRegionClosure : public ShenandoahHeapRegionClosure {
private:
  ShenandoahHeap* _heap;
  const char* _phase;
  ShenandoahVerifier::VerifyRegions _regions;
public:
  ShenandoahVerifyHeapRegionClosure(const char* phase, ShenandoahVerifier::VerifyRegions regions) :
    _heap(ShenandoahHeap::heap()),
    _phase(phase),
    _regions(regions) {};

  void print_failure(ShenandoahHeapRegion* r, const char* label) {
    ResourceMark rm;

    ShenandoahMessageBuffer msg("Shenandoah verification failed; %s: %s\n\n", _phase, label);

    stringStream ss;
    r->print_on(&ss);
    msg.append("%s", ss.as_string());

    report_vm_error(__FILE__, __LINE__, msg.buffer());
  }

  void verify(ShenandoahHeapRegion* r, bool test, const char* msg) {
    if (!test) {
      print_failure(r, msg);
    }
  }

  void heap_region_do(ShenandoahHeapRegion* r) override {
    switch (_regions) {
      case ShenandoahVerifier::_verify_regions_disable:
        break;
      case ShenandoahVerifier::_verify_regions_notrash:
        verify(r, !r->is_trash(),
               "Should not have trash regions");
        break;
      case ShenandoahVerifier::_verify_regions_nocset:
        verify(r, !r->is_cset(),
               "Should not have cset regions");
        break;
      case ShenandoahVerifier::_verify_regions_notrash_nocset:
        verify(r, !r->is_trash(),
               "Should not have trash regions");
        verify(r, !r->is_cset(),
               "Should not have cset regions");
        break;
      default:
        ShouldNotReachHere();
    }

    verify(r, r->capacity() == ShenandoahHeapRegion::region_size_bytes(),
           "Capacity should match region size");

    verify(r, r->bottom() <= r->top(),
           "Region top should not be less than bottom");

    verify(r, r->bottom() <= _heap->marking_context()->top_at_mark_start(r),
           "Region TAMS should not be less than bottom");

    verify(r, _heap->marking_context()->top_at_mark_start(r) <= r->top(),
           "Complete TAMS should not be larger than top");

    verify(r, r->get_live_data_bytes() <= r->capacity(),
           "Live data cannot be larger than capacity");

    verify(r, r->garbage() <= r->capacity(),
           "Garbage cannot be larger than capacity");

    verify(r, r->used() <= r->capacity(),
           "Used cannot be larger than capacity");

    verify(r, r->get_shared_allocs() <= r->capacity(),
           "Shared alloc count should not be larger than capacity");

    verify(r, r->get_tlab_allocs() <= r->capacity(),
           "TLAB alloc count should not be larger than capacity");

    verify(r, r->get_gclab_allocs() <= r->capacity(),
           "GCLAB alloc count should not be larger than capacity");

    verify(r, r->get_plab_allocs() <= r->capacity(),
           "PLAB alloc count should not be larger than capacity");

    verify(r, r->get_shared_allocs() + r->get_tlab_allocs() + r->get_gclab_allocs() + r->get_plab_allocs() == r->used(),
           "Accurate accounting: shared + TLAB + GCLAB + PLAB = used");

    verify(r, !r->is_empty() || !r->has_live(),
           "Empty regions should not have live data");

    verify(r, r->is_cset() == _heap->collection_set()->is_in(r),
           "Transitional: region flags and collection set agree");
  }
};

class ShenandoahVerifierReachableTask : public WorkerTask {
private:
  const char* _label;
  ShenandoahVerifier::VerifyOptions _options;
  ShenandoahHeap* _heap;
  ShenandoahLivenessData* _ld;
  MarkBitMap* _bitmap;
  volatile size_t _processed;

public:
  ShenandoahVerifierReachableTask(MarkBitMap* bitmap,
                                  ShenandoahLivenessData* ld,
                                  const char* label,
                                  ShenandoahVerifier::VerifyOptions options) :
    WorkerTask("Shenandoah Verifier Reachable Objects"),
    _label(label),
    _options(options),
    _heap(ShenandoahHeap::heap()),
    _ld(ld),
    _bitmap(bitmap),
    _processed(0) {};

  size_t processed() const {
    return _processed;
  }

  void work(uint worker_id) override {
    ResourceMark rm;
    ShenandoahVerifierStack stack;

    // On level 2, we need to only check the roots once.
    // On level 3, we want to check the roots, and seed the local stack.
    // It is a lesser evil to accept multiple root scans at level 3, because
    // extended parallelism would buy us out.
    if (((ShenandoahVerifyLevel == 2) && (worker_id == 0))
        || (ShenandoahVerifyLevel >= 3)) {
        ShenandoahVerifyOopClosure cl(&stack, _bitmap, _ld,
                                      ShenandoahMessageBuffer("%s, Roots", _label),
                                      _options);
        if (_heap->unload_classes()) {
          ShenandoahRootVerifier::strong_roots_do(&cl);
        } else {
          ShenandoahRootVerifier::roots_do(&cl);
        }
    }

    size_t processed = 0;

    if (ShenandoahVerifyLevel >= 3) {
      ShenandoahVerifyOopClosure cl(&stack, _bitmap, _ld,
                                    ShenandoahMessageBuffer("%s, Reachable", _label),
                                    _options);
      while (!stack.is_empty()) {
        processed++;
        ShenandoahVerifierTask task = stack.pop();
        cl.verify_oops_from(task.obj());
      }
    }

    Atomic::add(&_processed, processed, memory_order_relaxed);
  }
};

class ShenandoahVerifyNoIncompleteSatbBuffers : public ThreadClosure {
public:
  void do_thread(Thread* thread) override {
    SATBMarkQueue& queue = ShenandoahThreadLocalData::satb_mark_queue(thread);
    if (!queue.is_empty()) {
      fatal("All SATB buffers should have been flushed during mark");
    }
  }
};

class ShenandoahVerifierMarkedRegionTask : public WorkerTask {
private:
  const char* _label;
  ShenandoahVerifier::VerifyOptions _options;
  ShenandoahHeap *_heap;
  MarkBitMap* _bitmap;
  ShenandoahLivenessData* _ld;
  volatile size_t _claimed;
  volatile size_t _processed;
  ShenandoahGeneration* _generation;

public:
  ShenandoahVerifierMarkedRegionTask(MarkBitMap* bitmap,
                                     ShenandoahLivenessData* ld,
                                     const char* label,
                                     ShenandoahVerifier::VerifyOptions options) :
          WorkerTask("Shenandoah Verifier Marked Objects"),
          _label(label),
          _options(options),
          _heap(ShenandoahHeap::heap()),
          _bitmap(bitmap),
          _ld(ld),
          _claimed(0),
          _processed(0),
          _generation(nullptr) {
    if (_heap->mode()->is_generational()) {
      _generation = _heap->gc_generation();
      assert(_generation != nullptr, "Expected active generation in this mode.");
      shenandoah_assert_generations_reconciled();
    }
  };

  size_t processed() {
    return Atomic::load(&_processed);
  }

  void work(uint worker_id) override {
    if (_options._verify_marked == ShenandoahVerifier::_verify_marked_complete_satb_empty) {
      ShenandoahVerifyNoIncompleteSatbBuffers verify_satb;
      Threads::threads_do(&verify_satb);
    }

    ShenandoahVerifierStack stack;
    ShenandoahVerifyOopClosure cl(&stack, _bitmap, _ld,
                                  ShenandoahMessageBuffer("%s, Marked", _label),
                                  _options);

    while (true) {
      size_t v = Atomic::fetch_then_add(&_claimed, 1u, memory_order_relaxed);
      if (v < _heap->num_regions()) {
        ShenandoahHeapRegion* r = _heap->get_region(v);
        if (!in_generation(r)) {
          continue;
        }

        if (!r->is_humongous() && !r->is_trash()) {
          work_regular(r, stack, cl);
        } else if (r->is_humongous_start()) {
          work_humongous(r, stack, cl);
        }
      } else {
        break;
      }
    }
  }

  bool in_generation(ShenandoahHeapRegion* r) {
    return _generation == nullptr || _generation->contains(r);
  }

  virtual void work_humongous(ShenandoahHeapRegion *r, ShenandoahVerifierStack& stack, ShenandoahVerifyOopClosure& cl) {
    size_t processed = 0;
    HeapWord* obj = r->bottom();
    if (_heap->gc_generation()->complete_marking_context()->is_marked(cast_to_oop(obj))) {
      verify_and_follow(obj, stack, cl, &processed);
    }
    Atomic::add(&_processed, processed, memory_order_relaxed);
  }

  virtual void work_regular(ShenandoahHeapRegion *r, ShenandoahVerifierStack &stack, ShenandoahVerifyOopClosure &cl) {
    size_t processed = 0;
    ShenandoahMarkingContext* ctx = _heap->gc_generation()->complete_marking_context();
    HeapWord* tams = ctx->top_at_mark_start(r);

    // Bitmaps, before TAMS
    if (tams > r->bottom()) {
      HeapWord* start = r->bottom();
      HeapWord* addr = ctx->get_next_marked_addr(start, tams);

      while (addr < tams) {
        verify_and_follow(addr, stack, cl, &processed);
        addr += 1;
        if (addr < tams) {
          addr = ctx->get_next_marked_addr(addr, tams);
        }
      }
    }

    // Size-based, after TAMS
    {
      HeapWord* limit = r->top();
      HeapWord* addr = tams;

      while (addr < limit) {
        verify_and_follow(addr, stack, cl, &processed);
        addr += ShenandoahForwarding::size(cast_to_oop(addr));
      }
    }

    Atomic::add(&_processed, processed, memory_order_relaxed);
  }

  void verify_and_follow(HeapWord *addr, ShenandoahVerifierStack &stack, ShenandoahVerifyOopClosure &cl, size_t *processed) {
    if (!_bitmap->par_mark(addr)) return;

    // Verify the object itself:
    oop obj = cast_to_oop(addr);
    cl.verify_oop_standalone(obj);

    // Verify everything reachable from that object too, hopefully realizing
    // everything was already marked, and never touching further:
    if (!is_instance_ref_klass(ShenandoahForwarding::klass(obj))) {
      cl.verify_oops_from(obj);
      (*processed)++;
    }
    while (!stack.is_empty()) {
      ShenandoahVerifierTask task = stack.pop();
      cl.verify_oops_from(task.obj());
      (*processed)++;
    }
  }
};

class VerifyThreadGCState : public ThreadClosure {
private:
  const char* const _label;
         char const _expected;

public:
  VerifyThreadGCState(const char* label, char expected) : _label(label), _expected(expected) {}
  void do_thread(Thread* t) override {
    char actual = ShenandoahThreadLocalData::gc_state(t);
    if (!verify_gc_state(actual, _expected)) {
      fatal("%s: Thread %s: expected gc-state %d, actual %d", _label, t->name(), _expected, actual);
    }
  }

  static bool verify_gc_state(char actual, char expected) {
    // Old generation marking is allowed in all states.
    if (ShenandoahHeap::heap()->mode()->is_generational()) {
      return ((actual & ~(ShenandoahHeap::OLD_MARKING | ShenandoahHeap::MARKING)) == expected);
    } else {
      assert((actual & ShenandoahHeap::OLD_MARKING) == 0, "Should not mark old in non-generational mode");
      return (actual == expected);
    }
  }
};

void ShenandoahVerifier::verify_at_safepoint(const char* label,
                                             VerifyRememberedSet remembered,
                                             VerifyForwarded forwarded,
                                             VerifyMarked marked,
                                             VerifyCollectionSet cset,
                                             VerifyLiveness liveness,
                                             VerifyRegions regions,
                                             VerifySize sizeness,
                                             VerifyGCState gcstate) {
  guarantee(ShenandoahSafepoint::is_at_shenandoah_safepoint(), "only when nothing else happens");
  guarantee(ShenandoahVerify, "only when enabled, and bitmap is initialized in ShenandoahHeap::initialize");

  ShenandoahHeap::heap()->propagate_gc_state_to_all_threads();

  // Avoid side-effect of changing workers' active thread count, but bypass concurrent/parallel protocol check
  ShenandoahPushWorkerScope verify_worker_scope(_heap->workers(), _heap->max_workers(), false /*bypass check*/);

  log_info(gc,start)("Verify %s, Level %zd", label, ShenandoahVerifyLevel);

  // GC state checks
  {
    char expected = -1;
    bool enabled;
    switch (gcstate) {
      case _verify_gcstate_disable:
        enabled = false;
        break;
      case _verify_gcstate_forwarded:
        enabled = true;
        expected = ShenandoahHeap::HAS_FORWARDED;
        break;
      case _verify_gcstate_updating:
        enabled = true;
        expected = ShenandoahHeap::HAS_FORWARDED | ShenandoahHeap::UPDATE_REFS;
        break;
      case _verify_gcstate_stable:
        enabled = true;
        expected = ShenandoahHeap::STABLE;
        break;
      case _verify_gcstate_stable_weakroots:
        enabled = true;
        expected = ShenandoahHeap::STABLE;
        if (!_heap->is_stw_gc_in_progress()) {
          // Only concurrent GC sets this.
          expected |= ShenandoahHeap::WEAK_ROOTS;
        }
        break;
      default:
        enabled = false;
        assert(false, "Unhandled gc-state verification");
    }

    if (enabled) {
      char actual = _heap->gc_state();

      bool is_marking = (actual & ShenandoahHeap::MARKING);
      bool is_marking_young_or_old = (actual & (ShenandoahHeap::YOUNG_MARKING | ShenandoahHeap::OLD_MARKING));
      assert(is_marking == is_marking_young_or_old, "MARKING iff (YOUNG_MARKING or OLD_MARKING), gc_state is: %x", actual);

      // Old generation marking is allowed in all states.
      if (!VerifyThreadGCState::verify_gc_state(actual, expected)) {
        fatal("%s: Global gc-state: expected %d, actual %d", label, expected, actual);
      }

      VerifyThreadGCState vtgcs(label, expected);
      Threads::java_threads_do(&vtgcs);
    }
  }

  // Deactivate barriers temporarily: Verifier wants plain heap accesses
  ShenandoahGCStateResetter resetter;

  // Heap size checks
  {
    ShenandoahHeapLocker lock(_heap->lock());

    ShenandoahCalculateRegionStatsClosure cl;
    _heap->heap_region_iterate(&cl);
    size_t heap_used;
    if (_heap->mode()->is_generational() && (sizeness == _verify_size_adjusted_for_padding)) {
      // Prior to evacuation, regular regions that are to be evacuated in place are padded to prevent further allocations
      heap_used = _heap->used() + _heap->old_generation()->get_pad_for_promote_in_place();
    } else if (sizeness != _verify_size_disable) {
      heap_used = _heap->used();
    }
    if (sizeness != _verify_size_disable) {
      guarantee(cl.used() == heap_used,
                "%s: heap used size must be consistent: heap-used = %zu%s, regions-used = %zu%s",
                label,
                byte_size_in_proper_unit(heap_used), proper_unit_for_byte_size(heap_used),
                byte_size_in_proper_unit(cl.used()), proper_unit_for_byte_size(cl.used()));
    }
    size_t heap_committed = _heap->committed();
    guarantee(cl.committed() == heap_committed,
              "%s: heap committed size must be consistent: heap-committed = %zu%s, regions-committed = %zu%s",
              label,
              byte_size_in_proper_unit(heap_committed), proper_unit_for_byte_size(heap_committed),
              byte_size_in_proper_unit(cl.committed()), proper_unit_for_byte_size(cl.committed()));
  }

  log_debug(gc)("Safepoint verification finished heap usage verification");

  ShenandoahGeneration* generation;
  if (_heap->mode()->is_generational()) {
    generation = _heap->gc_generation();
    guarantee(generation != nullptr, "Need to know which generation to verify.");
    shenandoah_assert_generations_reconciled();
  } else {
    generation = nullptr;
  }

  if (generation != nullptr) {
    ShenandoahHeapLocker lock(_heap->lock());

    switch (remembered) {
      case _verify_remembered_disable:
        break;
      case _verify_remembered_before_marking:
        log_debug(gc)("Safepoint verification of remembered set at mark");
        verify_rem_set_before_mark();
        break;
      case _verify_remembered_before_updating_references:
        log_debug(gc)("Safepoint verification of remembered set at update ref");
        verify_rem_set_before_update_ref();
        break;
      case _verify_remembered_after_full_gc:
        log_debug(gc)("Safepoint verification of remembered set after full gc");
        verify_rem_set_after_full_gc();
        break;
      default:
        fatal("Unhandled remembered set verification mode");
    }

    ShenandoahGenerationStatsClosure cl;
    _heap->heap_region_iterate(&cl);

    if (LogTarget(Debug, gc)::is_enabled()) {
      ShenandoahGenerationStatsClosure::log_usage(_heap->old_generation(),    cl.old);
      ShenandoahGenerationStatsClosure::log_usage(_heap->young_generation(),  cl.young);
      ShenandoahGenerationStatsClosure::log_usage(_heap->global_generation(), cl.global);
    }
    if (sizeness == _verify_size_adjusted_for_padding) {
      ShenandoahGenerationStatsClosure::validate_usage(false, label, _heap->old_generation(), cl.old);
      ShenandoahGenerationStatsClosure::validate_usage(true, label, _heap->young_generation(), cl.young);
      ShenandoahGenerationStatsClosure::validate_usage(true, label, _heap->global_generation(), cl.global);
    } else if (sizeness == _verify_size_exact) {
      ShenandoahGenerationStatsClosure::validate_usage(false, label, _heap->old_generation(), cl.old);
      ShenandoahGenerationStatsClosure::validate_usage(false, label, _heap->young_generation(), cl.young);
      ShenandoahGenerationStatsClosure::validate_usage(false, label, _heap->global_generation(), cl.global);
    }
    // else: sizeness must equal _verify_size_disable
  }

  log_debug(gc)("Safepoint verification finished remembered set verification");

  // Internal heap region checks
  if (ShenandoahVerifyLevel >= 1) {
    ShenandoahVerifyHeapRegionClosure cl(label, regions);
    if (generation != nullptr) {
      generation->heap_region_iterate(&cl);
    } else {
      _heap->heap_region_iterate(&cl);
    }
  }

  log_debug(gc)("Safepoint verification finished heap region closure verification");

  OrderAccess::fence();

  if (UseTLAB) {
    _heap->labs_make_parsable();
  }

  // Allocate temporary bitmap for storing marking wavefront:
  _verification_bit_map->clear();

  // Allocate temporary array for storing liveness data
  ShenandoahLivenessData* ld = NEW_C_HEAP_ARRAY(ShenandoahLivenessData, _heap->num_regions(), mtGC);
  Copy::fill_to_bytes((void*)ld, _heap->num_regions()*sizeof(ShenandoahLivenessData), 0);

  const VerifyOptions& options = ShenandoahVerifier::VerifyOptions(forwarded, marked, cset, liveness, regions, gcstate);

  // Steps 1-2. Scan root set to get initial reachable set. Finish walking the reachable heap.
  // This verifies what application can see, since it only cares about reachable objects.
  size_t count_reachable = 0;
  if (ShenandoahVerifyLevel >= 2) {
    ShenandoahVerifierReachableTask task(_verification_bit_map, ld, label, options);
    _heap->workers()->run_task(&task);
    count_reachable = task.processed();
  }

  log_debug(gc)("Safepoint verification finished getting initial reachable set");

  // Step 3. Walk marked objects. Marked objects might be unreachable. This verifies what collector,
  // not the application, can see during the region scans. There is no reason to process the objects
  // that were already verified, e.g. those marked in verification bitmap. There is interaction with TAMS:
  // before TAMS, we verify the bitmaps, if available; after TAMS, we walk until the top(). It mimics
  // what marked_object_iterate is doing, without calling into that optimized (and possibly incorrect)
  // version

  size_t count_marked = 0;
  if (ShenandoahVerifyLevel >= 4 &&
        (marked == _verify_marked_complete ||
         marked == _verify_marked_complete_except_references ||
         marked == _verify_marked_complete_satb_empty)) {
    guarantee(_heap->gc_generation()->is_mark_complete(), "Marking context should be complete");
    ShenandoahVerifierMarkedRegionTask task(_verification_bit_map, ld, label, options);
    _heap->workers()->run_task(&task);
    count_marked = task.processed();
  } else {
    guarantee(ShenandoahVerifyLevel < 4 || marked == _verify_marked_incomplete || marked == _verify_marked_disable, "Should be");
  }

  log_debug(gc)("Safepoint verification finished walking marked objects");

  // Step 4. Verify accumulated liveness data, if needed. Only reliable if verification level includes
  // marked objects.

  if (ShenandoahVerifyLevel >= 4 && marked == _verify_marked_complete && liveness == _verify_liveness_complete) {
    for (size_t i = 0; i < _heap->num_regions(); i++) {
      ShenandoahHeapRegion* r = _heap->get_region(i);
      if (generation != nullptr && !generation->contains(r)) {
        continue;
      }

      juint verf_live = 0;
      if (r->is_humongous()) {
        // For humongous objects, test if start region is marked live, and if so,
        // all humongous regions in that chain have live data equal to their "used".
        juint start_live = Atomic::load(&ld[r->humongous_start_region()->index()]);
        if (start_live > 0) {
          verf_live = (juint)(r->used() / HeapWordSize);
        }
      } else {
        verf_live = Atomic::load(&ld[r->index()]);
      }

      size_t reg_live = r->get_live_data_words();
      if (reg_live != verf_live) {
        stringStream ss;
        r->print_on(&ss);
        fatal("%s: Live data should match: region-live = %zu, verifier-live = " UINT32_FORMAT "\n%s",
              label, reg_live, verf_live, ss.freeze());
      }
    }
  }

  log_debug(gc)("Safepoint verification finished accumulation of liveness data");


  log_info(gc)("Verify %s, Level %zd (%zu reachable, %zu marked)",
               label, ShenandoahVerifyLevel, count_reachable, count_marked);

  FREE_C_HEAP_ARRAY(ShenandoahLivenessData, ld);
}

void ShenandoahVerifier::verify_generic(VerifyOption vo) {
  verify_at_safepoint(
          "Generic Verification",
          _verify_remembered_disable,  // do not verify remembered set
          _verify_forwarded_allow,     // conservatively allow forwarded
          _verify_marked_disable,      // do not verify marked: lots ot time wasted checking dead allocations
          _verify_cset_disable,        // cset may be inconsistent
          _verify_liveness_disable,    // no reliable liveness data
          _verify_regions_disable,     // no reliable region data
          _verify_size_exact,          // expect generation and heap sizes to match exactly
          _verify_gcstate_disable      // no data about gcstate
  );
}

void ShenandoahVerifier::verify_before_concmark() {
  VerifyRememberedSet verify_remembered_set = _verify_remembered_before_marking;
  if (_heap->mode()->is_generational() &&
      !_heap->old_generation()->is_mark_complete()) {
    // Before marking in generational mode, remembered set can't be verified w/o complete old marking.
    verify_remembered_set = _verify_remembered_disable;
  }
  verify_at_safepoint(
          "Before Mark",
          verify_remembered_set,
                                       // verify read-only remembered set from bottom() to top()
          _verify_forwarded_none,      // UR should have fixed up
          _verify_marked_disable,      // do not verify marked: lots ot time wasted checking dead allocations
          _verify_cset_none,           // UR should have fixed this
          _verify_liveness_disable,    // no reliable liveness data
          _verify_regions_notrash,     // no trash regions
          _verify_size_exact,          // expect generation and heap sizes to match exactly
          _verify_gcstate_stable       // there are no forwarded objects
  );
}

void ShenandoahVerifier::verify_after_concmark() {
  verify_at_safepoint(
          "After Mark",
          _verify_remembered_disable,         // do not verify remembered set
          _verify_forwarded_none,             // no forwarded references
          _verify_marked_complete_satb_empty, // bitmaps as precise as we can get, except dangling j.l.r.Refs
          _verify_cset_none,                  // no references to cset anymore
          _verify_liveness_complete,          // liveness data must be complete here
          _verify_regions_disable,            // trash regions not yet recycled
          _verify_size_exact,                 // expect generation and heap sizes to match exactly
          _verify_gcstate_stable_weakroots    // heap is still stable, weakroots are in progress
  );
}

void ShenandoahVerifier::verify_after_concmark_with_promotions() {
  verify_at_safepoint(
          "After Mark",
          _verify_remembered_disable,         // do not verify remembered set
          _verify_forwarded_none,             // no forwarded references
          _verify_marked_complete_satb_empty, // bitmaps as precise as we can get, except dangling j.l.r.Refs
          _verify_cset_none,                  // no references to cset anymore
          _verify_liveness_complete,          // liveness data must be complete here
          _verify_regions_disable,            // trash regions not yet recycled
          _verify_size_adjusted_for_padding,  // expect generation and heap sizes to match after adjustments
                                              // for promote in place padding
          _verify_gcstate_stable_weakroots    // heap is still stable, weakroots are in progress
  );
}

void ShenandoahVerifier::verify_before_evacuation() {
  verify_at_safepoint(
          "Before Evacuation",
          _verify_remembered_disable,                // do not verify remembered set
          _verify_forwarded_none,                    // no forwarded references
          _verify_marked_complete_except_references, // walk over marked objects too
          _verify_cset_disable,                      // non-forwarded references to cset expected
          _verify_liveness_complete,                 // liveness data must be complete here
          _verify_regions_disable,                   // trash regions not yet recycled
          _verify_size_adjusted_for_padding,         // expect generation and heap sizes to match after adjustments
                                                     //  for promote in place padding
          _verify_gcstate_stable_weakroots           // heap is still stable, weakroots are in progress
  );
}

void ShenandoahVerifier::verify_before_update_refs() {
  VerifyRememberedSet verify_remembered_set = _verify_remembered_before_updating_references;
  if (_heap->mode()->is_generational() &&
      !_heap->old_generation()->is_mark_complete()) {
    verify_remembered_set = _verify_remembered_disable;
  }
  verify_at_safepoint(
          "Before Updating References",
          verify_remembered_set,        // verify read-write remembered set
          _verify_forwarded_allow,     // forwarded references allowed
          _verify_marked_complete,     // bitmaps might be stale, but alloc-after-mark should be well
          _verify_cset_forwarded,      // all cset refs are fully forwarded
          _verify_liveness_disable,    // no reliable liveness data anymore
          _verify_regions_notrash,     // trash regions have been recycled already
          _verify_size_exact,          // expect generation and heap sizes to match exactly
          _verify_gcstate_updating     // evacuation should have produced some forwarded objects
  );
}

// We have not yet cleanup (reclaimed) the collection set
void ShenandoahVerifier::verify_after_update_refs() {
  verify_at_safepoint(
          "After Updating References",
          _verify_remembered_disable,  // do not verify remembered set
          _verify_forwarded_none,      // no forwarded references
          _verify_marked_complete,     // bitmaps might be stale, but alloc-after-mark should be well
          _verify_cset_none,           // no cset references, all updated
          _verify_liveness_disable,    // no reliable liveness data anymore
          _verify_regions_nocset,      // no cset regions, trash regions have appeared
          _verify_size_exact,          // expect generation and heap sizes to match exactly
          _verify_gcstate_stable       // update refs had cleaned up forwarded objects
  );
}

void ShenandoahVerifier::verify_after_degenerated() {
  verify_at_safepoint(
          "After Degenerated GC",
          _verify_remembered_disable,  // do not verify remembered set
          _verify_forwarded_none,      // all objects are non-forwarded
          _verify_marked_complete,     // all objects are marked in complete bitmap
          _verify_cset_none,           // no cset references
          _verify_liveness_disable,    // no reliable liveness data anymore
          _verify_regions_notrash_nocset, // no trash, no cset
          _verify_size_exact,          // expect generation and heap sizes to match exactly
          _verify_gcstate_stable       // degenerated refs had cleaned up forwarded objects
  );
}

void ShenandoahVerifier::verify_before_fullgc() {
  verify_at_safepoint(
          "Before Full GC",
          _verify_remembered_disable,  // do not verify remembered set
          _verify_forwarded_allow,     // can have forwarded objects
          _verify_marked_disable,      // do not verify marked: lots ot time wasted checking dead allocations
          _verify_cset_disable,        // cset might be foobared
          _verify_liveness_disable,    // no reliable liveness data anymore
          _verify_regions_disable,     // no reliable region data here
          _verify_size_disable,        // if we degenerate during evacuation, usage not valid: padding and deferred accounting
          _verify_gcstate_disable      // no reliable gcstate data
  );
}

void ShenandoahVerifier::verify_after_fullgc() {
  verify_at_safepoint(
          "After Full GC",
          _verify_remembered_after_full_gc,  // verify read-write remembered set
          _verify_forwarded_none,      // all objects are non-forwarded
          _verify_marked_incomplete,   // all objects are marked in incomplete bitmap
          _verify_cset_none,           // no cset references
          _verify_liveness_disable,    // no reliable liveness data anymore
          _verify_regions_notrash_nocset, // no trash, no cset
          _verify_size_exact,           // expect generation and heap sizes to match exactly
          _verify_gcstate_stable        // full gc cleaned up everything
  );
}

class ShenandoahVerifyNoForwarded : public BasicOopIterateClosure {
private:
  template <class T>
  void do_oop_work(T* p) {
    T o = RawAccess<>::oop_load(p);
    if (!CompressedOops::is_null(o)) {
      oop obj = CompressedOops::decode_not_null(o);
      oop fwd = ShenandoahForwarding::get_forwardee_raw_unchecked(obj);
      if (obj != fwd) {
        ShenandoahAsserts::print_failure(ShenandoahAsserts::_safe_all, obj, p, nullptr,
                                         "Verify Roots", "Should not be forwarded", __FILE__, __LINE__);
      }
    }
  }

public:
  void do_oop(narrowOop* p) { do_oop_work(p); }
  void do_oop(oop* p)       { do_oop_work(p); }
};

class ShenandoahVerifyInToSpaceClosure : public BasicOopIterateClosure {
private:
  template <class T>
  void do_oop_work(T* p) {
    T o = RawAccess<>::oop_load(p);
    if (!CompressedOops::is_null(o)) {
      oop obj = CompressedOops::decode_not_null(o);
      ShenandoahHeap* heap = ShenandoahHeap::heap();

      if (!heap->marking_context()->is_marked_or_old(obj)) {
        ShenandoahAsserts::print_failure(ShenandoahAsserts::_safe_all, obj, p, nullptr,
                "Verify Roots In To-Space", "Should be marked", __FILE__, __LINE__);
      }

      if (heap->in_collection_set(obj)) {
        ShenandoahAsserts::print_failure(ShenandoahAsserts::_safe_all, obj, p, nullptr,
                "Verify Roots In To-Space", "Should not be in collection set", __FILE__, __LINE__);
      }

      oop fwd = ShenandoahForwarding::get_forwardee_raw_unchecked(obj);
      if (obj != fwd) {
        ShenandoahAsserts::print_failure(ShenandoahAsserts::_safe_all, obj, p, nullptr,
                "Verify Roots In To-Space", "Should not be forwarded", __FILE__, __LINE__);
      }
    }
  }

public:
  void do_oop(narrowOop* p) override { do_oop_work(p); }
  void do_oop(oop* p)       override { do_oop_work(p); }
};

void ShenandoahVerifier::verify_roots_in_to_space() {
  ShenandoahVerifyInToSpaceClosure cl;
  ShenandoahRootVerifier::roots_do(&cl);
}

void ShenandoahVerifier::verify_roots_no_forwarded() {
  ShenandoahVerifyNoForwarded cl;
  ShenandoahRootVerifier::roots_do(&cl);
}

template<typename Scanner>
class ShenandoahVerifyRemSetClosure : public BasicOopIterateClosure {
protected:
  ShenandoahGenerationalHeap* const _heap;
  Scanner*   const _scanner;
  const char* _message;

public:
  // Argument distinguishes between initial mark or start of update refs verification.
  explicit ShenandoahVerifyRemSetClosure(Scanner* scanner, const char* message) :
            _heap(ShenandoahGenerationalHeap::heap()),
            _scanner(scanner),
            _message(message) {}

  template<class T>
  inline void work(T* p) {
    T o = RawAccess<>::oop_load(p);
    if (!CompressedOops::is_null(o)) {
      oop obj = CompressedOops::decode_not_null(o);
      if (_heap->is_in_young(obj) && !_scanner->is_card_dirty((HeapWord*) p)) {
        ShenandoahAsserts::print_failure(ShenandoahAsserts::_safe_all, obj, p, nullptr,
                                         _message, "clean card, it should be dirty.", __FILE__, __LINE__);
      }
    }
  }

  void do_oop(narrowOop* p) override { work(p); }
  void do_oop(oop* p)       override { work(p); }
};

template<typename Scanner>
void ShenandoahVerifier::help_verify_region_rem_set(Scanner* scanner, ShenandoahHeapRegion* r,
                                                    HeapWord* registration_watermark, const char* message) {
  shenandoah_assert_generations_reconciled();
  ShenandoahOldGeneration* old_gen = _heap->old_generation();
  assert(old_gen->is_mark_complete() || old_gen->is_parsable(), "Sanity");

  ShenandoahMarkingContext* ctx = old_gen->is_mark_complete() ? old_gen->complete_marking_context() : nullptr;
  ShenandoahVerifyRemSetClosure<Scanner> check_interesting_pointers(scanner, message);
  HeapWord* from = r->bottom();
  HeapWord* obj_addr = from;
  if (r->is_humongous_start()) {
    oop obj = cast_to_oop(obj_addr);
    if ((ctx == nullptr) || ctx->is_marked(obj)) {
      // For humongous objects, the typical object is an array, so the following checks may be overkill
      // For regular objects (not object arrays), if the card holding the start of the object is dirty,
      // we do not need to verify that cards spanning interesting pointers within this object are dirty.
      if (!scanner->is_card_dirty(obj_addr) || obj->is_objArray()) {
        obj->oop_iterate(&check_interesting_pointers);
      }
      // else, object's start is marked dirty and obj is not an objArray, so any interesting pointers are covered
    }
    // else, this humongous object is not live so no need to verify its internal pointers

    if ((obj_addr < registration_watermark) && !scanner->verify_registration(obj_addr, ctx)) {
      ShenandoahAsserts::print_failure(ShenandoahAsserts::_safe_all, obj, obj_addr, nullptr, message,
                                       "object not properly registered", __FILE__, __LINE__);
    }
  } else if (!r->is_humongous()) {
    HeapWord* top = r->top();
    while (obj_addr < top) {
      oop obj = cast_to_oop(obj_addr);
      // ctx->is_marked() returns true if mark bit set or if obj above TAMS.
      if ((ctx == nullptr) || ctx->is_marked(obj)) {
        // For regular objects (not object arrays), if the card holding the start of the object is dirty,
        // we do not need to verify that cards spanning interesting pointers within this object are dirty.
        if (!scanner->is_card_dirty(obj_addr) || obj->is_objArray()) {
          obj->oop_iterate(&check_interesting_pointers);
        }
        // else, object's start is marked dirty and obj is not an objArray, so any interesting pointers are covered

        if ((obj_addr < registration_watermark) && !scanner->verify_registration(obj_addr, ctx)) {
          ShenandoahAsserts::print_failure(ShenandoahAsserts::_safe_all, obj, obj_addr, nullptr, message,
                                           "object not properly registered", __FILE__, __LINE__);
        }
        obj_addr += obj->size();
      } else {
        // This object is not live so we don't verify dirty cards contained therein
        HeapWord* tams = ctx->top_at_mark_start(r);
        obj_addr = ctx->get_next_marked_addr(obj_addr, tams);
      }
    }
  }
}

class ShenandoahWriteTableScanner {
private:
  ShenandoahScanRemembered* _scanner;
public:
  explicit ShenandoahWriteTableScanner(ShenandoahScanRemembered* scanner) : _scanner(scanner) {}

  bool is_card_dirty(HeapWord* obj_addr) {
    return _scanner->is_write_card_dirty(obj_addr);
  }

  bool verify_registration(HeapWord* obj_addr, ShenandoahMarkingContext* ctx) {
    return _scanner->verify_registration(obj_addr, ctx);
  }
};

// Assure that the remember set has a dirty card everywhere there is an interesting pointer.
// This examines the read_card_table between bottom() and top() since all PLABS are retired
// before the safepoint for init_mark.  Actually, we retire them before update-references and don't
// restore them until the start of evacuation.
void ShenandoahVerifier::verify_rem_set_before_mark() {
  shenandoah_assert_safepoint();
  shenandoah_assert_generational();

  ShenandoahOldGeneration* old_generation = _heap->old_generation();

  log_debug(gc)("Verifying remembered set at %s mark", old_generation->is_doing_mixed_evacuations() ? "mixed" : "young");

  ShenandoahScanRemembered* scanner = old_generation->card_scan();
  for (size_t i = 0, n = _heap->num_regions(); i < n; ++i) {
    ShenandoahHeapRegion* r = _heap->get_region(i);
    if (r->is_old() && r->is_active()) {
      help_verify_region_rem_set(scanner, r, r->end(), "Verify init-mark remembered set violation");
    }
  }
}

void ShenandoahVerifier::verify_rem_set_after_full_gc() {
  shenandoah_assert_safepoint();
  shenandoah_assert_generational();

  ShenandoahWriteTableScanner scanner(ShenandoahGenerationalHeap::heap()->old_generation()->card_scan());
  for (size_t i = 0, n = _heap->num_regions(); i < n; ++i) {
    ShenandoahHeapRegion* r = _heap->get_region(i);
    if (r->is_old() && !r->is_cset()) {
      help_verify_region_rem_set(&scanner, r, r->top(), "Remembered set violation at end of Full GC");
    }
  }
}

// Assure that the remember set has a dirty card everywhere there is an interesting pointer.  Even though
// the update-references scan of remembered set only examines cards up to update_watermark, the remembered
// set should be valid through top.  This examines the write_card_table between bottom() and top() because
// all PLABS are retired immediately before the start of update refs.
void ShenandoahVerifier::verify_rem_set_before_update_ref() {
  shenandoah_assert_safepoint();
  shenandoah_assert_generational();

  ShenandoahWriteTableScanner scanner(_heap->old_generation()->card_scan());
  for (size_t i = 0, n = _heap->num_regions(); i < n; ++i) {
    ShenandoahHeapRegion* r = _heap->get_region(i);
    if (r->is_old() && !r->is_cset()) {
      help_verify_region_rem_set(&scanner, r, r->get_update_watermark(), "Remembered set violation at init-update-references");
    }
  }
}

void ShenandoahVerifier::verify_before_rebuilding_free_set() {
  ShenandoahGenerationStatsClosure cl;
  _heap->heap_region_iterate(&cl);

  ShenandoahGenerationStatsClosure::validate_usage(false, "Before free set rebuild", _heap->old_generation(), cl.old);
  ShenandoahGenerationStatsClosure::validate_usage(false, "Before free set rebuild", _heap->young_generation(), cl.young);
  ShenandoahGenerationStatsClosure::validate_usage(false, "Before free set rebuild", _heap->global_generation(), cl.global);
}<|MERGE_RESOLUTION|>--- conflicted
+++ resolved
@@ -172,18 +172,14 @@
     check(ShenandoahAsserts::_safe_unknown, obj, klass_valid,
            "Object klass pointer unreadable or invalid");
 
+    check_v(ShenandoahAsserts::_safe_unknown, obj, Metaspace::klass_is_live(obj_klass, true, &hint),
+            "Object klass (" PTR_FORMAT "): invalid klass pointer or dead/invalid Klass (hint: %u)", p2i(obj_klass), (unsigned)hint);
+
     // Verify that obj is not in dead space:
     {
       // Do this before touching obj->size()
-<<<<<<< HEAD
-      check(ShenandoahAsserts::_safe_unknown, obj, obj_klass != nullptr,
-             "Object klass pointer should not be null");
-      check_v(ShenandoahAsserts::_safe_unknown, obj, Metaspace::klass_is_live(obj_klass, true, &hint),
-              "Object klass (" PTR_FORMAT "): invalid klass pointer or dead/invalid Klass (hint: %u)", p2i(obj_klass), (unsigned)hint);
-=======
       check(ShenandoahAsserts::_safe_unknown, obj, Metaspace::contains(obj_klass),
              "Object klass pointer must go to metaspace");
->>>>>>> e307b5cc
 
       HeapWord *obj_addr = cast_from_oop<HeapWord*>(obj);
       check(ShenandoahAsserts::_safe_unknown, obj, obj_addr < obj_reg->top(),
