--- conflicted
+++ resolved
@@ -411,15 +411,10 @@
         ShenandoahPhaseTimings::degen_gc_final_rebuild_freeset);
     ShenandoahFreeSet* free_set = heap->free_set();
     ShenandoahHeapLocker locker(heap->lock());
-<<<<<<< HEAD
-    size_t cset_young_regions, cset_old_regions, first_old, last_old, num_old;
-    free_set->prepare_to_rebuild(cset_young_regions, cset_old_regions, first_old, last_old, num_old);
+
     // This is completion of old-gen marking.  We rebuild in order to reclaim immediate garbage and to
     // prepare for subsequent mixed evacuations.
-    free_set->finish_rebuild(cset_young_regions, cset_old_regions, num_old);
-=======
-    size_t young_trash_regions, old_trash_regions;
-    size_t first_old, last_old, num_old;
+    size_t young_trash_regions, old_trash_regions, first_old, last_old, num_old;
     heap->free_set()->prepare_to_rebuild(young_trash_regions, old_trash_regions, first_old, last_old, num_old);
     // At the end of old-gen, we may find that we have reclaimed immediate garbage, allowing a longer allocation runway.
     // We may also find that we have accumulated canddiate regions for mixed evacuation.  If so, we will want to expand
@@ -432,7 +427,6 @@
     gen_heap->compute_old_generation_balance(allocation_runway, old_trash_regions);
 
     heap->free_set()->finish_rebuild(young_trash_regions, old_trash_regions, num_old);
->>>>>>> bfc048ab
   }
 }
 
