/*
 * Copyright (c) 2015, 2020, Red Hat, Inc. All rights reserved.
 * DO NOT ALTER OR REMOVE COPYRIGHT NOTICES OR THIS FILE HEADER.
 *
 * This code is free software; you can redistribute it and/or modify it
 * under the terms of the GNU General Public License version 2 only, as
 * published by the Free Software Foundation.
 *
 * This code is distributed in the hope that it will be useful, but WITHOUT
 * ANY WARRANTY; without even the implied warranty of MERCHANTABILITY or
 * FITNESS FOR A PARTICULAR PURPOSE.  See the GNU General Public License
 * version 2 for more details (a copy is included in the LICENSE file that
 * accompanied this code).
 *
 * You should have received a copy of the GNU General Public License version
 * 2 along with this work; if not, write to the Free Software Foundation,
 * Inc., 51 Franklin St, Fifth Floor, Boston, MA 02110-1301 USA.
 *
 * Please contact Oracle, 500 Oracle Parkway, Redwood Shores, CA 94065 USA
 * or visit www.oracle.com if you need additional information or have any
 * questions.
 *
 */

#include "precompiled.hpp"

#include "classfile/classLoaderData.hpp"
#include "code/nmethod.hpp"
#include "gc/shenandoah/shenandoahClosures.inline.hpp"
#include "gc/shenandoah/shenandoahConcurrentRoots.hpp"
#include "gc/shenandoah/shenandoahRootProcessor.inline.hpp"
#include "gc/shenandoah/shenandoahHeap.inline.hpp"
#include "gc/shenandoah/shenandoahPhaseTimings.hpp"
#include "gc/shenandoah/shenandoahStackWatermark.hpp"
#include "gc/shenandoah/shenandoahStringDedup.hpp"
#include "memory/iterator.hpp"
#include "memory/resourceArea.hpp"
#include "runtime/stackWatermarkSet.inline.hpp"
#include "runtime/thread.hpp"

<<<<<<< HEAD
ShenandoahWeakSerialRoot::ShenandoahWeakSerialRoot(ShenandoahWeakSerialRoot::WeakOopsDo weak_oops_do,
  ShenandoahPhaseTimings::Phase phase, ShenandoahPhaseTimings::ParPhase par_phase) :
  _weak_oops_do(weak_oops_do), _phase(phase), _par_phase(par_phase) {
}

void ShenandoahWeakSerialRoot::weak_oops_do(BoolObjectClosure* is_alive, OopClosure* keep_alive, uint worker_id) {
  if (_claimed.try_set()) {
    ShenandoahWorkerTimingsTracker timer(_phase, _par_phase, worker_id);
    _weak_oops_do(is_alive, keep_alive);
  }
}

#if INCLUDE_JVMTI
ShenandoahJVMTIWeakRoot::ShenandoahJVMTIWeakRoot(ShenandoahPhaseTimings::Phase phase) :
  ShenandoahWeakSerialRoot(&JvmtiExport::weak_oops_do, phase, ShenandoahPhaseTimings::JVMTIWeakRoots) {
}
#endif // INCLUDE_JVMTI

void ShenandoahSerialWeakRoots::weak_oops_do(BoolObjectClosure* is_alive, OopClosure* keep_alive, uint worker_id) {
  JVMTI_ONLY(_jvmti_weak_roots.weak_oops_do(is_alive, keep_alive, worker_id);)
}

void ShenandoahSerialWeakRoots::weak_oops_do(OopClosure* cl, uint worker_id) {
  AlwaysTrueClosure always_true;
  weak_oops_do(&always_true, cl, worker_id);
}

ShenandoahJavaThreadsIterator::ShenandoahJavaThreadsIterator(ShenandoahPhaseTimings::Phase phase) :
  _threads(),
  _claimed(0),
  _phase(phase) {
}

uint ShenandoahJavaThreadsIterator::claim() {
  return Atomic::fetch_and_add(&_claimed, 1u);
}

void ShenandoahJavaThreadsIterator::threads_do(ThreadClosure* cl, uint worker_id) {
  ShenandoahWorkerTimingsTracker timer(_phase, ShenandoahPhaseTimings::ThreadRoots, worker_id);
  for (uint i = claim(); i < _threads.length(); i = claim()) {
    cl->do_thread(_threads.thread_at(i));
  }
}

=======
>>>>>>> 2f717641
ShenandoahThreadRoots::ShenandoahThreadRoots(ShenandoahPhaseTimings::Phase phase, bool is_par) :
  _phase(phase), _is_par(is_par) {
  Threads::change_thread_claim_token();
}

void ShenandoahThreadRoots::oops_do(OopClosure* oops_cl, CodeBlobClosure* code_cl, uint worker_id) {
  ShenandoahWorkerTimingsTracker timer(_phase, ShenandoahPhaseTimings::ThreadRoots, worker_id);
  ResourceMark rm;
  Threads::possibly_parallel_oops_do(_is_par, oops_cl, code_cl);
}

void ShenandoahThreadRoots::threads_do(ThreadClosure* tc, uint worker_id) {
  ShenandoahWorkerTimingsTracker timer(_phase, ShenandoahPhaseTimings::ThreadRoots, worker_id);
  ResourceMark rm;
  Threads::possibly_parallel_threads_do(_is_par, tc);
}

ShenandoahStringDedupRoots::ShenandoahStringDedupRoots(ShenandoahPhaseTimings::Phase phase) : _phase(phase) {
  if (ShenandoahStringDedup::is_enabled()) {
    StringDedup::gc_prologue(false);
  }
}

ShenandoahStringDedupRoots::~ShenandoahStringDedupRoots() {
  if (ShenandoahStringDedup::is_enabled()) {
    StringDedup::gc_epilogue();
  }
}

void ShenandoahStringDedupRoots::oops_do(BoolObjectClosure* is_alive, OopClosure* keep_alive, uint worker_id) {
  if (ShenandoahStringDedup::is_enabled()) {
    ShenandoahStringDedup::parallel_oops_do(_phase, is_alive, keep_alive, worker_id);
  }
}

ShenandoahConcurrentStringDedupRoots::ShenandoahConcurrentStringDedupRoots(ShenandoahPhaseTimings::Phase phase) :
  _phase(phase) {
}

void ShenandoahConcurrentStringDedupRoots::prologue() {
  if (ShenandoahStringDedup::is_enabled()) {
    StringDedupTable_lock->lock_without_safepoint_check();
    StringDedupQueue_lock->lock_without_safepoint_check();
    StringDedup::gc_prologue(true);
  }
}

void ShenandoahConcurrentStringDedupRoots::epilogue() {
  if (ShenandoahStringDedup::is_enabled()) {
    StringDedup::gc_epilogue();
    StringDedupQueue_lock->unlock();
    StringDedupTable_lock->unlock();
  }
}

void ShenandoahConcurrentStringDedupRoots::oops_do(BoolObjectClosure* is_alive, OopClosure* keep_alive, uint worker_id) {
  if (ShenandoahStringDedup::is_enabled()) {
    assert_locked_or_safepoint_weak(StringDedupQueue_lock);
    assert_locked_or_safepoint_weak(StringDedupTable_lock);

    StringDedupUnlinkOrOopsDoClosure sd_cl(is_alive, keep_alive);
    {
      ShenandoahWorkerTimingsTracker x(_phase, ShenandoahPhaseTimings::StringDedupQueueRoots, worker_id);
      StringDedupQueue::unlink_or_oops_do(&sd_cl);
    }

    {
      ShenandoahWorkerTimingsTracker x(_phase, ShenandoahPhaseTimings::StringDedupTableRoots, worker_id);
      StringDedupTable::unlink_or_oops_do(&sd_cl, worker_id);
    }
  }
}

ShenandoahCodeCacheRoots::ShenandoahCodeCacheRoots(ShenandoahPhaseTimings::Phase phase) : _phase(phase) {
  nmethod::oops_do_marking_prologue();
}

void ShenandoahCodeCacheRoots::code_blobs_do(CodeBlobClosure* blob_cl, uint worker_id) {
  ShenandoahWorkerTimingsTracker timer(_phase, ShenandoahPhaseTimings::CodeCacheRoots, worker_id);
  _coderoots_iterator.possibly_parallel_blobs_do(blob_cl);
}

ShenandoahCodeCacheRoots::~ShenandoahCodeCacheRoots() {
  nmethod::oops_do_marking_epilogue();
}

ShenandoahRootProcessor::ShenandoahRootProcessor(ShenandoahPhaseTimings::Phase phase) :
  _heap(ShenandoahHeap::heap()),
  _phase(phase),
  _worker_phase(phase) {
}

ShenandoahRootScanner::ShenandoahRootScanner(uint n_workers, ShenandoahPhaseTimings::Phase phase) :
  ShenandoahRootProcessor(phase),
  _thread_roots(phase, n_workers > 1) {
  nmethod::oops_do_marking_prologue();
}

ShenandoahRootScanner::~ShenandoahRootScanner() {
  nmethod::oops_do_marking_epilogue();
}

void ShenandoahRootScanner::roots_do(uint worker_id, OopClosure* oops) {
  MarkingCodeBlobClosure blobs_cl(oops, !CodeBlobToOopClosure::FixRelocations);
  roots_do(worker_id, oops, &blobs_cl);
}

void ShenandoahRootScanner::roots_do(uint worker_id, OopClosure* oops, CodeBlobClosure* code, ThreadClosure *tc) {
  assert(ShenandoahSafepoint::is_at_shenandoah_safepoint(), "Must be at a safepoint");

  ShenandoahParallelOopsDoThreadClosure tc_cl(oops, code, tc);
  ResourceMark rm;
  _thread_roots.threads_do(&tc_cl, worker_id);
}

ShenandoahSTWRootScanner::ShenandoahSTWRootScanner(ShenandoahPhaseTimings::Phase phase) :
   ShenandoahRootProcessor(phase),
   _thread_roots(phase, ShenandoahHeap::heap()->workers()->active_workers() > 1),
   _code_roots(phase),
   _cld_roots(phase, ShenandoahHeap::heap()->workers()->active_workers()),
   _vm_roots(phase),
   _dedup_roots(phase),
   _unload_classes(ShenandoahHeap::heap()->unload_classes()) {
}

class ShenandoahConcurrentMarkThreadClosure : public ThreadClosure {
private:
  OopClosure* const _oops;

public:
  ShenandoahConcurrentMarkThreadClosure(OopClosure* oops);
  void do_thread(Thread* thread);
};

ShenandoahConcurrentMarkThreadClosure::ShenandoahConcurrentMarkThreadClosure(OopClosure* oops) :
  _oops(oops) {
}

void ShenandoahConcurrentMarkThreadClosure::do_thread(Thread* thread) {
  assert(thread->is_Java_thread(), "Must be");
  JavaThread* const jt = thread->as_Java_thread();

  StackWatermarkSet::finish_processing(jt, _oops, StackWatermarkKind::gc);
//  ZThreadLocalAllocBuffer::update_stats(jt);
}

ShenandoahConcurrentRootScanner::ShenandoahConcurrentRootScanner(uint n_workers,
                                                                 ShenandoahPhaseTimings::Phase phase) :
  ShenandoahRootProcessor(phase),
  _java_threads(phase),
  _vm_roots(phase),
  _cld_roots(phase, n_workers),
  _codecache_snapshot(NULL),
  _phase(phase) {
  if (!ShenandoahHeap::heap()->unload_classes()) {
    CodeCache_lock->lock_without_safepoint_check();
    _codecache_snapshot = ShenandoahCodeRoots::table()->snapshot_for_iteration();
  }
<<<<<<< HEAD
  update_tlab_stats();
=======
>>>>>>> 2f717641
  assert(!ShenandoahHeap::heap()->has_forwarded_objects(), "Not expecting forwarded pointers during concurrent marking");
}

ShenandoahConcurrentRootScanner::~ShenandoahConcurrentRootScanner() {
  if (!ShenandoahHeap::heap()->unload_classes()) {
    ShenandoahCodeRoots::table()->finish_iteration(_codecache_snapshot);
    CodeCache_lock->unlock();
  }
}

void ShenandoahConcurrentRootScanner::roots_do(OopClosure* oops, uint worker_id) {
  ShenandoahHeap* const heap = ShenandoahHeap::heap();
  CLDToOopClosure clds_cl(oops, ClassLoaderData::_claim_strong);

  ShenandoahConcurrentMarkThreadClosure thr_cl(oops);
  _java_threads.threads_do(&thr_cl, worker_id);

  _vm_roots.oops_do(oops, worker_id);

  if (!heap->unload_classes()) {
    _cld_roots.cld_do(&clds_cl, worker_id);
    ShenandoahWorkerTimingsTracker timer(_phase, ShenandoahPhaseTimings::CodeCacheRoots, worker_id);
    CodeBlobToOopClosure blobs(oops, !CodeBlobToOopClosure::FixRelocations);
    _codecache_snapshot->parallel_blobs_do(&blobs);
  } else {
    _cld_roots.always_strong_cld_do(&clds_cl, worker_id);
  }
}

void ShenandoahConcurrentRootScanner::update_tlab_stats() {
  if (UseTLAB) {
    ThreadLocalAllocStats total;
    for (uint i = 0; i < _java_threads.length(); i ++) {
      Thread* thr = _java_threads.thread_at(i);
      if (thr->is_Java_thread()) {
        ShenandoahStackWatermark* wm = StackWatermarkSet::get<ShenandoahStackWatermark>(thr->as_Java_thread(), StackWatermarkKind::gc);
        total.update(wm->stats());
      }
    }
    total.publish();
  }
}

ShenandoahRootEvacuator::ShenandoahRootEvacuator(ShenandoahPhaseTimings::Phase phase) :
  ShenandoahRootProcessor(phase),
<<<<<<< HEAD
  _serial_weak_roots(phase) {
}

void ShenandoahRootEvacuator::roots_do(uint worker_id, OopClosure* oops) {
  _serial_weak_roots.weak_oops_do(oops, worker_id);
=======
  _thread_roots(phase, n_workers > 1) {
  nmethod::oops_do_marking_prologue();
}

ShenandoahRootEvacuator::~ShenandoahRootEvacuator() {
  nmethod::oops_do_marking_epilogue();
}

void ShenandoahRootEvacuator::roots_do(uint worker_id, OopClosure* oops) {
  // Always disarm on-stack nmethods, because we are evacuating/updating them
  // here
  ShenandoahCodeBlobAndDisarmClosure codeblob_cl(oops);
  _thread_roots.oops_do(oops, &codeblob_cl, worker_id);
>>>>>>> 2f717641
}

ShenandoahRootUpdater::ShenandoahRootUpdater(uint n_workers, ShenandoahPhaseTimings::Phase phase) :
  ShenandoahRootProcessor(phase),
  _vm_roots(phase),
  _cld_roots(phase, n_workers),
  _thread_roots(phase, n_workers > 1),
  _weak_roots(phase),
  _dedup_roots(phase),
  _code_roots(phase) {
}

ShenandoahRootAdjuster::ShenandoahRootAdjuster(uint n_workers, ShenandoahPhaseTimings::Phase phase) :
  ShenandoahRootProcessor(phase),
  _vm_roots(phase),
  _cld_roots(phase, n_workers),
  _thread_roots(phase, n_workers > 1),
  _weak_roots(phase),
  _dedup_roots(phase),
  _code_roots(phase) {
  assert(ShenandoahHeap::heap()->is_full_gc_in_progress(), "Full GC only");
}

void ShenandoahRootAdjuster::roots_do(uint worker_id, OopClosure* oops) {
  CodeBlobToOopClosure code_blob_cl(oops, CodeBlobToOopClosure::FixRelocations);
  ShenandoahCodeBlobAndDisarmClosure blobs_and_disarm_Cl(oops);
  CodeBlobToOopClosure* adjust_code_closure = ShenandoahConcurrentRoots::can_do_concurrent_class_unloading() ?
                                              static_cast<CodeBlobToOopClosure*>(&blobs_and_disarm_Cl) :
                                              static_cast<CodeBlobToOopClosure*>(&code_blob_cl);
  CLDToOopClosure adjust_cld_closure(oops, ClassLoaderData::_claim_strong);
  AlwaysTrueClosure always_true;

  // Process light-weight/limited parallel roots then
  _vm_roots.oops_do(oops, worker_id);
  _weak_roots.oops_do<OopClosure>(oops, worker_id);
  _dedup_roots.oops_do(&always_true, oops, worker_id);
  _cld_roots.cld_do(&adjust_cld_closure, worker_id);

  // Process heavy-weight/fully parallel roots the last
  _code_roots.code_blobs_do(adjust_code_closure, worker_id);
  _thread_roots.oops_do(oops, NULL, worker_id);
}

ShenandoahHeapIterationRootScanner::ShenandoahHeapIterationRootScanner() :
   ShenandoahRootProcessor(ShenandoahPhaseTimings::heap_iteration_roots),
   _thread_roots(ShenandoahPhaseTimings::heap_iteration_roots, false /*is par*/),
   _vm_roots(ShenandoahPhaseTimings::heap_iteration_roots),
   _cld_roots(ShenandoahPhaseTimings::heap_iteration_roots, 1),
   _weak_roots(ShenandoahPhaseTimings::heap_iteration_roots),
   _dedup_roots(ShenandoahPhaseTimings::heap_iteration_roots),
   _code_roots(ShenandoahPhaseTimings::heap_iteration_roots) {
   _dedup_roots.prologue();
 }

ShenandoahHeapIterationRootScanner::~ShenandoahHeapIterationRootScanner() {
  _dedup_roots.epilogue();
}

 void ShenandoahHeapIterationRootScanner::roots_do(OopClosure* oops) {
   assert(Thread::current()->is_VM_thread(), "Only by VM thread");
   // Must use _claim_none to avoid interfering with concurrent CLDG iteration
   CLDToOopClosure clds(oops, ClassLoaderData::_claim_none);
   MarkingCodeBlobClosure code(oops, !CodeBlobToOopClosure::FixRelocations);
   ShenandoahParallelOopsDoThreadClosure tc_cl(oops, &code, NULL);
   AlwaysTrueClosure always_true;

   ResourceMark rm;

   // Process light-weight/limited parallel roots then
   _vm_roots.oops_do(oops, 0);
   _weak_roots.oops_do<OopClosure>(oops, 0);
   _dedup_roots.oops_do(&always_true, oops, 0);
   _cld_roots.cld_do(&clds, 0);

   // Process heavy-weight/fully parallel roots the last
   _code_roots.code_blobs_do(&code, 0);
   _thread_roots.threads_do(&tc_cl, 0);
 }<|MERGE_RESOLUTION|>--- conflicted
+++ resolved
@@ -38,34 +38,6 @@
 #include "runtime/stackWatermarkSet.inline.hpp"
 #include "runtime/thread.hpp"
 
-<<<<<<< HEAD
-ShenandoahWeakSerialRoot::ShenandoahWeakSerialRoot(ShenandoahWeakSerialRoot::WeakOopsDo weak_oops_do,
-  ShenandoahPhaseTimings::Phase phase, ShenandoahPhaseTimings::ParPhase par_phase) :
-  _weak_oops_do(weak_oops_do), _phase(phase), _par_phase(par_phase) {
-}
-
-void ShenandoahWeakSerialRoot::weak_oops_do(BoolObjectClosure* is_alive, OopClosure* keep_alive, uint worker_id) {
-  if (_claimed.try_set()) {
-    ShenandoahWorkerTimingsTracker timer(_phase, _par_phase, worker_id);
-    _weak_oops_do(is_alive, keep_alive);
-  }
-}
-
-#if INCLUDE_JVMTI
-ShenandoahJVMTIWeakRoot::ShenandoahJVMTIWeakRoot(ShenandoahPhaseTimings::Phase phase) :
-  ShenandoahWeakSerialRoot(&JvmtiExport::weak_oops_do, phase, ShenandoahPhaseTimings::JVMTIWeakRoots) {
-}
-#endif // INCLUDE_JVMTI
-
-void ShenandoahSerialWeakRoots::weak_oops_do(BoolObjectClosure* is_alive, OopClosure* keep_alive, uint worker_id) {
-  JVMTI_ONLY(_jvmti_weak_roots.weak_oops_do(is_alive, keep_alive, worker_id);)
-}
-
-void ShenandoahSerialWeakRoots::weak_oops_do(OopClosure* cl, uint worker_id) {
-  AlwaysTrueClosure always_true;
-  weak_oops_do(&always_true, cl, worker_id);
-}
-
 ShenandoahJavaThreadsIterator::ShenandoahJavaThreadsIterator(ShenandoahPhaseTimings::Phase phase) :
   _threads(),
   _claimed(0),
@@ -83,8 +55,6 @@
   }
 }
 
-=======
->>>>>>> 2f717641
 ShenandoahThreadRoots::ShenandoahThreadRoots(ShenandoahPhaseTimings::Phase phase, bool is_par) :
   _phase(phase), _is_par(is_par) {
   Threads::change_thread_claim_token();
@@ -100,6 +70,10 @@
   ShenandoahWorkerTimingsTracker timer(_phase, ShenandoahPhaseTimings::ThreadRoots, worker_id);
   ResourceMark rm;
   Threads::possibly_parallel_threads_do(_is_par, tc);
+}
+
+ShenandoahThreadRoots::~ShenandoahThreadRoots() {
+  Threads::assert_all_threads_claimed();
 }
 
 ShenandoahStringDedupRoots::ShenandoahStringDedupRoots(ShenandoahPhaseTimings::Phase phase) : _phase(phase) {
@@ -233,8 +207,8 @@
 
 ShenandoahConcurrentRootScanner::ShenandoahConcurrentRootScanner(uint n_workers,
                                                                  ShenandoahPhaseTimings::Phase phase) :
-  ShenandoahRootProcessor(phase),
-  _java_threads(phase),
+   ShenandoahRootProcessor(phase),
+   _java_threads(phase),
   _vm_roots(phase),
   _cld_roots(phase, n_workers),
   _codecache_snapshot(NULL),
@@ -243,10 +217,7 @@
     CodeCache_lock->lock_without_safepoint_check();
     _codecache_snapshot = ShenandoahCodeRoots::table()->snapshot_for_iteration();
   }
-<<<<<<< HEAD
   update_tlab_stats();
-=======
->>>>>>> 2f717641
   assert(!ShenandoahHeap::heap()->has_forwarded_objects(), "Not expecting forwarded pointers during concurrent marking");
 }
 
@@ -268,9 +239,11 @@
 
   if (!heap->unload_classes()) {
     _cld_roots.cld_do(&clds_cl, worker_id);
-    ShenandoahWorkerTimingsTracker timer(_phase, ShenandoahPhaseTimings::CodeCacheRoots, worker_id);
-    CodeBlobToOopClosure blobs(oops, !CodeBlobToOopClosure::FixRelocations);
-    _codecache_snapshot->parallel_blobs_do(&blobs);
+    {
+      ShenandoahWorkerTimingsTracker timer(_phase, ShenandoahPhaseTimings::CodeCacheRoots, worker_id);
+      CodeBlobToOopClosure blobs(oops, !CodeBlobToOopClosure::FixRelocations);
+      _codecache_snapshot->parallel_blobs_do(&blobs);
+    }
   } else {
     _cld_roots.always_strong_cld_do(&clds_cl, worker_id);
   }
@@ -290,31 +263,6 @@
   }
 }
 
-ShenandoahRootEvacuator::ShenandoahRootEvacuator(ShenandoahPhaseTimings::Phase phase) :
-  ShenandoahRootProcessor(phase),
-<<<<<<< HEAD
-  _serial_weak_roots(phase) {
-}
-
-void ShenandoahRootEvacuator::roots_do(uint worker_id, OopClosure* oops) {
-  _serial_weak_roots.weak_oops_do(oops, worker_id);
-=======
-  _thread_roots(phase, n_workers > 1) {
-  nmethod::oops_do_marking_prologue();
-}
-
-ShenandoahRootEvacuator::~ShenandoahRootEvacuator() {
-  nmethod::oops_do_marking_epilogue();
-}
-
-void ShenandoahRootEvacuator::roots_do(uint worker_id, OopClosure* oops) {
-  // Always disarm on-stack nmethods, because we are evacuating/updating them
-  // here
-  ShenandoahCodeBlobAndDisarmClosure codeblob_cl(oops);
-  _thread_roots.oops_do(oops, &codeblob_cl, worker_id);
->>>>>>> 2f717641
-}
-
 ShenandoahRootUpdater::ShenandoahRootUpdater(uint n_workers, ShenandoahPhaseTimings::Phase phase) :
   ShenandoahRootProcessor(phase),
   _vm_roots(phase),
