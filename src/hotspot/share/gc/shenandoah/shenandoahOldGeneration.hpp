--- conflicted
+++ resolved
@@ -126,13 +126,8 @@
   size_t get_promoted_expended() const;
 
   // Return the count and size (in words) of failed promotions since the last reset
-<<<<<<< HEAD
-  size_t get_promotion_failed_count() const { return _promotion_failure_count; }
-  size_t get_promotion_failed_words() const { return _promotion_failure_words; }
-=======
   size_t get_promotion_failed_count() const { return AtomicAccess::load(&_promotion_failure_count); }
   size_t get_promotion_failed_words() const { return AtomicAccess::load(&_promotion_failure_words); }
->>>>>>> 6347f10b
 
   // Test if there is enough memory reserved for this promotion
   bool can_promote(size_t requested_bytes) const {
