--- conflicted
+++ resolved
@@ -49,16 +49,12 @@
 // the Collector free set, or in neither free set (NotFree).  When we speak of a "free partition", we mean partitions that
 // for which the ShenandoahFreeSetPartitionId is not equal to NotFree.
 class ShenandoahRegionPartitions {
-<<<<<<< HEAD
 friend class ShenandoahFreeSet;
 friend class DirectAllocatableRegionRefillClosure;
-private:
-=======
 
 using idx_t = ShenandoahSimpleBitMap::idx_t;
 
 public:
->>>>>>> ec059c0e
   // We do not maintain counts, capacity, or used for regions that are not free.  Informally, if a region is NotFree, it is
   // in no partition.  NumPartitions represents the size of an array that may be indexed by Mutator or Collector.
   static constexpr ShenandoahFreeSetPartitionId NumPartitions     =      ShenandoahFreeSetPartitionId::NotFree;
@@ -163,12 +159,6 @@
     _membership[int(p)].set_bit(idx);
   }
 
-<<<<<<< HEAD
-  inline void raw_unassign_membership(size_t idx, ShenandoahFreeSetPartitionId p) {
-    _membership[int(p)].clear_bit(idx);
-  }
-
-=======
   // Clear the partition id for a particular region without adjusting interval bounds or usage/capacity tallies
   inline void raw_clear_membership(size_t idx, ShenandoahFreeSetPartitionId p) {
     _membership[int(p)].clear_bit(idx);
@@ -176,7 +166,6 @@
 
   inline void one_region_is_no_longer_empty(ShenandoahFreeSetPartitionId partition);
 
->>>>>>> ec059c0e
   // Set the Mutator intervals, usage, and capacity according to arguments.  Reset the Collector intervals, used, capacity
   // to represent empty Collector free set.  We use this at the end of rebuild_free_set() to avoid the overhead of making
   // many redundant incremental adjustments to the mutator intervals as the free set is being rebuilt.
@@ -323,8 +312,6 @@
 
   inline void increase_used(ShenandoahFreeSetPartitionId which_partition, size_t bytes);
   inline void decrease_used(ShenandoahFreeSetPartitionId which_partition, size_t bytes);
-<<<<<<< HEAD
-=======
   inline size_t get_used(ShenandoahFreeSetPartitionId which_partition) {
     assert (which_partition < NumPartitions, "Partition must be valid");
     return _used[int(which_partition)];
@@ -339,7 +326,6 @@
   }
 
   inline size_t get_humongous_waste(ShenandoahFreeSetPartitionId which_partition);
->>>>>>> ec059c0e
 
   inline void set_bias_from_left_to_right(ShenandoahFreeSetPartitionId which_partition, bool value) {
     assert (which_partition < NumPartitions, "selected free set must be valid");
@@ -395,17 +381,7 @@
     return available_in(which_partition);
   }
 
-<<<<<<< HEAD
-  inline void set_capacity_of(ShenandoahFreeSetPartitionId which_partition, size_t value) {
-    shenandoah_assert_heaplocked();
-    assert (which_partition < NumPartitions, "selected free set must be valid");
-    _capacity[int(which_partition)] = value;
-    _available[int(which_partition)] = value - _used[int(which_partition)];
-    AtomicAccess::store(_capacity + int(which_partition), value);
-  }
-=======
   inline void set_capacity_of(ShenandoahFreeSetPartitionId which_partition, size_t value);
->>>>>>> ec059c0e
 
   inline void set_used_by(ShenandoahFreeSetPartitionId which_partition, size_t value) {
     shenandoah_assert_heaplocked();
@@ -498,11 +474,9 @@
 };
 
 class ShenandoahFreeSet : public CHeapObj<mtGC> {
-<<<<<<< HEAD
   friend class DirectAllocatableRegionRefillClosure;
-=======
+
 using idx_t = ShenandoahSimpleBitMap::idx_t;
->>>>>>> ec059c0e
 private:
   ShenandoahHeap* const _heap;
   ShenandoahRegionPartitions _partitions;
