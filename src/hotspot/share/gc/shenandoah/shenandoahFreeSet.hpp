/*
 * Copyright (c) 2016, 2019, Red Hat, Inc. All rights reserved.
 * Copyright Amazon.com Inc. or its affiliates. All Rights Reserved.
 * DO NOT ALTER OR REMOVE COPYRIGHT NOTICES OR THIS FILE HEADER.
 *
 * This code is free software; you can redistribute it and/or modify it
 * under the terms of the GNU General Public License version 2 only, as
 * published by the Free Software Foundation.
 *
 * This code is distributed in the hope that it will be useful, but WITHOUT
 * ANY WARRANTY; without even the implied warranty of MERCHANTABILITY or
 * FITNESS FOR A PARTICULAR PURPOSE.  See the GNU General Public License
 * version 2 for more details (a copy is included in the LICENSE file that
 * accompanied this code).
 *
 * You should have received a copy of the GNU General Public License version
 * 2 along with this work; if not, write to the Free Software Foundation,
 * Inc., 51 Franklin St, Fifth Floor, Boston, MA 02110-1301 USA.
 *
 * Please contact Oracle, 500 Oracle Parkway, Redwood Shores, CA 94065 USA
 * or visit www.oracle.com if you need additional information or have any
 * questions.
 *
 */

#ifndef SHARE_GC_SHENANDOAH_SHENANDOAHFREESET_HPP
#define SHARE_GC_SHENANDOAH_SHENANDOAHFREESET_HPP

#include "gc/shenandoah/shenandoahHeap.hpp"
#include "gc/shenandoah/shenandoahHeapRegionSet.hpp"
#include "gc/shenandoah/shenandoahSimpleBitMap.hpp"
#include "logging/logStream.hpp"

// Each ShenandoahHeapRegion is associated with a ShenandoahFreeSetPartitionId.
enum class ShenandoahFreeSetPartitionId : uint8_t {
  Mutator,                      // Region is in the Mutator free set: available memory is available to mutators.
  Collector,                    // Region is in the Collector free set: available memory is reserved for evacuations.
  OldCollector,                 // Region is in the Old Collector free set:
                                //    available memory is reserved for old evacuations and for promotions.
  NotFree                       // Region is in no free set: it has no available memory.  Consult region affiliation
                                //    to determine whether this retired region is young or old.  If young, the region
                                //    is considered to be part of the Mutator partition.  (When we retire from the
                                //    Collector partition, we decrease total_region_count for Collector and increaese
                                //    for Mutator, making similar adjustments to used (net impact on available is neutral).
};

// ShenandoahRegionPartitions provides an abstraction to help organize the implementation of ShenandoahFreeSet.  This
// class implements partitioning of regions into distinct sets.  Each ShenandoahHeapRegion is either in the Mutator free set,
// the Collector free set, or in neither free set (NotFree).  When we speak of a "free partition", we mean partitions that
// for which the ShenandoahFreeSetPartitionId is not equal to NotFree.
class ShenandoahRegionPartitions {

using idx_t = ShenandoahSimpleBitMap::idx_t;

public:
  // We do not maintain counts, capacity, or used for regions that are not free.  Informally, if a region is NotFree, it is
  // in no partition.  NumPartitions represents the size of an array that may be indexed by Mutator or Collector.
  static constexpr ShenandoahFreeSetPartitionId NumPartitions     =      ShenandoahFreeSetPartitionId::NotFree;
  static constexpr int                          IntNumPartitions  =  int(ShenandoahFreeSetPartitionId::NotFree);
  static constexpr uint                         UIntNumPartitions = uint(ShenandoahFreeSetPartitionId::NotFree);

private:
  const idx_t _max;           // The maximum number of heap regions
  const size_t _region_size_bytes;
  const ShenandoahFreeSet* _free_set;
  // For each partition, we maintain a bitmap of which regions are affiliated with his partition.
  ShenandoahSimpleBitMap _membership[UIntNumPartitions];
  // For each partition, we track an interval outside of which a region affiliated with that partition is guaranteed
  // not to be found. This makes searches for free space more efficient.  For each partition p, _leftmosts[p]
  // represents its least index, and its _rightmosts[p] its greatest index. Empty intervals are indicated by the
  // canonical [_max, -1].
  idx_t _leftmosts[UIntNumPartitions];
  idx_t _rightmosts[UIntNumPartitions];

  // Allocation for humongous objects needs to find regions that are entirely empty.  For each partion p, _leftmosts_empty[p]
  // represents the first region belonging to this partition that is completely empty and _rightmosts_empty[p] represents the
  // last region that is completely empty.  If there is no completely empty region in this partition, this is represented
  // by the canonical [_max, -1].
  idx_t _leftmosts_empty[UIntNumPartitions];
  idx_t _rightmosts_empty[UIntNumPartitions];

  // For each partition p:
  //  _capacity[p] represents the total amount of memory within the partition, including retired regions, as adjusted
  //                       by transfers of memory between partitions
  //  _used[p] represents the total amount of memory that has been allocated within this partition (either already
  //                       allocated as of the rebuild, or allocated since the rebuild).
  //  _available[p] represents the total amount of memory that can be allocated within partition p, calculated from
  //                       _capacity[p] minus _used[p], where the difference is computed and assigned under heap lock
  //
  //  _region_counts[p] represents the number of regions associated with the partition which currently have available memory.
  //                       When a region is retired from partition p, _region_counts[p] is decremented.
  //  total_region_counts[p] is _capacity[p] / RegionSizeBytes.
  //  _empty_region_counts[p] is number of regions associated with p which are entirely empty
  //
  // capacity and used values are expressed in bytes.
  //
  // When a region is retired, the used[p] is increased to account for alignment waste.  capacity is unaffected.
  //
  // When a region is "flipped", we adjust capacities and region counts for original and destination partitions.  We also
  // adjust used values when flipping from mutator to collector.  Flip to old collector does not need to adjust used because
  // only empty regions can be flipped to old collector.
  //
  // All memory quantities (capacity, available, used) are represented in bytes.

  size_t _capacity[UIntNumPartitions];

  size_t _used[UIntNumPartitions];
  size_t _available[UIntNumPartitions];

  // Some notes:
  //  total_region_counts[p] is _capacity[p] / region_size_bytes
  //  retired_regions[p] is total_region_counts[p] - _region_counts[p]
  //  _empty_region_counts[p] <= _region_counts[p] <= total_region_counts[p]
  //  affiliated regions is total_region_counts[p] - empty_region_counts[p]
  //  used_regions is affilaited_regions * region_size_bytes
  //  _available[p] is _capacity[p] - _used[p]
  size_t _region_counts[UIntNumPartitions];
  size_t _empty_region_counts[UIntNumPartitions];

  // Humongous waste, in bytes, can exist in Mutator partition for recently allocated humongous objects
  // and in OldCollector partition for humongous objects that have been promoted in place.
  size_t _humongous_waste[UIntNumPartitions];

  // For each partition p, _left_to_right_bias is true iff allocations are normally made from lower indexed regions
  // before higher indexed regions.
  bool _left_to_right_bias[UIntNumPartitions];

  inline bool is_mutator_partition(ShenandoahFreeSetPartitionId p);
  inline bool is_young_collector_partition(ShenandoahFreeSetPartitionId p);
  inline bool is_old_collector_partition(ShenandoahFreeSetPartitionId p);
  inline bool available_implies_empty(size_t available);

#ifndef PRODUCT
  void dump_bitmap_row(idx_t region_idx) const;
  void dump_bitmap_range(idx_t start_region_idx, idx_t end_region_idx) const;
  void dump_bitmap() const;
#endif
public:
  ShenandoahRegionPartitions(size_t max_regions, ShenandoahFreeSet* free_set);
  ~ShenandoahRegionPartitions() {}

  static const size_t FreeSetUnderConstruction = SIZE_MAX;

  inline idx_t max() const { return _max; }

  // At initialization, reset OldCollector tallies
  void initialize_old_collector();

  // Remove all regions from all partitions and reset all bounds
  void make_all_regions_unavailable();

  // Set the partition id for a particular region without adjusting interval bounds or usage/capacity tallies
  inline void raw_assign_membership(size_t idx, ShenandoahFreeSetPartitionId p) {
    _membership[int(p)].set_bit(idx);
  }

  // Clear the partition id for a particular region without adjusting interval bounds or usage/capacity tallies
  inline void raw_clear_membership(size_t idx, ShenandoahFreeSetPartitionId p) {
    _membership[int(p)].clear_bit(idx);
  }

  inline void one_region_is_no_longer_empty(ShenandoahFreeSetPartitionId partition);

  // Set the Mutator intervals, usage, and capacity according to arguments.  Reset the Collector intervals, used, capacity
  // to represent empty Collector free set.  We use this at the end of rebuild_free_set() to avoid the overhead of making
  // many redundant incremental adjustments to the mutator intervals as the free set is being rebuilt.
  void establish_mutator_intervals(idx_t mutator_leftmost, idx_t mutator_rightmost,
                                   idx_t mutator_leftmost_empty, idx_t mutator_rightmost_empty,
                                   size_t total_mutator_regions, size_t empty_mutator_regions,
                                   size_t mutator_region_count, size_t mutator_used, size_t mutator_humongous_words_waste);

  // Set the OldCollector intervals, usage, and capacity according to arguments.  We use this at the end of rebuild_free_set()
  // to avoid the overhead of making many redundant incremental adjustments to the mutator intervals as the free set is being
  // rebuilt.
  void establish_old_collector_intervals(idx_t old_collector_leftmost, idx_t old_collector_rightmost,
                                         idx_t old_collector_leftmost_empty, idx_t old_collector_rightmost_empty,
                                         size_t total_old_collector_region_count, size_t old_collector_empty,
                                         size_t old_collector_regions, size_t old_collector_used,
                                         size_t old_collector_humongous_words_waste);

  void establish_interval(ShenandoahFreeSetPartitionId partition, idx_t low_idx, idx_t high_idx,
                          idx_t low_empty_idx, idx_t high_empty_idx);

  // Shrink the intervals associated with partition when region idx is removed from this free set
  inline void shrink_interval_if_boundary_modified(ShenandoahFreeSetPartitionId partition, idx_t idx);

  // Shrink the intervals associated with partition when regions low_idx through high_idx inclusive are removed from this free set
  void shrink_interval_if_range_modifies_either_boundary(ShenandoahFreeSetPartitionId partition,
                                                         idx_t low_idx, idx_t high_idx, size_t num_regions);

  void expand_interval_if_boundary_modified(ShenandoahFreeSetPartitionId partition, idx_t idx, size_t capacity);
  void expand_interval_if_range_modifies_either_boundary(ShenandoahFreeSetPartitionId partition,
                                                         idx_t low_idx, idx_t high_idx,
                                                         idx_t low_empty_idx, idx_t high_empty_idx);

  // Retire region idx from within partition, , leaving its capacity and used as part of the original free partition's totals.
  // Requires that region idx is in in the Mutator or Collector partitions.  Hereafter, identifies this region as NotFree.
  // Any remnant of available memory at the time of retirement is added to the original partition's total of used bytes.
  // Return the number of waste bytes (if any).
  size_t retire_from_partition(ShenandoahFreeSetPartitionId p, idx_t idx, size_t used_bytes);

  // Retire all regions between low_idx and high_idx inclusive from within partition.  Requires that each region idx is
  // in the same Mutator or Collector partition.  Hereafter, identifies each region as NotFree.   Assumes that each region
  // is now considered fully used, since the region is presumably used to represent a humongous object.
  void retire_range_from_partition(ShenandoahFreeSetPartitionId partition, idx_t low_idx, idx_t high_idx);

  void unretire_to_partition(ShenandoahHeapRegion* region, ShenandoahFreeSetPartitionId which_partition);

  // Place region idx into free set which_partition.  Requires that idx is currently NotFree.
  void make_free(idx_t idx, ShenandoahFreeSetPartitionId which_partition, size_t region_capacity);

  // Place region idx into free partition new_partition, not adjusting used and capacity totals for the original and new partition.
  // available represents bytes that can still be allocated within this region.  Requires that idx is currently not NotFree.
  size_t move_from_partition_to_partition_with_deferred_accounting(idx_t idx, ShenandoahFreeSetPartitionId orig_partition,
                                                                   ShenandoahFreeSetPartitionId new_partition, size_t available);

  // Place region idx into free partition new_partition, adjusting used and capacity totals for the original and new partition.
  // available represents bytes that can still be allocated within this region.  Requires that idx is currently not NotFree.
  void move_from_partition_to_partition(idx_t idx, ShenandoahFreeSetPartitionId orig_partition,
                                        ShenandoahFreeSetPartitionId new_partition, size_t available);

  void transfer_used_capacity_from_to(ShenandoahFreeSetPartitionId from_partition, ShenandoahFreeSetPartitionId to_partition,
                                      size_t regions);

  // For recycled region r in the OldCollector partition but possibly not within the interval for empty OldCollector regions,
  // expand the empty interval to include this region.
  inline void adjust_interval_for_recycled_old_region_under_lock(ShenandoahHeapRegion* r);

  const char* partition_membership_name(idx_t idx) const;

  // Return the index of the next available region >= start_index, or maximum_regions if not found.
  inline idx_t find_index_of_next_available_region(ShenandoahFreeSetPartitionId which_partition,
                                                        idx_t start_index) const;

  // Return the index of the previous available region <= last_index, or -1 if not found.
  inline idx_t find_index_of_previous_available_region(ShenandoahFreeSetPartitionId which_partition,
                                                            idx_t last_index) const;

  // Return the index of the next available cluster of cluster_size regions >= start_index, or maximum_regions if not found.
  inline idx_t find_index_of_next_available_cluster_of_regions(ShenandoahFreeSetPartitionId which_partition,
                                                               idx_t start_index, size_t cluster_size) const;

  // Return the index of the previous available cluster of cluster_size regions <= last_index, or -1 if not found.
  inline idx_t find_index_of_previous_available_cluster_of_regions(ShenandoahFreeSetPartitionId which_partition,
                                                                   idx_t last_index, size_t cluster_size) const;

  inline bool in_free_set(ShenandoahFreeSetPartitionId which_partition, idx_t idx) const {
    return _membership[int(which_partition)].is_set(idx);
  }

  // Returns the ShenandoahFreeSetPartitionId affiliation of region idx, NotFree if this region is not currently in any partition.
  // This does not enforce that free_set membership implies allocation capacity.
  inline ShenandoahFreeSetPartitionId membership(idx_t idx) const {
    assert (idx < _max, "index is sane: %zu < %zu", idx, _max);
    ShenandoahFreeSetPartitionId result = ShenandoahFreeSetPartitionId::NotFree;
    for (uint partition_id = 0; partition_id < UIntNumPartitions; partition_id++) {
      if (_membership[partition_id].is_set(idx)) {
        assert(result == ShenandoahFreeSetPartitionId::NotFree, "Region should reside in only one partition");
        result = (ShenandoahFreeSetPartitionId) partition_id;
      }
    }
    return result;
  }

#ifdef ASSERT
  // Returns true iff region idx's membership is which_partition.  If which_partition represents a free set, asserts
  // that the region has allocation capacity.
  inline bool partition_id_matches(idx_t idx, ShenandoahFreeSetPartitionId which_partition) const;
#endif

  inline size_t region_size_bytes() const { return _region_size_bytes; };

  // The following four methods return the left-most and right-most bounds on ranges of regions representing
  // the requested set.  The _empty variants represent bounds on the range that holds completely empty
  // regions, which are required for humongous allocations and desired for "very large" allocations.
  //   if the requested which_partition is empty:
  //     leftmost() and leftmost_empty() return _max, rightmost() and rightmost_empty() return 0
  //   otherwise, expect the following:
  //     0 <= leftmost <= leftmost_empty <= rightmost_empty <= rightmost < _max
  inline idx_t leftmost(ShenandoahFreeSetPartitionId which_partition) const;
  inline idx_t rightmost(ShenandoahFreeSetPartitionId which_partition) const;
  idx_t leftmost_empty(ShenandoahFreeSetPartitionId which_partition);
  idx_t rightmost_empty(ShenandoahFreeSetPartitionId which_partition);

  inline bool is_empty(ShenandoahFreeSetPartitionId which_partition) const;

  inline void increase_region_counts(ShenandoahFreeSetPartitionId which_partition, size_t regions);
  inline void decrease_region_counts(ShenandoahFreeSetPartitionId which_partition, size_t regions);
  inline size_t get_region_counts(ShenandoahFreeSetPartitionId which_partition) {
    assert (which_partition < NumPartitions, "selected free set must be valid");
    return _region_counts[int(which_partition)];
  }

  inline void increase_empty_region_counts(ShenandoahFreeSetPartitionId which_partition, size_t regions);
  inline void decrease_empty_region_counts(ShenandoahFreeSetPartitionId which_partition, size_t regions);
  inline size_t get_empty_region_counts(ShenandoahFreeSetPartitionId which_partition) {
    assert (which_partition < NumPartitions, "selected free set must be valid");
    return _empty_region_counts[int(which_partition)];
  }

  inline void increase_capacity(ShenandoahFreeSetPartitionId which_partition, size_t bytes);
  inline void decrease_capacity(ShenandoahFreeSetPartitionId which_partition, size_t bytes);
  inline size_t get_capacity(ShenandoahFreeSetPartitionId which_partition) {
    assert (which_partition < NumPartitions, "Partition must be valid");
    return _capacity[int(which_partition)];
  }

  inline void increase_available(ShenandoahFreeSetPartitionId which_partition, size_t bytes);
  inline void decrease_available(ShenandoahFreeSetPartitionId which_partition, size_t bytes);
  inline size_t get_available(ShenandoahFreeSetPartitionId which_partition);

  inline void increase_used(ShenandoahFreeSetPartitionId which_partition, size_t bytes);
  inline void decrease_used(ShenandoahFreeSetPartitionId which_partition, size_t bytes);
  inline size_t get_used(ShenandoahFreeSetPartitionId which_partition) {
    assert (which_partition < NumPartitions, "Partition must be valid");
    return _used[int(which_partition)];
  }

  inline void increase_humongous_waste(ShenandoahFreeSetPartitionId which_partition, size_t bytes);
  inline void decrease_humongous_waste(ShenandoahFreeSetPartitionId which_partition, size_t bytes) {
    shenandoah_assert_heaplocked();
    assert (which_partition < NumPartitions, "Partition must be valid");
    assert(_humongous_waste[int(which_partition)] >= bytes, "Cannot decrease waste beyond what is there");
    _humongous_waste[int(which_partition)] -= bytes;
  }

  inline size_t get_humongous_waste(ShenandoahFreeSetPartitionId which_partition);

  inline void set_bias_from_left_to_right(ShenandoahFreeSetPartitionId which_partition, bool value) {
    assert (which_partition < NumPartitions, "selected free set must be valid");
    _left_to_right_bias[int(which_partition)] = value;
  }

  inline bool alloc_from_left_bias(ShenandoahFreeSetPartitionId which_partition) const {
    assert (which_partition < NumPartitions, "selected free set must be valid");
    return _left_to_right_bias[int(which_partition)];
  }

  inline size_t capacity_of(ShenandoahFreeSetPartitionId which_partition) const {
    assert (which_partition < NumPartitions, "selected free set must be valid");
    return _capacity[int(which_partition)];
  }

  inline size_t used_by(ShenandoahFreeSetPartitionId which_partition) const {
    assert (which_partition < NumPartitions, "selected free set must be valid");
    return _used[int(which_partition)];
  }

  inline size_t available_in(ShenandoahFreeSetPartitionId which_partition) const {
    assert (which_partition < NumPartitions, "selected free set must be valid");
    shenandoah_assert_heaplocked();
    assert(_available[int(which_partition)] == _capacity[int(which_partition)] - _used[int(which_partition)],
           "Expect available (%zu) equals capacity (%zu) - used (%zu) for partition %s",
           _available[int(which_partition)], _capacity[int(which_partition)], _used[int(which_partition)],
           partition_membership_name(idx_t(which_partition)));
    return _available[int(which_partition)];
  }

  // Returns bytes of humongous waste
  inline size_t humongous_waste(ShenandoahFreeSetPartitionId which_partition) const {
    assert (which_partition < NumPartitions, "selected free set must be valid");
    // This may be called with or without the global heap lock.  Changes to _humongous_waste[] are always made with heap lock.
    return _humongous_waste[int(which_partition)];
  }

  // Return available_in assuming caller does not hold the heap lock.  In production builds, available is
  // returned without acquiring the lock.  In debug builds, the global heap lock is acquired in order to
  // enforce a consistency assert.
  inline size_t available_in_not_locked(ShenandoahFreeSetPartitionId which_partition) const {
    assert (which_partition < NumPartitions, "selected free set must be valid");
    shenandoah_assert_not_heaplocked();
#ifdef ASSERT
    ShenandoahHeapLocker locker(ShenandoahHeap::heap()->lock());
    assert((_available[int(which_partition)] == FreeSetUnderConstruction) ||
           (_available[int(which_partition)] == _capacity[int(which_partition)] - _used[int(which_partition)]),
           "Expect available (%zu) equals capacity (%zu) - used (%zu) for partition %s",
           _available[int(which_partition)], _capacity[int(which_partition)], _used[int(which_partition)],
           partition_membership_name(idx_t(which_partition)));
#endif
    return _available[int(which_partition)];
  }

  inline void set_capacity_of(ShenandoahFreeSetPartitionId which_partition, size_t value);

  inline void set_used_by(ShenandoahFreeSetPartitionId which_partition, size_t value);

  inline size_t count(ShenandoahFreeSetPartitionId which_partition) const { return _region_counts[int(which_partition)]; }

  // Assure leftmost, rightmost, leftmost_empty, and rightmost_empty bounds are valid for all free sets.
  // Valid bounds honor all of the following (where max is the number of heap regions):
  //   if the set is empty, leftmost equals max and rightmost equals 0
  //   Otherwise (the set is not empty):
  //     0 <= leftmost < max and 0 <= rightmost < max
  //     the region at leftmost is in the set
  //     the region at rightmost is in the set
  //     rightmost >= leftmost
  //     for every idx that is in the set {
  //       idx >= leftmost &&
  //       idx <= rightmost
  //     }
  //   if the set has no empty regions, leftmost_empty equals max and rightmost_empty equals 0
  //   Otherwise (the region has empty regions):
  //     0 <= leftmost_empty < max and 0 <= rightmost_empty < max
  //     rightmost_empty >= leftmost_empty
  //     for every idx that is in the set and is empty {
  //       idx >= leftmost &&
  //       idx <= rightmost
  //     }
  void assert_bounds() NOT_DEBUG_RETURN;
};

// Publicly, ShenandoahFreeSet represents memory that is available to mutator threads.  The public capacity(), used(),
// and available() methods represent this public notion of memory that is under control of the mutator.  Separately,
// ShenandoahFreeSet also represents memory available to garbage collection activities for compaction purposes.
//
// The Shenandoah garbage collector evacuates live objects out of specific regions that are identified as members of the
// collection set (cset).
//
// The ShenandoahFreeSet tries to colocate survivor objects (objects that have been evacuated at least once) at the
// high end of memory.  New mutator allocations are taken from the low end of memory.  Within the mutator's range of regions,
// humongous allocations are taken from the lowest addresses, and LAB (local allocation buffers) and regular shared allocations
// are taken from the higher address of the mutator's range of regions.  This approach allows longer lasting survivor regions
// to congregate at the top of the heap and longer lasting humongous regions to congregate at the bottom of the heap, with
// short-lived frequently evacuated regions occupying the middle of the heap.
//
// Mutator and garbage collection activities tend to scramble the content of regions.  Twice, during each GC pass, we rebuild
// the free set in an effort to restore the efficient segregation of Collector and Mutator regions:
//
//  1. At the start of evacuation, we know exactly how much memory is going to be evacuated, and this guides our
//     sizing of the Collector free set.
//
//  2. At the end of GC, we have reclaimed all of the memory that was spanned by the cset.  We rebuild here to make
//     sure there is enough memory reserved at the high end of memory to hold the objects that might need to be evacuated
//     during the next GC pass.

class ShenandoahFreeSet : public CHeapObj<mtGC> {
using idx_t = ShenandoahSimpleBitMap::idx_t;
private:
  ShenandoahHeap* const _heap;
  ShenandoahRegionPartitions _partitions;

  size_t _total_humongous_waste;

  HeapWord* allocate_aligned_plab(size_t size, ShenandoahAllocRequest& req, ShenandoahHeapRegion* r);

  // We re-evaluate the left-to-right allocation bias whenever _alloc_bias_weight is less than zero.  Each time
  // we allocate an object, we decrement the count of this value.  Each time we re-evaluate whether to allocate
  // from right-to-left or left-to-right, we reset the value of this counter to _InitialAllocBiasWeight.
  ssize_t _alloc_bias_weight;

  const ssize_t INITIAL_ALLOC_BIAS_WEIGHT = 256;

  // bytes used by young
  size_t _total_young_used;
  template<bool UsedByMutatorChanged, bool UsedByCollectorChanged>
  inline void recompute_total_young_used() {
    if (UsedByMutatorChanged || UsedByCollectorChanged) {
      shenandoah_assert_heaplocked();
      _total_young_used = (_partitions.used_by(ShenandoahFreeSetPartitionId::Mutator) +
                           _partitions.used_by(ShenandoahFreeSetPartitionId::Collector));
    }
  }

  // bytes used by old
  size_t _total_old_used;
  template<bool UsedByOldCollectorChanged>
  inline void recompute_total_old_used() {
    if (UsedByOldCollectorChanged) {
      shenandoah_assert_heaplocked();
      _total_old_used =_partitions.used_by(ShenandoahFreeSetPartitionId::OldCollector);
    }
  }

public:
  // We make this public so that native code can see its value
  // bytes used by global
  size_t _total_global_used;
private:
  // Prerequisite: _total_young_used and _total_old_used are valid
  template<bool UsedByMutatorChanged, bool UsedByCollectorChanged, bool UsedByOldCollectorChanged>
  inline void recompute_total_global_used() {
    if (UsedByMutatorChanged || UsedByCollectorChanged || UsedByOldCollectorChanged) {
      shenandoah_assert_heaplocked();
      _total_global_used = _total_young_used + _total_old_used;
    }
  }

  template<bool UsedByMutatorChanged, bool UsedByCollectorChanged, bool UsedByOldCollectorChanged>
  inline void recompute_total_used() {
    recompute_total_young_used<UsedByMutatorChanged, UsedByCollectorChanged>();
    recompute_total_old_used<UsedByOldCollectorChanged>();
    recompute_total_global_used<UsedByMutatorChanged, UsedByCollectorChanged, UsedByOldCollectorChanged>();
  }

  size_t _young_affiliated_regions;
  size_t _old_affiliated_regions;
  size_t _global_affiliated_regions;

  size_t _young_unaffiliated_regions;
  size_t _global_unaffiliated_regions;

  size_t _total_young_regions;
  size_t _total_global_regions;

  size_t _mutator_bytes_allocated_since_gc_start;

  // If only affiliation changes are promote-in-place and generation sizes have not changed,
  //    we have AffiliatedChangesAreGlobalNeutral
  // If only affiliation changes are non-empty regions moved from Mutator to Collector and young size has not changed,
  //    we have AffiliatedChangesAreYoungNeutral
  // If only unaffiliated changes are empty regions from Mutator to/from Collector, we have UnaffiliatedChangesAreYoungNeutral
  template<bool MutatorEmptiesChanged, bool CollectorEmptiesChanged, bool OldCollectorEmptiesChanged,
           bool MutatorSizeChanged, bool CollectorSizeChanged, bool OldCollectorSizeChanged,
           bool AffiliatedChangesAreYoungNeutral, bool AffiliatedChangesAreGlobalNeutral,
           bool UnaffiliatedChangesAreYoungNeutral>
  inline void recompute_total_affiliated() {
    shenandoah_assert_heaplocked();
    size_t region_size_bytes = ShenandoahHeapRegion::region_size_bytes();
    if (!UnaffiliatedChangesAreYoungNeutral && (MutatorEmptiesChanged || CollectorEmptiesChanged)) {
      _young_unaffiliated_regions = (_partitions.get_empty_region_counts(ShenandoahFreeSetPartitionId::Mutator) +
                                     _partitions.get_empty_region_counts(ShenandoahFreeSetPartitionId::Collector));
    }
    if (!AffiliatedChangesAreYoungNeutral &&
        (MutatorSizeChanged || CollectorSizeChanged || MutatorEmptiesChanged || CollectorEmptiesChanged)) {
      _young_affiliated_regions = ((_partitions.get_capacity(ShenandoahFreeSetPartitionId::Mutator) +
                                    _partitions.get_capacity(ShenandoahFreeSetPartitionId::Collector)) / region_size_bytes -
                                   _young_unaffiliated_regions);
    }
    if (OldCollectorSizeChanged || OldCollectorEmptiesChanged) {
      _old_affiliated_regions = (_partitions.get_capacity(ShenandoahFreeSetPartitionId::OldCollector) / region_size_bytes -
                                 _partitions.get_empty_region_counts(ShenandoahFreeSetPartitionId::OldCollector));
    }
    if (!AffiliatedChangesAreGlobalNeutral &&
        (MutatorEmptiesChanged || CollectorEmptiesChanged || OldCollectorEmptiesChanged)) {
      _global_unaffiliated_regions =
        _young_unaffiliated_regions + _partitions.get_empty_region_counts(ShenandoahFreeSetPartitionId::OldCollector);
    }
    if (!AffiliatedChangesAreGlobalNeutral &&
        (MutatorSizeChanged || CollectorSizeChanged || MutatorEmptiesChanged || CollectorEmptiesChanged ||
         OldCollectorSizeChanged || OldCollectorEmptiesChanged)) {
      _global_affiliated_regions = _young_affiliated_regions + _old_affiliated_regions;
    }
#ifdef ASSERT
    if (ShenandoahHeap::heap()->mode()->is_generational()) {
      assert(_young_affiliated_regions * ShenandoahHeapRegion::region_size_bytes() >= _total_young_used, "sanity");
      assert(_old_affiliated_regions * ShenandoahHeapRegion::region_size_bytes() >= _total_old_used, "sanity");
    }
    assert(_global_affiliated_regions * ShenandoahHeapRegion::region_size_bytes() >= _total_global_used, "sanity");
#endif
  }

  // Increases used memory for the partition if the allocation is successful. `in_new_region` will be set
  // if this is the first allocation in the region.
  HeapWord* try_allocate_in(ShenandoahHeapRegion* region, ShenandoahAllocRequest& req, bool& in_new_region);

  // While holding the heap lock, allocate memory for a single object or LAB  which is to be entirely contained
  // within a single HeapRegion as characterized by req.
  //
  // Precondition: !ShenandoahHeapRegion::requires_humongous(req.size())
  HeapWord* allocate_single(ShenandoahAllocRequest& req, bool& in_new_region);

  // While holding the heap lock, allocate memory for a humongous object which spans one or more regions that
  // were previously empty.  Regions that represent humongous objects are entirely dedicated to the humongous
  // object.  No other objects are packed into these regions.
  //
  // Precondition: ShenandoahHeapRegion::requires_humongous(req.size())
  HeapWord* allocate_contiguous(ShenandoahAllocRequest& req, bool is_humongous);

  bool transfer_one_region_from_mutator_to_old_collector(size_t idx, size_t alloc_capacity);

  // Change region r from the Mutator partition to the GC's Collector or OldCollector partition.  This requires that the
  // region is entirely empty.
  //
  // Typical usage: During evacuation, the GC may find it needs more memory than had been reserved at the start of evacuation to
  // hold evacuated objects.  If this occurs and memory is still available in the Mutator's free set, we will flip a region from
  // the Mutator free set into the Collector or OldCollector free set. The conditions to move this region are checked by
  // the caller, so the given region is always moved.
  void flip_to_gc(ShenandoahHeapRegion* r);

  // Return true if and only if the given region is successfully flipped to the old partition
  bool flip_to_old_gc(ShenandoahHeapRegion* r);

  // Handle allocation for mutator.
  HeapWord* allocate_for_mutator(ShenandoahAllocRequest &req, bool &in_new_region);

  // Update allocation bias and decided whether to allocate from the left or right side of the heap.
  void update_allocation_bias();

  // Search for regions to satisfy allocation request using iterator.
  template<typename Iter>
  HeapWord* allocate_from_regions(Iter& iterator, ShenandoahAllocRequest &req, bool &in_new_region);

  // Handle allocation for collector (for evacuation).
  HeapWord* allocate_for_collector(ShenandoahAllocRequest& req, bool& in_new_region);

  // Search for allocation in region with same affiliation as request, using given iterator,
  // or affiliate the first usable FREE region with given affiliation and allocate in.
  template<typename Iter>
  HeapWord* allocate_with_affiliation(Iter& iterator,
                                      ShenandoahAffiliation affiliation,
                                      ShenandoahAllocRequest& req,
                                      bool& in_new_region);

  // Attempt to allocate memory for an evacuation from the mutator's partition.
  HeapWord* try_allocate_from_mutator(ShenandoahAllocRequest& req, bool& in_new_region);

  void clear_internal();

  // Returns true iff this region is entirely available, either because it is empty() or because it has been found to represent
  // immediate trash and we'll be able to immediately recycle it.  Note that we cannot recycle immediate trash if
  // concurrent weak root processing is in progress.
  inline bool can_allocate_from(ShenandoahHeapRegion *r) const;
  inline bool can_allocate_from(size_t idx) const;

  inline bool has_alloc_capacity(ShenandoahHeapRegion *r) const;

  void transfer_empty_regions_from_to(ShenandoahFreeSetPartitionId source_partition,
                                      ShenandoahFreeSetPartitionId dest_partition,
                                      size_t num_regions);

  size_t transfer_empty_regions_from_collector_set_to_mutator_set(ShenandoahFreeSetPartitionId which_collector,
                                                                  size_t max_xfer_regions,
                                                                  size_t& bytes_transferred);
  size_t transfer_non_empty_regions_from_collector_set_to_mutator_set(ShenandoahFreeSetPartitionId which_collector,
                                                                      size_t max_xfer_regions,
                                                                      size_t& bytes_transferred);

  // Determine whether we prefer to allocate from left to right or from right to left within the OldCollector free-set.
  void establish_old_collector_alloc_bias();
  size_t get_usable_free_words(size_t free_bytes) const;

<<<<<<< HEAD
  void reduce_young_reserve(size_t adjusted_young_reserve, size_t requested_young_reserve);
  void reduce_old_reserve(size_t adjusted_old_reserve, size_t requested_old_reserve);

=======
  void log_freeset_stats(ShenandoahFreeSetPartitionId partition_id, LogStream& ls);
>>>>>>> 400d8cfb
  // log status, assuming lock has already been acquired by the caller.
  void log_status();

public:
  static const size_t FreeSetUnderConstruction = ShenandoahRegionPartitions::FreeSetUnderConstruction;

  ShenandoahFreeSet(ShenandoahHeap* heap, size_t max_regions);

  inline size_t max_regions() const { return _partitions.max(); }
  ShenandoahFreeSetPartitionId membership(size_t index) const { return _partitions.membership(index); }
  inline void shrink_interval_if_range_modifies_either_boundary(ShenandoahFreeSetPartitionId partition,
                                                                idx_t low_idx, idx_t high_idx, size_t num_regions) {
    return _partitions.shrink_interval_if_range_modifies_either_boundary(partition, low_idx, high_idx, num_regions);
  }

  void reset_bytes_allocated_since_gc_start(size_t initial_bytes_allocated);

  void increase_bytes_allocated(size_t bytes);

  inline size_t get_bytes_allocated_since_gc_start() const {
    return _mutator_bytes_allocated_since_gc_start;
  }

  // Public because ShenandoahRegionPartitions assertions require access.
  inline size_t alloc_capacity(ShenandoahHeapRegion *r) const;
  inline size_t alloc_capacity(size_t idx) const;

  // Return bytes used by old
  inline size_t old_used() {
    return _total_old_used;
  }

  ShenandoahFreeSetPartitionId prepare_to_promote_in_place(size_t idx, size_t bytes);
  void account_for_pip_regions(size_t mutator_regions, size_t mutator_bytes, size_t collector_regions, size_t collector_bytes);

  // This is used for unit testing.  Not for preoduction.  Invokes exit() if old cannot be resized.
  void resize_old_collector_capacity(size_t desired_regions);

  // Return bytes used by young
  inline size_t young_used() {
    return _total_young_used;
  }

  // Return bytes used by global
  inline size_t global_used() {
    return _total_global_used;
  }

  // A negative argument results in moving from old_collector to collector
  void move_unaffiliated_regions_from_collector_to_old_collector(ssize_t regions);

  inline size_t global_unaffiliated_regions() {
    return _global_unaffiliated_regions;
  }

  inline size_t young_unaffiliated_regions() {
    return _young_unaffiliated_regions;
  }

  inline size_t collector_unaffiliated_regions() {
    return _partitions.get_empty_region_counts(ShenandoahFreeSetPartitionId::Collector);
  }

  inline size_t old_collector_unaffiliated_regions() {
    return _partitions.get_empty_region_counts(ShenandoahFreeSetPartitionId::OldCollector);
  }

  inline size_t old_unaffiliated_regions() {
    return _partitions.get_empty_region_counts(ShenandoahFreeSetPartitionId::OldCollector);
  }

  inline size_t young_affiliated_regions() {
    return _young_affiliated_regions;
  }

  inline size_t old_affiliated_regions() {
    return _old_affiliated_regions;
  }

  inline size_t global_affiliated_regions() {
    return _global_affiliated_regions;
  }

  inline size_t total_young_regions() {
    return _total_young_regions;
  }

  inline size_t total_old_regions() {
    return _partitions.get_capacity(ShenandoahFreeSetPartitionId::OldCollector) / ShenandoahHeapRegion::region_size_bytes();
  }

  size_t total_global_regions() {
    return _total_global_regions;
  }

  void clear();

  // Examine the existing free set representation, capturing the current state into var arguments:
  //
  // young_trashed_regions is the number of trashed regions (immediate garbage at final mark, cset regions after update refs)
  //   old_trashed_regions is the number of trashed regions
  //                       (immediate garbage at final old mark, cset regions after update refs for mixed evac)
  //   first_old_region is the index of the first region that is part of the OldCollector set
  //    last_old_region is the index of the last region that is part of the OldCollector set
  //   old_region_count is the number of regions in the OldCollector set that have memory available to be allocated
  void prepare_to_rebuild(size_t &young_trashed_regions, size_t &old_trashed_regions,
                          size_t &first_old_region, size_t &last_old_region, size_t &old_region_count);

  // At the end of final mark, but before we begin evacuating, heuristics calculate how much memory is required to
  // hold the results of evacuating to young-gen and to old-gen.  These quantities, stored in reserves for their
  // respective generations, are consulted prior to rebuilding the free set (ShenandoahFreeSet) in preparation for
  // evacuation.  When the free set is rebuilt, we make sure to reserve sufficient memory in the collector and
  // old_collector sets to hold evacuations.  Likewise, at the end of update refs, we rebuild the free set in order
  // to set aside reserves to be consumed during the next GC cycle.
  //
  // young_trashed_regions is the number of trashed regions (immediate garbage at final mark, cset regions after update refs)
  //   old_trashed_regions is the number of trashed regions
  //                       (immediate garbage at final old mark, cset regions after update refs for mixed evac)
  //    num_old_regions is the number of old-gen regions that have available memory for further allocations (excluding old cset)
  void finish_rebuild(size_t young_trashed_regions, size_t old_trashed_regions, size_t num_old_regions);

  // When a region is promoted in place, we add the region's available memory if it is greater than plab_min_size()
  // into the old collector partition by invoking this method.
  void add_promoted_in_place_region_to_old_collector(ShenandoahHeapRegion* region);

  // Move up to cset_regions number of regions from being available to the collector to being available to the mutator.
  //
  // Typical usage: At the end of evacuation, when the collector no longer needs the regions that had been reserved
  // for evacuation, invoke this to make regions available for mutator allocations.
  void move_regions_from_collector_to_mutator(size_t cset_regions);

  void transfer_humongous_regions_from_mutator_to_old_collector(size_t xfer_regions, size_t humongous_waste_words);

  void recycle_trash();

  // Acquire heap lock and log status, assuming heap lock is not acquired by the caller.
  void log_status_under_lock();

  // Note that capacity is the number of regions that had available memory at most recent rebuild.  It is not the
  // entire size of the young or global generation.  (Regions within the generation that were fully utilized at time of
  // rebuild are not counted as part of capacity.)

  // All three of the following functions may produce stale data if called without owning the global heap lock.
  // Changes to the values of these variables are performed with a lock.  A change to capacity or used "atomically"
  // adjusts available with respect to lock holders.  However, sequential calls to these three functions may produce
  // inconsistent data: available may not equal capacity - used because the intermediate states of any "atomic"
  // locked action can be seen by these unlocked functions.
  inline size_t capacity()  const { return _partitions.capacity_of(ShenandoahFreeSetPartitionId::Mutator);             }
  inline size_t used()      const { return _partitions.used_by(ShenandoahFreeSetPartitionId::Mutator);                 }
  inline size_t available() const { return _partitions.available_in_not_locked(ShenandoahFreeSetPartitionId::Mutator); }

  // Use this version of available() if the heap lock is held.
  inline size_t available_locked() const {
    return _partitions.available_in(ShenandoahFreeSetPartitionId::Mutator);
  }

  inline size_t total_humongous_waste() const      { return _total_humongous_waste; }
  inline size_t humongous_waste_in_mutator() const {
    return _partitions.humongous_waste(ShenandoahFreeSetPartitionId::Mutator);
  }
  inline size_t humongous_waste_in_old() const {
    return _partitions.humongous_waste(ShenandoahFreeSetPartitionId::OldCollector);
  }

  void decrease_humongous_waste_for_regular_bypass(ShenandoahHeapRegion* r, size_t waste);

  HeapWord* allocate(ShenandoahAllocRequest& req, bool& in_new_region);

  /*
   * Internal fragmentation metric: describes how fragmented the heap regions are.
   *
   * It is derived as:
   *
   *               sum(used[i]^2, i=0..k)
   *   IF = 1 - ------------------------------
   *              C * sum(used[i], i=0..k)
   *
   * ...where k is the number of regions in computation, C is the region capacity, and
   * used[i] is the used space in the region.
   *
   * The non-linearity causes IF to be lower for the cases where the same total heap
   * used is densely packed. For example:
   *   a) Heap is completely full  => IF = 0
   *   b) Heap is half full, first 50% regions are completely full => IF = 0
   *   c) Heap is half full, each region is 50% full => IF = 1/2
   *   d) Heap is quarter full, first 50% regions are completely full => IF = 0
   *   e) Heap is quarter full, each region is 25% full => IF = 3/4
   *   f) Heap has one small object per each region => IF =~ 1
   */
  double internal_fragmentation();

  /*
   * External fragmentation metric: describes how fragmented the heap is.
   *
   * It is derived as:
   *
   *   EF = 1 - largest_contiguous_free / total_free
   *
   * For example:
   *   a) Heap is completely empty => EF = 0
   *   b) Heap is completely full => EF = 0
   *   c) Heap is first-half full => EF = 1/2
   *   d) Heap is half full, full and empty regions interleave => EF =~ 1
   */
  double external_fragmentation();

  void print_on(outputStream* out) const;

  // This function places all regions that have allocation capacity into the mutator partition, or if the region
  // is already affiliated with old, into the old collector partition, identifying regions that have no allocation
  // capacity as NotFree.  Capture the modified state of the freeset into var arguments:
  //
  // young_cset_regions is the number of regions currently in the young cset if we are starting to evacuate, or zero
  //   old_cset_regions is the number of regions currently in the old cset if we are starting a mixed evacuation, or zero
  //   first_old_region is the index of the first region that is part of the OldCollector set
  //    last_old_region is the index of the last region that is part of the OldCollector set
  //   old_region_count is the number of regions in the OldCollector set that have memory available to be allocated
  void find_regions_with_alloc_capacity(size_t &young_cset_regions, size_t &old_cset_regions,
                                        size_t &first_old_region, size_t &last_old_region, size_t &old_region_count);

  // Ensure that Collector has at least to_reserve bytes of available memory, and OldCollector has at least old_reserve
  // bytes of available memory.  On input, old_region_count holds the number of regions already present in the
  // OldCollector partition.  Upon return, old_region_count holds the updated number of regions in the OldCollector partition.
  void reserve_regions(size_t to_reserve, size_t old_reserve, size_t &old_region_count,
                       size_t &young_used_regions, size_t &old_used_regions, size_t &young_used_bytes, size_t &old_used_bytes);

  // Reserve space for evacuations, with regions reserved for old evacuations placed to the right
  // of regions reserved of young evacuations.
  void compute_young_and_old_reserves(size_t young_cset_regions, size_t old_cset_regions,
                                      size_t &young_reserve_result, size_t &old_reserve_result) const;
};

#endif // SHARE_GC_SHENANDOAH_SHENANDOAHFREESET_HPP<|MERGE_RESOLUTION|>--- conflicted
+++ resolved
@@ -629,13 +629,11 @@
   void establish_old_collector_alloc_bias();
   size_t get_usable_free_words(size_t free_bytes) const;
 
-<<<<<<< HEAD
   void reduce_young_reserve(size_t adjusted_young_reserve, size_t requested_young_reserve);
   void reduce_old_reserve(size_t adjusted_old_reserve, size_t requested_old_reserve);
 
-=======
   void log_freeset_stats(ShenandoahFreeSetPartitionId partition_id, LogStream& ls);
->>>>>>> 400d8cfb
+
   // log status, assuming lock has already been acquired by the caller.
   void log_status();
 
