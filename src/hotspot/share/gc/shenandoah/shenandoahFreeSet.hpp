/*
 * Copyright (c) 2016, 2019, Red Hat, Inc. All rights reserved.
 * Copyright Amazon.com Inc. or its affiliates. All Rights Reserved.
 * DO NOT ALTER OR REMOVE COPYRIGHT NOTICES OR THIS FILE HEADER.
 *
 * This code is free software; you can redistribute it and/or modify it
 * under the terms of the GNU General Public License version 2 only, as
 * published by the Free Software Foundation.
 *
 * This code is distributed in the hope that it will be useful, but WITHOUT
 * ANY WARRANTY; without even the implied warranty of MERCHANTABILITY or
 * FITNESS FOR A PARTICULAR PURPOSE.  See the GNU General Public License
 * version 2 for more details (a copy is included in the LICENSE file that
 * accompanied this code).
 *
 * You should have received a copy of the GNU General Public License version
 * 2 along with this work; if not, write to the Free Software Foundation,
 * Inc., 51 Franklin St, Fifth Floor, Boston, MA 02110-1301 USA.
 *
 * Please contact Oracle, 500 Oracle Parkway, Redwood Shores, CA 94065 USA
 * or visit www.oracle.com if you need additional information or have any
 * questions.
 *
 */

#ifndef SHARE_GC_SHENANDOAH_SHENANDOAHFREESET_HPP
#define SHARE_GC_SHENANDOAH_SHENANDOAHFREESET_HPP

#include "gc/shenandoah/shenandoahHeap.hpp"
#include "gc/shenandoah/shenandoahHeapRegionSet.hpp"
#include "gc/shenandoah/shenandoahSimpleBitMap.hpp"

// Each ShenandoahHeapRegion is associated with a ShenandoahFreeSetPartitionId.
enum class ShenandoahFreeSetPartitionId : uint8_t {
  Mutator,                      // Region is in the Mutator free set: available memory is available to mutators.
  Collector,                    // Region is in the Collector free set: available memory is reserved for evacuations.
  OldCollector,                 // Region is in the Old Collector free set:
                                //    available memory is reserved for old evacuations and for promotions.
  NotFree                       // Region is in no free set: it has no available memory.  Consult region affiliation
                                //    to determine whether this retired region is young or old.  If young, the region
                                //    is considered to be part of the Mutator partition.  (When we retire from the
                                //    Collector partition, we decrease total_region_count for Collector and increaese
                                //    for Mutator, making similar adjustments to used (net impact on available is neutral).
};

// ShenandoahRegionPartitions provides an abstraction to help organize the implementation of ShenandoahFreeSet.  This
// class implements partitioning of regions into distinct sets.  Each ShenandoahHeapRegion is either in the Mutator free set,
// the Collector free set, or in neither free set (NotFree).  When we speak of a "free partition", we mean partitions that
// for which the ShenandoahFreeSetPartitionId is not equal to NotFree.
class ShenandoahRegionPartitions {

using idx_t = ShenandoahSimpleBitMap::idx_t;

public:
  // We do not maintain counts, capacity, or used for regions that are not free.  Informally, if a region is NotFree, it is
  // in no partition.  NumPartitions represents the size of an array that may be indexed by Mutator or Collector.
  static constexpr ShenandoahFreeSetPartitionId NumPartitions     =      ShenandoahFreeSetPartitionId::NotFree;
  static constexpr int                          IntNumPartitions  =  int(ShenandoahFreeSetPartitionId::NotFree);
  static constexpr uint                         UIntNumPartitions = uint(ShenandoahFreeSetPartitionId::NotFree);

private:
  const idx_t _max;           // The maximum number of heap regions
  const size_t _region_size_bytes;
  const ShenandoahFreeSet* _free_set;
  // For each partition, we maintain a bitmap of which regions are affiliated with his partition.
  ShenandoahSimpleBitMap _membership[UIntNumPartitions];
  // For each partition, we track an interval outside of which a region affiliated with that partition is guaranteed
  // not to be found. This makes searches for free space more efficient.  For each partition p, _leftmosts[p]
  // represents its least index, and its _rightmosts[p] its greatest index. Empty intervals are indicated by the
  // canonical [_max, -1].
  idx_t _leftmosts[UIntNumPartitions];
  idx_t _rightmosts[UIntNumPartitions];

  // Allocation for humongous objects needs to find regions that are entirely empty.  For each partion p, _leftmosts_empty[p]
  // represents the first region belonging to this partition that is completely empty and _rightmosts_empty[p] represents the
  // last region that is completely empty.  If there is no completely empty region in this partition, this is represented
  // by the canonical [_max, -1].
  idx_t _leftmosts_empty[UIntNumPartitions];
  idx_t _rightmosts_empty[UIntNumPartitions];

  // For each partition p:
  //  _capacity[p] represents the total amount of memory within the partition, including retired regions, as adjusted
  //                       by transfers of memory between partitions
  //  _used[p] represents the total amount of memory that has been allocated within this partition (either already
  //                       allocated as of the rebuild, or allocated since the rebuild).
  //  _available[p] represents the total amount of memory that can be allocated within partition p, calculated from
  //                       _capacity[p] minus _used[p], where the difference is computed and assigned under heap lock
  //
  //  _region_counts[p] represents the number of regions associated with the partition which currently have available memory.
  //                       When a region is retired from partition p, _region_counts[p] is decremented.
  //  total_region_counts[p] is _capacity[p] / RegionSizeBytes.
  //  _empty_region_counts[p] is number of regions associated with p which are entirely empty
  //
  // capacity and used values are expressed in bytes.
  //
  // When a region is retired, the used[p] is increased to account for alignment waste.  capacity is unaffected.
  //
  // When a region is "flipped", we adjust capacities and region counts for original and destination partitions.  We also
  // adjust used values when flipping from mutator to collector.  Flip to old collector does not need to adjust used because
  // only empty regions can be flipped to old collector.
  //
  // All memory quantities (capacity, available, used) are represented in bytes.

  size_t _capacity[UIntNumPartitions];

  size_t _used[UIntNumPartitions];
  size_t _available[UIntNumPartitions];

  // Measured in bytes.
  size_t _allocated_since_gc_start[UIntNumPartitions];

  // Some notes:
  //  total_region_counts[p] is _capacity[p] / region_size_bytes
  //  retired_regions[p] is total_region_counts[p] - _region_counts[p]
  //  _empty_region_counts[p] <= _region_counts[p] <= total_region_counts[p]
  //  affiliated regions is total_region_counts[p] - empty_region_counts[p]
  //  used_regions is affilaited_regions * region_size_bytes
  //  _available[p] is _capacity[p] - _used[p]
  size_t _region_counts[UIntNumPartitions];
  size_t _empty_region_counts[UIntNumPartitions];

  // Humongous waste, in bytes, can exist in Mutator partition for recently allocated humongous objects
  // and in OldCollector partition for humongous objects that have been promoted in place.
  size_t _humongous_waste[UIntNumPartitions];

  // For each partition p, _left_to_right_bias is true iff allocations are normally made from lower indexed regions
  // before higher indexed regions.
  bool _left_to_right_bias[UIntNumPartitions];

  inline bool is_mutator_partition(ShenandoahFreeSetPartitionId p);
  inline bool is_young_collector_partition(ShenandoahFreeSetPartitionId p);
  inline bool is_old_collector_partition(ShenandoahFreeSetPartitionId p);
  inline bool available_implies_empty(size_t available);

#ifndef PRODUCT
  void dump_bitmap_row(idx_t region_idx) const;
  void dump_bitmap_range(idx_t start_region_idx, idx_t end_region_idx) const;
  void dump_bitmap() const;
#endif
public:
  ShenandoahRegionPartitions(size_t max_regions, ShenandoahFreeSet* free_set);
  ~ShenandoahRegionPartitions() {}

  static const size_t FreeSetUnderConstruction = SIZE_MAX;

  inline idx_t max() const { return _max; }

  // At initialization, reset OldCollector tallies
  void initialize_old_collector();

  // Remove all regions from all partitions and reset all bounds
  void make_all_regions_unavailable();

  // Set the partition id for a particular region without adjusting interval bounds or usage/capacity tallies
  inline void raw_assign_membership(size_t idx, ShenandoahFreeSetPartitionId p) {
    _membership[int(p)].set_bit(idx);
  }

  // Clear the partition id for a particular region without adjusting interval bounds or usage/capacity tallies
  inline void raw_clear_membership(size_t idx, ShenandoahFreeSetPartitionId p) {
    _membership[int(p)].clear_bit(idx);
  }

  inline void one_region_is_no_longer_empty(ShenandoahFreeSetPartitionId partition);

  // Set the Mutator intervals, usage, and capacity according to arguments.  Reset the Collector intervals, used, capacity
  // to represent empty Collector free set.  We use this at the end of rebuild_free_set() to avoid the overhead of making
  // many redundant incremental adjustments to the mutator intervals as the free set is being rebuilt.
  void establish_mutator_intervals(idx_t mutator_leftmost, idx_t mutator_rightmost,
                                   idx_t mutator_leftmost_empty, idx_t mutator_rightmost_empty,
                                   size_t total_mutator_regions, size_t empty_mutator_regions,
                                   size_t mutator_region_count, size_t mutator_used, size_t mutator_humongous_words_waste);

  // Set the OldCollector intervals, usage, and capacity according to arguments.  We use this at the end of rebuild_free_set()
  // to avoid the overhead of making many redundant incremental adjustments to the mutator intervals as the free set is being
  // rebuilt.
  void establish_old_collector_intervals(idx_t old_collector_leftmost, idx_t old_collector_rightmost,
                                         idx_t old_collector_leftmost_empty, idx_t old_collector_rightmost_empty,
                                         size_t total_old_collector_region_count, size_t old_collector_empty,
                                         size_t old_collector_regions, size_t old_collector_used,
                                         size_t old_collector_humongous_words_waste);

  void establish_interval(ShenandoahFreeSetPartitionId partition, idx_t low_idx, idx_t high_idx,
                          idx_t low_empty_idx, idx_t high_empty_idx);

  // Shrink the intervals associated with partition when region idx is removed from this free set
  inline void shrink_interval_if_boundary_modified(ShenandoahFreeSetPartitionId partition, idx_t idx);

  // Shrink the intervals associated with partition when regions low_idx through high_idx inclusive are removed from this free set
  void shrink_interval_if_range_modifies_either_boundary(ShenandoahFreeSetPartitionId partition,
                                                         idx_t low_idx, idx_t high_idx, size_t num_regions);

  void expand_interval_if_boundary_modified(ShenandoahFreeSetPartitionId partition, idx_t idx, size_t capacity);
  void expand_interval_if_range_modifies_either_boundary(ShenandoahFreeSetPartitionId partition,
                                                         idx_t low_idx, idx_t high_idx,
                                                         idx_t low_empty_idx, idx_t high_empty_idx);

  // Retire region idx from within partition, , leaving its capacity and used as part of the original free partition's totals.
  // Requires that region idx is in in the Mutator or Collector partitions.  Hereafter, identifies this region as NotFree.
  // Any remnant of available memory at the time of retirement is added to the original partition's total of used bytes.
  // Return the number of waste bytes (if any).
  size_t retire_from_partition(ShenandoahFreeSetPartitionId p, idx_t idx, size_t used_bytes);

  // Retire all regions between low_idx and high_idx inclusive from within partition.  Requires that each region idx is
  // in the same Mutator or Collector partition.  Hereafter, identifies each region as NotFree.   Assumes that each region
  // is now considered fully used, since the region is presumably used to represent a humongous object.
  void retire_range_from_partition(ShenandoahFreeSetPartitionId partition, idx_t low_idx, idx_t high_idx);

  void unretire_to_partition(ShenandoahHeapRegion* region, ShenandoahFreeSetPartitionId which_partition);

  // Place region idx into free set which_partition.  Requires that idx is currently NotFree.
  void make_free(idx_t idx, ShenandoahFreeSetPartitionId which_partition, size_t region_capacity);

  // Place region idx into free partition new_partition, not adjusting used and capacity totals for the original and new partition.
  // available represents bytes that can still be allocated within this region.  Requires that idx is currently not NotFree.
  size_t move_from_partition_to_partition_with_deferred_accounting(idx_t idx, ShenandoahFreeSetPartitionId orig_partition,
                                                                   ShenandoahFreeSetPartitionId new_partition, size_t available);

  // Place region idx into free partition new_partition, adjusting used and capacity totals for the original and new partition.
  // available represents bytes that can still be allocated within this region.  Requires that idx is currently not NotFree.
  void move_from_partition_to_partition(idx_t idx, ShenandoahFreeSetPartitionId orig_partition,
                                        ShenandoahFreeSetPartitionId new_partition, size_t available);

  void transfer_used_capacity_from_to(ShenandoahFreeSetPartitionId from_partition, ShenandoahFreeSetPartitionId to_partition,
                                      size_t regions);

  const char* partition_membership_name(idx_t idx) const;

  // Return the index of the next available region >= start_index, or maximum_regions if not found.
  inline idx_t find_index_of_next_available_region(ShenandoahFreeSetPartitionId which_partition,
                                                        idx_t start_index) const;

  // Return the index of the previous available region <= last_index, or -1 if not found.
  inline idx_t find_index_of_previous_available_region(ShenandoahFreeSetPartitionId which_partition,
                                                            idx_t last_index) const;

  // Return the index of the next available cluster of cluster_size regions >= start_index, or maximum_regions if not found.
  inline idx_t find_index_of_next_available_cluster_of_regions(ShenandoahFreeSetPartitionId which_partition,
                                                               idx_t start_index, size_t cluster_size) const;

  // Return the index of the previous available cluster of cluster_size regions <= last_index, or -1 if not found.
  inline idx_t find_index_of_previous_available_cluster_of_regions(ShenandoahFreeSetPartitionId which_partition,
                                                                   idx_t last_index, size_t cluster_size) const;

  inline bool in_free_set(ShenandoahFreeSetPartitionId which_partition, idx_t idx) const {
    return _membership[int(which_partition)].is_set(idx);
  }

  // Returns the ShenandoahFreeSetPartitionId affiliation of region idx, NotFree if this region is not currently in any partition.
  // This does not enforce that free_set membership implies allocation capacity.
  inline ShenandoahFreeSetPartitionId membership(idx_t idx) const {
    assert (idx < _max, "index is sane: %zu < %zu", idx, _max);
    ShenandoahFreeSetPartitionId result = ShenandoahFreeSetPartitionId::NotFree;
    for (uint partition_id = 0; partition_id < UIntNumPartitions; partition_id++) {
      if (_membership[partition_id].is_set(idx)) {
        assert(result == ShenandoahFreeSetPartitionId::NotFree, "Region should reside in only one partition");
        result = (ShenandoahFreeSetPartitionId) partition_id;
      }
    }
    return result;
  }

#ifdef ASSERT
  // Returns true iff region idx's membership is which_partition.  If which_partition represents a free set, asserts
  // that the region has allocation capacity.
  inline bool partition_id_matches(idx_t idx, ShenandoahFreeSetPartitionId which_partition) const;
#endif

  inline size_t region_size_bytes() const { return _region_size_bytes; };

  // The following four methods return the left-most and right-most bounds on ranges of regions representing
  // the requested set.  The _empty variants represent bounds on the range that holds completely empty
  // regions, which are required for humongous allocations and desired for "very large" allocations.
  //   if the requested which_partition is empty:
  //     leftmost() and leftmost_empty() return _max, rightmost() and rightmost_empty() return 0
  //   otherwise, expect the following:
  //     0 <= leftmost <= leftmost_empty <= rightmost_empty <= rightmost < _max
  inline idx_t leftmost(ShenandoahFreeSetPartitionId which_partition) const;
  inline idx_t rightmost(ShenandoahFreeSetPartitionId which_partition) const;
  idx_t leftmost_empty(ShenandoahFreeSetPartitionId which_partition);
  idx_t rightmost_empty(ShenandoahFreeSetPartitionId which_partition);

  inline bool is_empty(ShenandoahFreeSetPartitionId which_partition) const;

  inline void increase_region_counts(ShenandoahFreeSetPartitionId which_partition, size_t regions);
  inline void decrease_region_counts(ShenandoahFreeSetPartitionId which_partition, size_t regions);
  inline size_t get_region_counts(ShenandoahFreeSetPartitionId which_partition) {
    assert (which_partition < NumPartitions, "selected free set must be valid");
    return _region_counts[int(which_partition)];
  }

  inline void increase_empty_region_counts(ShenandoahFreeSetPartitionId which_partition, size_t regions);
  inline void decrease_empty_region_counts(ShenandoahFreeSetPartitionId which_partition, size_t regions);
  inline size_t get_empty_region_counts(ShenandoahFreeSetPartitionId which_partition) {
    assert (which_partition < NumPartitions, "selected free set must be valid");
    return _empty_region_counts[int(which_partition)];
  }

  inline void increase_capacity(ShenandoahFreeSetPartitionId which_partition, size_t bytes);
  inline void decrease_capacity(ShenandoahFreeSetPartitionId which_partition, size_t bytes);
  inline size_t get_capacity(ShenandoahFreeSetPartitionId which_partition) {
    assert (which_partition < NumPartitions, "Partition must be valid");
    return _capacity[int(which_partition)];
  }

  inline void increase_available(ShenandoahFreeSetPartitionId which_partition, size_t bytes);
  inline void decrease_available(ShenandoahFreeSetPartitionId which_partition, size_t bytes);
  inline size_t get_available(ShenandoahFreeSetPartitionId which_partition);

  inline void increase_used(ShenandoahFreeSetPartitionId which_partition, size_t bytes);
  inline void decrease_used(ShenandoahFreeSetPartitionId which_partition, size_t bytes);
  inline size_t get_used(ShenandoahFreeSetPartitionId which_partition) {
    assert (which_partition < NumPartitions, "Partition must be valid");
    return _used[int(which_partition)];
  }

  inline void increase_humongous_waste(ShenandoahFreeSetPartitionId which_partition, size_t bytes);
  inline void decrease_humongous_waste(ShenandoahFreeSetPartitionId which_partition, size_t bytes) {
    shenandoah_assert_heaplocked();
    assert (which_partition < NumPartitions, "Partition must be valid");
    assert(_humongous_waste[int(which_partition)] >= bytes, "Cannot decrease waste beyond what is there");
    _humongous_waste[int(which_partition)] -= bytes;
  }

  inline size_t get_humongous_waste(ShenandoahFreeSetPartitionId which_partition);

  inline void set_bias_from_left_to_right(ShenandoahFreeSetPartitionId which_partition, bool value) {
    assert (which_partition < NumPartitions, "selected free set must be valid");
    _left_to_right_bias[int(which_partition)] = value;
  }

  inline bool alloc_from_left_bias(ShenandoahFreeSetPartitionId which_partition) const {
    assert (which_partition < NumPartitions, "selected free set must be valid");
    return _left_to_right_bias[int(which_partition)];
  }

  inline size_t capacity_of(ShenandoahFreeSetPartitionId which_partition) const {
    assert (which_partition < NumPartitions, "selected free set must be valid");
    return _capacity[int(which_partition)];
  }

  inline size_t used_by(ShenandoahFreeSetPartitionId which_partition) const {
    assert (which_partition < NumPartitions, "selected free set must be valid");
    return _used[int(which_partition)];
  }

  inline size_t available_in(ShenandoahFreeSetPartitionId which_partition) const {
    assert (which_partition < NumPartitions, "selected free set must be valid");
    shenandoah_assert_heaplocked();
    assert(_available[int(which_partition)] == _capacity[int(which_partition)] - _used[int(which_partition)],
           "Expect available (%zu) equals capacity (%zu) - used (%zu) for partition %s",
           _available[int(which_partition)], _capacity[int(which_partition)], _used[int(which_partition)],
           partition_membership_name(idx_t(which_partition)));
    return _available[int(which_partition)];
  }

  // Returns bytes of humongous waste
  inline size_t humongous_waste(ShenandoahFreeSetPartitionId which_partition) const {
    assert (which_partition < NumPartitions, "selected free set must be valid");
    // This may be called with or without the global heap lock.  Changes to _humongous_waste[] are always made with heap lock.
    return _humongous_waste[int(which_partition)];
  }

  // Return available_in assuming caller does not hold the heap lock.  In production builds, available is
  // returned without acquiring the lock.  In debug builds, the global heap lock is acquired in order to
  // enforce a consistency assert.
  inline size_t available_in_not_locked(ShenandoahFreeSetPartitionId which_partition) const {
    assert (which_partition < NumPartitions, "selected free set must be valid");
    shenandoah_assert_not_heaplocked();
#ifdef ASSERT
    ShenandoahHeapLocker locker(ShenandoahHeap::heap()->lock());
    assert((_available[int(which_partition)] == FreeSetUnderConstruction) ||
           (_available[int(which_partition)] == _capacity[int(which_partition)] - _used[int(which_partition)]),
           "Expect available (%zu) equals capacity (%zu) - used (%zu) for partition %s",
           _available[int(which_partition)], _capacity[int(which_partition)], _used[int(which_partition)],
           partition_membership_name(idx_t(which_partition)));
#endif
    return _available[int(which_partition)];
  }

  inline void set_capacity_of(ShenandoahFreeSetPartitionId which_partition, size_t value);

  inline void set_used_by(ShenandoahFreeSetPartitionId which_partition, size_t value) {
    shenandoah_assert_heaplocked();
    assert (which_partition < NumPartitions, "selected free set must be valid");
    _used[int(which_partition)] = value;
    _available[int(which_partition)] = _capacity[int(which_partition)] - value;
  }

  inline size_t count(ShenandoahFreeSetPartitionId which_partition) const { return _region_counts[int(which_partition)]; }

  // Assure leftmost, rightmost, leftmost_empty, and rightmost_empty bounds are valid for all free sets.
  // Valid bounds honor all of the following (where max is the number of heap regions):
  //   if the set is empty, leftmost equals max and rightmost equals 0
  //   Otherwise (the set is not empty):
  //     0 <= leftmost < max and 0 <= rightmost < max
  //     the region at leftmost is in the set
  //     the region at rightmost is in the set
  //     rightmost >= leftmost
  //     for every idx that is in the set {
  //       idx >= leftmost &&
  //       idx <= rightmost
  //     }
  //   if the set has no empty regions, leftmost_empty equals max and rightmost_empty equals 0
  //   Otherwise (the region has empty regions):
  //     0 <= leftmost_empty < max and 0 <= rightmost_empty < max
  //     rightmost_empty >= leftmost_empty
  //     for every idx that is in the set and is empty {
  //       idx >= leftmost &&
  //       idx <= rightmost
  //     }
  void assert_bounds(bool validate_totals) NOT_DEBUG_RETURN;
};

// Publicly, ShenandoahFreeSet represents memory that is available to mutator threads.  The public capacity(), used(),
// and available() methods represent this public notion of memory that is under control of the mutator.  Separately,
// ShenandoahFreeSet also represents memory available to garbage collection activities for compaction purposes.
//
// The Shenandoah garbage collector evacuates live objects out of specific regions that are identified as members of the
// collection set (cset).
//
// The ShenandoahFreeSet tries to colocate survivor objects (objects that have been evacuated at least once) at the
// high end of memory.  New mutator allocations are taken from the low end of memory.  Within the mutator's range of regions,
// humongous allocations are taken from the lowest addresses, and LAB (local allocation buffers) and regular shared allocations
// are taken from the higher address of the mutator's range of regions.  This approach allows longer lasting survivor regions
// to congregate at the top of the heap and longer lasting humongous regions to congregate at the bottom of the heap, with
// short-lived frequently evacuated regions occupying the middle of the heap.
//
// Mutator and garbage collection activities tend to scramble the content of regions.  Twice, during each GC pass, we rebuild
// the free set in an effort to restore the efficient segregation of Collector and Mutator regions:
//
//  1. At the start of evacuation, we know exactly how much memory is going to be evacuated, and this guides our
//     sizing of the Collector free set.
//
//  2. At the end of GC, we have reclaimed all of the memory that was spanned by the cset.  We rebuild here to make
//     sure there is enough memory reserved at the high end of memory to hold the objects that might need to be evacuated
//     during the next GC pass.

class ShenandoahFreeSet : public CHeapObj<mtGC> {
using idx_t = ShenandoahSimpleBitMap::idx_t;
private:
  ShenandoahHeap* const _heap;
  ShenandoahRegionPartitions _partitions;

  size_t _total_humongous_waste;

  HeapWord* allocate_aligned_plab(size_t size, ShenandoahAllocRequest& req, ShenandoahHeapRegion* r);

  // We re-evaluate the left-to-right allocation bias whenever _alloc_bias_weight is less than zero.  Each time
  // we allocate an object, we decrement the count of this value.  Each time we re-evaluate whether to allocate
  // from right-to-left or left-to-right, we reset the value of this counter to _InitialAllocBiasWeight.
  ssize_t _alloc_bias_weight;

  const ssize_t INITIAL_ALLOC_BIAS_WEIGHT = 256;

  // bytes used by young
  size_t _total_young_used;
  template<bool UsedByMutatorChanged, bool UsedByCollectorChanged>
  inline void recompute_total_young_used() {
    if (UsedByMutatorChanged || UsedByCollectorChanged) {
      shenandoah_assert_heaplocked();
      _total_young_used = (_partitions.used_by(ShenandoahFreeSetPartitionId::Mutator) +
                           _partitions.used_by(ShenandoahFreeSetPartitionId::Collector));
    }
  }

  // bytes used by old
  size_t _total_old_used;
  template<bool UsedByOldCollectorChanged>
  inline void recompute_total_old_used() {
    if (UsedByOldCollectorChanged) {
      shenandoah_assert_heaplocked();
      _total_old_used =_partitions.used_by(ShenandoahFreeSetPartitionId::OldCollector);
    }
  }

public:
  // We make this public so that native code can see its value
  // bytes used by global
  size_t _total_global_used;
private:
  // Prerequisite: _total_young_used and _total_old_used are valid
  template<bool UsedByMutatorChanged, bool UsedByCollectorChanged, bool UsedByOldCollectorChanged>
  inline void recompute_total_global_used() {
    if (UsedByMutatorChanged || UsedByCollectorChanged || UsedByOldCollectorChanged) {
      shenandoah_assert_heaplocked();
      _total_global_used = _total_young_used + _total_old_used;
    }
  }

  template<bool UsedByMutatorChanged, bool UsedByCollectorChanged, bool UsedByOldCollectorChanged>
  inline void recompute_total_used() {
    recompute_total_young_used<UsedByMutatorChanged, UsedByCollectorChanged>();
    recompute_total_old_used<UsedByOldCollectorChanged>();
    recompute_total_global_used<UsedByMutatorChanged, UsedByCollectorChanged, UsedByOldCollectorChanged>();
  }

  size_t _young_affiliated_regions;
  size_t _old_affiliated_regions;
  size_t _global_affiliated_regions;

  size_t _young_unaffiliated_regions;
  size_t _global_unaffiliated_regions;

  size_t _total_young_regions;
  size_t _total_global_regions;

  size_t _mutator_bytes_allocated_since_gc_start;

  // If only affiliation changes are promote-in-place and generation sizes have not changed,
  //    we have AffiliatedChangesAreGlobalNeutral
  // If only affiliation changes are non-empty regions moved from Mutator to Collector and young size has not changed,
  //    we have AffiliatedChangesAreYoungNeutral
  // If only unaffiliated changes are empty regions from Mutator to/from Collector, we have UnaffiliatedChangesAreYoungNeutral
  template<bool MutatorEmptiesChanged, bool CollectorEmptiesChanged, bool OldCollectorEmptiesChanged,
           bool MutatorSizeChanged, bool CollectorSizeChanged, bool OldCollectorSizeChanged,
           bool AffiliatedChangesAreYoungNeutral, bool AffiliatedChangesAreGlobalNeutral,
           bool UnaffiliatedChangesAreYoungNeutral>
  inline void recompute_total_affiliated() {
    shenandoah_assert_heaplocked();
    size_t region_size_bytes = ShenandoahHeapRegion::region_size_bytes();
    if (!UnaffiliatedChangesAreYoungNeutral && (MutatorEmptiesChanged || CollectorEmptiesChanged)) {
      _young_unaffiliated_regions = (_partitions.get_empty_region_counts(ShenandoahFreeSetPartitionId::Mutator) +
                                     _partitions.get_empty_region_counts(ShenandoahFreeSetPartitionId::Collector));
    }
    if (!AffiliatedChangesAreYoungNeutral &&
        (MutatorSizeChanged || CollectorSizeChanged || MutatorEmptiesChanged || CollectorEmptiesChanged)) {
      _young_affiliated_regions = ((_partitions.get_capacity(ShenandoahFreeSetPartitionId::Mutator) +
                                    _partitions.get_capacity(ShenandoahFreeSetPartitionId::Collector)) / region_size_bytes -
                                   _young_unaffiliated_regions);
    }
    if (OldCollectorSizeChanged || OldCollectorEmptiesChanged) {
      _old_affiliated_regions = (_partitions.get_capacity(ShenandoahFreeSetPartitionId::OldCollector) / region_size_bytes -
                                 _partitions.get_empty_region_counts(ShenandoahFreeSetPartitionId::OldCollector));
    }
    if (!AffiliatedChangesAreGlobalNeutral &&
        (MutatorEmptiesChanged || CollectorEmptiesChanged || OldCollectorEmptiesChanged)) {
      _global_unaffiliated_regions =
        _young_unaffiliated_regions + _partitions.get_empty_region_counts(ShenandoahFreeSetPartitionId::OldCollector);
    }
    if (!AffiliatedChangesAreGlobalNeutral &&
        (MutatorSizeChanged || CollectorSizeChanged || MutatorEmptiesChanged || CollectorEmptiesChanged ||
         OldCollectorSizeChanged || OldCollectorEmptiesChanged)) {
      _global_affiliated_regions = _young_affiliated_regions + _old_affiliated_regions;
    }
#ifdef ASSERT
    if (ShenandoahHeap::heap()->mode()->is_generational()) {
      assert(_young_affiliated_regions * ShenandoahHeapRegion::region_size_bytes() >= _total_young_used, "sanity");
      assert(_old_affiliated_regions * ShenandoahHeapRegion::region_size_bytes() >= _total_old_used, "sanity");
    }
    assert(_global_affiliated_regions * ShenandoahHeapRegion::region_size_bytes() >= _total_global_used, "sanity");
#endif
  }

  // Increases used memory for the partition if the allocation is successful. `in_new_region` will be set
  // if this is the first allocation in the region.
  HeapWord* try_allocate_in(ShenandoahHeapRegion* region, ShenandoahAllocRequest& req, bool& in_new_region);

  // While holding the heap lock, allocate memory for a single object or LAB  which is to be entirely contained
  // within a single HeapRegion as characterized by req.
  //
  // Precondition: !ShenandoahHeapRegion::requires_humongous(req.size())
  HeapWord* allocate_single(ShenandoahAllocRequest& req, bool& in_new_region);

  // While holding the heap lock, allocate memory for a humongous object which spans one or more regions that
  // were previously empty.  Regions that represent humongous objects are entirely dedicated to the humongous
  // object.  No other objects are packed into these regions.
  //
  // Precondition: ShenandoahHeapRegion::requires_humongous(req.size())
  HeapWord* allocate_contiguous(ShenandoahAllocRequest& req, bool is_humongous);

  bool transfer_one_region_from_mutator_to_old_collector(size_t idx, size_t alloc_capacity);

  // Change region r from the Mutator partition to the GC's Collector or OldCollector partition.  This requires that the
  // region is entirely empty.
  //
  // Typical usage: During evacuation, the GC may find it needs more memory than had been reserved at the start of evacuation to
  // hold evacuated objects.  If this occurs and memory is still available in the Mutator's free set, we will flip a region from
  // the Mutator free set into the Collector or OldCollector free set. The conditions to move this region are checked by
  // the caller, so the given region is always moved.
  void flip_to_gc(ShenandoahHeapRegion* r);

  // Return true if and only if the given region is successfully flipped to the old partition
  bool flip_to_old_gc(ShenandoahHeapRegion* r);

  // Handle allocation for mutator.
  HeapWord* allocate_for_mutator(ShenandoahAllocRequest &req, bool &in_new_region);

  // Update allocation bias and decided whether to allocate from the left or right side of the heap.
  void update_allocation_bias();

  // Search for regions to satisfy allocation request using iterator.
  template<typename Iter>
  HeapWord* allocate_from_regions(Iter& iterator, ShenandoahAllocRequest &req, bool &in_new_region);

  // Handle allocation for collector (for evacuation).
  HeapWord* allocate_for_collector(ShenandoahAllocRequest& req, bool& in_new_region);

  // Search for allocation in region with same affiliation as request, using given iterator,
  // or affiliate the first usable FREE region with given affiliation and allocate in.
  template<typename Iter>
<<<<<<< HEAD
  HeapWord* allocate_with_affiliation(Iter& iterator,
                                      ShenandoahAffiliation affiliation,
                                      ShenandoahAllocRequest& req,
                                      bool& in_new_region,
                                      bool& allow_new_region);
=======
  HeapWord* allocate_with_affiliation(Iter& iterator, ShenandoahAffiliation affiliation,
                                      ShenandoahAllocRequest& req, bool& in_new_region);
>>>>>>> ec059c0e

  // Return true if the respective generation for this request has free regions.
  bool can_allocate_in_new_region(const ShenandoahAllocRequest& req);

  // Attempt to allocate memory for an evacuation from the mutator's partition.
  HeapWord* try_allocate_from_mutator(ShenandoahAllocRequest& req, bool& in_new_region);

  void clear_internal();

  // Returns true iff this region is entirely available, either because it is empty() or because it has been found to represent
  // immediate trash and we'll be able to immediately recycle it.  Note that we cannot recycle immediate trash if
  // concurrent weak root processing is in progress.
  inline bool can_allocate_from(ShenandoahHeapRegion *r) const;
  inline bool can_allocate_from(size_t idx) const;

  inline bool has_alloc_capacity(ShenandoahHeapRegion *r) const;

  void transfer_empty_regions_from_to(ShenandoahFreeSetPartitionId source_partition,
                                      ShenandoahFreeSetPartitionId dest_partition,
                                      size_t num_regions);

  size_t transfer_empty_regions_from_collector_set_to_mutator_set(ShenandoahFreeSetPartitionId which_collector,
                                                                  size_t max_xfer_regions,
                                                                  size_t& bytes_transferred);
  size_t transfer_non_empty_regions_from_collector_set_to_mutator_set(ShenandoahFreeSetPartitionId which_collector,
                                                                      size_t max_xfer_regions,
                                                                      size_t& bytes_transferred);

  // Determine whether we prefer to allocate from left to right or from right to left within the OldCollector free-set.
  void establish_old_collector_alloc_bias();
  size_t get_usable_free_words(size_t free_bytes) const;

  // log status, assuming lock has already been acquired by the caller.
  void log_status();

public:
  static const size_t FreeSetUnderConstruction = ShenandoahRegionPartitions::FreeSetUnderConstruction;

  ShenandoahFreeSet(ShenandoahHeap* heap, size_t max_regions);

  inline size_t max_regions() const { return _partitions.max(); }
  ShenandoahFreeSetPartitionId membership(size_t index) const { return _partitions.membership(index); }
  inline void shrink_interval_if_range_modifies_either_boundary(ShenandoahFreeSetPartitionId partition,
                                                                idx_t low_idx, idx_t high_idx, size_t num_regions) {
    return _partitions.shrink_interval_if_range_modifies_either_boundary(partition, low_idx, high_idx, num_regions);
  }

  void reset_bytes_allocated_since_gc_start(size_t initial_bytes_allocated);

  void increase_bytes_allocated(size_t bytes);

  inline size_t get_bytes_allocated_since_gc_start() const {
    return _mutator_bytes_allocated_since_gc_start;
  }

  // Public because ShenandoahRegionPartitions assertions require access.
  inline size_t alloc_capacity(ShenandoahHeapRegion *r) const;
  inline size_t alloc_capacity(size_t idx) const;

  // Return bytes used by old
  inline size_t old_used() {
    return _total_old_used;
  }

  ShenandoahFreeSetPartitionId prepare_to_promote_in_place(size_t idx, size_t bytes);
  void account_for_pip_regions(size_t mutator_regions, size_t mutator_bytes, size_t collector_regions, size_t collector_bytes);

  // This is used for unit testing.  Not for preoduction.  Invokes exit() if old cannot be resized.
  void resize_old_collector_capacity(size_t desired_regions);

  // Return bytes used by young
  inline size_t young_used() {
    return _total_young_used;
  }

  // Return bytes used by global
  inline size_t global_used() {
    return _total_global_used;
  }

  size_t global_unaffiliated_regions() {
    return _global_unaffiliated_regions;
  }

  size_t young_unaffiliated_regions() {
    return _young_unaffiliated_regions;
  }

  size_t old_unaffiliated_regions() {
    return _partitions.get_empty_region_counts(ShenandoahFreeSetPartitionId::OldCollector);
  }

  size_t young_affiliated_regions() {
    return _young_affiliated_regions;
  }

  size_t old_affiliated_regions() {
    return _old_affiliated_regions;
  }

  size_t global_affiliated_regions() {
    return _global_affiliated_regions;
  }

  size_t total_young_regions() {
    return _total_young_regions;
  }

  size_t total_old_regions() {
    return _partitions.get_capacity(ShenandoahFreeSetPartitionId::OldCollector) / ShenandoahHeapRegion::region_size_bytes();
  }

  size_t total_global_regions() {
    return _total_global_regions;
  }

  void clear();

  // Examine the existing free set representation, capturing the current state into var arguments:
  //
  // young_cset_regions is the number of regions currently in the young cset if we are starting to evacuate, or zero
  //   old_cset_regions is the number of regions currently in the old cset if we are starting a mixed evacuation, or zero
  //   first_old_region is the index of the first region that is part of the OldCollector set
  //    last_old_region is the index of the last region that is part of the OldCollector set
  //   old_region_count is the number of regions in the OldCollector set that have memory available to be allocated
  void prepare_to_rebuild(size_t &young_cset_regions, size_t &old_cset_regions,
                          size_t &first_old_region, size_t &last_old_region, size_t &old_region_count);

  // At the end of final mark, but before we begin evacuating, heuristics calculate how much memory is required to
  // hold the results of evacuating to young-gen and to old-gen, and have_evacuation_reserves should be true.
  // These quantities, stored as reserves for their respective generations, are consulted prior to rebuilding
  // the free set (ShenandoahFreeSet) in preparation for evacuation.  When the free set is rebuilt, we make sure
  // to reserve sufficient memory in the collector and old_collector sets to hold evacuations.
  //
  // We also rebuild the free set at the end of GC, as we prepare to idle GC until the next trigger.  In this case,
  // have_evacuation_reserves is false because we don't yet know how much memory will need to be evacuated in the
  // next GC cycle.  When have_evacuation_reserves is false, the free set rebuild operation reserves for the collector
  // and old_collector sets based on alternative mechanisms, such as ShenandoahEvacReserve, ShenandoahOldEvacReserve, and
  // ShenandoahOldCompactionReserve.  In a future planned enhancement, the reserve for old_collector set when the
  // evacuation reserves are unknown, is based in part on anticipated promotion as determined by analysis of live data
  // found during the previous GC pass which is one less than the current tenure age.
  //
  // young_cset_regions is the number of regions currently in the young cset if we are starting to evacuate, or zero
  //   old_cset_regions is the number of regions currently in the old cset if we are starting a mixed evacuation, or zero
  //    num_old_regions is the number of old-gen regions that have available memory for further allocations (excluding old cset)
  // have_evacuation_reserves is true iff the desired values of young-gen and old-gen evacuation reserves and old-gen
  //                    promotion reserve have been precomputed (and can be obtained by invoking
  //                    <generation>->get_evacuation_reserve() or old_gen->get_promoted_reserve()
  void finish_rebuild(size_t young_cset_regions, size_t old_cset_regions, size_t num_old_regions,
                      bool have_evacuation_reserves = false);

  // When a region is promoted in place, we add the region's available memory if it is greater than plab_min_size()
  // into the old collector partition by invoking this method.
  void add_promoted_in_place_region_to_old_collector(ShenandoahHeapRegion* region);

  // Move up to cset_regions number of regions from being available to the collector to being available to the mutator.
  //
  // Typical usage: At the end of evacuation, when the collector no longer needs the regions that had been reserved
  // for evacuation, invoke this to make regions available for mutator allocations.
  void move_regions_from_collector_to_mutator(size_t cset_regions);

  void transfer_humongous_regions_from_mutator_to_old_collector(size_t xfer_regions, size_t humongous_waste_words);

  void recycle_trash();

  // Acquire heap lock and log status, assuming heap lock is not acquired by the caller.
  void log_status_under_lock();

  // Note that capacity is the number of regions that had available memory at most recent rebuild.  It is not the
  // entire size of the young or global generation.  (Regions within the generation that were fully utilized at time of
  // rebuild are not counted as part of capacity.)

  // All three of the following functions may produce stale data if called without owning the global heap lock.
  // Changes to the values of these variables are performed with a lock.  A change to capacity or used "atomically"
  // adjusts available with respect to lock holders.  However, sequential calls to these three functions may produce
  // inconsistent data: available may not equal capacity - used because the intermediate states of any "atomic"
  // locked action can be seen by these unlocked functions.
  inline size_t capacity()  const { return _partitions.capacity_of(ShenandoahFreeSetPartitionId::Mutator);             }
  inline size_t used()      const { return _partitions.used_by(ShenandoahFreeSetPartitionId::Mutator);                 }
  inline size_t available() const { return _partitions.available_in_not_locked(ShenandoahFreeSetPartitionId::Mutator); }

  inline size_t total_humongous_waste() const      { return _total_humongous_waste; }
  inline size_t humongous_waste_in_mutator() const { return _partitions.humongous_waste(ShenandoahFreeSetPartitionId::Mutator); }
  inline size_t humongous_waste_in_old() const { return _partitions.humongous_waste(ShenandoahFreeSetPartitionId::OldCollector); }

  void decrease_humongous_waste_for_regular_bypass(ShenandoahHeapRegion* r, size_t waste);

  HeapWord* allocate(ShenandoahAllocRequest& req, bool& in_new_region);

  /*
   * Internal fragmentation metric: describes how fragmented the heap regions are.
   *
   * It is derived as:
   *
   *               sum(used[i]^2, i=0..k)
   *   IF = 1 - ------------------------------
   *              C * sum(used[i], i=0..k)
   *
   * ...where k is the number of regions in computation, C is the region capacity, and
   * used[i] is the used space in the region.
   *
   * The non-linearity causes IF to be lower for the cases where the same total heap
   * used is densely packed. For example:
   *   a) Heap is completely full  => IF = 0
   *   b) Heap is half full, first 50% regions are completely full => IF = 0
   *   c) Heap is half full, each region is 50% full => IF = 1/2
   *   d) Heap is quarter full, first 50% regions are completely full => IF = 0
   *   e) Heap is quarter full, each region is 25% full => IF = 3/4
   *   f) Heap has one small object per each region => IF =~ 1
   */
  double internal_fragmentation();

  /*
   * External fragmentation metric: describes how fragmented the heap is.
   *
   * It is derived as:
   *
   *   EF = 1 - largest_contiguous_free / total_free
   *
   * For example:
   *   a) Heap is completely empty => EF = 0
   *   b) Heap is completely full => EF = 0
   *   c) Heap is first-half full => EF = 1/2
   *   d) Heap is half full, full and empty regions interleave => EF =~ 1
   */
  double external_fragmentation();

  void print_on(outputStream* out) const;

  // This function places all regions that have allocation capacity into the mutator partition, or if the region
  // is already affiliated with old, into the old collector partition, identifying regions that have no allocation
  // capacity as NotFree.  Capture the modified state of the freeset into var arguments:
  //
  // young_cset_regions is the number of regions currently in the young cset if we are starting to evacuate, or zero
  //   old_cset_regions is the number of regions currently in the old cset if we are starting a mixed evacuation, or zero
  //   first_old_region is the index of the first region that is part of the OldCollector set
  //    last_old_region is the index of the last region that is part of the OldCollector set
  //   old_region_count is the number of regions in the OldCollector set that have memory available to be allocated
  void find_regions_with_alloc_capacity(size_t &young_cset_regions, size_t &old_cset_regions,
                                        size_t &first_old_region, size_t &last_old_region, size_t &old_region_count);

  // Ensure that Collector has at least to_reserve bytes of available memory, and OldCollector has at least old_reserve
  // bytes of available memory.  On input, old_region_count holds the number of regions already present in the
  // OldCollector partition.  Upon return, old_region_count holds the updated number of regions in the OldCollector partition.
  void reserve_regions(size_t to_reserve, size_t old_reserve, size_t &old_region_count,
                       size_t &young_used_regions, size_t &old_used_regions, size_t &young_used_bytes, size_t &old_used_bytes);

  // Reserve space for evacuations, with regions reserved for old evacuations placed to the right
  // of regions reserved of young evacuations.
  void compute_young_and_old_reserves(size_t young_cset_regions, size_t old_cset_regions, bool have_evacuation_reserves,
                                      size_t &young_reserve_result, size_t &old_reserve_result) const;
};

#endif // SHARE_GC_SHENANDOAH_SHENANDOAHFREESET_HPP<|MERGE_RESOLUTION|>--- conflicted
+++ resolved
@@ -599,16 +599,11 @@
   // Search for allocation in region with same affiliation as request, using given iterator,
   // or affiliate the first usable FREE region with given affiliation and allocate in.
   template<typename Iter>
-<<<<<<< HEAD
   HeapWord* allocate_with_affiliation(Iter& iterator,
                                       ShenandoahAffiliation affiliation,
                                       ShenandoahAllocRequest& req,
                                       bool& in_new_region,
                                       bool& allow_new_region);
-=======
-  HeapWord* allocate_with_affiliation(Iter& iterator, ShenandoahAffiliation affiliation,
-                                      ShenandoahAllocRequest& req, bool& in_new_region);
->>>>>>> ec059c0e
 
   // Return true if the respective generation for this request has free regions.
   bool can_allocate_in_new_region(const ShenandoahAllocRequest& req);
