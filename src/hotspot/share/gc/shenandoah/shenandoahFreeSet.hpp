/*
 * Copyright (c) 2016, 2019, Red Hat, Inc. All rights reserved.
 * Copyright Amazon.com Inc. or its affiliates. All Rights Reserved.
 * DO NOT ALTER OR REMOVE COPYRIGHT NOTICES OR THIS FILE HEADER.
 *
 * This code is free software; you can redistribute it and/or modify it
 * under the terms of the GNU General Public License version 2 only, as
 * published by the Free Software Foundation.
 *
 * This code is distributed in the hope that it will be useful, but WITHOUT
 * ANY WARRANTY; without even the implied warranty of MERCHANTABILITY or
 * FITNESS FOR A PARTICULAR PURPOSE.  See the GNU General Public License
 * version 2 for more details (a copy is included in the LICENSE file that
 * accompanied this code).
 *
 * You should have received a copy of the GNU General Public License version
 * 2 along with this work; if not, write to the Free Software Foundation,
 * Inc., 51 Franklin St, Fifth Floor, Boston, MA 02110-1301 USA.
 *
 * Please contact Oracle, 500 Oracle Parkway, Redwood Shores, CA 94065 USA
 * or visit www.oracle.com if you need additional information or have any
 * questions.
 *
 */

#ifndef SHARE_GC_SHENANDOAH_SHENANDOAHFREESET_HPP
#define SHARE_GC_SHENANDOAH_SHENANDOAHFREESET_HPP

#include "gc/shenandoah/shenandoahHeapRegionSet.hpp"
#include "gc/shenandoah/shenandoahHeap.hpp"
#include "gc/shenandoah/shenandoahSimpleBitMap.hpp"

// Each ShenandoahHeapRegion is associated with a ShenandoahFreeSetPartitionId.
enum class ShenandoahFreeSetPartitionId : uint8_t {
  Mutator,                      // Region is in the Mutator free set: available memory is available to mutators.
  Collector,                    // Region is in the Collector free set: available memory is reserved for evacuations.
  OldCollector,                 // Region is in the Old Collector free set:
                                //    available memory is reserved for old evacuations and for promotions..
  NotFree                       // Region is in no free set: it has no available memory
};

// We do not maintain counts, capacity, or used for regions that are not free.  Informally, if a region is NotFree, it is
// in no partition.  NumPartitions represents the size of an array that may be indexed by Mutator or Collector.
#define NumPartitions           (ShenandoahFreeSetPartitionId::NotFree)
#define IntNumPartitions     int(ShenandoahFreeSetPartitionId::NotFree)
#define UIntNumPartitions   uint(ShenandoahFreeSetPartitionId::NotFree)

// ShenandoahRegionPartitions provides an abstraction to help organize the implementation of ShenandoahFreeSet.  This
// class implements partitioning of regions into distinct sets.  Each ShenandoahHeapRegion is either in the Mutator free set,
// the Collector free set, or in neither free set (NotFree).  When we speak of a "free partition", we mean partitions that
// for which the ShenandoahFreeSetPartitionId is not equal to NotFree.
class ShenandoahRegionPartitions {

private:
  const ssize_t _max;           // The maximum number of heap regions
  const size_t _region_size_bytes;
  const ShenandoahFreeSet* _free_set;
  // For each partition, we maintain a bitmap of which regions are affiliated with his partition.
  ShenandoahSimpleBitMap _membership[UIntNumPartitions];

  // For each partition, we track an interval outside of which a region affiliated with that partition is guaranteed
  // not to be found. This makes searches for free space more efficient.  For each partition p, _leftmosts[p]
  // represents its least index, and its _rightmosts[p] its greatest index. Empty intervals are indicated by the
  // canonical [_max, -1].
  ssize_t _leftmosts[UIntNumPartitions];
  ssize_t _rightmosts[UIntNumPartitions];

  // Allocation for humongous objects needs to find regions that are entirely empty.  For each partion p, _leftmosts_empty[p]
  // represents the first region belonging to this partition that is completely empty and _rightmosts_empty[p] represents the
  // last region that is completely empty.  If there is no completely empty region in this partition, this is represented
  // by the canonical [_max, -1].
  ssize_t _leftmosts_empty[UIntNumPartitions];
  ssize_t _rightmosts_empty[UIntNumPartitions];

  // For each partition p, _capacity[p] represents the total amount of memory within the partition at the time
  // of the most recent rebuild, _used[p] represents the total amount of memory that has been allocated within this
  // partition (either already allocated as of the rebuild, or allocated since the rebuild).  _capacity[p] and _used[p]
  // are denoted in bytes.  Note that some regions that had been assigned to a particular partition at rebuild time
  // may have been retired following the rebuild.  The tallies for these regions are still reflected in _capacity[p]
  // and _used[p], even though the region may have been removed from the free set.
  size_t _capacity[UIntNumPartitions];
  size_t _used[UIntNumPartitions];
  size_t _region_counts[UIntNumPartitions];

  // For each partition p, _left_to_right_bias is true iff allocations are normally made from lower indexed regions
  // before higher indexed regions.
  bool _left_to_right_bias[UIntNumPartitions];

  // Shrink the intervals associated with partition when region idx is removed from this free set
  inline void shrink_interval_if_boundary_modified(ShenandoahFreeSetPartitionId partition, ssize_t idx);

  // Shrink the intervals associated with partition when regions low_idx through high_idx inclusive are removed from this free set
  inline void shrink_interval_if_range_modifies_either_boundary(ShenandoahFreeSetPartitionId partition,
                                                                ssize_t low_idx, ssize_t high_idx);
  inline void expand_interval_if_boundary_modified(ShenandoahFreeSetPartitionId partition, ssize_t idx, size_t capacity);

  inline bool is_mutator_partition(ShenandoahFreeSetPartitionId p);
  inline bool is_young_collector_partition(ShenandoahFreeSetPartitionId p);
  inline bool is_old_collector_partition(ShenandoahFreeSetPartitionId p);
  inline bool available_implies_empty(size_t available);

#ifndef PRODUCT
  void dump_bitmap_row(ssize_t region_idx) const;
  void dump_bitmap_range(ssize_t start_region_idx, ssize_t end_region_idx) const;
  void dump_bitmap() const;
#endif
public:
  ShenandoahRegionPartitions(size_t max_regions, ShenandoahFreeSet* free_set);
  ~ShenandoahRegionPartitions() {}

  // Remove all regions from all partitions and reset all bounds
  void make_all_regions_unavailable();

  // Set the partition id for a particular region without adjusting interval bounds or usage/capacity tallies
  inline void raw_assign_membership(size_t idx, ShenandoahFreeSetPartitionId p) {
    _membership[int(p)].set_bit(idx);
  }

  // Set the Mutator intervals, usage, and capacity according to arguments.  Reset the Collector intervals, used, capacity
  // to represent empty Collector free set.  We use this at the end of rebuild_free_set() to avoid the overhead of making
  // many redundant incremental adjustments to the mutator intervals as the free set is being rebuilt.
  void establish_mutator_intervals(ssize_t mutator_leftmost, ssize_t mutator_rightmost,
                                   ssize_t mutator_leftmost_empty, ssize_t mutator_rightmost_empty,
                                   size_t mutator_region_count, size_t mutator_used);

  // Set the OldCollector intervals, usage, and capacity according to arguments.  We use this at the end of rebuild_free_set()
  // to avoid the overhead of making many redundant incremental adjustments to the mutator intervals as the free set is being
  // rebuilt.
  void establish_old_collector_intervals(ssize_t old_collector_leftmost, ssize_t old_collector_rightmost,
                                         ssize_t old_collector_leftmost_empty, ssize_t old_collector_rightmost_empty,
                                         size_t old_collector_region_count, size_t old_collector_used);

  // Retire region idx from within partition, , leaving its capacity and used as part of the original free partition's totals.
  // Requires that region idx is in in the Mutator or Collector partitions.  Hereafter, identifies this region as NotFree.
  // Any remnant of available memory at the time of retirement is added to the original partition's total of used bytes.
  void retire_from_partition(ShenandoahFreeSetPartitionId p, ssize_t idx, size_t used_bytes);

  // Retire all regions between low_idx and high_idx inclusive from within partition.  Requires that each region idx is
  // in the same Mutator or Collector partition.  Hereafter, identifies each region as NotFree.   Assumes that each region
  // is now considered fully used, since the region is presumably used to represent a humongous object.
  void retire_range_from_partition(ShenandoahFreeSetPartitionId partition, ssize_t low_idx, ssize_t high_idx);

  // Place region idx into free set which_partition.  Requires that idx is currently NotFree.
  void make_free(ssize_t idx, ShenandoahFreeSetPartitionId which_partition, size_t region_capacity);

  // Place region idx into free partition new_partition, adjusting used and capacity totals for the original and new partition
  // given that available bytes can still be allocated within this region.  Requires that idx is currently not NotFree.
  void move_from_partition_to_partition(ssize_t idx, ShenandoahFreeSetPartitionId orig_partition,
                                        ShenandoahFreeSetPartitionId new_partition, size_t available);

  const char* partition_membership_name(ssize_t idx) const;

  // Return the index of the next available region >= start_index, or maximum_regions if not found.
  inline ssize_t find_index_of_next_available_region(ShenandoahFreeSetPartitionId which_partition, ssize_t start_index) const;

  // Return the index of the previous available region <= last_index, or -1 if not found.
  inline ssize_t find_index_of_previous_available_region(ShenandoahFreeSetPartitionId which_partition, ssize_t last_index) const;

  // Return the index of the next available cluster of cluster_size regions >= start_index, or maximum_regions if not found.
  inline ssize_t find_index_of_next_available_cluster_of_regions(ShenandoahFreeSetPartitionId which_partition,
                                                                 ssize_t start_index, size_t cluster_size) const;

  // Return the index of the previous available cluster of cluster_size regions <= last_index, or -1 if not found.
  inline ssize_t find_index_of_previous_available_cluster_of_regions(ShenandoahFreeSetPartitionId which_partition,
                                                                     ssize_t last_index, size_t cluster_size) const;

  inline bool in_free_set(ShenandoahFreeSetPartitionId which_partition, ssize_t idx) const {
    return _membership[int(which_partition)].is_set(idx);
  }

  // Returns the ShenandoahFreeSetPartitionId affiliation of region idx, NotFree if this region is not currently in any partition.
  // This does not enforce that free_set membership implies allocation capacity.
  inline ShenandoahFreeSetPartitionId membership(ssize_t idx) const;

#ifdef ASSERT
  // Returns true iff region idx's membership is which_partition.  If which_partition represents a free set, asserts
  // that the region has allocation capacity.
  inline bool partition_id_matches(ssize_t idx, ShenandoahFreeSetPartitionId which_partition) const;
#endif

  inline size_t max_regions() const { return _max; }

  inline size_t region_size_bytes() const { return _region_size_bytes; };

  // The following four methods return the left-most and right-most bounds on ranges of regions representing
  // the requested set.  The _empty variants represent bounds on the range that holds completely empty
  // regions, which are required for humongous allocations and desired for "very large" allocations.
  //   if the requested which_partition is empty:
  //     leftmost() and leftmost_empty() return _max, rightmost() and rightmost_empty() return 0
  //   otherwise, expect the following:
  //     0 <= leftmost <= leftmost_empty <= rightmost_empty <= rightmost < _max
  inline ssize_t leftmost(ShenandoahFreeSetPartitionId which_partition) const;
  inline ssize_t rightmost(ShenandoahFreeSetPartitionId which_partition) const;
  ssize_t leftmost_empty(ShenandoahFreeSetPartitionId which_partition);
  ssize_t rightmost_empty(ShenandoahFreeSetPartitionId which_partition);

  inline bool is_empty(ShenandoahFreeSetPartitionId which_partition) const;

  inline void increase_used(ShenandoahFreeSetPartitionId which_partition, size_t bytes);

  inline void set_bias_from_left_to_right(ShenandoahFreeSetPartitionId which_partition, bool value) {
    assert (which_partition < NumPartitions, "selected free set must be valid");
    _left_to_right_bias[int(which_partition)] = value;
  }

  inline bool alloc_from_left_bias(ShenandoahFreeSetPartitionId which_partition) const {
    assert (which_partition < NumPartitions, "selected free set must be valid");
    return _left_to_right_bias[int(which_partition)];
  }

  inline size_t capacity_of(ShenandoahFreeSetPartitionId which_partition) const {
    assert (which_partition < NumPartitions, "selected free set must be valid");
    return _capacity[int(which_partition)];
  }

  inline size_t used_by(ShenandoahFreeSetPartitionId which_partition) const {
    assert (which_partition < NumPartitions, "selected free set must be valid");
    return _used[int(which_partition)];
  }

  inline size_t available_in(ShenandoahFreeSetPartitionId which_partition) const {
    assert (which_partition < NumPartitions, "selected free set must be valid");
    return _capacity[int(which_partition)] - _used[int(which_partition)];
  }

  inline void set_capacity_of(ShenandoahFreeSetPartitionId which_partition, size_t value) {
    assert (which_partition < NumPartitions, "selected free set must be valid");
    _capacity[int(which_partition)] = value;
  }

  inline void set_used_by(ShenandoahFreeSetPartitionId which_partition, size_t value) {
    assert (which_partition < NumPartitions, "selected free set must be valid");
    _used[int(which_partition)] = value;
  }

  inline size_t count(ShenandoahFreeSetPartitionId which_partition) const { return _region_counts[int(which_partition)]; }

  // Assure leftmost, rightmost, leftmost_empty, and rightmost_empty bounds are valid for all free sets.
  // Valid bounds honor all of the following (where max is the number of heap regions):
  //   if the set is empty, leftmost equals max and rightmost equals 0
  //   Otherwise (the set is not empty):
  //     0 <= leftmost < max and 0 <= rightmost < max
  //     the region at leftmost is in the set
  //     the region at rightmost is in the set
  //     rightmost >= leftmost
  //     for every idx that is in the set {
  //       idx >= leftmost &&
  //       idx <= rightmost
  //     }
  //   if the set has no empty regions, leftmost_empty equals max and rightmost_empty equals 0
  //   Otherwise (the region has empty regions):
  //     0 <= leftmost_empty < max and 0 <= rightmost_empty < max
  //     rightmost_empty >= leftmost_empty
  //     for every idx that is in the set and is empty {
  //       idx >= leftmost &&
  //       idx <= rightmost
  //     }
  void assert_bounds() NOT_DEBUG_RETURN;
};

// Publicly, ShenandoahFreeSet represents memory that is available to mutator threads.  The public capacity(), used(),
// and available() methods represent this public notion of memory that is under control of the mutator.  Separately,
// ShenandoahFreeSet also represents memory available to garbage collection activities for compaction purposes.
//
// The Shenandoah garbage collector evacuates live objects out of specific regions that are identified as members of the
// collection set (cset).
//
// The ShenandoahFreeSet tries to colocate survivor objects (objects that have been evacuated at least once) at the
// high end of memory.  New mutator allocations are taken from the low end of memory.  Within the mutator's range of regions,
// humongous allocations are taken from the lowest addresses, and LAB (local allocation buffers) and regular shared allocations
// are taken from the higher address of the mutator's range of regions.  This approach allows longer lasting survivor regions
// to congregate at the top of the heap and longer lasting humongous regions to congregate at the bottom of the heap, with
// short-lived frequently evacuated regions occupying the middle of the heap.
//
// Mutator and garbage collection activities tend to scramble the content of regions.  Twice, during each GC pass, we rebuild
// the free set in an effort to restore the efficient segregation of Collector and Mutator regions:
//
//  1. At the start of evacuation, we know exactly how much memory is going to be evacuated, and this guides our
//     sizing of the Collector free set.
//
//  2. At the end of GC, we have reclaimed all of the memory that was spanned by the cset.  We rebuild here to make
//     sure there is enough memory reserved at the high end of memory to hold the objects that might need to be evacuated
//     during the next GC pass.

class ShenandoahFreeSet : public CHeapObj<mtGC> {
private:
  ShenandoahHeap* const _heap;
  ShenandoahRegionPartitions _partitions;

  // How many words have been allocated by the mutator since the ShenandoahFreeSet was most recently rebuilt.
  // This value is modified and fetched only under HeapLock.
  size_t _mutator_words_allocated;

  size_t _mutator_words_allocated_at_rebuild;
  size_t _mutator_words_at_last_sample;

  // Temporarily holds mutator_Free allocatable bytes between prepare_to_rebuild() and finish_rebuild()
  size_t _prepare_to_rebuild_mutator_free;

  HeapWord* allocate_aligned_plab(size_t size, ShenandoahAllocRequest& req, ShenandoahHeapRegion* r);

  // Return the address of memory allocated, setting in_new_region to true iff the allocation is taken
  // from a region that was previously empty.  Return nullptr if memory could not be allocated.
  inline HeapWord* allocate_from_partition_with_affiliation(ShenandoahAffiliation affiliation,
                                                            ShenandoahAllocRequest& req, bool& in_new_region);

  // We re-evaluate the left-to-right allocation bias whenever _alloc_bias_weight is less than zero.  Each time
  // we allocate an object, we decrement the count of this value.  Each time we re-evaluate whether to allocate
  // from right-to-left or left-to-right, we reset the value of this counter to _InitialAllocBiasWeight.
  ssize_t _alloc_bias_weight;

  const ssize_t INITIAL_ALLOC_BIAS_WEIGHT = 256;

  // Record that delta words of memory have been allocated by the mutator.
  inline void increase_mutator_allocations(size_t delta_words) {
    shenandoah_assert_heaplocked();
    _mutator_words_allocated += delta_words;
  }

  // Increases used memory for the partition if the allocation is successful. `in_new_region` will be set
  // if this is the first allocation in the region.
  HeapWord* try_allocate_in(ShenandoahHeapRegion* region, ShenandoahAllocRequest& req, bool& in_new_region);

  // While holding the heap lock, allocate memory for a single object or LAB  which is to be entirely contained
  // within a single HeapRegion as characterized by req.
  //
  // Precondition: !ShenandoahHeapRegion::requires_humongous(req.size())
  HeapWord* allocate_single(ShenandoahAllocRequest& req, bool& in_new_region);

  // While holding the heap lock, allocate memory for a humongous object which spans one or more regions that
  // were previously empty.  Regions that represent humongous objects are entirely dedicated to the humongous
  // object.  No other objects are packed into these regions.
  //
  // Precondition: ShenandoahHeapRegion::requires_humongous(req.size())
  HeapWord* allocate_contiguous(ShenandoahAllocRequest& req);

  // Change region r from the Mutator partition to the GC's Collector or OldCollector partition.  This requires that the
  // region is entirely empty.
  //
  // Typical usage: During evacuation, the GC may find it needs more memory than had been reserved at the start of evacuation to
  // hold evacuated objects.  If this occurs and memory is still available in the Mutator's free set, we will flip a region from
  // the Mutator free set into the Collector or OldCollector free set.
  void flip_to_gc(ShenandoahHeapRegion* r);
  void flip_to_old_gc(ShenandoahHeapRegion* r);

  // Handle allocation for mutator.
  HeapWord* allocate_for_mutator(ShenandoahAllocRequest &req, bool &in_new_region);

  // Update allocation bias and decided whether to allocate from the left or right side of the heap.
  void update_allocation_bias();

  // Search for regions to satisfy allocation request using iterator.
  template<typename Iter>
  HeapWord* allocate_from_regions(Iter& iterator, ShenandoahAllocRequest &req, bool &in_new_region);

  // Handle allocation for collector (for evacuation).
  HeapWord* allocate_for_collector(ShenandoahAllocRequest& req, bool& in_new_region);

  // Search for allocation in region with same affiliation as request, using given iterator.
  template<typename Iter>
  HeapWord* allocate_with_affiliation(Iter& iterator, ShenandoahAffiliation affiliation, ShenandoahAllocRequest& req, bool& in_new_region);

  // Return true if the respective generation for this request has free regions.
  bool can_allocate_in_new_region(const ShenandoahAllocRequest& req);

  // Attempt to allocate memory for an evacuation from the mutator's partition.
  HeapWord* try_allocate_from_mutator(ShenandoahAllocRequest& req, bool& in_new_region);

  void clear_internal();

  // Returns true iff this region is entirely available, either because it is empty() or because it has been found to represent
  // immediate trash and we'll be able to immediately recycle it.  Note that we cannot recycle immediate trash if
  // concurrent weak root processing is in progress.
  inline bool can_allocate_from(ShenandoahHeapRegion *r) const;
  inline bool can_allocate_from(size_t idx) const;

  inline bool has_alloc_capacity(ShenandoahHeapRegion *r) const;

  size_t transfer_empty_regions_from_collector_set_to_mutator_set(ShenandoahFreeSetPartitionId which_collector,
                                                                  size_t max_xfer_regions,
                                                                  size_t& bytes_transferred);
  size_t transfer_non_empty_regions_from_collector_set_to_mutator_set(ShenandoahFreeSetPartitionId which_collector,
                                                                      size_t max_xfer_regions,
                                                                      size_t& bytes_transferred);


  // Determine whether we prefer to allocate from left to right or from right to left within the OldCollector free-set.
  void establish_old_collector_alloc_bias();

  // Set max_capacity for young and old generations
  void establish_generation_sizes(size_t young_region_count, size_t old_region_count);
  size_t get_usable_free_words(size_t free_bytes) const;

  // log status, assuming lock has already been acquired by the caller.
  void log_status();

public:
  ShenandoahFreeSet(ShenandoahHeap* heap, size_t max_regions);

  // Public because ShenandoahRegionPartitions assertions require access.
  inline size_t alloc_capacity(ShenandoahHeapRegion *r) const;
  inline size_t alloc_capacity(size_t idx) const;

  void clear();

  // How many words allocated since rebuild
  inline size_t get_mutator_allocations_since_rebuild() {
    shenandoah_assert_not_heaplocked();
    ShenandoahHeapLocker locker(_heap->lock());
    return _mutator_words_allocated;
  }

  // How many total words have been allocated?
  inline size_t get_mutator_allocations() {
    shenandoah_assert_not_heaplocked();
    ShenandoahHeapLocker locker(_heap->lock());
    return _mutator_words_allocated + _mutator_words_allocated_at_rebuild;
  }

  inline size_t get_mutator_allocations_since_previous_sample() {
    shenandoah_assert_not_heaplocked();
    ShenandoahHeapLocker locker(_heap->lock());
    size_t total_words = _mutator_words_allocated + _mutator_words_allocated_at_rebuild;
    size_t result = total_words - _mutator_words_at_last_sample;

    // Note: there's always the possibility that the tally of total allocations exceeds the 64-bit capacity of our size_t
    // counter.  We assume that the difference between relevant samples does not exceed this count.  Example:
    //   Suppose _mutator_words_at_last_sample is 0xffff_ffff_ffff_fff0 (18,446,744,073,709,551,600 Decimal)
    //                        and _total_words is 0x0000_0000_0000_0800 (                    32,768 Decimal)
    // Then, total_words - _mutator_words_at_last_sample can be done adding 1's complement of subtrahend:
    //   1's complement of _mutator_words_at_last_sample is: 0x0000_0000_0000_0010 (    16 Decimal))
    //                                     plus total_words: 0x0000_0000_0000_0800 (32,768 Decimal)
    //                                                  sum: 0x0000_0000_0000_0810 (32,784 Decimal)

    _mutator_words_at_last_sample = total_words;
    return result;
  }

  // Examine the existing free set representation, capturing the current state into var arguments:
  //
  // young_cset_regions is the number of regions currently in the young cset if we are starting to evacuate, or zero
  //   old_cset_regions is the number of regions currently in the old cset if we are starting a mixed evacuation, or zero
  //   first_old_region is the index of the first region that is part of the OldCollector set
  //    last_old_region is the index of the last region that is part of the OldCollector set
  //   old_region_count is the number of regions in the OldCollector set that have memory available to be allocated
  void prepare_to_rebuild(size_t &young_cset_regions, size_t &old_cset_regions,
                          size_t &first_old_region, size_t &last_old_region, size_t &old_region_count);

  // At the end of final mark, but before we begin evacuating, heuristics calculate how much memory is required to
  // hold the results of evacuating to young-gen and to old-gen, and have_evacuation_reserves should be true.
  // These quantities, stored as reserves for their respective generations, are consulted prior to rebuilding
  // the free set (ShenandoahFreeSet) in preparation for evacuation.  When the free set is rebuilt, we make sure
  // to reserve sufficient memory in the collector and old_collector sets to hold evacuations.
  //
  // We also rebuild the free set at the end of GC, as we prepare to idle GC until the next trigger.  In this case,
  // have_evacuation_reserves is false because we don't yet know how much memory will need to be evacuated in the
  // next GC cycle.  When have_evacuation_reserves is false, the free set rebuild operation reserves for the collector
  // and old_collector sets based on alternative mechanisms, such as ShenandoahEvacReserve, ShenandoahOldEvacReserve, and
  // ShenandoahOldCompactionReserve.  In a future planned enhancement, the reserve for old_collector set when the
  // evacuation reserves are unknown, is based in part on anticipated promotion as determined by analysis of live data
  // found during the previous GC pass which is one less than the current tenure age.
  //
  // young_cset_regions is the number of regions currently in the young cset if we are starting to evacuate, or zero
  //   old_cset_regions is the number of regions currently in the old cset if we are starting a mixed evacuation, or zero
  //    num_old_regions is the number of old-gen regions that have available memory for further allocations (excluding old cset)
  // have_evacuation_reserves is true iff the desired values of young-gen and old-gen evacuation reserves and old-gen
  //                    promotion reserve have been precomputed (and can be obtained by invoking
  //                    <generation>->get_evacuation_reserve() or old_gen->get_promoted_reserve()
  //
  // Returns allocatable memory within Mutator partition, in words.
  size_t finish_rebuild(size_t young_cset_regions, size_t old_cset_regions, size_t num_old_regions,
                        bool have_evacuation_reserves = false);

  // When a region is promoted in place, we add the region's available memory if it is greater than plab_min_size()
  // into the old collector partition by invoking this method.
  void add_promoted_in_place_region_to_old_collector(ShenandoahHeapRegion* region);

  // Move up to cset_regions number of regions from being available to the collector to being available to the mutator.
  //
  // Typical usage: At the end of evacuation, when the collector no longer needs the regions that had been reserved
  // for evacuation, invoke this to make regions available for mutator allocations.
  void move_regions_from_collector_to_mutator(size_t cset_regions);

  void recycle_trash();

  // Acquire heap lock and log status, assuming heap lock is not acquired by the caller.
  void log_status_under_lock();

<<<<<<< HEAD
  inline size_t capacity()  const { return _partitions.capacity_of(ShenandoahFreeSetPartitionId::Mutator);   }
  inline size_t used()      const { return _partitions.used_by(ShenandoahFreeSetPartitionId::Mutator);       }
  inline size_t reserved()  const { return _partitions.capacity_of(ShenandoahFreeSetPartitionId::Collector); }
=======
  // Note that capacity is the number of regions that had available memory at most recent rebuild.  It is not the
  // entire size of the young or global generation.  (Regions within the generation that were fully utilized at time of
  // rebuild are not counted as part of capacity.)
  inline size_t capacity()  const { return _partitions.capacity_of(ShenandoahFreeSetPartitionId::Mutator); }
  inline size_t used()      const { return _partitions.used_by(ShenandoahFreeSetPartitionId::Mutator);     }
>>>>>>> 02a4ce23

  inline size_t available() const {
    assert(used() <= capacity(), "must use less than capacity");
    return capacity() - used();
  }

  HeapWord* allocate(ShenandoahAllocRequest& req, bool& in_new_region);

  /*
   * Internal fragmentation metric: describes how fragmented the heap regions are.
   *
   * It is derived as:
   *
   *               sum(used[i]^2, i=0..k)
   *   IF = 1 - ------------------------------
   *              C * sum(used[i], i=0..k)
   *
   * ...where k is the number of regions in computation, C is the region capacity, and
   * used[i] is the used space in the region.
   *
   * The non-linearity causes IF to be lower for the cases where the same total heap
   * used is densely packed. For example:
   *   a) Heap is completely full  => IF = 0
   *   b) Heap is half full, first 50% regions are completely full => IF = 0
   *   c) Heap is half full, each region is 50% full => IF = 1/2
   *   d) Heap is quarter full, first 50% regions are completely full => IF = 0
   *   e) Heap is quarter full, each region is 25% full => IF = 3/4
   *   f) Heap has one small object per each region => IF =~ 1
   */
  double internal_fragmentation();

  /*
   * External fragmentation metric: describes how fragmented the heap is.
   *
   * It is derived as:
   *
   *   EF = 1 - largest_contiguous_free / total_free
   *
   * For example:
   *   a) Heap is completely empty => EF = 0
   *   b) Heap is completely full => EF = 0
   *   c) Heap is first-half full => EF = 1/2
   *   d) Heap is half full, full and empty regions interleave => EF =~ 1
   */
  double external_fragmentation();

  void print_on(outputStream* out) const;

  // This function places all regions that have allocation capacity into the mutator partition, or if the region
  // is already affiliated with old, into the old collector partition, identifying regions that have no allocation
  // capacity as NotFree.  Capture the modified state of the freeset into var arguments:
  //
  // young_cset_regions is the number of regions currently in the young cset if we are starting to evacuate, or zero
  //   old_cset_regions is the number of regions currently in the old cset if we are starting a mixed evacuation, or zero
  //   first_old_region is the index of the first region that is part of the OldCollector set
  //    last_old_region is the index of the last region that is part of the OldCollector set
  //   old_region_count is the number of regions in the OldCollector set that have memory available to be allocated
  //
  // Returns allocatable memory within Mutator partition, in words.
  size_t find_regions_with_alloc_capacity(size_t &young_cset_regions, size_t &old_cset_regions,
                                          size_t &first_old_region, size_t &last_old_region, size_t &old_region_count);

  // Ensure that Collector has at least to_reserve bytes of available memory, and OldCollector has at least old_reserve
  // bytes of available memory.  On input, old_region_count holds the number of regions already present in the
  // OldCollector partition.  Upon return, old_region_count holds the updated number of regions in the OldCollector partition.
  //
  // Returns allocatable memory within Mutator partition, in words.
  size_t reserve_regions(size_t to_reserve, size_t old_reserve, size_t &old_region_count);

  // Reserve space for evacuations, with regions reserved for old evacuations placed to the right
  // of regions reserved of young evacuations.
  void compute_young_and_old_reserves(size_t young_cset_regions, size_t old_cset_regions, bool have_evacuation_reserves,
                                      size_t &young_reserve_result, size_t &old_reserve_result) const;
};

#endif // SHARE_GC_SHENANDOAH_SHENANDOAHFREESET_HPP<|MERGE_RESOLUTION|>--- conflicted
+++ resolved
@@ -486,17 +486,12 @@
   // Acquire heap lock and log status, assuming heap lock is not acquired by the caller.
   void log_status_under_lock();
 
-<<<<<<< HEAD
+  // Note that capacity is the number of regions that had available memory at most recent rebuild.  It is not the
+  // entire size of the young or global generation.  (Regions within the generation that were fully utilized at time of
+  // rebuild are not counted as part of capacity.)
   inline size_t capacity()  const { return _partitions.capacity_of(ShenandoahFreeSetPartitionId::Mutator);   }
   inline size_t used()      const { return _partitions.used_by(ShenandoahFreeSetPartitionId::Mutator);       }
   inline size_t reserved()  const { return _partitions.capacity_of(ShenandoahFreeSetPartitionId::Collector); }
-=======
-  // Note that capacity is the number of regions that had available memory at most recent rebuild.  It is not the
-  // entire size of the young or global generation.  (Regions within the generation that were fully utilized at time of
-  // rebuild are not counted as part of capacity.)
-  inline size_t capacity()  const { return _partitions.capacity_of(ShenandoahFreeSetPartitionId::Mutator); }
-  inline size_t used()      const { return _partitions.used_by(ShenandoahFreeSetPartitionId::Mutator);     }
->>>>>>> 02a4ce23
 
   inline size_t available() const {
     assert(used() <= capacity(), "must use less than capacity");
