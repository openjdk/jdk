/*
 * Copyright Amazon.com Inc. or its affiliates. All Rights Reserved.
 * DO NOT ALTER OR REMOVE COPYRIGHT NOTICES OR THIS FILE HEADER.
 *
 * This code is free software; you can redistribute it and/or modify it
 * under the terms of the GNU General Public License version 2 only, as
 * published by the Free Software Foundation.
 *
 * This code is distributed in the hope that it will be useful, but WITHOUT
 * ANY WARRANTY; without even the implied warranty of MERCHANTABILITY or
 * FITNESS FOR A PARTICULAR PURPOSE.  See the GNU General Public License
 * version 2 for more details (a copy is included in the LICENSE file that
 * accompanied this code).
 *
 * You should have received a copy of the GNU General Public License version
 * 2 along with this work; if not, write to the Free Software Foundation,
 * Inc., 51 Franklin St, Fifth Floor, Boston, MA 02110-1301 USA.
 *
 * Please contact Oracle, 500 Oracle Parkway, Redwood Shores, CA 94065 USA
 * or visit www.oracle.com if you need additional information or have any
 * questions.
 *
 */

#ifndef SHARE_GC_SHENANDOAH_SHENANDOAHAGECENSUS_HPP
#define SHARE_GC_SHENANDOAH_SHENANDOAHAGECENSUS_HPP

#include "gc/shared/ageTable.hpp"

#ifndef PRODUCT
// Enable noise instrumentation
#define SHENANDOAH_CENSUS_NOISE 1
#endif  // PRODUCT

#ifdef SHENANDOAH_CENSUS_NOISE

#define CENSUS_NOISE(x) x
#define NO_CENSUS_NOISE(x)

struct ShenandoahNoiseStats {
  size_t skipped;   // Volume of objects skipped
  size_t aged;      // Volume of objects from aged regions
  size_t clamped;   // Volume of objects whose ages were clamped
  size_t young;     // Volume of (rejuvenated) objects of retrograde age

  ShenandoahNoiseStats() {
    clear();
  }

  void clear() {
    skipped = 0;
    aged = 0;
    clamped = 0;
    young = 0;
  }

#ifndef PRODUCT
  bool is_clear() {
    return (skipped + aged + clamped + young) == 0;
  }
#endif // !PRODUCT

  void merge(ShenandoahNoiseStats& other) {
    skipped += other.skipped;
    aged    += other.aged;
    clamped += other.clamped;
    young   += other.young;
  }

  void print(size_t total);
};
#else  // SHENANDOAH_CENSUS_NOISE
#define CENSUS_NOISE(x)
#define NO_CENSUS_NOISE(x) x
#endif // SHENANDOAH_CENSUS_NOISE

// A class for tracking a sequence of cohort population vectors (or,
// interchangeably, age tables) for up to C=MAX_COHORTS age cohorts, where a cohort
// represents the set of objects allocated during a specific inter-GC epoch.
// Epochs are demarcated by GC cycles, with those surviving a cycle aging by
// an epoch. The census tracks the historical variation of cohort demographics
// across N=MAX_SNAPSHOTS recent epochs. Since there are at most C age cohorts in
// the population, we need only track at most N=C epochal snapshots to track a
// maximal longitudinal demographics of every object's longitudinal cohort in
// the young generation. The _global_age_table is thus, currently, a C x N (row-major)
// matrix, with C=16, and, for now N=C=16, currently.
// In theory, we might decide to track even longer (N=MAX_SNAPSHOTS) demographic
// histories, but that isn't the case today. In particular, the current tenuring
// threshold algorithm uses only 2 most recent snapshots, with the remaining
// MAX_SNAPSHOTS-2=14 reserved for research purposes.
//
// In addition, this class also maintains per worker population vectors into which
// census for the current minor GC is accumulated (during marking or, optionally, during
// evacuation). These are cleared after each marking (respectively, evacuation) cycle,
// once the per-worker data is consolidated into the appropriate population vector
// per minor collection. The _local_age_table is thus C x N, for N GC workers.
class ShenandoahAgeCensus: public CHeapObj<mtGC> {
  AgeTable** _global_age_table;      // Global age table used for adapting tenuring threshold, one per snapshot
  AgeTable** _local_age_table;       // Local scratch age tables to track object ages, one per worker

#ifdef SHENANDOAH_CENSUS_NOISE
  ShenandoahNoiseStats* _global_noise; // Noise stats, one per snapshot
  ShenandoahNoiseStats* _local_noise;  // Local scratch table for noise stats, one per worker

  size_t _skipped;                   // net size of objects encountered, but skipped during census,
                                     // because their age was indeterminate
#endif // SHENANDOAH_CENSUS_NOISE

#ifndef PRODUCT
  size_t _counted;                   // net size of objects counted in census
  size_t _total;                     // net size of objects encountered (counted or skipped) in census
#endif

  uint _epoch;                       // Current epoch (modulo max age)
  uint *_tenuring_threshold;         // An array of the last N tenuring threshold values we
                                     // computed.

  uint _max_workers;                 // Maximum number of workers for parallel tasks

  // Mortality rate of a cohort, given its population in
  // previous and current epochs
  double mortality_rate(size_t prev_pop, size_t cur_pop);

  // Update to a new epoch, creating a slot for new census.
  void prepare_for_census_update();

  // Update the tenuring threshold, calling
  // compute_tenuring_threshold() to calculate the new
  // value
  void update_tenuring_threshold();

  // Use _global_age_table and the current _epoch to compute a new tenuring
  // threshold, which will be remembered until the next invocation of
  // compute_tenuring_threshold.
  uint compute_tenuring_threshold();

  // Return the tenuring threshold computed for the previous epoch
  uint previous_tenuring_threshold() const {
    assert(_epoch < MAX_SNAPSHOTS, "Error");
    uint prev = _epoch - 1;
    if (prev >= MAX_SNAPSHOTS) {
      // _epoch is 0
      assert(_epoch == 0, "Error");
      prev = MAX_SNAPSHOTS - 1;
    }
    return _tenuring_threshold[prev];
  }

#ifndef PRODUCT
  // Return the sum of size of objects of all ages recorded in the
  // census at snapshot indexed by snap.
  size_t get_all_ages(uint snap);

  // Return the size of all objects that were encountered, but skipped,
  // during the census, because their age was indeterminate.
  size_t get_skipped(uint snap);

  // Update the total size of objects counted or skipped at the census for
  // the most recent epoch.
  void update_total();
#endif // !PRODUCT

 public:
  enum {
    MAX_COHORTS = AgeTable::table_size,    // = markWord::max_age + 1
    MAX_SNAPSHOTS = MAX_COHORTS            // May change in the future
  };

  ShenandoahAgeCensus();
  ShenandoahAgeCensus(uint max_workers);
  ~ShenandoahAgeCensus();

  // Return the local age table (population vector) for worker_id.
<<<<<<< HEAD
  // Only used in the case of ShenandoahGenerationalAdaptiveTenuring
=======
  // Only used in the case of (ShenandoahGenerationalAdaptiveTenuring && !ShenandoahGenerationalCensusAtEvac)
>>>>>>> b9e16d26
  AgeTable* get_local_age_table(uint worker_id) const {
    return _local_age_table[worker_id];
  }

  // Return true if this age is above the tenuring threshold.
  bool is_tenurable(uint age) const {
    return age > tenuring_threshold();
  }

  // Update the local age table for worker_id by size for
  // given obj_age, region_age, and region_youth
  CENSUS_NOISE(void add(uint obj_age, uint region_age, uint region_youth, size_t size, uint worker_id);)
  NO_CENSUS_NOISE(void add(uint obj_age, uint region_age, size_t size, uint worker_id);)

#ifdef SHENANDOAH_CENSUS_NOISE
  // Update the local skip table for worker_id by size
  void add_skipped(size_t size, uint worker_id);
  // Update the local aged region volume table for worker_id by size
  void add_aged(size_t size, uint worker_id);
  // Update the local clamped object volume table for worker_id by size
  void add_clamped(size_t size, uint worker_id);
  // Update the local (rejuvenated) object volume (retrograde age) for worker_id by size
  void add_young(size_t size, uint worker_id);
#endif // SHENANDOAH_CENSUS_NOISE

  // Update the census data, and compute the new tenuring threshold.
  // This method should be called at the end of each marking cycle to update
  // the tenuring threshold to be used in the next cycle.
  // age0_pop is the population of Cohort 0 that may have been missed in
  // the regular census during the marking cycle, corresponding to objects
  // allocated when the concurrent marking was in progress.
  // Optional parameters, pv1 and pv2 are population vectors that together
  // provide object census data (only) for the case when
  // ShenandoahGenerationalCensusAtEvac. In this case, the age0_pop
  // is 0, because the evacuated objects have all had their ages incremented.
  void update_census(size_t age0_pop, AgeTable* pv1 = nullptr, AgeTable* pv2 = nullptr);

  // Return the most recently computed tenuring threshold
  uint tenuring_threshold() const { return _tenuring_threshold[_epoch]; }

  // Return the total size of the population above the given threshold for the current epoch
  size_t get_tenurable_bytes(uint tenuring_threshold) const;

  // As above, but use the current tenuring threshold by default
  size_t get_tenurable_bytes() const { return get_tenurable_bytes(tenuring_threshold()); }

  // Reset the epoch, clearing accumulated census history
  // Note: this isn't currently used, but reserved for planned
  // future usage.
  void reset_global();

  // Reset any (potentially partial) census information in worker-local age tables
  void reset_local();

#ifndef PRODUCT
  // Check whether census information is clear
  bool is_clear_global();
  bool is_clear_local();

  // Return the net size of objects encountered (counted or skipped) in census
  // at most recent epoch.
  size_t get_total() const { return _total; }
#endif // !PRODUCT

  // Print the age census information
  void print();
};

#endif // SHARE_GC_SHENANDOAH_SHENANDOAHAGECENSUS_HPP<|MERGE_RESOLUTION|>--- conflicted
+++ resolved
@@ -171,11 +171,7 @@
   ~ShenandoahAgeCensus();
 
   // Return the local age table (population vector) for worker_id.
-<<<<<<< HEAD
   // Only used in the case of ShenandoahGenerationalAdaptiveTenuring
-=======
-  // Only used in the case of (ShenandoahGenerationalAdaptiveTenuring && !ShenandoahGenerationalCensusAtEvac)
->>>>>>> b9e16d26
   AgeTable* get_local_age_table(uint worker_id) const {
     return _local_age_table[worker_id];
   }
