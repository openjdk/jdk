--- conflicted
+++ resolved
@@ -132,16 +132,11 @@
 
   bool requires_barriers(stackChunkOop obj) const override;
 
-<<<<<<< HEAD
-  // Computes the optimal size for the old generation, represented as a surplus or deficit of old regions
-  void compute_old_generation_balance(size_t old_xfer_limit, size_t old_trashed_regions, size_t young_trashed_regions);
-=======
   // Zeros out the evacuation and promotion reserves
   void reset_generation_reserves();
 
   // Computes the optimal size for the old generation, represented as a surplus or deficit of old regions
-  void compute_old_generation_balance(size_t old_xfer_limit, size_t old_cset_regions);
->>>>>>> 2596608b
+  void compute_old_generation_balance(size_t old_xfer_limit, size_t old_trashed_regions, size_t young_trashed_regions);
 
   // Balances generations, coalesces and fills old regions if necessary
   void complete_degenerated_cycle();
