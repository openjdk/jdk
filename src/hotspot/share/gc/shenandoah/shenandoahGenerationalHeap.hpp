--- conflicted
+++ resolved
@@ -80,10 +80,7 @@
     return _age_census;
   }
 
-<<<<<<< HEAD
-=======
   inline bool is_tenurable(const ShenandoahHeapRegion* r) const;
->>>>>>> fde6cd77
 
   // Ages regions that haven't been used for allocations in the current cycle.
   // Resets ages for regions that have been used for allocations.
