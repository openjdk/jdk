/*
 * Copyright (c) 2023, 2024, Oracle and/or its affiliates. All rights reserved.
 * Copyright (c) 2013, 2021, Red Hat, Inc. All rights reserved.
 * Copyright Amazon.com Inc. or its affiliates. All Rights Reserved.
 * DO NOT ALTER OR REMOVE COPYRIGHT NOTICES OR THIS FILE HEADER.
 *
 * This code is free software; you can redistribute it and/or modify it
 * under the terms of the GNU General Public License version 2 only, as
 * published by the Free Software Foundation.
 *
 * This code is distributed in the hope that it will be useful, but WITHOUT
 * ANY WARRANTY; without even the implied warranty of MERCHANTABILITY or
 * FITNESS FOR A PARTICULAR PURPOSE.  See the GNU General Public License
 * version 2 for more details (a copy is included in the LICENSE file that
 * accompanied this code).
 *
 * You should have received a copy of the GNU General Public License version
 * 2 along with this work; if not, write to the Free Software Foundation,
 * Inc., 51 Franklin St, Fifth Floor, Boston, MA 02110-1301 USA.
 *
 * Please contact Oracle, 500 Oracle Parkway, Redwood Shores, CA 94065 USA
 * or visit www.oracle.com if you need additional information or have any
 * questions.
 *
 */

#ifndef SHARE_GC_SHENANDOAH_SHENANDOAHHEAP_HPP
#define SHARE_GC_SHENANDOAH_SHENANDOAHHEAP_HPP

#include "gc/shared/markBitMap.hpp"
#include "gc/shared/softRefPolicy.hpp"
#include "gc/shared/collectedHeap.hpp"
#include "gc/shenandoah/heuristics/shenandoahSpaceInfo.hpp"
#include "gc/shenandoah/shenandoahAllocRequest.hpp"
#include "gc/shenandoah/shenandoahAsserts.hpp"
#include "gc/shenandoah/shenandoahController.hpp"
#include "gc/shenandoah/shenandoahLock.hpp"
#include "gc/shenandoah/shenandoahEvacOOMHandler.hpp"
#include "gc/shenandoah/shenandoahEvacTracker.hpp"
#include "gc/shenandoah/shenandoahGenerationType.hpp"
#include "gc/shenandoah/shenandoahGenerationSizer.hpp"
#include "gc/shenandoah/shenandoahMmuTracker.hpp"
#include "gc/shenandoah/mode/shenandoahMode.hpp"
#include "gc/shenandoah/shenandoahPadding.hpp"
#include "gc/shenandoah/shenandoahSharedVariables.hpp"
#include "gc/shenandoah/shenandoahUnload.hpp"
#include "memory/metaspace.hpp"
#include "services/memoryManager.hpp"
#include "utilities/globalDefinitions.hpp"
#include "utilities/stack.hpp"

class ConcurrentGCTimer;
class ObjectIterateScanRootClosure;
class ShenandoahCollectorPolicy;
class ShenandoahGCSession;
class ShenandoahGCStateResetter;
class ShenandoahGeneration;
class ShenandoahYoungGeneration;
class ShenandoahOldGeneration;
class ShenandoahHeuristics;
class ShenandoahMarkingContext;
class ShenandoahMode;
class ShenandoahPhaseTimings;
class ShenandoahHeap;
class ShenandoahHeapRegion;
class ShenandoahHeapRegionClosure;
class ShenandoahCollectionSet;
class ShenandoahFreeSet;
class ShenandoahConcurrentMark;
class ShenandoahFullGC;
class ShenandoahMonitoringSupport;
class ShenandoahPacer;
class ShenandoahReferenceProcessor;
class ShenandoahVerifier;
class ShenandoahWorkerThreads;
class VMStructs;

// Used for buffering per-region liveness data.
// Needed since ShenandoahHeapRegion uses atomics to update liveness.
// The ShenandoahHeap array has max-workers elements, each of which is an array of
// uint16_t * max_regions. The choice of uint16_t is not accidental:
// there is a tradeoff between static/dynamic footprint that translates
// into cache pressure (which is already high during marking), and
// too many atomic updates. uint32_t is too large, uint8_t is too small.
typedef uint16_t ShenandoahLiveData;
#define SHENANDOAH_LIVEDATA_MAX ((ShenandoahLiveData)-1)

class ShenandoahRegionIterator : public StackObj {
private:
  ShenandoahHeap* _heap;

  shenandoah_padding(0);
  volatile size_t _index;
  shenandoah_padding(1);

  // No implicit copying: iterators should be passed by reference to capture the state
  NONCOPYABLE(ShenandoahRegionIterator);

public:
  ShenandoahRegionIterator();
  ShenandoahRegionIterator(ShenandoahHeap* heap);

  // Reset iterator to default state
  void reset();

  // Returns next region, or null if there are no more regions.
  // This is multi-thread-safe.
  inline ShenandoahHeapRegion* next();

  // This is *not* MT safe. However, in the absence of multithreaded access, it
  // can be used to determine if there is more work to do.
  bool has_next() const;
};

class ShenandoahHeapRegionClosure : public StackObj {
public:
  virtual void heap_region_do(ShenandoahHeapRegion* r) = 0;
  virtual bool is_thread_safe() { return false; }
};

typedef ShenandoahLock    ShenandoahHeapLock;
typedef ShenandoahLocker  ShenandoahHeapLocker;
typedef Stack<oop, mtGC>  ShenandoahScanObjectStack;

class ShenandoahSynchronizePinnedRegionStates : public ShenandoahHeapRegionClosure {
private:
  ShenandoahHeapLock* const _lock;

public:
  ShenandoahSynchronizePinnedRegionStates();

  void heap_region_do(ShenandoahHeapRegion* r) override;
  bool is_thread_safe() override { return true; }
};

// Shenandoah GC is low-pause concurrent GC that uses Brooks forwarding pointers
// to encode forwarding data. See BrooksPointer for details on forwarding data encoding.
// See ShenandoahControlThread for GC cycle structure.
//
class ShenandoahHeap : public CollectedHeap {
  friend class ShenandoahAsserts;
  friend class VMStructs;
  friend class ShenandoahGCSession;
  friend class ShenandoahGCStateResetter;
  friend class ShenandoahParallelObjectIterator;
  friend class ShenandoahSafepoint;

  // Supported GC
  friend class ShenandoahConcurrentGC;
  friend class ShenandoahOldGC;
  friend class ShenandoahDegenGC;
  friend class ShenandoahFullGC;
  friend class ShenandoahUnload;

// ---------- Locks that guard important data structures in Heap
//
private:
  ShenandoahHeapLock _lock;

  // Indicates the generation whose collection is in
  // progress. Mutator threads aren't allowed to read
  // this field.
  ShenandoahGeneration* _gc_generation;

  // This is set and cleared by only the VMThread
  // at each STW pause (safepoint) to the value seen in
  // _gc_generation. This allows the value to be always consistently
  // seen by all mutators as well as all GC worker threads.
  // In that sense, it's a stable snapshot of _gc_generation that is
  // updated at each STW pause associated with a ShenandoahVMOp.
  ShenandoahGeneration* _active_generation;

public:
  ShenandoahHeapLock* lock() {
    return &_lock;
  }

  ShenandoahGeneration* gc_generation() const {
    // We don't want this field read by a mutator thread
    assert(!Thread::current()->is_Java_thread(), "Not allowed");
    // value of _gc_generation field, see above
    return _gc_generation;
  }

  ShenandoahGeneration* active_generation() const {
    // value of _active_generation field, see above
    return _active_generation;
  }

  // Set the _gc_generation field
  void set_gc_generation(ShenandoahGeneration* generation);

  // Copy the value in the _gc_generation field into
  // the _active_generation field: can only be called at
  // a safepoint by the VMThread.
  void set_active_generation();

  ShenandoahHeuristics* heuristics();

// ---------- Initialization, termination, identification, printing routines
//
public:
  static ShenandoahHeap* heap();

  const char* name()          const override { return "Shenandoah"; }
  ShenandoahHeap::Name kind() const override { return CollectedHeap::Shenandoah; }

  ShenandoahHeap(ShenandoahCollectorPolicy* policy);
  jint initialize() override;
  void post_initialize() override;
  void initialize_mode();
  virtual void initialize_heuristics();
  virtual void print_init_logger() const;
  void initialize_serviceability() override;

  void print_on(outputStream* st)              const override;
  void print_extended_on(outputStream *st)     const override;
  void print_tracing_info()                    const override;
  void print_heap_regions_on(outputStream* st) const;

  void stop() override;

  void prepare_for_verify() override;
  void verify(VerifyOption vo) override;

// WhiteBox testing support.
  bool supports_concurrent_gc_breakpoints() const override {
    return true;
  }

// ---------- Heap counters and metrics
//
private:
  size_t _initial_size;
  size_t _minimum_size;

  volatile size_t _soft_max_size;
  shenandoah_padding(0);
  volatile size_t _committed;
  shenandoah_padding(1);

  void increase_used(const ShenandoahAllocRequest& req);

public:
  void increase_used(ShenandoahGeneration* generation, size_t bytes);
  void decrease_used(ShenandoahGeneration* generation, size_t bytes);
  void increase_humongous_waste(ShenandoahGeneration* generation, size_t bytes);
  void decrease_humongous_waste(ShenandoahGeneration* generation, size_t bytes);

  void increase_committed(size_t bytes);
  void decrease_committed(size_t bytes);

  void reset_bytes_allocated_since_gc_start();

  size_t min_capacity()      const;
  size_t max_capacity()      const override;
  size_t soft_max_capacity() const;
  size_t initial_capacity()  const;
  size_t capacity()          const override;
  size_t used()              const override;
  size_t committed()         const;

  void set_soft_max_capacity(size_t v);

// ---------- Periodic Tasks
//
private:
  void notify_heap_changed();

public:
  void set_forced_counters_update(bool value);
  void handle_force_counters_update();

// ---------- Workers handling
//
private:
  uint _max_workers;
  ShenandoahWorkerThreads* _workers;
  ShenandoahWorkerThreads* _safepoint_workers;

  virtual void initialize_controller();

public:
  uint max_workers();
  void assert_gc_workers(uint nworker) NOT_DEBUG_RETURN;

  WorkerThreads* workers() const;
  WorkerThreads* safepoint_workers() override;

  void gc_threads_do(ThreadClosure* tcl) const override;

// ---------- Heap regions handling machinery
//
private:
  MemRegion _heap_region;
  bool      _heap_region_special;
  size_t    _num_regions;
  ShenandoahHeapRegion** _regions;
  uint8_t* _affiliations;       // Holds array of enum ShenandoahAffiliation, including FREE status in non-generational mode

public:

  inline HeapWord* base() const { return _heap_region.start(); }

  inline size_t num_regions() const { return _num_regions; }
  inline bool is_heap_region_special() { return _heap_region_special; }

  inline ShenandoahHeapRegion* heap_region_containing(const void* addr) const;
  inline size_t heap_region_index_containing(const void* addr) const;

  inline ShenandoahHeapRegion* get_region(size_t region_idx) const;

  void heap_region_iterate(ShenandoahHeapRegionClosure* blk) const;
  void parallel_heap_region_iterate(ShenandoahHeapRegionClosure* blk) const;

  inline ShenandoahMmuTracker* mmu_tracker() { return &_mmu_tracker; };

// ---------- GC state machinery
//
// GC state describes the important parts of collector state, that may be
// used to make barrier selection decisions in the native and generated code.
// Multiple bits can be set at once.
//
// Important invariant: when GC state is zero, the heap is stable, and no barriers
// are required.
//
public:
  enum GCStateBitPos {
    // Heap has forwarded objects: needs LRB barriers.
    HAS_FORWARDED_BITPOS   = 0,

    // Heap is under marking: needs SATB barriers.
    // For generational mode, it means either young or old marking, or both.
    MARKING_BITPOS    = 1,

    // Heap is under evacuation: needs LRB barriers. (Set together with HAS_FORWARDED)
    EVACUATION_BITPOS = 2,

    // Heap is under updating: needs no additional barriers.
    UPDATEREFS_BITPOS = 3,

    // Heap is under weak-reference/roots processing: needs weak-LRB barriers.
    WEAK_ROOTS_BITPOS  = 4,

    // Young regions are under marking, need SATB barriers.
    YOUNG_MARKING_BITPOS = 5,

    // Old regions are under marking, need SATB barriers.
    OLD_MARKING_BITPOS = 6
  };

  enum GCState {
    STABLE        = 0,
    HAS_FORWARDED = 1 << HAS_FORWARDED_BITPOS,
    MARKING       = 1 << MARKING_BITPOS,
    EVACUATION    = 1 << EVACUATION_BITPOS,
    UPDATEREFS    = 1 << UPDATEREFS_BITPOS,
    WEAK_ROOTS    = 1 << WEAK_ROOTS_BITPOS,
    YOUNG_MARKING = 1 << YOUNG_MARKING_BITPOS,
    OLD_MARKING   = 1 << OLD_MARKING_BITPOS
  };

private:
  bool _gc_state_changed;
  ShenandoahSharedBitmap _gc_state;
  ShenandoahSharedFlag   _heap_changed;
  ShenandoahSharedFlag   _degenerated_gc_in_progress;
  ShenandoahSharedFlag   _full_gc_in_progress;
  ShenandoahSharedFlag   _full_gc_move_in_progress;
  ShenandoahSharedFlag   _concurrent_strong_root_in_progress;

  size_t _gc_no_progress_count;

  // This updates the singlular, global gc state. This must happen on a safepoint.
  void set_gc_state(uint mask, bool value);

public:
  char gc_state() const;

  // This copies the global gc state into a thread local variable for java threads.
  // It is primarily intended to support quick access at barriers.
  void propagate_gc_state_to_java_threads();

  // This is public to support assertions that the state hasn't been changed off of
  // a safepoint and that any changes were propagated to java threads after the safepoint.
  bool has_gc_state_changed() const { return _gc_state_changed; }

  // Returns true if allocations have occurred in new regions or if regions have been
  // uncommitted since the previous calls. This call will reset the flag to false.
  bool has_changed() {
    return _heap_changed.try_unset();
  }

  void set_concurrent_young_mark_in_progress(bool in_progress);
  void set_concurrent_old_mark_in_progress(bool in_progress);
  void set_evacuation_in_progress(bool in_progress);
  void set_update_refs_in_progress(bool in_progress);
  void set_degenerated_gc_in_progress(bool in_progress);
  void set_full_gc_in_progress(bool in_progress);
  void set_full_gc_move_in_progress(bool in_progress);
  void set_has_forwarded_objects(bool cond);
  void set_concurrent_strong_root_in_progress(bool cond);
  void set_concurrent_weak_root_in_progress(bool cond);

  inline bool is_stable() const;
  inline bool is_idle() const;

  inline bool is_concurrent_mark_in_progress() const;
  inline bool is_concurrent_young_mark_in_progress() const;
  inline bool is_concurrent_old_mark_in_progress() const;
  inline bool is_update_refs_in_progress() const;
  inline bool is_evacuation_in_progress() const;
  inline bool is_degenerated_gc_in_progress() const;
  inline bool is_full_gc_in_progress() const;
  inline bool is_full_gc_move_in_progress() const;
  inline bool has_forwarded_objects() const;

  inline bool is_stw_gc_in_progress() const;
  inline bool is_concurrent_strong_root_in_progress() const;
  inline bool is_concurrent_weak_root_in_progress() const;
  bool is_prepare_for_old_mark_in_progress() const;

private:
  void manage_satb_barrier(bool active);

  enum CancelState {
    // Normal state. GC has not been cancelled and is open for cancellation.
    // Worker threads can suspend for safepoint.
    CANCELLABLE,

    // GC has been cancelled. Worker threads can not suspend for
    // safepoint but must finish their work as soon as possible.
    CANCELLED
  };

  double _cancel_requested_time;
  ShenandoahSharedEnumFlag<CancelState> _cancelled_gc;

  // Returns true if cancel request was successfully communicated.
  // Returns false if some other thread already communicated cancel
  // request.  A true return value does not mean GC has been
  // cancelled, only that the process of cancelling GC has begun.
  bool try_cancel_gc();

public:
  inline bool cancelled_gc() const;
  inline bool check_cancelled_gc_and_yield(bool sts_active = true);

  inline void clear_cancelled_gc(bool clear_oom_handler = true);

  void cancel_concurrent_mark();
  void cancel_gc(GCCause::Cause cause);

public:
  // These will uncommit empty regions if heap::committed > shrink_until
  // and there exists at least one region which was made empty before shrink_before.
  void maybe_uncommit(double shrink_before, size_t shrink_until);
  void op_uncommit(double shrink_before, size_t shrink_until);

  // Returns true if the soft maximum heap has been changed using management APIs.
  bool check_soft_max_changed();

protected:
  // This is shared between shConcurrentGC and shDegenerateGC so that degenerated
  // GC can resume update refs from where the concurrent GC was cancelled. It is
  // also used in shGenerationalHeap, which uses a different closure for update refs.
  ShenandoahRegionIterator _update_refs_iterator;

private:
  // GC support
  // Evacuation
  virtual void evacuate_collection_set(bool concurrent);
  // Concurrent root processing
  void prepare_concurrent_roots();
  void finish_concurrent_roots();
  // Concurrent class unloading support
  void do_class_unloading();
  // Reference updating
  void prepare_update_heap_references(bool concurrent);
  virtual void update_heap_references(bool concurrent);
  // Final update region states
  void update_heap_region_states(bool concurrent);
  virtual void final_update_refs_update_region_states();

  void rendezvous_threads(const char* name);
  void recycle_trash();
public:
  void rebuild_free_set(bool concurrent);
  void notify_gc_progress();
  void notify_gc_no_progress();
  size_t get_gc_no_progress_count() const;

//
// Mark support
private:
  ShenandoahGeneration*  _global_generation;

protected:
  ShenandoahController*  _control_thread;

  ShenandoahYoungGeneration* _young_generation;
  ShenandoahOldGeneration*   _old_generation;

private:
  ShenandoahCollectorPolicy* _shenandoah_policy;
  ShenandoahMode*            _gc_mode;
  ShenandoahFreeSet*         _free_set;
  ShenandoahPacer*           _pacer;
  ShenandoahVerifier*        _verifier;

  ShenandoahPhaseTimings*       _phase_timings;
  ShenandoahMmuTracker          _mmu_tracker;

public:
  ShenandoahController*   control_thread() { return _control_thread; }

  ShenandoahGeneration*      global_generation() const { return _global_generation; }
  ShenandoahYoungGeneration* young_generation()  const {
    assert(mode()->is_generational(), "Young generation requires generational mode");
    return _young_generation;
  }

  ShenandoahOldGeneration*   old_generation()    const {
    assert(mode()->is_generational(), "Old generation requires generational mode");
    return _old_generation;
  }

  ShenandoahGeneration*      generation_for(ShenandoahAffiliation affiliation) const;

  ShenandoahCollectorPolicy* shenandoah_policy() const { return _shenandoah_policy; }
  ShenandoahMode*            mode()              const { return _gc_mode;           }
  ShenandoahFreeSet*         free_set()          const { return _free_set;          }
  ShenandoahPacer*           pacer()             const { return _pacer;             }

  ShenandoahPhaseTimings*    phase_timings()     const { return _phase_timings;     }

  ShenandoahEvacOOMHandler*  oom_evac_handler()        { return &_oom_evac_handler; }

  void on_cycle_start(GCCause::Cause cause, ShenandoahGeneration* generation);
  void on_cycle_end(ShenandoahGeneration* generation);

  ShenandoahVerifier*        verifier();

// ---------- VM subsystem bindings
//
private:
  ShenandoahMonitoringSupport* _monitoring_support;
  MemoryPool*                  _memory_pool;
  GCMemoryManager              _stw_memory_manager;
  GCMemoryManager              _cycle_memory_manager;
  ConcurrentGCTimer*           _gc_timer;
  // For exporting to SA
  int                          _log_min_obj_alignment_in_bytes;
public:
  ShenandoahMonitoringSupport* monitoring_support() const    { return _monitoring_support;    }
  GCMemoryManager* cycle_memory_manager()                    { return &_cycle_memory_manager; }
  GCMemoryManager* stw_memory_manager()                      { return &_stw_memory_manager;   }

  GrowableArray<GCMemoryManager*> memory_managers() override;
  GrowableArray<MemoryPool*> memory_pools() override;
  MemoryUsage memory_usage() override;
  GCTracer* tracer();
  ConcurrentGCTimer* gc_timer() const;

// ---------- Class Unloading
//
private:
  ShenandoahSharedFlag _unload_classes;
  ShenandoahUnload     _unloader;

public:
  void set_unload_classes(bool uc);
  bool unload_classes() const;

  // Perform STW class unloading and weak root cleaning
  void parallel_cleaning(bool full_gc);

private:
  void stw_unload_classes(bool full_gc);
  void stw_process_weak_roots(bool full_gc);
  void stw_weak_refs(bool full_gc);

  inline void assert_lock_for_affiliation(ShenandoahAffiliation orig_affiliation,
                                          ShenandoahAffiliation new_affiliation);

  // Heap iteration support
  void scan_roots_for_iteration(ShenandoahScanObjectStack* oop_stack, ObjectIterateScanRootClosure* oops);
  bool prepare_aux_bitmap_for_iteration();
  void reclaim_aux_bitmap_for_iteration();

// ---------- Generic interface hooks
// Minor things that super-interface expects us to implement to play nice with
// the rest of runtime. Some of the things here are not required to be implemented,
// and can be stubbed out.
//
public:
  bool is_maximal_no_gc() const override shenandoah_not_implemented_return(false);

  // Check the pointer is in active part of Java heap.
  // Use is_in_reserved to check if object is within heap bounds.
  bool is_in(const void* p) const override;

<<<<<<< HEAD
=======
  // Returns true if the given oop belongs to a generation that is actively being collected.
>>>>>>> 093706c3
  inline bool is_in_active_generation(oop obj) const;
  inline bool is_in_young(const void* p) const;
  inline bool is_in_old(const void* p) const;

  // Returns true iff the young generation is being collected and the given pointer
  // is in the old generation. This is used to prevent the young collection from treating
  // such an object as unreachable.
  inline bool is_in_old_during_young_collection(oop obj) const;

  inline ShenandoahAffiliation region_affiliation(const ShenandoahHeapRegion* r);
  inline void set_affiliation(ShenandoahHeapRegion* r, ShenandoahAffiliation new_affiliation);

  inline ShenandoahAffiliation region_affiliation(size_t index);

  bool requires_barriers(stackChunkOop obj) const override;

  MemRegion reserved_region() const { return _reserved; }
  bool is_in_reserved(const void* addr) const { return _reserved.contains(addr); }

  void collect(GCCause::Cause cause) override;
  void do_full_collection(bool clear_all_soft_refs) override;

  // Used for parsing heap during error printing
  HeapWord* block_start(const void* addr) const;
  bool block_is_obj(const HeapWord* addr) const;
  bool print_location(outputStream* st, void* addr) const override;

  // Used for native heap walkers: heap dumpers, mostly
  void object_iterate(ObjectClosure* cl) override;
  // Parallel heap iteration support
  ParallelObjectIteratorImpl* parallel_object_iterator(uint workers) override;

  // Keep alive an object that was loaded with AS_NO_KEEPALIVE.
  void keep_alive(oop obj) override;

// ---------- Safepoint interface hooks
//
public:
  void safepoint_synchronize_begin() override;
  void safepoint_synchronize_end() override;

// ---------- Code roots handling hooks
//
public:
  void register_nmethod(nmethod* nm) override;
  void unregister_nmethod(nmethod* nm) override;
  void verify_nmethod(nmethod* nm) override {}

// ---------- Pinning hooks
//
public:
  // Shenandoah supports per-object (per-region) pinning
  void pin_object(JavaThread* thread, oop obj) override;
  void unpin_object(JavaThread* thread, oop obj) override;

  void sync_pinned_region_status();
  void assert_pinned_region_status() NOT_DEBUG_RETURN;

// ---------- CDS archive support

<<<<<<< HEAD
  bool can_load_archived_objects() const override { return UseCompressedOops && !ShenandoahCardBarrier; }
=======
  bool can_load_archived_objects() const override { return !ShenandoahCardBarrier; }
>>>>>>> 093706c3
  HeapWord* allocate_loaded_archive_space(size_t size) override;
  void complete_loaded_archive_space(MemRegion archive_space) override;

// ---------- Allocation support
//
protected:
  inline HeapWord* allocate_from_gclab(Thread* thread, size_t size);

private:
  HeapWord* allocate_memory_under_lock(ShenandoahAllocRequest& request, bool& in_new_region);
  HeapWord* allocate_from_gclab_slow(Thread* thread, size_t size);
  HeapWord* allocate_new_gclab(size_t min_size, size_t word_size, size_t* actual_size);

public:
  HeapWord* allocate_memory(ShenandoahAllocRequest& request);
  HeapWord* mem_allocate(size_t size, bool* what) override;
  MetaWord* satisfy_failed_metadata_allocation(ClassLoaderData* loader_data,
                                               size_t size,
                                               Metaspace::MetadataType mdtype) override;

  void notify_mutator_alloc_words(size_t words, size_t waste);

  HeapWord* allocate_new_tlab(size_t min_size, size_t requested_size, size_t* actual_size) override;
  size_t tlab_capacity(Thread *thr) const override;
  size_t unsafe_max_tlab_alloc(Thread *thread) const override;
  size_t max_tlab_size() const override;
  size_t tlab_used(Thread* ignored) const override;

  void ensure_parsability(bool retire_labs) override;

  void labs_make_parsable();
  void tlabs_retire(bool resize);
  void gclabs_retire(bool resize);

// ---------- Marking support
//
private:
  ShenandoahMarkingContext* _marking_context;
  MemRegion  _bitmap_region;
  MemRegion  _aux_bitmap_region;
  MarkBitMap _verification_bit_map;
  MarkBitMap _aux_bit_map;

  size_t _bitmap_size;
  size_t _bitmap_regions_per_slice;
  size_t _bitmap_bytes_per_slice;

  size_t _pretouch_heap_page_size;
  size_t _pretouch_bitmap_page_size;

  bool _bitmap_region_special;
  bool _aux_bitmap_region_special;

  ShenandoahLiveData** _liveness_cache;

public:
  inline ShenandoahMarkingContext* complete_marking_context() const;
  inline ShenandoahMarkingContext* marking_context() const;

  template<class T>
  inline void marked_object_iterate(ShenandoahHeapRegion* region, T* cl);

  template<class T>
  inline void marked_object_iterate(ShenandoahHeapRegion* region, T* cl, HeapWord* limit);

  template<class T>
  inline void marked_object_oop_iterate(ShenandoahHeapRegion* region, T* cl, HeapWord* limit);

  // SATB barriers hooks
  inline bool requires_marking(const void* entry) const;

  // Support for bitmap uncommits
  bool commit_bitmap_slice(ShenandoahHeapRegion *r);
  bool uncommit_bitmap_slice(ShenandoahHeapRegion *r);
  bool is_bitmap_slice_committed(ShenandoahHeapRegion* r, bool skip_self = false);

  // Liveness caching support
  ShenandoahLiveData* get_liveness_cache(uint worker_id);
  void flush_liveness_cache(uint worker_id);

  size_t pretouch_heap_page_size() { return _pretouch_heap_page_size; }

// ---------- Evacuation support
//
private:
  ShenandoahCollectionSet* _collection_set;
  ShenandoahEvacOOMHandler _oom_evac_handler;

  oop try_evacuate_object(oop src, Thread* thread, ShenandoahHeapRegion* from_region, ShenandoahAffiliation target_gen);
public:

  static address in_cset_fast_test_addr();

  ShenandoahCollectionSet* collection_set() const { return _collection_set; }

  // Checks if object is in the collection set.
  inline bool in_collection_set(oop obj) const;

  // Checks if location is in the collection set. Can be interior pointer, not the oop itself.
  inline bool in_collection_set_loc(void* loc) const;

  // Evacuates or promotes object src. Returns the evacuated object, either evacuated
  // by this thread, or by some other thread.
  virtual oop evacuate_object(oop src, Thread* thread);

  // Call before/after evacuation.
  inline void enter_evacuation(Thread* t);
  inline void leave_evacuation(Thread* t);

// ---------- Helper functions
//
public:
  template <class T>
  inline void conc_update_with_forwarded(T* p);

  template <class T>
  inline void non_conc_update_with_forwarded(T* p);

  static inline void atomic_update_oop(oop update,       oop* addr,       oop compare);
  static inline void atomic_update_oop(oop update, narrowOop* addr,       oop compare);
  static inline void atomic_update_oop(oop update, narrowOop* addr, narrowOop compare);

  static inline bool atomic_update_oop_check(oop update,       oop* addr,       oop compare);
  static inline bool atomic_update_oop_check(oop update, narrowOop* addr,       oop compare);
  static inline bool atomic_update_oop_check(oop update, narrowOop* addr, narrowOop compare);

  static inline void atomic_clear_oop(      oop* addr,       oop compare);
  static inline void atomic_clear_oop(narrowOop* addr,       oop compare);
  static inline void atomic_clear_oop(narrowOop* addr, narrowOop compare);

  size_t trash_humongous_region_at(ShenandoahHeapRegion *r);

  static inline void increase_object_age(oop obj, uint additional_age);

  // Return the object's age, or a sentinel value when the age can't
  // necessarily be determined because of concurrent locking by the
  // mutator
  static inline uint get_object_age(oop obj);

  void log_heap_status(const char *msg) const;

private:
  void trash_cset_regions();

// ---------- Testing helpers functions
//
private:
  ShenandoahSharedFlag _inject_alloc_failure;

  void try_inject_alloc_failure();
  bool should_inject_alloc_failure();
};

#endif // SHARE_GC_SHENANDOAH_SHENANDOAHHEAP_HPP<|MERGE_RESOLUTION|>--- conflicted
+++ resolved
@@ -600,10 +600,7 @@
   // Use is_in_reserved to check if object is within heap bounds.
   bool is_in(const void* p) const override;
 
-<<<<<<< HEAD
-=======
   // Returns true if the given oop belongs to a generation that is actively being collected.
->>>>>>> 093706c3
   inline bool is_in_active_generation(oop obj) const;
   inline bool is_in_young(const void* p) const;
   inline bool is_in_old(const void* p) const;
@@ -664,11 +661,7 @@
 
 // ---------- CDS archive support
 
-<<<<<<< HEAD
-  bool can_load_archived_objects() const override { return UseCompressedOops && !ShenandoahCardBarrier; }
-=======
   bool can_load_archived_objects() const override { return !ShenandoahCardBarrier; }
->>>>>>> 093706c3
   HeapWord* allocate_loaded_archive_space(size_t size) override;
   void complete_loaded_archive_space(MemRegion archive_space) override;
 
