/*
 * Copyright (c) 2023, 2024, Oracle and/or its affiliates. All rights reserved.
 * Copyright (c) 2013, 2021, Red Hat, Inc. All rights reserved.
 * Copyright Amazon.com Inc. or its affiliates. All Rights Reserved.
 * DO NOT ALTER OR REMOVE COPYRIGHT NOTICES OR THIS FILE HEADER.
 *
 * This code is free software; you can redistribute it and/or modify it
 * under the terms of the GNU General Public License version 2 only, as
 * published by the Free Software Foundation.
 *
 * This code is distributed in the hope that it will be useful, but WITHOUT
 * ANY WARRANTY; without even the implied warranty of MERCHANTABILITY or
 * FITNESS FOR A PARTICULAR PURPOSE.  See the GNU General Public License
 * version 2 for more details (a copy is included in the LICENSE file that
 * accompanied this code).
 *
 * You should have received a copy of the GNU General Public License version
 * 2 along with this work; if not, write to the Free Software Foundation,
 * Inc., 51 Franklin St, Fifth Floor, Boston, MA 02110-1301 USA.
 *
 * Please contact Oracle, 500 Oracle Parkway, Redwood Shores, CA 94065 USA
 * or visit www.oracle.com if you need additional information or have any
 * questions.
 *
 */

#ifndef SHARE_GC_SHENANDOAH_SHENANDOAHHEAP_HPP
#define SHARE_GC_SHENANDOAH_SHENANDOAHHEAP_HPP

#include "gc/shared/markBitMap.hpp"
#include "gc/shared/softRefPolicy.hpp"
#include "gc/shared/collectedHeap.hpp"
#include "gc/shenandoah/heuristics/shenandoahSpaceInfo.hpp"
#include "gc/shenandoah/shenandoahAllocRequest.hpp"
#include "gc/shenandoah/shenandoahAsserts.hpp"
#include "gc/shenandoah/shenandoahController.hpp"
#include "gc/shenandoah/shenandoahLock.hpp"
#include "gc/shenandoah/shenandoahEvacOOMHandler.hpp"
#include "gc/shenandoah/shenandoahEvacTracker.hpp"
#include "gc/shenandoah/shenandoahGenerationType.hpp"
#include "gc/shenandoah/shenandoahGenerationSizer.hpp"
#include "gc/shenandoah/shenandoahMmuTracker.hpp"
#include "gc/shenandoah/mode/shenandoahMode.hpp"
#include "gc/shenandoah/shenandoahPadding.hpp"
#include "gc/shenandoah/shenandoahSharedVariables.hpp"
#include "gc/shenandoah/shenandoahUnload.hpp"
#include "memory/metaspace.hpp"
#include "services/memoryManager.hpp"
#include "utilities/globalDefinitions.hpp"
#include "utilities/stack.hpp"

class ConcurrentGCTimer;
class ObjectIterateScanRootClosure;
class ShenandoahCollectorPolicy;
class ShenandoahGCSession;
class ShenandoahGCStateResetter;
class ShenandoahGeneration;
class ShenandoahYoungGeneration;
class ShenandoahOldGeneration;
class ShenandoahHeuristics;
class ShenandoahMarkingContext;
class ShenandoahMode;
class ShenandoahPhaseTimings;
class ShenandoahHeap;
class ShenandoahHeapRegion;
class ShenandoahHeapRegionClosure;
class ShenandoahCollectionSet;
class ShenandoahFreeSet;
class ShenandoahConcurrentMark;
class ShenandoahFullGC;
class ShenandoahMonitoringSupport;
class ShenandoahPacer;
class ShenandoahReferenceProcessor;
class ShenandoahVerifier;
class ShenandoahWorkerThreads;
class VMStructs;

// Used for buffering per-region liveness data.
// Needed since ShenandoahHeapRegion uses atomics to update liveness.
// The ShenandoahHeap array has max-workers elements, each of which is an array of
// uint16_t * max_regions. The choice of uint16_t is not accidental:
// there is a tradeoff between static/dynamic footprint that translates
// into cache pressure (which is already high during marking), and
// too many atomic updates. uint32_t is too large, uint8_t is too small.
typedef uint16_t ShenandoahLiveData;
#define SHENANDOAH_LIVEDATA_MAX ((ShenandoahLiveData)-1)

class ShenandoahRegionIterator : public StackObj {
private:
  ShenandoahHeap* _heap;

  shenandoah_padding(0);
  volatile size_t _index;
  shenandoah_padding(1);

  // No implicit copying: iterators should be passed by reference to capture the state
  NONCOPYABLE(ShenandoahRegionIterator);

public:
  ShenandoahRegionIterator();
  ShenandoahRegionIterator(ShenandoahHeap* heap);

  // Reset iterator to default state
  void reset();

  // Returns next region, or null if there are no more regions.
  // This is multi-thread-safe.
  inline ShenandoahHeapRegion* next();

  // This is *not* MT safe. However, in the absence of multithreaded access, it
  // can be used to determine if there is more work to do.
  bool has_next() const;
};

class ShenandoahHeapRegionClosure : public StackObj {
public:
  virtual void heap_region_do(ShenandoahHeapRegion* r) = 0;
  virtual bool is_thread_safe() { return false; }
};

typedef ShenandoahLock    ShenandoahHeapLock;
typedef ShenandoahLocker  ShenandoahHeapLocker;
typedef Stack<oop, mtGC>  ShenandoahScanObjectStack;

class ShenandoahSynchronizePinnedRegionStates : public ShenandoahHeapRegionClosure {
private:
  ShenandoahHeapLock* const _lock;

public:
  ShenandoahSynchronizePinnedRegionStates();

  void heap_region_do(ShenandoahHeapRegion* r) override;
  bool is_thread_safe() override { return true; }
};

// Shenandoah GC is low-pause concurrent GC that uses Brooks forwarding pointers
// to encode forwarding data. See BrooksPointer for details on forwarding data encoding.
// See ShenandoahControlThread for GC cycle structure.
//
class ShenandoahHeap : public CollectedHeap {
  friend class ShenandoahAsserts;
  friend class VMStructs;
  friend class ShenandoahGCSession;
  friend class ShenandoahGCStateResetter;
  friend class ShenandoahParallelObjectIterator;
  friend class ShenandoahSafepoint;

  // Supported GC
  friend class ShenandoahConcurrentGC;
  friend class ShenandoahOldGC;
  friend class ShenandoahDegenGC;
  friend class ShenandoahFullGC;
  friend class ShenandoahUnload;

// ---------- Locks that guard important data structures in Heap
//
private:
  ShenandoahHeapLock _lock;

  // Indicates the generation whose collection is in
  // progress. Mutator threads aren't allowed to read
  // this field.
  ShenandoahGeneration* _gc_generation;

  // This is set and cleared by only the VMThread
  // at each STW pause (safepoint) to the value seen in
  // _gc_generation. This allows the value to be always consistently
  // seen by all mutators as well as all GC worker threads.
  // In that sense, it's a stable snapshot of _gc_generation that is
  // updated at each STW pause associated with a ShenandoahVMOp.
  ShenandoahGeneration* _active_generation;

public:
  ShenandoahHeapLock* lock() {
    return &_lock;
  }

  ShenandoahGeneration* gc_generation() const {
    // We don't want this field read by a mutator thread
    assert(!Thread::current()->is_Java_thread(), "Not allowed");
    // value of _gc_generation field, see above
    return _gc_generation;
  }

  ShenandoahGeneration* active_generation() const {
    // value of _active_generation field, see above
    return _active_generation;
  }

  // Set the _gc_generation field
  void set_gc_generation(ShenandoahGeneration* generation);

  // Copy the value in the _gc_generation field into
  // the _active_generation field: can only be called at
  // a safepoint by the VMThread.
  void set_active_generation();

  ShenandoahHeuristics* heuristics();

// ---------- Initialization, termination, identification, printing routines
//
public:
  static ShenandoahHeap* heap();

  const char* name()          const override { return "Shenandoah"; }
  ShenandoahHeap::Name kind() const override { return CollectedHeap::Shenandoah; }

  ShenandoahHeap(ShenandoahCollectorPolicy* policy);
  jint initialize() override;
  void post_initialize() override;
  void initialize_mode();
  virtual void initialize_heuristics();
  virtual void print_init_logger() const;
  void initialize_serviceability() override;

  void print_on(outputStream* st)              const override;
  void print_extended_on(outputStream *st)     const override;
  void print_tracing_info()                    const override;
  void print_heap_regions_on(outputStream* st) const;

  void stop() override;

  void prepare_for_verify() override;
  void verify(VerifyOption vo) override;

// WhiteBox testing support.
  bool supports_concurrent_gc_breakpoints() const override {
    return true;
  }

// ---------- Heap counters and metrics
//
private:
  size_t _initial_size;
  size_t _minimum_size;

  volatile size_t _soft_max_size;
  shenandoah_padding(0);
  volatile size_t _committed;
  shenandoah_padding(1);

  void increase_used(const ShenandoahAllocRequest& req);

public:
  void increase_used(ShenandoahGeneration* generation, size_t bytes);
  void decrease_used(ShenandoahGeneration* generation, size_t bytes);
  void increase_humongous_waste(ShenandoahGeneration* generation, size_t bytes);
  void decrease_humongous_waste(ShenandoahGeneration* generation, size_t bytes);

  void increase_committed(size_t bytes);
  void decrease_committed(size_t bytes);

  void reset_bytes_allocated_since_gc_start();

  size_t min_capacity()      const;
  size_t max_capacity()      const override;
  size_t soft_max_capacity() const;
  size_t initial_capacity()  const;
  size_t capacity()          const override;
  size_t used()              const override;
  size_t committed()         const;

  void set_soft_max_capacity(size_t v);

// ---------- Periodic Tasks
//
private:
  void notify_heap_changed();

public:
  void set_forced_counters_update(bool value);
  void handle_force_counters_update();

// ---------- Workers handling
//
private:
  uint _max_workers;
  ShenandoahWorkerThreads* _workers;
  ShenandoahWorkerThreads* _safepoint_workers;

  virtual void initialize_controller();

public:
  uint max_workers();
  void assert_gc_workers(uint nworker) NOT_DEBUG_RETURN;

  WorkerThreads* workers() const;
  WorkerThreads* safepoint_workers() override;

  void gc_threads_do(ThreadClosure* tcl) const override;

// ---------- Heap regions handling machinery
//
private:
  MemRegion _heap_region;
  bool      _heap_region_special;
  size_t    _num_regions;
  ShenandoahHeapRegion** _regions;
  uint8_t* _affiliations;       // Holds array of enum ShenandoahAffiliation, including FREE status in non-generational mode

public:

  inline HeapWord* base() const { return _heap_region.start(); }

  inline size_t num_regions() const { return _num_regions; }
  inline bool is_heap_region_special() { return _heap_region_special; }

  inline ShenandoahHeapRegion* heap_region_containing(const void* addr) const;
  inline size_t heap_region_index_containing(const void* addr) const;

  inline ShenandoahHeapRegion* get_region(size_t region_idx) const;

  void heap_region_iterate(ShenandoahHeapRegionClosure* blk) const;
  void parallel_heap_region_iterate(ShenandoahHeapRegionClosure* blk) const;

  inline ShenandoahMmuTracker* mmu_tracker() { return &_mmu_tracker; };

// ---------- GC state machinery
//
// GC state describes the important parts of collector state, that may be
// used to make barrier selection decisions in the native and generated code.
// Multiple bits can be set at once.
//
// Important invariant: when GC state is zero, the heap is stable, and no barriers
// are required.
//
public:
  enum GCStateBitPos {
    // Heap has forwarded objects: needs LRB barriers.
    HAS_FORWARDED_BITPOS   = 0,

    // Heap is under marking: needs SATB barriers.
    // For generational mode, it means either young or old marking, or both.
    MARKING_BITPOS    = 1,

    // Heap is under evacuation: needs LRB barriers. (Set together with HAS_FORWARDED)
    EVACUATION_BITPOS = 2,

    // Heap is under updating: needs no additional barriers.
    UPDATEREFS_BITPOS = 3,

    // Heap is under weak-reference/roots processing: needs weak-LRB barriers.
    WEAK_ROOTS_BITPOS  = 4,

    // Young regions are under marking, need SATB barriers.
    YOUNG_MARKING_BITPOS = 5,

    // Old regions are under marking, need SATB barriers.
    OLD_MARKING_BITPOS = 6
  };

  enum GCState {
    STABLE        = 0,
    HAS_FORWARDED = 1 << HAS_FORWARDED_BITPOS,
    MARKING       = 1 << MARKING_BITPOS,
    EVACUATION    = 1 << EVACUATION_BITPOS,
    UPDATEREFS    = 1 << UPDATEREFS_BITPOS,
    WEAK_ROOTS    = 1 << WEAK_ROOTS_BITPOS,
    YOUNG_MARKING = 1 << YOUNG_MARKING_BITPOS,
    OLD_MARKING   = 1 << OLD_MARKING_BITPOS
  };

private:
  bool _gc_state_changed;
  ShenandoahSharedBitmap _gc_state;
  ShenandoahSharedFlag   _heap_changed;
  ShenandoahSharedFlag   _degenerated_gc_in_progress;
  ShenandoahSharedFlag   _full_gc_in_progress;
  ShenandoahSharedFlag   _full_gc_move_in_progress;
  ShenandoahSharedFlag   _concurrent_strong_root_in_progress;

  size_t _gc_no_progress_count;

  // This updates the singlular, global gc state. This must happen on a safepoint.
  void set_gc_state(uint mask, bool value);

public:
  char gc_state() const;

  // This copies the global gc state into a thread local variable for java threads.
  // It is primarily intended to support quick access at barriers.
  void propagate_gc_state_to_java_threads();

  // This is public to support assertions that the state hasn't been changed off of
  // a safepoint and that any changes were propagated to java threads after the safepoint.
  bool has_gc_state_changed() const { return _gc_state_changed; }

  // Returns true if allocations have occurred in new regions or if regions have been
  // uncommitted since the previous calls. This call will reset the flag to false.
  bool has_changed() {
    return _heap_changed.try_unset();
  }

  void set_concurrent_young_mark_in_progress(bool in_progress);
  void set_concurrent_old_mark_in_progress(bool in_progress);
  void set_evacuation_in_progress(bool in_progress);
  void set_update_refs_in_progress(bool in_progress);
  void set_degenerated_gc_in_progress(bool in_progress);
  void set_full_gc_in_progress(bool in_progress);
  void set_full_gc_move_in_progress(bool in_progress);
  void set_has_forwarded_objects(bool cond);
  void set_concurrent_strong_root_in_progress(bool cond);
  void set_concurrent_weak_root_in_progress(bool cond);

  inline bool is_stable() const;
  inline bool is_idle() const;

  inline bool is_concurrent_mark_in_progress() const;
  inline bool is_concurrent_young_mark_in_progress() const;
  inline bool is_concurrent_old_mark_in_progress() const;
  inline bool is_update_refs_in_progress() const;
  inline bool is_evacuation_in_progress() const;
  inline bool is_degenerated_gc_in_progress() const;
  inline bool is_full_gc_in_progress() const;
  inline bool is_full_gc_move_in_progress() const;
  inline bool has_forwarded_objects() const;

  inline bool is_stw_gc_in_progress() const;
  inline bool is_concurrent_strong_root_in_progress() const;
  inline bool is_concurrent_weak_root_in_progress() const;
  bool is_prepare_for_old_mark_in_progress() const;

private:
  void manage_satb_barrier(bool active);

  enum CancelState {
    // Normal state. GC has not been cancelled and is open for cancellation.
    // Worker threads can suspend for safepoint.
    CANCELLABLE,

    // GC has been cancelled. Worker threads can not suspend for
    // safepoint but must finish their work as soon as possible.
    CANCELLED
  };

  double _cancel_requested_time;
  ShenandoahSharedEnumFlag<CancelState> _cancelled_gc;

  // Returns true if cancel request was successfully communicated.
  // Returns false if some other thread already communicated cancel
  // request.  A true return value does not mean GC has been
  // cancelled, only that the process of cancelling GC has begun.
  bool try_cancel_gc();

public:
  inline bool cancelled_gc() const;
  inline bool check_cancelled_gc_and_yield(bool sts_active = true);

  inline void clear_cancelled_gc(bool clear_oom_handler = true);

  void cancel_concurrent_mark();
  void cancel_gc(GCCause::Cause cause);

public:
  // These will uncommit empty regions if heap::committed > shrink_until
  // and there exists at least one region which was made empty before shrink_before.
  void maybe_uncommit(double shrink_before, size_t shrink_until);
  void op_uncommit(double shrink_before, size_t shrink_until);

  // Returns true if the soft maximum heap has been changed using management APIs.
  bool check_soft_max_changed();

protected:
  // This is shared between shConcurrentGC and shDegenerateGC so that degenerated
  // GC can resume update refs from where the concurrent GC was cancelled. It is
  // also used in shGenerationalHeap, which uses a different closure for update refs.
  ShenandoahRegionIterator _update_refs_iterator;

private:
  // GC support
  // Evacuation
  virtual void evacuate_collection_set(bool concurrent);
  // Concurrent root processing
  void prepare_concurrent_roots();
  void finish_concurrent_roots();
  // Concurrent class unloading support
  void do_class_unloading();
  // Reference updating
  void prepare_update_heap_references(bool concurrent);
  virtual void update_heap_references(bool concurrent);
  // Final update region states
  void update_heap_region_states(bool concurrent);
  virtual void final_update_refs_update_region_states();

  void rendezvous_threads(const char* name);
  void recycle_trash();
public:
  void rebuild_free_set(bool concurrent);
  void notify_gc_progress();
  void notify_gc_no_progress();
  size_t get_gc_no_progress_count() const;

//
// Mark support
private:
  ShenandoahGeneration*  _global_generation;

protected:
  ShenandoahController*  _control_thread;

  ShenandoahYoungGeneration* _young_generation;
  ShenandoahOldGeneration*   _old_generation;

private:
  ShenandoahCollectorPolicy* _shenandoah_policy;
  ShenandoahMode*            _gc_mode;
  ShenandoahFreeSet*         _free_set;
  ShenandoahPacer*           _pacer;
  ShenandoahVerifier*        _verifier;

  ShenandoahPhaseTimings*       _phase_timings;
  ShenandoahMmuTracker          _mmu_tracker;

public:
  ShenandoahController*   control_thread() { return _control_thread; }

  ShenandoahGeneration*      global_generation() const { return _global_generation; }
  ShenandoahYoungGeneration* young_generation()  const {
    assert(mode()->is_generational(), "Young generation requires generational mode");
    return _young_generation;
  }

  ShenandoahOldGeneration*   old_generation()    const {
    assert(mode()->is_generational(), "Old generation requires generational mode");
    return _old_generation;
  }

  ShenandoahGeneration*      generation_for(ShenandoahAffiliation affiliation) const;

  ShenandoahCollectorPolicy* shenandoah_policy() const { return _shenandoah_policy; }
  ShenandoahMode*            mode()              const { return _gc_mode;           }
  ShenandoahFreeSet*         free_set()          const { return _free_set;          }
  ShenandoahPacer*           pacer()             const { return _pacer;             }

  ShenandoahPhaseTimings*    phase_timings()     const { return _phase_timings;     }

  ShenandoahEvacOOMHandler*  oom_evac_handler()        { return &_oom_evac_handler; }

  void on_cycle_start(GCCause::Cause cause, ShenandoahGeneration* generation);
  void on_cycle_end(ShenandoahGeneration* generation);

  ShenandoahVerifier*        verifier();

// ---------- VM subsystem bindings
//
private:
  ShenandoahMonitoringSupport* _monitoring_support;
  MemoryPool*                  _memory_pool;
  GCMemoryManager              _stw_memory_manager;
  GCMemoryManager              _cycle_memory_manager;
  ConcurrentGCTimer*           _gc_timer;
  // For exporting to SA
  int                          _log_min_obj_alignment_in_bytes;
public:
  ShenandoahMonitoringSupport* monitoring_support() const    { return _monitoring_support;    }
  GCMemoryManager* cycle_memory_manager()                    { return &_cycle_memory_manager; }
  GCMemoryManager* stw_memory_manager()                      { return &_stw_memory_manager;   }

  GrowableArray<GCMemoryManager*> memory_managers() override;
  GrowableArray<MemoryPool*> memory_pools() override;
  MemoryUsage memory_usage() override;
  GCTracer* tracer();
  ConcurrentGCTimer* gc_timer() const;

// ---------- Class Unloading
//
private:
  ShenandoahSharedFlag _unload_classes;
  ShenandoahUnload     _unloader;

public:
  void set_unload_classes(bool uc);
  bool unload_classes() const;

  // Perform STW class unloading and weak root cleaning
  void parallel_cleaning(bool full_gc);

private:
  void stw_unload_classes(bool full_gc);
  void stw_process_weak_roots(bool full_gc);
  void stw_weak_refs(bool full_gc);

  inline void assert_lock_for_affiliation(ShenandoahAffiliation orig_affiliation,
                                          ShenandoahAffiliation new_affiliation);

  // Heap iteration support
  void scan_roots_for_iteration(ShenandoahScanObjectStack* oop_stack, ObjectIterateScanRootClosure* oops);
  bool prepare_aux_bitmap_for_iteration();
  void reclaim_aux_bitmap_for_iteration();

// ---------- Generic interface hooks
// Minor things that super-interface expects us to implement to play nice with
// the rest of runtime. Some of the things here are not required to be implemented,
// and can be stubbed out.
//
public:
  bool is_maximal_no_gc() const override shenandoah_not_implemented_return(false);

  // Check the pointer is in active part of Java heap.
  // Use is_in_reserved to check if object is within heap bounds.
  bool is_in(const void* p) const override;

  inline bool is_in_active_generation(oop obj) const;
  inline bool is_in_young(const void* p) const;
  inline bool is_in_old(const void* p) const;
<<<<<<< HEAD
  inline bool is_old(oop pobj) const;
=======

  // Returns true iff the young generation is being collected and the given pointer
  // is in the old generation. This is used to prevent the young collection from treating
  // such an object as unreachable.
  inline bool is_in_old_during_young_collection(oop obj) const;
>>>>>>> 47d77e19

  inline ShenandoahAffiliation region_affiliation(const ShenandoahHeapRegion* r);
  inline void set_affiliation(ShenandoahHeapRegion* r, ShenandoahAffiliation new_affiliation);

  inline ShenandoahAffiliation region_affiliation(size_t index);

  bool requires_barriers(stackChunkOop obj) const override;

  MemRegion reserved_region() const { return _reserved; }
  bool is_in_reserved(const void* addr) const { return _reserved.contains(addr); }

  void collect(GCCause::Cause cause) override;
  void do_full_collection(bool clear_all_soft_refs) override;

  // Used for parsing heap during error printing
  HeapWord* block_start(const void* addr) const;
  bool block_is_obj(const HeapWord* addr) const;
  bool print_location(outputStream* st, void* addr) const override;

  // Used for native heap walkers: heap dumpers, mostly
  void object_iterate(ObjectClosure* cl) override;
  // Parallel heap iteration support
  ParallelObjectIteratorImpl* parallel_object_iterator(uint workers) override;

  // Keep alive an object that was loaded with AS_NO_KEEPALIVE.
  void keep_alive(oop obj) override;

// ---------- Safepoint interface hooks
//
public:
  void safepoint_synchronize_begin() override;
  void safepoint_synchronize_end() override;

// ---------- Code roots handling hooks
//
public:
  void register_nmethod(nmethod* nm) override;
  void unregister_nmethod(nmethod* nm) override;
  void verify_nmethod(nmethod* nm) override {}

// ---------- Pinning hooks
//
public:
  // Shenandoah supports per-object (per-region) pinning
  void pin_object(JavaThread* thread, oop obj) override;
  void unpin_object(JavaThread* thread, oop obj) override;

  void sync_pinned_region_status();
  void assert_pinned_region_status() NOT_DEBUG_RETURN;

// ---------- CDS archive support

  bool can_load_archived_objects() const override { return UseCompressedOops && !ShenandoahCardBarrier; }
  HeapWord* allocate_loaded_archive_space(size_t size) override;
  void complete_loaded_archive_space(MemRegion archive_space) override;

// ---------- Allocation support
//
protected:
  inline HeapWord* allocate_from_gclab(Thread* thread, size_t size);

private:
  HeapWord* allocate_memory_under_lock(ShenandoahAllocRequest& request, bool& in_new_region);
  HeapWord* allocate_from_gclab_slow(Thread* thread, size_t size);
  HeapWord* allocate_new_gclab(size_t min_size, size_t word_size, size_t* actual_size);

public:
  HeapWord* allocate_memory(ShenandoahAllocRequest& request);
  HeapWord* mem_allocate(size_t size, bool* what) override;
  MetaWord* satisfy_failed_metadata_allocation(ClassLoaderData* loader_data,
                                               size_t size,
                                               Metaspace::MetadataType mdtype) override;

  void notify_mutator_alloc_words(size_t words, size_t waste);

  HeapWord* allocate_new_tlab(size_t min_size, size_t requested_size, size_t* actual_size) override;
  size_t tlab_capacity(Thread *thr) const override;
  size_t unsafe_max_tlab_alloc(Thread *thread) const override;
  size_t max_tlab_size() const override;
  size_t tlab_used(Thread* ignored) const override;

  void ensure_parsability(bool retire_labs) override;

  void labs_make_parsable();
  void tlabs_retire(bool resize);
  void gclabs_retire(bool resize);

// ---------- Marking support
//
private:
  ShenandoahMarkingContext* _marking_context;
  MemRegion  _bitmap_region;
  MemRegion  _aux_bitmap_region;
  MarkBitMap _verification_bit_map;
  MarkBitMap _aux_bit_map;

  size_t _bitmap_size;
  size_t _bitmap_regions_per_slice;
  size_t _bitmap_bytes_per_slice;

  size_t _pretouch_heap_page_size;
  size_t _pretouch_bitmap_page_size;

  bool _bitmap_region_special;
  bool _aux_bitmap_region_special;

  ShenandoahLiveData** _liveness_cache;

public:
  inline ShenandoahMarkingContext* complete_marking_context() const;
  inline ShenandoahMarkingContext* marking_context() const;

  template<class T>
  inline void marked_object_iterate(ShenandoahHeapRegion* region, T* cl);

  template<class T>
  inline void marked_object_iterate(ShenandoahHeapRegion* region, T* cl, HeapWord* limit);

  template<class T>
  inline void marked_object_oop_iterate(ShenandoahHeapRegion* region, T* cl, HeapWord* limit);

  // SATB barriers hooks
  inline bool requires_marking(const void* entry) const;

  // Support for bitmap uncommits
  bool commit_bitmap_slice(ShenandoahHeapRegion *r);
  bool uncommit_bitmap_slice(ShenandoahHeapRegion *r);
  bool is_bitmap_slice_committed(ShenandoahHeapRegion* r, bool skip_self = false);

  // Liveness caching support
  ShenandoahLiveData* get_liveness_cache(uint worker_id);
  void flush_liveness_cache(uint worker_id);

  size_t pretouch_heap_page_size() { return _pretouch_heap_page_size; }

// ---------- Evacuation support
//
private:
  ShenandoahCollectionSet* _collection_set;
  ShenandoahEvacOOMHandler _oom_evac_handler;

  oop try_evacuate_object(oop src, Thread* thread, ShenandoahHeapRegion* from_region, ShenandoahAffiliation target_gen);
public:

  static address in_cset_fast_test_addr();

  ShenandoahCollectionSet* collection_set() const { return _collection_set; }

  // Checks if object is in the collection set.
  inline bool in_collection_set(oop obj) const;

  // Checks if location is in the collection set. Can be interior pointer, not the oop itself.
  inline bool in_collection_set_loc(void* loc) const;

  // Evacuates or promotes object src. Returns the evacuated object, either evacuated
  // by this thread, or by some other thread.
  virtual oop evacuate_object(oop src, Thread* thread);

  // Call before/after evacuation.
  inline void enter_evacuation(Thread* t);
  inline void leave_evacuation(Thread* t);

// ---------- Helper functions
//
public:
  template <class T>
  inline void conc_update_with_forwarded(T* p);

  template <class T>
  inline void non_conc_update_with_forwarded(T* p);

  static inline void atomic_update_oop(oop update,       oop* addr,       oop compare);
  static inline void atomic_update_oop(oop update, narrowOop* addr,       oop compare);
  static inline void atomic_update_oop(oop update, narrowOop* addr, narrowOop compare);

  static inline bool atomic_update_oop_check(oop update,       oop* addr,       oop compare);
  static inline bool atomic_update_oop_check(oop update, narrowOop* addr,       oop compare);
  static inline bool atomic_update_oop_check(oop update, narrowOop* addr, narrowOop compare);

  static inline void atomic_clear_oop(      oop* addr,       oop compare);
  static inline void atomic_clear_oop(narrowOop* addr,       oop compare);
  static inline void atomic_clear_oop(narrowOop* addr, narrowOop compare);

  size_t trash_humongous_region_at(ShenandoahHeapRegion *r);

  static inline void increase_object_age(oop obj, uint additional_age);

  // Return the object's age, or a sentinel value when the age can't
  // necessarily be determined because of concurrent locking by the
  // mutator
  static inline uint get_object_age(oop obj);

  void log_heap_status(const char *msg) const;

private:
  void trash_cset_regions();

// ---------- Testing helpers functions
//
private:
  ShenandoahSharedFlag _inject_alloc_failure;

  void try_inject_alloc_failure();
  bool should_inject_alloc_failure();
};

#endif // SHARE_GC_SHENANDOAH_SHENANDOAHHEAP_HPP<|MERGE_RESOLUTION|>--- conflicted
+++ resolved
@@ -603,15 +603,11 @@
   inline bool is_in_active_generation(oop obj) const;
   inline bool is_in_young(const void* p) const;
   inline bool is_in_old(const void* p) const;
-<<<<<<< HEAD
-  inline bool is_old(oop pobj) const;
-=======
 
   // Returns true iff the young generation is being collected and the given pointer
   // is in the old generation. This is used to prevent the young collection from treating
   // such an object as unreachable.
   inline bool is_in_old_during_young_collection(oop obj) const;
->>>>>>> 47d77e19
 
   inline ShenandoahAffiliation region_affiliation(const ShenandoahHeapRegion* r);
   inline void set_affiliation(ShenandoahHeapRegion* r, ShenandoahAffiliation new_affiliation);
