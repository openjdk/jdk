/*
 * Copyright (c) 2023, Oracle and/or its affiliates. All rights reserved.
 * Copyright (c) 2013, 2021, Red Hat, Inc. All rights reserved.
 * Copyright Amazon.com Inc. or its affiliates. All Rights Reserved.
 * DO NOT ALTER OR REMOVE COPYRIGHT NOTICES OR THIS FILE HEADER.
 *
 * This code is free software; you can redistribute it and/or modify it
 * under the terms of the GNU General Public License version 2 only, as
 * published by the Free Software Foundation.
 *
 * This code is distributed in the hope that it will be useful, but WITHOUT
 * ANY WARRANTY; without even the implied warranty of MERCHANTABILITY or
 * FITNESS FOR A PARTICULAR PURPOSE.  See the GNU General Public License
 * version 2 for more details (a copy is included in the LICENSE file that
 * accompanied this code).
 *
 * You should have received a copy of the GNU General Public License version
 * 2 along with this work; if not, write to the Free Software Foundation,
 * Inc., 51 Franklin St, Fifth Floor, Boston, MA 02110-1301 USA.
 *
 * Please contact Oracle, 500 Oracle Parkway, Redwood Shores, CA 94065 USA
 * or visit www.oracle.com if you need additional information or have any
 * questions.
 *
 */

#ifndef SHARE_GC_SHENANDOAH_SHENANDOAHHEAP_HPP
#define SHARE_GC_SHENANDOAH_SHENANDOAHHEAP_HPP

#include "gc/shared/ageTable.hpp"
#include "gc/shared/markBitMap.hpp"
#include "gc/shared/softRefPolicy.hpp"
#include "gc/shared/collectedHeap.hpp"
#include "gc/shenandoah/shenandoahAgeCensus.hpp"
#include "gc/shenandoah/heuristics/shenandoahSpaceInfo.hpp"
#include "gc/shenandoah/shenandoahAsserts.hpp"
#include "gc/shenandoah/shenandoahAllocRequest.hpp"
#include "gc/shenandoah/shenandoahAsserts.hpp"
#include "gc/shenandoah/shenandoahLock.hpp"
#include "gc/shenandoah/shenandoahEvacOOMHandler.hpp"
#include "gc/shenandoah/shenandoahEvacTracker.hpp"
#include "gc/shenandoah/shenandoahGenerationType.hpp"
#include "gc/shenandoah/shenandoahMmuTracker.hpp"
#include "gc/shenandoah/shenandoahPadding.hpp"
#include "gc/shenandoah/shenandoahScanRemembered.hpp"
#include "gc/shenandoah/shenandoahSharedVariables.hpp"
#include "gc/shenandoah/shenandoahUnload.hpp"
#include "memory/metaspace.hpp"
#include "services/memoryManager.hpp"
#include "utilities/globalDefinitions.hpp"
#include "utilities/stack.hpp"

class ConcurrentGCTimer;
class ObjectIterateScanRootClosure;
class PLAB;
class ShenandoahCollectorPolicy;
class ShenandoahControlThread;
class ShenandoahRegulatorThread;
class ShenandoahGCSession;
class ShenandoahGCStateResetter;
class ShenandoahGeneration;
class ShenandoahYoungGeneration;
class ShenandoahOldGeneration;
class ShenandoahHeuristics;
class ShenandoahOldHeuristics;
class ShenandoahYoungHeuristics;
class ShenandoahMarkingContext;
class ShenandoahPhaseTimings;
class ShenandoahHeap;
class ShenandoahHeapRegion;
class ShenandoahHeapRegionClosure;
class ShenandoahCollectionSet;
class ShenandoahFreeSet;
class ShenandoahConcurrentMark;
class ShenandoahFullGC;
class ShenandoahMonitoringSupport;
class ShenandoahMode;
class ShenandoahPacer;
class ShenandoahReferenceProcessor;
class ShenandoahVerifier;
class ShenandoahWorkerThreads;
class VMStructs;

// Used for buffering per-region liveness data.
// Needed since ShenandoahHeapRegion uses atomics to update liveness.
// The ShenandoahHeap array has max-workers elements, each of which is an array of
// uint16_t * max_regions. The choice of uint16_t is not accidental:
// there is a tradeoff between static/dynamic footprint that translates
// into cache pressure (which is already high during marking), and
// too many atomic updates. uint32_t is too large, uint8_t is too small.
typedef uint16_t ShenandoahLiveData;
#define SHENANDOAH_LIVEDATA_MAX ((ShenandoahLiveData)-1)

class ShenandoahRegionIterator : public StackObj {
private:
  ShenandoahHeap* _heap;

  shenandoah_padding(0);
  volatile size_t _index;
  shenandoah_padding(1);

  // No implicit copying: iterators should be passed by reference to capture the state
  NONCOPYABLE(ShenandoahRegionIterator);

public:
  ShenandoahRegionIterator();
  ShenandoahRegionIterator(ShenandoahHeap* heap);

  // Reset iterator to default state
  void reset();

  // Returns next region, or null if there are no more regions.
  // This is multi-thread-safe.
  inline ShenandoahHeapRegion* next();

  // This is *not* MT safe. However, in the absence of multithreaded access, it
  // can be used to determine if there is more work to do.
  bool has_next() const;
};

class ShenandoahHeapRegionClosure : public StackObj {
public:
  virtual void heap_region_do(ShenandoahHeapRegion* r) = 0;
  virtual bool is_thread_safe() { return false; }
};

template<ShenandoahGenerationType GENERATION>
class ShenandoahGenerationRegionClosure : public ShenandoahHeapRegionClosure {
 public:
  explicit ShenandoahGenerationRegionClosure(ShenandoahHeapRegionClosure* cl) : _cl(cl) {}
  void heap_region_do(ShenandoahHeapRegion* r);
  virtual bool is_thread_safe() { return _cl->is_thread_safe(); }
 private:
  ShenandoahHeapRegionClosure* _cl;
};

typedef ShenandoahLock    ShenandoahHeapLock;
typedef ShenandoahLocker  ShenandoahHeapLocker;
typedef Stack<oop, mtGC>  ShenandoahScanObjectStack;

// Shenandoah GC is low-pause concurrent GC that uses Brooks forwarding pointers
// to encode forwarding data. See BrooksPointer for details on forwarding data encoding.
// See ShenandoahControlThread for GC cycle structure.
//
class ShenandoahHeap : public CollectedHeap {
  friend class ShenandoahAsserts;
  friend class VMStructs;
  friend class ShenandoahGCSession;
  friend class ShenandoahGCStateResetter;
  friend class ShenandoahParallelObjectIterator;
  friend class ShenandoahSafepoint;

  // Supported GC
  friend class ShenandoahConcurrentGC;
  friend class ShenandoahOldGC;
  friend class ShenandoahDegenGC;
  friend class ShenandoahFullGC;
  friend class ShenandoahUnload;

// ---------- Locks that guard important data structures in Heap
//
private:
  ShenandoahHeapLock _lock;
  ShenandoahGeneration* _gc_generation;

public:
  ShenandoahHeapLock* lock() {
    return &_lock;
  }

  ShenandoahGeneration* active_generation() const {
    // last or latest generation might be a better name here.
    return _gc_generation;
  }

  void set_gc_generation(ShenandoahGeneration* generation) {
    _gc_generation = generation;
  }

  ShenandoahHeuristics* heuristics();
  ShenandoahOldHeuristics* old_heuristics();
  ShenandoahYoungHeuristics* young_heuristics();

  bool doing_mixed_evacuations();
  bool is_old_bitmap_stable() const;
  bool is_gc_generation_young() const;

// ---------- Initialization, termination, identification, printing routines
//
public:
  static ShenandoahHeap* heap();

  const char* name()          const override { return "Shenandoah"; }
  ShenandoahHeap::Name kind() const override { return CollectedHeap::Shenandoah; }

  ShenandoahHeap(ShenandoahCollectorPolicy* policy);
  jint initialize() override;
  void post_initialize() override;
  void initialize_heuristics_generations();
  virtual void print_init_logger() const;
  void initialize_serviceability() override;

  void print_on(outputStream* st)              const override;
  void print_extended_on(outputStream *st)     const override;
  void print_tracing_info()                    const override;
  void print_heap_regions_on(outputStream* st) const;

  void stop() override;

  void prepare_for_verify() override;
  void verify(VerifyOption vo) override;

  bool verify_generation_usage(bool verify_old, size_t old_regions, size_t old_bytes, size_t old_waste,
                               bool verify_young, size_t young_regions, size_t young_bytes, size_t young_waste);

// WhiteBox testing support.
  bool supports_concurrent_gc_breakpoints() const override {
    return true;
  }

// ---------- Heap counters and metrics
//
private:
  size_t _initial_size;
  size_t _minimum_size;
  size_t _promotion_potential;
  size_t _pad_for_promote_in_place;    // bytes of filler
  size_t _promotable_humongous_regions;
  size_t _regular_regions_promoted_in_place;

  volatile size_t _soft_max_size;
  shenandoah_padding(0);
  volatile size_t _committed;
  shenandoah_padding(1);

  void increase_used(const ShenandoahAllocRequest& req);

public:
  void increase_used(ShenandoahGeneration* generation, size_t bytes);
  void decrease_used(ShenandoahGeneration* generation, size_t bytes);
  void increase_humongous_waste(ShenandoahGeneration* generation, size_t bytes);
  void decrease_humongous_waste(ShenandoahGeneration* generation, size_t bytes);

  void increase_committed(size_t bytes);
  void decrease_committed(size_t bytes);

  void reset_bytes_allocated_since_gc_start();

  size_t min_capacity()      const;
  size_t max_capacity()      const override;
  size_t soft_max_capacity() const;
  size_t initial_capacity()  const;
  size_t capacity()          const override;
  size_t used()              const override;
  size_t committed()         const;

  void set_soft_max_capacity(size_t v);

// ---------- Periodic Tasks
//
private:
  void notify_heap_changed();

public:
  void set_forced_counters_update(bool value);
  void handle_force_counters_update();

// ---------- Workers handling
//
private:
  uint _max_workers;
  ShenandoahWorkerThreads* _workers;
  ShenandoahWorkerThreads* _safepoint_workers;

public:
  uint max_workers();
  void assert_gc_workers(uint nworker) NOT_DEBUG_RETURN;

  WorkerThreads* workers() const;
  WorkerThreads* safepoint_workers() override;

  void gc_threads_do(ThreadClosure* tcl) const override;

// ---------- Heap regions handling machinery
//
private:
  MemRegion _heap_region;
  bool      _heap_region_special;
  size_t    _num_regions;
  ShenandoahHeapRegion** _regions;
  uint8_t* _affiliations;       // Holds array of enum ShenandoahAffiliation, including FREE status in non-generational mode
  ShenandoahRegionIterator _update_refs_iterator;

public:

  inline HeapWord* base() const { return _heap_region.start(); }

  inline size_t num_regions() const { return _num_regions; }
  inline bool is_heap_region_special() { return _heap_region_special; }

  inline ShenandoahHeapRegion* heap_region_containing(const void* addr) const;
  inline size_t heap_region_index_containing(const void* addr) const;

  inline ShenandoahHeapRegion* get_region(size_t region_idx) const;

  void heap_region_iterate(ShenandoahHeapRegionClosure* blk) const;
  void parallel_heap_region_iterate(ShenandoahHeapRegionClosure* blk) const;

  inline ShenandoahMmuTracker* mmu_tracker() { return &_mmu_tracker; };

// ---------- GC state machinery
//
// GC state describes the important parts of collector state, that may be
// used to make barrier selection decisions in the native and generated code.
// Multiple bits can be set at once.
//
// Important invariant: when GC state is zero, the heap is stable, and no barriers
// are required.
//
public:
  enum GCStateBitPos {
    // Heap has forwarded objects: needs LRB barriers.
    HAS_FORWARDED_BITPOS   = 0,

    // Heap is under marking: needs SATB barriers.
    // For generational mode, it means either young or old marking, or both.
    MARKING_BITPOS    = 1,

    // Heap is under evacuation: needs LRB barriers. (Set together with HAS_FORWARDED)
    EVACUATION_BITPOS = 2,

    // Heap is under updating: needs no additional barriers.
    UPDATEREFS_BITPOS = 3,

    // Heap is under weak-reference/roots processing: needs weak-LRB barriers.
    WEAK_ROOTS_BITPOS  = 4,

    // Young regions are under marking, need SATB barriers.
    YOUNG_MARKING_BITPOS = 5,

    // Old regions are under marking, need SATB barriers.
    OLD_MARKING_BITPOS = 6
  };

  enum GCState {
    STABLE        = 0,
    HAS_FORWARDED = 1 << HAS_FORWARDED_BITPOS,
    MARKING       = 1 << MARKING_BITPOS,
    EVACUATION    = 1 << EVACUATION_BITPOS,
    UPDATEREFS    = 1 << UPDATEREFS_BITPOS,
    WEAK_ROOTS    = 1 << WEAK_ROOTS_BITPOS,
    YOUNG_MARKING = 1 << YOUNG_MARKING_BITPOS,
    OLD_MARKING   = 1 << OLD_MARKING_BITPOS
  };

private:
  bool _gc_state_changed;
  ShenandoahSharedBitmap _gc_state;

  // tracks if new regions have been allocated or retired since last check
  ShenandoahSharedFlag   _heap_changed;
  ShenandoahSharedFlag   _degenerated_gc_in_progress;
  ShenandoahSharedFlag   _full_gc_in_progress;
  ShenandoahSharedFlag   _full_gc_move_in_progress;
  ShenandoahSharedFlag   _concurrent_strong_root_in_progress;

  size_t _gc_no_progress_count;

  // This updates the singlular, global gc state. This must happen on a safepoint.
  void set_gc_state(uint mask, bool value);

  // TODO: Revisit the following comment.  It may not accurately represent the true behavior when evacuations fail due to
  // difficulty finding memory to hold evacuated objects.
  //
  // Note that the typical total expenditure on evacuation is less than the associated evacuation reserve because we generally
  // reserve ShenandoahEvacWaste (> 1.0) times the anticipated evacuation need.  In the case that there is an excessive amount
  // of waste, it may be that one thread fails to grab a new GCLAB, this does not necessarily doom the associated evacuation
  // effort.  If this happens, the requesting thread blocks until some other thread manages to evacuate the offending object.
  // Only after "all" threads fail to evacuate an object do we consider the evacuation effort to have failed.

  size_t _promoted_reserve;            // Bytes reserved within old-gen to hold the results of promotion
  volatile size_t _promoted_expended;  // Bytes of old-gen memory expended on promotions

  size_t _old_evac_reserve;            // Bytes reserved within old-gen to hold evacuated objects from old-gen collection set
  size_t _young_evac_reserve;          // Bytes reserved within young-gen to hold evacuated objects from young-gen collection set

  ShenandoahAgeCensus* _age_census;    // Age census used for adapting tenuring threshold in generational mode

  // At the end of final mark, but before we begin evacuating, heuristics calculate how much memory is required to
  // hold the results of evacuating to young-gen and to old-gen.  These quantitites, stored in _promoted_reserve,
  // _old_evac_reserve, and _young_evac_reserve, are consulted prior to rebuilding the free set (ShenandoahFreeSet)
  // in preparation for evacuation.  When the free set is rebuilt, we make sure to reserve sufficient memory in the
  // collector and old_collector sets to hold if _has_evacuation_reserve_quantities is true.  The other time we
  // rebuild the freeset is at the end of GC, as we prepare to idle GC until the next trigger.  In this case,
  // _has_evacuation_reserve_quantities is false because we don't yet know how much memory will need to be evacuated
  // in the next GC cycle.  When _has_evacuation_reserve_quantities is false, the free set rebuild operation reserves
  // for the collector and old_collector sets based on alternative mechanisms, such as ShenandoahEvacReserve,
  // ShenandoahOldEvacReserve, and ShenandoahOldCompactionReserve.  In a future planned enhancement, the reserve
  // for old_collector set when not _has_evacuation_reserve_quantities is based in part on anticipated promotion as
  // determined by analysis of live data found during the previous GC pass which is one less than the current tenure age.
  bool _has_evacuation_reserve_quantities;

public:
  char gc_state() const;

  // This copies the global gc state into a thread local variable for java threads.
  // It is primarily intended to support quick access at barriers.
  void propagate_gc_state_to_java_threads();

  // This is public to support assertions that the state hasn't been changed off of
  // a safepoint and that any changes were propagated to java threads after the safepoint.
  bool has_gc_state_changed() const { return _gc_state_changed; }

<<<<<<< HEAD
  void set_evacuation_reserve_quantities(bool is_valid);
  void set_concurrent_young_mark_in_progress(bool in_progress);
  void set_concurrent_old_mark_in_progress(bool in_progress);
=======
  // Returns true if allocations have occurred in new regions or if regions have been
  // uncommitted since the previous calls. This call will reset the flag to false.
  bool has_changed() {
    return _heap_changed.try_unset();
  }

  void set_concurrent_mark_in_progress(bool in_progress);
>>>>>>> 3ebe6c19
  void set_evacuation_in_progress(bool in_progress);
  void set_update_refs_in_progress(bool in_progress);
  void set_degenerated_gc_in_progress(bool in_progress);
  void set_full_gc_in_progress(bool in_progress);
  void set_full_gc_move_in_progress(bool in_progress);
  void set_has_forwarded_objects(bool cond);
  void set_concurrent_strong_root_in_progress(bool cond);
  void set_concurrent_weak_root_in_progress(bool cond);

  void set_aging_cycle(bool cond);

  inline bool is_stable() const;
  inline bool is_idle() const;
  inline bool has_evacuation_reserve_quantities() const;
  inline bool is_concurrent_mark_in_progress() const;
  inline bool is_concurrent_young_mark_in_progress() const;
  inline bool is_concurrent_old_mark_in_progress() const;
  inline bool is_update_refs_in_progress() const;
  inline bool is_evacuation_in_progress() const;
  inline bool is_degenerated_gc_in_progress() const;
  inline bool is_full_gc_in_progress() const;
  inline bool is_full_gc_move_in_progress() const;
  inline bool has_forwarded_objects() const;

  inline bool is_stw_gc_in_progress() const;
  inline bool is_concurrent_strong_root_in_progress() const;
  inline bool is_concurrent_weak_root_in_progress() const;
  bool is_prepare_for_old_mark_in_progress() const;
  inline bool is_aging_cycle() const;

  inline void clear_promotion_potential() { _promotion_potential = 0; };
  inline void set_promotion_potential(size_t val) { _promotion_potential = val; };
  inline size_t get_promotion_potential() { return _promotion_potential; };

  inline void set_pad_for_promote_in_place(size_t pad) { _pad_for_promote_in_place = pad; }
  inline size_t get_pad_for_promote_in_place() { return _pad_for_promote_in_place; }

  inline void reserve_promotable_humongous_regions(size_t region_count) { _promotable_humongous_regions = region_count; }
  inline void reserve_promotable_regular_regions(size_t region_count) { _regular_regions_promoted_in_place = region_count; }

  inline size_t get_promotable_humongous_regions() { return _promotable_humongous_regions; }
  inline size_t get_regular_regions_promoted_in_place() { return _regular_regions_promoted_in_place; }

  // Returns previous value
  inline size_t set_promoted_reserve(size_t new_val);
  inline size_t get_promoted_reserve() const;
  inline void augment_promo_reserve(size_t increment);

  inline void reset_promoted_expended();
  inline size_t expend_promoted(size_t increment);
  inline size_t unexpend_promoted(size_t decrement);
  inline size_t get_promoted_expended();

  // Returns previous value
  inline size_t set_old_evac_reserve(size_t new_val);
  inline size_t get_old_evac_reserve() const;
  inline void augment_old_evac_reserve(size_t increment);

  // Returns previous value
  inline size_t set_young_evac_reserve(size_t new_val);
  inline size_t get_young_evac_reserve() const;

  // Return the age census object for young gen (in generational mode)
  inline ShenandoahAgeCensus* age_census() const;

private:
  void manage_satb_barrier(bool active);

  enum CancelState {
    // Normal state. GC has not been cancelled and is open for cancellation.
    // Worker threads can suspend for safepoint.
    CANCELLABLE,

    // GC has been cancelled. Worker threads can not suspend for
    // safepoint but must finish their work as soon as possible.
    CANCELLED
  };

  double _cancel_requested_time;
  ShenandoahSharedEnumFlag<CancelState> _cancelled_gc;

  // Returns true if cancel request was successfully communicated.
  // Returns false if some other thread already communicated cancel
  // request.  A true return value does not mean GC has been
  // cancelled, only that the process of cancelling GC has begun.
  bool try_cancel_gc();

public:
  inline bool cancelled_gc() const;
  inline bool check_cancelled_gc_and_yield(bool sts_active = true);

  inline void clear_cancelled_gc(bool clear_oom_handler = true);

  void cancel_concurrent_mark();
  void cancel_gc(GCCause::Cause cause);

public:
  // These will uncommit empty regions if heap::committed > shrink_until
  // and there exists at least one region which was made empty before shrink_before.
  void maybe_uncommit(double shrink_before, size_t shrink_until);
  void op_uncommit(double shrink_before, size_t shrink_until);

  // Returns true if the soft maximum heap has been changed using management APIs.
  bool check_soft_max_changed();

private:
  // GC support
  // Evacuation
  void evacuate_collection_set(bool concurrent);
  // Concurrent root processing
  void prepare_concurrent_roots();
  void finish_concurrent_roots();
  // Concurrent class unloading support
  void do_class_unloading();
  // Reference updating
  void prepare_update_heap_references(bool concurrent);
  void update_heap_references(bool concurrent);
  // Final update region states
  void update_heap_region_states(bool concurrent);

  void rendezvous_threads();
  void recycle_trash();
public:
  void rebuild_free_set(bool concurrent);
  void notify_gc_progress();
  void notify_gc_no_progress();
  size_t get_gc_no_progress_count() const;

//
// Mark support
private:
  ShenandoahYoungGeneration* _young_generation;
  ShenandoahGeneration*      _global_generation;
  ShenandoahOldGeneration*   _old_generation;

  ShenandoahControlThread*   _control_thread;
  ShenandoahRegulatorThread* _regulator_thread;
  ShenandoahCollectorPolicy* _shenandoah_policy;
  ShenandoahMode*            _gc_mode;
  ShenandoahFreeSet*         _free_set;
  ShenandoahPacer*           _pacer;
  ShenandoahVerifier*        _verifier;

  ShenandoahPhaseTimings*       _phase_timings;
  ShenandoahEvacuationTracker*  _evac_tracker;
  ShenandoahMmuTracker          _mmu_tracker;
  ShenandoahGenerationSizer     _generation_sizer;

  ShenandoahRegulatorThread* regulator_thread()        { return _regulator_thread;  }

public:
  ShenandoahControlThread*   control_thread()          { return _control_thread;    }
  ShenandoahYoungGeneration* young_generation()  const { return _young_generation;  }
  ShenandoahGeneration*      global_generation() const { return _global_generation; }
  ShenandoahOldGeneration*   old_generation()    const { return _old_generation;    }
  ShenandoahGeneration*      generation_for(ShenandoahAffiliation affiliation) const;
  const ShenandoahGenerationSizer* generation_sizer()  const { return &_generation_sizer;  }

  size_t max_size_for(ShenandoahGeneration* generation) const;
  size_t min_size_for(ShenandoahGeneration* generation) const;

  ShenandoahCollectorPolicy* shenandoah_policy() const { return _shenandoah_policy; }
  ShenandoahMode*            mode()              const { return _gc_mode;           }
  ShenandoahFreeSet*         free_set()          const { return _free_set;          }
  ShenandoahPacer*           pacer()             const { return _pacer;             }

  ShenandoahPhaseTimings*      phase_timings()   const { return _phase_timings;     }
  ShenandoahEvacuationTracker* evac_tracker()    const { return  _evac_tracker;     }

  void on_cycle_start(GCCause::Cause cause, ShenandoahGeneration* generation);
  void on_cycle_end(ShenandoahGeneration* generation);

  ShenandoahVerifier*        verifier();

// ---------- VM subsystem bindings
//
private:
  ShenandoahMonitoringSupport* _monitoring_support;
  MemoryPool*                  _memory_pool;
  MemoryPool*                  _young_gen_memory_pool;
  MemoryPool*                  _old_gen_memory_pool;

  GCMemoryManager              _stw_memory_manager;
  GCMemoryManager              _cycle_memory_manager;
  ConcurrentGCTimer*           _gc_timer;
  // For exporting to SA
  int                          _log_min_obj_alignment_in_bytes;
public:
  ShenandoahMonitoringSupport* monitoring_support() const    { return _monitoring_support;    }
  GCMemoryManager* cycle_memory_manager()                    { return &_cycle_memory_manager; }
  GCMemoryManager* stw_memory_manager()                      { return &_stw_memory_manager;   }

  GrowableArray<GCMemoryManager*> memory_managers() override;
  GrowableArray<MemoryPool*> memory_pools() override;
  MemoryUsage memory_usage() override;
  GCTracer* tracer();
  ConcurrentGCTimer* gc_timer() const;

// ---------- Class Unloading
//
private:
  ShenandoahSharedFlag  _is_aging_cycle;
  ShenandoahSharedFlag _unload_classes;
  ShenandoahUnload     _unloader;

public:
  void set_unload_classes(bool uc);
  bool unload_classes() const;

  // Perform STW class unloading and weak root cleaning
  void parallel_cleaning(bool full_gc);

private:
  void stw_unload_classes(bool full_gc);
  void stw_process_weak_roots(bool full_gc);
  void stw_weak_refs(bool full_gc);

  inline void assert_lock_for_affiliation(ShenandoahAffiliation orig_affiliation,
                                          ShenandoahAffiliation new_affiliation);

  // Heap iteration support
  void scan_roots_for_iteration(ShenandoahScanObjectStack* oop_stack, ObjectIterateScanRootClosure* oops);
  bool prepare_aux_bitmap_for_iteration();
  void reclaim_aux_bitmap_for_iteration();

// ---------- Generic interface hooks
// Minor things that super-interface expects us to implement to play nice with
// the rest of runtime. Some of the things here are not required to be implemented,
// and can be stubbed out.
//
public:
  bool is_maximal_no_gc() const override shenandoah_not_implemented_return(false);

  inline bool is_in(const void* p) const override;

  inline bool is_in_active_generation(oop obj) const;
  inline bool is_in_young(const void* p) const;
  inline bool is_in_old(const void* p) const;
  inline bool is_old(oop pobj) const;

  inline ShenandoahAffiliation region_affiliation(const ShenandoahHeapRegion* r);
  inline void set_affiliation(ShenandoahHeapRegion* r, ShenandoahAffiliation new_affiliation);

  inline ShenandoahAffiliation region_affiliation(size_t index);

  bool requires_barriers(stackChunkOop obj) const override;

  MemRegion reserved_region() const { return _reserved; }
  bool is_in_reserved(const void* addr) const { return _reserved.contains(addr); }

  void collect(GCCause::Cause cause) override;
  void do_full_collection(bool clear_all_soft_refs) override;

  // Used for parsing heap during error printing
  HeapWord* block_start(const void* addr) const;
  bool block_is_obj(const HeapWord* addr) const;
  bool print_location(outputStream* st, void* addr) const override;

  // Used for native heap walkers: heap dumpers, mostly
  void object_iterate(ObjectClosure* cl) override;
  // Parallel heap iteration support
  ParallelObjectIteratorImpl* parallel_object_iterator(uint workers) override;

  // Keep alive an object that was loaded with AS_NO_KEEPALIVE.
  void keep_alive(oop obj) override;

// ---------- Safepoint interface hooks
//
public:
  void safepoint_synchronize_begin() override;
  void safepoint_synchronize_end() override;

// ---------- Code roots handling hooks
//
public:
  void register_nmethod(nmethod* nm) override;
  void unregister_nmethod(nmethod* nm) override;
  void verify_nmethod(nmethod* nm) override {}

// ---------- Pinning hooks
//
public:
  // Shenandoah supports per-object (per-region) pinning
  void pin_object(JavaThread* thread, oop obj) override;
  void unpin_object(JavaThread* thread, oop obj) override;

  void sync_pinned_region_status();
  void assert_pinned_region_status() NOT_DEBUG_RETURN;

// ---------- Concurrent Stack Processing support
//
public:
  bool uses_stack_watermark_barrier() const override { return true; }

// ---------- Allocation support
//
private:
  // How many bytes to transfer between old and young after we have finished recycling collection set regions?
  size_t _old_regions_surplus;
  size_t _old_regions_deficit;

  HeapWord* allocate_memory_under_lock(ShenandoahAllocRequest& request, bool& in_new_region, bool is_promotion);

  inline HeapWord* allocate_from_gclab(Thread* thread, size_t size);
  HeapWord* allocate_from_gclab_slow(Thread* thread, size_t size);
  HeapWord* allocate_new_gclab(size_t min_size, size_t word_size, size_t* actual_size);

  inline HeapWord* allocate_from_plab(Thread* thread, size_t size, bool is_promotion);
  HeapWord* allocate_from_plab_slow(Thread* thread, size_t size, bool is_promotion);
  HeapWord* allocate_new_plab(size_t min_size, size_t word_size, size_t* actual_size);

public:
  HeapWord* allocate_memory(ShenandoahAllocRequest& request, bool is_promotion);
  HeapWord* mem_allocate(size_t size, bool* what) override;
  MetaWord* satisfy_failed_metadata_allocation(ClassLoaderData* loader_data,
                                               size_t size,
                                               Metaspace::MetadataType mdtype) override;

  void notify_mutator_alloc_words(size_t words, size_t waste);

  HeapWord* allocate_new_tlab(size_t min_size, size_t requested_size, size_t* actual_size) override;
  size_t tlab_capacity(Thread *thr) const override;
  size_t unsafe_max_tlab_alloc(Thread *thread) const override;
  size_t max_tlab_size() const override;
  size_t tlab_used(Thread* ignored) const override;

  void ensure_parsability(bool retire_labs) override;

  void labs_make_parsable();
  void tlabs_retire(bool resize);
  void gclabs_retire(bool resize);

  inline void set_old_region_surplus(size_t surplus) { _old_regions_surplus = surplus; };
  inline void set_old_region_deficit(size_t deficit) { _old_regions_deficit = deficit; };

  inline size_t get_old_region_surplus() { return _old_regions_surplus; };
  inline size_t get_old_region_deficit() { return _old_regions_deficit; };

// ---------- Marking support
//
private:
  ShenandoahMarkingContext* _marking_context;
  MemRegion  _bitmap_region;
  MemRegion  _aux_bitmap_region;
  MarkBitMap _verification_bit_map;
  MarkBitMap _aux_bit_map;

  size_t _bitmap_size;
  size_t _bitmap_regions_per_slice;
  size_t _bitmap_bytes_per_slice;

  size_t _pretouch_heap_page_size;
  size_t _pretouch_bitmap_page_size;

  bool _bitmap_region_special;
  bool _aux_bitmap_region_special;

  ShenandoahLiveData** _liveness_cache;

public:
  inline ShenandoahMarkingContext* complete_marking_context() const;
  inline ShenandoahMarkingContext* marking_context() const;

  template<class T>
  inline void marked_object_iterate(ShenandoahHeapRegion* region, T* cl);

  template<class T>
  inline void marked_object_iterate(ShenandoahHeapRegion* region, T* cl, HeapWord* limit);

  template<class T>
  inline void marked_object_oop_iterate(ShenandoahHeapRegion* region, T* cl, HeapWord* limit);

  // SATB barriers hooks
  inline bool requires_marking(const void* entry) const;

  // Support for bitmap uncommits
  bool commit_bitmap_slice(ShenandoahHeapRegion *r);
  bool uncommit_bitmap_slice(ShenandoahHeapRegion *r);
  bool is_bitmap_slice_committed(ShenandoahHeapRegion* r, bool skip_self = false);

  // Liveness caching support
  ShenandoahLiveData* get_liveness_cache(uint worker_id);
  void flush_liveness_cache(uint worker_id);

  size_t pretouch_heap_page_size() { return _pretouch_heap_page_size; }

// ---------- Evacuation support
//
private:
  ShenandoahCollectionSet* _collection_set;
  ShenandoahEvacOOMHandler _oom_evac_handler;
  ShenandoahSharedFlag _old_gen_oom_evac;

  inline oop try_evacuate_object(oop src, Thread* thread, ShenandoahHeapRegion* from_region, ShenandoahAffiliation target_gen);
  void handle_old_evacuation(HeapWord* obj, size_t words, bool promotion);
  void handle_old_evacuation_failure();

public:
  void report_promotion_failure(Thread* thread, size_t size);

  static address in_cset_fast_test_addr();

  ShenandoahCollectionSet* collection_set() const { return _collection_set; }

  // Checks if object is in the collection set.
  inline bool in_collection_set(oop obj) const;

  // Checks if location is in the collection set. Can be interior pointer, not the oop itself.
  inline bool in_collection_set_loc(void* loc) const;

  // Evacuates or promotes object src. Returns the evacuated object, either evacuated
  // by this thread, or by some other thread.
  inline oop evacuate_object(oop src, Thread* thread);

  // Call before/after evacuation.
  inline void enter_evacuation(Thread* t);
  inline void leave_evacuation(Thread* t);

  inline bool clear_old_evacuation_failure();

// ---------- Generational support
//
private:
  RememberedScanner* _card_scan;

public:
  inline RememberedScanner* card_scan() { return _card_scan; }
  void clear_cards_for(ShenandoahHeapRegion* region);
  void mark_card_as_dirty(void* location);
  void retire_plab(PLAB* plab);
  void retire_plab(PLAB* plab, Thread* thread);
  void cancel_old_gc();

  void adjust_generation_sizes_for_next_cycle(size_t old_xfer_limit, size_t young_cset_regions, size_t old_cset_regions);

// ---------- Helper functions
//
public:
  template <class T>
  inline void conc_update_with_forwarded(T* p);

  template <class T>
  inline void update_with_forwarded(T* p);

  static inline void atomic_update_oop(oop update,       oop* addr,       oop compare);
  static inline void atomic_update_oop(oop update, narrowOop* addr,       oop compare);
  static inline void atomic_update_oop(oop update, narrowOop* addr, narrowOop compare);

  static inline bool atomic_update_oop_check(oop update,       oop* addr,       oop compare);
  static inline bool atomic_update_oop_check(oop update, narrowOop* addr,       oop compare);
  static inline bool atomic_update_oop_check(oop update, narrowOop* addr, narrowOop compare);

  static inline void atomic_clear_oop(      oop* addr,       oop compare);
  static inline void atomic_clear_oop(narrowOop* addr,       oop compare);
  static inline void atomic_clear_oop(narrowOop* addr, narrowOop compare);

  size_t trash_humongous_region_at(ShenandoahHeapRegion *r);

  static inline void increase_object_age(oop obj, uint additional_age);

  // Return the object's age, or a sentinel value when the age can't
  // necessarily be determined because of concurrent locking by the
  // mutator
  static inline uint get_object_age(oop obj);

  void transfer_old_pointers_from_satb();

  void log_heap_status(const char *msg) const;

private:
  void trash_cset_regions();

// ---------- Testing helpers functions
//
private:
  ShenandoahSharedFlag _inject_alloc_failure;

  void try_inject_alloc_failure();
  bool should_inject_alloc_failure();
};

#endif // SHARE_GC_SHENANDOAH_SHENANDOAHHEAP_HPP<|MERGE_RESOLUTION|>--- conflicted
+++ resolved
@@ -411,19 +411,15 @@
   // a safepoint and that any changes were propagated to java threads after the safepoint.
   bool has_gc_state_changed() const { return _gc_state_changed; }
 
-<<<<<<< HEAD
-  void set_evacuation_reserve_quantities(bool is_valid);
-  void set_concurrent_young_mark_in_progress(bool in_progress);
-  void set_concurrent_old_mark_in_progress(bool in_progress);
-=======
   // Returns true if allocations have occurred in new regions or if regions have been
   // uncommitted since the previous calls. This call will reset the flag to false.
   bool has_changed() {
     return _heap_changed.try_unset();
   }
 
-  void set_concurrent_mark_in_progress(bool in_progress);
->>>>>>> 3ebe6c19
+  void set_evacuation_reserve_quantities(bool is_valid);
+  void set_concurrent_young_mark_in_progress(bool in_progress);
+  void set_concurrent_old_mark_in_progress(bool in_progress);
   void set_evacuation_in_progress(bool in_progress);
   void set_update_refs_in_progress(bool in_progress);
   void set_degenerated_gc_in_progress(bool in_progress);
