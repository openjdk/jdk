--- conflicted
+++ resolved
@@ -229,10 +229,6 @@
   shenandoah_padding(0);
   volatile size_t _committed;
   shenandoah_padding(1);
-<<<<<<< HEAD
-
-=======
->>>>>>> 87466a39
   KlassInfoTable* _cit;
   void increase_used(const ShenandoahAllocRequest& req);
 
