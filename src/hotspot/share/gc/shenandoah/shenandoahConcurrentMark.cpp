/*
 * Copyright (c) 2013, 2021, Red Hat, Inc. All rights reserved.
 * DO NOT ALTER OR REMOVE COPYRIGHT NOTICES OR THIS FILE HEADER.
 *
 * This code is free software; you can redistribute it and/or modify it
 * under the terms of the GNU General Public License version 2 only, as
 * published by the Free Software Foundation.
 *
 * This code is distributed in the hope that it will be useful, but WITHOUT
 * ANY WARRANTY; without even the implied warranty of MERCHANTABILITY or
 * FITNESS FOR A PARTICULAR PURPOSE.  See the GNU General Public License
 * version 2 for more details (a copy is included in the LICENSE file that
 * accompanied this code).
 *
 * You should have received a copy of the GNU General Public License version
 * 2 along with this work; if not, write to the Free Software Foundation,
 * Inc., 51 Franklin St, Fifth Floor, Boston, MA 02110-1301 USA.
 *
 * Please contact Oracle, 500 Oracle Parkway, Redwood Shores, CA 94065 USA
 * or visit www.oracle.com if you need additional information or have any
 * questions.
 *
 */

#include "precompiled.hpp"

#include "classfile/symbolTable.hpp"
#include "classfile/systemDictionary.hpp"
#include "code/codeCache.hpp"

#include "gc/shared/weakProcessor.inline.hpp"
#include "gc/shared/gcTimer.hpp"
#include "gc/shared/gcTrace.hpp"
#include "gc/shared/strongRootsScope.hpp"

#include "gc/shenandoah/shenandoahBarrierSet.inline.hpp"
#include "gc/shenandoah/shenandoahClosures.inline.hpp"
#include "gc/shenandoah/shenandoahConcurrentMark.hpp"
#include "gc/shenandoah/shenandoahHeap.inline.hpp"
#include "gc/shenandoah/shenandoahMark.inline.hpp"
#include "gc/shenandoah/shenandoahReferenceProcessor.hpp"
#include "gc/shenandoah/shenandoahRootProcessor.inline.hpp"
#include "gc/shenandoah/shenandoahOopClosures.inline.hpp"
#include "gc/shenandoah/shenandoahPhaseTimings.hpp"
#include "gc/shenandoah/shenandoahStringDedup.hpp"
#include "gc/shenandoah/shenandoahTaskqueue.inline.hpp"
#include "gc/shenandoah/shenandoahUtils.hpp"

#include "memory/iterator.inline.hpp"
#include "memory/metaspace.hpp"
#include "memory/resourceArea.hpp"
#include "oops/oop.inline.hpp"
#include "runtime/handles.inline.hpp"


class ShenandoahUpdateRootsTask : public AbstractGangTask {
private:
  ShenandoahRootUpdater*  _root_updater;
  bool                    _check_alive;
public:
  ShenandoahUpdateRootsTask(ShenandoahRootUpdater* root_updater, bool check_alive) :
    AbstractGangTask("Shenandoah Update Roots"),
    _root_updater(root_updater),
    _check_alive(check_alive){
  }

  void work(uint worker_id) {
    assert(ShenandoahSafepoint::is_at_shenandoah_safepoint(), "Must be at a safepoint");
    ShenandoahParallelWorkerSession worker_session(worker_id);

    ShenandoahHeap* heap = ShenandoahHeap::heap();
    ShenandoahUpdateRefsClosure cl;
    if (_check_alive) {
      ShenandoahForwardedIsAliveClosure is_alive;
      _root_updater->roots_do<ShenandoahForwardedIsAliveClosure, ShenandoahUpdateRefsClosure>(worker_id, &is_alive, &cl);
    } else {
      AlwaysTrueClosure always_true;;
      _root_updater->roots_do<AlwaysTrueClosure, ShenandoahUpdateRefsClosure>(worker_id, &always_true, &cl);
    }
  }
};

class ShenandoahConcurrentMarkingTask : public AbstractGangTask {
private:
  ShenandoahConcurrentMark* const _cm;
  TaskTerminator* const           _terminator;

public:
  ShenandoahConcurrentMarkingTask(ShenandoahConcurrentMark* cm, TaskTerminator* terminator) :
    AbstractGangTask("Shenandoah Concurrent Mark"), _cm(cm), _terminator(terminator) {
  }

  void work(uint worker_id) {
    ShenandoahHeap* heap = ShenandoahHeap::heap();
    ShenandoahConcurrentWorkerSession worker_session(worker_id);
    ShenandoahSuspendibleThreadSetJoiner stsj(ShenandoahSuspendibleWorkers);
    ShenandoahObjToScanQueue* q = _cm->get_queue(worker_id);
    ShenandoahReferenceProcessor* rp = heap->ref_processor();
    assert(rp != NULL, "need reference processor");
    _cm->mark_loop(worker_id, _terminator, rp,
                   true, // cancellable
                   ShenandoahStringDedup::is_enabled()); // perform string dedup
  }
};

class ShenandoahSATBAndRemarkCodeRootsThreadsClosure : public ThreadClosure {
private:
  SATBMarkQueueSet& _satb_qset;
  OopClosure* const _cl;
  MarkingCodeBlobClosure* _code_cl;
  uintx _claim_token;

public:
  ShenandoahSATBAndRemarkCodeRootsThreadsClosure(SATBMarkQueueSet& satb_qset, OopClosure* cl, MarkingCodeBlobClosure* code_cl) :
    _satb_qset(satb_qset),
    _cl(cl), _code_cl(code_cl),
    _claim_token(Threads::thread_claim_token()) {}

  void do_thread(Thread* thread) {
    if (thread->claim_threads_do(true, _claim_token)) {
      // Transfer any partial buffer to the qset for completed buffer processing.
      _satb_qset.flush_queue(ShenandoahThreadLocalData::satb_mark_queue(thread));
      if (thread->is_Java_thread()) {
        if (_cl != NULL) {
          ResourceMark rm;
          thread->oops_do(_cl, _code_cl);
        } else if (_code_cl != NULL) {
          // In theory it should not be neccessary to explicitly walk the nmethods to find roots for concurrent marking
          // however the liveness of oops reachable from nmethods have very complex lifecycles:
          // * Alive if on the stack of an executing method
          // * Weakly reachable otherwise
          // Some objects reachable from nmethods, such as the class loader (or klass_holder) of the receiver should be
          // live by the SATB invariant but other oops recorded in nmethods may behave differently.
          thread->as_Java_thread()->nmethods_do(_code_cl);
        }
      }
    }
  }
};

class ShenandoahFinalMarkingTask : public AbstractGangTask {
private:
  ShenandoahConcurrentMark* _cm;
  TaskTerminator*           _terminator;
  bool                      _dedup_string;

public:
  ShenandoahFinalMarkingTask(ShenandoahConcurrentMark* cm, TaskTerminator* terminator, bool dedup_string) :
    AbstractGangTask("Shenandoah Final Mark"), _cm(cm), _terminator(terminator), _dedup_string(dedup_string) {
  }

  void work(uint worker_id) {
    ShenandoahHeap* heap = ShenandoahHeap::heap();

    ShenandoahParallelWorkerSession worker_session(worker_id);
    ShenandoahReferenceProcessor* rp = heap->ref_processor();

    // First drain remaining SATB buffers.
    {
      ShenandoahObjToScanQueue* q = _cm->get_queue(worker_id);

      ShenandoahSATBBufferClosure cl(q);
      SATBMarkQueueSet& satb_mq_set = ShenandoahBarrierSet::satb_mark_queue_set();
      while (satb_mq_set.apply_closure_to_completed_buffer(&cl)) {}
      assert(!heap->has_forwarded_objects(), "Not expected");

      bool do_nmethods = heap->unload_classes() && !ShenandoahConcurrentRoots::can_do_concurrent_class_unloading();
      ShenandoahMarkRefsClosure mark_cl(q, rp);
      MarkingCodeBlobClosure blobsCl(&mark_cl, !CodeBlobToOopClosure::FixRelocations);
<<<<<<< HEAD
      ShenandoahSATBAndRemarkCodeRootsThreadsClosure tc(satb_mq_set,
                                                        ShenandoahStoreValEnqueueBarrier ? &mark_cl : NULL,
=======
      ShenandoahSATBAndRemarkCodeRootsThreadsClosure tc(&cl,
                                                        ShenandoahIUBarrier ? &mark_cl : NULL,
>>>>>>> b53d5cac
                                                        do_nmethods ? &blobsCl : NULL);
      Threads::threads_do(&tc);
    }

    _cm->mark_loop(worker_id, _terminator, rp,
                   false, // not cancellable
                   _dedup_string);

    assert(_cm->task_queues()->is_empty(), "Should be empty");
  }
};

class ShenandoahInitMarkRootsTask : public AbstractGangTask {
private:
  ShenandoahRootScanner              _root_scanner;
  ShenandoahObjToScanQueueSet* const _task_queues;
public:
  ShenandoahInitMarkRootsTask(uint n_workers, ShenandoahObjToScanQueueSet* task_queues) :
    AbstractGangTask("Shenandoah Init Mark Roots"),
    _root_scanner(n_workers, ShenandoahPhaseTimings::scan_roots),
    _task_queues(task_queues) {
    assert(ShenandoahSafepoint::is_at_shenandoah_safepoint(), "Must be at a safepoint");
  }

  void work(uint worker_id) {
    ShenandoahParallelWorkerSession worker_session(worker_id);
    assert(_task_queues->get_reserved() > worker_id, "Queue has not been reserved for worker id: %d", worker_id);

    ShenandoahObjToScanQueue* q = _task_queues->queue(worker_id);
    ShenandoahInitMarkRootsClosure mark_cl(q);
    _root_scanner.roots_do(worker_id, &mark_cl);
  }
};

ShenandoahConcurrentMark::ShenandoahConcurrentMark() :
  ShenandoahMark() {}

void ShenandoahConcurrentMark::mark_stw_roots() {
  assert(Thread::current()->is_VM_thread(), "Can only do this in VMThread");
  assert(ShenandoahSafepoint::is_at_shenandoah_safepoint(), "Must be at a safepoint");
  assert(!ShenandoahHeap::heap()->has_forwarded_objects(), "Not expected");

  ShenandoahGCPhase phase(ShenandoahPhaseTimings::scan_roots);

  WorkGang* workers = ShenandoahHeap::heap()->workers();
  uint nworkers = workers->active_workers();

  assert(nworkers <= task_queues()->size(), "Just check");

  TASKQUEUE_STATS_ONLY(task_queues()->reset_taskqueue_stats());
  task_queues()->reserve(nworkers);

  ShenandoahInitMarkRootsTask mark_roots(nworkers, task_queues());
  workers->run_task(&mark_roots);
}

// Mark concurrent roots during concurrent phases
class ShenandoahMarkConcurrentRootsTask : public AbstractGangTask {
private:
  SuspendibleThreadSetJoiner          _sts_joiner;
  ShenandoahConcurrentRootScanner     _root_scanner;
  ShenandoahObjToScanQueueSet* const  _queue_set;
  ShenandoahReferenceProcessor* const _rp;

public:
  ShenandoahMarkConcurrentRootsTask(ShenandoahObjToScanQueueSet* qs,
                                    ShenandoahReferenceProcessor* rp,
                                    ShenandoahPhaseTimings::Phase phase,
                                    uint nworkers);
  void work(uint worker_id);
};

ShenandoahMarkConcurrentRootsTask::ShenandoahMarkConcurrentRootsTask(ShenandoahObjToScanQueueSet* qs,
                                                                     ShenandoahReferenceProcessor* rp,
                                                                     ShenandoahPhaseTimings::Phase phase,
                                                                     uint nworkers) :
  AbstractGangTask("Shenandoah Concurrent Mark Roots"),
  _root_scanner(nworkers, phase),
  _queue_set(qs),
  _rp(rp) {
  assert(!ShenandoahHeap::heap()->has_forwarded_objects(), "Not expected");
}

void ShenandoahMarkConcurrentRootsTask::work(uint worker_id) {
  ShenandoahConcurrentWorkerSession worker_session(worker_id);
  ShenandoahObjToScanQueue* q = _queue_set->queue(worker_id);
  ShenandoahMarkRefsClosure cl(q, _rp);
  _root_scanner.roots_do(&cl, worker_id);
}

void ShenandoahConcurrentMark::mark_concurrent_roots() {
  ShenandoahHeap* const heap = ShenandoahHeap::heap();
  assert(!heap->has_forwarded_objects(), "Not expected");

  WorkGang* workers = heap->workers();
  ShenandoahReferenceProcessor* rp = heap->ref_processor();
  task_queues()->reserve(workers->active_workers());
  ShenandoahMarkConcurrentRootsTask task(task_queues(), rp, ShenandoahPhaseTimings::conc_mark_roots, workers->active_workers());

  workers->run_task(&task);
}

void ShenandoahConcurrentMark::concurrent_mark() {
  ShenandoahHeap* const heap = ShenandoahHeap::heap();
  WorkGang* workers = heap->workers();
  uint nworkers = workers->active_workers();
  task_queues()->reserve(nworkers);

  {
    TaskTerminator terminator(nworkers, task_queues());
    ShenandoahConcurrentMarkingTask task(this, &terminator);
    workers->run_task(&task);
  }

  assert(task_queues()->is_empty() || heap->cancelled_gc(), "Should be empty when not cancelled");
}

void ShenandoahConcurrentMark::finish_mark() {
  assert(ShenandoahSafepoint::is_at_shenandoah_safepoint(), "Must be at a safepoint");
  assert(Thread::current()->is_VM_thread(), "Must by VM Thread");
  finish_mark_work();
  assert(task_queues()->is_empty(), "Should be empty");
  TASKQUEUE_STATS_ONLY(task_queues()->print_taskqueue_stats());
  TASKQUEUE_STATS_ONLY(task_queues()->reset_taskqueue_stats());

  ShenandoahHeap* const heap = ShenandoahHeap::heap();
  heap->set_concurrent_mark_in_progress(false);
  heap->mark_complete_marking_context();
}

void ShenandoahConcurrentMark::finish_mark_work() {
  // Finally mark everything else we've got in our queues during the previous steps.
  // It does two different things for concurrent vs. mark-compact GC:
  // - For concurrent GC, it starts with empty task queues, drains the remaining
  //   SATB buffers, and then completes the marking closure.
  // - For mark-compact GC, it starts out with the task queues seeded by initial
  //   root scan, and completes the closure, thus marking through all live objects
  // The implementation is the same, so it's shared here.
  ShenandoahHeap* const heap = ShenandoahHeap::heap();
  ShenandoahGCPhase phase(ShenandoahPhaseTimings::finish_mark);
  uint nworkers = heap->workers()->active_workers();
  task_queues()->reserve(nworkers);

  StrongRootsScope scope(nworkers);
  TaskTerminator terminator(nworkers, task_queues());
  ShenandoahFinalMarkingTask task(this, &terminator, ShenandoahStringDedup::is_enabled());
  heap->workers()->run_task(&task);

  assert(task_queues()->is_empty(), "Should be empty");
}


void ShenandoahConcurrentMark::cancel() {
  clear();
  ShenandoahReferenceProcessor* rp = ShenandoahHeap::heap()->ref_processor();
  rp->abandon_partial_discovery();
}<|MERGE_RESOLUTION|>--- conflicted
+++ resolved
@@ -167,13 +167,8 @@
       bool do_nmethods = heap->unload_classes() && !ShenandoahConcurrentRoots::can_do_concurrent_class_unloading();
       ShenandoahMarkRefsClosure mark_cl(q, rp);
       MarkingCodeBlobClosure blobsCl(&mark_cl, !CodeBlobToOopClosure::FixRelocations);
-<<<<<<< HEAD
       ShenandoahSATBAndRemarkCodeRootsThreadsClosure tc(satb_mq_set,
-                                                        ShenandoahStoreValEnqueueBarrier ? &mark_cl : NULL,
-=======
-      ShenandoahSATBAndRemarkCodeRootsThreadsClosure tc(&cl,
                                                         ShenandoahIUBarrier ? &mark_cl : NULL,
->>>>>>> b53d5cac
                                                         do_nmethods ? &blobsCl : NULL);
       Threads::threads_do(&tc);
     }
