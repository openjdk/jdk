/*
 * Copyright (c) 2013, 2019, Red Hat, Inc. All rights reserved.
 * Copyright (c) 2025, Oracle and/or its affiliates. All rights reserved.
 * DO NOT ALTER OR REMOVE COPYRIGHT NOTICES OR THIS FILE HEADER.
 *
 * This code is free software; you can redistribute it and/or modify it
 * under the terms of the GNU General Public License version 2 only, as
 * published by the Free Software Foundation.
 *
 * This code is distributed in the hope that it will be useful, but WITHOUT
 * ANY WARRANTY; without even the implied warranty of MERCHANTABILITY or
 * FITNESS FOR A PARTICULAR PURPOSE.  See the GNU General Public License
 * version 2 for more details (a copy is included in the LICENSE file that
 * accompanied this code).
 *
 * You should have received a copy of the GNU General Public License version
 * 2 along with this work; if not, write to the Free Software Foundation,
 * Inc., 51 Franklin St, Fifth Floor, Boston, MA 02110-1301 USA.
 *
 * Please contact Oracle, 500 Oracle Parkway, Redwood Shores, CA 94065 USA
 * or visit www.oracle.com if you need additional information or have any
 * questions.
 *
 */

#include "gc/shenandoah/shenandoahFreeSet.hpp"
#include "gc/shenandoah/shenandoahHeap.inline.hpp"
#include "gc/shenandoah/shenandoahHeapRegion.hpp"
#include "gc/shenandoah/shenandoahMetrics.hpp"

ShenandoahMetricsSnapshot::ShenandoahMetricsSnapshot(ShenandoahFreeSet* free_set)
  : _free_set(free_set)
  , _used_before(free_set->used())
  , _if_before(free_set->internal_fragmentation())
  , _ef_before(free_set->external_fragmentation()) {
}

bool ShenandoahMetricsSnapshot::is_good_progress() const {
  // Under the critical threshold?
<<<<<<< HEAD
  ShenandoahFreeSet* free_set = _heap->free_set();
  size_t free_actual   = free_set->available();
=======
  const size_t free_actual = _free_set->available();
  assert(free_actual != ShenandoahFreeSet::FreeSetUnderConstruction, "Avoid this race");
>>>>>>> bfc048ab

  // ShenandoahCriticalFreeThreshold is expressed as a percentage.  We multiply this percentage by 1/100th
  // of the soft max capacity to determine whether the available memory within the mutator partition of the
  // freeset exceeds the critical threshold.
  const size_t free_expected = (ShenandoahHeap::heap()->soft_max_capacity() / 100) * ShenandoahCriticalFreeThreshold;
  const bool prog_free = free_actual >= free_expected;
  log_info(gc, ergo)("%s progress for free space: " PROPERFMT ", need " PROPERFMT,
                     prog_free ? "Good" : "Bad", PROPERFMTARGS(free_actual), PROPERFMTARGS(free_expected));
  if (!prog_free) {
    return false;
  }

  // Freed up enough?
  const size_t used_after = _free_set->used();
  const size_t progress_actual   = (_used_before > used_after) ? _used_before - used_after : 0;
  const size_t progress_expected = ShenandoahHeapRegion::region_size_bytes();
  const bool prog_used = progress_actual >= progress_expected;
  log_info(gc, ergo)("%s progress for used space: " PROPERFMT ", need " PROPERFMT,
                     prog_used ? "Good" : "Bad", PROPERFMTARGS(progress_actual), PROPERFMTARGS(progress_expected));
  if (prog_used) {
    return true;
  }

  // Internal fragmentation is down?
  const double if_after = _free_set->internal_fragmentation();
  const double if_actual = _if_before - if_after;
  const double if_expected = 0.01; // 1% should be enough
  const bool prog_if = if_actual >= if_expected;
  log_info(gc, ergo)("%s progress for internal fragmentation: %.1f%%, need %.1f%%",
                     prog_if ? "Good" : "Bad",
                     if_actual * 100, if_expected * 100);
  if (prog_if) {
    return true;
  }

  // External fragmentation is down?
  const double ef_after = _free_set->external_fragmentation();
  const double ef_actual = _ef_before - ef_after;
  const double ef_expected = 0.01; // 1% should be enough
  const bool prog_ef = ef_actual >= ef_expected;
  log_info(gc, ergo)("%s progress for external fragmentation: %.1f%%, need %.1f%%",
                     prog_ef ? "Good" : "Bad",
                     ef_actual * 100, ef_expected * 100);
  if (prog_ef) {
    return true;
  }

  // Nothing good had happened.
  return false;
}<|MERGE_RESOLUTION|>--- conflicted
+++ resolved
@@ -37,13 +37,7 @@
 
 bool ShenandoahMetricsSnapshot::is_good_progress() const {
   // Under the critical threshold?
-<<<<<<< HEAD
-  ShenandoahFreeSet* free_set = _heap->free_set();
-  size_t free_actual   = free_set->available();
-=======
   const size_t free_actual = _free_set->available();
-  assert(free_actual != ShenandoahFreeSet::FreeSetUnderConstruction, "Avoid this race");
->>>>>>> bfc048ab
 
   // ShenandoahCriticalFreeThreshold is expressed as a percentage.  We multiply this percentage by 1/100th
   // of the soft max capacity to determine whether the available memory within the mutator partition of the
