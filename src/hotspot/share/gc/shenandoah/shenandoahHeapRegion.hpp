--- conflicted
+++ resolved
@@ -380,7 +380,9 @@
   // Allocation (return nullptr if full)
   inline HeapWord* allocate(size_t word_size, const ShenandoahAllocRequest& req);
 
-<<<<<<< HEAD
+  // Allocate fill after top
+  inline HeapWord* allocate_fill(size_t word_size);
+
   inline HeapWord* allocate_lab(const ShenandoahAllocRequest &req, size_t &actual_size);
 
   // Atomic allocation using CAS, return nullptr if full or no enough space for the req
@@ -389,10 +391,6 @@
   inline HeapWord* allocate_lab_atomic(const ShenandoahAllocRequest &req, size_t &actual_size);
 
   inline bool try_allocate(HeapWord* const obj, size_t const size);
-=======
-  // Allocate fill after top
-  inline HeapWord* allocate_fill(size_t word_size);
->>>>>>> ec059c0e
 
   inline void clear_live_data();
   void set_live_data(size_t s);
