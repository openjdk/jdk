--- conflicted
+++ resolved
@@ -41,16 +41,10 @@
 
 public:
   ShenandoahConcurrentMark();
-<<<<<<< HEAD
 
-  // When concurrent stack processing is not supported
-  void mark_stw_roots(ShenandoahGeneration* generation);
+  // Concurrent mark roots
   void mark_concurrent_roots(ShenandoahGeneration* generation);
 
-=======
-  // Concurrent mark roots
-  void mark_concurrent_roots();
->>>>>>> bd2744dd
   // Concurrent mark
   void concurrent_mark(ShenandoahGeneration* generation);
   // Finish mark at a safepoint
