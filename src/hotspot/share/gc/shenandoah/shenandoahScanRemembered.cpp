/*
 * Copyright Amazon.com Inc. or its affiliates. All Rights Reserved.
 * Copyright (c) 2025, Oracle and/or its affiliates. All rights reserved.
 * DO NOT ALTER OR REMOVE COPYRIGHT NOTICES OR THIS FILE HEADER.
 *
 * This code is free software; you can redistribute it and/or modify it
 * under the terms of the GNU General Public License version 2 only, as
 * published by the Free Software Foundation.
 *
 * This code is distributed in the hope that it will be useful, but WITHOUT
 * ANY WARRANTY; without even the implied warranty of MERCHANTABILITY or
 * FITNESS FOR A PARTICULAR PURPOSE.  See the GNU General Public License
 * version 2 for more details (a copy is included in the LICENSE file that
 * accompanied this code).
 *
 * You should have received a copy of the GNU General Public License version
 * 2 along with this work; if not, write to the Free Software Foundation,
 * Inc., 51 Franklin St, Fifth Floor, Boston, MA 02110-1301 USA.
 *
 * Please contact Oracle, 500 Oracle Parkway, Redwood Shores, CA 94065 USA
 * or visit www.oracle.com if you need additional information or have any
 * questions.
 *
 */

#include "gc/shenandoah/shenandoahClosures.inline.hpp"
#include "gc/shenandoah/shenandoahHeap.inline.hpp"
#include "gc/shenandoah/shenandoahOldGeneration.hpp"
#include "gc/shenandoah/shenandoahReferenceProcessor.hpp"
#include "gc/shenandoah/shenandoahScanRemembered.inline.hpp"
#include "logging/log.hpp"
#include "runtime/threads.hpp"

size_t ShenandoahDirectCardMarkRememberedSet::last_valid_index() const {
  return _card_table->last_valid_index();
}

size_t ShenandoahDirectCardMarkRememberedSet::total_cards() const {
  return _total_card_count;
}

size_t ShenandoahDirectCardMarkRememberedSet::card_index_for_addr(HeapWord *p) const {
  return _card_table->index_for(p);
}

HeapWord* ShenandoahDirectCardMarkRememberedSet::addr_for_card_index(size_t card_index) const {
  return _whole_heap_base + CardTable::card_size_in_words() * card_index;
}

bool ShenandoahDirectCardMarkRememberedSet::is_write_card_dirty(size_t card_index) const {
  CardValue* bp = &(_card_table->write_byte_map())[card_index];
  return (bp[0] == CardTable::dirty_card_val());
}

bool ShenandoahDirectCardMarkRememberedSet::is_card_dirty(size_t card_index) const {
  CardValue* bp = &(_card_table->read_byte_map())[card_index];
  return (bp[0] == CardTable::dirty_card_val());
}

void ShenandoahDirectCardMarkRememberedSet::mark_card_as_dirty(size_t card_index) {
  CardValue* bp = &(_card_table->write_byte_map())[card_index];
  bp[0] = CardTable::dirty_card_val();
}

void ShenandoahDirectCardMarkRememberedSet::mark_range_as_dirty(size_t card_index, size_t num_cards) {
  CardValue* bp = &(_card_table->write_byte_map())[card_index];
  while (num_cards-- > 0) {
    *bp++ = CardTable::dirty_card_val();
  }
}

bool ShenandoahDirectCardMarkRememberedSet::is_card_dirty(HeapWord* p) const {
  size_t index = card_index_for_addr(p);
  CardValue* bp = &(_card_table->read_byte_map())[index];
  return (bp[0] == CardTable::dirty_card_val());
}

bool ShenandoahDirectCardMarkRememberedSet::is_write_card_dirty(HeapWord* p) const {
  size_t index = card_index_for_addr(p);
  CardValue* bp = &(_card_table->write_byte_map())[index];
  return (bp[0] == CardTable::dirty_card_val());
}

void ShenandoahDirectCardMarkRememberedSet::mark_card_as_dirty(HeapWord* p) {
  size_t index = card_index_for_addr(p);
  CardValue* bp = &(_card_table->write_byte_map())[index];
  bp[0] = CardTable::dirty_card_val();
}

void ShenandoahDirectCardMarkRememberedSet::mark_range_as_dirty(HeapWord* p, size_t num_heap_words) {
  CardValue* bp = &(_card_table->write_byte_map_base())[uintptr_t(p) >> _card_shift];
  CardValue* end_bp = &(_card_table->write_byte_map_base())[uintptr_t(p + num_heap_words) >> _card_shift];
  // If (p + num_heap_words) is not aligned on card boundary, we also need to dirty last card.
  if (((unsigned long long) (p + num_heap_words)) & (CardTable::card_size() - 1)) {
    end_bp++;
  }
  while (bp < end_bp) {
    *bp++ = CardTable::dirty_card_val();
  }
}

void ShenandoahDirectCardMarkRememberedSet::mark_range_as_clean(HeapWord* p, size_t num_heap_words) {
  CardValue* bp = &(_card_table->write_byte_map_base())[uintptr_t(p) >> _card_shift];
  CardValue* end_bp = &(_card_table->write_byte_map_base())[uintptr_t(p + num_heap_words) >> _card_shift];
  // If (p + num_heap_words) is not aligned on card boundary, we also need to clean last card.
  if (((unsigned long long) (p + num_heap_words)) & (CardTable::card_size() - 1)) {
    end_bp++;
  }
  while (bp < end_bp) {
    *bp++ = CardTable::clean_card_val();
  }
}

void ShenandoahDirectCardMarkRememberedSet::mark_read_table_as_clean() {
  CardValue* read_table = _card_table->read_byte_map();
  CardValue* bp = &(read_table)[0];
  CardValue* end_bp = &(read_table)[_card_table->last_valid_index()];

  while (bp <= end_bp) {
    *bp++ = CardTable::clean_card_val();
  }

  log_develop_debug(gc, barrier)("Cleaned read_table from " PTR_FORMAT " to " PTR_FORMAT, p2i(&(read_table[0])), p2i(end_bp));
}

void ShenandoahDirectCardMarkRememberedSet::mark_write_table_as_clean() {
  CardValue* write_table = _card_table->write_byte_map();
  CardValue* bp = &(write_table)[0];
  CardValue* end_bp = &(write_table)[_card_table->last_valid_index()];

  while (bp <= end_bp) {
    *bp++ = CardTable::clean_card_val();
  }

  log_develop_debug(gc, barrier)("Cleaned write_table from " PTR_FORMAT " to " PTR_FORMAT, p2i(&(write_table[0])), p2i(end_bp));
}

// No lock required because arguments align with card boundaries.
void ShenandoahCardCluster::reset_object_range(HeapWord* from, HeapWord* to) {
  assert(((((unsigned long long) from) & (CardTable::card_size() - 1)) == 0) &&
         ((((unsigned long long) to) & (CardTable::card_size() - 1)) == 0),
         "reset_object_range bounds must align with card boundaries");
  size_t card_at_start = _rs->card_index_for_addr(from);
  size_t num_cards = (to - from) / CardTable::card_size_in_words();

  for (size_t i = 0; i < num_cards; i++) {
    _object_starts[card_at_start + i].short_word = 0;
  }
}

// Assume only one thread at a time registers objects pertaining to
// each card-table entry's range of memory.
void ShenandoahCardCluster::register_object(HeapWord* address) {
  shenandoah_assert_heaplocked();

  register_object_without_lock(address);
}

void ShenandoahCardCluster::register_object_without_lock(HeapWord* address) {
  size_t card_at_start = _rs->card_index_for_addr(address);
  HeapWord* card_start_address = _rs->addr_for_card_index(card_at_start);
  uint8_t offset_in_card = checked_cast<uint8_t>(pointer_delta(address, card_start_address));

  if (!starts_object(card_at_start)) {
    set_starts_object_bit(card_at_start);
    set_first_start(card_at_start, offset_in_card);
    set_last_start(card_at_start, offset_in_card);
  } else {
    if (offset_in_card < get_first_start(card_at_start))
      set_first_start(card_at_start, offset_in_card);
    if (offset_in_card > get_last_start(card_at_start))
      set_last_start(card_at_start, offset_in_card);
  }
}

void ShenandoahCardCluster::coalesce_objects(HeapWord* address, size_t length_in_words) {

  size_t card_at_start = _rs->card_index_for_addr(address);
  HeapWord* card_start_address = _rs->addr_for_card_index(card_at_start);
  size_t card_at_end = card_at_start + ((address + length_in_words) - card_start_address) / CardTable::card_size_in_words();

  if (card_at_start == card_at_end) {
    // There are no changes to the get_first_start array.  Either get_first_start(card_at_start) returns this coalesced object,
    // or it returns an object that precedes the coalesced object.
    if (card_start_address + get_last_start(card_at_start) < address + length_in_words) {
      uint8_t coalesced_offset = checked_cast<uint8_t>(pointer_delta(address, card_start_address));
      // The object that used to be the last object starting within this card is being subsumed within the coalesced
      // object.  Since we always coalesce entire objects, this condition only occurs if the last object ends before or at
      // the end of the card's memory range and there is no object following this object.  In this case, adjust last_start
      // to represent the start of the coalesced range.
      set_last_start(card_at_start, coalesced_offset);
    }
    // Else, no changes to last_starts information.  Either get_last_start(card_at_start) returns the object that immediately
    // follows the coalesced object, or it returns an object that follows the object immediately following the coalesced object.
  } else {
    uint8_t coalesced_offset = checked_cast<uint8_t>(pointer_delta(address, card_start_address));
    if (get_last_start(card_at_start) > coalesced_offset) {
      // Existing last start is being coalesced, create new last start
      set_last_start(card_at_start, coalesced_offset);
    }
    // otherwise, get_last_start(card_at_start) must equal coalesced_offset

    // All the cards between first and last get cleared.
    for (size_t i = card_at_start + 1; i < card_at_end; i++) {
      clear_starts_object_bit(i);
    }

    uint8_t follow_offset = checked_cast<uint8_t>((address + length_in_words) - _rs->addr_for_card_index(card_at_end));
    if (starts_object(card_at_end) && (get_first_start(card_at_end) < follow_offset)) {
      // It may be that after coalescing within this last card's memory range, the last card
      // no longer holds an object.
      if (get_last_start(card_at_end) >= follow_offset) {
        set_first_start(card_at_end, follow_offset);
      } else {
        // last_start is being coalesced so this card no longer has any objects.
        clear_starts_object_bit(card_at_end);
      }
    }
    // else
    //  card_at_end did not have an object, so it still does not have an object, or
    //  card_at_end had an object that starts after the coalesced object, so no changes required for card_at_end

  }
}


size_t ShenandoahCardCluster::get_first_start(size_t card_index) const {
  assert(starts_object(card_index), "Can't get first start because no object starts here");
  return _object_starts[card_index].offsets.first & FirstStartBits;
}

size_t ShenandoahCardCluster::get_last_start(size_t card_index) const {
  assert(starts_object(card_index), "Can't get last start because no object starts here");
  return _object_starts[card_index].offsets.last;
}

// Given a card_index, return the starting address of the first block in the heap
// that straddles into this card. If this card is co-initial with an object, then
// this would return the first address of the range that this card covers, which is
// where the card's first object also begins.
HeapWord* ShenandoahCardCluster::block_start(const size_t card_index) const {

  HeapWord* left = _rs->addr_for_card_index(card_index);

#ifdef ASSERT
  assert(ShenandoahHeap::heap()->mode()->is_generational(), "Do not use in non-generational mode");
  ShenandoahHeapRegion* region = ShenandoahHeap::heap()->heap_region_containing(left);
  assert(region->is_old(), "Do not use for young regions");
  // For humongous regions it's more efficient to jump directly to the start region.
  assert(!region->is_humongous(), "Use region->humongous_start_region() instead");
#endif
  if (starts_object(card_index) && get_first_start(card_index) == 0) {
    // This card contains a co-initial object; a fortiori, it covers
    // also the case of a card being the first in a region.
    assert(oopDesc::is_oop(cast_to_oop(left)), "Should be an object");
    return left;
  }

  ssize_t cur_index = (ssize_t)card_index;
  assert(cur_index >= 0, "Overflow");
  assert(cur_index > 0, "Should have returned above");
  // Walk backwards over the cards...
  while (--cur_index > 0 && !starts_object(cur_index)) {
   // ... to the one that starts the object
  }
  // cur_index should start an object: we should not have walked
  // past the left end of the region.
  assert(cur_index >= 0 && (cur_index <= (ssize_t)card_index), "Error");
  assert(region->bottom() <= _rs->addr_for_card_index(cur_index),
         "Fell off the bottom of containing region");
  assert(starts_object(cur_index), "Error");
  size_t offset = get_last_start(cur_index);
  // can avoid call via card size arithmetic below instead
  HeapWord* p = _rs->addr_for_card_index(cur_index) + offset;
  // Recall that we already dealt with the co-initial object case above
  assert(p < left, "obj should start before left");
  // While it is safe to ask an object its size in the loop that
  // follows, the (ifdef'd out) loop should never be needed.
  // 1. we ask this question only for regions in the old generation
  // 2. there is no direct allocation ever by mutators in old generation
  //    regions. Only GC will ever allocate in old regions, and then
  //    too only during promotion/evacuation phases. Thus there is no danger
  //    of races between reading from and writing to the object start array,
  //    or of asking partially initialized objects their size (in the loop below).
  // 3. only GC asks this question during phases when it is not concurrently
  //    evacuating/promoting, viz. during concurrent root scanning (before
  //    the evacuation phase) and during concurrent update refs (after the
  //    evacuation phase) of young collections. This is never called
  //    during old or global collections.
  // 4. Every allocation under TAMS updates the object start array.
  oop obj = cast_to_oop(p);
  assert(oopDesc::is_oop(obj), "Should be an object");
#define WALK_FORWARD_IN_BLOCK_START false
  while (WALK_FORWARD_IN_BLOCK_START && p + obj->size() < left) {
    p += obj->size();
    obj = cast_to_oop(p);
    assert(oopDesc::is_oop(obj), "Should be an object");
  }
#undef WALK_FORWARD_IN_BLOCK_START // false
<<<<<<< HEAD
=======
#ifdef ASSERT
  if (p + obj->size() <= left) {
    const CardValue* const wtbm = _rs->card_table()->write_byte_map();
    const CardValue* const rtbm = _rs->card_table()->read_byte_map();
    log_info(gc)("Anticipating assert failure, card[%zu] is %s in read table, %s in write table", cur_index,
                 (rtbm[cur_index] ==CardTable::dirty_card_val())? "dirty": "clean",
                 (wtbm[cur_index] ==CardTable::dirty_card_val())? "dirty": "clean");
  }
#endif
>>>>>>> aea2b925
  assert(p < left, "p should start before left end of card");
  assert(p + obj->size() > left, "obj should end after left end of card");
  return p;
}

size_t ShenandoahScanRemembered::card_index_for_addr(HeapWord* p) {
  return _rs->card_index_for_addr(p);
}

HeapWord* ShenandoahScanRemembered::addr_for_card_index(size_t card_index) {
  return _rs->addr_for_card_index(card_index);
}

bool ShenandoahScanRemembered::is_card_dirty(size_t card_index) {
  return _rs->is_card_dirty(card_index);
}

bool ShenandoahScanRemembered::is_write_card_dirty(size_t card_index) {
  return _rs->is_write_card_dirty(card_index);
}

bool ShenandoahScanRemembered::is_card_dirty(HeapWord* p) {
  return _rs->is_card_dirty(p);
}

void ShenandoahScanRemembered::mark_card_as_dirty(HeapWord* p) {
  _rs->mark_card_as_dirty(p);
}

bool ShenandoahScanRemembered::is_write_card_dirty(HeapWord* p) {
  return _rs->is_write_card_dirty(p);
}

void ShenandoahScanRemembered::mark_range_as_dirty(HeapWord* p, size_t num_heap_words) {
  _rs->mark_range_as_dirty(p, num_heap_words);
}

void ShenandoahScanRemembered::mark_range_as_clean(HeapWord* p, size_t num_heap_words) {
  _rs->mark_range_as_clean(p, num_heap_words);
}

void ShenandoahScanRemembered::mark_read_table_as_clean() {
  _rs->mark_read_table_as_clean();
}

void ShenandoahScanRemembered::mark_write_table_as_clean() {
  _rs->mark_write_table_as_clean();
}

void ShenandoahScanRemembered::reset_object_range(HeapWord* from, HeapWord* to) {
  _scc->reset_object_range(from, to);
}

void ShenandoahScanRemembered::register_object(HeapWord* addr) {
  _scc->register_object(addr);
}

void ShenandoahScanRemembered::register_object_without_lock(HeapWord* addr) {
  _scc->register_object_without_lock(addr);
}

bool ShenandoahScanRemembered::verify_registration(HeapWord* address, ShenandoahMarkingContext* ctx) {

  size_t index = card_index_for_addr(address);
  if (!_scc->starts_object(index)) {
    return false;
  }
  HeapWord* base_addr = addr_for_card_index(index);
  size_t offset = _scc->get_first_start(index);
  ShenandoahHeap* heap = ShenandoahHeap::heap();

  // Verify that I can find this object within its enclosing card by scanning forward from first_start.
  while (base_addr + offset < address) {
    oop obj = cast_to_oop(base_addr + offset);
    if (!ctx || ctx->is_marked(obj)) {
      offset += obj->size();
    } else {
      // If this object is not live, don't trust its size(); all objects above tams are live.
      ShenandoahHeapRegion* r = heap->heap_region_containing(obj);
      HeapWord* tams = ctx->top_at_mark_start(r);
      offset = ctx->get_next_marked_addr(base_addr + offset, tams) - base_addr;
    }
  }
  if (base_addr + offset != address){
    return false;
  }

  // At this point, offset represents object whose registration we are verifying.  We know that at least this object resides
  // within this card's memory.

  // Make sure that last_offset is properly set for the enclosing card, but we can't verify this for
  // candidate collection-set regions during mixed evacuations, so disable this check in general
  // during mixed evacuations.

  ShenandoahHeapRegion* r = heap->heap_region_containing(base_addr + offset);
  size_t max_offset = r->top() - base_addr;
  if (max_offset > CardTable::card_size_in_words()) {
    max_offset = CardTable::card_size_in_words();
  }
  size_t prev_offset;
  if (!ctx) {
    do {
      oop obj = cast_to_oop(base_addr + offset);
      prev_offset = offset;
      offset += obj->size();
    } while (offset < max_offset);
    if (_scc->get_last_start(index) != prev_offset) {
      return false;
    }

    // base + offset represents address of first object that starts on following card, if there is one.

    // Notes: base_addr is addr_for_card_index(index)
    //        base_addr + offset is end of the object we are verifying
    //        cannot use card_index_for_addr(base_addr + offset) because it asserts arg < end of whole heap
    size_t end_card_index = index + offset / CardTable::card_size_in_words();

    if (end_card_index > index && end_card_index <= _rs->last_valid_index()) {
      // If there is a following object registered on the next card, it should begin where this object ends.
      if (_scc->starts_object(end_card_index) &&
          ((addr_for_card_index(end_card_index) + _scc->get_first_start(end_card_index)) != (base_addr + offset))) {
        return false;
      }
    }

    // Assure that no other objects are registered "inside" of this one.
    for (index++; index < end_card_index; index++) {
      if (_scc->starts_object(index)) {
        return false;
      }
    }
  } else {
    // This is a mixed evacuation or a global collect: rely on mark bits to identify which objects need to be properly registered
    assert(!ShenandoahHeap::heap()->is_concurrent_old_mark_in_progress(), "Cannot rely on mark context here.");
    // If the object reaching or spanning the end of this card's memory is marked, then last_offset for this card
    // should represent this object.  Otherwise, last_offset is a don't care.
    ShenandoahHeapRegion* region = heap->heap_region_containing(base_addr + offset);
    HeapWord* tams = ctx->top_at_mark_start(region);
    oop last_obj = nullptr;
    do {
      oop obj = cast_to_oop(base_addr + offset);
      if (ctx->is_marked(obj)) {
        prev_offset = offset;
        offset += obj->size();
        last_obj = obj;
      } else {
        offset = ctx->get_next_marked_addr(base_addr + offset, tams) - base_addr;
        // If there are no marked objects remaining in this region, offset equals tams - base_addr.  If this offset is
        // greater than max_offset, we will immediately exit this loop.  Otherwise, the next iteration of the loop will
        // treat the object at offset as marked and live (because address >= tams) and we will continue iterating object
        // by consulting the size() fields of each.
      }
    } while (offset < max_offset);
    if (last_obj != nullptr && prev_offset + last_obj->size() >= max_offset) {
      // last marked object extends beyond end of card
      if (_scc->get_last_start(index) != prev_offset) {
        return false;
      }
      // otherwise, the value of _scc->get_last_start(index) is a don't care because it represents a dead object and we
      // cannot verify its context
    }
  }
  return true;
}

void ShenandoahScanRemembered::coalesce_objects(HeapWord* addr, size_t length_in_words) {
  _scc->coalesce_objects(addr, length_in_words);
}

void ShenandoahScanRemembered::mark_range_as_empty(HeapWord* addr, size_t length_in_words) {
  _rs->mark_range_as_clean(addr, length_in_words);
  _scc->clear_objects_in_range(addr, length_in_words);
}

size_t ShenandoahScanRemembered::cluster_for_addr(HeapWordImpl **addr) {
  size_t card_index = _rs->card_index_for_addr(addr);
  size_t result = card_index / ShenandoahCardCluster::CardsPerCluster;
  return result;
}

HeapWord* ShenandoahScanRemembered::addr_for_cluster(size_t cluster_no) {
  size_t card_index = cluster_no * ShenandoahCardCluster::CardsPerCluster;
  return addr_for_card_index(card_index);
}

// This is used only for debug verification so don't worry about making the scan parallel.
void ShenandoahScanRemembered::roots_do(OopIterateClosure* cl) {
  ShenandoahHeap* heap = ShenandoahHeap::heap();
  bool old_bitmap_stable = heap->old_generation()->is_mark_complete();
  log_debug(gc, remset)("Scan remembered set using bitmap: %s", BOOL_TO_STR(old_bitmap_stable));
  for (size_t i = 0, n = heap->num_regions(); i < n; ++i) {
    ShenandoahHeapRegion* region = heap->get_region(i);
    if (region->is_old() && region->is_active() && !region->is_cset()) {
      HeapWord* start_of_range = region->bottom();
      HeapWord* end_of_range = region->top();
      size_t start_cluster_no = cluster_for_addr(start_of_range);
      size_t num_heapwords = end_of_range - start_of_range;
      unsigned int cluster_size = CardTable::card_size_in_words() * ShenandoahCardCluster::CardsPerCluster;
      size_t num_clusters = (size_t) ((num_heapwords - 1 + cluster_size) / cluster_size);

      // Remembered set scanner
      if (region->is_humongous()) {
        process_humongous_clusters(region->humongous_start_region(), start_cluster_no, num_clusters, end_of_range, cl,
                                   false /* use_write_table */);
      } else {
        process_clusters(start_cluster_no, num_clusters, end_of_range, cl,
                         false /* use_write_table */, 0 /* fake worker id */);
      }
    }
  }
}

#ifndef PRODUCT
// Log given card stats
void ShenandoahScanRemembered::log_card_stats(HdrSeq* stats) {
  for (int i = 0; i < MAX_CARD_STAT_TYPE; i++) {
    log_info(gc, remset)("%18s: [ %8.2f %8.2f %8.2f %8.2f %8.2f ]",
      _card_stats_name[i],
      stats[i].percentile(0), stats[i].percentile(25),
      stats[i].percentile(50), stats[i].percentile(75),
      stats[i].maximum());
  }
}

// Log card stats for all nworkers for a specific phase t
void ShenandoahScanRemembered::log_card_stats(uint nworkers, CardStatLogType t) {
  assert(ShenandoahEnableCardStats, "Do not call");
  HdrSeq* sum_stats = card_stats_for_phase(t);
  log_info(gc, remset)("%s", _card_stat_log_type[t]);
  for (uint i = 0; i < nworkers; i++) {
    log_worker_card_stats(i, sum_stats);
  }

  // Every so often, log the cumulative global stats
  if (++_card_stats_log_counter[t] >= ShenandoahCardStatsLogInterval) {
    _card_stats_log_counter[t] = 0;
    log_info(gc, remset)("Cumulative stats");
    log_card_stats(sum_stats);
  }
}

// Log card stats for given worker_id, & clear them after merging into given cumulative stats
void ShenandoahScanRemembered::log_worker_card_stats(uint worker_id, HdrSeq* sum_stats) {
  assert(ShenandoahEnableCardStats, "Do not call");

  HdrSeq* worker_card_stats = card_stats(worker_id);
  log_info(gc, remset)("Worker %u Card Stats: ", worker_id);
  log_card_stats(worker_card_stats);
  // Merge worker stats into the cumulative stats & clear worker stats
  merge_worker_card_stats_cumulative(worker_card_stats, sum_stats);
}

void ShenandoahScanRemembered::merge_worker_card_stats_cumulative(
  HdrSeq* worker_stats, HdrSeq* sum_stats) {
  for (int i = 0; i < MAX_CARD_STAT_TYPE; i++) {
    sum_stats[i].add(worker_stats[i]);
    worker_stats[i].clear();
  }
}
#endif

// A closure that takes an oop in the old generation and, if it's pointing
// into the young generation, dirties the corresponding remembered set entry.
// This is only used to rebuild the remembered set after a full GC.
class ShenandoahDirtyRememberedSetClosure : public BasicOopIterateClosure {
protected:
  ShenandoahGenerationalHeap* const _heap;
  ShenandoahScanRemembered*   const _scanner;

public:
  ShenandoahDirtyRememberedSetClosure() :
          _heap(ShenandoahGenerationalHeap::heap()),
          _scanner(_heap->old_generation()->card_scan()) {}

  template<class T>
  inline void work(T* p) {
    assert(_heap->is_in_old(p), "Expecting to get an old gen address");
    T o = RawAccess<>::oop_load(p);
    if (!CompressedOops::is_null(o)) {
      oop obj = CompressedOops::decode_not_null(o);
      if (_heap->is_in_young(obj)) {
        // Dirty the card containing the cross-generational pointer.
        _scanner->mark_card_as_dirty((HeapWord*) p);
      }
    }
  }

  virtual void do_oop(narrowOop* p) { work(p); }
  virtual void do_oop(oop* p)       { work(p); }
};

ShenandoahDirectCardMarkRememberedSet::ShenandoahDirectCardMarkRememberedSet(ShenandoahCardTable* card_table, size_t total_card_count) :
  LogCardValsPerIntPtr(log2i_exact(sizeof(intptr_t)) - log2i_exact(sizeof(CardValue))),
  LogCardSizeInWords(log2i_exact(CardTable::card_size_in_words())) {

  // Paranoid assert for LogCardsPerIntPtr calculation above
  assert(sizeof(intptr_t) > sizeof(CardValue), "LogsCardValsPerIntPtr would underflow");

  _heap = ShenandoahHeap::heap();
  _card_table = card_table;
  _total_card_count = total_card_count;
  _card_shift = CardTable::card_shift();

  _byte_map = _card_table->byte_for_index(0);

  _whole_heap_base = _card_table->addr_for(_byte_map);
  _byte_map_base = _byte_map - (uintptr_t(_whole_heap_base) >> _card_shift);

  assert(total_card_count % ShenandoahCardCluster::CardsPerCluster == 0, "Invalid card count.");
  assert(total_card_count > 0, "Card count cannot be zero.");
}

// Merge any dirty values from write table into the read table, while leaving
// the write table unchanged.
void ShenandoahDirectCardMarkRememberedSet::merge_write_table(HeapWord* start, size_t word_count) {
  size_t start_index = card_index_for_addr(start);
#ifdef ASSERT
  // avoid querying card_index_for_addr() for an address past end of heap
  size_t end_index = card_index_for_addr(start + word_count - 1) + 1;
#endif
  assert(start_index % ((size_t)1 << LogCardValsPerIntPtr) == 0, "Expected a multiple of CardValsPerIntPtr");
  assert(end_index % ((size_t)1 << LogCardValsPerIntPtr) == 0, "Expected a multiple of CardValsPerIntPtr");

  // We'll access in groups of intptr_t worth of card entries
  intptr_t* const read_table  = (intptr_t*) &(_card_table->read_byte_map())[start_index];
  intptr_t* const write_table = (intptr_t*) &(_card_table->write_byte_map())[start_index];

  // Avoid division, use shift instead
  assert(word_count % ((size_t)1 << (LogCardSizeInWords + LogCardValsPerIntPtr)) == 0, "Expected a multiple of CardSizeInWords*CardValsPerIntPtr");
  size_t const num = word_count >> (LogCardSizeInWords + LogCardValsPerIntPtr);

  for (size_t i = 0; i < num; i++) {
    read_table[i] &= write_table[i];
  }

  log_develop_debug(gc, remset)("Finished merging write_table into read_table.");
}

void ShenandoahDirectCardMarkRememberedSet::swap_card_tables() {
  CardTable::CardValue* new_ptr = _card_table->swap_read_and_write_tables();

#ifdef ASSERT
  CardValue* start_bp = &(_card_table->write_byte_map())[0];
  CardValue* end_bp = &(start_bp[_card_table->last_valid_index()]);

  while (start_bp <= end_bp) {
    assert(*start_bp == CardTable::clean_card_val(), "Should be clean: " PTR_FORMAT, p2i(start_bp));
    start_bp++;
  }
#endif

  struct SwapTLSCardTable : public ThreadClosure {
    CardTable::CardValue* _new_ptr;
    SwapTLSCardTable(CardTable::CardValue* np) : _new_ptr(np) {}
    virtual void do_thread(Thread* t) {
      ShenandoahThreadLocalData::set_card_table(t, _new_ptr);
    }
  } swap_it(new_ptr);

  // Iterate on threads and adjust thread local data
  Threads::threads_do(&swap_it);

  log_develop_debug(gc, barrier)("Current write_card_table: " PTR_FORMAT, p2i(swap_it._new_ptr));
}

ShenandoahScanRememberedTask::ShenandoahScanRememberedTask(ShenandoahObjToScanQueueSet* queue_set,
                                                           ShenandoahObjToScanQueueSet* old_queue_set,
                                                           ShenandoahReferenceProcessor* rp,
                                                           ShenandoahRegionChunkIterator* work_list, bool is_concurrent) :
  WorkerTask("Scan Remembered Set"),
  _queue_set(queue_set), _old_queue_set(old_queue_set), _rp(rp), _work_list(work_list), _is_concurrent(is_concurrent) {
  bool old_bitmap_stable = ShenandoahHeap::heap()->old_generation()->is_mark_complete();
  log_debug(gc, remset)("Scan remembered set using bitmap: %s", BOOL_TO_STR(old_bitmap_stable));
}

void ShenandoahScanRememberedTask::work(uint worker_id) {
  if (_is_concurrent) {
    // This sets up a thread local reference to the worker_id which is needed by the weak reference processor.
    ShenandoahConcurrentWorkerSession worker_session(worker_id);
    ShenandoahSuspendibleThreadSetJoiner stsj;
    do_work(worker_id);
  } else {
    // This sets up a thread local reference to the worker_id which is needed by the weak reference processor.
    ShenandoahParallelWorkerSession worker_session(worker_id);
    do_work(worker_id);
  }
}

void ShenandoahScanRememberedTask::do_work(uint worker_id) {
  ShenandoahWorkerTimingsTracker x(ShenandoahPhaseTimings::init_scan_rset, ShenandoahPhaseTimings::ScanClusters, worker_id);

  ShenandoahObjToScanQueue* q = _queue_set->queue(worker_id);
  ShenandoahObjToScanQueue* old = _old_queue_set == nullptr ? nullptr : _old_queue_set->queue(worker_id);
  ShenandoahMarkRefsClosure<YOUNG> cl(q, _rp, old);
  ShenandoahGenerationalHeap* heap = ShenandoahGenerationalHeap::heap();
  ShenandoahScanRemembered* scanner = heap->old_generation()->card_scan();

  // set up thread local closure for shen ref processor
  _rp->set_mark_closure(worker_id, &cl);
  struct ShenandoahRegionChunk assignment;
  while (_work_list->next(&assignment)) {
    ShenandoahHeapRegion* region = assignment._r;
    log_debug(gc, remset)("ShenandoahScanRememberedTask::do_work(%u), processing slice of region "
                          "%zu at offset %zu, size: %zu",
                          worker_id, region->index(), assignment._chunk_offset, assignment._chunk_size);
    if (region->is_old()) {
      size_t cluster_size =
        CardTable::card_size_in_words() * ShenandoahCardCluster::CardsPerCluster;
      size_t clusters = assignment._chunk_size / cluster_size;
      assert(clusters * cluster_size == assignment._chunk_size, "Chunk assignments must align on cluster boundaries");
      HeapWord* end_of_range = region->bottom() + assignment._chunk_offset + assignment._chunk_size;

      // During concurrent mark, region->top() equals TAMS with respect to the current young-gen pass.
      if (end_of_range > region->top()) {
        end_of_range = region->top();
      }
      scanner->process_region_slice(region, assignment._chunk_offset, clusters, end_of_range, &cl, false, worker_id);
    }
#ifdef ENABLE_REMEMBERED_SET_CANCELLATION
    // This check is currently disabled to avoid crashes that occur
    // when we try to cancel remembered set scanning; it should be re-enabled
    // after the issues are fixed, as it would allow more prompt cancellation and
    // transition to degenerated / full GCs. Note that work that has been assigned/
    // claimed above must be completed before we return here upon cancellation.
    if (heap->check_cancelled_gc_and_yield(_is_concurrent)) {
      return;
    }
#endif
  }
}

size_t ShenandoahRegionChunkIterator::calc_regular_group_size() {
  // The group size is calculated from the number of regions.  Suppose the heap has N regions.  The first group processes
  // N/2 regions.  The second group processes N/4 regions, the third group N/8 regions and so on.
  // Note that infinite series N/2 + N/4 + N/8 + N/16 + ...  sums to N.
  //
  // The normal group size is the number of regions / 2.
  //
  // In the case that the region_size_words is greater than _maximum_chunk_size_words, the first group_size is
  // larger than the normal group size because each chunk in the group will be smaller than the region size.
  //
  // The last group also has more than the normal entries because it finishes the total scanning effort.  The chunk sizes are
  // different for each group.  The intention is that the first group processes roughly half of the heap, the second processes
  // half of the remaining heap, the third processes half of what remains and so on.  The smallest chunk size
  // is represented by _smallest_chunk_size_words.  We do not divide work any smaller than this.
  //
  size_t group_size = _heap->num_regions() / 2;
  return group_size;
}

size_t ShenandoahRegionChunkIterator::calc_first_group_chunk_size_b4_rebalance() {
  size_t words_in_first_chunk = ShenandoahHeapRegion::region_size_words();
  return words_in_first_chunk;
}

size_t ShenandoahRegionChunkIterator::calc_num_groups() {
  size_t total_heap_size = _heap->num_regions() * ShenandoahHeapRegion::region_size_words();
  size_t num_groups = 0;
  size_t cumulative_group_span = 0;
  size_t current_group_span = _first_group_chunk_size_b4_rebalance * _regular_group_size;
  size_t smallest_group_span = smallest_chunk_size_words() * _regular_group_size;
  while ((num_groups < _maximum_groups) && (cumulative_group_span + current_group_span <= total_heap_size)) {
    num_groups++;
    cumulative_group_span += current_group_span;
    if (current_group_span <= smallest_group_span) {
      break;
    } else {
      current_group_span /= 2;    // Each group spans half of what the preceding group spanned.
    }
  }
  // Loop post condition:
  //   num_groups <= _maximum_groups
  //   cumulative_group_span is the memory spanned by num_groups
  //   current_group_span is the span of the last fully populated group (assuming loop iterates at least once)
  //   each of num_groups is fully populated with _regular_group_size chunks in each
  // Non post conditions:
  //   cumulative_group_span may be less than total_heap size for one or more of the folowing reasons
  //   a) The number of regions remaining to be spanned is smaller than a complete group, or
  //   b) We have filled up all groups through _maximum_groups and still have not spanned all regions

  if (cumulative_group_span < total_heap_size) {
    // We've got more regions to span
    if ((num_groups < _maximum_groups) && (current_group_span > smallest_group_span)) {
      num_groups++;             // Place all remaining regions into a new not-full group (chunk_size half that of previous group)
    }
    // Else we are unable to create a new group because we've exceed the number of allowed groups or have reached the
    // minimum chunk size.

    // Any remaining regions will be treated as if they are part of the most recently created group.  This group will
    // have more than _regular_group_size chunks within it.
  }
  assert (num_groups <= _maximum_groups, "Cannot have more than %zu groups", _maximum_groups);
  return num_groups;
}

size_t ShenandoahRegionChunkIterator::calc_total_chunks() {
  size_t region_size_words = ShenandoahHeapRegion::region_size_words();
  size_t unspanned_heap_size = _heap->num_regions() * region_size_words;
  size_t num_chunks = 0;
  size_t cumulative_group_span = 0;
  size_t current_group_span = _first_group_chunk_size_b4_rebalance * _regular_group_size;
  size_t smallest_group_span = smallest_chunk_size_words() * _regular_group_size;

  // The first group gets special handling because the first chunk size can be no larger than _maximum_chunk_size_words
  if (region_size_words > _maximum_chunk_size_words) {
    // In the case that we shrink the first group's chunk size, certain other groups will also be subsumed within the first group
    size_t effective_chunk_size = _first_group_chunk_size_b4_rebalance;
    uint coalesced_groups = 0;
    while (effective_chunk_size >= _maximum_chunk_size_words) {
      // Each iteration of this loop subsumes one original group into a new rebalanced initial group.
      num_chunks += current_group_span / _maximum_chunk_size_words;
      unspanned_heap_size -= current_group_span;
      effective_chunk_size /= 2;
      current_group_span /= 2;
      coalesced_groups++;
    }
    assert(effective_chunk_size * 2 == _maximum_chunk_size_words,
           "We assume _first_group_chunk_size_b4_rebalance is _maximum_chunk_size_words * a power of two");
    _largest_chunk_size_words = _maximum_chunk_size_words;
    _adjusted_num_groups = _num_groups - (coalesced_groups - 1);
  } else {
    num_chunks = _regular_group_size;
    unspanned_heap_size -= current_group_span;
    _largest_chunk_size_words = current_group_span / num_chunks;
    _adjusted_num_groups = _num_groups;
    current_group_span /= 2;
  }

  size_t spanned_groups = 1;
  while (unspanned_heap_size > 0) {
    if (current_group_span <= unspanned_heap_size) {
      unspanned_heap_size -= current_group_span;
      num_chunks += _regular_group_size;
      spanned_groups++;

      // _num_groups is the number of groups required to span the configured heap size.  We are not allowed
      // to change the number of groups.  The last group is responsible for spanning all chunks not spanned
      // by previously processed groups.
      if (spanned_groups >= _num_groups) {
        // The last group has more than _regular_group_size entries.
        size_t chunk_span = current_group_span / _regular_group_size;
        size_t extra_chunks = unspanned_heap_size / chunk_span;
        assert (extra_chunks * chunk_span == unspanned_heap_size, "Chunks must precisely span regions");
        num_chunks += extra_chunks;
        return num_chunks;
      } else if (current_group_span <= smallest_group_span) {
        // We cannot introduce new groups because we've reached the lower bound on group size.  So this last
        // group may hold extra chunks.
        size_t chunk_span = smallest_chunk_size_words();
        size_t extra_chunks = unspanned_heap_size / chunk_span;
        assert (extra_chunks * chunk_span == unspanned_heap_size, "Chunks must precisely span regions");
        num_chunks += extra_chunks;
        return num_chunks;
      } else {
        current_group_span /= 2;
      }
    } else {
      // This last group has fewer than _regular_group_size entries.
      size_t chunk_span = current_group_span / _regular_group_size;
      size_t last_group_size = unspanned_heap_size / chunk_span;
      assert (last_group_size * chunk_span == unspanned_heap_size, "Chunks must precisely span regions");
      num_chunks += last_group_size;
      return num_chunks;
    }
  }
  return num_chunks;
}

ShenandoahRegionChunkIterator::ShenandoahRegionChunkIterator(size_t worker_count) :
    ShenandoahRegionChunkIterator(ShenandoahHeap::heap(), worker_count)
{
}

ShenandoahRegionChunkIterator::ShenandoahRegionChunkIterator(ShenandoahHeap* heap, size_t worker_count) :
    _heap(heap),
    _regular_group_size(calc_regular_group_size()),
    _first_group_chunk_size_b4_rebalance(calc_first_group_chunk_size_b4_rebalance()),
    _num_groups(calc_num_groups()),
    _total_chunks(calc_total_chunks()),
    _index(0)
{
#ifdef ASSERT
  size_t expected_chunk_size_words = _clusters_in_smallest_chunk * CardTable::card_size_in_words() * ShenandoahCardCluster::CardsPerCluster;
  assert(smallest_chunk_size_words() == expected_chunk_size_words, "_smallest_chunk_size (%zu) is not valid because it does not equal (%zu)",
         smallest_chunk_size_words(), expected_chunk_size_words);
  assert(_num_groups <= _maximum_groups,
         "The number of remembered set scanning groups must be less than or equal to maximum groups");
  assert(smallest_chunk_size_words() << (_adjusted_num_groups - 1) == _largest_chunk_size_words,
         "The number of groups (%zu) needs to span smallest chunk size (%zu) to largest chunk size (%zu)",
         _adjusted_num_groups, smallest_chunk_size_words(), _largest_chunk_size_words);
#endif

  size_t words_in_region = ShenandoahHeapRegion::region_size_words();
  _region_index[0] = 0;
  _group_offset[0] = 0;
  if (words_in_region > _maximum_chunk_size_words) {
    // In the case that we shrink the first group's chunk size, certain other groups will also be subsumed within the first group
    size_t num_chunks = 0;
    size_t effective_chunk_size = _first_group_chunk_size_b4_rebalance;
    size_t  current_group_span = effective_chunk_size * _regular_group_size;
    while (effective_chunk_size >= _maximum_chunk_size_words) {
      num_chunks += current_group_span / _maximum_chunk_size_words;
      effective_chunk_size /= 2;
      current_group_span /= 2;
    }
    _group_entries[0] = num_chunks;
    _group_chunk_size[0] = _maximum_chunk_size_words;
  } else {
    _group_entries[0] = _regular_group_size;
    _group_chunk_size[0] = _first_group_chunk_size_b4_rebalance;
  }

  size_t previous_group_span = _group_entries[0] * _group_chunk_size[0];
  for (size_t i = 1; i < _adjusted_num_groups; i++) {
    _group_chunk_size[i] = _group_chunk_size[i-1] / 2;
    size_t chunks_in_group = _regular_group_size;
    size_t this_group_span = _group_chunk_size[i] * chunks_in_group;
    size_t total_span_of_groups = previous_group_span + this_group_span;
    _region_index[i] = previous_group_span / words_in_region;
    _group_offset[i] = previous_group_span % words_in_region;
    _group_entries[i] = _group_entries[i-1] + _regular_group_size;
    previous_group_span = total_span_of_groups;
  }
  if (_group_entries[_adjusted_num_groups-1] < _total_chunks) {
    assert((_total_chunks - _group_entries[_adjusted_num_groups-1]) * _group_chunk_size[_adjusted_num_groups-1] + previous_group_span ==
           heap->num_regions() * words_in_region, "Total region chunks (%zu"
           ") do not span total heap regions (%zu)", _total_chunks, _heap->num_regions());
    previous_group_span += (_total_chunks - _group_entries[_adjusted_num_groups-1]) * _group_chunk_size[_adjusted_num_groups-1];
    _group_entries[_adjusted_num_groups-1] = _total_chunks;
  }
  assert(previous_group_span == heap->num_regions() * words_in_region, "Total region chunks (%zu"
         ") do not span total heap regions (%zu): %zu does not equal %zu",
         _total_chunks, _heap->num_regions(), previous_group_span, heap->num_regions() * words_in_region);

  // Not necessary, but keeps things tidy
  for (size_t i = _adjusted_num_groups; i < _maximum_groups; i++) {
    _region_index[i] = 0;
    _group_offset[i] = 0;
    _group_entries[i] = _group_entries[i-1];
    _group_chunk_size[i] = 0;
  }
}

void ShenandoahRegionChunkIterator::reset() {
  _index = 0;
}

ShenandoahReconstructRememberedSetTask::ShenandoahReconstructRememberedSetTask(ShenandoahRegionIterator* regions)
  : WorkerTask("Shenandoah Reset Bitmap")
  , _regions(regions) { }

void ShenandoahReconstructRememberedSetTask::work(uint worker_id) {
  ShenandoahParallelWorkerSession worker_session(worker_id);
  ShenandoahHeapRegion* r = _regions->next();
  ShenandoahGenerationalHeap* heap = ShenandoahGenerationalHeap::heap();
  ShenandoahScanRemembered* scanner = heap->old_generation()->card_scan();
  ShenandoahDirtyRememberedSetClosure dirty_cards_for_cross_generational_pointers;

  while (r != nullptr) {
    if (r->is_old() && r->is_active()) {
      HeapWord* obj_addr = r->bottom();
      if (r->is_humongous_start()) {
        // First, clear the remembered set
        oop obj = cast_to_oop(obj_addr);
        size_t size = obj->size();

        size_t num_regions = ShenandoahHeapRegion::required_regions(size * HeapWordSize);
        size_t region_index = r->index();
        ShenandoahHeapRegion* humongous_region = heap->get_region(region_index);
        while (num_regions-- != 0) {
          scanner->reset_object_range(humongous_region->bottom(), humongous_region->end());
          region_index++;
          humongous_region = heap->get_region(region_index);
        }

        // Then register the humongous object and DIRTY relevant remembered set cards
        scanner->register_object_without_lock(obj_addr);
        obj->oop_iterate(&dirty_cards_for_cross_generational_pointers);
      } else if (!r->is_humongous()) {
        scanner->reset_object_range(r->bottom(), r->end());

        // Then iterate over all objects, registering object and DIRTYing relevant remembered set cards
        HeapWord* t = r->top();
        while (obj_addr < t) {
          oop obj = cast_to_oop(obj_addr);
          scanner->register_object_without_lock(obj_addr);
          obj_addr += obj->oop_iterate_size(&dirty_cards_for_cross_generational_pointers);
        }
      } // else, ignore humongous continuation region
    }
    // else, this region is FREE or YOUNG or inactive and we can ignore it.
    r = _regions->next();
  }
}<|MERGE_RESOLUTION|>--- conflicted
+++ resolved
@@ -297,8 +297,6 @@
     assert(oopDesc::is_oop(obj), "Should be an object");
   }
 #undef WALK_FORWARD_IN_BLOCK_START // false
-<<<<<<< HEAD
-=======
 #ifdef ASSERT
   if (p + obj->size() <= left) {
     const CardValue* const wtbm = _rs->card_table()->write_byte_map();
@@ -308,7 +306,6 @@
                  (wtbm[cur_index] ==CardTable::dirty_card_val())? "dirty": "clean");
   }
 #endif
->>>>>>> aea2b925
   assert(p < left, "p should start before left end of card");
   assert(p + obj->size() > left, "obj should end after left end of card");
   return p;
