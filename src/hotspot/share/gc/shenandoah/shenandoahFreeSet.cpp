/*
 * Copyright (c) 2016, 2021, Red Hat, Inc. All rights reserved.
 * Copyright Amazon.com Inc. or its affiliates. All Rights Reserved.
 * DO NOT ALTER OR REMOVE COPYRIGHT NOTICES OR THIS FILE HEADER.
 *
 * This code is free software; you can redistribute it and/or modify it
 * under the terms of the GNU General Public License version 2 only, as
 * published by the Free Software Foundation.
 *
 * This code is distributed in the hope that it will be useful, but WITHOUT
 * ANY WARRANTY; without even the implied warranty of MERCHANTABILITY or
 * FITNESS FOR A PARTICULAR PURPOSE.  See the GNU General Public License
 * version 2 for more details (a copy is included in the LICENSE file that
 * accompanied this code).
 *
 * You should have received a copy of the GNU General Public License version
 * 2 along with this work; if not, write to the Free Software Foundation,
 * Inc., 51 Franklin St, Fifth Floor, Boston, MA 02110-1301 USA.
 *
 * Please contact Oracle, 500 Oracle Parkway, Redwood Shores, CA 94065 USA
 * or visit www.oracle.com if you need additional information or have any
 * questions.
 *
 */

#include "precompiled.hpp"
#include "gc/shared/tlab_globals.hpp"
#include "gc/shenandoah/shenandoahAffiliation.hpp"
#include "gc/shenandoah/shenandoahBarrierSet.hpp"
#include "gc/shenandoah/shenandoahFreeSet.hpp"
#include "gc/shenandoah/shenandoahHeap.inline.hpp"
#include "gc/shenandoah/shenandoahHeapRegionSet.hpp"
#include "gc/shenandoah/shenandoahMarkingContext.inline.hpp"
#include "gc/shenandoah/shenandoahOldGeneration.hpp"
#include "gc/shenandoah/shenandoahScanRemembered.inline.hpp"
#include "gc/shenandoah/shenandoahYoungGeneration.hpp"
#include "gc/shenandoah/shenandoahSimpleBitMap.hpp"
#include "gc/shenandoah/shenandoahSimpleBitMap.inline.hpp"
#include "logging/logStream.hpp"
#include "memory/resourceArea.hpp"
#include "runtime/orderAccess.hpp"

static const char* partition_name(ShenandoahFreeSetPartitionId t) {
  switch (t) {
    case ShenandoahFreeSetPartitionId::NotFree: return "NotFree";
    case ShenandoahFreeSetPartitionId::Mutator: return "Mutator";
    case ShenandoahFreeSetPartitionId::Collector: return "Collector";
    case ShenandoahFreeSetPartitionId::OldCollector: return "OldCollector";
    default:
      ShouldNotReachHere();
      return "Unrecognized";
  }
}

#ifndef PRODUCT
void ShenandoahRegionPartitions::dump_bitmap() const {
  log_info(gc)("Mutator range [" SSIZE_FORMAT ", " SSIZE_FORMAT "], Collector range [" SSIZE_FORMAT ", " SSIZE_FORMAT
               "], Old Collector range [" SSIZE_FORMAT ", " SSIZE_FORMAT "]",
               _leftmosts[int(ShenandoahFreeSetPartitionId::Mutator)],
               _rightmosts[int(ShenandoahFreeSetPartitionId::Mutator)],
               _leftmosts[int(ShenandoahFreeSetPartitionId::Collector)],
               _rightmosts[int(ShenandoahFreeSetPartitionId::Collector)],
               _leftmosts[int(ShenandoahFreeSetPartitionId::OldCollector)],
               _rightmosts[int(ShenandoahFreeSetPartitionId::OldCollector)]);
  log_info(gc)("Empty Mutator range [" SSIZE_FORMAT ", " SSIZE_FORMAT
               "], Empty Collector range [" SSIZE_FORMAT ", " SSIZE_FORMAT
               "], Empty Old Collecto range [" SSIZE_FORMAT ", " SSIZE_FORMAT "]",
               _leftmosts_empty[int(ShenandoahFreeSetPartitionId::Mutator)],
               _rightmosts_empty[int(ShenandoahFreeSetPartitionId::Mutator)],
               _leftmosts_empty[int(ShenandoahFreeSetPartitionId::Collector)],
               _rightmosts_empty[int(ShenandoahFreeSetPartitionId::Collector)],
               _leftmosts_empty[int(ShenandoahFreeSetPartitionId::OldCollector)],
               _rightmosts_empty[int(ShenandoahFreeSetPartitionId::OldCollector)]);

  log_info(gc)("%6s: %18s %18s %18s %18s", "index", "Mutator Bits", "Collector Bits", "Old Collector Bits", "NotFree Bits");
  dump_bitmap_range(0, _max-1);
}

void ShenandoahRegionPartitions::dump_bitmap_range(idx_t start_region_idx, idx_t end_region_idx) const {
  assert((start_region_idx >= 0) && (start_region_idx < (idx_t) _max), "precondition");
  assert((end_region_idx >= 0) && (end_region_idx < (idx_t) _max), "precondition");
  idx_t aligned_start = _membership[int(ShenandoahFreeSetPartitionId::Mutator)].aligned_index(start_region_idx);
  idx_t aligned_end = _membership[int(ShenandoahFreeSetPartitionId::Mutator)].aligned_index(end_region_idx);
  idx_t alignment = _membership[int(ShenandoahFreeSetPartitionId::Mutator)].alignment();
  while (aligned_start <= aligned_end) {
    dump_bitmap_row(aligned_start);
    aligned_start += alignment;
  }
}

void ShenandoahRegionPartitions::dump_bitmap_row(idx_t region_idx) const {
  assert((region_idx >= 0) && (region_idx < (idx_t) _max), "precondition");
  idx_t aligned_idx = _membership[int(ShenandoahFreeSetPartitionId::Mutator)].aligned_index(region_idx);
  uintx mutator_bits = _membership[int(ShenandoahFreeSetPartitionId::Mutator)].bits_at(aligned_idx);
  uintx collector_bits = _membership[int(ShenandoahFreeSetPartitionId::Collector)].bits_at(aligned_idx);
  uintx old_collector_bits = _membership[int(ShenandoahFreeSetPartitionId::OldCollector)].bits_at(aligned_idx);
  uintx free_bits = mutator_bits | collector_bits | old_collector_bits;
  uintx notfree_bits =  ~free_bits;
  log_info(gc)(SSIZE_FORMAT_W(6) ": " SIZE_FORMAT_X_0 " 0x" SIZE_FORMAT_X_0 " 0x" SIZE_FORMAT_X_0 " 0x" SIZE_FORMAT_X_0,
               aligned_idx, mutator_bits, collector_bits, old_collector_bits, notfree_bits);
}
#endif

ShenandoahRegionPartitions::ShenandoahRegionPartitions(size_t max_regions, ShenandoahFreeSet* free_set) :
    _max(max_regions),
    _region_size_bytes(ShenandoahHeapRegion::region_size_bytes()),
    _free_set(free_set),
    _membership{ ShenandoahSimpleBitMap(max_regions), ShenandoahSimpleBitMap(max_regions) , ShenandoahSimpleBitMap(max_regions) }
{
  make_all_regions_unavailable();
}

inline bool ShenandoahFreeSet::can_allocate_from(ShenandoahHeapRegion *r) const {
  return r->is_empty() || (r->is_trash() && !_heap->is_concurrent_weak_root_in_progress());
}

inline bool ShenandoahFreeSet::can_allocate_from(size_t idx) const {
  ShenandoahHeapRegion* r = _heap->get_region(idx);
  return can_allocate_from(r);
}

inline size_t ShenandoahFreeSet::alloc_capacity(ShenandoahHeapRegion *r) const {
  if (r->is_trash()) {
    // This would be recycled on allocation path
    return ShenandoahHeapRegion::region_size_bytes();
  } else {
    return r->free();
  }
}

inline size_t ShenandoahFreeSet::alloc_capacity(size_t idx) const {
  ShenandoahHeapRegion* r = _heap->get_region(idx);
  return alloc_capacity(r);
}

inline bool ShenandoahFreeSet::has_alloc_capacity(ShenandoahHeapRegion *r) const {
  return alloc_capacity(r) > 0;
}

inline idx_t ShenandoahRegionPartitions::leftmost(ShenandoahFreeSetPartitionId which_partition) const {
  assert (which_partition < NumPartitions, "selected free partition must be valid");
  idx_t idx = _leftmosts[int(which_partition)];
  if (idx >= _max) {
    return _max;
  } else {
    // Cannot assert that membership[which_partition.is_set(idx) because this helper method may be used
    // to query the original value of leftmost when leftmost must be adjusted because the interval representing
    // which_partition is shrinking after the region that used to be leftmost is retired.
    return idx;
  }
}

inline idx_t ShenandoahRegionPartitions::rightmost(ShenandoahFreeSetPartitionId which_partition) const {
  assert (which_partition < NumPartitions, "selected free partition must be valid");
  idx_t idx = _rightmosts[int(which_partition)];
  // Cannot assert that membership[which_partition.is_set(idx) because this helper method may be used
  // to query the original value of leftmost when leftmost must be adjusted because the interval representing
  // which_partition is shrinking after the region that used to be leftmost is retired.
  return idx;
}

void ShenandoahRegionPartitions::make_all_regions_unavailable() {
  for (size_t partition_id = 0; partition_id < IntNumPartitions; partition_id++) {
    _membership[partition_id].clear_all();
    _leftmosts[partition_id] = _max;
    _rightmosts[partition_id] = -1;
    _leftmosts_empty[partition_id] = _max;
    _rightmosts_empty[partition_id] = -1;;
    _capacity[partition_id] = 0;
    _used[partition_id] = 0;
  }
  _region_counts[int(ShenandoahFreeSetPartitionId::Mutator)] = _region_counts[int(ShenandoahFreeSetPartitionId::Collector)] = 0;
}

void ShenandoahRegionPartitions::establish_mutator_intervals(idx_t mutator_leftmost, idx_t mutator_rightmost,
                                                             idx_t mutator_leftmost_empty, idx_t mutator_rightmost_empty,
                                                             size_t mutator_region_count, size_t mutator_used) {
  _leftmosts[int(ShenandoahFreeSetPartitionId::Mutator)] = mutator_leftmost;
  _rightmosts[int(ShenandoahFreeSetPartitionId::Mutator)] = mutator_rightmost;
  _leftmosts_empty[int(ShenandoahFreeSetPartitionId::Mutator)] = mutator_leftmost_empty;
  _rightmosts_empty[int(ShenandoahFreeSetPartitionId::Mutator)] = mutator_rightmost_empty;

  _region_counts[int(ShenandoahFreeSetPartitionId::Mutator)] = mutator_region_count;
  _used[int(ShenandoahFreeSetPartitionId::Mutator)] = mutator_used;
  _capacity[int(ShenandoahFreeSetPartitionId::Mutator)] = mutator_region_count * _region_size_bytes;

  _leftmosts[int(ShenandoahFreeSetPartitionId::Collector)] = _max;
  _rightmosts[int(ShenandoahFreeSetPartitionId::Collector)] = -1;
  _leftmosts_empty[int(ShenandoahFreeSetPartitionId::Collector)] = _max;
  _rightmosts_empty[int(ShenandoahFreeSetPartitionId::Collector)] = -1;

  _region_counts[int(ShenandoahFreeSetPartitionId::Collector)] = 0;
  _used[int(ShenandoahFreeSetPartitionId::Collector)] = 0;
  _capacity[int(ShenandoahFreeSetPartitionId::Collector)] = 0;
}

void ShenandoahRegionPartitions::establish_old_collector_intervals(idx_t old_collector_leftmost, idx_t old_collector_rightmost,
                                                                   idx_t old_collector_leftmost_empty,
                                                                   idx_t old_collector_rightmost_empty,
                                                                   size_t old_collector_region_count, size_t old_collector_used) {
  _leftmosts[int(ShenandoahFreeSetPartitionId::OldCollector)] = old_collector_leftmost;
  _rightmosts[int(ShenandoahFreeSetPartitionId::OldCollector)] = old_collector_rightmost;
  _leftmosts_empty[int(ShenandoahFreeSetPartitionId::OldCollector)] = old_collector_leftmost_empty;
  _rightmosts_empty[int(ShenandoahFreeSetPartitionId::OldCollector)] = old_collector_rightmost_empty;

  _region_counts[int(ShenandoahFreeSetPartitionId::OldCollector)] = old_collector_region_count;
  _used[int(ShenandoahFreeSetPartitionId::OldCollector)] = old_collector_used;
  _capacity[int(ShenandoahFreeSetPartitionId::OldCollector)] = old_collector_region_count * _region_size_bytes;
}

void ShenandoahRegionPartitions::increase_used(ShenandoahFreeSetPartitionId which_partition, size_t bytes) {
  assert (which_partition < NumPartitions, "Partition must be valid");
  _used[int(which_partition)] += bytes;
  assert (_used[int(which_partition)] <= _capacity[int(which_partition)],
          "Must not use (" SIZE_FORMAT ") more than capacity (" SIZE_FORMAT ") after increase by " SIZE_FORMAT,
          _used[int(which_partition)], _capacity[int(which_partition)], bytes);
}

inline void ShenandoahRegionPartitions::shrink_interval_if_range_modifies_either_boundary(
  ShenandoahFreeSetPartitionId partition, idx_t low_idx, idx_t high_idx) {
  assert((low_idx <= high_idx) && (low_idx >= 0) && (high_idx < _max), "Range must span legal index values");
  if (low_idx == leftmost(partition)) {
    assert (!_membership[int(partition)].is_set(low_idx), "Do not shrink interval if region not removed");
    if (high_idx + 1 == _max) {
      _leftmosts[int(partition)] = _max;
    } else {
      _leftmosts[int(partition)] = find_index_of_next_available_region(partition, high_idx + 1);
    }
    if (_leftmosts_empty[int(partition)] < _leftmosts[int(partition)]) {
      // This gets us closer to where we need to be; we'll scan further when leftmosts_empty is requested.
      _leftmosts_empty[int(partition)] = _leftmosts[int(partition)];
    }
  }
  if (high_idx == _rightmosts[int(partition)]) {
    assert (!_membership[int(partition)].is_set(high_idx), "Do not shrink interval if region not removed");
    if (low_idx == 0) {
      _rightmosts[int(partition)] = -1;
    } else {
      _rightmosts[int(partition)] = find_index_of_previous_available_region(partition, low_idx - 1);
    }
    if (_rightmosts_empty[int(partition)] > _rightmosts[int(partition)]) {
      // This gets us closer to where we need to be; we'll scan further when rightmosts_empty is requested.
      _rightmosts_empty[int(partition)] = _rightmosts[int(partition)];
    }
  }
  if (_leftmosts[int(partition)] > _rightmosts[int(partition)]) {
    _leftmosts[int(partition)] = _max;
    _rightmosts[int(partition)] = -1;
    _leftmosts_empty[int(partition)] = _max;
    _rightmosts_empty[int(partition)] = -1;
  }
}

inline void ShenandoahRegionPartitions::shrink_interval_if_boundary_modified(ShenandoahFreeSetPartitionId partition, idx_t idx) {
  shrink_interval_if_range_modifies_either_boundary(partition, idx, idx);
}

inline void ShenandoahRegionPartitions::expand_interval_if_boundary_modified(ShenandoahFreeSetPartitionId partition,
                                                                             idx_t idx, size_t region_available) {
  if (_leftmosts[int(partition)] > idx) {
    _leftmosts[int(partition)] = idx;
  }
  if (_rightmosts[int(partition)] < idx) {
    _rightmosts[int(partition)] = idx;
  }
  if (region_available == _region_size_bytes) {
    if (_leftmosts_empty[int(partition)] > idx) {
      _leftmosts_empty[int(partition)] = idx;
    }
    if (_rightmosts_empty[int(partition)] < idx) {
      _rightmosts_empty[int(partition)] = idx;
    }
  }
}

void ShenandoahRegionPartitions::retire_range_from_partition(
  ShenandoahFreeSetPartitionId partition, idx_t low_idx, idx_t high_idx) {

  // Note: we may remove from free partition even if region is not entirely full, such as when available < PLAB::min_size()
  assert ((low_idx < _max) && (high_idx < _max), "Both indices are sane: " SIZE_FORMAT " and " SIZE_FORMAT " < " SIZE_FORMAT,
          low_idx, high_idx, _max);
  assert (partition < NumPartitions, "Cannot remove from free partitions if not already free");

  for (idx_t idx = low_idx; idx <= high_idx; idx++) {
    assert (in_free_set(partition, idx), "Must be in partition to remove from partition");
    _membership[int(partition)].clear_bit(idx);
  }
  _region_counts[int(partition)] -= high_idx + 1 - low_idx;
  shrink_interval_if_range_modifies_either_boundary(partition, low_idx, high_idx);
}

void ShenandoahRegionPartitions::retire_from_partition(ShenandoahFreeSetPartitionId partition, idx_t idx, size_t used_bytes) {

  // Note: we may remove from free partition even if region is not entirely full, such as when available < PLAB::min_size()
  assert (idx < _max, "index is sane: " SIZE_FORMAT " < " SIZE_FORMAT, idx, _max);
  assert (partition < NumPartitions, "Cannot remove from free partitions if not already free");
  assert (in_free_set(partition, idx), "Must be in partition to remove from partition");

  if (used_bytes < _region_size_bytes) {
    // Count the alignment pad remnant of memory as used when we retire this region
    increase_used(partition, _region_size_bytes - used_bytes);
  }
  _membership[int(partition)].clear_bit(idx);
  shrink_interval_if_boundary_modified(partition, idx);
  _region_counts[int(partition)]--;
}

void ShenandoahRegionPartitions::make_free(idx_t idx, ShenandoahFreeSetPartitionId which_partition, size_t available) {
  assert (idx < _max, "index is sane: " SIZE_FORMAT " < " SIZE_FORMAT, idx, _max);
  assert (membership(idx) == ShenandoahFreeSetPartitionId::NotFree, "Cannot make free if already free");
  assert (which_partition < NumPartitions, "selected free partition must be valid");
  assert (available <= _region_size_bytes, "Available cannot exceed region size");

  _membership[int(which_partition)].set_bit(idx);
  _capacity[int(which_partition)] += _region_size_bytes;
  _used[int(which_partition)] += _region_size_bytes - available;
  expand_interval_if_boundary_modified(which_partition, idx, available);
  _region_counts[int(which_partition)]++;
}

bool ShenandoahRegionPartitions::is_mutator_partition(ShenandoahFreeSetPartitionId p) {
  return (p == ShenandoahFreeSetPartitionId::Mutator);
}

bool ShenandoahRegionPartitions::is_young_collector_partition(ShenandoahFreeSetPartitionId p) {
  return (p == ShenandoahFreeSetPartitionId::Collector);
}

bool ShenandoahRegionPartitions::is_old_collector_partition(ShenandoahFreeSetPartitionId p) {
  return (p == ShenandoahFreeSetPartitionId::OldCollector);
}

bool ShenandoahRegionPartitions::available_implies_empty(size_t available_in_region) {
  return (available_in_region == _region_size_bytes);
}


void ShenandoahRegionPartitions::move_from_partition_to_partition(idx_t idx, ShenandoahFreeSetPartitionId orig_partition,
                                                                  ShenandoahFreeSetPartitionId new_partition, size_t available) {
  ShenandoahHeapRegion* r = ShenandoahHeap::heap()->get_region(idx);
  assert (idx < _max, "index is sane: " SIZE_FORMAT " < " SIZE_FORMAT, idx, _max);
  assert (orig_partition < NumPartitions, "Original partition must be valid");
  assert (new_partition < NumPartitions, "New partition must be valid");
  assert (available <= _region_size_bytes, "Available cannot exceed region size");
  assert (_membership[int(orig_partition)].is_set(idx), "Cannot move from partition unless in partition");
  assert ((r != nullptr) && ((r->is_trash() && (available == _region_size_bytes)) ||
                             (r->used() + available == _region_size_bytes)),
          "Used: " SIZE_FORMAT " + available: " SIZE_FORMAT " should equal region size: " SIZE_FORMAT,
          ShenandoahHeap::heap()->get_region(idx)->used(), available, _region_size_bytes);

  // Expected transitions:
  //  During rebuild:         Mutator => Collector
  //                          Mutator empty => Collector
  //                          Mutator empty => OldCollector
  //  During flip_to_gc:      Mutator empty => Collector
  //                          Mutator empty => OldCollector
  // At start of update refs: Collector => Mutator
  //                          OldCollector Empty => Mutator
  assert ((is_mutator_partition(orig_partition) && is_young_collector_partition(new_partition)) ||
          (is_mutator_partition(orig_partition) &&
           available_implies_empty(available) && is_old_collector_partition(new_partition)) ||
          (is_young_collector_partition(orig_partition) && is_mutator_partition(new_partition)) ||
          (is_old_collector_partition(orig_partition)
           && available_implies_empty(available) && is_mutator_partition(new_partition)),
          "Unexpected movement between partitions, available: " SIZE_FORMAT ", _region_size_bytes: " SIZE_FORMAT
          ", orig_partition: %s, new_partition: %s",
          available, _region_size_bytes, partition_name(orig_partition), partition_name(new_partition));

  size_t used = _region_size_bytes - available;
  assert (_used[int(orig_partition)] >= used,
          "Orig partition used: " SIZE_FORMAT " must exceed moved used: " SIZE_FORMAT " within region " SSIZE_FORMAT,
          _used[int(orig_partition)], used, idx);

  _membership[int(orig_partition)].clear_bit(idx);
  _membership[int(new_partition)].set_bit(idx);

  _capacity[int(orig_partition)] -= _region_size_bytes;
  _used[int(orig_partition)] -= used;
  shrink_interval_if_boundary_modified(orig_partition, idx);

  _capacity[int(new_partition)] += _region_size_bytes;;
  _used[int(new_partition)] += used;
  expand_interval_if_boundary_modified(new_partition, idx, available);

  _region_counts[int(orig_partition)]--;
  _region_counts[int(new_partition)]++;
}

const char* ShenandoahRegionPartitions::partition_membership_name(idx_t idx) const {
  return partition_name(membership(idx));
}

inline ShenandoahFreeSetPartitionId ShenandoahRegionPartitions::membership(idx_t idx) const {
  assert (idx < _max, "index is sane: " SIZE_FORMAT " < " SIZE_FORMAT, idx, _max);
  ShenandoahFreeSetPartitionId result = ShenandoahFreeSetPartitionId::NotFree;
  for (uint partition_id = 0; partition_id < UIntNumPartitions; partition_id++) {
    if (_membership[partition_id].is_set(idx)) {
      assert(result == ShenandoahFreeSetPartitionId::NotFree, "Region should reside in only one partition");
      result = (ShenandoahFreeSetPartitionId) partition_id;
    }
  }
  return result;
}

#ifdef ASSERT
inline bool ShenandoahRegionPartitions::partition_id_matches(idx_t idx, ShenandoahFreeSetPartitionId test_partition) const {
  assert (idx < _max, "index is sane: " SIZE_FORMAT " < " SIZE_FORMAT, idx, _max);
  assert (test_partition < ShenandoahFreeSetPartitionId::NotFree, "must be a valid partition");

  return membership(idx) == test_partition;
}
#endif

inline bool ShenandoahRegionPartitions::is_empty(ShenandoahFreeSetPartitionId which_partition) const {
  assert (which_partition < NumPartitions, "selected free partition must be valid");
  return (leftmost(which_partition) > rightmost(which_partition));
}

inline idx_t ShenandoahRegionPartitions::find_index_of_next_available_region(
  ShenandoahFreeSetPartitionId which_partition, idx_t start_index) const {
  idx_t rightmost_idx = rightmost(which_partition);
  idx_t leftmost_idx = leftmost(which_partition);
  if ((rightmost_idx < leftmost_idx) || (start_index > rightmost_idx)) return _max;
  if (start_index < leftmost_idx) {
    start_index = leftmost_idx;
  }
  idx_t result = _membership[int(which_partition)].find_first_set_bit(start_index, rightmost_idx + 1);
  if (result > rightmost_idx) {
    result = _max;
  }
  assert (result >= start_index, "Requires progress");
  return result;
}

inline idx_t ShenandoahRegionPartitions::find_index_of_previous_available_region(
  ShenandoahFreeSetPartitionId which_partition, idx_t last_index) const {
  idx_t rightmost_idx = rightmost(which_partition);
  idx_t leftmost_idx = leftmost(which_partition);
  // if (leftmost_idx == max) then (last_index < leftmost_idx)
  if (last_index < leftmost_idx) return -1;
  if (last_index > rightmost_idx) {
    last_index = rightmost_idx;
  }
  idx_t result = _membership[int(which_partition)].find_last_set_bit(-1, last_index);
  if (result < leftmost_idx) {
    result = -1;
  }
  assert (result <= last_index, "Requires progress");
  return result;
}

inline idx_t ShenandoahRegionPartitions::find_index_of_next_available_cluster_of_regions(
  ShenandoahFreeSetPartitionId which_partition, idx_t start_index, size_t cluster_size) const {
  idx_t rightmost_idx = rightmost(which_partition);
  idx_t leftmost_idx = leftmost(which_partition);
  if ((rightmost_idx < leftmost_idx) || (start_index > rightmost_idx)) return _max;
  idx_t result = _membership[int(which_partition)].find_first_consecutive_set_bits(start_index, rightmost_idx + 1, cluster_size);
  if (result > rightmost_idx) {
    result = _max;
  }
  assert (result >= start_index, "Requires progress");
  return result;
}

inline idx_t ShenandoahRegionPartitions::find_index_of_previous_available_cluster_of_regions(
  ShenandoahFreeSetPartitionId which_partition, idx_t last_index, size_t cluster_size) const {
  idx_t leftmost_idx = leftmost(which_partition);
  // if (leftmost_idx == max) then (last_index < leftmost_idx)
  if (last_index < leftmost_idx) return -1;
  idx_t result = _membership[int(which_partition)].find_last_consecutive_set_bits(leftmost_idx - 1, last_index, cluster_size);
  if (result <= leftmost_idx) {
    result = -1;
  }
  assert (result <= last_index, "Requires progress");
  return result;
}

idx_t ShenandoahRegionPartitions::leftmost_empty(ShenandoahFreeSetPartitionId which_partition) {
  assert (which_partition < NumPartitions, "selected free partition must be valid");
  idx_t max_regions = _max;
  if (_leftmosts_empty[int(which_partition)] == _max) {
    return _max;
  }
  for (idx_t idx = find_index_of_next_available_region(which_partition, _leftmosts_empty[int(which_partition)]);
       idx < max_regions; ) {
    assert(in_free_set(which_partition, idx), "Boundaries or find_last_set_bit failed: " SSIZE_FORMAT, idx);
    if (_free_set->alloc_capacity(idx) == _region_size_bytes) {
      _leftmosts_empty[int(which_partition)] = idx;
      return idx;
    }
    idx = find_index_of_next_available_region(which_partition, idx + 1);
  }
  _leftmosts_empty[int(which_partition)] = _max;
  _rightmosts_empty[int(which_partition)] = -1;
  return _max;
}

idx_t ShenandoahRegionPartitions::rightmost_empty(ShenandoahFreeSetPartitionId which_partition) {
  assert (which_partition < NumPartitions, "selected free partition must be valid");
  if (_rightmosts_empty[int(which_partition)] < 0) {
    return -1;
  }
  for (idx_t idx = find_index_of_previous_available_region(which_partition, _rightmosts_empty[int(which_partition)]);
       idx >= 0; ) {
    assert(in_free_set(which_partition, idx), "Boundaries or find_last_set_bit failed: " SSIZE_FORMAT, idx);
    if (_free_set->alloc_capacity(idx) == _region_size_bytes) {
      _rightmosts_empty[int(which_partition)] = idx;
      return idx;
    }
    idx = find_index_of_previous_available_region(which_partition, idx - 1);
  }
  _leftmosts_empty[int(which_partition)] = _max;
  _rightmosts_empty[int(which_partition)] = -1;
  return -1;
}


#ifdef ASSERT
void ShenandoahRegionPartitions::assert_bounds() {

  idx_t leftmosts[UIntNumPartitions];
  idx_t rightmosts[UIntNumPartitions];
  idx_t empty_leftmosts[UIntNumPartitions];
  idx_t empty_rightmosts[UIntNumPartitions];

  for (uint i = 0; i < UIntNumPartitions; i++) {
    leftmosts[i] = _max;
    empty_leftmosts[i] = _max;
    rightmosts[i] = -1;
    empty_rightmosts[i] = -1;
  }

  for (idx_t i = 0; i < _max; i++) {
    ShenandoahFreeSetPartitionId partition = membership(i);
    switch (partition) {
      case ShenandoahFreeSetPartitionId::NotFree:
        break;

      case ShenandoahFreeSetPartitionId::Mutator:
      case ShenandoahFreeSetPartitionId::Collector:
      case ShenandoahFreeSetPartitionId::OldCollector:
      {
        size_t capacity = _free_set->alloc_capacity(i);
        bool is_empty = (capacity == _region_size_bytes);
        assert(capacity > 0, "free regions must have allocation capacity");
        if (i < leftmosts[int(partition)]) {
          leftmosts[int(partition)] = i;
        }
        if (is_empty && (i < empty_leftmosts[int(partition)])) {
          empty_leftmosts[int(partition)] = i;
        }
        if (i > rightmosts[int(partition)]) {
          rightmosts[int(partition)] = i;
        }
        if (is_empty && (i > empty_rightmosts[int(partition)])) {
          empty_rightmosts[int(partition)] = i;
        }
        break;
      }

      default:
        ShouldNotReachHere();
    }
  }

  // Performance invariants. Failing these would not break the free partition, but performance would suffer.
  assert (leftmost(ShenandoahFreeSetPartitionId::Mutator) <= _max,
          "leftmost in bounds: "  SSIZE_FORMAT " < " SSIZE_FORMAT, leftmost(ShenandoahFreeSetPartitionId::Mutator),  _max);
  assert (rightmost(ShenandoahFreeSetPartitionId::Mutator) < _max,
          "rightmost in bounds: "  SSIZE_FORMAT " < " SSIZE_FORMAT, rightmost(ShenandoahFreeSetPartitionId::Mutator),  _max);

  assert (leftmost(ShenandoahFreeSetPartitionId::Mutator) == _max
          || partition_id_matches(leftmost(ShenandoahFreeSetPartitionId::Mutator), ShenandoahFreeSetPartitionId::Mutator),
          "leftmost region should be free: " SSIZE_FORMAT,  leftmost(ShenandoahFreeSetPartitionId::Mutator));
  assert (leftmost(ShenandoahFreeSetPartitionId::Mutator) == _max
          || partition_id_matches(rightmost(ShenandoahFreeSetPartitionId::Mutator), ShenandoahFreeSetPartitionId::Mutator),
          "rightmost region should be free: " SSIZE_FORMAT, rightmost(ShenandoahFreeSetPartitionId::Mutator));

  // If Mutator partition is empty, leftmosts will both equal max, rightmosts will both equal zero.
  // Likewise for empty region partitions.
  idx_t beg_off = leftmosts[int(ShenandoahFreeSetPartitionId::Mutator)];
  idx_t end_off = rightmosts[int(ShenandoahFreeSetPartitionId::Mutator)];
  assert (beg_off >= leftmost(ShenandoahFreeSetPartitionId::Mutator),
          "free regions before the leftmost: " SSIZE_FORMAT ", bound " SSIZE_FORMAT,
          beg_off, leftmost(ShenandoahFreeSetPartitionId::Mutator));
  assert (end_off <= rightmost(ShenandoahFreeSetPartitionId::Mutator),
          "free regions past the rightmost: " SSIZE_FORMAT ", bound " SSIZE_FORMAT,
          end_off, rightmost(ShenandoahFreeSetPartitionId::Mutator));

  beg_off = empty_leftmosts[int(ShenandoahFreeSetPartitionId::Mutator)];
  end_off = empty_rightmosts[int(ShenandoahFreeSetPartitionId::Mutator)];
  assert (beg_off >= leftmost_empty(ShenandoahFreeSetPartitionId::Mutator),
          "free empty regions before the leftmost: " SSIZE_FORMAT ", bound " SSIZE_FORMAT,
          beg_off, leftmost_empty(ShenandoahFreeSetPartitionId::Mutator));
  assert (end_off <= rightmost_empty(ShenandoahFreeSetPartitionId::Mutator),
          "free empty regions past the rightmost: " SSIZE_FORMAT ", bound " SSIZE_FORMAT,
          end_off, rightmost_empty(ShenandoahFreeSetPartitionId::Mutator));

  // Performance invariants. Failing these would not break the free partition, but performance would suffer.
  assert (leftmost(ShenandoahFreeSetPartitionId::Collector) <= _max, "leftmost in bounds: "  SSIZE_FORMAT " < " SSIZE_FORMAT,
          leftmost(ShenandoahFreeSetPartitionId::Collector),  _max);
  assert (rightmost(ShenandoahFreeSetPartitionId::Collector) < _max, "rightmost in bounds: "  SSIZE_FORMAT " < " SSIZE_FORMAT,
          rightmost(ShenandoahFreeSetPartitionId::Collector),  _max);

  assert (leftmost(ShenandoahFreeSetPartitionId::Collector) == _max
          || partition_id_matches(leftmost(ShenandoahFreeSetPartitionId::Collector), ShenandoahFreeSetPartitionId::Collector),
          "leftmost region should be free: " SSIZE_FORMAT,  leftmost(ShenandoahFreeSetPartitionId::Collector));
  assert (leftmost(ShenandoahFreeSetPartitionId::Collector) == _max
          || partition_id_matches(rightmost(ShenandoahFreeSetPartitionId::Collector), ShenandoahFreeSetPartitionId::Collector),
          "rightmost region should be free: " SSIZE_FORMAT, rightmost(ShenandoahFreeSetPartitionId::Collector));

  // If Collector partition is empty, leftmosts will both equal max, rightmosts will both equal zero.
  // Likewise for empty region partitions.
  beg_off = leftmosts[int(ShenandoahFreeSetPartitionId::Collector)];
  end_off = rightmosts[int(ShenandoahFreeSetPartitionId::Collector)];
  assert (beg_off >= leftmost(ShenandoahFreeSetPartitionId::Collector),
          "free regions before the leftmost: " SSIZE_FORMAT ", bound " SSIZE_FORMAT,
          beg_off, leftmost(ShenandoahFreeSetPartitionId::Collector));
  assert (end_off <= rightmost(ShenandoahFreeSetPartitionId::Collector),
          "free regions past the rightmost: " SSIZE_FORMAT ", bound " SSIZE_FORMAT,
          end_off, rightmost(ShenandoahFreeSetPartitionId::Collector));

  beg_off = empty_leftmosts[int(ShenandoahFreeSetPartitionId::Collector)];
  end_off = empty_rightmosts[int(ShenandoahFreeSetPartitionId::Collector)];
  assert (beg_off >= _leftmosts_empty[int(ShenandoahFreeSetPartitionId::Collector)],
          "free empty regions before the leftmost: " SSIZE_FORMAT ", bound " SSIZE_FORMAT,
          beg_off, leftmost_empty(ShenandoahFreeSetPartitionId::Collector));
  assert (end_off <= _rightmosts_empty[int(ShenandoahFreeSetPartitionId::Collector)],
          "free empty regions past the rightmost: " SSIZE_FORMAT ", bound " SSIZE_FORMAT,
          end_off, rightmost_empty(ShenandoahFreeSetPartitionId::Collector));

  // Performance invariants. Failing these would not break the free partition, but performance would suffer.
  assert (leftmost(ShenandoahFreeSetPartitionId::OldCollector) <= _max, "leftmost in bounds: "  SSIZE_FORMAT " < " SSIZE_FORMAT,
          leftmost(ShenandoahFreeSetPartitionId::OldCollector),  _max);
  assert (rightmost(ShenandoahFreeSetPartitionId::OldCollector) < _max, "rightmost in bounds: "  SSIZE_FORMAT " < " SSIZE_FORMAT,
          rightmost(ShenandoahFreeSetPartitionId::OldCollector),  _max);

  assert (leftmost(ShenandoahFreeSetPartitionId::OldCollector) == _max
          || partition_id_matches(leftmost(ShenandoahFreeSetPartitionId::OldCollector),
                                  ShenandoahFreeSetPartitionId::OldCollector),
          "leftmost region should be free: " SSIZE_FORMAT,  leftmost(ShenandoahFreeSetPartitionId::OldCollector));
  assert (leftmost(ShenandoahFreeSetPartitionId::OldCollector) == _max
          || partition_id_matches(rightmost(ShenandoahFreeSetPartitionId::OldCollector),
                                  ShenandoahFreeSetPartitionId::OldCollector),
          "rightmost region should be free: " SSIZE_FORMAT, rightmost(ShenandoahFreeSetPartitionId::OldCollector));

  // If OldCollector partition is empty, leftmosts will both equal max, rightmosts will both equal zero.
  // Likewise for empty region partitions.
  beg_off = leftmosts[int(ShenandoahFreeSetPartitionId::OldCollector)];
  end_off = rightmosts[int(ShenandoahFreeSetPartitionId::OldCollector)];
  assert (beg_off >= leftmost(ShenandoahFreeSetPartitionId::OldCollector),
          "free regions before the leftmost: " SSIZE_FORMAT ", bound " SSIZE_FORMAT,
          beg_off, leftmost(ShenandoahFreeSetPartitionId::OldCollector));
  assert (end_off <= rightmost(ShenandoahFreeSetPartitionId::OldCollector),
          "free regions past the rightmost: " SSIZE_FORMAT ", bound " SSIZE_FORMAT,
          end_off, rightmost(ShenandoahFreeSetPartitionId::OldCollector));

  beg_off = empty_leftmosts[int(ShenandoahFreeSetPartitionId::OldCollector)];
  end_off = empty_rightmosts[int(ShenandoahFreeSetPartitionId::OldCollector)];
  assert (beg_off >= _leftmosts_empty[int(ShenandoahFreeSetPartitionId::OldCollector)],
          "free empty regions before the leftmost: " SSIZE_FORMAT ", bound " SSIZE_FORMAT,
          beg_off, leftmost_empty(ShenandoahFreeSetPartitionId::OldCollector));
  assert (end_off <= _rightmosts_empty[int(ShenandoahFreeSetPartitionId::OldCollector)],
          "free empty regions past the rightmost: " SSIZE_FORMAT ", bound " SSIZE_FORMAT,
          end_off, rightmost_empty(ShenandoahFreeSetPartitionId::OldCollector));
}
#endif

ShenandoahFreeSet::ShenandoahFreeSet(ShenandoahHeap* heap, size_t max_regions) :
  _heap(heap),
  _partitions(max_regions, this),
  _alloc_bias_weight(0)
{
  clear_internal();
}

void ShenandoahFreeSet::add_promoted_in_place_region_to_old_collector(ShenandoahHeapRegion* region) {
  shenandoah_assert_heaplocked();
  size_t plab_min_size_in_bytes = ShenandoahGenerationalHeap::heap()->plab_min_size() * HeapWordSize;
  size_t idx = region->index();
  size_t capacity = alloc_capacity(region);
  assert(_partitions.membership(idx) == ShenandoahFreeSetPartitionId::NotFree,
         "Regions promoted in place should have been excluded from Mutator partition");
  if (capacity >= plab_min_size_in_bytes) {
    _partitions.make_free(idx, ShenandoahFreeSetPartitionId::OldCollector, capacity);
    _heap->old_generation()->augment_promoted_reserve(capacity);
  }
}

HeapWord* ShenandoahFreeSet::allocate_from_partition_with_affiliation(ShenandoahFreeSetPartitionId which_partition,
                                                                      ShenandoahAffiliation affiliation,
                                                                      ShenandoahAllocRequest& req, bool& in_new_region) {
  shenandoah_assert_heaplocked();
  idx_t rightmost_collector = ((affiliation == ShenandoahAffiliation::FREE)?
                               _partitions.rightmost_empty(which_partition): _partitions.rightmost(which_partition));
  idx_t leftmost_collector = ((affiliation == ShenandoahAffiliation::FREE)?
                              _partitions.leftmost_empty(which_partition): _partitions.leftmost(which_partition));
  if (_partitions.alloc_from_left_bias(which_partition)) {
    for (idx_t idx = leftmost_collector; idx <= rightmost_collector; ) {
      assert(_partitions.in_free_set(which_partition, idx), "Boundaries or find_prev_last_bit failed: " SSIZE_FORMAT, idx);
      ShenandoahHeapRegion* r = _heap->get_region(idx);
      if (r->affiliation() == affiliation) {
        HeapWord* result = try_allocate_in(r, req, in_new_region);
        if (result != nullptr) {
          return result;
        }
      }
      idx = _partitions.find_index_of_next_available_region(which_partition, idx + 1);
    }
  } else {
    for (idx_t idx = rightmost_collector; idx >= leftmost_collector; ) {
      assert(_partitions.in_free_set(which_partition, idx),
             "Boundaries or find_prev_last_bit failed: " SSIZE_FORMAT, idx);
      ShenandoahHeapRegion* r = _heap->get_region(idx);
      if (r->affiliation() == affiliation) {
        HeapWord* result = try_allocate_in(r, req, in_new_region);
        if (result != nullptr) {
          return result;
        }
      }
      idx = _partitions.find_index_of_previous_available_region(which_partition, idx - 1);
    }
  }
  log_debug(gc, free)("Could not allocate collector region with affiliation: %s for request " PTR_FORMAT,
                      shenandoah_affiliation_name(affiliation), p2i(&req));
  return nullptr;
}

HeapWord* ShenandoahFreeSet::allocate_single(ShenandoahAllocRequest& req, bool& in_new_region) {
  shenandoah_assert_heaplocked();

  // Scan the bitmap looking for a first fit.
  //
  // Leftmost and rightmost bounds provide enough caching to walk bitmap efficiently. Normally,
  // we would find the region to allocate at right away.
  //
  // Allocations are biased: GC allocations are taken from the high end of the heap.  Regular (and TLAB)
  // mutator allocations are taken from the middle of heap, below the memory reserved for Collector.
  // Humongous mutator allocations are taken from the bottom of the heap.
  //
  // Free set maintains mutator and collector partitions.  Normally, each allocates only from its partition,
  // except in special cases when the collector steals regions from the mutator partition.

  // Overwrite with non-zero (non-NULL) values only if necessary for allocation bookkeeping.
  bool allow_new_region = true;
  if (_heap->mode()->is_generational()) {
    switch (req.affiliation()) {
      case ShenandoahAffiliation::OLD_GENERATION:
        // Note: unsigned result from free_unaffiliated_regions() will never be less than zero, but it may equal zero.
        if (_heap->old_generation()->free_unaffiliated_regions() <= 0) {
          allow_new_region = false;
        }
        break;

      case ShenandoahAffiliation::YOUNG_GENERATION:
        // Note: unsigned result from free_unaffiliated_regions() will never be less than zero, but it may equal zero.
        if (_heap->young_generation()->free_unaffiliated_regions() <= 0) {
          allow_new_region = false;
        }
        break;

      case ShenandoahAffiliation::FREE:
        fatal("Should request affiliation");

      default:
        ShouldNotReachHere();
        break;
    }
  }
  switch (req.type()) {
    case ShenandoahAllocRequest::_alloc_tlab:
    case ShenandoahAllocRequest::_alloc_shared: {
      // Try to allocate in the mutator view
      if (_alloc_bias_weight-- <= 0) {
        // We have observed that regions not collected in previous GC cycle tend to congregate at one end or the other
        // of the heap.  Typically, these are the more recently engaged regions and the objects in these regions have not
        // yet had a chance to die (and/or are treated as floating garbage).  If we use the same allocation bias on each
        // GC pass, these "most recently" engaged regions for GC pass N will also be the "most recently" engaged regions
        // for GC pass N+1, and the relatively large amount of live data and/or floating garbage introduced
        // during the most recent GC pass may once again prevent the region from being collected.  We have found that
        // alternating the allocation behavior between GC passes improves evacuation performance by 3-7% on certain
        // benchmarks.  In the best case, this has the effect of consuming these partially consumed regions before
        // the start of the next mark cycle so all of their garbage can be efficiently reclaimed.
        //
        // First, finish consuming regions that are already partially consumed so as to more tightly limit ranges of
        // available regions.  Other potential benefits:
        //  1. Eventual collection set has fewer regions because we have packed newly allocated objects into fewer regions
        //  2. We preserve the "empty" regions longer into the GC cycle, reducing likelihood of allocation failures
        //     late in the GC cycle.
        idx_t non_empty_on_left = (_partitions.leftmost_empty(ShenandoahFreeSetPartitionId::Mutator)
                                     - _partitions.leftmost(ShenandoahFreeSetPartitionId::Mutator));
        idx_t non_empty_on_right = (_partitions.rightmost(ShenandoahFreeSetPartitionId::Mutator)
                                      - _partitions.rightmost_empty(ShenandoahFreeSetPartitionId::Mutator));
        _partitions.set_bias_from_left_to_right(ShenandoahFreeSetPartitionId::Mutator, (non_empty_on_right < non_empty_on_left));
        _alloc_bias_weight = _InitialAllocBiasWeight;
      }
      if (!_partitions.alloc_from_left_bias(ShenandoahFreeSetPartitionId::Mutator)) {
        // Allocate within mutator free from high memory to low so as to preserve low memory for humongous allocations
        if (!_partitions.is_empty(ShenandoahFreeSetPartitionId::Mutator)) {
          // Use signed idx.  Otherwise, loop will never terminate.
          idx_t leftmost = _partitions.leftmost(ShenandoahFreeSetPartitionId::Mutator);
          for (idx_t idx = _partitions.rightmost(ShenandoahFreeSetPartitionId::Mutator); idx >= leftmost; ) {
            assert(_partitions.in_free_set(ShenandoahFreeSetPartitionId::Mutator, idx),
                   "Boundaries or find_last_set_bit failed: " SSIZE_FORMAT, idx);
            ShenandoahHeapRegion* r = _heap->get_region(idx);
            // try_allocate_in() increases used if the allocation is successful.
            HeapWord* result;
            size_t min_size = (req.type() == ShenandoahAllocRequest::_alloc_tlab)? req.min_size(): req.size();
            if ((alloc_capacity(r) >= min_size) && ((result = try_allocate_in(r, req, in_new_region)) != nullptr)) {
              return result;
            }
            idx = _partitions.find_index_of_previous_available_region(ShenandoahFreeSetPartitionId::Mutator, idx - 1);
          }
        }
      } else {
        // Allocate from low to high memory.  This keeps the range of fully empty regions more tightly packed.
        // Note that the most recently allocated regions tend not to be evacuated in a given GC cycle.  So this
        // tends to accumulate "fragmented" uncollected regions in high memory.
        if (!_partitions.is_empty(ShenandoahFreeSetPartitionId::Mutator)) {
          // Use signed idx.  Otherwise, loop will never terminate.
          idx_t rightmost = _partitions.rightmost(ShenandoahFreeSetPartitionId::Mutator);
          for (idx_t idx = _partitions.leftmost(ShenandoahFreeSetPartitionId::Mutator); idx <= rightmost; ) {
            assert(_partitions.in_free_set(ShenandoahFreeSetPartitionId::Mutator, idx),
                   "Boundaries or find_last_set_bit failed: " SSIZE_FORMAT, idx);
            ShenandoahHeapRegion* r = _heap->get_region(idx);
            // try_allocate_in() increases used if the allocation is successful.
            HeapWord* result;
            size_t min_size = (req.type() == ShenandoahAllocRequest::_alloc_tlab)? req.min_size(): req.size();
            if ((alloc_capacity(r) >= min_size) && ((result = try_allocate_in(r, req, in_new_region)) != nullptr)) {
              return result;
            }
            idx = _partitions.find_index_of_next_available_region(ShenandoahFreeSetPartitionId::Mutator, idx + 1);
          }
        }
      }
      // There is no recovery. Mutator does not touch collector view at all.
      break;
    }
    case ShenandoahAllocRequest::_alloc_gclab:
      // GCLABs are for evacuation so we must be in evacuation phase.

    case ShenandoahAllocRequest::_alloc_plab: {
      // PLABs always reside in old-gen and are only allocated during
      // evacuation phase.

    case ShenandoahAllocRequest::_alloc_shared_gc: {
      // Fast-path: try to allocate in the collector view first
      HeapWord* result;
      result = allocate_from_partition_with_affiliation(req.is_old()? ShenandoahFreeSetPartitionId::OldCollector:
                                                        ShenandoahFreeSetPartitionId::Collector,
                                                        req.affiliation(), req, in_new_region);
      if (result != nullptr) {
        return result;
      } else if (allow_new_region) {
        // Try a free region that is dedicated to GC allocations.
        result = allocate_from_partition_with_affiliation(req.is_old()? ShenandoahFreeSetPartitionId::OldCollector:
                                                          ShenandoahFreeSetPartitionId::Collector,
                                                          ShenandoahAffiliation::FREE, req, in_new_region);
        if (result != nullptr) {
          return result;
        }
      }

      // No dice. Can we borrow space from mutator view?
      if (!ShenandoahEvacReserveOverflow) {
        return nullptr;
      }
      if (!allow_new_region && req.is_old() && (_heap->young_generation()->free_unaffiliated_regions() > 0)) {
        // This allows us to flip a mutator region to old_collector
        allow_new_region = true;
      }

      // We should expand old-gen if this can prevent an old-gen evacuation failure.  We don't care so much about
      // promotion failures since they can be mitigated in a subsequent GC pass.  Would be nice to know if this
      // allocation request is for evacuation or promotion.  Individual threads limit their use of PLAB memory for
      // promotions, so we already have an assurance that any additional memory set aside for old-gen will be used
      // only for old-gen evacuations.

      // TODO:
      // if (GC is idle (out of cycle) and mutator allocation fails and there is memory reserved in Collector
      // or OldCollector sets, transfer a region of memory so that we can satisfy the allocation request, and
      // immediately trigger the start of GC.  Is better to satisfy the allocation than to trigger out-of-cycle
      // allocation failure (even if this means we have a little less memory to handle evacuations during the
      // subsequent GC pass).

      if (allow_new_region) {
        // Try to steal an empty region from the mutator view.
        idx_t rightmost_mutator = _partitions.rightmost_empty(ShenandoahFreeSetPartitionId::Mutator);
        idx_t leftmost_mutator =  _partitions.leftmost_empty(ShenandoahFreeSetPartitionId::Mutator);
        for (idx_t idx = rightmost_mutator; idx >= leftmost_mutator; ) {
          assert(_partitions.in_free_set(ShenandoahFreeSetPartitionId::Mutator, idx),
                 "Boundaries or find_prev_last_bit failed: " SSIZE_FORMAT, idx);
          ShenandoahHeapRegion* r = _heap->get_region(idx);
          if (can_allocate_from(r)) {
            if (req.is_old()) {
              flip_to_old_gc(r);
            } else {
              flip_to_gc(r);
            }
            // Region r is entirely empty.  If try_allocat_in fails on region r, something else is really wrong.
            // Don't bother to retry with other regions.
            log_debug(gc, free)("Flipped region " SIZE_FORMAT " to gc for request: " PTR_FORMAT, idx, p2i(&req));
            return try_allocate_in(r, req, in_new_region);
          }
          idx = _partitions.find_index_of_previous_available_region(ShenandoahFreeSetPartitionId::Mutator, idx - 1);
        }
      }
      // No dice. Do not try to mix mutator and GC allocations, because adjusting region UWM
      // due to GC allocations would expose unparsable mutator allocations.
      break;
    }
    }
    default:
      ShouldNotReachHere();
  }
  return nullptr;
}

// This work method takes an argument corresponding to the number of bytes
// free in a region, and returns the largest amount in heapwords that can be allocated
// such that both of the following conditions are satisfied:
//
// 1. it is a multiple of card size
// 2. any remaining shard may be filled with a filler object
//
// The idea is that the allocation starts and ends at card boundaries. Because
// a region ('s end) is card-aligned, the remainder shard that must be filled is
// at the start of the free space.
//
// This is merely a helper method to use for the purpose of such a calculation.
size_t ShenandoahFreeSet::get_usable_free_words(size_t free_bytes) const {
  // e.g. card_size is 512, card_shift is 9, min_fill_size() is 8
  //      free is 514
  //      usable_free is 512, which is decreased to 0
  size_t usable_free = (free_bytes / CardTable::card_size()) << CardTable::card_shift();
  assert(usable_free <= free_bytes, "Sanity check");
  if ((free_bytes != usable_free) && (free_bytes - usable_free < ShenandoahHeap::min_fill_size() * HeapWordSize)) {
    // After aligning to card multiples, the remainder would be smaller than
    // the minimum filler object, so we'll need to take away another card's
    // worth to construct a filler object.
    if (usable_free >= CardTable::card_size()) {
      usable_free -= CardTable::card_size();
    } else {
      assert(usable_free == 0, "usable_free is a multiple of card_size and card_size > min_fill_size");
    }
  }

  return usable_free / HeapWordSize;
}

// Given a size argument, which is a multiple of card size, a request struct
// for a PLAB, and an old region, return a pointer to the allocated space for
// a PLAB which is card-aligned and where any remaining shard in the region
// has been suitably filled by a filler object.
// It is assumed (and assertion-checked) that such an allocation is always possible.
HeapWord* ShenandoahFreeSet::allocate_aligned_plab(size_t size, ShenandoahAllocRequest& req, ShenandoahHeapRegion* r) {
  assert(_heap->mode()->is_generational(), "PLABs are only for generational mode");
  assert(r->is_old(), "All PLABs reside in old-gen");
  assert(!req.is_mutator_alloc(), "PLABs should not be allocated by mutators.");
  assert(is_aligned(size, CardTable::card_size_in_words()), "Align by design");

  HeapWord* result = r->allocate_aligned(size, req, CardTable::card_size());
  assert(result != nullptr, "Allocation cannot fail");
  assert(r->top() <= r->end(), "Allocation cannot span end of region");
  assert(is_aligned(result, CardTable::card_size_in_words()), "Align by design");
  return result;
}

HeapWord* ShenandoahFreeSet::try_allocate_in(ShenandoahHeapRegion* r, ShenandoahAllocRequest& req, bool& in_new_region) {
  assert (has_alloc_capacity(r), "Performance: should avoid full regions on this path: " SIZE_FORMAT, r->index());
  if (_heap->is_concurrent_weak_root_in_progress() && r->is_trash()) {
    return nullptr;
  }
  HeapWord* result = nullptr;
  try_recycle_trashed(r);
  in_new_region = r->is_empty();

  if (in_new_region) {
    log_debug(gc)("Using new region (" SIZE_FORMAT ") for %s (" PTR_FORMAT ").",
                       r->index(), ShenandoahAllocRequest::alloc_type_to_string(req.type()), p2i(&req));
    assert(!r->is_affiliated(), "New region " SIZE_FORMAT " should be unaffiliated", r->index());
    r->set_affiliation(req.affiliation());
    if (r->is_old()) {
      // Any OLD region allocated during concurrent coalesce-and-fill does not need to be coalesced and filled because
      // all objects allocated within this region are above TAMS (and thus are implicitly marked).  In case this is an
      // OLD region and concurrent preparation for mixed evacuations visits this region before the start of the next
      // old-gen concurrent mark (i.e. this region is allocated following the start of old-gen concurrent mark but before
      // concurrent preparations for mixed evacuations are completed), we mark this region as not requiring any
      // coalesce-and-fill processing.
      r->end_preemptible_coalesce_and_fill();
      _heap->old_generation()->clear_cards_for(r);
    }
    _heap->generation_for(r->affiliation())->increment_affiliated_region_count();

#ifdef ASSERT
    ShenandoahMarkingContext* const ctx = _heap->complete_marking_context();
    assert(ctx->top_at_mark_start(r) == r->bottom(), "Newly established allocation region starts with TAMS equal to bottom");
    assert(ctx->is_bitmap_clear_range(ctx->top_bitmap(r), r->end()), "Bitmap above top_bitmap() must be clear");
#endif
    log_debug(gc)("Using new region (" SIZE_FORMAT ") for %s (" PTR_FORMAT ").",
                       r->index(), ShenandoahAllocRequest::alloc_type_to_string(req.type()), p2i(&req));
  } else {
    assert(r->is_affiliated(), "Region " SIZE_FORMAT " that is not new should be affiliated", r->index());
    if (r->affiliation() != req.affiliation()) {
      assert(_heap->mode()->is_generational(), "Request for %s from %s region should only happen in generational mode.",
             req.affiliation_name(), r->affiliation_name());
      return nullptr;
    }
  }

  // req.size() is in words, r->free() is in bytes.
  if (req.is_lab_alloc()) {
    size_t adjusted_size = req.size();
    size_t free = r->free();    // free represents bytes available within region r
    if (req.type() == ShenandoahAllocRequest::_alloc_plab) {
      // This is a PLAB allocation
      assert(_heap->mode()->is_generational(), "PLABs are only for generational mode");
      assert(_partitions.in_free_set(ShenandoahFreeSetPartitionId::OldCollector, r->index()),
             "PLABS must be allocated in old_collector_free regions");

      // Need to assure that plabs are aligned on multiple of card region
      // Convert free from unaligned bytes to aligned number of words
      size_t usable_free = get_usable_free_words(free);
      if (adjusted_size > usable_free) {
        adjusted_size = usable_free;
      }
      adjusted_size = align_down(adjusted_size, CardTable::card_size_in_words());
      if (adjusted_size >= req.min_size()) {
        result = allocate_aligned_plab(adjusted_size, req, r);
        assert(result != nullptr, "allocate must succeed");
        req.set_actual_size(adjusted_size);
      } else {
        // Otherwise, leave result == nullptr because the adjusted size is smaller than min size.
        log_trace(gc, free)("Failed to shrink PLAB request (" SIZE_FORMAT ") in region " SIZE_FORMAT " to " SIZE_FORMAT
                            " because min_size() is " SIZE_FORMAT, req.size(), r->index(), adjusted_size, req.min_size());
      }
    } else {
      // This is a GCLAB or a TLAB allocation
      // Convert free from unaligned bytes to aligned number of words
      free = align_down(free >> LogHeapWordSize, MinObjAlignment);
      if (adjusted_size > free) {
        adjusted_size = free;
      }
      if (adjusted_size >= req.min_size()) {
        result = r->allocate(adjusted_size, req);
        assert (result != nullptr, "Allocation must succeed: free " SIZE_FORMAT ", actual " SIZE_FORMAT, free, adjusted_size);
        req.set_actual_size(adjusted_size);
      } else {
        log_trace(gc, free)("Failed to shrink TLAB or GCLAB request (" SIZE_FORMAT ") in region " SIZE_FORMAT " to " SIZE_FORMAT
                            " because min_size() is " SIZE_FORMAT, req.size(), r->index(), adjusted_size, req.min_size());
      }
    }
  } else {
    size_t size = req.size();
    result = r->allocate(size, req);
    if (result != nullptr) {
      // Record actual allocation size
      req.set_actual_size(size);
    }
  }

  if (result != nullptr) {
    // Allocation successful, bump stats:
    if (req.is_mutator_alloc()) {
      assert(req.is_young(), "Mutator allocations always come from young generation.");
      _partitions.increase_used(ShenandoahFreeSetPartitionId::Mutator, req.actual_size() * HeapWordSize);
    } else {
      assert(req.is_gc_alloc(), "Should be gc_alloc since req wasn't mutator alloc");

      // For GC allocations, we advance update_watermark because the objects relocated into this memory during
      // evacuation are not updated during evacuation.  For both young and old regions r, it is essential that all
      // PLABs be made parsable at the end of evacuation.  This is enabled by retiring all plabs at end of evacuation.
      // TODO: Making a PLAB parsable involves placing a filler object in its remnant memory but does not require
      // that the PLAB be disabled for all future purposes.  We may want to introduce a new service to make the
      // PLABs parsable while still allowing the PLAB to serve future allocation requests that arise during the
      // next evacuation pass.
      r->set_update_watermark(r->top());
      if (r->is_old()) {
        _partitions.increase_used(ShenandoahFreeSetPartitionId::OldCollector, req.actual_size() * HeapWordSize);
        assert(req.type() != ShenandoahAllocRequest::_alloc_gclab, "old-gen allocations use PLAB or shared allocation");
        // for plabs, we'll sort the difference between evac and promotion usage when we retire the plab
      } else {
        _partitions.increase_used(ShenandoahFreeSetPartitionId::Collector, req.actual_size() * HeapWordSize);
      }
    }
  }

  static const size_t min_capacity = (size_t) (ShenandoahHeapRegion::region_size_bytes() * (1.0 - 1.0 / ShenandoahEvacWaste));
  size_t ac = alloc_capacity(r);

  if (((result == nullptr) && (ac < min_capacity)) || (alloc_capacity(r) < PLAB::min_size() * HeapWordSize)) {
    // Regardless of whether this allocation succeeded, if the remaining memory is less than PLAB:min_size(), retire this region.
    // Note that retire_from_partition() increases used to account for waste.

    // Also, if this allocation request failed and the consumed within this region * ShenandoahEvacWaste > region size,
    // then retire the region so that subsequent searches can find available memory more quickly.

    size_t idx = r->index();
    ShenandoahFreeSetPartitionId orig_partition;
    if (req.is_mutator_alloc()) {
      orig_partition = ShenandoahFreeSetPartitionId::Mutator;
    } else if (req.type() == ShenandoahAllocRequest::_alloc_gclab) {
      orig_partition = ShenandoahFreeSetPartitionId::Collector;
    } else if (req.type() == ShenandoahAllocRequest::_alloc_plab) {
      orig_partition = ShenandoahFreeSetPartitionId::OldCollector;
    } else {
      assert(req.type() == ShenandoahAllocRequest::_alloc_shared_gc, "Unexpected allocation type");
      if (req.is_old()) {
        orig_partition = ShenandoahFreeSetPartitionId::OldCollector;
      } else {
        orig_partition = ShenandoahFreeSetPartitionId::Collector;
      }
    }
    _partitions.retire_from_partition(orig_partition, idx, r->used());
    _partitions.assert_bounds();
  }
  return result;
}

HeapWord* ShenandoahFreeSet::allocate_contiguous(ShenandoahAllocRequest& req) {
  assert(req.is_mutator_alloc(), "All humongous allocations are performed by mutator");
  shenandoah_assert_heaplocked();

  size_t words_size = req.size();
  idx_t num = ShenandoahHeapRegion::required_regions(words_size * HeapWordSize);

  assert(req.is_young(), "Humongous regions always allocated in YOUNG");
  ShenandoahGeneration* generation = _heap->generation_for(req.affiliation());

  // Check if there are enough regions left to satisfy allocation.
  if (num > (idx_t) _partitions.count(ShenandoahFreeSetPartitionId::Mutator)) {
    return nullptr;
  }

  idx_t start_range = _partitions.leftmost_empty(ShenandoahFreeSetPartitionId::Mutator);
  idx_t end_range = _partitions.rightmost_empty(ShenandoahFreeSetPartitionId::Mutator) + 1;
  idx_t last_possible_start = end_range - num;

  // Find the continuous interval of $num regions, starting from $beg and ending in $end,
  // inclusive. Contiguous allocations are biased to the beginning.
  idx_t beg = _partitions.find_index_of_next_available_cluster_of_regions(ShenandoahFreeSetPartitionId::Mutator,
                                                                          start_range, num);
  if (beg > last_possible_start) {
    // Hit the end, goodbye
    return nullptr;
  }
  idx_t end = beg;

  while (true) {
    // We've confirmed num contiguous regions belonging to Mutator partition, so no need to confirm membership.
    // If region is not completely free, the current [beg; end] is useless, and we may fast-forward.  If we can extend
    // the existing range, we can exploit that certain regions are already known to be in the Mutator free set.
    while (!can_allocate_from(_heap->get_region(end))) {
      // region[end] is not empty, so we restart our search after region[end]
      idx_t slide_delta = end + 1 - beg;
      if (beg + slide_delta > last_possible_start) {
        // no room to slide
        return nullptr;
      }
      for (idx_t span_end = beg + num; slide_delta > 0; slide_delta--) {
        if (!_partitions.in_free_set(ShenandoahFreeSetPartitionId::Mutator, span_end)) {
          beg = _partitions.find_index_of_next_available_cluster_of_regions(ShenandoahFreeSetPartitionId::Mutator,
                                                                            span_end + 1, num);
          break;
        } else {
          beg++;
          span_end++;
        }
      }
      // Here, either beg identifies a range of num regions all of which are in the Mutator free set, or beg > last_possible_start
      if (beg > last_possible_start) {
        // Hit the end, goodbye
        return nullptr;
      }
      end = beg;
    }

    if ((end - beg + 1) == num) {
      // found the match
      break;
    }

    end++;
  }

  size_t remainder = words_size & ShenandoahHeapRegion::region_size_words_mask();
  bool is_generational = _heap->mode()->is_generational();
  // Initialize regions:
  for (idx_t i = beg; i <= end; i++) {
    ShenandoahHeapRegion* r = _heap->get_region(i);
    try_recycle_trashed(r);

    assert(i == beg || _heap->get_region(i - 1)->index() + 1 == r->index(), "Should be contiguous");
    assert(r->is_empty(), "Should be empty");

    if (i == beg) {
      r->make_humongous_start();
    } else {
      r->make_humongous_cont();
    }

    // Trailing region may be non-full, record the remainder there
    size_t used_words;
    if ((i == end) && (remainder != 0)) {
      used_words = remainder;
    } else {
      used_words = ShenandoahHeapRegion::region_size_words();
    }

    r->set_affiliation(req.affiliation());
    r->set_update_watermark(r->bottom());
    r->set_top(r->bottom() + used_words);
  }
  generation->increase_affiliated_region_count(num);
  if (remainder != 0) {
    // Record this remainder as allocation waste
    _heap->notify_mutator_alloc_words(ShenandoahHeapRegion::region_size_words() - remainder, true);
  }

  // retire_range_from_partition() will adjust bounds on Mutator free set if appropriate
  _partitions.retire_range_from_partition(ShenandoahFreeSetPartitionId::Mutator, beg, end);

  size_t total_humongous_size = ShenandoahHeapRegion::region_size_bytes() * num;
  _partitions.increase_used(ShenandoahFreeSetPartitionId::Mutator, total_humongous_size);
  _partitions.assert_bounds();
  req.set_actual_size(words_size);
  if (remainder != 0) {
    req.set_waste(ShenandoahHeapRegion::region_size_words() - remainder);
  }
  return _heap->get_region(beg)->bottom();
}

void ShenandoahFreeSet::try_recycle_trashed(ShenandoahHeapRegion *r) {
  if (r->is_trash()) {
    r->recycle();
  }
}

void ShenandoahFreeSet::recycle_trash() {
  // lock is not reentrable, check we don't have it
  shenandoah_assert_not_heaplocked();
  for (size_t i = 0; i < _heap->num_regions(); i++) {
    ShenandoahHeapRegion* r = _heap->get_region(i);
    if (r->is_trash()) {
      ShenandoahHeapLocker locker(_heap->lock());
      try_recycle_trashed(r);
    }
    SpinPause(); // allow allocators to take the lock
  }
}

void ShenandoahFreeSet::flip_to_old_gc(ShenandoahHeapRegion* r) {
  size_t idx = r->index();

  assert(_partitions.partition_id_matches(idx, ShenandoahFreeSetPartitionId::Mutator), "Should be in mutator view");
  assert(can_allocate_from(r), "Should not be allocated");

  ShenandoahGenerationalHeap* gen_heap = ShenandoahGenerationalHeap::heap();
  size_t region_capacity = alloc_capacity(r);
  _partitions.move_from_partition_to_partition(idx, ShenandoahFreeSetPartitionId::Mutator,
                                               ShenandoahFreeSetPartitionId::OldCollector, region_capacity);
  _partitions.assert_bounds();
  _heap->old_generation()->augment_evacuation_reserve(region_capacity);
  bool transferred = gen_heap->generation_sizer()->transfer_to_old(1);
  if (!transferred) {
    log_warning(gc, free)("Forcing transfer of " SIZE_FORMAT " to old reserve.", idx);
    gen_heap->generation_sizer()->force_transfer_to_old(1);
  }
  // We do not ensure that the region is no longer trash, relying on try_allocate_in(), which always comes next,
  // to recycle trash before attempting to allocate anything in the region.
}

void ShenandoahFreeSet::flip_to_gc(ShenandoahHeapRegion* r) {
  size_t idx = r->index();

  assert(_partitions.partition_id_matches(idx, ShenandoahFreeSetPartitionId::Mutator), "Should be in mutator view");
  assert(can_allocate_from(r), "Should not be allocated");

  size_t ac = alloc_capacity(r);
  _partitions.move_from_partition_to_partition(idx, ShenandoahFreeSetPartitionId::Mutator,
                                               ShenandoahFreeSetPartitionId::Collector, ac);
  _partitions.assert_bounds();

  // We do not ensure that the region is no longer trash, relying on try_allocate_in(), which always comes next,
  // to recycle trash before attempting to allocate anything in the region.
}

void ShenandoahFreeSet::clear() {
  shenandoah_assert_heaplocked();
  clear_internal();
}

void ShenandoahFreeSet::clear_internal() {
  _partitions.make_all_regions_unavailable();

  _alloc_bias_weight = 0;
  _partitions.set_bias_from_left_to_right(ShenandoahFreeSetPartitionId::Mutator, true);
  _partitions.set_bias_from_left_to_right(ShenandoahFreeSetPartitionId::Collector, false);
  _partitions.set_bias_from_left_to_right(ShenandoahFreeSetPartitionId::OldCollector, false);
}

void ShenandoahFreeSet::find_regions_with_alloc_capacity(size_t &young_cset_regions, size_t &old_cset_regions,
                                                         size_t &first_old_region, size_t &last_old_region,
                                                         size_t &old_region_count) {
  clear_internal();

  first_old_region = _heap->num_regions();
  last_old_region = 0;
  old_region_count = 0;
  old_cset_regions = 0;
  young_cset_regions = 0;

  size_t region_size_bytes = _partitions.region_size_bytes();
  size_t max_regions = _partitions.max_regions();

  size_t mutator_leftmost = max_regions;
  size_t mutator_rightmost = 0;
  size_t mutator_leftmost_empty = max_regions;
  size_t mutator_rightmost_empty = 0;
  size_t mutator_regions = 0;
  size_t mutator_used = 0;

  size_t old_collector_leftmost = max_regions;
  size_t old_collector_rightmost = 0;
  size_t old_collector_leftmost_empty = max_regions;
  size_t old_collector_rightmost_empty = 0;
  size_t old_collector_regions = 0;
  size_t old_collector_used = 0;

  for (size_t idx = 0; idx < _heap->num_regions(); idx++) {
    ShenandoahHeapRegion* region = _heap->get_region(idx);
    if (region->is_trash()) {
      // Trashed regions represent regions that had been in the collection partition but have not yet been "cleaned up".
      // The cset regions are not "trashed" until we have finished update refs.
      if (region->is_old()) {
        old_cset_regions++;
      } else {
        assert(region->is_young(), "Trashed region should be old or young");
        young_cset_regions++;
      }
    } else if (region->is_old()) {
      // count both humongous and regular regions, but don't count trash (cset) regions.
      old_region_count++;
      if (first_old_region > idx) {
        first_old_region = idx;
      }
      last_old_region = idx;
    }
    if (region->is_alloc_allowed() || region->is_trash()) {
      assert(!region->is_cset(), "Shouldn't be adding cset regions to the free set");

      // Do not add regions that would almost surely fail allocation
      size_t ac = alloc_capacity(region);
      if (ac > PLAB::min_size() * HeapWordSize) {
        if (region->is_trash() || !region->is_old()) {
          // Both young and old collected regions (trashed) are placed into the Mutator set
          _partitions.raw_assign_membership(idx, ShenandoahFreeSetPartitionId::Mutator);
          if (idx < mutator_leftmost) {
            mutator_leftmost = idx;
          }
          if (idx > mutator_rightmost) {
            mutator_rightmost = idx;
          }
          if (ac == region_size_bytes) {
            if (idx < mutator_leftmost_empty) {
              mutator_leftmost_empty = idx;
            }
            if (idx > mutator_rightmost_empty) {
              mutator_rightmost_empty = idx;
            }
          }
          mutator_regions++;
          mutator_used += (region_size_bytes - ac);
        } else {
          // !region->is_trash() && region is_old()
          _partitions.raw_assign_membership(idx, ShenandoahFreeSetPartitionId::OldCollector);
          if (idx < old_collector_leftmost) {
            old_collector_leftmost = idx;
          }
          if (idx > old_collector_rightmost) {
            old_collector_rightmost = idx;
          }
          if (ac == region_size_bytes) {
            if (idx < old_collector_leftmost_empty) {
              old_collector_leftmost_empty = idx;
            }
            if (idx > old_collector_rightmost_empty) {
              old_collector_rightmost_empty = idx;
            }
          }
          old_collector_regions++;
          old_collector_used += (region_size_bytes - ac);
        }
      }
    }
  }
  log_debug(gc)("  At end of prep_to_rebuild, mutator_leftmost: " SIZE_FORMAT
                ", mutator_rightmost: " SIZE_FORMAT
                ", mutator_leftmost_empty: " SIZE_FORMAT
                ", mutator_rightmost_empty: " SIZE_FORMAT
                ", mutator_regions: " SIZE_FORMAT
                ", mutator_used: " SIZE_FORMAT,
                mutator_leftmost, mutator_rightmost, mutator_leftmost_empty, mutator_rightmost_empty,
                mutator_regions, mutator_used);

  log_debug(gc)("  old_collector_leftmost: " SIZE_FORMAT
                ", old_collector_rightmost: " SIZE_FORMAT
                ", old_collector_leftmost_empty: " SIZE_FORMAT
                ", old_collector_rightmost_empty: " SIZE_FORMAT
                ", old_collector_regions: " SIZE_FORMAT
                ", old_collector_used: " SIZE_FORMAT,
                old_collector_leftmost, old_collector_rightmost, old_collector_leftmost_empty, old_collector_rightmost_empty,
                old_collector_regions, old_collector_used);

  _partitions.establish_mutator_intervals(mutator_leftmost, mutator_rightmost, mutator_leftmost_empty, mutator_rightmost_empty,
                                          mutator_regions, mutator_used);
  _partitions.establish_old_collector_intervals(old_collector_leftmost, old_collector_rightmost, old_collector_leftmost_empty,
                                                old_collector_rightmost_empty, old_collector_regions, old_collector_used);
  log_debug(gc)("  After find_regions_with_alloc_capacity(), Mutator range [" SSIZE_FORMAT ", " SSIZE_FORMAT "],"
                "  Old Collector range [" SSIZE_FORMAT ", " SSIZE_FORMAT "]",
                _partitions.leftmost(ShenandoahFreeSetPartitionId::Mutator),
                _partitions.rightmost(ShenandoahFreeSetPartitionId::Mutator),
                _partitions.leftmost(ShenandoahFreeSetPartitionId::OldCollector),
                _partitions.rightmost(ShenandoahFreeSetPartitionId::OldCollector));
}

// Returns number of regions transferred, adds transferred bytes to var argument bytes_transferred
size_t ShenandoahFreeSet::transfer_empty_regions_from_collector_set_to_mutator_set(ShenandoahFreeSetPartitionId which_collector,
                                                                                   size_t max_xfer_regions,
                                                                                   size_t& bytes_transferred) {
  shenandoah_assert_heaplocked();
  size_t region_size_bytes = ShenandoahHeapRegion::region_size_bytes();
  size_t transferred_regions = 0;
  idx_t rightmost = _partitions.rightmost_empty(which_collector);
  for (idx_t idx = _partitions.leftmost_empty(which_collector); (transferred_regions < max_xfer_regions) && (idx <= rightmost); ) {
    assert(_partitions.in_free_set(which_collector, idx), "Boundaries or find_first_set_bit failed: " SSIZE_FORMAT, idx);
    // Note: can_allocate_from() denotes that region is entirely empty
    if (can_allocate_from(idx)) {
      _partitions.move_from_partition_to_partition(idx, which_collector, ShenandoahFreeSetPartitionId::Mutator, region_size_bytes);
      transferred_regions++;
      bytes_transferred += region_size_bytes;
    }
    idx = _partitions.find_index_of_next_available_region(which_collector, idx + 1);
  }
  return transferred_regions;
}

// Returns number of regions transferred, adds transferred bytes to var argument bytes_transferred
size_t ShenandoahFreeSet::transfer_non_empty_regions_from_collector_set_to_mutator_set(ShenandoahFreeSetPartitionId collector_id,
                                                                                       size_t max_xfer_regions,
                                                                                       size_t& bytes_transferred) {
  shenandoah_assert_heaplocked();
  size_t transferred_regions = 0;
  idx_t rightmost = _partitions.rightmost(collector_id);
  for (idx_t idx = _partitions.leftmost(collector_id); (transferred_regions < max_xfer_regions) && (idx <= rightmost); ) {
    assert(_partitions.in_free_set(collector_id, idx), "Boundaries or find_first_set_bit failed: " SSIZE_FORMAT, idx);
    size_t ac = alloc_capacity(idx);
    if (ac > 0) {
      _partitions.move_from_partition_to_partition(idx, collector_id, ShenandoahFreeSetPartitionId::Mutator, ac);
      transferred_regions++;
      bytes_transferred += ac;
    }
    idx = _partitions.find_index_of_next_available_region(ShenandoahFreeSetPartitionId::Collector, idx + 1);
  }
  return transferred_regions;
}

void ShenandoahFreeSet::move_regions_from_collector_to_mutator(size_t max_xfer_regions) {
  size_t collector_xfer = 0;
  size_t old_collector_xfer = 0;

  // Process empty regions within the Collector free partition
  if ((max_xfer_regions > 0) &&
      (_partitions.leftmost_empty(ShenandoahFreeSetPartitionId::Collector)
       <= _partitions.rightmost_empty(ShenandoahFreeSetPartitionId::Collector))) {
    ShenandoahHeapLocker locker(_heap->lock());
    max_xfer_regions -=
      transfer_empty_regions_from_collector_set_to_mutator_set(ShenandoahFreeSetPartitionId::Collector, max_xfer_regions,
                                                               collector_xfer);
  }

  // Process empty regions within the OldCollector free partition
  if ((max_xfer_regions > 0) &&
      (_partitions.leftmost_empty(ShenandoahFreeSetPartitionId::OldCollector)
       <= _partitions.rightmost_empty(ShenandoahFreeSetPartitionId::OldCollector))) {
    ShenandoahHeapLocker locker(_heap->lock());
    size_t old_collector_regions =
      transfer_empty_regions_from_collector_set_to_mutator_set(ShenandoahFreeSetPartitionId::OldCollector, max_xfer_regions,
                                                               old_collector_xfer);
    max_xfer_regions -= old_collector_regions;
    if (old_collector_regions > 0) {
      ShenandoahGenerationalHeap::cast(_heap)->generation_sizer()->transfer_to_young(old_collector_regions);
    }
  }

  // If there are any non-empty regions within Collector partition, we can also move them to the Mutator free partition
  if ((max_xfer_regions > 0) && (_partitions.leftmost(ShenandoahFreeSetPartitionId::Collector)
                                 <= _partitions.rightmost(ShenandoahFreeSetPartitionId::Collector))) {
    ShenandoahHeapLocker locker(_heap->lock());
    max_xfer_regions -=
      transfer_non_empty_regions_from_collector_set_to_mutator_set(ShenandoahFreeSetPartitionId::Collector, max_xfer_regions,
                                                                   collector_xfer);
  }

  size_t total_xfer = collector_xfer + old_collector_xfer;
  log_info(gc, free)("At start of update refs, moving " SIZE_FORMAT "%s to Mutator free set from Collector Reserve ("
                     SIZE_FORMAT "%s) and from Old Collector Reserve (" SIZE_FORMAT "%s)",
                     byte_size_in_proper_unit(total_xfer), proper_unit_for_byte_size(total_xfer),
                     byte_size_in_proper_unit(collector_xfer), proper_unit_for_byte_size(collector_xfer),
                     byte_size_in_proper_unit(old_collector_xfer), proper_unit_for_byte_size(old_collector_xfer));
}


// Overwrite arguments to represent the amount of memory in each generation that is about to be recycled
void ShenandoahFreeSet::prepare_to_rebuild(size_t &young_cset_regions, size_t &old_cset_regions,
                                           size_t &first_old_region, size_t &last_old_region, size_t &old_region_count) {
  shenandoah_assert_heaplocked();
  // This resets all state information, removing all regions from all sets.
  clear();
  log_debug(gc, free)("Rebuilding FreeSet");

  // This places regions that have alloc_capacity into the old_collector set if they identify as is_old() or the
  // mutator set otherwise.  All trashed (cset) regions are affiliated young and placed in mutator set.
  find_regions_with_alloc_capacity(young_cset_regions, old_cset_regions, first_old_region, last_old_region, old_region_count);
}

void ShenandoahFreeSet::establish_generation_sizes(size_t young_region_count, size_t old_region_count) {
  assert(young_region_count + old_region_count == ShenandoahHeap::heap()->num_regions(), "Sanity");
  if (ShenandoahHeap::heap()->mode()->is_generational()) {
    ShenandoahGenerationalHeap* heap = ShenandoahGenerationalHeap::heap();
    ShenandoahOldGeneration* old_gen = heap->old_generation();
    ShenandoahYoungGeneration* young_gen = heap->young_generation();
    size_t region_size_bytes = ShenandoahHeapRegion::region_size_bytes();

    old_gen->set_capacity(old_region_count * region_size_bytes);
    young_gen->set_capacity(young_region_count * region_size_bytes);
  }
}

void ShenandoahFreeSet::finish_rebuild(size_t young_cset_regions, size_t old_cset_regions, size_t old_region_count,
                                       bool have_evacuation_reserves) {
  shenandoah_assert_heaplocked();
  size_t young_reserve(0), old_reserve(0);

  if (_heap->mode()->is_generational()) {
    compute_young_and_old_reserves(young_cset_regions, old_cset_regions, have_evacuation_reserves,
                                   young_reserve, old_reserve);
  } else {
    young_reserve = (_heap->max_capacity() / 100) * ShenandoahEvacReserve;
    old_reserve = 0;
  }

  // Move some of the mutator regions in the Collector and OldCollector partitions in order to satisfy
  // young_reserve and old_reserve.
  reserve_regions(young_reserve, old_reserve, old_region_count);
  size_t young_region_count = _heap->num_regions() - old_region_count;
  establish_generation_sizes(young_region_count, old_region_count);
  establish_old_collector_alloc_bias();
  _partitions.assert_bounds();
  log_status();
}

void ShenandoahFreeSet::compute_young_and_old_reserves(size_t young_cset_regions, size_t old_cset_regions,
                                                       bool have_evacuation_reserves,
                                                       size_t& young_reserve_result, size_t& old_reserve_result) const {
  shenandoah_assert_generational();
  const size_t region_size_bytes = ShenandoahHeapRegion::region_size_bytes();

  ShenandoahOldGeneration* const old_generation = _heap->old_generation();
  size_t old_available = old_generation->available();
  size_t old_unaffiliated_regions = old_generation->free_unaffiliated_regions();
  ShenandoahYoungGeneration* const young_generation = _heap->young_generation();
  size_t young_capacity = young_generation->max_capacity();
  size_t young_unaffiliated_regions = young_generation->free_unaffiliated_regions();

  // Add in the regions we anticipate to be freed by evacuation of the collection set
  old_unaffiliated_regions += old_cset_regions;
  young_unaffiliated_regions += young_cset_regions;

  // Consult old-region balance to make adjustments to current generation capacities and availability.
  // The generation region transfers take place after we rebuild.
  const ssize_t old_region_balance = old_generation->get_region_balance();
  if (old_region_balance != 0) {
#ifdef ASSERT
    if (old_region_balance > 0) {
      assert(old_region_balance <= checked_cast<ssize_t>(old_unaffiliated_regions), "Cannot transfer regions that are affiliated");
    } else {
      assert(0 - old_region_balance <= checked_cast<ssize_t>(young_unaffiliated_regions), "Cannot transfer regions that are affiliated");
    }
#endif

    ssize_t xfer_bytes = old_region_balance * checked_cast<ssize_t>(region_size_bytes);
    old_available -= xfer_bytes;
    old_unaffiliated_regions -= old_region_balance;
    young_capacity += xfer_bytes;
    young_unaffiliated_regions += old_region_balance;
  }

  // All allocations taken from the old collector set are performed by GC, generally using PLABs for both
  // promotions and evacuations.  The partition between which old memory is reserved for evacuation and
  // which is reserved for promotion is enforced using thread-local variables that prescribe intentions for
  // each PLAB's available memory.
  if (have_evacuation_reserves) {
    // We are rebuilding at the end of final mark, having already established evacuation budgets for this GC pass.
    const size_t promoted_reserve = old_generation->get_promoted_reserve();
    const size_t old_evac_reserve = old_generation->get_evacuation_reserve();
    young_reserve_result = young_generation->get_evacuation_reserve();
    old_reserve_result = promoted_reserve + old_evac_reserve;
    assert(old_reserve_result <= old_available,
           "Cannot reserve (" SIZE_FORMAT " + " SIZE_FORMAT") more OLD than is available: " SIZE_FORMAT,
           promoted_reserve, old_evac_reserve, old_available);
  } else {
    // We are rebuilding at end of GC, so we set aside budgets specified on command line (or defaults)
    young_reserve_result = (young_capacity * ShenandoahEvacReserve) / 100;
    // The auto-sizer has already made old-gen large enough to hold all anticipated evacuations and promotions.
    // Affiliated old-gen regions are already in the OldCollector free set.  Add in the relevant number of
    // unaffiliated regions.
    old_reserve_result = old_available;
  }

  // Old available regions that have less than PLAB::min_size() of available memory are not placed into the OldCollector
  // free set.  Because of this, old_available may not have enough memory to represent the intended reserve.  Adjust
  // the reserve downward to account for this possibility. This loss is part of the reason why the original budget
  // was adjusted with ShenandoahOldEvacWaste and ShenandoahOldPromoWaste multipliers.
  if (old_reserve_result >
      _partitions.capacity_of(ShenandoahFreeSetPartitionId::OldCollector) + old_unaffiliated_regions * region_size_bytes) {
    old_reserve_result =
      _partitions.capacity_of(ShenandoahFreeSetPartitionId::OldCollector) + old_unaffiliated_regions * region_size_bytes;
  }

  if (young_reserve_result > young_unaffiliated_regions * region_size_bytes) {
    young_reserve_result = young_unaffiliated_regions * region_size_bytes;
  }
}

// Having placed all regions that have allocation capacity into the mutator set if they identify as is_young()
// or into the old collector set if they identify as is_old(), move some of these regions from the mutator set
// into the collector set or old collector set in order to assure that the memory available for allocations within
// the collector set is at least to_reserve and the memory available for allocations within the old collector set
// is at least to_reserve_old.
void ShenandoahFreeSet::reserve_regions(size_t to_reserve, size_t to_reserve_old, size_t &old_region_count) {
  for (size_t i = _heap->num_regions(); i > 0; i--) {
    size_t idx = i - 1;
    ShenandoahHeapRegion* r = _heap->get_region(idx);
    if (!_partitions.in_free_set(ShenandoahFreeSetPartitionId::Mutator, idx)) {
      continue;
    }

    size_t ac = alloc_capacity(r);
    assert (ac > 0, "Membership in free set implies has capacity");
    assert (!r->is_old() || r->is_trash(), "Except for trash, mutator_is_free regions should not be affiliated OLD");

    bool move_to_old_collector = _partitions.available_in(ShenandoahFreeSetPartitionId::OldCollector) < to_reserve_old;
    bool move_to_collector = _partitions.available_in(ShenandoahFreeSetPartitionId::Collector) < to_reserve;

    if (!move_to_collector && !move_to_old_collector) {
      // We've satisfied both to_reserve and to_reserved_old
      break;
    }

    if (move_to_old_collector) {
      // We give priority to OldCollector partition because we desire to pack OldCollector regions into higher
      // addresses than Collector regions.  Presumably, OldCollector regions are more "stable" and less likely to
      // be collected in the near future.
      if (r->is_trash() || !r->is_affiliated()) {
        // OLD regions that have available memory are already in the old_collector free set.
        _partitions.move_from_partition_to_partition(idx, ShenandoahFreeSetPartitionId::Mutator,
                                                     ShenandoahFreeSetPartitionId::OldCollector, ac);
        log_debug(gc)("  Shifting region " SIZE_FORMAT " from mutator_free to old_collector_free", idx);
        log_debug(gc)("  Shifted Mutator range [" SSIZE_FORMAT ", " SSIZE_FORMAT "],"
                      "  Old Collector range [" SSIZE_FORMAT ", " SSIZE_FORMAT "]",
                      _partitions.leftmost(ShenandoahFreeSetPartitionId::Mutator),
                      _partitions.rightmost(ShenandoahFreeSetPartitionId::Mutator),
                      _partitions.leftmost(ShenandoahFreeSetPartitionId::OldCollector),
                      _partitions.rightmost(ShenandoahFreeSetPartitionId::OldCollector));
        old_region_count++;
        continue;
      }
    }

    if (move_to_collector) {
      // Note: In a previous implementation, regions were only placed into the survivor space (collector_is_free) if
      // they were entirely empty.  This has the effect of causing new Mutator allocation to reside next to objects
      // that have already survived at least one GC, mixing ephemeral with longer-lived objects in the same region.
      // Any objects that have survived a GC are less likely to immediately become garbage, so a region that contains
      // survivor objects is less likely to be selected for the collection set.  This alternative implementation allows
      // survivor regions to continue accumulating other survivor objects, and makes it more likely that ephemeral objects
      // occupy regions comprised entirely of ephemeral objects.  These regions are highly likely to be included in the next
      // collection set, and they are easily evacuated because they have low density of live objects.
      _partitions.move_from_partition_to_partition(idx, ShenandoahFreeSetPartitionId::Mutator,
                                                   ShenandoahFreeSetPartitionId::Collector, ac);
      log_debug(gc)("  Shifting region " SIZE_FORMAT " from mutator_free to collector_free", idx);
      log_debug(gc)("  Shifted Mutator range [" SSIZE_FORMAT ", " SSIZE_FORMAT "],"
                    "  Collector range [" SSIZE_FORMAT ", " SSIZE_FORMAT "]",
                    _partitions.leftmost(ShenandoahFreeSetPartitionId::Mutator),
                    _partitions.rightmost(ShenandoahFreeSetPartitionId::Mutator),
                    _partitions.leftmost(ShenandoahFreeSetPartitionId::Collector),
                    _partitions.rightmost(ShenandoahFreeSetPartitionId::Collector));
    }
  }

  if (LogTarget(Info, gc, free)::is_enabled()) {
    size_t old_reserve = _partitions.capacity_of(ShenandoahFreeSetPartitionId::OldCollector);
    if (old_reserve < to_reserve_old) {
      log_info(gc, free)("Wanted " PROPERFMT " for old reserve, but only reserved: " PROPERFMT,
                         PROPERFMTARGS(to_reserve_old), PROPERFMTARGS(old_reserve));
    }
    size_t reserve = _partitions.capacity_of(ShenandoahFreeSetPartitionId::Collector);
    if (reserve < to_reserve) {
      log_debug(gc)("Wanted " PROPERFMT " for young reserve, but only reserved: " PROPERFMT,
                    PROPERFMTARGS(to_reserve), PROPERFMTARGS(reserve));
    }
  }
}

<<<<<<< HEAD
void ShenandoahFreeSet::establish_old_collector_alloc_bias() {
  ShenandoahHeap* heap = ShenandoahHeap::heap();
  shenandoah_assert_heaplocked();

  idx_t left_idx = _partitions.leftmost(ShenandoahFreeSetPartitionId::OldCollector);
  idx_t right_idx = _partitions.rightmost(ShenandoahFreeSetPartitionId::OldCollector);
  idx_t middle = (left_idx + right_idx) / 2;
  size_t available_in_first_half = 0;
  size_t available_in_second_half = 0;

  for (idx_t index = left_idx; index < middle; index++) {
    if (_partitions.in_free_set(ShenandoahFreeSetPartitionId::OldCollector, index)) {
      ShenandoahHeapRegion* r = heap->get_region((size_t) index);
      available_in_first_half += r->free();
    }
  }
  for (idx_t index = middle; index <= right_idx; index++) {
    if (_partitions.in_free_set(ShenandoahFreeSetPartitionId::OldCollector, index)) {
      ShenandoahHeapRegion* r = heap->get_region(index);
      available_in_second_half += r->free();
    }
  }

  // We desire to first consume the sparsely distributed regions in order that the remaining regions are densely packed.
  // Densely packing regions reduces the effort to search for a region that has sufficient memory to satisfy a new allocation
  // request.  Regions become sparsely distributed following a Full GC, which tends to slide all regions to the front of the
  // heap rather than allowing survivor regions to remain at the high end of the heap where we intend for them to congregate.

  // TODO: In the future, we may modify Full GC so that it slides old objects to the end of the heap and young objects to the
  // front of the heap. If this is done, we can always search survivor Collector and OldCollector regions right to left.
  _partitions.set_bias_from_left_to_right(ShenandoahFreeSetPartitionId::OldCollector,
                                          (available_in_second_half > available_in_first_half));
}


=======
void ShenandoahFreeSet::log_status_under_lock() {
  // Must not be heap locked, it acquires heap lock only when log is enabled
  shenandoah_assert_not_heaplocked();
  if (LogTarget(Info, gc, free)::is_enabled()
      DEBUG_ONLY(|| LogTarget(Debug, gc, free)::is_enabled())) {
    ShenandoahHeapLocker locker(_heap->lock());
    log_status();
  }
}

>>>>>>> b363de8c
void ShenandoahFreeSet::log_status() {
  shenandoah_assert_heaplocked();

#ifdef ASSERT
  // Dump of the FreeSet details is only enabled if assertions are enabled
  if (LogTarget(Debug, gc, free)::is_enabled()) {
#define BUFFER_SIZE 80
    size_t retired_old = 0;
    size_t retired_old_humongous = 0;
    size_t retired_young = 0;
    size_t retired_young_humongous = 0;
    size_t region_size_bytes = ShenandoahHeapRegion::region_size_bytes();
    size_t retired_young_waste = 0;
    size_t retired_old_waste = 0;
    size_t consumed_collector = 0;
    size_t consumed_old_collector = 0;
    size_t consumed_mutator = 0;
    size_t available_old = 0;
    size_t available_young = 0;
    size_t available_mutator = 0;
    size_t available_collector = 0;
    size_t available_old_collector = 0;

    char buffer[BUFFER_SIZE];
    for (uint i = 0; i < BUFFER_SIZE; i++) {
      buffer[i] = '\0';
    }

    log_debug(gc)("FreeSet map legend:"
                       " M:mutator_free C:collector_free O:old_collector_free"
                       " H:humongous ~:retired old _:retired young");
    log_debug(gc)(" mutator free range [" SIZE_FORMAT ".." SIZE_FORMAT "] allocating from %s, "
                  " collector free range [" SIZE_FORMAT ".." SIZE_FORMAT "], "
                  "old collector free range [" SIZE_FORMAT ".." SIZE_FORMAT "] allocates from %s",
                  _partitions.leftmost(ShenandoahFreeSetPartitionId::Mutator),
                  _partitions.rightmost(ShenandoahFreeSetPartitionId::Mutator),
                  _partitions.alloc_from_left_bias(ShenandoahFreeSetPartitionId::Mutator)? "left to right": "right to left",
                  _partitions.leftmost(ShenandoahFreeSetPartitionId::Collector),
                  _partitions.rightmost(ShenandoahFreeSetPartitionId::Collector),
                  _partitions.leftmost(ShenandoahFreeSetPartitionId::OldCollector),
                  _partitions.rightmost(ShenandoahFreeSetPartitionId::OldCollector),
                  _partitions.alloc_from_left_bias(ShenandoahFreeSetPartitionId::OldCollector)? "left to right": "right to left");

    for (uint i = 0; i < _heap->num_regions(); i++) {
      ShenandoahHeapRegion *r = _heap->get_region(i);
      uint idx = i % 64;
      if ((i != 0) && (idx == 0)) {
        log_debug(gc)(" %6u: %s", i-64, buffer);
      }
      if (_partitions.in_free_set(ShenandoahFreeSetPartitionId::Mutator, i)) {
        size_t capacity = alloc_capacity(r);
        assert(!r->is_old() || r->is_trash(), "Old regions except trash regions should not be in mutator_free set");
        available_mutator += capacity;
        consumed_mutator += region_size_bytes - capacity;
        buffer[idx] = (capacity == region_size_bytes)? 'M': 'm';
      } else if (_partitions.in_free_set(ShenandoahFreeSetPartitionId::Collector, i)) {
        size_t capacity = alloc_capacity(r);
        assert(!r->is_old() || r->is_trash(), "Old regions except trash regions should not be in collector_free set");
        available_collector += capacity;
        consumed_collector += region_size_bytes - capacity;
        buffer[idx] = (capacity == region_size_bytes)? 'C': 'c';
      } else if (_partitions.in_free_set(ShenandoahFreeSetPartitionId::OldCollector, i)) {
        size_t capacity = alloc_capacity(r);
        available_old_collector += capacity;
        consumed_old_collector += region_size_bytes - capacity;
        buffer[idx] = (capacity == region_size_bytes)? 'O': 'o';
      } else if (r->is_humongous()) {
        if (r->is_old()) {
          buffer[idx] = 'H';
          retired_old_humongous += region_size_bytes;
        } else {
          buffer[idx] = 'h';
          retired_young_humongous += region_size_bytes;
        }
      } else {
        if (r->is_old()) {
          buffer[idx] = '~';
          retired_old_waste += alloc_capacity(r);
          retired_old += region_size_bytes;
        } else {
          buffer[idx] = '_';
          retired_young_waste += alloc_capacity(r);
          retired_young += region_size_bytes;
        }
      }
    }
    uint remnant = _heap->num_regions() % 64;
    if (remnant > 0) {
      buffer[remnant] = '\0';
    } else {
      remnant = 64;
    }
    log_debug(gc)(" %6u: %s", (uint) (_heap->num_regions() - remnant), buffer);
  }
#endif

  LogTarget(Info, gc, free) lt;
  if (lt.is_enabled()) {
    ResourceMark rm;
    LogStream ls(lt);

    {
      idx_t last_idx = 0;
      size_t max = 0;
      size_t max_contig = 0;
      size_t empty_contig = 0;

      size_t total_used = 0;
      size_t total_free = 0;
      size_t total_free_ext = 0;

      for (idx_t idx = _partitions.leftmost(ShenandoahFreeSetPartitionId::Mutator);
           idx <= _partitions.rightmost(ShenandoahFreeSetPartitionId::Mutator); idx++) {
        if (_partitions.in_free_set(ShenandoahFreeSetPartitionId::Mutator, idx)) {
          ShenandoahHeapRegion *r = _heap->get_region(idx);
          size_t free = alloc_capacity(r);
          max = MAX2(max, free);
          if (r->is_empty()) {
            total_free_ext += free;
            if (last_idx + 1 == idx) {
              empty_contig++;
            } else {
              empty_contig = 1;
            }
          } else {
            empty_contig = 0;
          }
          total_used += r->used();
          total_free += free;
          max_contig = MAX2(max_contig, empty_contig);
          last_idx = idx;
        }
      }

      size_t max_humongous = max_contig * ShenandoahHeapRegion::region_size_bytes();
      size_t free = capacity() - used();

      // Since certain regions that belonged to the Mutator free partition at the time of most recent rebuild may have been
      // retired, the sum of used and capacities within regions that are still in the Mutator free partition may not match
      // my internally tracked values of used() and free().
      assert(free == total_free, "Free memory should match");
      ls.print("Free: " SIZE_FORMAT "%s, Max: " SIZE_FORMAT "%s regular, " SIZE_FORMAT "%s humongous, ",
               byte_size_in_proper_unit(total_free),    proper_unit_for_byte_size(total_free),
               byte_size_in_proper_unit(max),           proper_unit_for_byte_size(max),
               byte_size_in_proper_unit(max_humongous), proper_unit_for_byte_size(max_humongous)
      );

      ls.print("Frag: ");
      size_t frag_ext;
      if (total_free_ext > 0) {
        frag_ext = 100 - (100 * max_humongous / total_free_ext);
      } else {
        frag_ext = 0;
      }
      ls.print(SIZE_FORMAT "%% external, ", frag_ext);

      size_t frag_int;
      if (_partitions.count(ShenandoahFreeSetPartitionId::Mutator) > 0) {
        frag_int = (100 * (total_used / _partitions.count(ShenandoahFreeSetPartitionId::Mutator))
                    / ShenandoahHeapRegion::region_size_bytes());
      } else {
        frag_int = 0;
      }
      ls.print(SIZE_FORMAT "%% internal; ", frag_int);
      ls.print("Used: " SIZE_FORMAT "%s, Mutator Free: " SIZE_FORMAT,
               byte_size_in_proper_unit(total_used), proper_unit_for_byte_size(total_used),
               _partitions.count(ShenandoahFreeSetPartitionId::Mutator));
    }

    {
      size_t max = 0;
      size_t total_free = 0;
      size_t total_used = 0;

      for (idx_t idx = _partitions.leftmost(ShenandoahFreeSetPartitionId::Collector);
           idx <= _partitions.rightmost(ShenandoahFreeSetPartitionId::Collector); idx++) {
        if (_partitions.in_free_set(ShenandoahFreeSetPartitionId::Collector, idx)) {
          ShenandoahHeapRegion *r = _heap->get_region(idx);
          size_t free = alloc_capacity(r);
          max = MAX2(max, free);
          total_free += free;
          total_used += r->used();
        }
      }
      ls.print(" Collector Reserve: " SIZE_FORMAT "%s, Max: " SIZE_FORMAT "%s; Used: " SIZE_FORMAT "%s",
               byte_size_in_proper_unit(total_free), proper_unit_for_byte_size(total_free),
               byte_size_in_proper_unit(max),        proper_unit_for_byte_size(max),
               byte_size_in_proper_unit(total_used), proper_unit_for_byte_size(total_used));
    }

    if (_heap->mode()->is_generational()) {
      size_t max = 0;
      size_t total_free = 0;
      size_t total_used = 0;

      for (idx_t idx = _partitions.leftmost(ShenandoahFreeSetPartitionId::OldCollector);
           idx <= _partitions.rightmost(ShenandoahFreeSetPartitionId::OldCollector); idx++) {
        if (_partitions.in_free_set(ShenandoahFreeSetPartitionId::OldCollector, idx)) {
          ShenandoahHeapRegion *r = _heap->get_region(idx);
          size_t free = alloc_capacity(r);
          max = MAX2(max, free);
          total_free += free;
          total_used += r->used();
        }
      }
      ls.print_cr(" Old Collector Reserve: " SIZE_FORMAT "%s, Max: " SIZE_FORMAT "%s; Used: " SIZE_FORMAT "%s",
                  byte_size_in_proper_unit(total_free), proper_unit_for_byte_size(total_free),
                  byte_size_in_proper_unit(max),        proper_unit_for_byte_size(max),
                  byte_size_in_proper_unit(total_used), proper_unit_for_byte_size(total_used));
    }
  }
}

HeapWord* ShenandoahFreeSet::allocate(ShenandoahAllocRequest& req, bool& in_new_region) {
  shenandoah_assert_heaplocked();
  if (req.size() > ShenandoahHeapRegion::humongous_threshold_words()) {
    switch (req.type()) {
      case ShenandoahAllocRequest::_alloc_shared:
      case ShenandoahAllocRequest::_alloc_shared_gc:
        in_new_region = true;
        return allocate_contiguous(req);
      case ShenandoahAllocRequest::_alloc_plab:
      case ShenandoahAllocRequest::_alloc_gclab:
      case ShenandoahAllocRequest::_alloc_tlab:
        in_new_region = false;
        assert(false, "Trying to allocate TLAB larger than the humongous threshold: " SIZE_FORMAT " > " SIZE_FORMAT,
               req.size(), ShenandoahHeapRegion::humongous_threshold_words());
        return nullptr;
      default:
        ShouldNotReachHere();
        return nullptr;
    }
  } else {
    return allocate_single(req, in_new_region);
  }
}

void ShenandoahFreeSet::print_on(outputStream* out) const {
  out->print_cr("Mutator Free Set: " SIZE_FORMAT "", _partitions.count(ShenandoahFreeSetPartitionId::Mutator));
  idx_t rightmost = _partitions.rightmost(ShenandoahFreeSetPartitionId::Mutator);
  for (idx_t index = _partitions.leftmost(ShenandoahFreeSetPartitionId::Mutator); index <= rightmost; ) {
    assert(_partitions.in_free_set(ShenandoahFreeSetPartitionId::Mutator, index),
           "Boundaries or find_first_set_bit failed: " SSIZE_FORMAT, index);
    _heap->get_region(index)->print_on(out);
    index = _partitions.find_index_of_next_available_region(ShenandoahFreeSetPartitionId::Mutator, index + 1);
  }
  out->print_cr("Collector Free Set: " SIZE_FORMAT "", _partitions.count(ShenandoahFreeSetPartitionId::Collector));
  rightmost = _partitions.rightmost(ShenandoahFreeSetPartitionId::Collector);
  for (idx_t index = _partitions.leftmost(ShenandoahFreeSetPartitionId::Collector); index <= rightmost; ) {
    assert(_partitions.in_free_set(ShenandoahFreeSetPartitionId::Collector, index),
           "Boundaries or find_first_set_bit failed: " SSIZE_FORMAT, index);
    _heap->get_region(index)->print_on(out);
    index = _partitions.find_index_of_next_available_region(ShenandoahFreeSetPartitionId::Collector, index + 1);
  }
  if (_heap->mode()->is_generational()) {
    out->print_cr("Old Collector Free Set: " SIZE_FORMAT "", _partitions.count(ShenandoahFreeSetPartitionId::OldCollector));
    for (idx_t index = _partitions.leftmost(ShenandoahFreeSetPartitionId::OldCollector);
         index <= _partitions.rightmost(ShenandoahFreeSetPartitionId::OldCollector); index++) {
      if (_partitions.in_free_set(ShenandoahFreeSetPartitionId::OldCollector, index)) {
        _heap->get_region(index)->print_on(out);
      }
    }
  }
}

double ShenandoahFreeSet::internal_fragmentation() {
  double squared = 0;
  double linear = 0;
  int count = 0;

  idx_t rightmost = _partitions.rightmost(ShenandoahFreeSetPartitionId::Mutator);
  for (idx_t index = _partitions.leftmost(ShenandoahFreeSetPartitionId::Mutator); index <= rightmost; ) {
    assert(_partitions.in_free_set(ShenandoahFreeSetPartitionId::Mutator, index),
           "Boundaries or find_first_set_bit failed: " SSIZE_FORMAT, index);
    ShenandoahHeapRegion* r = _heap->get_region(index);
    size_t used = r->used();
    squared += used * used;
    linear += used;
    count++;
    index = _partitions.find_index_of_next_available_region(ShenandoahFreeSetPartitionId::Mutator, index + 1);
  }

  if (count > 0) {
    double s = squared / (ShenandoahHeapRegion::region_size_bytes() * linear);
    return 1 - s;
  } else {
    return 0;
  }
}

double ShenandoahFreeSet::external_fragmentation() {
  idx_t last_idx = 0;
  size_t max_contig = 0;
  size_t empty_contig = 0;

  size_t free = 0;

  idx_t rightmost = _partitions.rightmost(ShenandoahFreeSetPartitionId::Mutator);
  for (idx_t index = _partitions.leftmost(ShenandoahFreeSetPartitionId::Mutator); index <= rightmost; ) {
    assert(_partitions.in_free_set(ShenandoahFreeSetPartitionId::Mutator, index),
           "Boundaries or find_first_set_bit failed: " SSIZE_FORMAT, index);
    ShenandoahHeapRegion* r = _heap->get_region(index);
    if (r->is_empty()) {
      free += ShenandoahHeapRegion::region_size_bytes();
      if (last_idx + 1 == index) {
        empty_contig++;
      } else {
        empty_contig = 1;
      }
    } else {
      empty_contig = 0;
    }
    max_contig = MAX2(max_contig, empty_contig);
    last_idx = index;
    index = _partitions.find_index_of_next_available_region(ShenandoahFreeSetPartitionId::Mutator, index + 1);
  }

  if (free > 0) {
    return 1 - (1.0 * max_contig * ShenandoahHeapRegion::region_size_bytes() / free);
  } else {
    return 0;
  }
}
<|MERGE_RESOLUTION|>--- conflicted
+++ resolved
@@ -1713,7 +1713,6 @@
   }
 }
 
-<<<<<<< HEAD
 void ShenandoahFreeSet::establish_old_collector_alloc_bias() {
   ShenandoahHeap* heap = ShenandoahHeap::heap();
   shenandoah_assert_heaplocked();
@@ -1748,8 +1747,6 @@
                                           (available_in_second_half > available_in_first_half));
 }
 
-
-=======
 void ShenandoahFreeSet::log_status_under_lock() {
   // Must not be heap locked, it acquires heap lock only when log is enabled
   shenandoah_assert_not_heaplocked();
@@ -1760,7 +1757,6 @@
   }
 }
 
->>>>>>> b363de8c
 void ShenandoahFreeSet::log_status() {
   shenandoah_assert_heaplocked();
 
