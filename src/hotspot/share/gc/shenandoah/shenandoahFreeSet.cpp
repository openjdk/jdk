--- conflicted
+++ resolved
@@ -1259,55 +1259,6 @@
   return nullptr;
 }
 
-<<<<<<< HEAD
-=======
-HeapWord* ShenandoahFreeSet::allocate_single(ShenandoahAllocRequest& req, bool& in_new_region) {
-  shenandoah_assert_heaplocked();
-
-  // Scan the bitmap looking for a first fit.
-  //
-  // Leftmost and rightmost bounds provide enough caching to walk bitmap efficiently. Normally,
-  // we would find the region to allocate at right away.
-  //
-  // Allocations are biased: GC allocations are taken from the high end of the heap.  Regular (and TLAB)
-  // mutator allocations are taken from the middle of heap, below the memory reserved for Collector.
-  // Humongous mutator allocations are taken from the bottom of the heap.
-  //
-  // Free set maintains mutator and collector partitions.  Normally, each allocates only from its partition,
-  // except in special cases when the collector steals regions from the mutator partition.
-
-  // Overwrite with non-zero (non-null) values only if necessary for allocation bookkeeping.
-
-  if (req.is_mutator_alloc()) {
-    return allocate_for_mutator(req, in_new_region);
-  } else {
-    return allocate_for_collector(req, in_new_region);
-  }
-}
-
-HeapWord* ShenandoahFreeSet::allocate_for_mutator(ShenandoahAllocRequest &req, bool &in_new_region) {
-  update_allocation_bias();
-
-  if (_partitions.is_empty(ShenandoahFreeSetPartitionId::Mutator)) {
-    // There is no recovery. Mutator does not touch collector view at all.
-    return nullptr;
-  }
-
-  // Try to allocate in the mutator view
-  if (_partitions.alloc_from_left_bias(ShenandoahFreeSetPartitionId::Mutator)) {
-    // Allocate from low to high memory.  This keeps the range of fully empty regions more tightly packed.
-    // Note that the most recently allocated regions tend not to be evacuated in a given GC cycle.  So this
-    // tends to accumulate "fragmented" uncollected regions in high memory.
-    ShenandoahLeftRightIterator iterator(&_partitions, ShenandoahFreeSetPartitionId::Mutator);
-    return allocate_from_regions(iterator, req, in_new_region);
-  }
-
-  // Allocate from high to low memory. This preserves low memory for humongous allocations.
-  ShenandoahRightLeftIterator iterator(&_partitions, ShenandoahFreeSetPartitionId::Mutator);
-  return allocate_from_regions(iterator, req, in_new_region);
-}
-
->>>>>>> b36b6947
 void ShenandoahFreeSet::update_allocation_bias() {
   if (_alloc_bias_weight-- <= 0) {
     // We have observed that regions not collected in previous GC cycle tend to congregate at one end or the other
