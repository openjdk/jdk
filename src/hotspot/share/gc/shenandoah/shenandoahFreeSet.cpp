--- conflicted
+++ resolved
@@ -338,12 +338,8 @@
     _region_counts[partition_id] = 0;
     _empty_region_counts[partition_id] = 0;
     _used[partition_id] = 0;
-<<<<<<< HEAD
+    _humongous_waste[partition_id] = 0;
     _available[partition_id] = 0;
-=======
-    _humongous_waste[partition_id] = 0;
-    _available[partition_id] = FreeSetUnderConstruction;
->>>>>>> bfc048ab
   }
 }
 
@@ -2629,13 +2625,10 @@
 void ShenandoahFreeSet::prepare_to_rebuild(size_t &young_trashed_regions, size_t &old_trashed_regions,
                                            size_t &first_old_region, size_t &last_old_region, size_t &old_region_count) {
   shenandoah_assert_heaplocked();
-<<<<<<< HEAD
   assert(rebuild_lock() != nullptr, "sanity");
   rebuild_lock()->lock(false);
   // This resets all state information, removing all regions from all sets.
   clear();
-=======
->>>>>>> bfc048ab
   log_debug(gc, free)("Rebuilding FreeSet");
 
   // This places regions that have alloc_capacity into the old_collector set if they identify as is_old() or the
@@ -2665,15 +2658,10 @@
   _total_young_regions = _heap->num_regions() - old_region_count;
   _total_global_regions = _heap->num_regions();
   establish_old_collector_alloc_bias();
-<<<<<<< HEAD
 
   // Release the rebuild lock now.  What remains in this function is read-only
   rebuild_lock()->unlock();
-
-  _partitions.assert_bounds();
-=======
   _partitions.assert_bounds(true);
->>>>>>> bfc048ab
   log_status();
 }
 
