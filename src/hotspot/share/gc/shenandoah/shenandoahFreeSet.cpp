--- conflicted
+++ resolved
@@ -1859,13 +1859,34 @@
     end++;
   }
 
-  // retire_range_from_partition() will adjust bounds on Mutator free set if appropriate and will recompute affiliated.
-  _partitions.retire_range_from_partition(ShenandoahFreeSetPartitionId::Mutator, beg, end);
-  size_t total_humongous_size = ShenandoahHeapRegion::region_size_bytes() * num;
-  _partitions.increase_used(ShenandoahFreeSetPartitionId::Mutator, total_humongous_size);
-  increase_bytes_allocated(total_humongous_size);
-
-  size_t remainder = words_size & ShenandoahHeapRegion::region_size_words_mask();
+  size_t total_used = 0;
+  size_t used_words_in_last_region = 0;
+  size_t waste_bytes = 0;
+  if (is_humongous) {
+    // Humongous allocation retires all regions at once: no allocation is possible anymore.
+    // retire_range_from_partition() will adjust bounds on Mutator free set if appropriate and will recompute affiliated.
+    _partitions.retire_range_from_partition(ShenandoahFreeSetPartitionId::Mutator, beg, end);
+    total_used = ShenandoahHeapRegion::region_size_bytes() * num;
+    size_t used_words_in_last_region = words_size & ShenandoahHeapRegion::region_size_words_mask();
+    waste_bytes = ShenandoahHeapRegion::region_size_bytes() - used_words_in_last_region * HeapWordSize;
+  } else {
+    // Non-humongous allocation retires only the regions that cannot be used for allocation anymore.
+    for (idx_t i = beg; i <= end; i++) {
+      ShenandoahHeapRegion* r = _heap->get_region(i);
+      if (r->free() < PLAB::min_size() * HeapWordSize) {
+        // retire_from_partition() will adjust bounds on Mutator free set if appropriate and will recompute affiliated.
+        // It also increases used for Muttor partition.
+        waste_bytes += _partitions.retire_from_partition(ShenandoahFreeSetPartitionId::Mutator, i, r->used());
+      }
+      total_used += r->used();
+    }
+    if (waste_bytes > 0) {
+      increase_bytes_allocated(waste_bytes);
+    }
+  }
+  _partitions.increase_used(ShenandoahFreeSetPartitionId::Mutator, total_used);
+  increase_bytes_allocated(total_used);
+
   // Initialize regions:
   for (idx_t i = beg; i <= end; i++) {
     ShenandoahHeapRegion* r = _heap->get_region(i);
@@ -1875,7 +1896,6 @@
     assert(r->is_empty(), "Should be empty");
 
     r->set_affiliation(req.affiliation());
-
     if (is_humongous) {
       if (i == beg) {
         r->make_humongous_start();
@@ -1886,31 +1906,29 @@
       r->make_regular_allocation(req.affiliation());
     }
 
-    // Trailing region may be non-full, record the remainder there
+    // Trailing region may be non-full, record the humongous_waste there
     size_t used_words;
-    if ((i == end) && (remainder != 0)) {
-      used_words = remainder;
+    if ((i == end) && (used_words_in_last_region != 0)) {
+      used_words = used_words_in_last_region;
     } else {
       used_words = ShenandoahHeapRegion::region_size_words();
     }
     r->set_update_watermark(r->bottom());
     r->set_top(r->bottom() + used_words);
   }
+
 #ifdef KELVIN_OUT_WITH_THE_OLD
-  generation->increase_affiliated_region_count(num);
-<<<<<<< HEAD
-  if (_heap->mode()->is_generational()) {
-    _heap->global_generation()->increase_affiliated_region_count(num);
-  }
-#endif
-  if (remainder != 0) {
-    // Record this remainder as allocation waste
-    _heap->notify_mutator_alloc_words(ShenandoahHeapRegion::region_size_words() - remainder, true);
-  }
+  // deprecated with ShenandoahPacing
+  if (used_words_in_last_region != 0) {
+    // Record this used_words_in_last_region as allocation waste
+    _heap->notify_mutator_alloc_words(ShenandoahHeapRegion::region_size_words() - used_words_in_last_region, true);
+  }
+#endif
 
   req.set_actual_size(words_size);
-  if (remainder != 0) {
-    size_t waste = ShenandoahHeapRegion::region_size_words() - remainder;
+  // If !is_humongous, the "waste" is made availabe for new allocation
+  if (is_humongous && used_words_in_last_region != 0) {
+    size_t waste = ShenandoahHeapRegion::region_size_words() - used_words_in_last_region;
     req.set_waste(waste);
 #ifdef KELVIN_HUMONGOUS_WASTE
     log_info(gc)("FreeSet alloc_contiguous increasing mutator humongous waste by %zu bytes", waste * HeapWordSize);
@@ -1918,30 +1936,9 @@
     size_t waste_bytes = waste * HeapWordSize;
     _partitions.increase_humongous_waste(ShenandoahFreeSetPartitionId::Mutator, waste_bytes);
     _total_humongous_waste += waste_bytes;
-=======
-
-  size_t total_used = 0;
-  if (is_humongous) {
-    // Humongous allocation retires all regions at once: no allocation is possible anymore.
-    _partitions.retire_range_from_partition(ShenandoahFreeSetPartitionId::Mutator, beg, end);
-    total_used = ShenandoahHeapRegion::region_size_bytes() * num;
-  } else {
-    // Non-humongous allocation retires only the regions that cannot be used for allocation anymore.
-    for (idx_t i = beg; i <= end; i++) {
-      ShenandoahHeapRegion* r = _heap->get_region(i);
-      if (r->free() < PLAB::min_size() * HeapWordSize) {
-        _partitions.retire_from_partition(ShenandoahFreeSetPartitionId::Mutator, i, r->used());
-      }
-      total_used += r->used();
-    }
-  }
-  _partitions.increase_used(ShenandoahFreeSetPartitionId::Mutator, total_used);
-  _partitions.assert_bounds();
-
-  req.set_actual_size(words_size);
-  if (remainder != 0 && is_humongous) {
-    req.set_waste(ShenandoahHeapRegion::region_size_words() - remainder);
->>>>>>> a382996b
+  } else if (!is_humongous && (waste_bytes > 0)) {
+    // Waste is padding in last region if padding is too small to serve as TLAB.
+    req.set_waste(waste_bytes / HeapWordSize);
   }
 
 #ifdef KELVIN_REGION_COUNTS
