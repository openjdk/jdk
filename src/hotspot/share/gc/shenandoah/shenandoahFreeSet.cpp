--- conflicted
+++ resolved
@@ -415,7 +415,6 @@
           _used[int(which_partition)], _capacity[int(which_partition)], bytes);
 }
 
-<<<<<<< HEAD
 inline void ShenandoahRegionPartitions::decrease_used(ShenandoahFreeSetPartitionId which_partition, size_t bytes) {
   shenandoah_assert_heaplocked();
   assert (which_partition < NumPartitions, "Partition must be valid");
@@ -426,9 +425,6 @@
           _used[int(which_partition)], _capacity[int(which_partition)], bytes);
 }
 
-inline void ShenandoahRegionPartitions::shrink_interval_if_range_modifies_either_boundary(
-  ShenandoahFreeSetPartitionId partition, idx_t low_idx, idx_t high_idx) {
-=======
 void ShenandoahRegionPartitions::decrease_used(ShenandoahFreeSetPartitionId which_partition, size_t bytes) {
   shenandoah_assert_heaplocked();
   assert (which_partition < NumPartitions, "Partition must be valid");
@@ -531,7 +527,6 @@
 // All members of partition between low_idx and high_idx inclusive have been removed.
 void ShenandoahRegionPartitions::shrink_interval_if_range_modifies_either_boundary(
   ShenandoahFreeSetPartitionId partition, idx_t low_idx, idx_t high_idx, size_t num_regions) {
->>>>>>> ec059c0e
   assert((low_idx <= high_idx) && (low_idx >= 0) && (high_idx < _max), "Range must span legal index values");
   size_t span = high_idx + 1 - low_idx;
   bool regions_are_contiguous = (span == num_regions);
@@ -1704,10 +1699,6 @@
   }
 
   size_t ac = alloc_capacity(r);
-<<<<<<< HEAD
-
-  if (((result == nullptr) && (ac < min_capacity)) || (alloc_capacity(r) < PLAB::min_size_bytes())) {
-=======
   ShenandoahFreeSetPartitionId orig_partition;
   ShenandoahGeneration* request_generation = nullptr;
   if (req.is_mutator_alloc()) {
@@ -1730,7 +1721,6 @@
     }
   }
   if (alloc_capacity(r) < PLAB::min_size() * HeapWordSize) {
->>>>>>> ec059c0e
     // Regardless of whether this allocation succeeded, if the remaining memory is less than PLAB:min_size(), retire this region.
     // Note that retire_from_partition() increases used to account for waste.
 
@@ -2274,8 +2264,7 @@
       size_t ac = alloc_capacity(region);
       if (ac >= PLAB::min_size() * HeapWordSize) {
         if (region->is_trash() || !region->is_old()) {
-<<<<<<< HEAD
-          if (!region->reserved_for_direct_allocation()) {
+        if (!region->reserved_for_direct_allocation()) {
             // Both young and old collected regions (trashed) are placed into the Mutator set
             _partitions.raw_assign_membership(idx, ShenandoahFreeSetPartitionId::Mutator);
             if (idx < mutator_leftmost) {
@@ -2283,31 +2272,20 @@
             }
             if (idx > mutator_rightmost) {
               mutator_rightmost = idx;
-=======
-          // Both young and old collected regions (trashed) are placed into the Mutator set
-          _partitions.raw_assign_membership(idx, ShenandoahFreeSetPartitionId::Mutator);
-          if (idx < mutator_leftmost) {
-            mutator_leftmost = idx;
-          }
-          if (idx > mutator_rightmost) {
-            mutator_rightmost = idx;
-          }
-          if (ac == region_size_bytes) {
-            mutator_empty++;
-            if (idx < mutator_leftmost_empty) {
-              mutator_leftmost_empty = idx;
->>>>>>> ec059c0e
             }
             if (ac == region_size_bytes) {
+              mutator_empty++;
               if (idx < mutator_leftmost_empty) {
                 mutator_leftmost_empty = idx;
               }
               if (idx > mutator_rightmost_empty) {
                 mutator_rightmost_empty = idx;
               }
+            } else {
+              affiliated_mutator_regions++;
             }
-<<<<<<< HEAD
             mutator_regions++;
+            total_mutator_regions++;
             mutator_used += (region_size_bytes - ac);
           } else {
             // region->reserved_for_direct_allocation(), a reserved region should count in mutator regions,
@@ -2315,14 +2293,6 @@
             mutator_regions++;
             mutator_used += region_size_bytes;
           }
-=======
-          } else {
-            affiliated_mutator_regions++;
-          }
-          mutator_regions++;
-          total_mutator_regions++;
-          mutator_used += (region_size_bytes - ac);
->>>>>>> ec059c0e
         } else {
           // !region->is_trash() && region is_old()
           _partitions.raw_assign_membership(idx, ShenandoahFreeSetPartitionId::OldCollector);
@@ -3288,14 +3258,6 @@
       }
 
       size_t max_humongous = max_contig * ShenandoahHeapRegion::region_size_bytes();
-<<<<<<< HEAD
-
-      // Since certain regions that belonged to the Mutator free partition at the time of most recent rebuild may have been
-      // retired, the sum of used and capacities within regions that are still in the Mutator free partition may not match
-      // my internally tracked values of used() and free().
-      //TODO remove assert, it is not possible to mach since mutators may allocate on region w/o acquiring lock
-      //assert(free == total_free, "Free memory should match");
-=======
       // capacity() is capacity of mutator
       // used() is used of mutator
       size_t free = capacity() - used();
@@ -3303,7 +3265,6 @@
       // retired, the sum of used and capacities within regions that are still in the Mutator free partition may not match
       // my internally tracked values of used() and free().
       assert(free == total_free, "Free memory (%zu) should match calculated memory (%zu)", free, total_free);
->>>>>>> ec059c0e
       ls.print("Free: %zu%s, Max: %zu%s regular, %zu%s humongous, ",
                byte_size_in_proper_unit(total_free),    proper_unit_for_byte_size(total_free),
                byte_size_in_proper_unit(max),           proper_unit_for_byte_size(max),
