--- conflicted
+++ resolved
@@ -1451,21 +1451,13 @@
   rightmost_empty_idx = (old_collector_leftmost_empty == max_regions)? -1: (idx_t) old_collector_rightmost_empty;
   _partitions.establish_old_collector_intervals(old_collector_leftmost, rightmost_idx, old_collector_leftmost_empty,
                                                 rightmost_empty_idx, old_collector_regions, old_collector_used);
-<<<<<<< HEAD
+
   log_debug(gc, free)("  After find_regions_with_alloc_capacity(), Mutator range [" SSIZE_FORMAT ", " SSIZE_FORMAT "],"
-                      "  Old Collector range [" SSIZE_FORMAT ", " SSIZE_FORMAT "]",
+                      "  Old Collector range [%zd, %zd]",
                       _partitions.leftmost(ShenandoahFreeSetPartitionId::Mutator),
                       _partitions.rightmost(ShenandoahFreeSetPartitionId::Mutator),
                       _partitions.leftmost(ShenandoahFreeSetPartitionId::OldCollector),
                       _partitions.rightmost(ShenandoahFreeSetPartitionId::OldCollector));
-=======
-  log_debug(gc)("  After find_regions_with_alloc_capacity(), Mutator range [%zd, %zd],"
-                "  Old Collector range [%zd, %zd]",
-                _partitions.leftmost(ShenandoahFreeSetPartitionId::Mutator),
-                _partitions.rightmost(ShenandoahFreeSetPartitionId::Mutator),
-                _partitions.leftmost(ShenandoahFreeSetPartitionId::OldCollector),
-                _partitions.rightmost(ShenandoahFreeSetPartitionId::OldCollector));
->>>>>>> 0ee6ba9c
 }
 
 // Returns number of regions transferred, adds transferred bytes to var argument bytes_transferred
@@ -1721,23 +1713,14 @@
         // OLD regions that have available memory are already in the old_collector free set.
         _partitions.move_from_partition_to_partition(idx, ShenandoahFreeSetPartitionId::Mutator,
                                                      ShenandoahFreeSetPartitionId::OldCollector, ac);
-<<<<<<< HEAD
+
         log_trace(gc, free)("  Shifting region " SIZE_FORMAT " from mutator_free to old_collector_free", idx);
-        log_trace(gc, free)("  Shifted Mutator range [" SSIZE_FORMAT ", " SSIZE_FORMAT "],"
-                            "  Old Collector range [" SSIZE_FORMAT ", " SSIZE_FORMAT "]",
+        log_trace(gc, free)("  Shifted Mutator range [%zd, %zd],"
+                            "  Old Collector range [%zd, %zd]",
                             _partitions.leftmost(ShenandoahFreeSetPartitionId::Mutator),
                             _partitions.rightmost(ShenandoahFreeSetPartitionId::Mutator),
                             _partitions.leftmost(ShenandoahFreeSetPartitionId::OldCollector),
                             _partitions.rightmost(ShenandoahFreeSetPartitionId::OldCollector));
-=======
-        log_debug(gc)("  Shifting region " SIZE_FORMAT " from mutator_free to old_collector_free", idx);
-        log_debug(gc)("  Shifted Mutator range [%zd, %zd],"
-                      "  Old Collector range [%zd, %zd]",
-                      _partitions.leftmost(ShenandoahFreeSetPartitionId::Mutator),
-                      _partitions.rightmost(ShenandoahFreeSetPartitionId::Mutator),
-                      _partitions.leftmost(ShenandoahFreeSetPartitionId::OldCollector),
-                      _partitions.rightmost(ShenandoahFreeSetPartitionId::OldCollector));
->>>>>>> 0ee6ba9c
         old_region_count++;
         continue;
       }
@@ -1754,23 +1737,14 @@
       // collection set, and they are easily evacuated because they have low density of live objects.
       _partitions.move_from_partition_to_partition(idx, ShenandoahFreeSetPartitionId::Mutator,
                                                    ShenandoahFreeSetPartitionId::Collector, ac);
-<<<<<<< HEAD
+
       log_trace(gc, free)("  Shifting region " SIZE_FORMAT " from mutator_free to collector_free", idx);
-      log_trace(gc, free)("  Shifted Mutator range [" SSIZE_FORMAT ", " SSIZE_FORMAT "],"
-                          "  Collector range [" SSIZE_FORMAT ", " SSIZE_FORMAT "]",
+      log_trace(gc, free)("  Shifted Mutator range [%zd, %zd],"
+                          "  Collector range [%zd, %zd]",
                           _partitions.leftmost(ShenandoahFreeSetPartitionId::Mutator),
                           _partitions.rightmost(ShenandoahFreeSetPartitionId::Mutator),
                           _partitions.leftmost(ShenandoahFreeSetPartitionId::Collector),
                           _partitions.rightmost(ShenandoahFreeSetPartitionId::Collector));
-=======
-      log_debug(gc)("  Shifting region " SIZE_FORMAT " from mutator_free to collector_free", idx);
-      log_debug(gc)("  Shifted Mutator range [%zd, %zd],"
-                    "  Collector range [%zd, %zd]",
-                    _partitions.leftmost(ShenandoahFreeSetPartitionId::Mutator),
-                    _partitions.rightmost(ShenandoahFreeSetPartitionId::Mutator),
-                    _partitions.leftmost(ShenandoahFreeSetPartitionId::Collector),
-                    _partitions.rightmost(ShenandoahFreeSetPartitionId::Collector));
->>>>>>> 0ee6ba9c
     }
   }
 
