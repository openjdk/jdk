--- conflicted
+++ resolved
@@ -1471,22 +1471,13 @@
   rightmost_empty_idx = (old_collector_leftmost_empty == max_regions)? -1: (idx_t) old_collector_rightmost_empty;
   _partitions.establish_old_collector_intervals(old_collector_leftmost, rightmost_idx, old_collector_leftmost_empty,
                                                 rightmost_empty_idx, old_collector_regions, old_collector_used);
-<<<<<<< HEAD
-  log_debug(gc)("  After find_regions_with_alloc_capacity(), Mutator range [" SSIZE_FORMAT ", " SSIZE_FORMAT "],"
-                "  Old Collector range [" SSIZE_FORMAT ", " SSIZE_FORMAT "]",
-                _partitions.leftmost(ShenandoahFreeSetPartitionId::Mutator),
-                _partitions.rightmost(ShenandoahFreeSetPartitionId::Mutator),
-                _partitions.leftmost(ShenandoahFreeSetPartitionId::OldCollector),
-                _partitions.rightmost(ShenandoahFreeSetPartitionId::OldCollector));
-  return mutator_alloc_capacity_in_words;
-=======
   log_debug(gc, free)("  After find_regions_with_alloc_capacity(), Mutator range [%zd, %zd],"
                       "  Old Collector range [%zd, %zd]",
                       _partitions.leftmost(ShenandoahFreeSetPartitionId::Mutator),
                       _partitions.rightmost(ShenandoahFreeSetPartitionId::Mutator),
                       _partitions.leftmost(ShenandoahFreeSetPartitionId::OldCollector),
                       _partitions.rightmost(ShenandoahFreeSetPartitionId::OldCollector));
->>>>>>> a637ccf2
+  return mutator_alloc_capacity_in_words;
 }
 
 // Returns number of regions transferred, adds transferred bytes to var argument bytes_transferred
@@ -1817,16 +1808,6 @@
       // collection set, and they are easily evacuated because they have low density of live objects.
       _partitions.move_from_partition_to_partition(idx, ShenandoahFreeSetPartitionId::Mutator,
                                                    ShenandoahFreeSetPartitionId::Collector, ac);
-<<<<<<< HEAD
-      log_debug(gc)("  Shifting region " SIZE_FORMAT " from mutator_free to collector_free", idx);
-      log_debug(gc)("  Shifted Mutator range [" SSIZE_FORMAT ", " SSIZE_FORMAT "],"
-                    "  Collector range [" SSIZE_FORMAT ", " SSIZE_FORMAT "]",
-                    _partitions.leftmost(ShenandoahFreeSetPartitionId::Mutator),
-                    _partitions.rightmost(ShenandoahFreeSetPartitionId::Mutator),
-                    _partitions.leftmost(ShenandoahFreeSetPartitionId::Collector),
-                    _partitions.rightmost(ShenandoahFreeSetPartitionId::Collector));
-      mutator_allocatable_words -= ac / HeapWordSize;
-=======
       log_trace(gc, free)("  Shifting region %zu from mutator_free to collector_free", idx);
       log_trace(gc, free)("  Shifted Mutator range [%zd, %zd],"
                           "  Collector range [%zd, %zd]",
@@ -1834,8 +1815,7 @@
                           _partitions.rightmost(ShenandoahFreeSetPartitionId::Mutator),
                           _partitions.leftmost(ShenandoahFreeSetPartitionId::Collector),
                           _partitions.rightmost(ShenandoahFreeSetPartitionId::Collector));
-
->>>>>>> a637ccf2
+      mutator_allocatable_words -= ac / HeapWordSize;
     }
   }
 
