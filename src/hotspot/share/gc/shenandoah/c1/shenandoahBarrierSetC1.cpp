/*
<<<<<<< HEAD
 * Copyright (c) 2018, 2022, Red Hat, Inc. All rights reserved.
 * Copyright (c) 2024, Oracle and/or its affiliates. All rights reserved.
=======
 * Copyright (c) 2018, 2024, Red Hat, Inc. All rights reserved.
>>>>>>> ae39a660
 * DO NOT ALTER OR REMOVE COPYRIGHT NOTICES OR THIS FILE HEADER.
 *
 * This code is free software; you can redistribute it and/or modify it
 * under the terms of the GNU General Public License version 2 only, as
 * published by the Free Software Foundation.
 *
 * This code is distributed in the hope that it will be useful, but WITHOUT
 * ANY WARRANTY; without even the implied warranty of MERCHANTABILITY or
 * FITNESS FOR A PARTICULAR PURPOSE.  See the GNU General Public License
 * version 2 for more details (a copy is included in the LICENSE file that
 * accompanied this code).
 *
 * You should have received a copy of the GNU General Public License version
 * 2 along with this work; if not, write to the Free Software Foundation,
 * Inc., 51 Franklin St, Fifth Floor, Boston, MA 02110-1301 USA.
 *
 * Please contact Oracle, 500 Oracle Parkway, Redwood Shores, CA 94065 USA
 * or visit www.oracle.com if you need additional information or have any
 * questions.
 *
 */

#include "precompiled.hpp"
#include "c1/c1_IR.hpp"
#include "gc/shared/satbMarkQueue.hpp"
#include "gc/shenandoah/shenandoahBarrierSet.hpp"
#include "gc/shenandoah/shenandoahBarrierSetAssembler.hpp"
#include "gc/shenandoah/shenandoahHeap.inline.hpp"
#include "gc/shenandoah/shenandoahHeapRegion.hpp"
#include "gc/shenandoah/shenandoahRuntime.hpp"
#include "gc/shenandoah/shenandoahThreadLocalData.hpp"
#include "gc/shenandoah/c1/shenandoahBarrierSetC1.hpp"

#ifdef ASSERT
#define __ gen->lir(__FILE__, __LINE__)->
#else
#define __ gen->lir()->
#endif

void ShenandoahPreBarrierStub::emit_code(LIR_Assembler* ce) {
  ShenandoahBarrierSetAssembler* bs = (ShenandoahBarrierSetAssembler*)BarrierSet::barrier_set()->barrier_set_assembler();
  bs->gen_pre_barrier_stub(ce, this);
}

void ShenandoahLoadReferenceBarrierStub::emit_code(LIR_Assembler* ce) {
  ShenandoahBarrierSetAssembler* bs = (ShenandoahBarrierSetAssembler*)BarrierSet::barrier_set()->barrier_set_assembler();
  bs->gen_load_reference_barrier_stub(ce, this);
}

ShenandoahBarrierSetC1::ShenandoahBarrierSetC1() :
  _pre_barrier_c1_runtime_code_blob(nullptr),
  _load_reference_barrier_strong_rt_code_blob(nullptr),
  _load_reference_barrier_strong_native_rt_code_blob(nullptr),
  _load_reference_barrier_weak_rt_code_blob(nullptr),
  _load_reference_barrier_phantom_rt_code_blob(nullptr) {}

void ShenandoahBarrierSetC1::pre_barrier(LIRGenerator* gen, CodeEmitInfo* info, DecoratorSet decorators, LIR_Opr addr_opr, LIR_Opr pre_val) {
  // First we test whether marking is in progress.

  bool patch = (decorators & C1_NEEDS_PATCHING) != 0;
  bool do_load = pre_val == LIR_OprFact::illegalOpr;

  LIR_Opr thrd = gen->getThreadPointer();
  LIR_Address* gc_state_addr =
          new LIR_Address(thrd,
                          in_bytes(ShenandoahThreadLocalData::gc_state_offset()),
                          T_BYTE);
  // Read the gc_state flag.
  LIR_Opr flag_val = gen->new_register(T_INT);
  __ load(gc_state_addr, flag_val);

  // Create a mask to test if the marking bit is set.
  // TODO: can we directly test if bit is set?
  LIR_Opr mask = LIR_OprFact::intConst(ShenandoahHeap::MARKING);
  LIR_Opr mask_reg = gen->new_register(T_INT);
  __ move(mask, mask_reg);

  if (two_operand_lir_form) {
    __ logical_and(flag_val, mask_reg, flag_val);
  } else {
    LIR_Opr masked_flag = gen->new_register(T_INT);
    __ logical_and(flag_val, mask_reg, masked_flag);
    flag_val = masked_flag;
  }
  __ cmp(lir_cond_notEqual, flag_val, LIR_OprFact::intConst(0));

  LIR_PatchCode pre_val_patch_code = lir_patch_none;

  CodeStub* slow;

  if (do_load) {
    assert(pre_val == LIR_OprFact::illegalOpr, "sanity");
    assert(addr_opr != LIR_OprFact::illegalOpr, "sanity");

    if (patch)
      pre_val_patch_code = lir_patch_normal;

    pre_val = gen->new_register(T_OBJECT);

    if (!addr_opr->is_address()) {
      assert(addr_opr->is_register(), "must be");
      addr_opr = LIR_OprFact::address(new LIR_Address(addr_opr, T_OBJECT));
    }
    slow = new ShenandoahPreBarrierStub(addr_opr, pre_val, pre_val_patch_code, info ? new CodeEmitInfo(info) : nullptr);
  } else {
    assert(addr_opr == LIR_OprFact::illegalOpr, "sanity");
    assert(pre_val->is_register(), "must be");
    assert(pre_val->type() == T_OBJECT, "must be an object");

    slow = new ShenandoahPreBarrierStub(pre_val);
  }

  __ branch(lir_cond_notEqual, slow);
  __ branch_destination(slow->continuation());
}

LIR_Opr ShenandoahBarrierSetC1::load_reference_barrier(LIRGenerator* gen, LIR_Opr obj, LIR_Opr addr, DecoratorSet decorators) {
  if (ShenandoahLoadRefBarrier) {
    return load_reference_barrier_impl(gen, obj, addr, decorators);
  } else {
    return obj;
  }
}

LIR_Opr ShenandoahBarrierSetC1::load_reference_barrier_impl(LIRGenerator* gen, LIR_Opr obj, LIR_Opr addr, DecoratorSet decorators) {
  assert(ShenandoahLoadRefBarrier, "Should be enabled");

  obj = ensure_in_register(gen, obj, T_OBJECT);
  assert(obj->is_register(), "must be a register at this point");
  addr = ensure_in_register(gen, addr, T_ADDRESS);
  assert(addr->is_register(), "must be a register at this point");
  LIR_Opr result = gen->result_register_for(obj->value_type());
  __ move(obj, result);
  LIR_Opr tmp1 = gen->new_register(T_ADDRESS);
  LIR_Opr tmp2 = gen->new_register(T_ADDRESS);

  LIR_Opr thrd = gen->getThreadPointer();
  LIR_Address* active_flag_addr =
    new LIR_Address(thrd,
                    in_bytes(ShenandoahThreadLocalData::gc_state_offset()),
                    T_BYTE);
  // Read and check the gc-state-flag.
  LIR_Opr flag_val = gen->new_register(T_INT);
  __ load(active_flag_addr, flag_val);
  int flags = ShenandoahHeap::HAS_FORWARDED;
  if (!ShenandoahBarrierSet::is_strong_access(decorators)) {
    flags |= ShenandoahHeap::WEAK_ROOTS;
  }
  LIR_Opr mask = LIR_OprFact::intConst(flags);
  LIR_Opr mask_reg = gen->new_register(T_INT);
  __ move(mask, mask_reg);

  if (two_operand_lir_form) {
    __ logical_and(flag_val, mask_reg, flag_val);
  } else {
    LIR_Opr masked_flag = gen->new_register(T_INT);
    __ logical_and(flag_val, mask_reg, masked_flag);
    flag_val = masked_flag;
  }
  __ cmp(lir_cond_notEqual, flag_val, LIR_OprFact::intConst(0));

  CodeStub* slow = new ShenandoahLoadReferenceBarrierStub(obj, addr, result, tmp1, tmp2, decorators);
  __ branch(lir_cond_notEqual, slow);
  __ branch_destination(slow->continuation());

  return result;
}

LIR_Opr ShenandoahBarrierSetC1::ensure_in_register(LIRGenerator* gen, LIR_Opr obj, BasicType type) {
  if (!obj->is_register()) {
    LIR_Opr obj_reg;
    if (obj->is_constant()) {
      obj_reg = gen->new_register(type);
      __ move(obj, obj_reg);
    } else {
      obj_reg = gen->new_pointer_register();
      __ leal(obj, obj_reg);
    }
    obj = obj_reg;
  }
  return obj;
}

void ShenandoahBarrierSetC1::store_at_resolved(LIRAccess& access, LIR_Opr value) {
  if (access.is_oop()) {
    if (ShenandoahSATBBarrier) {
      pre_barrier(access.gen(), access.access_emit_info(), access.decorators(), access.resolved_addr(), LIR_OprFact::illegalOpr /* pre_val */);
    }
  }
  BarrierSetC1::store_at_resolved(access, value);
}

LIR_Opr ShenandoahBarrierSetC1::resolve_address(LIRAccess& access, bool resolve_in_register) {
  // We must resolve in register when patching. This is to avoid
  // having a patch area in the load barrier stub, since the call
  // into the runtime to patch will not have the proper oop map.
  const bool patch_before_barrier = access.is_oop() && (access.decorators() & C1_NEEDS_PATCHING) != 0;
  return BarrierSetC1::resolve_address(access, resolve_in_register || patch_before_barrier);
}

void ShenandoahBarrierSetC1::load_at_resolved(LIRAccess& access, LIR_Opr result) {
  // 1: non-reference load, no additional barrier is needed
  if (!access.is_oop()) {
    BarrierSetC1::load_at_resolved(access, result);
    return;
  }

  LIRGenerator* gen = access.gen();
  DecoratorSet decorators = access.decorators();
  BasicType type = access.type();

  // 2: load a reference from src location and apply LRB if ShenandoahLoadRefBarrier is set
  if (ShenandoahBarrierSet::need_load_reference_barrier(decorators, type)) {
    LIR_Opr tmp = gen->new_register(T_OBJECT);
    BarrierSetC1::load_at_resolved(access, tmp);
    tmp = load_reference_barrier(gen, tmp, access.resolved_addr(), decorators);
    __ move(tmp, result);
  } else {
    BarrierSetC1::load_at_resolved(access, result);
  }

  // 3: apply keep-alive barrier for java.lang.ref.Reference if needed
  if (ShenandoahBarrierSet::need_keep_alive_barrier(decorators, type)) {
    bool is_anonymous = (decorators & ON_UNKNOWN_OOP_REF) != 0;

    // Register the value in the referent field with the pre-barrier
    LabelObj *Lcont_anonymous;
    if (is_anonymous) {
      Lcont_anonymous = new LabelObj();
      generate_referent_check(access, Lcont_anonymous);
    }
    pre_barrier(gen, access.access_emit_info(), decorators, LIR_OprFact::illegalOpr /* addr_opr */,
                result /* pre_val */);
    if (is_anonymous) {
      __ branch_destination(Lcont_anonymous->label());
    }
  }
}

class C1ShenandoahPreBarrierCodeGenClosure : public StubAssemblerCodeGenClosure {
  virtual OopMapSet* generate_code(StubAssembler* sasm) {
    ShenandoahBarrierSetAssembler* bs = (ShenandoahBarrierSetAssembler*)BarrierSet::barrier_set()->barrier_set_assembler();
    bs->generate_c1_pre_barrier_runtime_stub(sasm);
    return nullptr;
  }
};

class C1ShenandoahLoadReferenceBarrierCodeGenClosure : public StubAssemblerCodeGenClosure {
private:
  const DecoratorSet _decorators;

public:
  C1ShenandoahLoadReferenceBarrierCodeGenClosure(DecoratorSet decorators) : _decorators(decorators) {}

  virtual OopMapSet* generate_code(StubAssembler* sasm) {
    ShenandoahBarrierSetAssembler* bs = (ShenandoahBarrierSetAssembler*)BarrierSet::barrier_set()->barrier_set_assembler();
    bs->generate_c1_load_reference_barrier_runtime_stub(sasm, _decorators);
    return nullptr;
  }
};

bool ShenandoahBarrierSetC1::generate_c1_runtime_stubs(BufferBlob* buffer_blob) {
  C1ShenandoahPreBarrierCodeGenClosure pre_code_gen_cl;
<<<<<<< HEAD
  bool reference_barrier_success = true;
  _pre_barrier_c1_runtime_code_blob = Runtime1::generate_blob(buffer_blob, -1,
=======
  _pre_barrier_c1_runtime_code_blob = Runtime1::generate_blob(buffer_blob, C1StubId::NO_STUBID,
>>>>>>> ae39a660
                                                              "shenandoah_pre_barrier_slow",
                                                              false, &pre_code_gen_cl);
  if (ShenandoahLoadRefBarrier) {
    C1ShenandoahLoadReferenceBarrierCodeGenClosure lrb_strong_code_gen_cl(ON_STRONG_OOP_REF);
    _load_reference_barrier_strong_rt_code_blob = Runtime1::generate_blob(buffer_blob, C1StubId::NO_STUBID,
                                                                  "shenandoah_load_reference_barrier_strong_slow",
                                                                  false, &lrb_strong_code_gen_cl);

    C1ShenandoahLoadReferenceBarrierCodeGenClosure lrb_strong_native_code_gen_cl(ON_STRONG_OOP_REF | IN_NATIVE);
    _load_reference_barrier_strong_native_rt_code_blob = Runtime1::generate_blob(buffer_blob, C1StubId::NO_STUBID,
                                                                          "shenandoah_load_reference_barrier_strong_native_slow",
                                                                          false, &lrb_strong_native_code_gen_cl);

    C1ShenandoahLoadReferenceBarrierCodeGenClosure lrb_weak_code_gen_cl(ON_WEAK_OOP_REF);
    _load_reference_barrier_weak_rt_code_blob = Runtime1::generate_blob(buffer_blob, C1StubId::NO_STUBID,
                                                                          "shenandoah_load_reference_barrier_weak_slow",
                                                                          false, &lrb_weak_code_gen_cl);

    C1ShenandoahLoadReferenceBarrierCodeGenClosure lrb_phantom_code_gen_cl(ON_PHANTOM_OOP_REF | IN_NATIVE);
    _load_reference_barrier_phantom_rt_code_blob = Runtime1::generate_blob(buffer_blob, C1StubId::NO_STUBID,
                                                                           "shenandoah_load_reference_barrier_phantom_slow",
                                                                           false, &lrb_phantom_code_gen_cl);
    reference_barrier_success = _load_reference_barrier_strong_rt_code_blob != nullptr &&
                                _load_reference_barrier_strong_native_rt_code_blob != nullptr &&
                                _load_reference_barrier_weak_rt_code_blob != nullptr &&
                                _load_reference_barrier_phantom_rt_code_blob != nullptr;
  }
  return _pre_barrier_c1_runtime_code_blob != nullptr && reference_barrier_success;
}<|MERGE_RESOLUTION|>--- conflicted
+++ resolved
@@ -1,10 +1,6 @@
 /*
-<<<<<<< HEAD
- * Copyright (c) 2018, 2022, Red Hat, Inc. All rights reserved.
+ * Copyright (c) 2018, 2024, Red Hat, Inc. All rights reserved.
  * Copyright (c) 2024, Oracle and/or its affiliates. All rights reserved.
-=======
- * Copyright (c) 2018, 2024, Red Hat, Inc. All rights reserved.
->>>>>>> ae39a660
  * DO NOT ALTER OR REMOVE COPYRIGHT NOTICES OR THIS FILE HEADER.
  *
  * This code is free software; you can redistribute it and/or modify it
@@ -268,12 +264,8 @@
 
 bool ShenandoahBarrierSetC1::generate_c1_runtime_stubs(BufferBlob* buffer_blob) {
   C1ShenandoahPreBarrierCodeGenClosure pre_code_gen_cl;
-<<<<<<< HEAD
   bool reference_barrier_success = true;
   _pre_barrier_c1_runtime_code_blob = Runtime1::generate_blob(buffer_blob, -1,
-=======
-  _pre_barrier_c1_runtime_code_blob = Runtime1::generate_blob(buffer_blob, C1StubId::NO_STUBID,
->>>>>>> ae39a660
                                                               "shenandoah_pre_barrier_slow",
                                                               false, &pre_code_gen_cl);
   if (ShenandoahLoadRefBarrier) {
