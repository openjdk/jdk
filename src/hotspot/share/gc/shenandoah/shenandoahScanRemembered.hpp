/*
 * Copyright Amazon.com Inc. or its affiliates. All Rights Reserved.
 * DO NOT ALTER OR REMOVE COPYRIGHT NOTICES OR THIS FILE HEADER.
 *
 * This code is free software; you can redistribute it and/or modify it
 * under the terms of the GNU General Public License version 2 only, as
 * published by the Free Software Foundation.
 *
 * This code is distributed in the hope that it will be useful, but WITHOUT
 * ANY WARRANTY; without even the implied warranty of MERCHANTABILITY or
 * FITNESS FOR A PARTICULAR PURPOSE.  See the GNU General Public License
 * version 2 for more details (a copy is included in the LICENSE file that
 * accompanied this code).
 *
 * You should have received a copy of the GNU General Public License version
 * 2 along with this work; if not, write to the Free Software Foundation,
 * Inc., 51 Franklin St, Fifth Floor, Boston, MA 02110-1301 USA.
 *
 * Please contact Oracle, 500 Oracle Parkway, Redwood Shores, CA 94065 USA
 * or visit www.oracle.com if you need additional information or have any
 * questions.
 *
 */

#ifndef SHARE_GC_SHENANDOAH_SHENANDOAHSCANREMEMBERED_HPP
#define SHARE_GC_SHENANDOAH_SHENANDOAHSCANREMEMBERED_HPP

// Terminology used within this source file:
//
// Card Entry:   This is the information that identifies whether a
//               particular card-table entry is Clean or Dirty.  A clean
//               card entry denotes that the associated memory does not
//               hold references to young-gen memory.
//
// Card Region, aka
// Card Memory:  This is the region of memory that is assocated with a
//               particular card entry.
//
// Card Cluster: A card cluster represents 64 card entries.  A card
//               cluster is the minimal amount of work performed at a
//               time by a parallel thread.  Note that the work required
//               to scan a card cluster is somewhat variable in that the
//               required effort depends on how many cards are dirty, how
//               many references are held within the objects that span a
//               DIRTY card's memory, and on the size of the object
//               that spans the end of a DIRTY card's memory (because
//               that object, if it's not an array, may need to be scanned in
//               its entirety, when the object is imprecisely dirtied. Imprecise
//               dirtying is when the card corresponding to the object header
//               is dirtied, rather than the card on which the updated field lives).
//               To better balance work amongst them, parallel worker threads dynamically
//               claim clusters and are flexible in the number of clusters they
//               process.
//
// A cluster represents a "natural" quantum of work to be performed by
// a parallel GC thread's background remembered set scanning efforts.
// The notion of cluster is similar to the notion of stripe in the
// implementation of parallel GC card scanning.  However, a cluster is
// typically smaller than a stripe, enabling finer grain division of
// labor between multiple threads, and potentially better load balancing
// when dirty cards are not uniformly distributed in the heap, as is often
// the case with generational workloads where more recently promoted objects
// may be dirtied more frequently that older objects.
//
// For illustration, consider the following possible JVM configurations:
//
//   Scenario 1:
//     RegionSize is 128 MB
//     Span of a card entry is 512 B
//     Each card table entry consumes 1 B
//     Assume one long word (8 B)of the card table represents a cluster.
//       This long word holds 8 card table entries, spanning a
//       total of 8*512 B = 4 KB of the heap
//     The number of clusters per region is 128 MB / 4 KB = 32 K
//
//   Scenario 2:
//     RegionSize is 128 MB
//     Span of each card entry is 128 B
//     Each card table entry consumes 1 bit
//     Assume one int word (4 B) of the card table represents a cluster.
//       This int word holds 32 b/1 b = 32 card table entries, spanning a
//       total of 32 * 128 B = 4 KB of the heap
//     The number of clusters per region is 128 MB / 4 KB = 32 K
//
//   Scenario 3:
//     RegionSize is 128 MB
//     Span of each card entry is 512 B
//     Each card table entry consumes 1 bit
//     Assume one long word (8 B) of card table represents a cluster.
//       This long word holds 64 b/ 1 b = 64 card table entries, spanning a
//       total of 64 * 512 B = 32 KB of the heap
//     The number of clusters per region is 128 MB / 32 KB = 4 K
//
// At the start of a new young-gen concurrent mark pass, the gang of
// Shenandoah worker threads collaborate in performing the following
// actions:
//
//  Let old_regions = number of ShenandoahHeapRegion comprising
//    old-gen memory
//  Let region_size = ShenandoahHeapRegion::region_size_bytes()
//    represent the number of bytes in each region
//  Let clusters_per_region = region_size / 512
//  Let rs represent the ShenandoahDirectCardMarkRememberedSet
//
//  for each ShenandoahHeapRegion old_region in the whole heap
//    determine the cluster number of the first cluster belonging
//      to that region
//    for each cluster contained within that region
//      Assure that exactly one worker thread processes each
//      cluster, each thread making a series of invocations of the
//      following:
//
//        rs->process_clusters(worker_id, ReferenceProcessor *,
//                             ShenandoahConcurrentMark *, cluster_no, cluster_count,
//                             HeapWord *end_of_range, OopClosure *oops);
//
//  For efficiency, divide up the clusters so that different threads
//  are responsible for processing different clusters.  Processing costs
//  may vary greatly between clusters for the following reasons:
//
//        a) some clusters contain mostly dirty cards and other
//           clusters contain mostly clean cards
//        b) some clusters contain mostly primitive data and other
//           clusters contain mostly reference data
//        c) some clusters are spanned by very large non-array objects that
//           begin in some other cluster.  When a large non-array object
//           beginning in a preceding cluster spans large portions of
//           this cluster, then because of imprecise dirtying, the
//           portion of the object in this cluster may be clean, but
//           will need to be processed by the worker responsible for
//           this cluster, potentially increasing its work.
//        d) in the case that the end of this cluster is spanned by a
//           very large non-array object, the worker for this cluster will
//           be responsible for processing the portion of the object
//           in this cluster.
//
// Though an initial division of labor between marking threads may
// assign equal numbers of clusters to be scanned by each thread, it
// should be expected that some threads will finish their assigned
// work before others.  Therefore, some amount of the full remembered
// set scanning effort should be held back and assigned incrementally
// to the threads that end up with excess capacity.  Consider the
// following strategy for dividing labor:
//
//        1. Assume there are 8 marking threads and 1024 remembered
//           set clusters to be scanned.
//        2. Assign each thread to scan 64 clusters.  This leaves
//           512 (1024 - (8*64)) clusters to still be scanned.
//        3. As the 8 server threads complete previous cluster
//           scanning assignments, issue each of the next 8 scanning
//           assignments as units of 32 additional cluster each.
//           In the case that there is high variance in effort
//           associated with previous cluster scanning assignments,
//           multiples of these next assignments may be serviced by
//           the server threads that were previously assigned lighter
//           workloads.
//        4. Make subsequent scanning assignments as follows:
//             a) 8 assignments of size 16 clusters
//             b) 8 assignments of size 8 clusters
//             c) 16 assignments of size 4 clusters
//
//    When there is no more remembered set processing work to be
//    assigned to a newly idled worker thread, that thread can move
//    on to work on other tasks associated with root scanning until such
//    time as all clusters have been examined.
//
// Remembered set scanning is designed to run concurrently with
// mutator threads, with multiple concurrent workers. Furthermore, the
// current implementation of remembered set scanning never clears a
// card once it has been marked.
//
// These limitations will be addressed in future enhancements to the
// existing implementation.

#include "gc/shared/workerThread.hpp"
#include "gc/shenandoah/shenandoahCardStats.hpp"
#include "gc/shenandoah/shenandoahCardTable.hpp"
#include "gc/shenandoah/shenandoahNumberSeq.hpp"
#include "gc/shenandoah/shenandoahTaskqueue.hpp"
#include "memory/iterator.hpp"
#include "utilities/globalDefinitions.hpp"

class ShenandoahReferenceProcessor;
class ShenandoahConcurrentMark;
class ShenandoahHeap;
class ShenandoahHeapRegion;
class ShenandoahRegionIterator;
class ShenandoahMarkingContext;

class CardTable;
typedef CardTable::CardValue CardValue;

class ShenandoahDirectCardMarkRememberedSet: public CHeapObj<mtGC> {

private:

  // Use symbolic constants defined in cardTable.hpp
  //  CardTable::card_shift = 9;
  //  CardTable::card_size = 512;  (default value 512, a power of 2 >= 128)
  //  CardTable::card_size_in_words = 64; (default value 64, a power of 2 >= 16)
  //  CardTable::clean_card_val()
  //  CardTable::dirty_card_val()

  // See shenandoahCardTable.hpp
  //  ShenandoahMinCardSizeInBytes 128

  const size_t LogCardValsPerIntPtr;    // the number of card values (entries) in an intptr_t
  const size_t LogCardSizeInWords;      // the size of a card in heap word units

  ShenandoahHeap* _heap;
  ShenandoahCardTable* _card_table;
  size_t _card_shift;
  size_t _total_card_count;
  HeapWord* _whole_heap_base;   // Points to first HeapWord of data contained within heap memory
  CardValue* _byte_map;         // Points to first entry within the card table
  CardValue* _byte_map_base;    // Points to byte_map minus the bias computed from address of heap memory

public:

  // count is the number of cards represented by the card table.
  ShenandoahDirectCardMarkRememberedSet(ShenandoahCardTable* card_table, size_t total_card_count);

  // Card index is zero-based relative to _byte_map.
  size_t last_valid_index() const;
  size_t total_cards() const;
  size_t card_index_for_addr(HeapWord* p) const;
  HeapWord* addr_for_card_index(size_t card_index) const;
  inline const CardValue* get_card_table_byte_map(bool use_write_table) const {
    return use_write_table ? _card_table->write_byte_map() : _card_table->read_byte_map();
  }

  inline bool is_card_dirty(size_t card_index) const;
  inline bool is_write_card_dirty(size_t card_index) const;
  inline void mark_card_as_dirty(size_t card_index);
  inline void mark_range_as_dirty(size_t card_index, size_t num_cards);
  inline void mark_card_as_clean(size_t card_index);
  inline void mark_range_as_clean(size_t card_index, size_t num_cards);
  inline bool is_card_dirty(HeapWord* p) const;
  inline bool is_write_card_dirty(HeapWord* p) const;
  inline void mark_card_as_dirty(HeapWord* p);
  inline void mark_range_as_dirty(HeapWord* p, size_t num_heap_words);
  inline void mark_range_as_clean(HeapWord* p, size_t num_heap_words);

  // See comment in ShenandoahScanRemembered
  inline void mark_read_table_as_clean();

  // Merge any dirty values from write table into the read table, while leaving
  // the write table unchanged.
  void merge_write_table(HeapWord* start, size_t word_count);

  // See comment in ShenandoahScanRemembered
  void swap_card_tables();
};

// A ShenandoahCardCluster represents the minimal unit of work
// performed by independent parallel GC threads during scanning of
// remembered sets.
//
// The GC threads that perform card-table remembered set scanning may
// overwrite card-table entries to mark them as clean in the case that
// the associated memory no longer holds references to young-gen
// memory.  Rather than access the card-table entries directly, all GC
// thread access to card-table information is made by way of the
// ShenandoahCardCluster data abstraction.  This abstraction
// effectively manages access to multiple possible underlying
// remembered set implementations, including a traditional card-table
// approach and a SATB-based approach.
//
// The API services represent a compromise between efficiency and
// convenience.
//
// Multiple GC threads that scan the remembered set
// in parallel.  The desire is to divide the complete scanning effort
// into multiple clusters of work that can be independently processed
// by individual threads without need for synchronizing efforts
// between the work performed by each task.  The term "cluster" of
// work is similar to the term "stripe" as used in the implementation
// of Parallel GC.
//
// Complexity arises when an object to be scanned crosses the boundary
// between adjacent cluster regions.  Here is the protocol that we currently
// follow:
//
//  1. The thread responsible for scanning the cards in a cluster modifies
//     the associated card-table entries. Only cards that are dirty are
//     processed, except as described below for the case of objects that
//     straddle more than one card.
//  2. Object Arrays are precisely dirtied, so only the portion of the obj-array
//     that overlaps the range of dirty cards in its cluster are scanned
//     by each worker thread. This holds for portions of obj-arrays that extend
//     over clusters processed by different workers, with each worked responsible
//     for scanning the portion of the obj-array overlapping the dirty cards in
//     its cluster.
//  3. Non-array objects are precisely dirtied by the interpreter and the compilers
//     For such objects that extend over multiple cards, or even multiple clusters,
//     the entire object is scanned by the worker that processes the (dirty) card on
//     which the object's header lies. (However, GC workers should precisely dirty the
//     cards with inter-regional/inter-generational pointers in the body of this object,
//     thus making subsequent scans potentially less expensive.) Such larger non-array
//     objects are relatively rare.
//
//  A possible criticism:
//  C. The representation of pointer location descriptive information
//     within Klass representations is not designed for efficient
//     "random access".  An alternative approach to this design would
//     be to scan very large objects multiple times, once for each
//     cluster that is spanned by the object's range.  This reduces
//     unnecessary overscan, but it introduces different sorts of
//     overhead effort:
//       i) For each spanned cluster, we have to look up the start of
//          the crossing object.
//      ii) Each time we scan the very large object, we have to
//          sequentially walk through its pointer location
//          descriptors, skipping over all of the pointers that
//          precede the start of the range of addresses that we
//          consider relevant.


// Because old-gen heap memory is not necessarily contiguous, and
// because cards are not necessarily maintained for young-gen memory,
// consecutive card numbers do not necessarily correspond to consecutive
// address ranges.  For the traditional direct-card-marking
// implementation of this interface, consecutive card numbers are
// likely to correspond to contiguous regions of memory, but this
// should not be assumed.  Instead, rely only upon the following:
//
//  1. All card numbers for cards pertaining to the same
//     ShenandoahHeapRegion are consecutively numbered.
//  2. In the case that neighboring ShenandoahHeapRegions both
//     represent old-gen memory, the card regions that span the
//     boundary between these neighboring heap regions will be
//     consecutively numbered.
//  3. (A corollary) In the case that an old-gen object straddles the
//     boundary between two heap regions, the card regions that
//     correspond to the span of this object will be consecutively
//     numbered.
//
// ShenandoahCardCluster abstracts access to the remembered set
// and also keeps track of crossing map information to allow efficient
// resolution of object start addresses.
//
// ShenandoahCardCluster supports all of the services of
// DirectCardMarkRememberedSet, plus it supports register_object() and lookup_object().
// Note that we only need to register the start addresses of the object that
// overlays the first address of a card; we need to do this for every card.
// In other words, register_object() checks if the object crosses a card boundary,
// and updates the offset value for each card that the object crosses into.
// For objects that don't straddle cards, nothing needs to be done.
//
class ShenandoahCardCluster: public CHeapObj<mtGC> {

private:
  ShenandoahDirectCardMarkRememberedSet* _rs;

public:
  static const size_t CardsPerCluster = 64;

private:
  typedef struct cross_map { uint8_t first; uint8_t last; } xmap;
  typedef union crossing_info { uint16_t short_word; xmap offsets; } crossing_info;

  // ObjectStartsInCardRegion bit is set within a crossing_info.offsets.start iff at least one object starts within
  // a particular card region.  We pack this bit into start byte under assumption that start byte is accessed less
  // frequently than last byte.  This is true when number of clean cards is greater than number of dirty cards.
  static const uint8_t ObjectStartsInCardRegion = 0x80;
  static const uint8_t FirstStartBits           = 0x7f;

  // Check that we have enough bits to store the largest possible offset into a card for an object start.
  // The value for maximum card size is based on the constraints for GCCardSizeInBytes in gc_globals.hpp.
  static const int MaxCardSize = NOT_LP64(512) LP64_ONLY(1024);
  STATIC_ASSERT((MaxCardSize / HeapWordSize) - 1 <= FirstStartBits);

  crossing_info* _object_starts;

public:
  // If we're setting first_start, assume the card has an object.
  inline void set_first_start(size_t card_index, uint8_t value) {
    _object_starts[card_index].offsets.first = ObjectStartsInCardRegion | value;
  }

  inline void set_last_start(size_t card_index, uint8_t value) {
    _object_starts[card_index].offsets.last = value;
  }

  inline void set_starts_object_bit(size_t card_index) {
    _object_starts[card_index].offsets.first |= ObjectStartsInCardRegion;
  }

  inline void clear_starts_object_bit(size_t card_index) {
    _object_starts[card_index].offsets.first &= ~ObjectStartsInCardRegion;
  }

  // Returns true iff an object is known to start within the card memory associated with card card_index.
  inline bool starts_object(size_t card_index) const {
    return (_object_starts[card_index].offsets.first & ObjectStartsInCardRegion) != 0;
  }

  inline void clear_objects_in_range(HeapWord* addr, size_t num_words) {
    size_t card_index = _rs->card_index_for_addr(addr);
    size_t last_card_index = _rs->card_index_for_addr(addr + num_words - 1);
    while (card_index <= last_card_index)
      _object_starts[card_index++].short_word = 0;
  }

  ShenandoahCardCluster(ShenandoahDirectCardMarkRememberedSet* rs) {
    _rs = rs;
<<<<<<< HEAD
    _object_starts = NEW_C_HEAP_ARRAY(crossing_info, rs->total_cards()+1, mtGC);
=======
    _object_starts = NEW_C_HEAP_ARRAY(crossing_info, rs->total_cards() + 1, mtGC); // the +1 is to account for card table guarding entry
>>>>>>> 20ea218c
    for (size_t i = 0; i < rs->total_cards(); i++) {
      _object_starts[i].short_word = 0;
    }
  }

  ~ShenandoahCardCluster() {
    FREE_C_HEAP_ARRAY(crossing_info, _object_starts);
    _object_starts = nullptr;
  }

  // There is one entry within the object_starts array for each card entry.
  //
  //  Suppose multiple garbage objects are coalesced during GC sweep
  //  into a single larger "free segment".  As each two objects are
  //  coalesced together, the start information pertaining to the second
  //  object must be removed from the objects_starts array.  If the
  //  second object had been the first object within card memory,
  //  the new first object is the object that follows that object if
  //  that starts within the same card memory, or NoObject if the
  //  following object starts within the following cluster.  If the
  //  second object had been the last object in the card memory,
  //  replace this entry with the newly coalesced object if it starts
  //  within the same card memory, or with NoObject if it starts in a
  //  preceding card's memory.
  //
  //  Suppose a large free segment is divided into a smaller free
  //  segment and a new object.  The second part of the newly divided
  //  memory must be registered as a new object, overwriting at most
  //  one first_start and one last_start entry.  Note that one of the
  //  newly divided two objects might be a new GCLAB.
  //
  //  Suppose postprocessing of a GCLAB finds that the original GCLAB
  //  has been divided into N objects.  Each of the N newly allocated
  //  objects will be registered, overwriting at most one first_start
  //  and one last_start entries.
  //
  //  No object registration operations are linear in the length of
  //  the registered objects.
  //
  // Consider further the following observations regarding object
  // registration costs:
  //
  //   1. The cost is paid once for each old-gen object (Except when
  //      an object is demoted and repromoted, in which case we would
  //      pay the cost again).
  //   2. The cost can be deferred so that there is no urgency during
  //      mutator copy-on-first-access promotion.  Background GC
  //      threads will update the object_starts array by post-
  //      processing the contents of retired PLAB buffers.
  //   3. The bet is that these costs are paid relatively rarely
  //      because:
  //      a) Most objects die young and objects that die in young-gen
  //         memory never need to be registered with the object_starts
  //         array.
  //      b) Most objects that are promoted into old-gen memory live
  //         there without further relocation for a relatively long
  //         time, so we get a lot of benefit from each investment
  //         in registering an object.

public:

  // The starting locations of objects contained within old-gen memory
  // are registered as part of the remembered set implementation.  This
  // information is required when scanning dirty card regions that are
  // spanned by objects beginning within preceding card regions.  It
  // is necessary to find the first and last objects that begin within
  // this card region.  Starting addresses of objects are required to
  // find the object headers, and object headers provide information
  // about which fields within the object hold addresses.
  //
  // The old-gen memory allocator invokes register_object() for any
  // object that is allocated within old-gen memory.  This identifies
  // the starting addresses of objects that span boundaries between
  // card regions.
  //
  // It is not necessary to invoke register_object at the very instant
  // an object is allocated.  It is only necessary to invoke it
  // prior to the next start of a garbage collection concurrent mark
  // or concurrent update-references phase.  An "ideal" time to register
  // objects is during post-processing of a GCLAB after the GCLAB is
  // retired due to depletion of its memory.
  //
  // register_object() does not perform synchronization.  In the case
  // that multiple threads are registering objects whose starting
  // addresses are within the same cluster, races between these
  // threads may result in corruption of the object-start data
  // structures.  Parallel GC threads should avoid registering objects
  // residing within the same cluster by adhering to the following
  // coordination protocols:
  //
  //  1. Align thread-local GCLAB buffers with some TBD multiple of
  //     card clusters.  The card cluster size is 32 KB.  If the
  //     desired GCLAB size is 128 KB, align the buffer on a multiple
  //     of 4 card clusters.
  //  2. Post-process the contents of GCLAB buffers to register the
  //     objects allocated therein.  Allow one GC thread at a
  //     time to do the post-processing of each GCLAB.
  //  3. Since only one GC thread at a time is registering objects
  //     belonging to a particular allocation buffer, no locking
  //     is performed when registering these objects.
  //  4. Any remnant of unallocated memory within an expended GC
  //     allocation buffer is not returned to the old-gen allocation
  //     pool until after the GC allocation buffer has been post
  //     processed.  Before any remnant memory is returned to the
  //     old-gen allocation pool, the GC thread that scanned this GC
  //     allocation buffer performs a write-commit memory barrier.
  //  5. Background GC threads that perform tenuring of young-gen
  //     objects without a GCLAB use a CAS lock before registering
  //     each tenured object.  The CAS lock assures both mutual
  //     exclusion and memory coherency/visibility.  Note that an
  //     object tenured by a background GC thread will not overlap
  //     with any of the clusters that are receiving tenured objects
  //     by way of GCLAB buffers.  Multiple independent GC threads may
  //     attempt to tenure objects into a shared cluster.  This is why
  //     sychronization may be necessary.  Consider the following
  //     scenarios:
  //
  //     a) If two objects are tenured into the same card region, each
  //        registration may attempt to modify the first-start or
  //        last-start information associated with that card region.
  //        Furthermore, because the representations of first-start
  //        and last-start information within the object_starts array
  //        entry uses different bits of a shared uint_16 to represent
  //        each, it is necessary to lock the entire card entry
  //        before modifying either the first-start or last-start
  //        information within the entry.
  //     b) Suppose GC thread X promotes a tenured object into
  //        card region A and this tenured object spans into
  //        neighboring card region B.  Suppose GC thread Y (not equal
  //        to X) promotes a tenured object into cluster B.  GC thread X
  //        will update the object_starts information for card A.  No
  //        synchronization is required.
  //     c) In summary, when background GC threads register objects
  //        newly tenured into old-gen memory, they must acquire a
  //        mutual exclusion lock on the card that holds the starting
  //        address of the newly tenured object.  This can be achieved
  //        by using a CAS instruction to assure that the previous
  //        values of first-offset and last-offset have not been
  //        changed since the same thread inquired as to their most
  //        current values.
  //
  //     One way to minimize the need for synchronization between
  //     background tenuring GC threads is for each tenuring GC thread
  //     to promote young-gen objects into distinct dedicated cluster
  //     ranges.
  //  6. The object_starts information is only required during the
  //     starting of concurrent marking and concurrent evacuation
  //     phases of GC.  Before we start either of these GC phases, the
  //     JVM enters a safe point and all GC threads perform
  //     commit-write barriers to assure that access to the
  //     object_starts information is coherent.


  // Notes on synchronization of register_object():
  //
  //  1. For efficiency, there is no locking in the implementation of register_object()
  //  2. Thus, it is required that users of this service assure that concurrent/parallel invocations of
  //     register_object() do pertain to the same card's memory range.  See discussion below to understand
  //     the risks.
  //  3. When allocating from a TLAB or GCLAB, the mutual exclusion can be guaranteed by assuring that each
  //     LAB's start and end are aligned on card memory boundaries.
  //  4. Use the same lock that guarantees exclusivity when performing free-list allocation within heap regions.
  //
  // Register the newly allocated object while we're holding the global lock since there's no synchronization
  // built in to the implementation of register_object().  There are potential races when multiple independent
  // threads are allocating objects, some of which might span the same card region.  For example, consider
  // a card table's memory region within which three objects are being allocated by three different threads:
  //
  // objects being "concurrently" allocated:
  //    [-----a------][-----b-----][--------------c------------------]
  //            [---- card table memory range --------------]
  //
  // Before any objects are allocated, this card's memory range holds no objects.  Note that:
  //   allocation of object a wants to set the has-object, first-start, and last-start attributes of the preceding card region.
  //   allocation of object b wants to set the has-object, first-start, and last-start attributes of this card region.
  //   allocation of object c also wants to set the has-object, first-start, and last-start attributes of this card region.
  //
  // The thread allocating b and the thread allocating c can "race" in various ways, resulting in confusion, such as last-start
  // representing object b while first-start represents object c.  This is why we need to require all register_object()
  // invocations associated with objects that are allocated from "free lists" to provide their own mutual exclusion locking
  // mechanism.

  // Reset the starts_object() information to false for all cards in the range between from and to.
  void reset_object_range(HeapWord* from, HeapWord* to);

  // register_object() requires that the caller hold the heap lock
  // before calling it.
  void register_object(HeapWord* address);

  // register_object_without_lock() does not require that the caller hold
  // the heap lock before calling it, under the assumption that the
  // caller has assured no other thread will endeavor to concurrently
  // register objects that start within the same card's memory region
  // as address.
  void register_object_without_lock(HeapWord* address);

  // During the reference updates phase of GC, we walk through each old-gen memory region that was
  // not part of the collection set and we invalidate all unmarked objects.  As part of this effort,
  // we coalesce neighboring dead objects in order to make future remembered set scanning more
  // efficient (since future remembered set scanning of any card region containing consecutive
  // dead objects can skip over all of them at once by reading only a single dead object header
  // instead of having to read the header of each of the coalesced dead objects.
  //
  // At some future time, we may implement a further optimization: satisfy future allocation requests
  // by carving new objects out of the range of memory that represents the coalesced dead objects.
  //
  // Suppose we want to combine several dead objects into a single coalesced object.  How does this
  // impact our representation of crossing map information?
  //  1. If the newly coalesced range is contained entirely within a card range, that card's last
  //     start entry either remains the same or it is changed to the start of the coalesced region.
  //  2. For the card that holds the start of the coalesced object, it will not impact the first start
  //     but it may impact the last start.
  //  3. For following cards spanned entirely by the newly coalesced object, it will change starts_object
  //     to false (and make first-start and last-start "undefined").
  //  4. For a following card that is spanned patially by the newly coalesced object, it may change
  //     first-start value, but it will not change the last-start value.
  //
  // The range of addresses represented by the arguments to coalesce_objects() must represent a range
  // of memory that was previously occupied exactly by one or more previously registered objects.  For
  // convenience, it is legal to invoke coalesce_objects() with arguments that span a single previously
  // registered object.
  //
  // The role of coalesce_objects is to change the crossing map information associated with all of the coalesced
  // objects.
  void coalesce_objects(HeapWord* address, size_t length_in_words);

  // The typical use case is going to look something like this:
  //   for each heapregion that comprises old-gen memory
  //     for each card number that corresponds to this heap region
  //       scan the objects contained therein if the card is dirty
  // To avoid excessive lookups in a sparse array, the API queries
  // the card number pertaining to a particular address and then uses the
  // card number for subsequent information lookups and stores.

  // If starts_object(card_index), this returns the word offset within this card
  // memory at which the first object begins.  If !starts_object(card_index), the
  // result is a don't care value -- asserts in a debug build.
  size_t get_first_start(size_t card_index) const;

  // If starts_object(card_index), this returns the word offset within this card
  // memory at which the last object begins.  If !starts_object(card_index), the
  // result is a don't care value.
  size_t get_last_start(size_t card_index) const;


  // Given a card_index, return the starting address of the first block in the heap
  // that straddles into the card. If the card is co-initial with an object, then
  // this would return the starting address of the heap that this card covers.
  // Expects to be called for a card affiliated with the old generation in
  // generational mode.
  HeapWord* block_start(size_t card_index) const;
};

// ShenandoahScanRemembered is a concrete class representing the
// ability to scan the old-gen remembered set for references to
// objects residing in young-gen memory.
//
// Scanning normally begins with an invocation of numRegions and ends
// after all clusters of all regions have been scanned.
//
// Throughout the scanning effort, the number of regions does not
// change.
//
// Even though the regions that comprise old-gen memory are not
// necessarily contiguous, the abstraction represented by this class
// identifies each of the old-gen regions with an integer value
// in the range from 0 to (numRegions() - 1) inclusive.
//

class ShenandoahScanRemembered: public CHeapObj<mtGC> {

private:
  ShenandoahDirectCardMarkRememberedSet* _rs;
  ShenandoahCardCluster* _scc;

  // Global card stats (cumulative)
  HdrSeq _card_stats_scan_rs[MAX_CARD_STAT_TYPE];
  HdrSeq _card_stats_update_refs[MAX_CARD_STAT_TYPE];
  // Per worker card stats (multiplexed by phase)
  HdrSeq** _card_stats;

  // The types of card metrics that we gather
  const char* _card_stats_name[MAX_CARD_STAT_TYPE] = {
   "dirty_run", "clean_run",
   "dirty_cards", "clean_cards",
   "max_dirty_run", "max_clean_run",
   "dirty_scan_objs",
   "alternations"
  };

  // The statistics are collected and logged separately for
  // card-scans for initial marking, and for updating refs.
  const char* _card_stat_log_type[MAX_CARD_STAT_LOG_TYPE] = {
   "Scan Remembered Set", "Update Refs"
  };

  int _card_stats_log_counter[2] = {0, 0};

public:
  ShenandoahScanRemembered(ShenandoahDirectCardMarkRememberedSet* rs) {
    _rs = rs;
    _scc = new ShenandoahCardCluster(rs);

    // We allocate ParallelGCThreads worth even though we usually only
    // use up to ConcGCThreads, because degenerate collections may employ
    // ParallelGCThreads for remembered set scanning.
    if (ShenandoahEnableCardStats) {
      _card_stats = NEW_C_HEAP_ARRAY(HdrSeq*, ParallelGCThreads, mtGC);
      for (uint i = 0; i < ParallelGCThreads; i++) {
        _card_stats[i] = new HdrSeq[MAX_CARD_STAT_TYPE];
      }
    } else {
      _card_stats = nullptr;
    }
  }

  ~ShenandoahScanRemembered() {
    delete _scc;
    if (ShenandoahEnableCardStats) {
      for (uint i = 0; i < ParallelGCThreads; i++) {
        delete _card_stats[i];
      }
      FREE_C_HEAP_ARRAY(HdrSeq*, _card_stats);
      _card_stats = nullptr;
    }
    assert(_card_stats == nullptr, "Error");
  }

  HdrSeq* card_stats(uint worker_id) {
    assert(worker_id < ParallelGCThreads, "Error");
    assert(ShenandoahEnableCardStats == (_card_stats != nullptr), "Error");
    return ShenandoahEnableCardStats ? _card_stats[worker_id] : nullptr;
  }

  HdrSeq* card_stats_for_phase(CardStatLogType t) {
    switch (t) {
      case CARD_STAT_SCAN_RS:
        return _card_stats_scan_rs;
      case CARD_STAT_UPDATE_REFS:
        return _card_stats_update_refs;
      default:
        guarantee(false, "No such CardStatLogType");
    }
    return nullptr; // Quiet compiler
  }

  // Card index is zero-based relative to first spanned card region.
  size_t card_index_for_addr(HeapWord* p);
  HeapWord* addr_for_card_index(size_t card_index);
  bool is_card_dirty(size_t card_index);
  bool is_write_card_dirty(size_t card_index);
  bool is_card_dirty(HeapWord* p);
  bool is_write_card_dirty(HeapWord* p);
  void mark_card_as_dirty(HeapWord* p);
  void mark_range_as_dirty(HeapWord* p, size_t num_heap_words);
  void mark_range_as_clean(HeapWord* p, size_t num_heap_words);

  // This method is used to concurrently clean the "read" card table -
  // currently, as part of the reset phase. Later on the pointers to the "read"
  // and "write" card tables are swapped everywhere to enable the GC to
  // concurrently operate on the "read" table while mutators effect changes on
  // the "write" table.
  void mark_read_table_as_clean();

  // Swaps read and write card tables pointers in effect setting a clean card
  // table for the next GC cycle.
  void swap_card_tables() { _rs->swap_card_tables(); }

  void merge_write_table(HeapWord* start, size_t word_count) { _rs->merge_write_table(start, word_count); }

  size_t cluster_for_addr(HeapWord* addr);
  HeapWord* addr_for_cluster(size_t cluster_no);

  void reset_object_range(HeapWord* from, HeapWord* to);
  void register_object(HeapWord* addr);
  void register_object_without_lock(HeapWord* addr);
  void coalesce_objects(HeapWord* addr, size_t length_in_words);

  HeapWord* first_object_in_card(size_t card_index) {
    if (_scc->starts_object(card_index)) {
      return addr_for_card_index(card_index) + _scc->get_first_start(card_index);
    } else {
      return nullptr;
    }
  }

  // Return true iff this object is "properly" registered.
  bool verify_registration(HeapWord* address, ShenandoahMarkingContext* ctx);

  // clear the cards to clean, and clear the object_starts info to no objects
  void mark_range_as_empty(HeapWord* addr, size_t length_in_words);

  // process_clusters() scans a portion of the remembered set
  // for references from old gen into young. Several worker threads
  // scan different portions of the remembered set by making parallel invocations
  // of process_clusters() with each invocation scanning different
  // "clusters" of the remembered set.
  //
  // An invocation of process_clusters() examines all of the
  // intergenerational references spanned by `count` clusters starting
  // with `first_cluster`.  The `oops` argument is a worker-thread-local
  // OopClosure that is applied to all "valid" references in the remembered set.
  //
  // A side-effect of executing process_clusters() is to update the remembered
  // set entries (e.g. marking dirty cards clean if they no longer
  // hold references to young-gen memory).
  //
  // An implementation of process_clusters() may choose to efficiently
  // address more typical scenarios in the structure of remembered sets. E.g.
  // in the generational setting, one might expect remembered sets to be very sparse
  // (low mutation rates in the old generation leading to sparse dirty cards,
  // each with very few intergenerational pointers). Specific implementations
  // may choose to degrade gracefully as the sparsity assumption fails to hold,
  // such as when there are sudden spikes in (premature) promotion or in the
  // case of an underprovisioned, poorly-tuned, or poorly-shaped heap.
  //
  // At the start of a concurrent young generation marking cycle, we invoke process_clusters
  // with ClosureType ShenandoahInitMarkRootsClosure.
  //
  // At the start of a concurrent evacuation phase, we invoke process_clusters with
  // ClosureType ShenandoahEvacuateUpdateRootsClosure.

  template <typename ClosureType>
  void process_clusters(size_t first_cluster, size_t count, HeapWord* end_of_range, ClosureType* oops,
                        bool use_write_table, uint worker_id);

  template <typename ClosureType>
  void process_humongous_clusters(ShenandoahHeapRegion* r, size_t first_cluster, size_t count,
                                  HeapWord* end_of_range, ClosureType* oops, bool use_write_table);

  template <typename ClosureType>
  void process_region_slice(ShenandoahHeapRegion* region, size_t offset, size_t clusters, HeapWord* end_of_range,
                            ClosureType* cl, bool use_write_table, uint worker_id);

  // To Do:
  //  Create subclasses of ShenandoahInitMarkRootsClosure and
  //  ShenandoahEvacuateUpdateRootsClosure and any other closures
  //  that need to participate in remembered set scanning.  Within the
  //  subclasses, add a (probably templated) instance variable that
  //  refers to the associated ShenandoahCardCluster object.  Use this
  //  ShenandoahCardCluster instance to "enhance" the do_oops
  //  processing so that we can:
  //
  //   1. Avoid processing references that correspond to clean card
  //      regions, and
  //   2. Set card status to CLEAN when the associated card region no
  //      longer holds inter-generatioanal references.
  //
  //  To enable efficient implementation of these behaviors, we
  //  probably also want to add a few fields into the
  //  ShenandoahCardCluster object that allow us to precompute and
  //  remember the addresses at which card status is going to change
  //  from dirty to clean and clean to dirty.  The do_oops
  //  implementations will want to update this value each time they
  //  cross one of these boundaries.
  void roots_do(OopIterateClosure* cl);

  // Log stats related to card/RS stats for given phase t
  void log_card_stats(uint nworkers, CardStatLogType t) PRODUCT_RETURN;
private:
  // Log stats for given worker id related into given summary card/RS stats
  void log_worker_card_stats(uint worker_id, HdrSeq* sum_stats) PRODUCT_RETURN;

  // Log given stats
  void log_card_stats(HdrSeq* stats) PRODUCT_RETURN;

  // Merge the stats from worked_id into the given summary stats, and clear the worker_id's stats.
  void merge_worker_card_stats_cumulative(HdrSeq* worker_stats, HdrSeq* sum_stats) PRODUCT_RETURN;
};


// A ShenandoahRegionChunk represents a contiguous interval of a ShenandoahHeapRegion, typically representing
// work to be done by a worker thread.
struct ShenandoahRegionChunk {
  ShenandoahHeapRegion* _r;      // The region of which this represents a chunk
  size_t _chunk_offset;          // HeapWordSize offset
  size_t _chunk_size;            // HeapWordSize qty
};

// ShenandoahRegionChunkIterator divides the total remembered set scanning effort into ShenandoahRegionChunks
// that are assigned one at a time to worker threads. (Here, we use the terms `assignments` and `chunks`
// interchangeably.) Note that the effort required to scan a range of memory is not necessarily a linear
// function of the size of the range.  Some memory ranges hold only a small number of live objects.
// Some ranges hold primarily primitive (non-pointer) data.  We start with larger chunk sizes because larger chunks
// reduce coordination overhead.  We expect that the GC worker threads that receive more difficult assignments
// will work longer on those chunks.  Meanwhile, other worker threads will repeatedly accept and complete multiple
// easier chunks.  As the total amount of work remaining to be completed decreases, we decrease the size of chunks
// given to individual threads.  This reduces the likelihood of significant imbalance between worker thread assignments
// when there is less meaningful work to be performed by the remaining worker threads while they wait for
// worker threads with difficult assignments to finish, reducing the overall duration of the phase.

class ShenandoahRegionChunkIterator : public StackObj {
private:
  // The largest chunk size is 4 MiB, measured in words.  Otherwise, remembered set scanning may become too unbalanced.
  // If the largest chunk size is too small, there is too much overhead sifting out assignments to individual worker threads.
  static const size_t _maximum_chunk_size_words = (4 * 1024 * 1024) / HeapWordSize;
  static const size_t _clusters_in_smallest_chunk = 4;

  size_t _largest_chunk_size_words;

  // smallest_chunk_size is 4 clusters.  Each cluster spans 128 KiB.
  // This is computed from CardTable::card_size_in_words() * ShenandoahCardCluster::CardsPerCluster;
  static size_t smallest_chunk_size_words() {
      return _clusters_in_smallest_chunk * CardTable::card_size_in_words() * ShenandoahCardCluster::CardsPerCluster;
  }

  // The total remembered set scanning effort is divided into chunks of work that are assigned to individual worker tasks.
  // The chunks of assigned work are divided into groups, where the size of the typical group (_regular_group_size) is half the
  // total number of regions.  The first group may be larger than
  // _regular_group_size in the case that the first group's chunk
  // size is less than the region size.  The last group may be larger
  // than _regular_group_size because no group is allowed to
  // have smaller assignments than _smallest_chunk_size, which is 128 KB.

  // Under normal circumstances, no configuration needs more than _maximum_groups (default value of 16).
  // The first group "effectively" processes chunks of size 1 MiB (or smaller for smaller region sizes).
  // The last group processes chunks of size 128 KiB.  There are four groups total.

  // group[ 0] is 4 MiB chunk size (_maximum_chunk_size_words)
  // group[ 1] is 2 MiB chunk size
  // group[ 2] is 1 MiB chunk size
  // group[ 3] is 512 KiB chunk size
  // group[ 4] is 256 KiB chunk size
  // group[ 5] is 128 KiB chunk size
  // group[ 6] is  64 KiB chunk size
  // group[ 7] is  32 KiB chunk size
  // group[ 8] is  16 KiB chunk size
  // group[ 9] is   8 KiB chunk size
  // group[10] is   4 KiB chunk size
  //   Note: 4 KiB is smallest possible chunk_size, computed from:
  //         _clusters_in_smallest_chunk * MinimumCardSizeInWords * ShenandoahCardCluster::CardsPerCluster, which is
  //         4 * 16 * 64 = 4096

  // We set aside arrays to represent the maximum number of groups that may be required for any heap configuration
  static const size_t _maximum_groups = 11;

  const ShenandoahHeap* _heap;

  const size_t _regular_group_size;                        // Number of chunks in each group
  const size_t _first_group_chunk_size_b4_rebalance;
  const size_t _num_groups;                        // Number of groups in this configuration
  size_t _adjusted_num_groups;                     // Rebalancing may coalesce groups
  const size_t _total_chunks;

  shenandoah_padding(0);
  volatile size_t _index;
  shenandoah_padding(1);

  size_t _region_index[_maximum_groups];           // The region index for the first region spanned by this group
  size_t _group_offset[_maximum_groups];           // The offset at which group begins within first region spanned by this group
  size_t _group_chunk_size[_maximum_groups];       // The size of each chunk within this group
  size_t _group_entries[_maximum_groups];          // Total chunks spanned by this group and the ones before it.

  // No implicit copying: iterators should be passed by reference to capture the state
  NONCOPYABLE(ShenandoahRegionChunkIterator);

  // Makes use of _heap.
  size_t calc_regular_group_size();

  // Makes use of _regular_group_size, which must be initialized before call.
  size_t calc_first_group_chunk_size_b4_rebalance();

  // Makes use of _regular_group_size and _first_group_chunk_size_b4_rebalance, both of which must be initialized before call.
  size_t calc_num_groups();

  // Makes use of _regular_group_size, _first_group_chunk_size_b4_rebalance, which must be initialized before call.
  size_t calc_total_chunks();

public:
  ShenandoahRegionChunkIterator(size_t worker_count);
  ShenandoahRegionChunkIterator(ShenandoahHeap* heap, size_t worker_count);

  // Reset iterator to default state
  void reset();

  // Fills in assignment with next chunk of work and returns true iff there is more work.
  // Otherwise, returns false.  This is multi-thread-safe.
  inline bool next(struct ShenandoahRegionChunk* assignment);

  // This is *not* MT safe. However, in the absence of multithreaded access, it
  // can be used to determine if there is more work to do.
  inline bool has_next() const;
};


class ShenandoahScanRememberedTask : public WorkerTask {
 private:
  ShenandoahObjToScanQueueSet* _queue_set;
  ShenandoahObjToScanQueueSet* _old_queue_set;
  ShenandoahReferenceProcessor* _rp;
  ShenandoahRegionChunkIterator* _work_list;
  bool _is_concurrent;

 public:
  ShenandoahScanRememberedTask(ShenandoahObjToScanQueueSet* queue_set,
                               ShenandoahObjToScanQueueSet* old_queue_set,
                               ShenandoahReferenceProcessor* rp,
                               ShenandoahRegionChunkIterator* work_list,
                               bool is_concurrent);

  void work(uint worker_id);
  void do_work(uint worker_id);
};

// After Full GC is done, reconstruct the remembered set by iterating over OLD regions,
// registering all objects between bottom() and top(), and dirtying the cards containing
// cross-generational pointers.
class ShenandoahReconstructRememberedSetTask : public WorkerTask {
private:
  ShenandoahRegionIterator* _regions;

public:
  explicit ShenandoahReconstructRememberedSetTask(ShenandoahRegionIterator* regions);

  void work(uint worker_id) override;
};

#endif // SHARE_GC_SHENANDOAH_SHENANDOAHSCANREMEMBERED_HPP<|MERGE_RESOLUTION|>--- conflicted
+++ resolved
@@ -404,11 +404,7 @@
 
   ShenandoahCardCluster(ShenandoahDirectCardMarkRememberedSet* rs) {
     _rs = rs;
-<<<<<<< HEAD
-    _object_starts = NEW_C_HEAP_ARRAY(crossing_info, rs->total_cards()+1, mtGC);
-=======
     _object_starts = NEW_C_HEAP_ARRAY(crossing_info, rs->total_cards() + 1, mtGC); // the +1 is to account for card table guarding entry
->>>>>>> 20ea218c
     for (size_t i = 0; i < rs->total_cards(); i++) {
       _object_starts[i].short_word = 0;
     }
