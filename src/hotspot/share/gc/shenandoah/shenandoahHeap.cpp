--- conflicted
+++ resolved
@@ -419,13 +419,7 @@
       _affiliations[i] = ShenandoahAffiliation::FREE;
     }
 
-<<<<<<< HEAD
-    // Initialize to complete
-    _marking_context->mark_complete();
    _free_set->rebuild();
-=======
-    size_t young_cset_regions, old_cset_regions;
->>>>>>> cd6f0d19
 
     if (mode()->is_generational()) {
       size_t young_reserve = (young_generation()->max_capacity() * ShenandoahEvacReserve) / 100;
@@ -2608,7 +2602,6 @@
   }
 }
 
-<<<<<<< HEAD
 void ShenandoahHeap::rebuild_free_set(bool concurrent) {
   ShenandoahGCPhase phase(concurrent ?
                           ShenandoahPhaseTimings::final_update_refs_rebuild_freeset :
@@ -2616,14 +2609,6 @@
   rebuild_free_set_within_phase();
 }
 
-void ShenandoahHeap::print_extended_on(outputStream *st) const {
-  print_on(st);
-  st->cr();
-  print_heap_regions_on(st);
-}
-
-=======
->>>>>>> cd6f0d19
 bool ShenandoahHeap::is_bitmap_slice_committed(ShenandoahHeapRegion* r, bool skip_self) {
   size_t slice = r->index() / _bitmap_regions_per_slice;
 
