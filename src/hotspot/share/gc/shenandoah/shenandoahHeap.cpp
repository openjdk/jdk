--- conflicted
+++ resolved
@@ -952,13 +952,8 @@
     _heap(heap), _thread(Thread::current()) {}
 
   void do_object(oop p) {
-<<<<<<< HEAD
-    shenandoah_assert_marked(NULL, p);
+    shenandoah_assert_marked(nullptr, p);
     if (!ShenandoahForwarding::is_forwarded(p)) {
-=======
-    shenandoah_assert_marked(nullptr, p);
-    if (!p->is_forwarded()) {
->>>>>>> 6e19387f
       _heap->evacuate_object(p, _thread);
     }
   }
