--- conflicted
+++ resolved
@@ -1680,108 +1680,8 @@
   assert(!has_forwarded_objects(), "No forwarded objects on this path");
 
   if (!cancelled_gc()) {
-<<<<<<< HEAD
     finish_mark(mark);
     prepare_evacuation();
-=======
-    concurrent_mark()->finish_mark_from_roots(/* full_gc = */ false);
-
-    // Marking is completed, deactivate SATB barrier
-    set_concurrent_mark_in_progress(false);
-    mark_complete_marking_context();
-
-    // Notify JVMTI that the tagmap table will need cleaning.
-    JvmtiTagMap::set_needs_cleaning();
-
-    if (is_degenerated_gc_in_progress()) {
-      parallel_cleaning(false /* full gc*/);
-    }
-
-    if (ShenandoahVerify) {
-      verifier()->verify_roots_no_forwarded();
-    }
-
-    {
-      ShenandoahGCPhase phase(ShenandoahPhaseTimings::final_update_region_states);
-      ShenandoahFinalMarkUpdateRegionStateClosure cl;
-      parallel_heap_region_iterate(&cl);
-
-      assert_pinned_region_status();
-    }
-
-    // Retire the TLABs, which will force threads to reacquire their TLABs after the pause.
-    // This is needed for two reasons. Strong one: new allocations would be with new freeset,
-    // which would be outside the collection set, so no cset writes would happen there.
-    // Weaker one: new allocations would happen past update watermark, and so less work would
-    // be needed for reference updates (would update the large filler instead).
-    if (UseTLAB) {
-      ShenandoahGCPhase phase(ShenandoahPhaseTimings::final_manage_labs);
-      tlabs_retire(false);
-    }
-
-    {
-      ShenandoahGCPhase phase(ShenandoahPhaseTimings::choose_cset);
-      ShenandoahHeapLocker locker(lock());
-      _collection_set->clear();
-      heuristics()->choose_collection_set(_collection_set);
-    }
-
-    {
-      ShenandoahGCPhase phase(ShenandoahPhaseTimings::final_rebuild_freeset);
-      ShenandoahHeapLocker locker(lock());
-      _free_set->rebuild();
-    }
-
-    if (!is_degenerated_gc_in_progress()) {
-      prepare_concurrent_roots();
-      prepare_concurrent_unloading();
-    }
-
-    // If collection set has candidates, start evacuation.
-    // Otherwise, bypass the rest of the cycle.
-    if (!collection_set()->is_empty()) {
-      ShenandoahGCPhase init_evac(ShenandoahPhaseTimings::init_evac);
-
-      if (ShenandoahVerify) {
-        verifier()->verify_before_evacuation();
-      }
-
-      set_evacuation_in_progress(true);
-      // From here on, we need to update references.
-      set_has_forwarded_objects(true);
-
-      if (!is_degenerated_gc_in_progress()) {
-        // Arm nmethods for concurrent codecache processing.
-        ShenandoahCodeRoots::arm_nmethods();
-        evacuate_and_update_roots();
-      }
-
-      // Notify JVMTI that oops are changed.
-      JvmtiTagMap::set_needs_rehashing();
-
-      if (ShenandoahPacing) {
-        pacer()->setup_for_evac();
-      }
-
-      if (ShenandoahVerify) {
-        // If OOM while evacuating/updating of roots, there is no guarantee of their consistencies
-        if (!cancelled_gc()) {
-          // We only evacuate/update thread roots at this pause
-          verifier()->verify_roots_no_forwarded(ShenandoahRootVerifier::ThreadRoots);
-        }
-        verifier()->verify_during_evacuation();
-      }
-    } else {
-      if (ShenandoahVerify) {
-        verifier()->verify_after_concmark();
-      }
-
-      if (VerifyAfterGC) {
-        Universe::verify();
-      }
-    }
-
->>>>>>> 98a5d5a6
   } else {
     // If this cycle was updating references, we need to keep the has_forwarded_objects
     // flag on, for subsequent phases to deal with it.
@@ -1847,11 +1747,16 @@
 }
 
 void ShenandoahHeap::prepare_evacuation() {
+  // Notify JVMTI that the tagmap table will need cleaning.
+  JvmtiTagMap::set_needs_cleaning();
+
+  if (is_degenerated_gc_in_progress()) {
+    parallel_cleaning(false /* full gc*/);
+  }
+
   if (ShenandoahVerify) {
     verifier()->verify_roots_no_forwarded();
   }
-
-  parallel_cleaning(false /* full gc*/);
 
   {
     ShenandoahGCPhase phase(ShenandoahPhaseTimings::final_update_region_states);
@@ -1908,6 +1813,9 @@
       evacuate_and_update_roots();
     }
 
+    // Notify JVMTI that oops are changed.
+    JvmtiTagMap::set_needs_rehashing();
+
     if (ShenandoahPacing) {
       pacer()->setup_for_evac();
     }
@@ -1915,10 +1823,8 @@
     if (ShenandoahVerify) {
       // If OOM while evacuating/updating of roots, there is no guarantee of their consistencies
       if (!cancelled_gc()) {
-        // We only evacuate/update thread and serial weak roots at this pause
-        ShenandoahRootVerifier::RootTypes types = ShenandoahRootVerifier::combine(ShenandoahRootVerifier::ThreadRoots,
-                                                                                  ShenandoahRootVerifier::SerialWeakRoots);
-        verifier()->verify_roots_no_forwarded(types);
+        // We only evacuate/update thread at this pause
+        verifier()->verify_roots_no_forwarded(ShenandoahRootVerifier::ThreadRoots);
       }
       verifier()->verify_during_evacuation();
     }
