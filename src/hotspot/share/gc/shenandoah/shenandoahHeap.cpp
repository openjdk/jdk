--- conflicted
+++ resolved
@@ -1380,13 +1380,6 @@
   }
 
   // Copy the object:
-<<<<<<< HEAD
-  if (ShenandoahEvacTracking) {
-    evac_tracker()->begin_evacuation(thread, size * HeapWordSize, from_region->affiliation(), target_gen);
-  }
-
-=======
->>>>>>> f68cba3d
   Copy::aligned_disjoint_words(cast_from_oop<HeapWord*>(p), copy, size);
 
   // Try to install the new forwarding pointer.
