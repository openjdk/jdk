/*
 * Copyright (c) 2023, 2024, Oracle and/or its affiliates. All rights reserved.
 * Copyright (c) 2013, 2022, Red Hat, Inc. All rights reserved.
 * Copyright Amazon.com Inc. or its affiliates. All Rights Reserved.
 * DO NOT ALTER OR REMOVE COPYRIGHT NOTICES OR THIS FILE HEADER.
 *
 * This code is free software; you can redistribute it and/or modify it
 * under the terms of the GNU General Public License version 2 only, as
 * published by the Free Software Foundation.
 *
 * This code is distributed in the hope that it will be useful, but WITHOUT
 * ANY WARRANTY; without even the implied warranty of MERCHANTABILITY or
 * FITNESS FOR A PARTICULAR PURPOSE.  See the GNU General Public License
 * version 2 for more details (a copy is included in the LICENSE file that
 * accompanied this code).
 *
 * You should have received a copy of the GNU General Public License version
 * 2 along with this work; if not, write to the Free Software Foundation,
 * Inc., 51 Franklin St, Fifth Floor, Boston, MA 02110-1301 USA.
 *
 * Please contact Oracle, 500 Oracle Parkway, Redwood Shores, CA 94065 USA
 * or visit www.oracle.com if you need additional information or have any
 * questions.
 *
 */

#include "precompiled.hpp"
#include "memory/allocation.hpp"
#include "memory/universe.hpp"

#include "gc/shared/classUnloadingContext.hpp"
#include "gc/shared/gcArguments.hpp"
#include "gc/shared/gcTimer.hpp"
#include "gc/shared/gcTraceTime.inline.hpp"
#include "gc/shared/locationPrinter.inline.hpp"
#include "gc/shared/memAllocator.hpp"
#include "gc/shared/plab.hpp"
#include "gc/shared/tlab_globals.hpp"

#include "gc/shenandoah/heuristics/shenandoahOldHeuristics.hpp"
#include "gc/shenandoah/heuristics/shenandoahYoungHeuristics.hpp"
#include "gc/shenandoah/shenandoahAllocRequest.hpp"
#include "gc/shenandoah/shenandoahBarrierSet.hpp"
#include "gc/shenandoah/shenandoahClosures.inline.hpp"
#include "gc/shenandoah/shenandoahCollectionSet.hpp"
#include "gc/shenandoah/shenandoahCollectorPolicy.hpp"
#include "gc/shenandoah/shenandoahConcurrentMark.hpp"
#include "gc/shenandoah/shenandoahMarkingContext.inline.hpp"
#include "gc/shenandoah/shenandoahControlThread.hpp"
#include "gc/shenandoah/shenandoahFreeSet.hpp"
#include "gc/shenandoah/shenandoahGenerationalEvacuationTask.hpp"
#include "gc/shenandoah/shenandoahGenerationalHeap.hpp"
#include "gc/shenandoah/shenandoahGlobalGeneration.hpp"
#include "gc/shenandoah/shenandoahPhaseTimings.hpp"
#include "gc/shenandoah/shenandoahHeap.inline.hpp"
#include "gc/shenandoah/shenandoahHeapRegion.inline.hpp"
#include "gc/shenandoah/shenandoahHeapRegionSet.hpp"
#include "gc/shenandoah/shenandoahInitLogger.hpp"
#include "gc/shenandoah/shenandoahMarkingContext.inline.hpp"
#include "gc/shenandoah/shenandoahMemoryPool.hpp"
#include "gc/shenandoah/shenandoahMonitoringSupport.hpp"
#include "gc/shenandoah/shenandoahOldGeneration.hpp"
#include "gc/shenandoah/shenandoahOopClosures.inline.hpp"
#include "gc/shenandoah/shenandoahPacer.inline.hpp"
#include "gc/shenandoah/shenandoahPadding.hpp"
#include "gc/shenandoah/shenandoahParallelCleaning.inline.hpp"
#include "gc/shenandoah/shenandoahReferenceProcessor.hpp"
#include "gc/shenandoah/shenandoahRootProcessor.inline.hpp"
#include "gc/shenandoah/shenandoahScanRemembered.inline.hpp"
#include "gc/shenandoah/shenandoahSTWMark.hpp"
#include "gc/shenandoah/shenandoahUtils.hpp"
#include "gc/shenandoah/shenandoahVerifier.hpp"
#include "gc/shenandoah/shenandoahCodeRoots.hpp"
#include "gc/shenandoah/shenandoahVMOperations.hpp"
#include "gc/shenandoah/shenandoahWorkGroup.hpp"
#include "gc/shenandoah/shenandoahWorkerPolicy.hpp"
#include "gc/shenandoah/shenandoahYoungGeneration.hpp"
#include "gc/shenandoah/mode/shenandoahGenerationalMode.hpp"
#include "gc/shenandoah/mode/shenandoahPassiveMode.hpp"
#include "gc/shenandoah/mode/shenandoahSATBMode.hpp"
#include "utilities/globalDefinitions.hpp"

#if INCLUDE_JFR
#include "gc/shenandoah/shenandoahJfrSupport.hpp"
#endif

#include "cds/archiveHeapWriter.hpp"
#include "classfile/systemDictionary.hpp"
#include "code/codeCache.hpp"
#include "memory/classLoaderMetaspace.hpp"
#include "memory/metaspaceUtils.hpp"
#include "nmt/mallocTracker.hpp"
#include "nmt/memTracker.hpp"
#include "oops/compressedOops.inline.hpp"
#include "prims/jvmtiTagMap.hpp"
#include "runtime/atomic.hpp"
#include "runtime/globals.hpp"
#include "runtime/interfaceSupport.inline.hpp"
#include "runtime/java.hpp"
#include "runtime/orderAccess.hpp"
#include "runtime/safepointMechanism.hpp"
#include "runtime/stackWatermarkSet.hpp"
#include "runtime/vmThread.hpp"
#include "utilities/events.hpp"
#include "utilities/powerOfTwo.hpp"

class ShenandoahPretouchHeapTask : public WorkerTask {
private:
  ShenandoahRegionIterator _regions;
  const size_t _page_size;
public:
  ShenandoahPretouchHeapTask(size_t page_size) :
    WorkerTask("Shenandoah Pretouch Heap"),
    _page_size(page_size) {}

  virtual void work(uint worker_id) {
    ShenandoahHeapRegion* r = _regions.next();
    while (r != nullptr) {
      if (r->is_committed()) {
        os::pretouch_memory(r->bottom(), r->end(), _page_size);
      }
      r = _regions.next();
    }
  }
};

class ShenandoahPretouchBitmapTask : public WorkerTask {
private:
  ShenandoahRegionIterator _regions;
  char* _bitmap_base;
  const size_t _bitmap_size;
  const size_t _page_size;
public:
  ShenandoahPretouchBitmapTask(char* bitmap_base, size_t bitmap_size, size_t page_size) :
    WorkerTask("Shenandoah Pretouch Bitmap"),
    _bitmap_base(bitmap_base),
    _bitmap_size(bitmap_size),
    _page_size(page_size) {}

  virtual void work(uint worker_id) {
    ShenandoahHeapRegion* r = _regions.next();
    while (r != nullptr) {
      size_t start = r->index()       * ShenandoahHeapRegion::region_size_bytes() / MarkBitMap::heap_map_factor();
      size_t end   = (r->index() + 1) * ShenandoahHeapRegion::region_size_bytes() / MarkBitMap::heap_map_factor();
      assert (end <= _bitmap_size, "end is sane: " SIZE_FORMAT " < " SIZE_FORMAT, end, _bitmap_size);

      if (r->is_committed()) {
        os::pretouch_memory(_bitmap_base + start, _bitmap_base + end, _page_size);
      }

      r = _regions.next();
    }
  }
};

jint ShenandoahHeap::initialize() {
  //
  // Figure out heap sizing
  //

  size_t init_byte_size = InitialHeapSize;
  size_t min_byte_size  = MinHeapSize;
  size_t max_byte_size  = MaxHeapSize;
  size_t heap_alignment = HeapAlignment;

  size_t reg_size_bytes = ShenandoahHeapRegion::region_size_bytes();

  Universe::check_alignment(max_byte_size,  reg_size_bytes, "Shenandoah heap");
  Universe::check_alignment(init_byte_size, reg_size_bytes, "Shenandoah heap");

  _num_regions = ShenandoahHeapRegion::region_count();
  assert(_num_regions == (max_byte_size / reg_size_bytes),
         "Regions should cover entire heap exactly: " SIZE_FORMAT " != " SIZE_FORMAT "/" SIZE_FORMAT,
         _num_regions, max_byte_size, reg_size_bytes);

  size_t num_committed_regions = init_byte_size / reg_size_bytes;
  num_committed_regions = MIN2(num_committed_regions, _num_regions);
  assert(num_committed_regions <= _num_regions, "sanity");
  _initial_size = num_committed_regions * reg_size_bytes;

  size_t num_min_regions = min_byte_size / reg_size_bytes;
  num_min_regions = MIN2(num_min_regions, _num_regions);
  assert(num_min_regions <= _num_regions, "sanity");
  _minimum_size = num_min_regions * reg_size_bytes;

  // Default to max heap size.
  _soft_max_size = _num_regions * reg_size_bytes;

  _committed = _initial_size;

  size_t heap_page_size   = UseLargePages ? os::large_page_size() : os::vm_page_size();
  size_t bitmap_page_size = UseLargePages ? os::large_page_size() : os::vm_page_size();
  size_t region_page_size = UseLargePages ? os::large_page_size() : os::vm_page_size();

  //
  // Reserve and commit memory for heap
  //

  ReservedHeapSpace heap_rs = Universe::reserve_heap(max_byte_size, heap_alignment);
  initialize_reserved_region(heap_rs);
  _heap_region = MemRegion((HeapWord*)heap_rs.base(), heap_rs.size() / HeapWordSize);
  _heap_region_special = heap_rs.special();

  assert((((size_t) base()) & ShenandoahHeapRegion::region_size_bytes_mask()) == 0,
         "Misaligned heap: " PTR_FORMAT, p2i(base()));
  os::trace_page_sizes_for_requested_size("Heap",
                                          max_byte_size, heap_alignment,
                                          heap_rs.base(),
                                          heap_rs.size(), heap_rs.page_size());

#if SHENANDOAH_OPTIMIZED_MARKTASK
  // The optimized ShenandoahMarkTask takes some bits away from the full object bits.
  // Fail if we ever attempt to address more than we can.
  if ((uintptr_t)heap_rs.end() >= ShenandoahMarkTask::max_addressable()) {
    FormatBuffer<512> buf("Shenandoah reserved [" PTR_FORMAT ", " PTR_FORMAT") for the heap, \n"
                          "but max object address is " PTR_FORMAT ". Try to reduce heap size, or try other \n"
                          "VM options that allocate heap at lower addresses (HeapBaseMinAddress, AllocateHeapAt, etc).",
                p2i(heap_rs.base()), p2i(heap_rs.end()), ShenandoahMarkTask::max_addressable());
    vm_exit_during_initialization("Fatal Error", buf);
  }
#endif

  ReservedSpace sh_rs = heap_rs.first_part(max_byte_size);
  if (!_heap_region_special) {
    os::commit_memory_or_exit(sh_rs.base(), _initial_size, heap_alignment, false,
                              "Cannot commit heap memory");
  }

  BarrierSet::set_barrier_set(new ShenandoahBarrierSet(this, _heap_region));

  // Now we know the number of regions and heap sizes, initialize the heuristics.
  initialize_heuristics();

  assert(_heap_region.byte_size() == heap_rs.size(), "Need to know reserved size for card table");

  //
  // Worker threads must be initialized after the barrier is configured
  //
  _workers = new ShenandoahWorkerThreads("Shenandoah GC Threads", _max_workers);
  if (_workers == nullptr) {
    vm_exit_during_initialization("Failed necessary allocation.");
  } else {
    _workers->initialize_workers();
  }

  if (ParallelGCThreads > 1) {
    _safepoint_workers = new ShenandoahWorkerThreads("Safepoint Cleanup Thread", ParallelGCThreads);
    _safepoint_workers->initialize_workers();
  }

  //
  // Reserve and commit memory for bitmap(s)
  //

  size_t bitmap_size_orig = ShenandoahMarkBitMap::compute_size(heap_rs.size());
  _bitmap_size = align_up(bitmap_size_orig, bitmap_page_size);

  size_t bitmap_bytes_per_region = reg_size_bytes / ShenandoahMarkBitMap::heap_map_factor();

  guarantee(bitmap_bytes_per_region != 0,
            "Bitmap bytes per region should not be zero");
  guarantee(is_power_of_2(bitmap_bytes_per_region),
            "Bitmap bytes per region should be power of two: " SIZE_FORMAT, bitmap_bytes_per_region);

  if (bitmap_page_size > bitmap_bytes_per_region) {
    _bitmap_regions_per_slice = bitmap_page_size / bitmap_bytes_per_region;
    _bitmap_bytes_per_slice = bitmap_page_size;
  } else {
    _bitmap_regions_per_slice = 1;
    _bitmap_bytes_per_slice = bitmap_bytes_per_region;
  }

  guarantee(_bitmap_regions_per_slice >= 1,
            "Should have at least one region per slice: " SIZE_FORMAT,
            _bitmap_regions_per_slice);

  guarantee(((_bitmap_bytes_per_slice) % bitmap_page_size) == 0,
            "Bitmap slices should be page-granular: bps = " SIZE_FORMAT ", page size = " SIZE_FORMAT,
            _bitmap_bytes_per_slice, bitmap_page_size);

  ReservedSpace bitmap(_bitmap_size, bitmap_page_size);
  os::trace_page_sizes_for_requested_size("Mark Bitmap",
                                          bitmap_size_orig, bitmap_page_size,
                                          bitmap.base(),
                                          bitmap.size(), bitmap.page_size());
  MemTracker::record_virtual_memory_tag(bitmap.base(), mtGC);
  _bitmap_region = MemRegion((HeapWord*) bitmap.base(), bitmap.size() / HeapWordSize);
  _bitmap_region_special = bitmap.special();

  size_t bitmap_init_commit = _bitmap_bytes_per_slice *
    align_up(num_committed_regions, _bitmap_regions_per_slice) / _bitmap_regions_per_slice;
  bitmap_init_commit = MIN2(_bitmap_size, bitmap_init_commit);
  if (!_bitmap_region_special) {
    os::commit_memory_or_exit((char *) _bitmap_region.start(), bitmap_init_commit, bitmap_page_size, false,
                              "Cannot commit bitmap memory");
  }

  _marking_context = new ShenandoahMarkingContext(_heap_region, _bitmap_region, _num_regions);

  if (ShenandoahVerify) {
    ReservedSpace verify_bitmap(_bitmap_size, bitmap_page_size);
    os::trace_page_sizes_for_requested_size("Verify Bitmap",
                                            bitmap_size_orig, bitmap_page_size,
                                            verify_bitmap.base(),
                                            verify_bitmap.size(), verify_bitmap.page_size());
    if (!verify_bitmap.special()) {
      os::commit_memory_or_exit(verify_bitmap.base(), verify_bitmap.size(), bitmap_page_size, false,
                                "Cannot commit verification bitmap memory");
    }
    MemTracker::record_virtual_memory_tag(verify_bitmap.base(), mtGC);
    MemRegion verify_bitmap_region = MemRegion((HeapWord *) verify_bitmap.base(), verify_bitmap.size() / HeapWordSize);
    _verification_bit_map.initialize(_heap_region, verify_bitmap_region);
    _verifier = new ShenandoahVerifier(this, &_verification_bit_map);
  }

  // Reserve aux bitmap for use in object_iterate(). We don't commit it here.
  size_t aux_bitmap_page_size = bitmap_page_size;

  ReservedSpace aux_bitmap(_bitmap_size, aux_bitmap_page_size);
  os::trace_page_sizes_for_requested_size("Aux Bitmap",
                                          bitmap_size_orig, aux_bitmap_page_size,
                                          aux_bitmap.base(),
                                          aux_bitmap.size(), aux_bitmap.page_size());
  MemTracker::record_virtual_memory_tag(aux_bitmap.base(), mtGC);
  _aux_bitmap_region = MemRegion((HeapWord*) aux_bitmap.base(), aux_bitmap.size() / HeapWordSize);
  _aux_bitmap_region_special = aux_bitmap.special();
  _aux_bit_map.initialize(_heap_region, _aux_bitmap_region);

  //
  // Create regions and region sets
  //
  size_t region_align = align_up(sizeof(ShenandoahHeapRegion), SHENANDOAH_CACHE_LINE_SIZE);
  size_t region_storage_size_orig = region_align * _num_regions;
  size_t region_storage_size = align_up(region_storage_size_orig,
                                        MAX2(region_page_size, os::vm_allocation_granularity()));

  ReservedSpace region_storage(region_storage_size, region_page_size);
  os::trace_page_sizes_for_requested_size("Region Storage",
                                          region_storage_size_orig, region_page_size,
                                          region_storage.base(),
                                          region_storage.size(), region_storage.page_size());
  MemTracker::record_virtual_memory_tag(region_storage.base(), mtGC);
  if (!region_storage.special()) {
    os::commit_memory_or_exit(region_storage.base(), region_storage_size, region_page_size, false,
                              "Cannot commit region memory");
  }

  // Try to fit the collection set bitmap at lower addresses. This optimizes code generation for cset checks.
  // Go up until a sensible limit (subject to encoding constraints) and try to reserve the space there.
  // If not successful, bite a bullet and allocate at whatever address.
  {
    const size_t cset_align = MAX2<size_t>(os::vm_page_size(), os::vm_allocation_granularity());
    const size_t cset_size = align_up(((size_t) sh_rs.base() + sh_rs.size()) >> ShenandoahHeapRegion::region_size_bytes_shift(), cset_align);
    const size_t cset_page_size = os::vm_page_size();

    uintptr_t min = round_up_power_of_2(cset_align);
    uintptr_t max = (1u << 30u);
    ReservedSpace cset_rs;

    for (uintptr_t addr = min; addr <= max; addr <<= 1u) {
      char* req_addr = (char*)addr;
      assert(is_aligned(req_addr, cset_align), "Should be aligned");
      cset_rs = ReservedSpace(cset_size, cset_align, cset_page_size, req_addr);
      if (cset_rs.is_reserved()) {
        assert(cset_rs.base() == req_addr, "Allocated where requested: " PTR_FORMAT ", " PTR_FORMAT, p2i(cset_rs.base()), addr);
        _collection_set = new ShenandoahCollectionSet(this, cset_rs, sh_rs.base());
        break;
      }
    }

    if (_collection_set == nullptr) {
      cset_rs = ReservedSpace(cset_size, cset_align, os::vm_page_size());
      _collection_set = new ShenandoahCollectionSet(this, cset_rs, sh_rs.base());
    }
    os::trace_page_sizes_for_requested_size("Collection Set",
                                            cset_size, cset_page_size,
                                            cset_rs.base(),
                                            cset_rs.size(), cset_rs.page_size());
  }

  _regions = NEW_C_HEAP_ARRAY(ShenandoahHeapRegion*, _num_regions, mtGC);
  _affiliations = NEW_C_HEAP_ARRAY(uint8_t, _num_regions, mtGC);
  _free_set = new ShenandoahFreeSet(this, _num_regions);

  {
    ShenandoahHeapLocker locker(lock());

    for (size_t i = 0; i < _num_regions; i++) {
      HeapWord* start = (HeapWord*)sh_rs.base() + ShenandoahHeapRegion::region_size_words() * i;
      bool is_committed = i < num_committed_regions;
      void* loc = region_storage.base() + i * region_align;

      ShenandoahHeapRegion* r = new (loc) ShenandoahHeapRegion(start, i, is_committed);
      assert(is_aligned(r, SHENANDOAH_CACHE_LINE_SIZE), "Sanity");

      _marking_context->initialize_top_at_mark_start(r);
      _regions[i] = r;
      assert(!collection_set()->is_in(i), "New region should not be in collection set");

      _affiliations[i] = ShenandoahAffiliation::FREE;
    }

    // Initialize to complete
    _marking_context->mark_complete();
    size_t young_cset_regions, old_cset_regions;

    // We are initializing free set.  We ignore cset region tallies.
    size_t first_old, last_old, num_old;
    _free_set->prepare_to_rebuild(young_cset_regions, old_cset_regions, first_old, last_old, num_old);
    _free_set->finish_rebuild(young_cset_regions, old_cset_regions, num_old);
  }

  if (AlwaysPreTouch) {
    // For NUMA, it is important to pre-touch the storage under bitmaps with worker threads,
    // before initialize() below zeroes it with initializing thread. For any given region,
    // we touch the region and the corresponding bitmaps from the same thread.
    ShenandoahPushWorkerScope scope(workers(), _max_workers, false);

    _pretouch_heap_page_size = heap_page_size;
    _pretouch_bitmap_page_size = bitmap_page_size;

    // OS memory managers may want to coalesce back-to-back pages. Make their jobs
    // simpler by pre-touching continuous spaces (heap and bitmap) separately.

    ShenandoahPretouchBitmapTask bcl(bitmap.base(), _bitmap_size, _pretouch_bitmap_page_size);
    _workers->run_task(&bcl);

    ShenandoahPretouchHeapTask hcl(_pretouch_heap_page_size);
    _workers->run_task(&hcl);
  }

  //
  // Initialize the rest of GC subsystems
  //

  _liveness_cache = NEW_C_HEAP_ARRAY(ShenandoahLiveData*, _max_workers, mtGC);
  for (uint worker = 0; worker < _max_workers; worker++) {
    _liveness_cache[worker] = NEW_C_HEAP_ARRAY(ShenandoahLiveData, _num_regions, mtGC);
    Copy::fill_to_bytes(_liveness_cache[worker], _num_regions * sizeof(ShenandoahLiveData));
  }

  // There should probably be Shenandoah-specific options for these,
  // just as there are G1-specific options.
  {
    ShenandoahSATBMarkQueueSet& satbqs = ShenandoahBarrierSet::satb_mark_queue_set();
    satbqs.set_process_completed_buffers_threshold(20); // G1SATBProcessCompletedThreshold
    satbqs.set_buffer_enqueue_threshold_percentage(60); // G1SATBBufferEnqueueingThresholdPercent
  }

  _monitoring_support = new ShenandoahMonitoringSupport(this);
  _phase_timings = new ShenandoahPhaseTimings(max_workers());
  ShenandoahCodeRoots::initialize();

  if (ShenandoahPacing) {
    _pacer = new ShenandoahPacer(this);
    _pacer->setup_for_idle();
  }

  initialize_controller();

  print_init_logger();

  return JNI_OK;
}

void ShenandoahHeap::initialize_controller() {
  _control_thread = new ShenandoahControlThread();
}

void ShenandoahHeap::print_init_logger() const {
  ShenandoahInitLogger::print();
}

void ShenandoahHeap::initialize_mode() {
  if (ShenandoahGCMode != nullptr) {
    if (strcmp(ShenandoahGCMode, "satb") == 0) {
      _gc_mode = new ShenandoahSATBMode();
    } else if (strcmp(ShenandoahGCMode, "passive") == 0) {
      _gc_mode = new ShenandoahPassiveMode();
    } else if (strcmp(ShenandoahGCMode, "generational") == 0) {
      _gc_mode = new ShenandoahGenerationalMode();
    } else {
      vm_exit_during_initialization("Unknown -XX:ShenandoahGCMode option");
    }
  } else {
    vm_exit_during_initialization("Unknown -XX:ShenandoahGCMode option (null)");
  }
  _gc_mode->initialize_flags();
  if (_gc_mode->is_diagnostic() && !UnlockDiagnosticVMOptions) {
    vm_exit_during_initialization(
            err_msg("GC mode \"%s\" is diagnostic, and must be enabled via -XX:+UnlockDiagnosticVMOptions.",
                    _gc_mode->name()));
  }
  if (_gc_mode->is_experimental() && !UnlockExperimentalVMOptions) {
    vm_exit_during_initialization(
            err_msg("GC mode \"%s\" is experimental, and must be enabled via -XX:+UnlockExperimentalVMOptions.",
                    _gc_mode->name()));
  }
}

void ShenandoahHeap::initialize_heuristics() {
  _global_generation = new ShenandoahGlobalGeneration(mode()->is_generational(), max_workers(), max_capacity(), max_capacity());
  _global_generation->initialize_heuristics(mode());
}

#ifdef _MSC_VER
#pragma warning( push )
#pragma warning( disable:4355 ) // 'this' : used in base member initializer list
#endif

ShenandoahHeap::ShenandoahHeap(ShenandoahCollectorPolicy* policy) :
  CollectedHeap(),
  _gc_generation(nullptr),
  _active_generation(nullptr),
  _initial_size(0),
  _committed(0),
  _max_workers(MAX3(ConcGCThreads, ParallelGCThreads, 1U)),
  _workers(nullptr),
  _safepoint_workers(nullptr),
  _heap_region_special(false),
  _num_regions(0),
  _regions(nullptr),
  _affiliations(nullptr),
  _gc_state_changed(false),
  _gc_no_progress_count(0),
  _cancel_requested_time(0),
  _update_refs_iterator(this),
  _global_generation(nullptr),
  _control_thread(nullptr),
  _young_generation(nullptr),
  _old_generation(nullptr),
  _shenandoah_policy(policy),
  _gc_mode(nullptr),
  _free_set(nullptr),
  _pacer(nullptr),
  _verifier(nullptr),
  _phase_timings(nullptr),
  _mmu_tracker(),
  _monitoring_support(nullptr),
  _memory_pool(nullptr),
  _stw_memory_manager("Shenandoah Pauses"),
  _cycle_memory_manager("Shenandoah Cycles"),
  _gc_timer(new ConcurrentGCTimer()),
  _log_min_obj_alignment_in_bytes(LogMinObjAlignmentInBytes),
  _marking_context(nullptr),
  _bitmap_size(0),
  _bitmap_regions_per_slice(0),
  _bitmap_bytes_per_slice(0),
  _bitmap_region_special(false),
  _aux_bitmap_region_special(false),
  _liveness_cache(nullptr),
  _collection_set(nullptr)
{
  // Initialize GC mode early, many subsequent initialization procedures depend on it
  initialize_mode();
}

#ifdef _MSC_VER
#pragma warning( pop )
#endif

void ShenandoahHeap::print_on(outputStream* st) const {
  st->print_cr("Shenandoah Heap");
  st->print_cr(" " SIZE_FORMAT "%s max, " SIZE_FORMAT "%s soft max, " SIZE_FORMAT "%s committed, " SIZE_FORMAT "%s used",
               byte_size_in_proper_unit(max_capacity()), proper_unit_for_byte_size(max_capacity()),
               byte_size_in_proper_unit(soft_max_capacity()), proper_unit_for_byte_size(soft_max_capacity()),
               byte_size_in_proper_unit(committed()),    proper_unit_for_byte_size(committed()),
               byte_size_in_proper_unit(used()),         proper_unit_for_byte_size(used()));
  st->print_cr(" " SIZE_FORMAT " x " SIZE_FORMAT"%s regions",
               num_regions(),
               byte_size_in_proper_unit(ShenandoahHeapRegion::region_size_bytes()),
               proper_unit_for_byte_size(ShenandoahHeapRegion::region_size_bytes()));

  st->print("Status: ");
  if (has_forwarded_objects())                 st->print("has forwarded objects, ");
<<<<<<< HEAD
  if (is_concurrent_old_mark_in_progress())    st->print("old marking, ");
  if (is_concurrent_young_mark_in_progress())  st->print("young marking, ");
=======
  if (!mode()->is_generational()) {
    if (is_concurrent_mark_in_progress())      st->print("marking,");
  } else {
    if (is_concurrent_old_mark_in_progress())    st->print("old marking, ");
    if (is_concurrent_young_mark_in_progress())  st->print("young marking, ");
  }
>>>>>>> 47d77e19
  if (is_evacuation_in_progress())             st->print("evacuating, ");
  if (is_update_refs_in_progress())            st->print("updating refs, ");
  if (is_degenerated_gc_in_progress())         st->print("degenerated gc, ");
  if (is_full_gc_in_progress())                st->print("full gc, ");
  if (is_full_gc_move_in_progress())           st->print("full gc move, ");
  if (is_concurrent_weak_root_in_progress())   st->print("concurrent weak roots, ");
  if (is_concurrent_strong_root_in_progress() &&
      !is_concurrent_weak_root_in_progress())  st->print("concurrent strong roots, ");

  if (cancelled_gc()) {
    st->print("cancelled");
  } else {
    st->print("not cancelled");
  }
  st->cr();

  st->print_cr("Reserved region:");
  st->print_cr(" - [" PTR_FORMAT ", " PTR_FORMAT ") ",
               p2i(reserved_region().start()),
               p2i(reserved_region().end()));

  ShenandoahCollectionSet* cset = collection_set();
  st->print_cr("Collection set:");
  if (cset != nullptr) {
    st->print_cr(" - map (vanilla): " PTR_FORMAT, p2i(cset->map_address()));
    st->print_cr(" - map (biased):  " PTR_FORMAT, p2i(cset->biased_map_address()));
  } else {
    st->print_cr(" (null)");
  }

  st->cr();
  MetaspaceUtils::print_on(st);

  if (Verbose) {
    st->cr();
    print_heap_regions_on(st);
  }
}

class ShenandoahInitWorkerGCLABClosure : public ThreadClosure {
public:
  void do_thread(Thread* thread) {
    assert(thread != nullptr, "Sanity");
    assert(thread->is_Worker_thread(), "Only worker thread expected");
    ShenandoahThreadLocalData::initialize_gclab(thread);
  }
};

void ShenandoahHeap::post_initialize() {
  CollectedHeap::post_initialize();
  _mmu_tracker.initialize();

  MutexLocker ml(Threads_lock);

  ShenandoahInitWorkerGCLABClosure init_gclabs;
  _workers->threads_do(&init_gclabs);

  // gclab can not be initialized early during VM startup, as it can not determinate its max_size.
  // Now, we will let WorkerThreads to initialize gclab when new worker is created.
  _workers->set_initialize_gclab();
  if (_safepoint_workers != nullptr) {
    _safepoint_workers->threads_do(&init_gclabs);
    _safepoint_workers->set_initialize_gclab();
  }

  JFR_ONLY(ShenandoahJFRSupport::register_jfr_type_serializers();)
}

ShenandoahHeuristics* ShenandoahHeap::heuristics() {
  return _global_generation->heuristics();
}

size_t ShenandoahHeap::used() const {
  return global_generation()->used();
}

size_t ShenandoahHeap::committed() const {
  return Atomic::load(&_committed);
}

void ShenandoahHeap::increase_committed(size_t bytes) {
  shenandoah_assert_heaplocked_or_safepoint();
  _committed += bytes;
}

void ShenandoahHeap::decrease_committed(size_t bytes) {
  shenandoah_assert_heaplocked_or_safepoint();
  _committed -= bytes;
}

// For tracking usage based on allocations, it should be the case that:
// * The sum of regions::used == heap::used
// * The sum of a generation's regions::used == generation::used
// * The sum of a generation's humongous regions::free == generation::humongous_waste
// These invariants are checked by the verifier on GC safepoints.
//
// Additional notes:
// * When a mutator's allocation request causes a region to be retired, the
//   free memory left in that region is considered waste. It does not contribute
//   to the usage, but it _does_ contribute to allocation rate.
// * The bottom of a PLAB must be aligned on card size. In some cases this will
//   require padding in front of the PLAB (a filler object). Because this padding
//   is included in the region's used memory we include the padding in the usage
//   accounting as waste.
// * Mutator allocations are used to compute an allocation rate. They are also
//   sent to the Pacer for those purposes.
// * There are three sources of waste:
//  1. The padding used to align a PLAB on card size
//  2. Region's free is less than minimum TLAB size and is retired
//  3. The unused portion of memory in the last region of a humongous object
void ShenandoahHeap::increase_used(const ShenandoahAllocRequest& req) {
  size_t actual_bytes = req.actual_size() * HeapWordSize;
  size_t wasted_bytes = req.waste() * HeapWordSize;
  ShenandoahGeneration* generation = generation_for(req.affiliation());

  if (req.is_gc_alloc()) {
    assert(wasted_bytes == 0 || req.type() == ShenandoahAllocRequest::_alloc_plab, "Only PLABs have waste");
    increase_used(generation, actual_bytes + wasted_bytes);
  } else {
    assert(req.is_mutator_alloc(), "Expected mutator alloc here");
    // padding and actual size both count towards allocation counter
    generation->increase_allocated(actual_bytes + wasted_bytes);

    // only actual size counts toward usage for mutator allocations
    increase_used(generation, actual_bytes);

    // notify pacer of both actual size and waste
    notify_mutator_alloc_words(req.actual_size(), req.waste());

    if (wasted_bytes > 0 && ShenandoahHeapRegion::requires_humongous(req.actual_size())) {
      increase_humongous_waste(generation,wasted_bytes);
    }
  }
}

void ShenandoahHeap::increase_humongous_waste(ShenandoahGeneration* generation, size_t bytes) {
  generation->increase_humongous_waste(bytes);
  if (!generation->is_global()) {
    global_generation()->increase_humongous_waste(bytes);
  }
}

void ShenandoahHeap::decrease_humongous_waste(ShenandoahGeneration* generation, size_t bytes) {
  generation->decrease_humongous_waste(bytes);
  if (!generation->is_global()) {
    global_generation()->decrease_humongous_waste(bytes);
  }
}

void ShenandoahHeap::increase_used(ShenandoahGeneration* generation, size_t bytes) {
  generation->increase_used(bytes);
  if (!generation->is_global()) {
    global_generation()->increase_used(bytes);
  }
}

void ShenandoahHeap::decrease_used(ShenandoahGeneration* generation, size_t bytes) {
  generation->decrease_used(bytes);
  if (!generation->is_global()) {
    global_generation()->decrease_used(bytes);
  }
}

void ShenandoahHeap::notify_mutator_alloc_words(size_t words, size_t waste) {
  if (ShenandoahPacing) {
    control_thread()->pacing_notify_alloc(words);
    if (waste > 0) {
      pacer()->claim_for_alloc<true>(waste);
    }
  }
}

size_t ShenandoahHeap::capacity() const {
  return committed();
}

size_t ShenandoahHeap::max_capacity() const {
  return _num_regions * ShenandoahHeapRegion::region_size_bytes();
}

size_t ShenandoahHeap::soft_max_capacity() const {
  size_t v = Atomic::load(&_soft_max_size);
  assert(min_capacity() <= v && v <= max_capacity(),
         "Should be in bounds: " SIZE_FORMAT " <= " SIZE_FORMAT " <= " SIZE_FORMAT,
         min_capacity(), v, max_capacity());
  return v;
}

void ShenandoahHeap::set_soft_max_capacity(size_t v) {
  assert(min_capacity() <= v && v <= max_capacity(),
         "Should be in bounds: " SIZE_FORMAT " <= " SIZE_FORMAT " <= " SIZE_FORMAT,
         min_capacity(), v, max_capacity());
  Atomic::store(&_soft_max_size, v);
}

size_t ShenandoahHeap::min_capacity() const {
  return _minimum_size;
}

size_t ShenandoahHeap::initial_capacity() const {
  return _initial_size;
}

bool ShenandoahHeap::is_in(const void* p) const {
  if (is_in_reserved(p)) {
    if (is_full_gc_move_in_progress()) {
      // Full GC move is running, we do not have a consistent region
      // information yet. But we know the pointer is in heap.
      return true;
    }
    // Now check if we point to a live section in active region.
    ShenandoahHeapRegion* r = heap_region_containing(p);
    return (r->is_active() && p < r->top());
  } else {
    return false;
  }
}

void ShenandoahHeap::maybe_uncommit(double shrink_before, size_t shrink_until) {
  assert (ShenandoahUncommit, "should be enabled");

  // Determine if there is work to do. This avoids taking heap lock if there is
  // no work available, avoids spamming logs with superfluous logging messages,
  // and minimises the amount of work while locks are taken.

  if (committed() <= shrink_until) return;

  bool has_work = false;
  for (size_t i = 0; i < num_regions(); i++) {
    ShenandoahHeapRegion* r = get_region(i);
    if (r->is_empty_committed() && (r->empty_time() < shrink_before)) {
      has_work = true;
      break;
    }
  }

  if (has_work) {
    static const char* msg = "Concurrent uncommit";
    ShenandoahConcurrentPhase gcPhase(msg, ShenandoahPhaseTimings::conc_uncommit, true /* log_heap_usage */);
    EventMark em("%s", msg);

    op_uncommit(shrink_before, shrink_until);
  }
}

void ShenandoahHeap::op_uncommit(double shrink_before, size_t shrink_until) {
  assert (ShenandoahUncommit, "should be enabled");

  // Application allocates from the beginning of the heap, and GC allocates at
  // the end of it. It is more efficient to uncommit from the end, so that applications
  // could enjoy the near committed regions. GC allocations are much less frequent,
  // and therefore can accept the committing costs.

  size_t count = 0;
  for (size_t i = num_regions(); i > 0; i--) { // care about size_t underflow
    ShenandoahHeapRegion* r = get_region(i - 1);
    if (r->is_empty_committed() && (r->empty_time() < shrink_before)) {
      ShenandoahHeapLocker locker(lock());
      if (r->is_empty_committed()) {
        if (committed() < shrink_until + ShenandoahHeapRegion::region_size_bytes()) {
          break;
        }

        r->make_uncommitted();
        count++;
      }
    }
    SpinPause(); // allow allocators to take the lock
  }

  if (count > 0) {
    notify_heap_changed();
  }
}

bool ShenandoahHeap::check_soft_max_changed() {
  size_t new_soft_max = Atomic::load(&SoftMaxHeapSize);
  size_t old_soft_max = soft_max_capacity();
  if (new_soft_max != old_soft_max) {
    new_soft_max = MAX2(min_capacity(), new_soft_max);
    new_soft_max = MIN2(max_capacity(), new_soft_max);
    if (new_soft_max != old_soft_max) {
      log_info(gc)("Soft Max Heap Size: " SIZE_FORMAT "%s -> " SIZE_FORMAT "%s",
                   byte_size_in_proper_unit(old_soft_max), proper_unit_for_byte_size(old_soft_max),
                   byte_size_in_proper_unit(new_soft_max), proper_unit_for_byte_size(new_soft_max)
      );
      set_soft_max_capacity(new_soft_max);
      return true;
    }
  }
  return false;
}

void ShenandoahHeap::notify_heap_changed() {
  // Update monitoring counters when we took a new region. This amortizes the
  // update costs on slow path.
  monitoring_support()->notify_heap_changed();
  _heap_changed.set();
}

void ShenandoahHeap::set_forced_counters_update(bool value) {
  monitoring_support()->set_forced_counters_update(value);
}

void ShenandoahHeap::handle_force_counters_update() {
  monitoring_support()->handle_force_counters_update();
}

HeapWord* ShenandoahHeap::allocate_from_gclab_slow(Thread* thread, size_t size) {
  // New object should fit the GCLAB size
  size_t min_size = MAX2(size, PLAB::min_size());

  // Figure out size of new GCLAB, looking back at heuristics. Expand aggressively.
  size_t new_size = ShenandoahThreadLocalData::gclab_size(thread) * 2;

  new_size = MIN2(new_size, PLAB::max_size());
  new_size = MAX2(new_size, PLAB::min_size());

  // Record new heuristic value even if we take any shortcut. This captures
  // the case when moderately-sized objects always take a shortcut. At some point,
  // heuristics should catch up with them.
  log_debug(gc, free)("Set new GCLAB size: " SIZE_FORMAT, new_size);
  ShenandoahThreadLocalData::set_gclab_size(thread, new_size);

  if (new_size < size) {
    // New size still does not fit the object. Fall back to shared allocation.
    // This avoids retiring perfectly good GCLABs, when we encounter a large object.
    log_debug(gc, free)("New gclab size (" SIZE_FORMAT ") is too small for " SIZE_FORMAT, new_size, size);
    return nullptr;
  }

  // Retire current GCLAB, and allocate a new one.
  PLAB* gclab = ShenandoahThreadLocalData::gclab(thread);
  gclab->retire();

  size_t actual_size = 0;
  HeapWord* gclab_buf = allocate_new_gclab(min_size, new_size, &actual_size);
  if (gclab_buf == nullptr) {
    return nullptr;
  }

  assert (size <= actual_size, "allocation should fit");

  // ...and clear or zap just allocated TLAB, if needed.
  if (ZeroTLAB) {
    Copy::zero_to_words(gclab_buf, actual_size);
  } else if (ZapTLAB) {
    // Skip mangling the space corresponding to the object header to
    // ensure that the returned space is not considered parsable by
    // any concurrent GC thread.
    size_t hdr_size = oopDesc::header_size();
    Copy::fill_to_words(gclab_buf + hdr_size, actual_size - hdr_size, badHeapWordVal);
  }
  gclab->set_buf(gclab_buf, actual_size);
  return gclab->allocate(size);
}

// Called from stubs in JIT code or interpreter
HeapWord* ShenandoahHeap::allocate_new_tlab(size_t min_size,
                                            size_t requested_size,
                                            size_t* actual_size) {
  ShenandoahAllocRequest req = ShenandoahAllocRequest::for_tlab(min_size, requested_size);
  HeapWord* res = allocate_memory(req);
  if (res != nullptr) {
    *actual_size = req.actual_size();
  } else {
    *actual_size = 0;
  }
  return res;
}

HeapWord* ShenandoahHeap::allocate_new_gclab(size_t min_size,
                                             size_t word_size,
                                             size_t* actual_size) {
  ShenandoahAllocRequest req = ShenandoahAllocRequest::for_gclab(min_size, word_size);
  HeapWord* res = allocate_memory(req);
  if (res != nullptr) {
    *actual_size = req.actual_size();
  } else {
    *actual_size = 0;
  }
  return res;
}

HeapWord* ShenandoahHeap::allocate_memory(ShenandoahAllocRequest& req) {
  intptr_t pacer_epoch = 0;
  bool in_new_region = false;
  HeapWord* result = nullptr;

  if (req.is_mutator_alloc()) {
    if (ShenandoahPacing) {
      pacer()->pace_for_alloc(req.size());
      pacer_epoch = pacer()->epoch();
    }

    if (!ShenandoahAllocFailureALot || !should_inject_alloc_failure()) {
      result = allocate_memory_under_lock(req, in_new_region);
    }

    // Check that gc overhead is not exceeded.
    //
    // Shenandoah will grind along for quite a while allocating one
    // object at a time using shared (non-tlab) allocations. This check
    // is testing that the GC overhead limit has not been exceeded.
    // This will notify the collector to start a cycle, but will raise
    // an OOME to the mutator if the last Full GCs have not made progress.
    // gc_no_progress_count is incremented following each degen or full GC that fails to achieve is_good_progress().
    if (result == nullptr && !req.is_lab_alloc() && get_gc_no_progress_count() > ShenandoahNoProgressThreshold) {
      control_thread()->handle_alloc_failure(req, false);
      req.set_actual_size(0);
      return nullptr;
    }

    if (result == nullptr) {
      // Block until control thread reacted, then retry allocation.
      //
      // It might happen that one of the threads requesting allocation would unblock
      // way later after GC happened, only to fail the second allocation, because
      // other threads have already depleted the free storage. In this case, a better
      // strategy is to try again, until at least one full GC has completed.
      //
      // Stop retrying and return nullptr to cause OOMError exception if our allocation failed even after:
      //   a) We experienced a GC that had good progress, or
      //   b) We experienced at least one Full GC (whether or not it had good progress)

      size_t original_count = shenandoah_policy()->full_gc_count();
      while ((result == nullptr) && (original_count == shenandoah_policy()->full_gc_count())) {
        control_thread()->handle_alloc_failure(req, true);
        result = allocate_memory_under_lock(req, in_new_region);
      }
      if (result != nullptr) {
        // If our allocation request has been satisifed after it initially failed, we count this as good gc progress
        notify_gc_progress();
      }
      if (log_develop_is_enabled(Debug, gc, alloc)) {
        ResourceMark rm;
        log_debug(gc, alloc)("Thread: %s, Result: " PTR_FORMAT ", Request: %s, Size: " SIZE_FORMAT
                             ", Original: " SIZE_FORMAT ", Latest: " SIZE_FORMAT,
                             Thread::current()->name(), p2i(result), req.type_string(), req.size(),
                             original_count, get_gc_no_progress_count());
      }
    }
  } else {
    assert(req.is_gc_alloc(), "Can only accept GC allocs here");
    result = allocate_memory_under_lock(req, in_new_region);
    // Do not call handle_alloc_failure() here, because we cannot block.
    // The allocation failure would be handled by the LRB slowpath with handle_alloc_failure_evac().
  }

  if (in_new_region) {
    notify_heap_changed();
  }

  if (result == nullptr) {
    req.set_actual_size(0);
  }

  // This is called regardless of the outcome of the allocation to account
  // for any waste created by retiring regions with this request.
  increase_used(req);

  if (result != nullptr) {
    size_t requested = req.size();
    size_t actual = req.actual_size();

    assert (req.is_lab_alloc() || (requested == actual),
            "Only LAB allocations are elastic: %s, requested = " SIZE_FORMAT ", actual = " SIZE_FORMAT,
            ShenandoahAllocRequest::alloc_type_to_string(req.type()), requested, actual);

    if (req.is_mutator_alloc()) {
      // If we requested more than we were granted, give the rest back to pacer.
      // This only matters if we are in the same pacing epoch: do not try to unpace
      // over the budget for the other phase.
      if (ShenandoahPacing && (pacer_epoch > 0) && (requested > actual)) {
        pacer()->unpace_for_alloc(pacer_epoch, requested - actual);
      }
    }
  }

  return result;
}

HeapWord* ShenandoahHeap::allocate_memory_under_lock(ShenandoahAllocRequest& req, bool& in_new_region) {
  // If we are dealing with mutator allocation, then we may need to block for safepoint.
  // We cannot block for safepoint for GC allocations, because there is a high chance
  // we are already running at safepoint or from stack watermark machinery, and we cannot
  // block again.
  ShenandoahHeapLocker locker(lock(), req.is_mutator_alloc());

  // Make sure the old generation has room for either evacuations or promotions before trying to allocate.
  if (req.is_old() && !old_generation()->can_allocate(req)) {
    return nullptr;
  }

  // If TLAB request size is greater than available, allocate() will attempt to downsize request to fit within available
  // memory.
  HeapWord* result = _free_set->allocate(req, in_new_region);

  // Record the plab configuration for this result and register the object.
  if (result != nullptr && req.is_old()) {
    old_generation()->configure_plab_for_current_thread(req);
    if (req.type() == ShenandoahAllocRequest::_alloc_shared_gc) {
      // Register the newly allocated object while we're holding the global lock since there's no synchronization
      // built in to the implementation of register_object().  There are potential races when multiple independent
      // threads are allocating objects, some of which might span the same card region.  For example, consider
      // a card table's memory region within which three objects are being allocated by three different threads:
      //
      // objects being "concurrently" allocated:
      //    [-----a------][-----b-----][--------------c------------------]
      //            [---- card table memory range --------------]
      //
      // Before any objects are allocated, this card's memory range holds no objects.  Note that allocation of object a
      // wants to set the starts-object, first-start, and last-start attributes of the preceding card region.
      // Allocation of object b wants to set the starts-object, first-start, and last-start attributes of this card region.
      // Allocation of object c also wants to set the starts-object, first-start, and last-start attributes of this
      // card region.
      //
      // The thread allocating b and the thread allocating c can "race" in various ways, resulting in confusion, such as
      // last-start representing object b while first-start represents object c.  This is why we need to require all
      // register_object() invocations to be "mutually exclusive" with respect to each card's memory range.
      old_generation()->card_scan()->register_object(result);
    }
  }

  return result;
}

HeapWord* ShenandoahHeap::mem_allocate(size_t size,
                                        bool*  gc_overhead_limit_was_exceeded) {
  ShenandoahAllocRequest req = ShenandoahAllocRequest::for_shared(size);
  return allocate_memory(req);
}

MetaWord* ShenandoahHeap::satisfy_failed_metadata_allocation(ClassLoaderData* loader_data,
                                                             size_t size,
                                                             Metaspace::MetadataType mdtype) {
  MetaWord* result;

  // Inform metaspace OOM to GC heuristics if class unloading is possible.
  ShenandoahHeuristics* h = global_generation()->heuristics();
  if (h->can_unload_classes()) {
    h->record_metaspace_oom();
  }

  // Expand and retry allocation
  result = loader_data->metaspace_non_null()->expand_and_allocate(size, mdtype);
  if (result != nullptr) {
    return result;
  }

  // Start full GC
  collect(GCCause::_metadata_GC_clear_soft_refs);

  // Retry allocation
  result = loader_data->metaspace_non_null()->allocate(size, mdtype);
  if (result != nullptr) {
    return result;
  }

  // Expand and retry allocation
  result = loader_data->metaspace_non_null()->expand_and_allocate(size, mdtype);
  if (result != nullptr) {
    return result;
  }

  // Out of memory
  return nullptr;
}

class ShenandoahConcurrentEvacuateRegionObjectClosure : public ObjectClosure {
private:
  ShenandoahHeap* const _heap;
  Thread* const _thread;
public:
  ShenandoahConcurrentEvacuateRegionObjectClosure(ShenandoahHeap* heap) :
    _heap(heap), _thread(Thread::current()) {}

  void do_object(oop p) {
    shenandoah_assert_marked(nullptr, p);
    if (!p->is_forwarded()) {
      _heap->evacuate_object(p, _thread);
    }
  }
};

class ShenandoahEvacuationTask : public WorkerTask {
private:
  ShenandoahHeap* const _sh;
  ShenandoahCollectionSet* const _cs;
  bool _concurrent;
public:
  ShenandoahEvacuationTask(ShenandoahHeap* sh,
                           ShenandoahCollectionSet* cs,
                           bool concurrent) :
    WorkerTask("Shenandoah Evacuation"),
    _sh(sh),
    _cs(cs),
    _concurrent(concurrent)
  {}

  void work(uint worker_id) {
    if (_concurrent) {
      ShenandoahConcurrentWorkerSession worker_session(worker_id);
      ShenandoahSuspendibleThreadSetJoiner stsj;
      ShenandoahEvacOOMScope oom_evac_scope;
      do_work();
    } else {
      ShenandoahParallelWorkerSession worker_session(worker_id);
      ShenandoahEvacOOMScope oom_evac_scope;
      do_work();
    }
  }

private:
  void do_work() {
    ShenandoahConcurrentEvacuateRegionObjectClosure cl(_sh);
    ShenandoahHeapRegion* r;
    while ((r =_cs->claim_next()) != nullptr) {
      assert(r->has_live(), "Region " SIZE_FORMAT " should have been reclaimed early", r->index());
      _sh->marked_object_iterate(r, &cl);

      if (ShenandoahPacing) {
        _sh->pacer()->report_evac(r->used() >> LogHeapWordSize);
      }

      if (_sh->check_cancelled_gc_and_yield(_concurrent)) {
        break;
      }
    }
  }
};

void ShenandoahHeap::evacuate_collection_set(bool concurrent) {
  ShenandoahEvacuationTask task(this, _collection_set, concurrent);
  workers()->run_task(&task);
}

oop ShenandoahHeap::evacuate_object(oop p, Thread* thread) {
  assert(thread == Thread::current(), "Expected thread parameter to be current thread.");
  if (ShenandoahThreadLocalData::is_oom_during_evac(thread)) {
    // This thread went through the OOM during evac protocol. It is safe to return
    // the forward pointer. It must not attempt to evacuate any other objects.
    return ShenandoahBarrierSet::resolve_forwarded(p);
  }

  assert(ShenandoahThreadLocalData::is_evac_allowed(thread), "must be enclosed in oom-evac scope");

  ShenandoahHeapRegion* r = heap_region_containing(p);
  assert(!r->is_humongous(), "never evacuate humongous objects");

  ShenandoahAffiliation target_gen = r->affiliation();
  return try_evacuate_object(p, thread, r, target_gen);
}

oop ShenandoahHeap::try_evacuate_object(oop p, Thread* thread, ShenandoahHeapRegion* from_region,
                                               ShenandoahAffiliation target_gen) {
  assert(target_gen == YOUNG_GENERATION, "Only expect evacuations to young in this mode");
  assert(from_region->is_young(), "Only expect evacuations from young in this mode");
  bool alloc_from_lab = true;
  HeapWord* copy = nullptr;
  size_t size = p->size();

#ifdef ASSERT
  if (ShenandoahOOMDuringEvacALot &&
      (os::random() & 1) == 0) { // Simulate OOM every ~2nd slow-path call
    copy = nullptr;
  } else {
#endif
    if (UseTLAB) {
      copy = allocate_from_gclab(thread, size);
    }
    if (copy == nullptr) {
      // If we failed to allocate in LAB, we'll try a shared allocation.
      ShenandoahAllocRequest req = ShenandoahAllocRequest::for_shared_gc(size, target_gen);
      copy = allocate_memory(req);
      alloc_from_lab = false;
    }
#ifdef ASSERT
  }
#endif

  if (copy == nullptr) {
    control_thread()->handle_alloc_failure_evac(size);

    _oom_evac_handler.handle_out_of_memory_during_evacuation();

    return ShenandoahBarrierSet::resolve_forwarded(p);
  }

  // Copy the object:
  Copy::aligned_disjoint_words(cast_from_oop<HeapWord*>(p), copy, size);

  // Try to install the new forwarding pointer.
  oop copy_val = cast_to_oop(copy);
  oop result = ShenandoahForwarding::try_update_forwardee(p, copy_val);
  if (result == copy_val) {
    // Successfully evacuated. Our copy is now the public one!
    ContinuationGCSupport::relativize_stack_chunk(copy_val);
    shenandoah_assert_correct(nullptr, copy_val);
    return copy_val;
  }  else {
    // Failed to evacuate. We need to deal with the object that is left behind. Since this
    // new allocation is certainly after TAMS, it will be considered live in the next cycle.
    // But if it happens to contain references to evacuated regions, those references would
    // not get updated for this stale copy during this cycle, and we will crash while scanning
    // it the next cycle.
    if (alloc_from_lab) {
      // For LAB allocations, it is enough to rollback the allocation ptr. Either the next
      // object will overwrite this stale copy, or the filler object on LAB retirement will
      // do this.
      ShenandoahThreadLocalData::gclab(thread)->undo_allocation(copy, size);
    } else {
      // For non-LAB allocations, we have no way to retract the allocation, and
      // have to explicitly overwrite the copy with the filler object. With that overwrite,
      // we have to keep the fwdptr initialized and pointing to our (stale) copy.
      assert(size >= ShenandoahHeap::min_fill_size(), "previously allocated object known to be larger than min_size");
      fill_with_object(copy, size);
      shenandoah_assert_correct(nullptr, copy_val);
      // For non-LAB allocations, the object has already been registered
    }
    shenandoah_assert_correct(nullptr, result);
    return result;
  }
}

void ShenandoahHeap::trash_cset_regions() {
  ShenandoahHeapLocker locker(lock());

  ShenandoahCollectionSet* set = collection_set();
  ShenandoahHeapRegion* r;
  set->clear_current_index();
  while ((r = set->next()) != nullptr) {
    r->make_trash();
  }
  collection_set()->clear();
}

void ShenandoahHeap::print_heap_regions_on(outputStream* st) const {
  st->print_cr("Heap Regions:");
  st->print_cr("Region state: EU=empty-uncommitted, EC=empty-committed, R=regular, H=humongous start, HP=pinned humongous start");
  st->print_cr("              HC=humongous continuation, CS=collection set, TR=trash, P=pinned, CSP=pinned collection set");
  st->print_cr("BTE=bottom/top/end, TAMS=top-at-mark-start");
  st->print_cr("UWM=update watermark, U=used");
  st->print_cr("T=TLAB allocs, G=GCLAB allocs");
  st->print_cr("S=shared allocs, L=live data");
  st->print_cr("CP=critical pins");

  for (size_t i = 0; i < num_regions(); i++) {
    get_region(i)->print_on(st);
  }
}

size_t ShenandoahHeap::trash_humongous_region_at(ShenandoahHeapRegion* start) {
  assert(start->is_humongous_start(), "reclaim regions starting with the first one");

  oop humongous_obj = cast_to_oop(start->bottom());
  size_t size = humongous_obj->size();
  size_t required_regions = ShenandoahHeapRegion::required_regions(size * HeapWordSize);
  size_t index = start->index() + required_regions - 1;

  assert(!start->has_live(), "liveness must be zero");

  for(size_t i = 0; i < required_regions; i++) {
    // Reclaim from tail. Otherwise, assertion fails when printing region to trace log,
    // as it expects that every region belongs to a humongous region starting with a humongous start region.
    ShenandoahHeapRegion* region = get_region(index --);

    assert(region->is_humongous(), "expect correct humongous start or continuation");
    assert(!region->is_cset(), "Humongous region should not be in collection set");

    region->make_trash_immediate();
  }
  return required_regions;
}

class ShenandoahCheckCleanGCLABClosure : public ThreadClosure {
public:
  ShenandoahCheckCleanGCLABClosure() {}
  void do_thread(Thread* thread) {
    PLAB* gclab = ShenandoahThreadLocalData::gclab(thread);
    assert(gclab != nullptr, "GCLAB should be initialized for %s", thread->name());
    assert(gclab->words_remaining() == 0, "GCLAB should not need retirement");

    if (ShenandoahHeap::heap()->mode()->is_generational()) {
      PLAB* plab = ShenandoahThreadLocalData::plab(thread);
      assert(plab != nullptr, "PLAB should be initialized for %s", thread->name());
      assert(plab->words_remaining() == 0, "PLAB should not need retirement");
    }
  }
};

class ShenandoahRetireGCLABClosure : public ThreadClosure {
private:
  bool const _resize;
public:
  ShenandoahRetireGCLABClosure(bool resize) : _resize(resize) {}
  void do_thread(Thread* thread) {
    PLAB* gclab = ShenandoahThreadLocalData::gclab(thread);
    assert(gclab != nullptr, "GCLAB should be initialized for %s", thread->name());
    gclab->retire();
    if (_resize && ShenandoahThreadLocalData::gclab_size(thread) > 0) {
      ShenandoahThreadLocalData::set_gclab_size(thread, 0);
    }

    if (ShenandoahHeap::heap()->mode()->is_generational()) {
      PLAB* plab = ShenandoahThreadLocalData::plab(thread);
      assert(plab != nullptr, "PLAB should be initialized for %s", thread->name());

      // There are two reasons to retire all plabs between old-gen evacuation passes.
      //  1. We need to make the plab memory parsable by remembered-set scanning.
      //  2. We need to establish a trustworthy UpdateWaterMark value within each old-gen heap region
      ShenandoahGenerationalHeap::heap()->retire_plab(plab, thread);
      if (_resize && ShenandoahThreadLocalData::plab_size(thread) > 0) {
        ShenandoahThreadLocalData::set_plab_size(thread, 0);
      }
    }
  }
};

void ShenandoahHeap::labs_make_parsable() {
  assert(UseTLAB, "Only call with UseTLAB");

  ShenandoahRetireGCLABClosure cl(false);

  for (JavaThreadIteratorWithHandle jtiwh; JavaThread *t = jtiwh.next(); ) {
    ThreadLocalAllocBuffer& tlab = t->tlab();
    tlab.make_parsable();
    cl.do_thread(t);
  }

  workers()->threads_do(&cl);
}

void ShenandoahHeap::tlabs_retire(bool resize) {
  assert(UseTLAB, "Only call with UseTLAB");
  assert(!resize || ResizeTLAB, "Only call for resize when ResizeTLAB is enabled");

  ThreadLocalAllocStats stats;

  for (JavaThreadIteratorWithHandle jtiwh; JavaThread *t = jtiwh.next(); ) {
    ThreadLocalAllocBuffer& tlab = t->tlab();
    tlab.retire(&stats);
    if (resize) {
      tlab.resize();
    }
  }

  stats.publish();

#ifdef ASSERT
  ShenandoahCheckCleanGCLABClosure cl;
  for (JavaThreadIteratorWithHandle jtiwh; JavaThread *t = jtiwh.next(); ) {
    cl.do_thread(t);
  }
  workers()->threads_do(&cl);
#endif
}

void ShenandoahHeap::gclabs_retire(bool resize) {
  assert(UseTLAB, "Only call with UseTLAB");
  assert(!resize || ResizeTLAB, "Only call for resize when ResizeTLAB is enabled");

  ShenandoahRetireGCLABClosure cl(resize);
  for (JavaThreadIteratorWithHandle jtiwh; JavaThread *t = jtiwh.next(); ) {
    cl.do_thread(t);
  }
  workers()->threads_do(&cl);

  if (safepoint_workers() != nullptr) {
    safepoint_workers()->threads_do(&cl);
  }
}

// Returns size in bytes
size_t ShenandoahHeap::unsafe_max_tlab_alloc(Thread *thread) const {
  // Return the max allowed size, and let the allocation path
  // figure out the safe size for current allocation.
  return ShenandoahHeapRegion::max_tlab_size_bytes();
}

size_t ShenandoahHeap::max_tlab_size() const {
  // Returns size in words
  return ShenandoahHeapRegion::max_tlab_size_words();
}

void ShenandoahHeap::collect(GCCause::Cause cause) {
  control_thread()->request_gc(cause);
}

void ShenandoahHeap::do_full_collection(bool clear_all_soft_refs) {
  //assert(false, "Shouldn't need to do full collections");
}

HeapWord* ShenandoahHeap::block_start(const void* addr) const {
  ShenandoahHeapRegion* r = heap_region_containing(addr);
  if (r != nullptr) {
    return r->block_start(addr);
  }
  return nullptr;
}

bool ShenandoahHeap::block_is_obj(const HeapWord* addr) const {
  ShenandoahHeapRegion* r = heap_region_containing(addr);
  return r->block_is_obj(addr);
}

bool ShenandoahHeap::print_location(outputStream* st, void* addr) const {
  return BlockLocationPrinter<ShenandoahHeap>::print_location(st, addr);
}

void ShenandoahHeap::prepare_for_verify() {
  if (SafepointSynchronize::is_at_safepoint() && UseTLAB) {
    labs_make_parsable();
  }
}

void ShenandoahHeap::gc_threads_do(ThreadClosure* tcl) const {
  if (_shenandoah_policy->is_at_shutdown()) {
    return;
  }

  if (_control_thread != nullptr) {
    tcl->do_thread(_control_thread);
  }

  workers()->threads_do(tcl);
  if (_safepoint_workers != nullptr) {
    _safepoint_workers->threads_do(tcl);
  }
}

void ShenandoahHeap::print_tracing_info() const {
  LogTarget(Info, gc, stats) lt;
  if (lt.is_enabled()) {
    ResourceMark rm;
    LogStream ls(lt);

    phase_timings()->print_global_on(&ls);

    ls.cr();
    ls.cr();

    shenandoah_policy()->print_gc_stats(&ls);

    ls.cr();
    ls.cr();
  }
}

void ShenandoahHeap::set_gc_generation(ShenandoahGeneration* generation) {
  shenandoah_assert_control_or_vm_thread_at_safepoint();
  _gc_generation = generation;
}

// Active generation may only be set by the VM thread at a safepoint.
void ShenandoahHeap::set_active_generation() {
  assert(Thread::current()->is_VM_thread(), "Only the VM Thread");
  assert(SafepointSynchronize::is_at_safepoint(), "Only at a safepoint!");
  assert(_gc_generation != nullptr, "Will set _active_generation to nullptr");
  _active_generation = _gc_generation;
}

void ShenandoahHeap::on_cycle_start(GCCause::Cause cause, ShenandoahGeneration* generation) {
  shenandoah_policy()->record_collection_cause(cause);

  assert(gc_cause()  == GCCause::_no_gc, "Over-writing cause");
  assert(_gc_generation == nullptr, "Over-writing _gc_generation");

  set_gc_cause(cause);
  set_gc_generation(generation);

  generation->heuristics()->record_cycle_start();
}

void ShenandoahHeap::on_cycle_end(ShenandoahGeneration* generation) {
  assert(gc_cause() != GCCause::_no_gc, "cause wasn't set");
  assert(_gc_generation != nullptr, "_gc_generation wasn't set");

  generation->heuristics()->record_cycle_end();
  if (mode()->is_generational() && generation->is_global()) {
    // If we just completed a GLOBAL GC, claim credit for completion of young-gen and old-gen GC as well
    young_generation()->heuristics()->record_cycle_end();
    old_generation()->heuristics()->record_cycle_end();
  }

  set_gc_generation(nullptr);
  set_gc_cause(GCCause::_no_gc);
}

void ShenandoahHeap::verify(VerifyOption vo) {
  if (ShenandoahSafepoint::is_at_shenandoah_safepoint()) {
    if (ShenandoahVerify) {
      verifier()->verify_generic(vo);
    } else {
      // TODO: Consider allocating verification bitmaps on demand,
      // and turn this on unconditionally.
    }
  }
}
size_t ShenandoahHeap::tlab_capacity(Thread *thr) const {
  return _free_set->capacity();
}

class ObjectIterateScanRootClosure : public BasicOopIterateClosure {
private:
  MarkBitMap* _bitmap;
  ShenandoahScanObjectStack* _oop_stack;
  ShenandoahHeap* const _heap;
  ShenandoahMarkingContext* const _marking_context;

  template <class T>
  void do_oop_work(T* p) {
    T o = RawAccess<>::oop_load(p);
    if (!CompressedOops::is_null(o)) {
      oop obj = CompressedOops::decode_not_null(o);
      if (_heap->is_concurrent_weak_root_in_progress() && !_marking_context->is_marked(obj)) {
        // There may be dead oops in weak roots in concurrent root phase, do not touch them.
        return;
      }
      obj = ShenandoahBarrierSet::barrier_set()->load_reference_barrier(obj);

      assert(oopDesc::is_oop(obj), "must be a valid oop");
      if (!_bitmap->is_marked(obj)) {
        _bitmap->mark(obj);
        _oop_stack->push(obj);
      }
    }
  }
public:
  ObjectIterateScanRootClosure(MarkBitMap* bitmap, ShenandoahScanObjectStack* oop_stack) :
    _bitmap(bitmap), _oop_stack(oop_stack), _heap(ShenandoahHeap::heap()),
    _marking_context(_heap->marking_context()) {}
  void do_oop(oop* p)       { do_oop_work(p); }
  void do_oop(narrowOop* p) { do_oop_work(p); }
};

/*
 * This is public API, used in preparation of object_iterate().
 * Since we don't do linear scan of heap in object_iterate() (see comment below), we don't
 * need to make the heap parsable. For Shenandoah-internal linear heap scans that we can
 * control, we call SH::tlabs_retire, SH::gclabs_retire.
 */
void ShenandoahHeap::ensure_parsability(bool retire_tlabs) {
  // No-op.
}

/*
 * Iterates objects in the heap. This is public API, used for, e.g., heap dumping.
 *
 * We cannot safely iterate objects by doing a linear scan at random points in time. Linear
 * scanning needs to deal with dead objects, which may have dead Klass* pointers (e.g.
 * calling oopDesc::size() would crash) or dangling reference fields (crashes) etc. Linear
 * scanning therefore depends on having a valid marking bitmap to support it. However, we only
 * have a valid marking bitmap after successful marking. In particular, we *don't* have a valid
 * marking bitmap during marking, after aborted marking or during/after cleanup (when we just
 * wiped the bitmap in preparation for next marking).
 *
 * For all those reasons, we implement object iteration as a single marking traversal, reporting
 * objects as we mark+traverse through the heap, starting from GC roots. JVMTI IterateThroughHeap
 * is allowed to report dead objects, but is not required to do so.
 */
void ShenandoahHeap::object_iterate(ObjectClosure* cl) {
  // Reset bitmap
  if (!prepare_aux_bitmap_for_iteration())
    return;

  ShenandoahScanObjectStack oop_stack;
  ObjectIterateScanRootClosure oops(&_aux_bit_map, &oop_stack);
  // Seed the stack with root scan
  scan_roots_for_iteration(&oop_stack, &oops);

  // Work through the oop stack to traverse heap
  while (! oop_stack.is_empty()) {
    oop obj = oop_stack.pop();
    assert(oopDesc::is_oop(obj), "must be a valid oop");
    cl->do_object(obj);
    obj->oop_iterate(&oops);
  }

  assert(oop_stack.is_empty(), "should be empty");
  // Reclaim bitmap
  reclaim_aux_bitmap_for_iteration();
}

bool ShenandoahHeap::prepare_aux_bitmap_for_iteration() {
  assert(SafepointSynchronize::is_at_safepoint(), "safe iteration is only available during safepoints");

  if (!_aux_bitmap_region_special && !os::commit_memory((char*)_aux_bitmap_region.start(), _aux_bitmap_region.byte_size(), false)) {
    log_warning(gc)("Could not commit native memory for auxiliary marking bitmap for heap iteration");
    return false;
  }
  // Reset bitmap
  _aux_bit_map.clear();
  return true;
}

void ShenandoahHeap::scan_roots_for_iteration(ShenandoahScanObjectStack* oop_stack, ObjectIterateScanRootClosure* oops) {
  // Process GC roots according to current GC cycle
  // This populates the work stack with initial objects
  // It is important to relinquish the associated locks before diving
  // into heap dumper
  uint n_workers = safepoint_workers() != nullptr ? safepoint_workers()->active_workers() : 1;
  ShenandoahHeapIterationRootScanner rp(n_workers);
  rp.roots_do(oops);
}

void ShenandoahHeap::reclaim_aux_bitmap_for_iteration() {
  if (!_aux_bitmap_region_special && !os::uncommit_memory((char*)_aux_bitmap_region.start(), _aux_bitmap_region.byte_size())) {
    log_warning(gc)("Could not uncommit native memory for auxiliary marking bitmap for heap iteration");
  }
}

// Closure for parallelly iterate objects
class ShenandoahObjectIterateParScanClosure : public BasicOopIterateClosure {
private:
  MarkBitMap* _bitmap;
  ShenandoahObjToScanQueue* _queue;
  ShenandoahHeap* const _heap;
  ShenandoahMarkingContext* const _marking_context;

  template <class T>
  void do_oop_work(T* p) {
    T o = RawAccess<>::oop_load(p);
    if (!CompressedOops::is_null(o)) {
      oop obj = CompressedOops::decode_not_null(o);
      if (_heap->is_concurrent_weak_root_in_progress() && !_marking_context->is_marked(obj)) {
        // There may be dead oops in weak roots in concurrent root phase, do not touch them.
        return;
      }
      obj = ShenandoahBarrierSet::barrier_set()->load_reference_barrier(obj);

      assert(oopDesc::is_oop(obj), "Must be a valid oop");
      if (_bitmap->par_mark(obj)) {
        _queue->push(ShenandoahMarkTask(obj));
      }
    }
  }
public:
  ShenandoahObjectIterateParScanClosure(MarkBitMap* bitmap, ShenandoahObjToScanQueue* q) :
    _bitmap(bitmap), _queue(q), _heap(ShenandoahHeap::heap()),
    _marking_context(_heap->marking_context()) {}
  void do_oop(oop* p)       { do_oop_work(p); }
  void do_oop(narrowOop* p) { do_oop_work(p); }
};

// Object iterator for parallel heap iteraion.
// The root scanning phase happenes in construction as a preparation of
// parallel marking queues.
// Every worker processes it's own marking queue. work-stealing is used
// to balance workload.
class ShenandoahParallelObjectIterator : public ParallelObjectIteratorImpl {
private:
  uint                         _num_workers;
  bool                         _init_ready;
  MarkBitMap*                  _aux_bit_map;
  ShenandoahHeap*              _heap;
  ShenandoahScanObjectStack    _roots_stack; // global roots stack
  ShenandoahObjToScanQueueSet* _task_queues;
public:
  ShenandoahParallelObjectIterator(uint num_workers, MarkBitMap* bitmap) :
        _num_workers(num_workers),
        _init_ready(false),
        _aux_bit_map(bitmap),
        _heap(ShenandoahHeap::heap()) {
    // Initialize bitmap
    _init_ready = _heap->prepare_aux_bitmap_for_iteration();
    if (!_init_ready) {
      return;
    }

    ObjectIterateScanRootClosure oops(_aux_bit_map, &_roots_stack);
    _heap->scan_roots_for_iteration(&_roots_stack, &oops);

    _init_ready = prepare_worker_queues();
  }

  ~ShenandoahParallelObjectIterator() {
    // Reclaim bitmap
    _heap->reclaim_aux_bitmap_for_iteration();
    // Reclaim queue for workers
    if (_task_queues!= nullptr) {
      for (uint i = 0; i < _num_workers; ++i) {
        ShenandoahObjToScanQueue* q = _task_queues->queue(i);
        if (q != nullptr) {
          delete q;
          _task_queues->register_queue(i, nullptr);
        }
      }
      delete _task_queues;
      _task_queues = nullptr;
    }
  }

  virtual void object_iterate(ObjectClosure* cl, uint worker_id) {
    if (_init_ready) {
      object_iterate_parallel(cl, worker_id, _task_queues);
    }
  }

private:
  // Divide global root_stack into worker queues
  bool prepare_worker_queues() {
    _task_queues = new ShenandoahObjToScanQueueSet((int) _num_workers);
    // Initialize queues for every workers
    for (uint i = 0; i < _num_workers; ++i) {
      ShenandoahObjToScanQueue* task_queue = new ShenandoahObjToScanQueue();
      _task_queues->register_queue(i, task_queue);
    }
    // Divide roots among the workers. Assume that object referencing distribution
    // is related with root kind, use round-robin to make every worker have same chance
    // to process every kind of roots
    size_t roots_num = _roots_stack.size();
    if (roots_num == 0) {
      // No work to do
      return false;
    }

    for (uint j = 0; j < roots_num; j++) {
      uint stack_id = j % _num_workers;
      oop obj = _roots_stack.pop();
      _task_queues->queue(stack_id)->push(ShenandoahMarkTask(obj));
    }
    return true;
  }

  void object_iterate_parallel(ObjectClosure* cl,
                               uint worker_id,
                               ShenandoahObjToScanQueueSet* queue_set) {
    assert(SafepointSynchronize::is_at_safepoint(), "safe iteration is only available during safepoints");
    assert(queue_set != nullptr, "task queue must not be null");

    ShenandoahObjToScanQueue* q = queue_set->queue(worker_id);
    assert(q != nullptr, "object iterate queue must not be null");

    ShenandoahMarkTask t;
    ShenandoahObjectIterateParScanClosure oops(_aux_bit_map, q);

    // Work through the queue to traverse heap.
    // Steal when there is no task in queue.
    while (q->pop(t) || queue_set->steal(worker_id, t)) {
      oop obj = t.obj();
      assert(oopDesc::is_oop(obj), "must be a valid oop");
      cl->do_object(obj);
      obj->oop_iterate(&oops);
    }
    assert(q->is_empty(), "should be empty");
  }
};

ParallelObjectIteratorImpl* ShenandoahHeap::parallel_object_iterator(uint workers) {
  return new ShenandoahParallelObjectIterator(workers, &_aux_bit_map);
}

// Keep alive an object that was loaded with AS_NO_KEEPALIVE.
void ShenandoahHeap::keep_alive(oop obj) {
  if (is_concurrent_mark_in_progress() && (obj != nullptr)) {
    ShenandoahBarrierSet::barrier_set()->enqueue(obj);
  }
}

void ShenandoahHeap::heap_region_iterate(ShenandoahHeapRegionClosure* blk) const {
  for (size_t i = 0; i < num_regions(); i++) {
    ShenandoahHeapRegion* current = get_region(i);
    blk->heap_region_do(current);
  }
}

class ShenandoahParallelHeapRegionTask : public WorkerTask {
private:
  ShenandoahHeap* const _heap;
  ShenandoahHeapRegionClosure* const _blk;
  size_t const _stride;

  shenandoah_padding(0);
  volatile size_t _index;
  shenandoah_padding(1);

public:
  ShenandoahParallelHeapRegionTask(ShenandoahHeapRegionClosure* blk, size_t stride) :
          WorkerTask("Shenandoah Parallel Region Operation"),
          _heap(ShenandoahHeap::heap()), _blk(blk), _stride(stride), _index(0) {}

  void work(uint worker_id) {
    ShenandoahParallelWorkerSession worker_session(worker_id);
    size_t stride = _stride;

    size_t max = _heap->num_regions();
    while (Atomic::load(&_index) < max) {
      size_t cur = Atomic::fetch_then_add(&_index, stride, memory_order_relaxed);
      size_t start = cur;
      size_t end = MIN2(cur + stride, max);
      if (start >= max) break;

      for (size_t i = cur; i < end; i++) {
        ShenandoahHeapRegion* current = _heap->get_region(i);
        _blk->heap_region_do(current);
      }
    }
  }
};

void ShenandoahHeap::parallel_heap_region_iterate(ShenandoahHeapRegionClosure* blk) const {
  assert(blk->is_thread_safe(), "Only thread-safe closures here");
  const uint active_workers = workers()->active_workers();
  const size_t n_regions = num_regions();
  size_t stride = ShenandoahParallelRegionStride;
  if (stride == 0 && active_workers > 1) {
    // Automatically derive the stride to balance the work between threads
    // evenly. Do not try to split work if below the reasonable threshold.
    constexpr size_t threshold = 4096;
    stride = n_regions <= threshold ?
            threshold :
            (n_regions + active_workers - 1) / active_workers;
  }

  if (n_regions > stride && active_workers > 1) {
    ShenandoahParallelHeapRegionTask task(blk, stride);
    workers()->run_task(&task);
  } else {
    heap_region_iterate(blk);
  }
}

class ShenandoahRendezvousClosure : public HandshakeClosure {
public:
  inline ShenandoahRendezvousClosure(const char* name) : HandshakeClosure(name) {}
  inline void do_thread(Thread* thread) {}
};

void ShenandoahHeap::rendezvous_threads(const char* name) {
  ShenandoahRendezvousClosure cl(name);
  Handshake::execute(&cl);
}

void ShenandoahHeap::recycle_trash() {
  free_set()->recycle_trash();
}

void ShenandoahHeap::do_class_unloading() {
  _unloader.unload();
  if (mode()->is_generational()) {
    old_generation()->set_parsable(false);
  }
}

void ShenandoahHeap::stw_weak_refs(bool full_gc) {
  // Weak refs processing
  ShenandoahPhaseTimings::Phase phase = full_gc ? ShenandoahPhaseTimings::full_gc_weakrefs
                                                : ShenandoahPhaseTimings::degen_gc_weakrefs;
  ShenandoahTimingsTracker t(phase);
  ShenandoahGCWorkerPhase worker_phase(phase);
  shenandoah_assert_generations_reconciled();
  gc_generation()->ref_processor()->process_references(phase, workers(), false /* concurrent */);
}

void ShenandoahHeap::prepare_update_heap_references(bool concurrent) {
  assert(ShenandoahSafepoint::is_at_shenandoah_safepoint(), "must be at safepoint");

  // Evacuation is over, no GCLABs are needed anymore. GCLABs are under URWM, so we need to
  // make them parsable for update code to work correctly. Plus, we can compute new sizes
  // for future GCLABs here.
  if (UseTLAB) {
    ShenandoahGCPhase phase(concurrent ?
                            ShenandoahPhaseTimings::init_update_refs_manage_gclabs :
                            ShenandoahPhaseTimings::degen_gc_init_update_refs_manage_gclabs);
    gclabs_retire(ResizeTLAB);
  }

  _update_refs_iterator.reset();
}

void ShenandoahHeap::propagate_gc_state_to_java_threads() {
  assert(ShenandoahSafepoint::is_at_shenandoah_safepoint(), "Must be at Shenandoah safepoint");
  if (_gc_state_changed) {
    _gc_state_changed = false;
    char state = gc_state();
    for (JavaThreadIteratorWithHandle jtiwh; JavaThread *t = jtiwh.next(); ) {
      ShenandoahThreadLocalData::set_gc_state(t, state);
    }
  }
}

void ShenandoahHeap::set_gc_state(uint mask, bool value) {
  assert(ShenandoahSafepoint::is_at_shenandoah_safepoint(), "Must be at Shenandoah safepoint");
  _gc_state.set_cond(mask, value);
  _gc_state_changed = true;
  // Check that if concurrent weak root is set then active_gen isn't null
  assert(!is_concurrent_weak_root_in_progress() || active_generation() != nullptr, "Error");
  shenandoah_assert_generations_reconciled();
}

void ShenandoahHeap::set_concurrent_young_mark_in_progress(bool in_progress) {
  uint mask;
  assert(!has_forwarded_objects(), "Young marking is not concurrent with evacuation");
  if (!in_progress && is_concurrent_old_mark_in_progress()) {
    assert(mode()->is_generational(), "Only generational GC has old marking");
    assert(_gc_state.is_set(MARKING), "concurrent_old_marking_in_progress implies MARKING");
    // If old-marking is in progress when we turn off YOUNG_MARKING, leave MARKING (and OLD_MARKING) on
    mask = YOUNG_MARKING;
  } else {
    mask = MARKING | YOUNG_MARKING;
  }
  set_gc_state(mask, in_progress);
  manage_satb_barrier(in_progress);
<<<<<<< HEAD
}

void ShenandoahHeap::set_concurrent_old_mark_in_progress(bool in_progress) {
#ifdef ASSERT
  // has_forwarded_objects() iff UPDATEREFS or EVACUATION
  bool has_forwarded = has_forwarded_objects();
  bool updating_or_evacuating = _gc_state.is_set(UPDATEREFS | EVACUATION);
  bool evacuating = _gc_state.is_set(EVACUATION);
  assert ((has_forwarded == updating_or_evacuating) || (evacuating && !has_forwarded && collection_set()->is_empty()),
          "Updating or evacuating iff has forwarded objects, or if evacuation phase is promoting in place without forwarding");
#endif
  if (!in_progress && is_concurrent_young_mark_in_progress()) {
    // If young-marking is in progress when we turn off OLD_MARKING, leave MARKING (and YOUNG_MARKING) on
    assert(_gc_state.is_set(MARKING), "concurrent_young_marking_in_progress implies MARKING");
    set_gc_state(OLD_MARKING, in_progress);
  } else {
    set_gc_state(MARKING | OLD_MARKING, in_progress);
  }
  manage_satb_barrier(in_progress);
}

=======
}

void ShenandoahHeap::set_concurrent_old_mark_in_progress(bool in_progress) {
#ifdef ASSERT
  // has_forwarded_objects() iff UPDATEREFS or EVACUATION
  bool has_forwarded = has_forwarded_objects();
  bool updating_or_evacuating = _gc_state.is_set(UPDATEREFS | EVACUATION);
  bool evacuating = _gc_state.is_set(EVACUATION);
  assert ((has_forwarded == updating_or_evacuating) || (evacuating && !has_forwarded && collection_set()->is_empty()),
          "Updating or evacuating iff has forwarded objects, or if evacuation phase is promoting in place without forwarding");
#endif
  if (!in_progress && is_concurrent_young_mark_in_progress()) {
    // If young-marking is in progress when we turn off OLD_MARKING, leave MARKING (and YOUNG_MARKING) on
    assert(_gc_state.is_set(MARKING), "concurrent_young_marking_in_progress implies MARKING");
    set_gc_state(OLD_MARKING, in_progress);
  } else {
    set_gc_state(MARKING | OLD_MARKING, in_progress);
  }
  manage_satb_barrier(in_progress);
}

>>>>>>> 47d77e19
bool ShenandoahHeap::is_prepare_for_old_mark_in_progress() const {
  return old_generation()->is_preparing_for_mark();
}

void ShenandoahHeap::manage_satb_barrier(bool active) {
  if (is_concurrent_mark_in_progress()) {
    // Ignore request to deactivate barrier while concurrent mark is in progress.
    // Do not attempt to re-activate the barrier if it is already active.
    if (active && !ShenandoahBarrierSet::satb_mark_queue_set().is_active()) {
      ShenandoahBarrierSet::satb_mark_queue_set().set_active_all_threads(active, !active);
    }
  } else {
    // No concurrent marking is in progress so honor request to deactivate,
    // but only if the barrier is already active.
    if (!active && ShenandoahBarrierSet::satb_mark_queue_set().is_active()) {
      ShenandoahBarrierSet::satb_mark_queue_set().set_active_all_threads(active, !active);
    }
  }
}

void ShenandoahHeap::set_evacuation_in_progress(bool in_progress) {
  assert(ShenandoahSafepoint::is_at_shenandoah_safepoint(), "Only call this at safepoint");
  set_gc_state(EVACUATION, in_progress);
}

void ShenandoahHeap::set_concurrent_strong_root_in_progress(bool in_progress) {
  if (in_progress) {
    _concurrent_strong_root_in_progress.set();
  } else {
    _concurrent_strong_root_in_progress.unset();
  }
}

void ShenandoahHeap::set_concurrent_weak_root_in_progress(bool cond) {
  set_gc_state(WEAK_ROOTS, cond);
}

GCTracer* ShenandoahHeap::tracer() {
  return shenandoah_policy()->tracer();
}

size_t ShenandoahHeap::tlab_used(Thread* thread) const {
  return _free_set->used();
}

bool ShenandoahHeap::try_cancel_gc() {
  jbyte prev = _cancelled_gc.cmpxchg(CANCELLED, CANCELLABLE);
  return prev == CANCELLABLE;
}

void ShenandoahHeap::cancel_concurrent_mark() {
  if (mode()->is_generational()) {
    young_generation()->cancel_marking();
    old_generation()->cancel_marking();
  }

  global_generation()->cancel_marking();

  ShenandoahBarrierSet::satb_mark_queue_set().abandon_partial_marking();
}

void ShenandoahHeap::cancel_gc(GCCause::Cause cause) {
  if (try_cancel_gc()) {
    FormatBuffer<> msg("Cancelling GC: %s", GCCause::to_string(cause));
    log_info(gc)("%s", msg.buffer());
    Events::log(Thread::current(), "%s", msg.buffer());
    _cancel_requested_time = os::elapsedTime();
  }
}

uint ShenandoahHeap::max_workers() {
  return _max_workers;
}

void ShenandoahHeap::stop() {
  // The shutdown sequence should be able to terminate when GC is running.

  // Step 0. Notify policy to disable event recording and prevent visiting gc threads during shutdown
  _shenandoah_policy->record_shutdown();

  // Step 1. Notify control thread that we are in shutdown.
  // Note that we cannot do that with stop(), because stop() is blocking and waits for the actual shutdown.
  // Doing stop() here would wait for the normal GC cycle to complete, never falling through to cancel below.
  control_thread()->prepare_for_graceful_shutdown();

  // Step 2. Notify GC workers that we are cancelling GC.
  cancel_gc(GCCause::_shenandoah_stop_vm);

  // Step 3. Wait until GC worker exits normally.
  control_thread()->stop();
}

void ShenandoahHeap::stw_unload_classes(bool full_gc) {
  if (!unload_classes()) return;
  ClassUnloadingContext ctx(_workers->active_workers(),
                            true /* unregister_nmethods_during_purge */,
                            false /* lock_nmethod_free_separately */);

  // Unload classes and purge SystemDictionary.
  {
    ShenandoahPhaseTimings::Phase phase = full_gc ?
                                          ShenandoahPhaseTimings::full_gc_purge_class_unload :
                                          ShenandoahPhaseTimings::degen_gc_purge_class_unload;
    ShenandoahIsAliveSelector is_alive;
    {
      CodeCache::UnlinkingScope scope(is_alive.is_alive_closure());
      ShenandoahGCPhase gc_phase(phase);
      ShenandoahGCWorkerPhase worker_phase(phase);
      bool unloading_occurred = SystemDictionary::do_unloading(gc_timer());

      uint num_workers = _workers->active_workers();
      ShenandoahClassUnloadingTask unlink_task(phase, num_workers, unloading_occurred);
      _workers->run_task(&unlink_task);
    }
    // Release unloaded nmethods's memory.
    ClassUnloadingContext::context()->purge_and_free_nmethods();
  }

  {
    ShenandoahGCPhase phase(full_gc ?
                            ShenandoahPhaseTimings::full_gc_purge_cldg :
                            ShenandoahPhaseTimings::degen_gc_purge_cldg);
    ClassLoaderDataGraph::purge(true /* at_safepoint */);
  }
  // Resize and verify metaspace
  MetaspaceGC::compute_new_size();
  DEBUG_ONLY(MetaspaceUtils::verify();)
}

// Weak roots are either pre-evacuated (final mark) or updated (final updaterefs),
// so they should not have forwarded oops.
// However, we do need to "null" dead oops in the roots, if can not be done
// in concurrent cycles.
void ShenandoahHeap::stw_process_weak_roots(bool full_gc) {
  uint num_workers = _workers->active_workers();
  ShenandoahPhaseTimings::Phase timing_phase = full_gc ?
                                               ShenandoahPhaseTimings::full_gc_purge_weak_par :
                                               ShenandoahPhaseTimings::degen_gc_purge_weak_par;
  ShenandoahGCPhase phase(timing_phase);
  ShenandoahGCWorkerPhase worker_phase(timing_phase);
  // Cleanup weak roots
  if (has_forwarded_objects()) {
    ShenandoahForwardedIsAliveClosure is_alive;
    ShenandoahNonConcUpdateRefsClosure keep_alive;
    ShenandoahParallelWeakRootsCleaningTask<ShenandoahForwardedIsAliveClosure, ShenandoahNonConcUpdateRefsClosure>
      cleaning_task(timing_phase, &is_alive, &keep_alive, num_workers);
    _workers->run_task(&cleaning_task);
  } else {
    ShenandoahIsAliveClosure is_alive;
#ifdef ASSERT
    ShenandoahAssertNotForwardedClosure verify_cl;
    ShenandoahParallelWeakRootsCleaningTask<ShenandoahIsAliveClosure, ShenandoahAssertNotForwardedClosure>
      cleaning_task(timing_phase, &is_alive, &verify_cl, num_workers);
#else
    ShenandoahParallelWeakRootsCleaningTask<ShenandoahIsAliveClosure, DoNothingClosure>
      cleaning_task(timing_phase, &is_alive, &do_nothing_cl, num_workers);
#endif
    _workers->run_task(&cleaning_task);
  }
}

void ShenandoahHeap::parallel_cleaning(bool full_gc) {
  assert(SafepointSynchronize::is_at_safepoint(), "Must be at a safepoint");
  assert(is_stw_gc_in_progress(), "Only for Degenerated and Full GC");
  ShenandoahGCPhase phase(full_gc ?
                          ShenandoahPhaseTimings::full_gc_purge :
                          ShenandoahPhaseTimings::degen_gc_purge);
  stw_weak_refs(full_gc);
  stw_process_weak_roots(full_gc);
  stw_unload_classes(full_gc);
}

void ShenandoahHeap::set_has_forwarded_objects(bool cond) {
  set_gc_state(HAS_FORWARDED, cond);
}

void ShenandoahHeap::set_unload_classes(bool uc) {
  _unload_classes.set_cond(uc);
}

bool ShenandoahHeap::unload_classes() const {
  return _unload_classes.is_set();
}

address ShenandoahHeap::in_cset_fast_test_addr() {
  ShenandoahHeap* heap = ShenandoahHeap::heap();
  assert(heap->collection_set() != nullptr, "Sanity");
  return (address) heap->collection_set()->biased_map_address();
}

void ShenandoahHeap::reset_bytes_allocated_since_gc_start() {
  if (mode()->is_generational()) {
    young_generation()->reset_bytes_allocated_since_gc_start();
    old_generation()->reset_bytes_allocated_since_gc_start();
  }

  global_generation()->reset_bytes_allocated_since_gc_start();
}

void ShenandoahHeap::set_degenerated_gc_in_progress(bool in_progress) {
  _degenerated_gc_in_progress.set_cond(in_progress);
}

void ShenandoahHeap::set_full_gc_in_progress(bool in_progress) {
  _full_gc_in_progress.set_cond(in_progress);
}

void ShenandoahHeap::set_full_gc_move_in_progress(bool in_progress) {
  assert (is_full_gc_in_progress(), "should be");
  _full_gc_move_in_progress.set_cond(in_progress);
}

void ShenandoahHeap::set_update_refs_in_progress(bool in_progress) {
  set_gc_state(UPDATEREFS, in_progress);
}

void ShenandoahHeap::register_nmethod(nmethod* nm) {
  ShenandoahCodeRoots::register_nmethod(nm);
}

void ShenandoahHeap::unregister_nmethod(nmethod* nm) {
  ShenandoahCodeRoots::unregister_nmethod(nm);
}

void ShenandoahHeap::pin_object(JavaThread* thr, oop o) {
  heap_region_containing(o)->record_pin();
}

void ShenandoahHeap::unpin_object(JavaThread* thr, oop o) {
  ShenandoahHeapRegion* r = heap_region_containing(o);
  assert(r != nullptr, "Sanity");
  assert(r->pin_count() > 0, "Region " SIZE_FORMAT " should have non-zero pins", r->index());
  r->record_unpin();
}

void ShenandoahHeap::sync_pinned_region_status() {
  ShenandoahHeapLocker locker(lock());

  for (size_t i = 0; i < num_regions(); i++) {
    ShenandoahHeapRegion *r = get_region(i);
    if (r->is_active()) {
      if (r->is_pinned()) {
        if (r->pin_count() == 0) {
          r->make_unpinned();
        }
      } else {
        if (r->pin_count() > 0) {
          r->make_pinned();
        }
      }
    }
  }

  assert_pinned_region_status();
}

#ifdef ASSERT
void ShenandoahHeap::assert_pinned_region_status() {
  for (size_t i = 0; i < num_regions(); i++) {
    ShenandoahHeapRegion* r = get_region(i);
    shenandoah_assert_generations_reconciled();
    if (gc_generation()->contains(r)) {
      assert((r->is_pinned() && r->pin_count() > 0) || (!r->is_pinned() && r->pin_count() == 0),
             "Region " SIZE_FORMAT " pinning status is inconsistent", i);
    }
  }
}
#endif

ConcurrentGCTimer* ShenandoahHeap::gc_timer() const {
  return _gc_timer;
}

void ShenandoahHeap::prepare_concurrent_roots() {
  assert(SafepointSynchronize::is_at_safepoint(), "Must be at a safepoint");
  assert(!is_stw_gc_in_progress(), "Only concurrent GC");
  set_concurrent_strong_root_in_progress(!collection_set()->is_empty());
  set_concurrent_weak_root_in_progress(true);
  if (unload_classes()) {
    _unloader.prepare();
  }
}

void ShenandoahHeap::finish_concurrent_roots() {
  assert(SafepointSynchronize::is_at_safepoint(), "Must be at a safepoint");
  assert(!is_stw_gc_in_progress(), "Only concurrent GC");
  if (unload_classes()) {
    _unloader.finish();
  }
}

#ifdef ASSERT
void ShenandoahHeap::assert_gc_workers(uint nworkers) {
  assert(nworkers > 0 && nworkers <= max_workers(), "Sanity");

  if (ShenandoahSafepoint::is_at_shenandoah_safepoint()) {
    // Use ParallelGCThreads inside safepoints
    assert(nworkers == ParallelGCThreads, "Use ParallelGCThreads (%u) within safepoint, not %u",
           ParallelGCThreads, nworkers);
  } else {
    // Use ConcGCThreads outside safepoints
    assert(nworkers == ConcGCThreads, "Use ConcGCThreads (%u) outside safepoints, %u",
           ConcGCThreads, nworkers);
  }
}
#endif

ShenandoahVerifier* ShenandoahHeap::verifier() {
  guarantee(ShenandoahVerify, "Should be enabled");
  assert (_verifier != nullptr, "sanity");
  return _verifier;
}

template<bool CONCURRENT>
class ShenandoahUpdateHeapRefsTask : public WorkerTask {
private:
  ShenandoahHeap* _heap;
  ShenandoahRegionIterator* _regions;
public:
  explicit ShenandoahUpdateHeapRefsTask(ShenandoahRegionIterator* regions) :
    WorkerTask("Shenandoah Update References"),
    _heap(ShenandoahHeap::heap()),
    _regions(regions) {
  }

  void work(uint worker_id) {
    if (CONCURRENT) {
      ShenandoahConcurrentWorkerSession worker_session(worker_id);
      ShenandoahSuspendibleThreadSetJoiner stsj;
      do_work<ShenandoahConcUpdateRefsClosure>(worker_id);
    } else {
      ShenandoahParallelWorkerSession worker_session(worker_id);
      do_work<ShenandoahNonConcUpdateRefsClosure>(worker_id);
    }
  }

private:
  template<class T>
  void do_work(uint worker_id) {
    if (CONCURRENT && (worker_id == 0)) {
      // We ask the first worker to replenish the Mutator free set by moving regions previously reserved to hold the
      // results of evacuation.  These reserves are no longer necessary because evacuation has completed.
      size_t cset_regions = _heap->collection_set()->count();

      // Now that evacuation is done, we can reassign any regions that had been reserved to hold the results of evacuation
      // to the mutator free set.  At the end of GC, we will have cset_regions newly evacuated fully empty regions from
      // which we will be able to replenish the Collector free set and the OldCollector free set in preparation for the
      // next GC cycle.
      _heap->free_set()->move_regions_from_collector_to_mutator(cset_regions);
    }
    // If !CONCURRENT, there's no value in expanding Mutator free set
    T cl;
    ShenandoahHeapRegion* r = _regions->next();
    while (r != nullptr) {
      HeapWord* update_watermark = r->get_update_watermark();
      assert (update_watermark >= r->bottom(), "sanity");
      if (r->is_active() && !r->is_cset()) {
        _heap->marked_object_oop_iterate(r, &cl, update_watermark);
        if (ShenandoahPacing) {
          _heap->pacer()->report_updaterefs(pointer_delta(update_watermark, r->bottom()));
        }
      }
      if (_heap->check_cancelled_gc_and_yield(CONCURRENT)) {
        return;
      }
      r = _regions->next();
    }
  }
};

void ShenandoahHeap::update_heap_references(bool concurrent) {
  assert(!is_full_gc_in_progress(), "Only for concurrent and degenerated GC");

  if (concurrent) {
    ShenandoahUpdateHeapRefsTask<true> task(&_update_refs_iterator);
    workers()->run_task(&task);
  } else {
    ShenandoahUpdateHeapRefsTask<false> task(&_update_refs_iterator);
    workers()->run_task(&task);
  }
}

ShenandoahSynchronizePinnedRegionStates::ShenandoahSynchronizePinnedRegionStates() : _lock(ShenandoahHeap::heap()->lock()) { }

void ShenandoahSynchronizePinnedRegionStates::heap_region_do(ShenandoahHeapRegion* r) {
  // Drop "pinned" state from regions that no longer have a pinned count. Put
  // regions with a pinned count into the "pinned" state.
  if (r->is_active()) {
    if (r->is_pinned()) {
      if (r->pin_count() == 0) {
        ShenandoahHeapLocker locker(_lock);
        r->make_unpinned();
      }
    } else {
      if (r->pin_count() > 0) {
        ShenandoahHeapLocker locker(_lock);
        r->make_pinned();
      }
    }
  }
}

void ShenandoahHeap::update_heap_region_states(bool concurrent) {
  assert(SafepointSynchronize::is_at_safepoint(), "Must be at a safepoint");
  assert(!is_full_gc_in_progress(), "Only for concurrent and degenerated GC");

  {
    ShenandoahGCPhase phase(concurrent ?
                            ShenandoahPhaseTimings::final_update_refs_update_region_states :
                            ShenandoahPhaseTimings::degen_gc_final_update_refs_update_region_states);

    final_update_refs_update_region_states();

    assert_pinned_region_status();
  }

  {
    ShenandoahGCPhase phase(concurrent ?
                            ShenandoahPhaseTimings::final_update_refs_trash_cset :
                            ShenandoahPhaseTimings::degen_gc_final_update_refs_trash_cset);
    trash_cset_regions();
  }
}

void ShenandoahHeap::final_update_refs_update_region_states() {
  ShenandoahSynchronizePinnedRegionStates cl;
  parallel_heap_region_iterate(&cl);
}

void ShenandoahHeap::rebuild_free_set(bool concurrent) {
  ShenandoahGCPhase phase(concurrent ?
                          ShenandoahPhaseTimings::final_update_refs_rebuild_freeset :
                          ShenandoahPhaseTimings::degen_gc_final_update_refs_rebuild_freeset);
  ShenandoahHeapLocker locker(lock());
  size_t young_cset_regions, old_cset_regions;
  size_t first_old_region, last_old_region, old_region_count;
  _free_set->prepare_to_rebuild(young_cset_regions, old_cset_regions, first_old_region, last_old_region, old_region_count);
  // If there are no old regions, first_old_region will be greater than last_old_region
  assert((first_old_region > last_old_region) ||
         ((last_old_region + 1 - first_old_region >= old_region_count) &&
          get_region(first_old_region)->is_old() && get_region(last_old_region)->is_old()),
         "sanity: old_region_count: " SIZE_FORMAT ", first_old_region: " SIZE_FORMAT ", last_old_region: " SIZE_FORMAT,
         old_region_count, first_old_region, last_old_region);

  if (mode()->is_generational()) {
#ifdef ASSERT
    if (ShenandoahVerify) {
      verifier()->verify_before_rebuilding_free_set();
    }
#endif

    // The computation of bytes_of_allocation_runway_before_gc_trigger is quite conservative so consider all of this
    // available for transfer to old. Note that transfer of humongous regions does not impact available.
    ShenandoahGenerationalHeap* gen_heap = ShenandoahGenerationalHeap::heap();
    size_t allocation_runway = gen_heap->young_generation()->heuristics()->bytes_of_allocation_runway_before_gc_trigger(young_cset_regions);
    gen_heap->compute_old_generation_balance(allocation_runway, old_cset_regions);

    // Total old_available may have been expanded to hold anticipated promotions.  We trigger if the fragmented available
    // memory represents more than 16 regions worth of data.  Note that fragmentation may increase when we promote regular
    // regions in place when many of these regular regions have an abundant amount of available memory within them.  Fragmentation
    // will decrease as promote-by-copy consumes the available memory within these partially consumed regions.
    //
    // We consider old-gen to have excessive fragmentation if more than 12.5% of old-gen is free memory that resides
    // within partially consumed regions of memory.
  }
  // Rebuild free set based on adjusted generation sizes.
  _free_set->finish_rebuild(young_cset_regions, old_cset_regions, old_region_count);

  if (mode()->is_generational()) {
    ShenandoahGenerationalHeap* gen_heap = ShenandoahGenerationalHeap::heap();
    ShenandoahOldGeneration* old_gen = gen_heap->old_generation();
    old_gen->heuristics()->evaluate_triggers(first_old_region, last_old_region, old_region_count, num_regions());
  }
}

void ShenandoahHeap::print_extended_on(outputStream *st) const {
  print_on(st);
  st->cr();
  print_heap_regions_on(st);
}

bool ShenandoahHeap::is_bitmap_slice_committed(ShenandoahHeapRegion* r, bool skip_self) {
  size_t slice = r->index() / _bitmap_regions_per_slice;

  size_t regions_from = _bitmap_regions_per_slice * slice;
  size_t regions_to   = MIN2(num_regions(), _bitmap_regions_per_slice * (slice + 1));
  for (size_t g = regions_from; g < regions_to; g++) {
    assert (g / _bitmap_regions_per_slice == slice, "same slice");
    if (skip_self && g == r->index()) continue;
    if (get_region(g)->is_committed()) {
      return true;
    }
  }
  return false;
}

bool ShenandoahHeap::commit_bitmap_slice(ShenandoahHeapRegion* r) {
  shenandoah_assert_heaplocked();

  // Bitmaps in special regions do not need commits
  if (_bitmap_region_special) {
    return true;
  }

  if (is_bitmap_slice_committed(r, true)) {
    // Some other region from the group is already committed, meaning the bitmap
    // slice is already committed, we exit right away.
    return true;
  }

  // Commit the bitmap slice:
  size_t slice = r->index() / _bitmap_regions_per_slice;
  size_t off = _bitmap_bytes_per_slice * slice;
  size_t len = _bitmap_bytes_per_slice;
  char* start = (char*) _bitmap_region.start() + off;

  if (!os::commit_memory(start, len, false)) {
    return false;
  }

  if (AlwaysPreTouch) {
    os::pretouch_memory(start, start + len, _pretouch_bitmap_page_size);
  }

  return true;
}

bool ShenandoahHeap::uncommit_bitmap_slice(ShenandoahHeapRegion *r) {
  shenandoah_assert_heaplocked();

  // Bitmaps in special regions do not need uncommits
  if (_bitmap_region_special) {
    return true;
  }

  if (is_bitmap_slice_committed(r, true)) {
    // Some other region from the group is still committed, meaning the bitmap
    // slice is should stay committed, exit right away.
    return true;
  }

  // Uncommit the bitmap slice:
  size_t slice = r->index() / _bitmap_regions_per_slice;
  size_t off = _bitmap_bytes_per_slice * slice;
  size_t len = _bitmap_bytes_per_slice;
  if (!os::uncommit_memory((char*)_bitmap_region.start() + off, len)) {
    return false;
  }
  return true;
}

void ShenandoahHeap::safepoint_synchronize_begin() {
  StackWatermarkSet::safepoint_synchronize_begin();
  SuspendibleThreadSet::synchronize();
}

void ShenandoahHeap::safepoint_synchronize_end() {
  SuspendibleThreadSet::desynchronize();
}

void ShenandoahHeap::try_inject_alloc_failure() {
  if (ShenandoahAllocFailureALot && !cancelled_gc() && ((os::random() % 1000) > 950)) {
    _inject_alloc_failure.set();
    os::naked_short_sleep(1);
    if (cancelled_gc()) {
      log_info(gc)("Allocation failure was successfully injected");
    }
  }
}

bool ShenandoahHeap::should_inject_alloc_failure() {
  return _inject_alloc_failure.is_set() && _inject_alloc_failure.try_unset();
}

void ShenandoahHeap::initialize_serviceability() {
  _memory_pool = new ShenandoahMemoryPool(this);
  _cycle_memory_manager.add_pool(_memory_pool);
  _stw_memory_manager.add_pool(_memory_pool);
}

GrowableArray<GCMemoryManager*> ShenandoahHeap::memory_managers() {
  GrowableArray<GCMemoryManager*> memory_managers(2);
  memory_managers.append(&_cycle_memory_manager);
  memory_managers.append(&_stw_memory_manager);
  return memory_managers;
}

GrowableArray<MemoryPool*> ShenandoahHeap::memory_pools() {
  GrowableArray<MemoryPool*> memory_pools(1);
  memory_pools.append(_memory_pool);
  return memory_pools;
}

MemoryUsage ShenandoahHeap::memory_usage() {
  return MemoryUsage(_initial_size, used(), committed(), max_capacity());
}

ShenandoahRegionIterator::ShenandoahRegionIterator() :
  _heap(ShenandoahHeap::heap()),
  _index(0) {}

ShenandoahRegionIterator::ShenandoahRegionIterator(ShenandoahHeap* heap) :
  _heap(heap),
  _index(0) {}

void ShenandoahRegionIterator::reset() {
  _index = 0;
}

bool ShenandoahRegionIterator::has_next() const {
  return _index < _heap->num_regions();
}

char ShenandoahHeap::gc_state() const {
  return _gc_state.raw_value();
}

ShenandoahLiveData* ShenandoahHeap::get_liveness_cache(uint worker_id) {
#ifdef ASSERT
  assert(_liveness_cache != nullptr, "sanity");
  assert(worker_id < _max_workers, "sanity");
  for (uint i = 0; i < num_regions(); i++) {
    assert(_liveness_cache[worker_id][i] == 0, "liveness cache should be empty");
  }
#endif
  return _liveness_cache[worker_id];
}

void ShenandoahHeap::flush_liveness_cache(uint worker_id) {
  assert(worker_id < _max_workers, "sanity");
  assert(_liveness_cache != nullptr, "sanity");
  ShenandoahLiveData* ld = _liveness_cache[worker_id];
  for (uint i = 0; i < num_regions(); i++) {
    ShenandoahLiveData live = ld[i];
    if (live > 0) {
      ShenandoahHeapRegion* r = get_region(i);
      r->increase_live_data_gc_words(live);
      ld[i] = 0;
    }
  }
}

bool ShenandoahHeap::requires_barriers(stackChunkOop obj) const {
  if (is_idle()) return false;

  // Objects allocated after marking start are implicitly alive, don't need any barriers during
  // marking phase.
  if (is_concurrent_mark_in_progress() &&
     !marking_context()->allocated_after_mark_start(obj)) {
    return true;
  }

  // Can not guarantee obj is deeply good.
  if (has_forwarded_objects()) {
    return true;
  }

  return false;
}

HeapWord* ShenandoahHeap::allocate_loaded_archive_space(size_t size) {
#if INCLUDE_CDS_JAVA_HEAP
  // CDS wants a continuous memory range to load a bunch of objects.
  // This effectively bypasses normal allocation paths, and requires
  // a bit of massaging to unbreak GC invariants.

  ShenandoahAllocRequest req = ShenandoahAllocRequest::for_shared(size);

  // Easy case: a single regular region, no further adjustments needed.
  if (!ShenandoahHeapRegion::requires_humongous(size)) {
    return allocate_memory(req);
  }

  // Hard case: the requested size would cause a humongous allocation.
  // We need to make sure it looks like regular allocation to the rest of GC.

  // CDS code would guarantee no objects straddle multiple regions, as long as
  // regions are as large as MIN_GC_REGION_ALIGNMENT. It is impractical at this
  // point to deal with case when Shenandoah runs with smaller regions.
  // TODO: This check can be dropped once MIN_GC_REGION_ALIGNMENT agrees more with Shenandoah.
  if (ShenandoahHeapRegion::region_size_bytes() < ArchiveHeapWriter::MIN_GC_REGION_ALIGNMENT) {
    return nullptr;
  }

  HeapWord* mem = allocate_memory(req);
  size_t start_idx = heap_region_index_containing(mem);
  size_t num_regions = ShenandoahHeapRegion::required_regions(size * HeapWordSize);

  // Flip humongous -> regular.
  {
    ShenandoahHeapLocker locker(lock(), false);
    for (size_t c = start_idx; c < start_idx + num_regions; c++) {
      get_region(c)->make_regular_bypass();
    }
  }

  return mem;
#else
  assert(false, "Archive heap loader should not be available, should not be here");
  return nullptr;
#endif // INCLUDE_CDS_JAVA_HEAP
}

void ShenandoahHeap::complete_loaded_archive_space(MemRegion archive_space) {
  // Nothing to do here, except checking that heap looks fine.
#ifdef ASSERT
  HeapWord* start = archive_space.start();
  HeapWord* end = archive_space.end();

  // No unclaimed space between the objects.
  // Objects are properly allocated in correct regions.
  HeapWord* cur = start;
  while (cur < end) {
    oop oop = cast_to_oop(cur);
    shenandoah_assert_in_correct_region(nullptr, oop);
    cur += oop->size();
  }

  // No unclaimed tail at the end of archive space.
  assert(cur == end,
         "Archive space should be fully used: " PTR_FORMAT " " PTR_FORMAT,
         p2i(cur), p2i(end));

  // Region bounds are good.
  ShenandoahHeapRegion* begin_reg = heap_region_containing(start);
  ShenandoahHeapRegion* end_reg = heap_region_containing(end);
  assert(begin_reg->is_regular(), "Must be");
  assert(end_reg->is_regular(), "Must be");
  assert(begin_reg->bottom() == start,
         "Must agree: archive-space-start: " PTR_FORMAT ", begin-region-bottom: " PTR_FORMAT,
         p2i(start), p2i(begin_reg->bottom()));
  assert(end_reg->top() == end,
         "Must agree: archive-space-end: " PTR_FORMAT ", end-region-top: " PTR_FORMAT,
         p2i(end), p2i(end_reg->top()));
#endif
}

ShenandoahGeneration* ShenandoahHeap::generation_for(ShenandoahAffiliation affiliation) const {
  if (!mode()->is_generational()) {
    return global_generation();
  } else if (affiliation == YOUNG_GENERATION) {
    return young_generation();
  } else if (affiliation == OLD_GENERATION) {
    return old_generation();
  }

  ShouldNotReachHere();
  return nullptr;
}

void ShenandoahHeap::log_heap_status(const char* msg) const {
  if (mode()->is_generational()) {
    young_generation()->log_status(msg);
    old_generation()->log_status(msg);
  } else {
    global_generation()->log_status(msg);
  }
}
<|MERGE_RESOLUTION|>--- conflicted
+++ resolved
@@ -573,17 +573,12 @@
 
   st->print("Status: ");
   if (has_forwarded_objects())                 st->print("has forwarded objects, ");
-<<<<<<< HEAD
-  if (is_concurrent_old_mark_in_progress())    st->print("old marking, ");
-  if (is_concurrent_young_mark_in_progress())  st->print("young marking, ");
-=======
   if (!mode()->is_generational()) {
     if (is_concurrent_mark_in_progress())      st->print("marking,");
   } else {
     if (is_concurrent_old_mark_in_progress())    st->print("old marking, ");
     if (is_concurrent_young_mark_in_progress())  st->print("young marking, ");
   }
->>>>>>> 47d77e19
   if (is_evacuation_in_progress())             st->print("evacuating, ");
   if (is_update_refs_in_progress())            st->print("updating refs, ");
   if (is_degenerated_gc_in_progress())         st->print("degenerated gc, ");
@@ -1988,7 +1983,6 @@
   }
   set_gc_state(mask, in_progress);
   manage_satb_barrier(in_progress);
-<<<<<<< HEAD
 }
 
 void ShenandoahHeap::set_concurrent_old_mark_in_progress(bool in_progress) {
@@ -2010,29 +2004,6 @@
   manage_satb_barrier(in_progress);
 }
 
-=======
-}
-
-void ShenandoahHeap::set_concurrent_old_mark_in_progress(bool in_progress) {
-#ifdef ASSERT
-  // has_forwarded_objects() iff UPDATEREFS or EVACUATION
-  bool has_forwarded = has_forwarded_objects();
-  bool updating_or_evacuating = _gc_state.is_set(UPDATEREFS | EVACUATION);
-  bool evacuating = _gc_state.is_set(EVACUATION);
-  assert ((has_forwarded == updating_or_evacuating) || (evacuating && !has_forwarded && collection_set()->is_empty()),
-          "Updating or evacuating iff has forwarded objects, or if evacuation phase is promoting in place without forwarding");
-#endif
-  if (!in_progress && is_concurrent_young_mark_in_progress()) {
-    // If young-marking is in progress when we turn off OLD_MARKING, leave MARKING (and YOUNG_MARKING) on
-    assert(_gc_state.is_set(MARKING), "concurrent_young_marking_in_progress implies MARKING");
-    set_gc_state(OLD_MARKING, in_progress);
-  } else {
-    set_gc_state(MARKING | OLD_MARKING, in_progress);
-  }
-  manage_satb_barrier(in_progress);
-}
-
->>>>>>> 47d77e19
 bool ShenandoahHeap::is_prepare_for_old_mark_in_progress() const {
   return old_generation()->is_preparing_for_mark();
 }
