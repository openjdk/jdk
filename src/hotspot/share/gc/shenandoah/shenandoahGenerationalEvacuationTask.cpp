--- conflicted
+++ resolved
@@ -247,27 +247,7 @@
     assert(update_watermark >= region->top(), "original top cannot exceed preserved update_watermark");
     region->set_update_watermark(region->top());
 
-<<<<<<< HEAD
-    // Unconditionally transfer one region from young to old. This represents the newly promoted region.
-    // This expands old and shrinks new by the size of one region.  Strictly, we do not "need" to expand old
-    // if there are already enough unaffiliated regions in old to account for this newly promoted region.
-    // However, if we do not transfer the capacities, we end up reducing the amount of memory that would have
-    // otherwise been available to hold old evacuations, because old available is max_capacity - used and now
-    // we would be trading a fully empty region for a partially used region.
-    young_gen->decrease_used(region_used);
-    young_gen->decrement_affiliated_region_count();
-
-    // promote_regions_in_place() increases capacity of old and decreases capacity of young
-    _heap->generation_sizer()->promote_regions_in_place(1);
-    region->set_affiliation(OLD_GENERATION);
-
-    old_gen->increment_affiliated_region_count();
-    old_gen->increase_used(region_used);
-
-    // add_old_collector_free_region() increases promoted_reserve() if available space exceeds plab_min_size()
-=======
     // Transfer this region from young to old, increasing promoted_reserve if available space exceeds plab_min_size()
->>>>>>> 9bc23608
     _heap->free_set()->add_promoted_in_place_region_to_old_collector(region);
     region->set_affiliation(OLD_GENERATION);
   }
@@ -299,16 +279,6 @@
     // usage totals, including humongous waste, after evacuation is done.
     log_debug(gc)("promoting humongous region %zu, spanning %zu", region->index(), spanned_regions);
 
-<<<<<<< HEAD
-    young_gen->decrease_used(used_bytes);
-    young_gen->decrease_humongous_waste(humongous_waste);
-    young_gen->decrease_affiliated_region_count(spanned_regions);
-
-    // promote_regions_in_place() increases capacity of old and decreases capacity of young
-    _heap->generation_sizer()->promote_regions_in_place(spanned_regions);
-
-=======
->>>>>>> 9bc23608
     // For this region and each humongous continuation region spanned by this humongous object, change
     // affiliation to OLD_GENERATION and adjust the generation-use tallies.  The remnant of memory
     // in the last humongous region that is not spanned by obj is currently not used.
