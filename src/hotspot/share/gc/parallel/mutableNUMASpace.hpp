--- conflicted
+++ resolved
@@ -96,13 +96,8 @@
       delete _alloc_rate;
     }
 
-<<<<<<< HEAD
     static bool equals(int* lgrp_id_value, LGRPSpace* const& p) {
       return *lgrp_id_value == p->lgrp_id();
-=======
-    static bool equals(void* lgrp_id_value, LGRPSpace* p) {
-      return *(uint*)lgrp_id_value == p->lgrp_id();
->>>>>>> 52983ed5
     }
 
     // Report a failed allocation.
