/*
 * Copyright (c) 2001, 2025, Oracle and/or its affiliates. All rights reserved.
 * DO NOT ALTER OR REMOVE COPYRIGHT NOTICES OR THIS FILE HEADER.
 *
 * This code is free software; you can redistribute it and/or modify it
 * under the terms of the GNU General Public License version 2 only, as
 * published by the Free Software Foundation.
 *
 * This code is distributed in the hope that it will be useful, but WITHOUT
 * ANY WARRANTY; without even the implied warranty of MERCHANTABILITY or
 * FITNESS FOR A PARTICULAR PURPOSE.  See the GNU General Public License
 * version 2 for more details (a copy is included in the LICENSE file that
 * accompanied this code).
 *
 * You should have received a copy of the GNU General Public License version
 * 2 along with this work; if not, write to the Free Software Foundation,
 * Inc., 51 Franklin St, Fifth Floor, Boston, MA 02110-1301 USA.
 *
 * Please contact Oracle, 500 Oracle Parkway, Redwood Shores, CA 94065 USA
 * or visit www.oracle.com if you need additional information or have any
 * questions.
 *
 */

#ifndef SHARE_GC_PARALLEL_PARALLELSCAVENGEHEAP_HPP
#define SHARE_GC_PARALLEL_PARALLELSCAVENGEHEAP_HPP

#include "gc/parallel/psAdaptiveSizePolicy.hpp"
#include "gc/parallel/psOldGen.hpp"
#include "gc/parallel/psYoungGen.hpp"
#include "gc/shared/cardTableBarrierSet.hpp"
#include "gc/shared/collectedHeap.hpp"
#include "gc/shared/gcPolicyCounters.hpp"
#include "gc/shared/gcWhen.hpp"
#include "gc/shared/preGCValues.hpp"
#include "gc/shared/workerThread.hpp"
#include "logging/log.hpp"
#include "utilities/growableArray.hpp"

class GCHeapSummary;
class HeapBlockClaimer;
class MemoryManager;
class MemoryPool;
class PSAdaptiveSizePolicy;
class PSCardTable;
class PSHeapSummary;
class ReservedSpace;

// ParallelScavengeHeap is the implementation of CollectedHeap for Parallel GC.
//
// The heap is reserved up-front in a single contiguous block, split into two
// parts, the old and young generation. The old generation resides at lower
// addresses, the young generation at higher addresses. The boundary address
// between the generations is fixed. Within a generation, committed memory
// grows towards higher addresses.
//
//
// low                                                                high
//
//                          +-- generation boundary (fixed after startup)
//                          |
// |<- old gen (reserved) ->|<-       young gen (reserved)             ->|
// +---------------+--------+--------+--------+------------------+-------+
// |      old      |        |  from  |   to   |        eden      |       |
// |               |        |  (to)  | (from) |                  |       |
// +---------------+--------+--------+--------+------------------+-------+
// |<- committed ->|        |<-          committed             ->|
//
class ParallelScavengeHeap : public CollectedHeap {
  friend class VMStructs;
 private:
  static PSYoungGen* _young_gen;
  static PSOldGen*   _old_gen;

  // Sizing policy for entire heap
  static PSAdaptiveSizePolicy*       _size_policy;
  static GCPolicyCounters*           _gc_policy_counters;

  GCMemoryManager* _young_manager;
  GCMemoryManager* _old_manager;

  MemoryPool* _eden_pool;
  MemoryPool* _survivor_pool;
  MemoryPool* _old_pool;

  WorkerThreads _workers;

  uint _gc_overhead_counter;

  bool _is_heap_almost_full;

  void initialize_serviceability() override;

  void trace_actual_reserved_page_size(const size_t reserved_heap_size, const ReservedSpace rs);
  void trace_heap(GCWhen::Type when, const GCTracer* tracer) override;

  void update_parallel_worker_threads_cpu_time();

  bool must_clear_all_soft_refs();

  HeapWord* allocate_new_tlab(size_t min_size, size_t requested_size, size_t* actual_size) override;

  inline bool should_alloc_in_eden(size_t size) const;

  HeapWord* mem_allocate_work(size_t size,
                              bool is_tlab,
                              bool* gc_overhead_limit_was_exceeded);

  HeapWord* expand_heap_and_allocate(size_t size, bool is_tlab);

  void do_full_collection(bool clear_all_soft_refs) override;

<<<<<<< HEAD
  bool check_gc_overhead_limit();

  size_t calculate_desired_old_gen_capacity(size_t old_gen_live_size);

  void resize_old_gen_after_full_gc();
=======
  void print_tracing_info() const override;
  void stop() override {};
>>>>>>> 7da274de

public:
  ParallelScavengeHeap() :
    CollectedHeap(),
    _young_manager(nullptr),
    _old_manager(nullptr),
    _eden_pool(nullptr),
    _survivor_pool(nullptr),
    _old_pool(nullptr),
    _workers("GC Thread", ParallelGCThreads),
    _gc_overhead_counter(0),
    _is_heap_almost_full(false) {}

  Name kind() const override {
    return CollectedHeap::Parallel;
  }

  const char* name() const override {
    return "Parallel";
  }

  // Invoked at gc-pause-end
  void gc_epilogue(bool full);

  GrowableArray<GCMemoryManager*> memory_managers() override;
  GrowableArray<MemoryPool*> memory_pools() override;

  static PSYoungGen* young_gen() { return _young_gen; }
  static PSOldGen* old_gen()     { return _old_gen; }

  PSAdaptiveSizePolicy* size_policy() { return _size_policy; }

  static GCPolicyCounters* gc_policy_counters() { return _gc_policy_counters; }

  static ParallelScavengeHeap* heap() {
    return named_heap<ParallelScavengeHeap>(CollectedHeap::Parallel);
  }

  CardTableBarrierSet* barrier_set();
  PSCardTable* card_table();

  // Returns JNI_OK on success
  jint initialize() override;

  void safepoint_synchronize_begin() override;
  void safepoint_synchronize_end() override;

  void post_initialize() override;
  void update_counters();

  size_t capacity() const override;
  size_t used() const override;

  void register_nmethod(nmethod* nm) override;
  void unregister_nmethod(nmethod* nm) override;
  void verify_nmethod(nmethod* nm) override;

  void prune_scavengable_nmethods();
  void prune_unlinked_nmethods();

  size_t max_capacity() const override;

  // Whether p is in the allocated part of the heap
  bool is_in(const void* p) const override;

  bool is_in_reserved(const void* p) const;

  bool is_in_young(const void* p) const;

  bool requires_barriers(stackChunkOop obj) const override;

  MemRegion reserved_region() const { return _reserved; }
  HeapWord* base() const { return _reserved.start(); }

  // Memory allocation.   "gc_time_limit_was_exceeded" will
  // be set to true if the adaptive size policy determine that
  // an excessive amount of time is being spent doing collections
  // and caused a null to be returned.  If a null is not returned,
  // "gc_time_limit_was_exceeded" has an undefined meaning.
  HeapWord* mem_allocate(size_t size, bool* gc_overhead_limit_was_exceeded) override;

  HeapWord* satisfy_failed_allocation(size_t size, bool is_tlab);

  // Support for System.gc()
  void collect(GCCause::Cause cause) override;

  void collect_at_safepoint(bool full);

  void ensure_parsability(bool retire_tlabs) override;
  void resize_all_tlabs() override;

  size_t tlab_capacity(Thread* thr) const override;
  size_t tlab_used(Thread* thr) const override;
  size_t unsafe_max_tlab_alloc(Thread* thr) const override;

  void object_iterate(ObjectClosure* cl) override;
  void object_iterate_parallel(ObjectClosure* cl, HeapBlockClaimer* claimer);
  ParallelObjectIteratorImpl* parallel_object_iterator(uint thread_num) override;

  HeapWord* block_start(const void* addr) const;
  bool block_is_obj(const HeapWord* addr) const;

  void prepare_for_verify() override;
  PSHeapSummary create_ps_heap_summary();
  void print_heap_on(outputStream* st) const override;
  void print_gc_on(outputStream* st) const override;
  void gc_threads_do(ThreadClosure* tc) const override;

  WorkerThreads* safepoint_workers() override { return &_workers; }

  PreGenGCValues get_pre_gc_values() const;
  void print_heap_change(const PreGenGCValues& pre_gc_values) const;

  // Used to print information about locations in the hs_err file.
  bool print_location(outputStream* st, void* addr) const override;

  void verify(VerifyOption option /* ignored */) override;

  void resize_after_young_gc(bool is_survivor_overflowing);
  void resize_after_full_gc();

  GCMemoryManager* old_gc_manager() const { return _old_manager; }
  GCMemoryManager* young_gc_manager() const { return _young_manager; }

  WorkerThreads& workers() {
    return _workers;
  }

  // Support for loading objects from CDS archive into the heap
  bool can_load_archived_objects() const override { return true; }
  HeapWord* allocate_loaded_archive_space(size_t size) override;
  void complete_loaded_archive_space(MemRegion archive_space) override;

  void pin_object(JavaThread* thread, oop obj) override;
  void unpin_object(JavaThread* thread, oop obj) override;
};

#endif // SHARE_GC_PARALLEL_PARALLELSCAVENGEHEAP_HPP<|MERGE_RESOLUTION|>--- conflicted
+++ resolved
@@ -110,16 +110,14 @@
 
   void do_full_collection(bool clear_all_soft_refs) override;
 
-<<<<<<< HEAD
   bool check_gc_overhead_limit();
 
   size_t calculate_desired_old_gen_capacity(size_t old_gen_live_size);
 
   void resize_old_gen_after_full_gc();
-=======
+
   void print_tracing_info() const override;
   void stop() override {};
->>>>>>> 7da274de
 
 public:
   ParallelScavengeHeap() :
