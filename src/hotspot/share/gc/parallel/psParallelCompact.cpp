--- conflicted
+++ resolved
@@ -805,42 +805,19 @@
   // number of live words in the Block that are (a) to the left of addr and (b)
   // due to objects that start in the Block.
 
-<<<<<<< HEAD
-    // Fill in the block table if necessary.  This is unsynchronized, so multiple
-    // threads may fill the block table for a region (harmless, since it is
-    // idempotent).
-    if (!region_ptr->blocks_filled()) {
-      PSParallelCompact::fill_blocks(addr_to_region_idx(addr));
-      region_ptr->set_blocks_filled();
-    }
-
-    HeapWord* const search_start = block_align_down(addr);
-    const size_t block_offset = addr_to_block_ptr(addr)->offset();
-
-    const ParMarkBitMap* bitmap = PSParallelCompact::mark_bitmap();
-    const size_t live = bitmap->live_words_in_range(cm, search_start, cast_to_oop(addr));
-    result += block_offset + live;
-  } else {
-    guarantee(trueInDebug, "Only in debug build");
-
-    const ParMarkBitMap* bitmap = PSParallelCompact::mark_bitmap();
-    const size_t live = bitmap->live_words_in_range(cm, region_align_down(addr), cast_to_oop(addr));
-    result += region_ptr->partial_obj_size() + live;
-=======
   // Fill in the block table if necessary.  This is unsynchronized, so multiple
   // threads may fill the block table for a region (harmless, since it is
   // idempotent).
   if (!region_ptr->blocks_filled()) {
     PSParallelCompact::fill_blocks(addr_to_region_idx(addr));
     region_ptr->set_blocks_filled();
->>>>>>> 42104e55
   }
 
   HeapWord* const search_start = block_align_down(addr);
   const size_t block_offset = addr_to_block_ptr(addr)->offset();
 
   const ParMarkBitMap* bitmap = PSParallelCompact::mark_bitmap();
-  const size_t live = bitmap->live_words_in_range(cm, search_start, oop(addr));
+  const size_t live = bitmap->live_words_in_range(cm, search_start, cast_to_oop(addr));
   result += block_offset + live;
   DEBUG_ONLY(PSParallelCompact::check_new_location(addr, result));
   return result;
