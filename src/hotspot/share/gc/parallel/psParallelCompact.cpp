--- conflicted
+++ resolved
@@ -839,33 +839,15 @@
 
   // Check if all live objs are too much for old-gen.
   const bool is_old_gen_too_full = (total_live_words >= old_space->capacity_in_words());
-<<<<<<< HEAD
-
-  // JVM flags
-  const uint total_invocations = heap->total_full_collections();
-  assert(total_invocations >= _maximum_compaction_gc_num, "sanity");
-  const size_t gcs_since_max = total_invocations - _maximum_compaction_gc_num;
-  const bool is_interval_ended = gcs_since_max > HeapMaximumCompactionInterval;
-=======
->>>>>>> fde6cd77
 
   // If all regions in old-gen are full
   const bool is_region_full =
     full_region_prefix_end >= _summary_data.region_align_down(old_space->top());
 
-<<<<<<< HEAD
-  if (is_max_on_system_gc || is_old_gen_too_full || is_interval_ended || is_region_full) {
-    _maximum_compaction_gc_num = total_invocations;
-    return true;
-  }
-
-  return false;
-=======
   return should_do_max_compaction
       || is_max_on_system_gc
       || is_old_gen_too_full
       || is_region_full;
->>>>>>> fde6cd77
 }
 
 void PSParallelCompact::summary_phase(bool should_do_max_compaction)
@@ -891,16 +873,10 @@
       _space_info[i].set_dense_prefix(space->bottom());
     }
 
-<<<<<<< HEAD
-    bool maximum_compaction = check_maximum_compaction(total_live_words,
-                                                       old_space,
-                                                       full_region_prefix_end);
-=======
     should_do_max_compaction = check_maximum_compaction(should_do_max_compaction,
                                                         total_live_words,
                                                         old_space,
                                                         full_region_prefix_end);
->>>>>>> fde6cd77
     {
       GCTraceTime(Info, gc, phases) tm("Summary Phase: expand", &_gc_timer);
       // Try to expand old-gen in order to fit all live objs and waste.
@@ -909,11 +885,7 @@
       ParallelScavengeHeap::heap()->old_gen()->try_expand_till_size(target_capacity_bytes);
     }
 
-<<<<<<< HEAD
-    HeapWord* dense_prefix_end = maximum_compaction
-=======
     HeapWord* dense_prefix_end = should_do_max_compaction
->>>>>>> fde6cd77
                                  ? full_region_prefix_end
                                  : compute_dense_prefix_for_old_space(old_space,
                                                                       full_region_prefix_end);
@@ -983,15 +955,7 @@
   }
 }
 
-<<<<<<< HEAD
-// This method invokes a full collection. The argument controls whether
-// soft-refs should be cleared or not.
-// Note that this method should only be called from the vm_thread while at a
-// safepoint.
-bool PSParallelCompact::invoke(bool clear_all_soft_refs) {
-=======
 bool PSParallelCompact::invoke(bool clear_all_soft_refs, bool should_do_max_compaction) {
->>>>>>> fde6cd77
   assert(SafepointSynchronize::is_at_safepoint(), "should be at safepoint");
   assert(Thread::current() == (Thread*)VMThread::vm_thread(),
          "should be in vm thread");
@@ -1000,18 +964,6 @@
   SvcGCMarker sgcm(SvcGCMarker::FULL);
   IsSTWGCActiveMark mark;
 
-<<<<<<< HEAD
-  return PSParallelCompact::invoke_no_policy(clear_all_soft_refs);
-}
-
-// This method contains no policy. You should probably
-// be calling invoke() instead.
-bool PSParallelCompact::invoke_no_policy(bool clear_all_soft_refs) {
-  assert(SafepointSynchronize::is_at_safepoint(), "must be at a safepoint");
-  assert(ref_processor() != nullptr, "Sanity");
-
-=======
->>>>>>> fde6cd77
   ParallelScavengeHeap* heap = ParallelScavengeHeap::heap();
 
   GCIdMark gc_id_mark;
@@ -1080,15 +1032,9 @@
     post_compact();
 
     size_policy->major_collection_end();
-<<<<<<< HEAD
 
     size_policy->sample_old_gen_used_bytes(MAX2(pre_gc_values.old_gen_used(), old_gen->used_in_bytes()));
 
-=======
-
-    size_policy->sample_old_gen_used_bytes(MAX2(pre_gc_values.old_gen_used(), old_gen->used_in_bytes()));
-
->>>>>>> fde6cd77
     if (UseAdaptiveSizePolicy) {
       heap->resize_after_full_gc();
     }
@@ -1327,12 +1273,6 @@
       ClassLoaderDataGraph::purge(true /* at_safepoint */);
       DEBUG_ONLY(MetaspaceUtils::verify();)
     }
-<<<<<<< HEAD
-
-    // Need to clear claim bits for the next mark.
-    ClassLoaderDataGraph::clear_claimed_marks();
-=======
->>>>>>> fde6cd77
   }
 
   {
