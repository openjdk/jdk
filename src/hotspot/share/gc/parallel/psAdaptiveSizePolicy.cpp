--- conflicted
+++ resolved
@@ -36,15 +36,8 @@
 #include <math.h>
 
 PSAdaptiveSizePolicy::PSAdaptiveSizePolicy(size_t space_alignment,
-<<<<<<< HEAD
-                                           double gc_pause_goal_sec,
-                                           uint gc_cost_ratio) :
-     AdaptiveSizePolicy(gc_pause_goal_sec,
-                        gc_cost_ratio),
-=======
                                            double gc_pause_goal_sec) :
      AdaptiveSizePolicy(gc_pause_goal_sec),
->>>>>>> fde6cd77
      _avg_promoted(new AdaptivePaddedNoZeroDevAverage(AdaptiveSizePolicyWeight, PromotedPadding)),
      _space_alignment(space_alignment),
      _young_gen_size_increment_supplement(YoungGenerationSizeSupplement) {}
@@ -63,20 +56,6 @@
 
   record_gc_duration(major_pause_in_seconds);
   _trimmed_major_gc_time_seconds.add(major_pause_in_seconds);
-<<<<<<< HEAD
-}
-
-void PSAdaptiveSizePolicy::print_stats(bool is_survivor_overflowing) {
-  log_debug(gc, ergo)("Adaptive: throughput: %.3f, pause: %.1f ms, "
-                      "gc-distance: %.3f (%.3f) s, "
-                      "promoted: %.1f %s (%.1f %s), promotion-rate: %.1f M/s (%.1f M/s), overflowing: %s",
-    mutator_time_percent(),
-    minor_gc_time_estimate() * 1000.0,
-    _gc_distance_seconds_seq.davg(), _gc_distance_seconds_seq.last(),
-    PROPERFMTARGS(promoted_bytes_estimate()), PROPERFMTARGS(_promoted_bytes.last()),
-    _promotion_rate_bytes_per_sec.davg()/M, _promotion_rate_bytes_per_sec.last()/M,
-    is_survivor_overflowing ? "true" : "false");
-=======
 }
 
 void PSAdaptiveSizePolicy::print_stats(bool is_survivor_overflowing) {
@@ -100,7 +79,6 @@
 // throughput goal of .80
 static double calculate_throughput_goal(double gc_cost_ratio) {
   return 1.0 - (1.0 / (1.0 + gc_cost_ratio));
->>>>>>> fde6cd77
 }
 
 size_t PSAdaptiveSizePolicy::compute_desired_eden_size(bool is_survivor_overflowing, size_t cur_eden) {
@@ -108,11 +86,6 @@
   double gc_distance = MAX2(_gc_distance_seconds_seq.last(), 0.000001);
   double min_gc_distance = MinGCDistanceSecond;
 
-<<<<<<< HEAD
-  if (mutator_time_percent() < _throughput_goal) {
-    size_t new_eden;
-    const double expected_gc_distance = _trimmed_minor_gc_time_seconds.last() * GCTimeRatio;
-=======
   // Get a local copy and use it inside gc-pause in case the global var gets updated externally.
   const uint local_GCTimeRatio = Atomic::load(&GCTimeRatio);
   const double throughput_goal = calculate_throughput_goal(local_GCTimeRatio);
@@ -120,7 +93,6 @@
   if (mutator_time_percent() < throughput_goal) {
     size_t new_eden;
     const double expected_gc_distance = _trimmed_minor_gc_time_seconds.last() * local_GCTimeRatio;
->>>>>>> fde6cd77
     if (gc_distance >= expected_gc_distance) {
       // The lastest sample already satisfies throughput goal; keep the current size
       new_eden = cur_eden;
@@ -130,11 +102,7 @@
                       (double)increase_eden(cur_eden));
     }
     log_debug(gc, ergo)("Adaptive: throughput (actual vs goal): %.3f vs %.3f ; eden delta: + %zu K",
-<<<<<<< HEAD
-      mutator_time_percent(), _throughput_goal, (new_eden - cur_eden)/K);
-=======
       mutator_time_percent(), throughput_goal, (new_eden - cur_eden)/K);
->>>>>>> fde6cd77
     return new_eden;
   }
 
@@ -162,11 +130,7 @@
     // promoted_bytes_estimate() / (gc_distance + gc_time_lower_estimate) < 1M/s
     // ==> promoted_bytes_estimate() / M - gc_time_lower_estimate < gc_distance
 
-<<<<<<< HEAD
-    const double gc_distance_target = MAX3(minor_gc_time_conservative_estimate() * GCTimeRatio,
-=======
     const double gc_distance_target = MAX3(minor_gc_time_conservative_estimate() * local_GCTimeRatio,
->>>>>>> fde6cd77
                                            promoted_bytes_estimate() / M - gc_time_lower_estimate,
                                            min_gc_distance);
     double predicted_gc_distance = gc_distance * (1 - delta_factor) - _gc_distance_seconds_seq.dsd();
@@ -231,33 +195,19 @@
   size_t desired_eden_size = minor_pause_young_estimator()->decrement_will_decrease()
                            ? current_eden_size - eden_decrement_aligned_down(current_eden_size)
                            : current_eden_size;
-<<<<<<< HEAD
 
   assert(desired_eden_size <= current_eden_size, "postcondition");
 
-=======
-
-  assert(desired_eden_size <= current_eden_size, "postcondition");
-
->>>>>>> fde6cd77
   return desired_eden_size;
 }
 
 size_t PSAdaptiveSizePolicy::increase_eden(size_t current_eden_size) {
   size_t delta = eden_increment_with_supplement_aligned_up(current_eden_size);
-<<<<<<< HEAD
 
   size_t desired_eden_size = current_eden_size + delta;
 
   assert(desired_eden_size >= current_eden_size, "postcondition");
 
-=======
-
-  size_t desired_eden_size = current_eden_size + delta;
-
-  assert(desired_eden_size >= current_eden_size, "postcondition");
-
->>>>>>> fde6cd77
   return desired_eden_size;
 }
 
