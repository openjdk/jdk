/*
 * Copyright (c) 2001, 2025, Oracle and/or its affiliates. All rights reserved.
 * DO NOT ALTER OR REMOVE COPYRIGHT NOTICES OR THIS FILE HEADER.
 *
 * This code is free software; you can redistribute it and/or modify it
 * under the terms of the GNU General Public License version 2 only, as
 * published by the Free Software Foundation.
 *
 * This code is distributed in the hope that it will be useful, but WITHOUT
 * ANY WARRANTY; without even the implied warranty of MERCHANTABILITY or
 * FITNESS FOR A PARTICULAR PURPOSE.  See the GNU General Public License
 * version 2 for more details (a copy is included in the LICENSE file that
 * accompanied this code).
 *
 * You should have received a copy of the GNU General Public License version
 * 2 along with this work; if not, write to the Free Software Foundation,
 * Inc., 51 Franklin St, Fifth Floor, Boston, MA 02110-1301 USA.
 *
 * Please contact Oracle, 500 Oracle Parkway, Redwood Shores, CA 94065 USA
 * or visit www.oracle.com if you need additional information or have any
 * questions.
 *
 */

#include "gc/parallel/objectStartArray.inline.hpp"
#include "gc/parallel/parallelArguments.hpp"
#include "gc/parallel/parallelInitLogger.hpp"
#include "gc/parallel/parallelScavengeHeap.inline.hpp"
#include "gc/parallel/psAdaptiveSizePolicy.hpp"
#include "gc/parallel/psMemoryPool.hpp"
#include "gc/parallel/psParallelCompact.inline.hpp"
#include "gc/parallel/psPromotionManager.hpp"
#include "gc/parallel/psScavenge.hpp"
#include "gc/parallel/psVMOperations.hpp"
#include "gc/shared/barrierSetNMethod.hpp"
#include "gc/shared/fullGCForwarding.inline.hpp"
#include "gc/shared/gcHeapSummary.hpp"
#include "gc/shared/gcLocker.inline.hpp"
#include "gc/shared/gcWhen.hpp"
#include "gc/shared/genArguments.hpp"
#include "gc/shared/locationPrinter.inline.hpp"
#include "gc/shared/scavengableNMethods.hpp"
#include "gc/shared/suspendibleThreadSet.hpp"
#include "logging/log.hpp"
#include "memory/iterator.hpp"
#include "memory/metaspaceCounters.hpp"
#include "memory/metaspaceUtils.hpp"
#include "memory/reservedSpace.hpp"
#include "memory/universe.hpp"
#include "oops/oop.inline.hpp"
#include "runtime/cpuTimeCounters.hpp"
#include "runtime/globals_extension.hpp"
#include "runtime/handles.inline.hpp"
#include "runtime/java.hpp"
#include "runtime/vmThread.hpp"
#include "services/memoryManager.hpp"
#include "utilities/macros.hpp"
#include "utilities/vmError.hpp"

PSYoungGen*  ParallelScavengeHeap::_young_gen = nullptr;
PSOldGen*    ParallelScavengeHeap::_old_gen = nullptr;
PSAdaptiveSizePolicy* ParallelScavengeHeap::_size_policy = nullptr;
GCPolicyCounters* ParallelScavengeHeap::_gc_policy_counters = nullptr;

jint ParallelScavengeHeap::initialize() {
  const size_t reserved_heap_size = ParallelArguments::heap_reserved_size_bytes();

  ReservedHeapSpace heap_rs = Universe::reserve_heap(reserved_heap_size, HeapAlignment);

  trace_actual_reserved_page_size(reserved_heap_size, heap_rs);

  initialize_reserved_region(heap_rs);
  // Layout the reserved space for the generations.
  ReservedSpace old_rs   = heap_rs.first_part(MaxOldSize, SpaceAlignment);
  ReservedSpace young_rs = heap_rs.last_part(MaxOldSize, SpaceAlignment);
  assert(young_rs.size() == MaxNewSize, "Didn't reserve all of the heap");

  PSCardTable* card_table = new PSCardTable(_reserved);
  card_table->initialize(old_rs.base(), young_rs.base());

  CardTableBarrierSet* const barrier_set = new CardTableBarrierSet(card_table);
  barrier_set->initialize();
  BarrierSet::set_barrier_set(barrier_set);

  // Set up WorkerThreads
  _workers.initialize_workers();

  // Create and initialize the generations.
  _young_gen = new PSYoungGen(
      young_rs,
      NewSize,
      MinNewSize,
      MaxNewSize);
  _old_gen = new PSOldGen(
      old_rs,
      OldSize,
      MinOldSize,
      MaxOldSize);

  assert(young_gen()->max_gen_size() == young_rs.size(),"Consistency check");
  assert(old_gen()->max_gen_size() == old_rs.size(), "Consistency check");

  double max_gc_pause_sec = ((double) MaxGCPauseMillis)/1000.0;

  _size_policy = new PSAdaptiveSizePolicy(SpaceAlignment,
<<<<<<< HEAD
                                          max_gc_pause_sec,
                                          GCTimeRatio);
=======
                                          max_gc_pause_sec);
>>>>>>> fde6cd77

  assert((old_gen()->virtual_space()->high_boundary() ==
          young_gen()->virtual_space()->low_boundary()),
         "Boundaries must meet");
  // initialize the policy counters - 2 collectors, 2 generations
  _gc_policy_counters = new GCPolicyCounters("ParScav:MSC", 2, 2);

  if (!PSParallelCompact::initialize_aux_data()) {
    return JNI_ENOMEM;
  }

  // Create CPU time counter
  CPUTimeCounters::create_counter(CPUTimeGroups::CPUTimeType::gc_parallel_workers);

  ParallelInitLogger::print();

  FullGCForwarding::initialize(_reserved);

  return JNI_OK;
}

void ParallelScavengeHeap::initialize_serviceability() {

  _eden_pool = new EdenMutableSpacePool(_young_gen,
                                        _young_gen->eden_space(),
                                        "PS Eden Space",
                                        false /* support_usage_threshold */);

  _survivor_pool = new SurvivorMutableSpacePool(_young_gen,
                                                "PS Survivor Space",
                                                false /* support_usage_threshold */);

  _old_pool = new PSGenerationPool(_old_gen,
                                   "PS Old Gen",
                                   true /* support_usage_threshold */);

  _young_manager = new GCMemoryManager("PS Scavenge");
  _old_manager = new GCMemoryManager("PS MarkSweep");

  _old_manager->add_pool(_eden_pool);
  _old_manager->add_pool(_survivor_pool);
  _old_manager->add_pool(_old_pool);

  _young_manager->add_pool(_eden_pool);
  _young_manager->add_pool(_survivor_pool);

}

void ParallelScavengeHeap::safepoint_synchronize_begin() {
  if (UseStringDeduplication) {
    SuspendibleThreadSet::synchronize();
  }
}

void ParallelScavengeHeap::safepoint_synchronize_end() {
  if (UseStringDeduplication) {
    SuspendibleThreadSet::desynchronize();
  }
}
class PSIsScavengable : public BoolObjectClosure {
  bool do_object_b(oop obj) {
    return ParallelScavengeHeap::heap()->is_in_young(obj);
  }
};

static PSIsScavengable _is_scavengable;

void ParallelScavengeHeap::post_initialize() {
  CollectedHeap::post_initialize();
  // Need to init the tenuring threshold
  PSScavenge::initialize();
  PSParallelCompact::post_initialize();
  PSPromotionManager::initialize();

  ScavengableNMethods::initialize(&_is_scavengable);
  GCLocker::initialize();
}

void ParallelScavengeHeap::gc_epilogue(bool full) {
  if (_is_heap_almost_full) {
    // Reset emergency state if eden is empty after a young/full gc
    if (_young_gen->eden_space()->is_empty()) {
      log_debug(gc)("Leaving memory constrained state; back to normal");
      _is_heap_almost_full = false;
    }
  } else {
    if (full && !_young_gen->eden_space()->is_empty()) {
      log_debug(gc)("Non-empty young-gen after full-gc; in memory constrained state");
      _is_heap_almost_full = true;
    }
  }
}

void ParallelScavengeHeap::update_counters() {
  young_gen()->update_counters();
  old_gen()->update_counters();
  MetaspaceCounters::update_performance_counters();
  update_parallel_worker_threads_cpu_time();
}

size_t ParallelScavengeHeap::capacity() const {
  size_t value = young_gen()->capacity_in_bytes() + old_gen()->capacity_in_bytes();
  return value;
}

size_t ParallelScavengeHeap::used() const {
  size_t value = young_gen()->used_in_bytes() + old_gen()->used_in_bytes();
  return value;
}

size_t ParallelScavengeHeap::max_capacity() const {
  size_t estimated = reserved_region().byte_size();
  if (UseAdaptiveSizePolicy) {
    estimated -= _size_policy->max_survivor_size(young_gen()->max_gen_size());
  } else {
    estimated -= young_gen()->to_space()->capacity_in_bytes();
  }
  return MAX2(estimated, capacity());
}

bool ParallelScavengeHeap::is_in(const void* p) const {
  return young_gen()->is_in(p) || old_gen()->is_in(p);
}

bool ParallelScavengeHeap::is_in_reserved(const void* p) const {
  return young_gen()->is_in_reserved(p) || old_gen()->is_in_reserved(p);
}

bool ParallelScavengeHeap::requires_barriers(stackChunkOop p) const {
  return !is_in_young(p);
}

// There are two levels of allocation policy here.
//
// When an allocation request fails, the requesting thread must invoke a VM
// operation, transfer control to the VM thread, and await the results of a
// garbage collection. That is quite expensive, and we should avoid doing it
// multiple times if possible.
//
// To accomplish this, we have a basic allocation policy, and also a
// failed allocation policy.
//
// The basic allocation policy controls how you allocate memory without
// attempting garbage collection. It is okay to grab locks and
// expand the heap, if that can be done without coming to a safepoint.
// It is likely that the basic allocation policy will not be very
// aggressive.
//
// The failed allocation policy is invoked from the VM thread after
// the basic allocation policy is unable to satisfy a mem_allocate
// request. This policy needs to cover the entire range of collection,
// heap expansion, and out-of-memory conditions. It should make every
// attempt to allocate the requested memory.

// Basic allocation policy. Should never be called at a safepoint, or
// from the VM thread.
//
// This method must handle cases where many mem_allocate requests fail
// simultaneously. When that happens, only one VM operation will succeed,
// and the rest will not be executed. For that reason, this method loops
// during failed allocation attempts. If the java heap becomes exhausted,
// we rely on the size_policy object to force a bail out.
HeapWord* ParallelScavengeHeap::mem_allocate(size_t size) {
  assert(!SafepointSynchronize::is_at_safepoint(), "should not be at safepoint");
  assert(Thread::current() != (Thread*)VMThread::vm_thread(), "should not be in vm thread");
  assert(!Heap_lock->owned_by_self(), "this thread should not own the Heap_lock");

  bool is_tlab = false;
  return mem_allocate_work(size, is_tlab);
}

<<<<<<< HEAD
HeapWord* ParallelScavengeHeap::mem_allocate_work(size_t size,
                                                  bool is_tlab,
                                                  bool* gc_overhead_limit_was_exceeded) {
  {
=======
HeapWord* ParallelScavengeHeap::mem_allocate_work(size_t size, bool is_tlab) {
  for (uint loop_count = 0; /* empty */; ++loop_count) {
    // Try young-gen first.
>>>>>>> fde6cd77
    HeapWord* result = young_gen()->allocate(size);
    if (result != nullptr) {
      return result;
    }
<<<<<<< HEAD
  }
=======
>>>>>>> fde6cd77

    // Try allocating from the old gen for non-TLAB in certain scenarios.
    if (!is_tlab) {
      if (!should_alloc_in_eden(size) || _is_heap_almost_full) {
        result = old_gen()->cas_allocate_noexpand(size);
        if (result != nullptr) {
          return result;
        }
      }
    }

<<<<<<< HEAD
  while (true) {
=======
>>>>>>> fde6cd77
    // We don't want to have multiple collections for a single filled generation.
    // To prevent this, each thread tracks the total_collections() value, and if
    // the count has changed, does not do a new collection.
    //
    // The collection count must be read only while holding the heap lock. VM
    // operations also hold the heap lock during collections. There is a lock
    // contention case where thread A blocks waiting on the Heap_lock, while
    // thread B is holding it doing a collection. When thread A gets the lock,
    // the collection count has already changed. To prevent duplicate collections,
    // The policy MUST attempt allocations during the same period it reads the
    // total_collections() value!
    uint gc_count;
    {
      MutexLocker ml(Heap_lock);
      gc_count = total_collections();
<<<<<<< HEAD

      HeapWord* result = young_gen()->allocate(size);
      if (result != nullptr) {
        return result;
      }

      // If certain conditions hold, try allocating from the old gen.
      if (!is_tlab && !should_alloc_in_eden(size)) {
        result = old_gen()->cas_allocate_noexpand(size);
        if (result != nullptr) {
          return result;
        }
      }
=======
>>>>>>> fde6cd77
    }

    {
      VM_ParallelCollectForAllocation op(size, is_tlab, gc_count);
      VMThread::execute(&op);

      if (op.gc_succeeded()) {
        assert(is_in_or_null(op.result()), "result not in heap");
<<<<<<< HEAD

=======
>>>>>>> fde6cd77
        return op.result();
      }
      // Was the gc-overhead reached inside the safepoint? If so, this mutator should return null as well for global consistency.
      if (_gc_overhead_counter >= GCOverheadLimitThreshold) {
        return nullptr;
      }
    }

<<<<<<< HEAD
    loop_count++;
=======
    // Was the gc-overhead reached inside the safepoint? If so, this mutator
    // should return null as well for global consistency.
    if (_gc_overhead_counter >= GCOverheadLimitThreshold) {
      return nullptr;
    }

>>>>>>> fde6cd77
    if ((QueuedAllocationWarningCount > 0) &&
        (loop_count % QueuedAllocationWarningCount == 0)) {
      log_warning(gc)("ParallelScavengeHeap::mem_allocate retries %d times, size=%zu", loop_count, size);
    }
  }
}

void ParallelScavengeHeap::do_full_collection(bool clear_all_soft_refs) {
<<<<<<< HEAD
  PSParallelCompact::invoke(clear_all_soft_refs);
=======
  // No need for max-compaction in this context.
  const bool should_do_max_compaction = false;
  PSParallelCompact::invoke(clear_all_soft_refs, should_do_max_compaction);
>>>>>>> fde6cd77
}

static bool check_gc_heap_free_limit(size_t free_bytes, size_t capacity_bytes) {
  return (free_bytes * 100 / capacity_bytes) < GCHeapFreeLimit;
}

bool ParallelScavengeHeap::check_gc_overhead_limit() {
  assert(SafepointSynchronize::is_at_safepoint(), "precondition");

  if (UseGCOverheadLimit) {
    // The goal here is to return null prematurely so that apps can exit
    // gracefully when GC takes the most time.
    bool little_mutator_time = _size_policy->mutator_time_percent() * 100 < (100 - GCTimeLimit);
    bool little_free_space = check_gc_heap_free_limit(_young_gen->free_in_bytes(), _young_gen->capacity_in_bytes())
                          && check_gc_heap_free_limit(  _old_gen->free_in_bytes(),   _old_gen->capacity_in_bytes());
    if (little_mutator_time && little_free_space) {
      _gc_overhead_counter++;
      if (_gc_overhead_counter >= GCOverheadLimitThreshold) {
        return true;
      }
    } else {
      _gc_overhead_counter = 0;
    }
  }
  return false;
}

HeapWord* ParallelScavengeHeap::expand_heap_and_allocate(size_t size, bool is_tlab) {
  assert(SafepointSynchronize::is_at_safepoint(), "precondition");
  // We just finished a young/full gc, try everything to satisfy this allocation request.
  HeapWord* result = young_gen()->expand_and_allocate(size);

  if (result == nullptr && !is_tlab) {
    result = old_gen()->expand_and_allocate(size);
  }

  return result;   // Could be null if we are out of space.
}

HeapWord* ParallelScavengeHeap::satisfy_failed_allocation(size_t size, bool is_tlab) {
  assert(size != 0, "precondition");

  HeapWord* result = nullptr;

  if (!_is_heap_almost_full) {
    // If young-gen can handle this allocation, attempt young-gc firstly, as young-gc is usually cheaper.
    bool should_run_young_gc = is_tlab || should_alloc_in_eden(size);

    collect_at_safepoint(!should_run_young_gc);

    // If gc-overhead is reached, we will skip allocation.
    if (!check_gc_overhead_limit()) {
      result = expand_heap_and_allocate(size, is_tlab);
      if (result != nullptr) {
        return result;
      }
    }
  }

  // Last resort GC; clear soft refs and do max-compaction before throwing OOM.
  {
    const bool clear_all_soft_refs = true;
    const bool should_do_max_compaction = true;
    PSParallelCompact::invoke(clear_all_soft_refs, should_do_max_compaction);
  }

  if (check_gc_overhead_limit()) {
    log_info(gc)("GCOverheadLimitThreshold %zu reached.", GCOverheadLimitThreshold);
    return nullptr;
  }

<<<<<<< HEAD
  if (check_gc_overhead_limit()) {
    log_info(gc)("GCOverheadLimitThreshold %zu reached.", GCOverheadLimitThreshold);
    return nullptr;
  }

  result = expand_heap_and_allocate(size, is_tlab);

  return result;
}

=======
  result = expand_heap_and_allocate(size, is_tlab);

  return result;
}

>>>>>>> fde6cd77
void ParallelScavengeHeap::ensure_parsability(bool retire_tlabs) {
  CollectedHeap::ensure_parsability(retire_tlabs);
  young_gen()->eden_space()->ensure_parsability();
}

size_t ParallelScavengeHeap::tlab_capacity(Thread* thr) const {
  return young_gen()->eden_space()->tlab_capacity(thr);
}

size_t ParallelScavengeHeap::tlab_used(Thread* thr) const {
  return young_gen()->eden_space()->tlab_used(thr);
}

size_t ParallelScavengeHeap::unsafe_max_tlab_alloc(Thread* thr) const {
  return young_gen()->eden_space()->unsafe_max_tlab_alloc(thr);
}

HeapWord* ParallelScavengeHeap::allocate_new_tlab(size_t min_size, size_t requested_size, size_t* actual_size) {
  HeapWord* result = mem_allocate_work(requested_size /* size */,
                                       true /* is_tlab */);
  if (result != nullptr) {
    *actual_size = requested_size;
  }

  return result;
}

void ParallelScavengeHeap::resize_all_tlabs() {
  CollectedHeap::resize_all_tlabs();
}

void ParallelScavengeHeap::prune_scavengable_nmethods() {
  ScavengableNMethods::prune_nmethods_not_into_young();
}

void ParallelScavengeHeap::prune_unlinked_nmethods() {
  ScavengableNMethods::prune_unlinked_nmethods();
}

void ParallelScavengeHeap::collect(GCCause::Cause cause) {
  assert(!Heap_lock->owned_by_self(),
    "this thread should not own the Heap_lock");

  uint gc_count      = 0;
  uint full_gc_count = 0;
  {
    MutexLocker ml(Heap_lock);
    // This value is guarded by the Heap_lock
    gc_count      = total_collections();
    full_gc_count = total_full_collections();
  }

  VM_ParallelGCCollect op(gc_count, full_gc_count, cause);
  VMThread::execute(&op);
}

bool ParallelScavengeHeap::must_clear_all_soft_refs() {
  return _gc_cause == GCCause::_metadata_GC_clear_soft_refs ||
         _gc_cause == GCCause::_wb_full_gc;
}

void ParallelScavengeHeap::collect_at_safepoint(bool full) {
  assert(!GCLocker::is_active(), "precondition");
  bool clear_soft_refs = must_clear_all_soft_refs();

  if (!full) {
    bool success = PSScavenge::invoke(clear_soft_refs);
    if (success) {
      return;
    }
    // Upgrade to Full-GC if young-gc fails
  }
  const bool should_do_max_compaction = false;
  PSParallelCompact::invoke(clear_soft_refs, should_do_max_compaction);
}

void ParallelScavengeHeap::object_iterate(ObjectClosure* cl) {
  young_gen()->object_iterate(cl);
  old_gen()->object_iterate(cl);
}

// The HeapBlockClaimer is used during parallel iteration over the heap,
// allowing workers to claim heap areas ("blocks"), gaining exclusive rights to these.
// The eden and survivor spaces are treated as single blocks as it is hard to divide
// these spaces.
// The old space is divided into fixed-size blocks.
class HeapBlockClaimer : public StackObj {
  size_t _claimed_index;

public:
  static const size_t InvalidIndex = SIZE_MAX;
  static const size_t EdenIndex = 0;
  static const size_t SurvivorIndex = 1;
  static const size_t NumNonOldGenClaims = 2;

  HeapBlockClaimer() : _claimed_index(EdenIndex) { }
  // Claim the block and get the block index.
  size_t claim_and_get_block() {
    size_t block_index;
    block_index = Atomic::fetch_then_add(&_claimed_index, 1u);

    PSOldGen* old_gen = ParallelScavengeHeap::heap()->old_gen();
    size_t num_claims = old_gen->num_iterable_blocks() + NumNonOldGenClaims;

    return block_index < num_claims ? block_index : InvalidIndex;
  }
};

void ParallelScavengeHeap::object_iterate_parallel(ObjectClosure* cl,
                                                   HeapBlockClaimer* claimer) {
  size_t block_index = claimer->claim_and_get_block();
  // Iterate until all blocks are claimed
  if (block_index == HeapBlockClaimer::EdenIndex) {
    young_gen()->eden_space()->object_iterate(cl);
    block_index = claimer->claim_and_get_block();
  }
  if (block_index == HeapBlockClaimer::SurvivorIndex) {
    young_gen()->from_space()->object_iterate(cl);
    young_gen()->to_space()->object_iterate(cl);
    block_index = claimer->claim_and_get_block();
  }
  while (block_index != HeapBlockClaimer::InvalidIndex) {
    old_gen()->object_iterate_block(cl, block_index - HeapBlockClaimer::NumNonOldGenClaims);
    block_index = claimer->claim_and_get_block();
  }
}

class PSScavengeParallelObjectIterator : public ParallelObjectIteratorImpl {
private:
  ParallelScavengeHeap*  _heap;
  HeapBlockClaimer      _claimer;

public:
  PSScavengeParallelObjectIterator() :
      _heap(ParallelScavengeHeap::heap()),
      _claimer() {}

  virtual void object_iterate(ObjectClosure* cl, uint worker_id) {
    _heap->object_iterate_parallel(cl, &_claimer);
  }
};

ParallelObjectIteratorImpl* ParallelScavengeHeap::parallel_object_iterator(uint thread_num) {
  return new PSScavengeParallelObjectIterator();
}

HeapWord* ParallelScavengeHeap::block_start(const void* addr) const {
  if (young_gen()->is_in_reserved(addr)) {
    assert(young_gen()->is_in(addr),
           "addr should be in allocated part of young gen");
    // called from os::print_location by find or VMError
    if (DebuggingContext::is_enabled() || VMError::is_error_reported()) {
      return nullptr;
    }
    Unimplemented();
  } else if (old_gen()->is_in_reserved(addr)) {
    assert(old_gen()->is_in(addr),
           "addr should be in allocated part of old gen");
    return old_gen()->start_array()->object_start((HeapWord*)addr);
  }
  return nullptr;
}

bool ParallelScavengeHeap::block_is_obj(const HeapWord* addr) const {
  return block_start(addr) == addr;
}

void ParallelScavengeHeap::prepare_for_verify() {
  ensure_parsability(false);  // no need to retire TLABs for verification
}

PSHeapSummary ParallelScavengeHeap::create_ps_heap_summary() {
  PSOldGen* old = old_gen();
  HeapWord* old_committed_end = (HeapWord*)old->virtual_space()->committed_high_addr();
  HeapWord* old_reserved_start = old->reserved().start();
  HeapWord* old_reserved_end = old->reserved().end();
  VirtualSpaceSummary old_summary(old_reserved_start, old_committed_end, old_reserved_end);
  SpaceSummary old_space(old_reserved_start, old_committed_end, old->used_in_bytes());

  PSYoungGen* young = young_gen();
  VirtualSpaceSummary young_summary(young->reserved().start(),
    (HeapWord*)young->virtual_space()->committed_high_addr(), young->reserved().end());

  MutableSpace* eden = young_gen()->eden_space();
  SpaceSummary eden_space(eden->bottom(), eden->end(), eden->used_in_bytes());

  MutableSpace* from = young_gen()->from_space();
  SpaceSummary from_space(from->bottom(), from->end(), from->used_in_bytes());

  MutableSpace* to = young_gen()->to_space();
  SpaceSummary to_space(to->bottom(), to->end(), to->used_in_bytes());

  VirtualSpaceSummary heap_summary = create_heap_space_summary();
  return PSHeapSummary(heap_summary, used(), old_summary, old_space, young_summary, eden_space, from_space, to_space);
}

bool ParallelScavengeHeap::print_location(outputStream* st, void* addr) const {
  return BlockLocationPrinter<ParallelScavengeHeap>::print_location(st, addr);
}

void ParallelScavengeHeap::print_heap_on(outputStream* st) const {
  if (young_gen() != nullptr) {
    young_gen()->print_on(st);
  }
  if (old_gen() != nullptr) {
    old_gen()->print_on(st);
  }
}

void ParallelScavengeHeap::print_gc_on(outputStream* st) const {
  BarrierSet* bs = BarrierSet::barrier_set();
  if (bs != nullptr) {
    bs->print_on(st);
  }
  st->cr();

  PSParallelCompact::print_on(st);
}

void ParallelScavengeHeap::gc_threads_do(ThreadClosure* tc) const {
  ParallelScavengeHeap::heap()->workers().threads_do(tc);
}

void ParallelScavengeHeap::print_tracing_info() const {
  log_debug(gc, heap, exit)("Accumulated young generation GC time %3.7f secs", PSScavenge::accumulated_time()->seconds());
  log_debug(gc, heap, exit)("Accumulated old generation GC time %3.7f secs", PSParallelCompact::accumulated_time()->seconds());
}

PreGenGCValues ParallelScavengeHeap::get_pre_gc_values() const {
  const PSYoungGen* const young = young_gen();
  const MutableSpace* const eden = young->eden_space();
  const MutableSpace* const from = young->from_space();
  const PSOldGen* const old = old_gen();

  return PreGenGCValues(young->used_in_bytes(),
                        young->capacity_in_bytes(),
                        eden->used_in_bytes(),
                        eden->capacity_in_bytes(),
                        from->used_in_bytes(),
                        from->capacity_in_bytes(),
                        old->used_in_bytes(),
                        old->capacity_in_bytes());
}

void ParallelScavengeHeap::print_heap_change(const PreGenGCValues& pre_gc_values) const {
  const PSYoungGen* const young = young_gen();
  const MutableSpace* const eden = young->eden_space();
  const MutableSpace* const from = young->from_space();
  const PSOldGen* const old = old_gen();

  log_info(gc, heap)(HEAP_CHANGE_FORMAT" "
                     HEAP_CHANGE_FORMAT" "
                     HEAP_CHANGE_FORMAT,
                     HEAP_CHANGE_FORMAT_ARGS(young->name(),
                                             pre_gc_values.young_gen_used(),
                                             pre_gc_values.young_gen_capacity(),
                                             young->used_in_bytes(),
                                             young->capacity_in_bytes()),
                     HEAP_CHANGE_FORMAT_ARGS("Eden",
                                             pre_gc_values.eden_used(),
                                             pre_gc_values.eden_capacity(),
                                             eden->used_in_bytes(),
                                             eden->capacity_in_bytes()),
                     HEAP_CHANGE_FORMAT_ARGS("From",
                                             pre_gc_values.from_used(),
                                             pre_gc_values.from_capacity(),
                                             from->used_in_bytes(),
                                             from->capacity_in_bytes()));
  log_info(gc, heap)(HEAP_CHANGE_FORMAT,
                     HEAP_CHANGE_FORMAT_ARGS(old->name(),
                                             pre_gc_values.old_gen_used(),
                                             pre_gc_values.old_gen_capacity(),
                                             old->used_in_bytes(),
                                             old->capacity_in_bytes()));
  MetaspaceUtils::print_metaspace_change(pre_gc_values.metaspace_sizes());
}

void ParallelScavengeHeap::verify(VerifyOption option /* ignored */) {
  // Why do we need the total_collections()-filter below?
  if (total_collections() > 0) {
    log_debug(gc, verify)("Tenured");
    old_gen()->verify();

    log_debug(gc, verify)("Eden");
    young_gen()->verify();

    log_debug(gc, verify)("CardTable");
    card_table()->verify_all_young_refs_imprecise();
  }
}

void ParallelScavengeHeap::trace_actual_reserved_page_size(const size_t reserved_heap_size, const ReservedSpace rs) {
  // Check if Info level is enabled, since os::trace_page_sizes() logs on Info level.
  if(log_is_enabled(Info, pagesize)) {
    const size_t page_size = rs.page_size();
    os::trace_page_sizes("Heap",
                         MinHeapSize,
                         reserved_heap_size,
                         rs.base(),
                         rs.size(),
                         page_size);
  }
}

void ParallelScavengeHeap::trace_heap(GCWhen::Type when, const GCTracer* gc_tracer) {
  const PSHeapSummary& heap_summary = create_ps_heap_summary();
  gc_tracer->report_gc_heap_summary(when, heap_summary);

  const MetaspaceSummary& metaspace_summary = create_metaspace_summary();
  gc_tracer->report_metaspace_summary(when, metaspace_summary);
}

CardTableBarrierSet* ParallelScavengeHeap::barrier_set() {
  return barrier_set_cast<CardTableBarrierSet>(BarrierSet::barrier_set());
}

PSCardTable* ParallelScavengeHeap::card_table() {
  return static_cast<PSCardTable*>(barrier_set()->card_table());
}

static size_t calculate_free_from_free_ratio_flag(size_t live, uintx free_percent) {
  assert(free_percent != 100, "precondition");
  // We want to calculate how much free memory there can be based on the
  // live size.
  //   percent * (free + live) = free
  // =>
  //   free = (live * percent) / (1 - percent)

  const double percent = free_percent / 100.0;
  return live * percent / (1.0 - percent);
}

size_t ParallelScavengeHeap::calculate_desired_old_gen_capacity(size_t old_gen_live_size) {
  // If min free percent is 100%, the old-gen should always be in its max capacity
  if (MinHeapFreeRatio == 100) {
    return _old_gen->max_gen_size();
  }

  // Using recorded data to calculate the new capacity of old-gen to avoid
  // excessive expansion but also keep footprint low

  size_t promoted_estimate = _size_policy->padded_average_promoted_in_bytes();
  // Should have at least this free room for the next young-gc promotion.
  size_t free_size = promoted_estimate;

  size_t largest_live_size = MAX2((size_t)_size_policy->peak_old_gen_used_estimate(), old_gen_live_size);
  free_size += largest_live_size - old_gen_live_size;

  // Respect free percent
  if (MinHeapFreeRatio != 0) {
    size_t min_free = calculate_free_from_free_ratio_flag(old_gen_live_size, MinHeapFreeRatio);
    free_size = MAX2(free_size, min_free);
  }

  if (MaxHeapFreeRatio != 100) {
    size_t max_free = calculate_free_from_free_ratio_flag(old_gen_live_size, MaxHeapFreeRatio);
    free_size = MIN2(max_free, free_size);
  }

  return old_gen_live_size + free_size;
}

void ParallelScavengeHeap::resize_old_gen_after_full_gc() {
  size_t current_capacity = _old_gen->capacity_in_bytes();
  size_t desired_capacity = calculate_desired_old_gen_capacity(old_gen()->used_in_bytes());

  // If MinHeapFreeRatio is at its default value; shrink cautiously. Otherwise, users expect prompt shrinking.
  if (FLAG_IS_DEFAULT(MinHeapFreeRatio)) {
    if (desired_capacity < current_capacity) {
      // Shrinking
      if (total_full_collections() < AdaptiveSizePolicyReadyThreshold) {
        // No enough data for shrinking
        return;
      }
    }
  }

  _old_gen->resize(desired_capacity);
}

void ParallelScavengeHeap::resize_after_young_gc(bool is_survivor_overflowing) {
  _young_gen->resize_after_young_gc(is_survivor_overflowing);

  // Consider if should shrink old-gen
  if (!is_survivor_overflowing) {
    // Upper bound for a single step shrink
    size_t max_shrink_bytes = SpaceAlignment;
    size_t shrink_bytes = _size_policy->compute_old_gen_shrink_bytes(old_gen()->free_in_bytes(), max_shrink_bytes);
    if (shrink_bytes != 0) {
      if (MinHeapFreeRatio != 0) {
        size_t new_capacity = old_gen()->capacity_in_bytes() - shrink_bytes;
        size_t new_free_size = old_gen()->free_in_bytes() - shrink_bytes;
        if ((double)new_free_size / new_capacity * 100 < MinHeapFreeRatio) {
          // Would violate MinHeapFreeRatio
          return;
        }
      }
      old_gen()->shrink(shrink_bytes);
    }
  }
}

void ParallelScavengeHeap::resize_after_full_gc() {
  resize_old_gen_after_full_gc();
  // We don't resize young-gen after full-gc because:
  // 1. eden-size directly affects young-gc frequency (GCTimeRatio), and we
  // don't have enough info to determine its desired size.
  // 2. eden can contain live objs after a full-gc, which is unsafe for
  // resizing. We will perform expansion on allocation if needed, in
  // satisfy_failed_allocation().
}

HeapWord* ParallelScavengeHeap::allocate_loaded_archive_space(size_t size) {
  return _old_gen->allocate(size);
}

void ParallelScavengeHeap::complete_loaded_archive_space(MemRegion archive_space) {
  assert(_old_gen->object_space()->used_region().contains(archive_space),
         "Archive space not contained in old gen");
  _old_gen->complete_loaded_archive_space(archive_space);
}

void ParallelScavengeHeap::register_nmethod(nmethod* nm) {
  ScavengableNMethods::register_nmethod(nm);
  BarrierSetNMethod* bs_nm = BarrierSet::barrier_set()->barrier_set_nmethod();
  bs_nm->disarm(nm);
}

void ParallelScavengeHeap::unregister_nmethod(nmethod* nm) {
  ScavengableNMethods::unregister_nmethod(nm);
}

void ParallelScavengeHeap::verify_nmethod(nmethod* nm) {
  ScavengableNMethods::verify_nmethod(nm);
}

GrowableArray<GCMemoryManager*> ParallelScavengeHeap::memory_managers() {
  GrowableArray<GCMemoryManager*> memory_managers(2);
  memory_managers.append(_young_manager);
  memory_managers.append(_old_manager);
  return memory_managers;
}

GrowableArray<MemoryPool*> ParallelScavengeHeap::memory_pools() {
  GrowableArray<MemoryPool*> memory_pools(3);
  memory_pools.append(_eden_pool);
  memory_pools.append(_survivor_pool);
  memory_pools.append(_old_pool);
  return memory_pools;
}

void ParallelScavengeHeap::pin_object(JavaThread* thread, oop obj) {
  GCLocker::enter(thread);
}

void ParallelScavengeHeap::unpin_object(JavaThread* thread, oop obj) {
  GCLocker::exit(thread);
}

void ParallelScavengeHeap::update_parallel_worker_threads_cpu_time() {
  assert(Thread::current()->is_VM_thread(),
         "Must be called from VM thread to avoid races");
  if (!UsePerfData || !os::is_thread_cpu_time_supported()) {
    return;
  }

  // Ensure ThreadTotalCPUTimeClosure destructor is called before publishing gc
  // time.
  {
    ThreadTotalCPUTimeClosure tttc(CPUTimeGroups::CPUTimeType::gc_parallel_workers);
    // Currently parallel worker threads in GCTaskManager never terminate, so it
    // is safe for VMThread to read their CPU times. If upstream changes this
    // behavior, we should rethink if it is still safe.
    gc_threads_do(&tttc);
  }

  CPUTimeCounters::publish_gc_total_cpu_time();
}<|MERGE_RESOLUTION|>--- conflicted
+++ resolved
@@ -103,12 +103,7 @@
   double max_gc_pause_sec = ((double) MaxGCPauseMillis)/1000.0;
 
   _size_policy = new PSAdaptiveSizePolicy(SpaceAlignment,
-<<<<<<< HEAD
-                                          max_gc_pause_sec,
-                                          GCTimeRatio);
-=======
                                           max_gc_pause_sec);
->>>>>>> fde6cd77
 
   assert((old_gen()->virtual_space()->high_boundary() ==
           young_gen()->virtual_space()->low_boundary()),
@@ -280,24 +275,13 @@
   return mem_allocate_work(size, is_tlab);
 }
 
-<<<<<<< HEAD
-HeapWord* ParallelScavengeHeap::mem_allocate_work(size_t size,
-                                                  bool is_tlab,
-                                                  bool* gc_overhead_limit_was_exceeded) {
-  {
-=======
 HeapWord* ParallelScavengeHeap::mem_allocate_work(size_t size, bool is_tlab) {
   for (uint loop_count = 0; /* empty */; ++loop_count) {
     // Try young-gen first.
->>>>>>> fde6cd77
     HeapWord* result = young_gen()->allocate(size);
     if (result != nullptr) {
       return result;
     }
-<<<<<<< HEAD
-  }
-=======
->>>>>>> fde6cd77
 
     // Try allocating from the old gen for non-TLAB in certain scenarios.
     if (!is_tlab) {
@@ -309,10 +293,6 @@
       }
     }
 
-<<<<<<< HEAD
-  while (true) {
-=======
->>>>>>> fde6cd77
     // We don't want to have multiple collections for a single filled generation.
     // To prevent this, each thread tracks the total_collections() value, and if
     // the count has changed, does not do a new collection.
@@ -328,22 +308,6 @@
     {
       MutexLocker ml(Heap_lock);
       gc_count = total_collections();
-<<<<<<< HEAD
-
-      HeapWord* result = young_gen()->allocate(size);
-      if (result != nullptr) {
-        return result;
-      }
-
-      // If certain conditions hold, try allocating from the old gen.
-      if (!is_tlab && !should_alloc_in_eden(size)) {
-        result = old_gen()->cas_allocate_noexpand(size);
-        if (result != nullptr) {
-          return result;
-        }
-      }
-=======
->>>>>>> fde6cd77
     }
 
     {
@@ -352,28 +316,16 @@
 
       if (op.gc_succeeded()) {
         assert(is_in_or_null(op.result()), "result not in heap");
-<<<<<<< HEAD
-
-=======
->>>>>>> fde6cd77
         return op.result();
       }
-      // Was the gc-overhead reached inside the safepoint? If so, this mutator should return null as well for global consistency.
-      if (_gc_overhead_counter >= GCOverheadLimitThreshold) {
-        return nullptr;
-      }
-    }
-
-<<<<<<< HEAD
-    loop_count++;
-=======
+    }
+
     // Was the gc-overhead reached inside the safepoint? If so, this mutator
     // should return null as well for global consistency.
     if (_gc_overhead_counter >= GCOverheadLimitThreshold) {
       return nullptr;
     }
 
->>>>>>> fde6cd77
     if ((QueuedAllocationWarningCount > 0) &&
         (loop_count % QueuedAllocationWarningCount == 0)) {
       log_warning(gc)("ParallelScavengeHeap::mem_allocate retries %d times, size=%zu", loop_count, size);
@@ -382,13 +334,9 @@
 }
 
 void ParallelScavengeHeap::do_full_collection(bool clear_all_soft_refs) {
-<<<<<<< HEAD
-  PSParallelCompact::invoke(clear_all_soft_refs);
-=======
   // No need for max-compaction in this context.
   const bool should_do_max_compaction = false;
   PSParallelCompact::invoke(clear_all_soft_refs, should_do_max_compaction);
->>>>>>> fde6cd77
 }
 
 static bool check_gc_heap_free_limit(size_t free_bytes, size_t capacity_bytes) {
@@ -460,24 +408,11 @@
     return nullptr;
   }
 
-<<<<<<< HEAD
-  if (check_gc_overhead_limit()) {
-    log_info(gc)("GCOverheadLimitThreshold %zu reached.", GCOverheadLimitThreshold);
-    return nullptr;
-  }
-
   result = expand_heap_and_allocate(size, is_tlab);
 
   return result;
 }
 
-=======
-  result = expand_heap_and_allocate(size, is_tlab);
-
-  return result;
-}
-
->>>>>>> fde6cd77
 void ParallelScavengeHeap::ensure_parsability(bool retire_tlabs) {
   CollectedHeap::ensure_parsability(retire_tlabs);
   young_gen()->eden_space()->ensure_parsability();
