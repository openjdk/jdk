/*
 * Copyright (c) 2001, 2025, Oracle and/or its affiliates. All rights reserved.
 * DO NOT ALTER OR REMOVE COPYRIGHT NOTICES OR THIS FILE HEADER.
 *
 * This code is free software; you can redistribute it and/or modify it
 * under the terms of the GNU General Public License version 2 only, as
 * published by the Free Software Foundation.
 *
 * This code is distributed in the hope that it will be useful, but WITHOUT
 * ANY WARRANTY; without even the implied warranty of MERCHANTABILITY or
 * FITNESS FOR A PARTICULAR PURPOSE.  See the GNU General Public License
 * version 2 for more details (a copy is included in the LICENSE file that
 * accompanied this code).
 *
 * You should have received a copy of the GNU General Public License version
 * 2 along with this work; if not, write to the Free Software Foundation,
 * Inc., 51 Franklin St, Fifth Floor, Boston, MA 02110-1301 USA.
 *
 * Please contact Oracle, 500 Oracle Parkway, Redwood Shores, CA 94065 USA
 * or visit www.oracle.com if you need additional information or have any
 * questions.
 *
 */

#include "gc/parallel/objectStartArray.inline.hpp"
#include "gc/parallel/parallelArguments.hpp"
#include "gc/parallel/parallelInitLogger.hpp"
#include "gc/parallel/parallelScavengeHeap.inline.hpp"
#include "gc/parallel/psAdaptiveSizePolicy.hpp"
#include "gc/parallel/psMemoryPool.hpp"
#include "gc/parallel/psParallelCompact.inline.hpp"
#include "gc/parallel/psPromotionManager.hpp"
#include "gc/parallel/psScavenge.hpp"
#include "gc/parallel/psVMOperations.hpp"
#include "gc/shared/fullGCForwarding.inline.hpp"
#include "gc/shared/gcHeapSummary.hpp"
#include "gc/shared/gcLocker.inline.hpp"
#include "gc/shared/gcWhen.hpp"
#include "gc/shared/genArguments.hpp"
#include "gc/shared/locationPrinter.inline.hpp"
#include "gc/shared/scavengableNMethods.hpp"
#include "gc/shared/suspendibleThreadSet.hpp"
#include "logging/log.hpp"
#include "memory/iterator.hpp"
#include "memory/metaspaceCounters.hpp"
#include "memory/metaspaceUtils.hpp"
#include "memory/reservedSpace.hpp"
#include "memory/universe.hpp"
#include "oops/oop.inline.hpp"
#include "runtime/cpuTimeCounters.hpp"
#include "runtime/globals_extension.hpp"
#include "runtime/handles.inline.hpp"
#include "runtime/java.hpp"
#include "runtime/vmThread.hpp"
#include "services/memoryManager.hpp"
#include "utilities/macros.hpp"
#include "utilities/vmError.hpp"

PSYoungGen*  ParallelScavengeHeap::_young_gen = nullptr;
PSOldGen*    ParallelScavengeHeap::_old_gen = nullptr;
PSAdaptiveSizePolicy* ParallelScavengeHeap::_size_policy = nullptr;
GCPolicyCounters* ParallelScavengeHeap::_gc_policy_counters = nullptr;

jint ParallelScavengeHeap::initialize() {
  const size_t reserved_heap_size = ParallelArguments::heap_reserved_size_bytes();

  ReservedHeapSpace heap_rs = Universe::reserve_heap(reserved_heap_size, HeapAlignment);

  trace_actual_reserved_page_size(reserved_heap_size, heap_rs);

  initialize_reserved_region(heap_rs);
  // Layout the reserved space for the generations.
  ReservedSpace old_rs   = heap_rs.first_part(MaxOldSize, SpaceAlignment);
  ReservedSpace young_rs = heap_rs.last_part(MaxOldSize, SpaceAlignment);
  assert(young_rs.size() == MaxNewSize, "Didn't reserve all of the heap");

  PSCardTable* card_table = new PSCardTable(_reserved);
  card_table->initialize(old_rs.base(), young_rs.base());

  CardTableBarrierSet* const barrier_set = new CardTableBarrierSet(card_table);
  barrier_set->initialize();
  BarrierSet::set_barrier_set(barrier_set);

  // Set up WorkerThreads
  _workers.initialize_workers();

  // Create and initialize the generations.
  _young_gen = new PSYoungGen(
      young_rs,
      NewSize,
      MinNewSize,
      MaxNewSize);
  _old_gen = new PSOldGen(
      old_rs,
      OldSize,
      MinOldSize,
      MaxOldSize);

  assert(young_gen()->max_gen_size() == young_rs.size(),"Consistency check");
  assert(old_gen()->max_gen_size() == old_rs.size(), "Consistency check");

  double max_gc_pause_sec = ((double) MaxGCPauseMillis)/1000.0;

<<<<<<< HEAD
  _size_policy = new PSAdaptiveSizePolicy(GenAlignment,
                                          max_gc_pause_sec,
                                          GCTimeRatio);
=======
  const size_t eden_capacity = _young_gen->eden_space()->capacity_in_bytes();
  const size_t old_capacity = _old_gen->capacity_in_bytes();
  const size_t initial_promo_size = MIN2(eden_capacity, old_capacity);
  _size_policy =
    new PSAdaptiveSizePolicy(eden_capacity,
                             initial_promo_size,
                             young_gen()->to_space()->capacity_in_bytes(),
                             SpaceAlignment,
                             max_gc_pause_sec,
                             GCTimeRatio
                             );
>>>>>>> 56ce70c5

  assert((old_gen()->virtual_space()->high_boundary() ==
          young_gen()->virtual_space()->low_boundary()),
         "Boundaries must meet");
  // initialize the policy counters - 2 collectors, 2 generations
  _gc_policy_counters = new GCPolicyCounters("ParScav:MSC", 2, 2);

  if (!PSParallelCompact::initialize_aux_data()) {
    return JNI_ENOMEM;
  }

  // Create CPU time counter
  CPUTimeCounters::create_counter(CPUTimeGroups::CPUTimeType::gc_parallel_workers);

  ParallelInitLogger::print();

  FullGCForwarding::initialize(_reserved);

  return JNI_OK;
}

void ParallelScavengeHeap::initialize_serviceability() {

  _eden_pool = new EdenMutableSpacePool(_young_gen,
                                        _young_gen->eden_space(),
                                        "PS Eden Space",
                                        false /* support_usage_threshold */);

  _survivor_pool = new SurvivorMutableSpacePool(_young_gen,
                                                "PS Survivor Space",
                                                false /* support_usage_threshold */);

  _old_pool = new PSGenerationPool(_old_gen,
                                   "PS Old Gen",
                                   true /* support_usage_threshold */);

  _young_manager = new GCMemoryManager("PS Scavenge");
  _old_manager = new GCMemoryManager("PS MarkSweep");

  _old_manager->add_pool(_eden_pool);
  _old_manager->add_pool(_survivor_pool);
  _old_manager->add_pool(_old_pool);

  _young_manager->add_pool(_eden_pool);
  _young_manager->add_pool(_survivor_pool);

}

void ParallelScavengeHeap::safepoint_synchronize_begin() {
  if (UseStringDeduplication) {
    SuspendibleThreadSet::synchronize();
  }
}

void ParallelScavengeHeap::safepoint_synchronize_end() {
  if (UseStringDeduplication) {
    SuspendibleThreadSet::desynchronize();
  }
}
class PSIsScavengable : public BoolObjectClosure {
  bool do_object_b(oop obj) {
    return ParallelScavengeHeap::heap()->is_in_young(obj);
  }
};

static PSIsScavengable _is_scavengable;

void ParallelScavengeHeap::post_initialize() {
  CollectedHeap::post_initialize();
  // Need to init the tenuring threshold
  PSScavenge::initialize();
  PSParallelCompact::post_initialize();
  PSPromotionManager::initialize();

  ScavengableNMethods::initialize(&_is_scavengable);
  GCLocker::initialize();
}

void ParallelScavengeHeap::gc_epilogue(bool full) {
  if (_is_heap_almost_full) {
    // Reset emergency state if eden is empty after a young/full gc
    if (_young_gen->eden_space()->is_empty()) {
      log_debug(gc)("Leaving memory constrained state; back to normal");
      _is_heap_almost_full = false;
    }
  } else {
    if (full && !_young_gen->eden_space()->is_empty()) {
      log_debug(gc)("Non-empty young-gen after full-gc; in memory constrained state");
      _is_heap_almost_full = true;
    }
  }
}

void ParallelScavengeHeap::update_counters() {
  young_gen()->update_counters();
  old_gen()->update_counters();
  MetaspaceCounters::update_performance_counters();
  update_parallel_worker_threads_cpu_time();
}

size_t ParallelScavengeHeap::capacity() const {
  size_t value = young_gen()->capacity_in_bytes() + old_gen()->capacity_in_bytes();
  return value;
}

size_t ParallelScavengeHeap::used() const {
  size_t value = young_gen()->used_in_bytes() + old_gen()->used_in_bytes();
  return value;
}

size_t ParallelScavengeHeap::max_capacity() const {
  size_t estimated = reserved_region().byte_size();
  if (UseAdaptiveSizePolicy) {
    estimated -= _size_policy->max_survivor_size(young_gen()->max_gen_size());
  } else {
    estimated -= young_gen()->to_space()->capacity_in_bytes();
  }
  return MAX2(estimated, capacity());
}

bool ParallelScavengeHeap::is_in(const void* p) const {
  return young_gen()->is_in(p) || old_gen()->is_in(p);
}

bool ParallelScavengeHeap::is_in_reserved(const void* p) const {
  return young_gen()->is_in_reserved(p) || old_gen()->is_in_reserved(p);
}

bool ParallelScavengeHeap::requires_barriers(stackChunkOop p) const {
  return !is_in_young(p);
}

// There are two levels of allocation policy here.
//
// When an allocation request fails, the requesting thread must invoke a VM
// operation, transfer control to the VM thread, and await the results of a
// garbage collection. That is quite expensive, and we should avoid doing it
// multiple times if possible.
//
// To accomplish this, we have a basic allocation policy, and also a
// failed allocation policy.
//
// The basic allocation policy controls how you allocate memory without
// attempting garbage collection. It is okay to grab locks and
// expand the heap, if that can be done without coming to a safepoint.
// It is likely that the basic allocation policy will not be very
// aggressive.
//
// The failed allocation policy is invoked from the VM thread after
// the basic allocation policy is unable to satisfy a mem_allocate
// request. This policy needs to cover the entire range of collection,
// heap expansion, and out-of-memory conditions. It should make every
// attempt to allocate the requested memory.

// Basic allocation policy. Should never be called at a safepoint, or
// from the VM thread.
//
// This method must handle cases where many mem_allocate requests fail
// simultaneously. When that happens, only one VM operation will succeed,
// and the rest will not be executed. For that reason, this method loops
// during failed allocation attempts. If the java heap becomes exhausted,
// we rely on the size_policy object to force a bail out.
HeapWord* ParallelScavengeHeap::mem_allocate(size_t size,
                                             bool* gc_overhead_limit_was_exceeded) {
  assert(!SafepointSynchronize::is_at_safepoint(), "should not be at safepoint");
  assert(Thread::current() != (Thread*)VMThread::vm_thread(), "should not be in vm thread");
  assert(!Heap_lock->owned_by_self(), "this thread should not own the Heap_lock");

  bool is_tlab = false;
  return mem_allocate_work(size, is_tlab, gc_overhead_limit_was_exceeded);
}

HeapWord* ParallelScavengeHeap::mem_allocate_work(size_t size,
                                                  bool is_tlab,
                                                  bool* gc_overhead_limit_was_exceeded) {
  {
    HeapWord* result = young_gen()->allocate(size);
    if (result != nullptr) {
      return result;
    }
  }

  uint loop_count = 0;
  uint gc_count = 0;

  while (true) {
    // We don't want to have multiple collections for a single filled generation.
    // To prevent this, each thread tracks the total_collections() value, and if
    // the count has changed, does not do a new collection.
    //
    // The collection count must be read only while holding the heap lock. VM
    // operations also hold the heap lock during collections. There is a lock
    // contention case where thread A blocks waiting on the Heap_lock, while
    // thread B is holding it doing a collection. When thread A gets the lock,
    // the collection count has already changed. To prevent duplicate collections,
    // The policy MUST attempt allocations during the same period it reads the
    // total_collections() value!
    {
      MutexLocker ml(Heap_lock);
      gc_count = total_collections();

      HeapWord* result = young_gen()->allocate(size);
      if (result != nullptr) {
        return result;
      }

      // If certain conditions hold, try allocating from the old gen.
      if (!is_tlab && !should_alloc_in_eden(size)) {
        result = old_gen()->cas_allocate_noexpand(size);
        if (result != nullptr) {
          return result;
        }
      }
    }

    {
      VM_ParallelCollectForAllocation op(size, is_tlab, gc_count);
      VMThread::execute(&op);

      // Did the VM operation execute? If so, return the result directly.
      // This prevents us from looping until time out on requests that can
      // not be satisfied.
      if (op.gc_succeeded()) {
        assert(is_in_or_null(op.result()), "result not in heap");

        return op.result();
      }
      // Was the gc-overhead reached inside the safepoint? If so, this mutator should return null as well for global consistency.
      if (_gc_overhead_counter >= GCOverheadLimitThreshold) {
        return nullptr;
      }
    }

    loop_count++;
    if ((QueuedAllocationWarningCount > 0) &&
        (loop_count % QueuedAllocationWarningCount == 0)) {
      log_warning(gc)("ParallelScavengeHeap::mem_allocate retries %d times", loop_count);
      log_warning(gc)("\tsize=%zu", size);
    }
  }
}

void ParallelScavengeHeap::do_full_collection(bool clear_all_soft_refs) {
  PSParallelCompact::invoke(clear_all_soft_refs);
}

static bool check_gc_heap_free_limit(size_t free_bytes, size_t capacity_bytes) {
  return free_bytes * 100 / capacity_bytes < GCHeapFreeLimit;
}

bool ParallelScavengeHeap::check_gc_overhead_limit() {
  assert(SafepointSynchronize::is_at_safepoint(), "precondition");

  if (UseGCOverheadLimit) {
    // The goal here is to return null prematurely so that apps can exit
    // gracefully when GC takes the most time.
    bool little_mutator_time = _size_policy->mutator_time_percent() * 100 < (100 - GCTimeLimit);
    bool little_free_space = check_gc_heap_free_limit(_young_gen->free_in_bytes(), _young_gen->capacity_in_bytes())
                          && check_gc_heap_free_limit(  _old_gen->free_in_bytes(),   _old_gen->capacity_in_bytes());
    if (little_mutator_time && little_free_space) {
      _gc_overhead_counter++;
      if (_gc_overhead_counter >= GCOverheadLimitThreshold) {
        return true;
      }
    } else {
      _gc_overhead_counter = 0;
    }
  }
  return false;
}

HeapWord* ParallelScavengeHeap::expand_heap_and_allocate(size_t size, bool is_tlab) {
  HeapWord* result = young_gen()->expand_and_allocate(size);

  if (result == nullptr && !is_tlab && !should_alloc_in_eden(size)) {
    result = old_gen()->expand_and_allocate(size);
  }

  return result;   // Could be null if we are out of space.
}

HeapWord* ParallelScavengeHeap::satisfy_failed_allocation(size_t size, bool is_tlab) {
  assert(size != 0, "precondition");

  HeapWord* result = nullptr;

  if (!_is_heap_almost_full) {
    // If young-gen can handle this allocation, attempt young-gc firstly, as young-gc is usually cheaper.
    bool should_run_young_gc = is_tlab || should_alloc_in_eden(size);

    collect_at_safepoint(!should_run_young_gc);

    // If gc-overhead is reached, we will skip allocation.
    if (!check_gc_overhead_limit()) {
      result = expand_heap_and_allocate(size, is_tlab);
      if (result != nullptr) {
        return result;
      }
    }
  }

  // If we reach this point, we're really out of memory. Try every trick
  // we can to reclaim memory. Force collection of soft references. Force
  // a complete compaction of the heap. Any additional methods for finding
  // free memory should be here, especially if they are expensive. If this
  // attempt fails, an OOM exception will be thrown.
  {
    // Make sure the heap is fully compacted
    uintx old_interval = HeapMaximumCompactionInterval;
    HeapMaximumCompactionInterval = 0;

    const bool clear_all_soft_refs = true;
    PSParallelCompact::invoke(clear_all_soft_refs);

    // Restore
    HeapMaximumCompactionInterval = old_interval;
  }

  if (check_gc_overhead_limit()) {
    log_info(gc)("GCOverheadLimitThreshold %zu reached.", GCOverheadLimitThreshold);
    return nullptr;
  }

  result = expand_heap_and_allocate(size, is_tlab);

  return result;
}

void ParallelScavengeHeap::ensure_parsability(bool retire_tlabs) {
  CollectedHeap::ensure_parsability(retire_tlabs);
  young_gen()->eden_space()->ensure_parsability();
}

size_t ParallelScavengeHeap::tlab_capacity(Thread* thr) const {
  return young_gen()->eden_space()->tlab_capacity(thr);
}

size_t ParallelScavengeHeap::tlab_used(Thread* thr) const {
  return young_gen()->eden_space()->tlab_used(thr);
}

size_t ParallelScavengeHeap::unsafe_max_tlab_alloc(Thread* thr) const {
  return young_gen()->eden_space()->unsafe_max_tlab_alloc(thr);
}

HeapWord* ParallelScavengeHeap::allocate_new_tlab(size_t min_size, size_t requested_size, size_t* actual_size) {
  bool dummy;
  HeapWord* result = mem_allocate_work(requested_size /* size */,
                                       true /* is_tlab */,
                                       &dummy);
  if (result != nullptr) {
    *actual_size = requested_size;
  }

  return result;
}

void ParallelScavengeHeap::resize_all_tlabs() {
  CollectedHeap::resize_all_tlabs();
}

void ParallelScavengeHeap::prune_scavengable_nmethods() {
  ScavengableNMethods::prune_nmethods_not_into_young();
}

void ParallelScavengeHeap::prune_unlinked_nmethods() {
  ScavengableNMethods::prune_unlinked_nmethods();
}

void ParallelScavengeHeap::collect(GCCause::Cause cause) {
  assert(!Heap_lock->owned_by_self(),
    "this thread should not own the Heap_lock");

  uint gc_count      = 0;
  uint full_gc_count = 0;
  {
    MutexLocker ml(Heap_lock);
    // This value is guarded by the Heap_lock
    gc_count      = total_collections();
    full_gc_count = total_full_collections();
  }

  VM_ParallelGCCollect op(gc_count, full_gc_count, cause);
  VMThread::execute(&op);
}

bool ParallelScavengeHeap::must_clear_all_soft_refs() {
  return _gc_cause == GCCause::_metadata_GC_clear_soft_refs ||
         _gc_cause == GCCause::_wb_full_gc;
}

void ParallelScavengeHeap::collect_at_safepoint(bool full) {
  assert(!GCLocker::is_active(), "precondition");
  bool clear_soft_refs = must_clear_all_soft_refs();

  if (!full) {
    bool success = PSScavenge::invoke(clear_soft_refs);
    if (success) {
      return;
    }
    // Upgrade to Full-GC if young-gc fails
  }
  PSParallelCompact::invoke(clear_soft_refs);
}

void ParallelScavengeHeap::object_iterate(ObjectClosure* cl) {
  young_gen()->object_iterate(cl);
  old_gen()->object_iterate(cl);
}

// The HeapBlockClaimer is used during parallel iteration over the heap,
// allowing workers to claim heap areas ("blocks"), gaining exclusive rights to these.
// The eden and survivor spaces are treated as single blocks as it is hard to divide
// these spaces.
// The old space is divided into fixed-size blocks.
class HeapBlockClaimer : public StackObj {
  size_t _claimed_index;

public:
  static const size_t InvalidIndex = SIZE_MAX;
  static const size_t EdenIndex = 0;
  static const size_t SurvivorIndex = 1;
  static const size_t NumNonOldGenClaims = 2;

  HeapBlockClaimer() : _claimed_index(EdenIndex) { }
  // Claim the block and get the block index.
  size_t claim_and_get_block() {
    size_t block_index;
    block_index = Atomic::fetch_then_add(&_claimed_index, 1u);

    PSOldGen* old_gen = ParallelScavengeHeap::heap()->old_gen();
    size_t num_claims = old_gen->num_iterable_blocks() + NumNonOldGenClaims;

    return block_index < num_claims ? block_index : InvalidIndex;
  }
};

void ParallelScavengeHeap::object_iterate_parallel(ObjectClosure* cl,
                                                   HeapBlockClaimer* claimer) {
  size_t block_index = claimer->claim_and_get_block();
  // Iterate until all blocks are claimed
  if (block_index == HeapBlockClaimer::EdenIndex) {
    young_gen()->eden_space()->object_iterate(cl);
    block_index = claimer->claim_and_get_block();
  }
  if (block_index == HeapBlockClaimer::SurvivorIndex) {
    young_gen()->from_space()->object_iterate(cl);
    young_gen()->to_space()->object_iterate(cl);
    block_index = claimer->claim_and_get_block();
  }
  while (block_index != HeapBlockClaimer::InvalidIndex) {
    old_gen()->object_iterate_block(cl, block_index - HeapBlockClaimer::NumNonOldGenClaims);
    block_index = claimer->claim_and_get_block();
  }
}

class PSScavengeParallelObjectIterator : public ParallelObjectIteratorImpl {
private:
  ParallelScavengeHeap*  _heap;
  HeapBlockClaimer      _claimer;

public:
  PSScavengeParallelObjectIterator() :
      _heap(ParallelScavengeHeap::heap()),
      _claimer() {}

  virtual void object_iterate(ObjectClosure* cl, uint worker_id) {
    _heap->object_iterate_parallel(cl, &_claimer);
  }
};

ParallelObjectIteratorImpl* ParallelScavengeHeap::parallel_object_iterator(uint thread_num) {
  return new PSScavengeParallelObjectIterator();
}

HeapWord* ParallelScavengeHeap::block_start(const void* addr) const {
  if (young_gen()->is_in_reserved(addr)) {
    assert(young_gen()->is_in(addr),
           "addr should be in allocated part of young gen");
    // called from os::print_location by find or VMError
    if (DebuggingContext::is_enabled() || VMError::is_error_reported()) {
      return nullptr;
    }
    Unimplemented();
  } else if (old_gen()->is_in_reserved(addr)) {
    assert(old_gen()->is_in(addr),
           "addr should be in allocated part of old gen");
    return old_gen()->start_array()->object_start((HeapWord*)addr);
  }
  return nullptr;
}

bool ParallelScavengeHeap::block_is_obj(const HeapWord* addr) const {
  return block_start(addr) == addr;
}

void ParallelScavengeHeap::prepare_for_verify() {
  ensure_parsability(false);  // no need to retire TLABs for verification
}

PSHeapSummary ParallelScavengeHeap::create_ps_heap_summary() {
  PSOldGen* old = old_gen();
  HeapWord* old_committed_end = (HeapWord*)old->virtual_space()->committed_high_addr();
  HeapWord* old_reserved_start = old->reserved().start();
  HeapWord* old_reserved_end = old->reserved().end();
  VirtualSpaceSummary old_summary(old_reserved_start, old_committed_end, old_reserved_end);
  SpaceSummary old_space(old_reserved_start, old_committed_end, old->used_in_bytes());

  PSYoungGen* young = young_gen();
  VirtualSpaceSummary young_summary(young->reserved().start(),
    (HeapWord*)young->virtual_space()->committed_high_addr(), young->reserved().end());

  MutableSpace* eden = young_gen()->eden_space();
  SpaceSummary eden_space(eden->bottom(), eden->end(), eden->used_in_bytes());

  MutableSpace* from = young_gen()->from_space();
  SpaceSummary from_space(from->bottom(), from->end(), from->used_in_bytes());

  MutableSpace* to = young_gen()->to_space();
  SpaceSummary to_space(to->bottom(), to->end(), to->used_in_bytes());

  VirtualSpaceSummary heap_summary = create_heap_space_summary();
  return PSHeapSummary(heap_summary, used(), old_summary, old_space, young_summary, eden_space, from_space, to_space);
}

bool ParallelScavengeHeap::print_location(outputStream* st, void* addr) const {
  return BlockLocationPrinter<ParallelScavengeHeap>::print_location(st, addr);
}

void ParallelScavengeHeap::print_heap_on(outputStream* st) const {
  if (young_gen() != nullptr) {
    young_gen()->print_on(st);
  }
  if (old_gen() != nullptr) {
    old_gen()->print_on(st);
  }
}

void ParallelScavengeHeap::print_gc_on(outputStream* st) const {
  BarrierSet* bs = BarrierSet::barrier_set();
  if (bs != nullptr) {
    bs->print_on(st);
  }
  st->cr();

  PSParallelCompact::print_on(st);
}

void ParallelScavengeHeap::gc_threads_do(ThreadClosure* tc) const {
  ParallelScavengeHeap::heap()->workers().threads_do(tc);
}

void ParallelScavengeHeap::print_tracing_info() const {
  log_debug(gc, heap, exit)("Accumulated young generation GC time %3.7f secs", PSScavenge::accumulated_time()->seconds());
  log_debug(gc, heap, exit)("Accumulated old generation GC time %3.7f secs", PSParallelCompact::accumulated_time()->seconds());
}

PreGenGCValues ParallelScavengeHeap::get_pre_gc_values() const {
  const PSYoungGen* const young = young_gen();
  const MutableSpace* const eden = young->eden_space();
  const MutableSpace* const from = young->from_space();
  const PSOldGen* const old = old_gen();

  return PreGenGCValues(young->used_in_bytes(),
                        young->capacity_in_bytes(),
                        eden->used_in_bytes(),
                        eden->capacity_in_bytes(),
                        from->used_in_bytes(),
                        from->capacity_in_bytes(),
                        old->used_in_bytes(),
                        old->capacity_in_bytes());
}

void ParallelScavengeHeap::print_heap_change(const PreGenGCValues& pre_gc_values) const {
  const PSYoungGen* const young = young_gen();
  const MutableSpace* const eden = young->eden_space();
  const MutableSpace* const from = young->from_space();
  const PSOldGen* const old = old_gen();

  log_info(gc, heap)(HEAP_CHANGE_FORMAT" "
                     HEAP_CHANGE_FORMAT" "
                     HEAP_CHANGE_FORMAT,
                     HEAP_CHANGE_FORMAT_ARGS(young->name(),
                                             pre_gc_values.young_gen_used(),
                                             pre_gc_values.young_gen_capacity(),
                                             young->used_in_bytes(),
                                             young->capacity_in_bytes()),
                     HEAP_CHANGE_FORMAT_ARGS("Eden",
                                             pre_gc_values.eden_used(),
                                             pre_gc_values.eden_capacity(),
                                             eden->used_in_bytes(),
                                             eden->capacity_in_bytes()),
                     HEAP_CHANGE_FORMAT_ARGS("From",
                                             pre_gc_values.from_used(),
                                             pre_gc_values.from_capacity(),
                                             from->used_in_bytes(),
                                             from->capacity_in_bytes()));
  log_info(gc, heap)(HEAP_CHANGE_FORMAT,
                     HEAP_CHANGE_FORMAT_ARGS(old->name(),
                                             pre_gc_values.old_gen_used(),
                                             pre_gc_values.old_gen_capacity(),
                                             old->used_in_bytes(),
                                             old->capacity_in_bytes()));
  MetaspaceUtils::print_metaspace_change(pre_gc_values.metaspace_sizes());
}

void ParallelScavengeHeap::verify(VerifyOption option /* ignored */) {
  // Why do we need the total_collections()-filter below?
  if (total_collections() > 0) {
    log_debug(gc, verify)("Tenured");
    old_gen()->verify();

    log_debug(gc, verify)("Eden");
    young_gen()->verify();

    log_debug(gc, verify)("CardTable");
    card_table()->verify_all_young_refs_imprecise();
  }
}

void ParallelScavengeHeap::trace_actual_reserved_page_size(const size_t reserved_heap_size, const ReservedSpace rs) {
  // Check if Info level is enabled, since os::trace_page_sizes() logs on Info level.
  if(log_is_enabled(Info, pagesize)) {
    const size_t page_size = rs.page_size();
    os::trace_page_sizes("Heap",
                         MinHeapSize,
                         reserved_heap_size,
                         rs.base(),
                         rs.size(),
                         page_size);
  }
}

void ParallelScavengeHeap::trace_heap(GCWhen::Type when, const GCTracer* gc_tracer) {
  const PSHeapSummary& heap_summary = create_ps_heap_summary();
  gc_tracer->report_gc_heap_summary(when, heap_summary);

  const MetaspaceSummary& metaspace_summary = create_metaspace_summary();
  gc_tracer->report_metaspace_summary(when, metaspace_summary);
}

CardTableBarrierSet* ParallelScavengeHeap::barrier_set() {
  return barrier_set_cast<CardTableBarrierSet>(BarrierSet::barrier_set());
}

PSCardTable* ParallelScavengeHeap::card_table() {
  return static_cast<PSCardTable*>(barrier_set()->card_table());
}

static size_t calculate_free_from_free_ratio_flag(size_t live, uintx free_percent) {
  assert(free_percent != 100, "precondition");
  // We want to calculate how much free memory there can be based on the
  // live size.
  //   percent * (free + live) = free
  // =>
  //   free = (live * percent) / (1 - percent)

  const double percent = free_percent / 100.0;
  return live * percent / (1.0 - percent);
}

size_t ParallelScavengeHeap::calculate_desired_old_gen_capacity(size_t old_gen_live_size) {
  // If min free percent is 100%, the old-gen should always be in its max capacity
  if (MinHeapFreeRatio == 100) {
    return _old_gen->max_gen_size();
  }

  // Using recorded data to calculate the new capacity of old-gen to avoid
  // excessive expansion but also keep footprint low

  size_t promoted_estimate = _size_policy->padded_average_promoted_in_bytes();
  // Should have at least this free room for the next young-gc promotion.
  size_t free_size = promoted_estimate;

  size_t largest_live_size = MAX2((size_t)_size_policy->peak_old_gen_used_estimate(), old_gen_live_size);
  free_size += largest_live_size - old_gen_live_size;

  // Respect free percent
  if (MinHeapFreeRatio != 0) {
    size_t min_free = calculate_free_from_free_ratio_flag(old_gen_live_size, MinHeapFreeRatio);
    free_size = MAX2(free_size, min_free);
  }

  if (MaxHeapFreeRatio != 100) {
    size_t max_free = calculate_free_from_free_ratio_flag(old_gen_live_size, MaxHeapFreeRatio);
    free_size = MIN2(max_free, free_size);
  }

  return old_gen_live_size + free_size;
}

void ParallelScavengeHeap::resize_old_gen_after_full_gc() {
  size_t current_capacity = _old_gen->capacity_in_bytes();
  size_t desired_capacity = calculate_desired_old_gen_capacity(old_gen()->used_in_bytes());

  // If MinHeapFreeRatio is at its default value; shrink cautiously. Otherwise, users expect prompt shrinking.
  if (FLAG_IS_DEFAULT(MinHeapFreeRatio)) {
    if (desired_capacity < current_capacity) {
      // Shrinking
      if (total_full_collections() < AdaptiveSizePolicyReadyThreshold) {
        // No enough data for shrinking
        return;
      }
    }
  }

  _old_gen->resize(desired_capacity);
}

void ParallelScavengeHeap::resize_after_young_gc(bool is_survivor_overflowing) {
  _young_gen->resize_after_young_gc(is_survivor_overflowing);

  // Consider if should shrink old-gen
  if (!is_survivor_overflowing) {
    // Upper bound for a single step shrink
    size_t max_shrink_bytes = SpaceAlignment;
    size_t shrink_bytes = _size_policy->compute_old_gen_shrink_bytes(old_gen()->free_in_bytes(), max_shrink_bytes);
    if (shrink_bytes != 0) {
      if (MinHeapFreeRatio != 0) {
        size_t new_capacity = old_gen()->capacity_in_bytes() - shrink_bytes;
        size_t new_free_size = old_gen()->free_in_bytes() - shrink_bytes;
        if ((double)new_free_size / new_capacity * 100 < MinHeapFreeRatio) {
          // Would violate MinHeapFreeRatio
          return;
        }
      }
      old_gen()->shrink(shrink_bytes);
    }
  }
}

void ParallelScavengeHeap::resize_after_full_gc() {
  resize_old_gen_after_full_gc();
  young_gen()->resize_after_full_gc();
}

HeapWord* ParallelScavengeHeap::allocate_loaded_archive_space(size_t size) {
  return _old_gen->allocate(size);
}

void ParallelScavengeHeap::complete_loaded_archive_space(MemRegion archive_space) {
  assert(_old_gen->object_space()->used_region().contains(archive_space),
         "Archive space not contained in old gen");
  _old_gen->complete_loaded_archive_space(archive_space);
}

void ParallelScavengeHeap::register_nmethod(nmethod* nm) {
  ScavengableNMethods::register_nmethod(nm);
}

void ParallelScavengeHeap::unregister_nmethod(nmethod* nm) {
  ScavengableNMethods::unregister_nmethod(nm);
}

void ParallelScavengeHeap::verify_nmethod(nmethod* nm) {
  ScavengableNMethods::verify_nmethod(nm);
}

GrowableArray<GCMemoryManager*> ParallelScavengeHeap::memory_managers() {
  GrowableArray<GCMemoryManager*> memory_managers(2);
  memory_managers.append(_young_manager);
  memory_managers.append(_old_manager);
  return memory_managers;
}

GrowableArray<MemoryPool*> ParallelScavengeHeap::memory_pools() {
  GrowableArray<MemoryPool*> memory_pools(3);
  memory_pools.append(_eden_pool);
  memory_pools.append(_survivor_pool);
  memory_pools.append(_old_pool);
  return memory_pools;
}

void ParallelScavengeHeap::pin_object(JavaThread* thread, oop obj) {
  GCLocker::enter(thread);
}

void ParallelScavengeHeap::unpin_object(JavaThread* thread, oop obj) {
  GCLocker::exit(thread);
}

void ParallelScavengeHeap::update_parallel_worker_threads_cpu_time() {
  assert(Thread::current()->is_VM_thread(),
         "Must be called from VM thread to avoid races");
  if (!UsePerfData || !os::is_thread_cpu_time_supported()) {
    return;
  }

  // Ensure ThreadTotalCPUTimeClosure destructor is called before publishing gc
  // time.
  {
    ThreadTotalCPUTimeClosure tttc(CPUTimeGroups::CPUTimeType::gc_parallel_workers);
    // Currently parallel worker threads in GCTaskManager never terminate, so it
    // is safe for VMThread to read their CPU times. If upstream changes this
    // behavior, we should rethink if it is still safe.
    gc_threads_do(&tttc);
  }

  CPUTimeCounters::publish_gc_total_cpu_time();
}<|MERGE_RESOLUTION|>--- conflicted
+++ resolved
@@ -101,23 +101,9 @@
 
   double max_gc_pause_sec = ((double) MaxGCPauseMillis)/1000.0;
 
-<<<<<<< HEAD
-  _size_policy = new PSAdaptiveSizePolicy(GenAlignment,
+  _size_policy = new PSAdaptiveSizePolicy(SpaceAlignment,
                                           max_gc_pause_sec,
                                           GCTimeRatio);
-=======
-  const size_t eden_capacity = _young_gen->eden_space()->capacity_in_bytes();
-  const size_t old_capacity = _old_gen->capacity_in_bytes();
-  const size_t initial_promo_size = MIN2(eden_capacity, old_capacity);
-  _size_policy =
-    new PSAdaptiveSizePolicy(eden_capacity,
-                             initial_promo_size,
-                             young_gen()->to_space()->capacity_in_bytes(),
-                             SpaceAlignment,
-                             max_gc_pause_sec,
-                             GCTimeRatio
-                             );
->>>>>>> 56ce70c5
 
   assert((old_gen()->virtual_space()->high_boundary() ==
           young_gen()->virtual_space()->low_boundary()),
