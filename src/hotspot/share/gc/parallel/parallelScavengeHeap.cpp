/*
 * Copyright (c) 2001, 2025, Oracle and/or its affiliates. All rights reserved.
 * DO NOT ALTER OR REMOVE COPYRIGHT NOTICES OR THIS FILE HEADER.
 *
 * This code is free software; you can redistribute it and/or modify it
 * under the terms of the GNU General Public License version 2 only, as
 * published by the Free Software Foundation.
 *
 * This code is distributed in the hope that it will be useful, but WITHOUT
 * ANY WARRANTY; without even the implied warranty of MERCHANTABILITY or
 * FITNESS FOR A PARTICULAR PURPOSE.  See the GNU General Public License
 * version 2 for more details (a copy is included in the LICENSE file that
 * accompanied this code).
 *
 * You should have received a copy of the GNU General Public License version
 * 2 along with this work; if not, write to the Free Software Foundation,
 * Inc., 51 Franklin St, Fifth Floor, Boston, MA 02110-1301 USA.
 *
 * Please contact Oracle, 500 Oracle Parkway, Redwood Shores, CA 94065 USA
 * or visit www.oracle.com if you need additional information or have any
 * questions.
 *
 */

#include "gc/parallel/objectStartArray.inline.hpp"
#include "gc/parallel/parallelArguments.hpp"
#include "gc/parallel/parallelInitLogger.hpp"
#include "gc/parallel/parallelScavengeHeap.inline.hpp"
#include "gc/parallel/psAdaptiveSizePolicy.hpp"
#include "gc/parallel/psMemoryPool.hpp"
#include "gc/parallel/psParallelCompact.inline.hpp"
#include "gc/parallel/psPromotionManager.hpp"
#include "gc/parallel/psScavenge.hpp"
#include "gc/parallel/psVMOperations.hpp"
#include "gc/shared/barrierSetNMethod.hpp"
#include "gc/shared/fullGCForwarding.inline.hpp"
#include "gc/shared/gcHeapSummary.hpp"
#include "gc/shared/gcLocker.inline.hpp"
#include "gc/shared/gcWhen.hpp"
#include "gc/shared/genArguments.hpp"
#include "gc/shared/locationPrinter.inline.hpp"
#include "gc/shared/scavengableNMethods.hpp"
#include "gc/shared/suspendibleThreadSet.hpp"
#include "logging/log.hpp"
#include "memory/iterator.hpp"
#include "memory/metaspaceCounters.hpp"
#include "memory/metaspaceUtils.hpp"
#include "memory/reservedSpace.hpp"
#include "memory/universe.hpp"
#include "oops/oop.inline.hpp"
#include "runtime/cpuTimeCounters.hpp"
#include "runtime/globals_extension.hpp"
#include "runtime/handles.inline.hpp"
#include "runtime/java.hpp"
#include "runtime/vmThread.hpp"
#include "services/memoryManager.hpp"
#include "utilities/macros.hpp"
#include "utilities/vmError.hpp"

PSYoungGen*  ParallelScavengeHeap::_young_gen = nullptr;
PSOldGen*    ParallelScavengeHeap::_old_gen = nullptr;
PSAdaptiveSizePolicy* ParallelScavengeHeap::_size_policy = nullptr;
GCPolicyCounters* ParallelScavengeHeap::_gc_policy_counters = nullptr;

jint ParallelScavengeHeap::initialize() {
  const size_t reserved_heap_size = ParallelArguments::heap_reserved_size_bytes();

  ReservedHeapSpace heap_rs = Universe::reserve_heap(reserved_heap_size, HeapAlignment);

  trace_actual_reserved_page_size(reserved_heap_size, heap_rs);

  initialize_reserved_region(heap_rs);
  // Layout the reserved space for the generations.
  ReservedSpace old_rs   = heap_rs.first_part(MaxOldSize, SpaceAlignment);
  ReservedSpace young_rs = heap_rs.last_part(MaxOldSize, SpaceAlignment);
  assert(young_rs.size() == MaxNewSize, "Didn't reserve all of the heap");

  PSCardTable* card_table = new PSCardTable(_reserved);
  card_table->initialize(old_rs.base(), young_rs.base());

  CardTableBarrierSet* const barrier_set = new CardTableBarrierSet(card_table);
  barrier_set->initialize();
  BarrierSet::set_barrier_set(barrier_set);

  // Set up WorkerThreads
  _workers.initialize_workers();

  // Create and initialize the generations.
  _young_gen = new PSYoungGen(
      young_rs,
      NewSize,
      MinNewSize,
      MaxNewSize);
  _old_gen = new PSOldGen(
      old_rs,
      OldSize,
      MinOldSize,
      MaxOldSize);

  assert(young_gen()->max_gen_size() == young_rs.size(),"Consistency check");
  assert(old_gen()->max_gen_size() == old_rs.size(), "Consistency check");

  double max_gc_pause_sec = ((double) MaxGCPauseMillis)/1000.0;

  _size_policy = new PSAdaptiveSizePolicy(SpaceAlignment,
                                          max_gc_pause_sec);

  assert((old_gen()->virtual_space()->high_boundary() ==
          young_gen()->virtual_space()->low_boundary()),
         "Boundaries must meet");
  // initialize the policy counters - 2 collectors, 2 generations
  _gc_policy_counters = new GCPolicyCounters("ParScav:MSC", 2, 2);

  if (!PSParallelCompact::initialize_aux_data()) {
    return JNI_ENOMEM;
  }

  // Create CPU time counter
  CPUTimeCounters::create_counter(CPUTimeGroups::CPUTimeType::gc_parallel_workers);

  ParallelInitLogger::print();

  FullGCForwarding::initialize(_reserved);

  return JNI_OK;
}

void ParallelScavengeHeap::initialize_serviceability() {

  _eden_pool = new EdenMutableSpacePool(_young_gen,
                                        _young_gen->eden_space(),
                                        "PS Eden Space",
                                        false /* support_usage_threshold */);

  _survivor_pool = new SurvivorMutableSpacePool(_young_gen,
                                                "PS Survivor Space",
                                                false /* support_usage_threshold */);

  _old_pool = new PSGenerationPool(_old_gen,
                                   "PS Old Gen",
                                   true /* support_usage_threshold */);

  _young_manager = new GCMemoryManager("PS Scavenge");
  _old_manager = new GCMemoryManager("PS MarkSweep");

  _old_manager->add_pool(_eden_pool);
  _old_manager->add_pool(_survivor_pool);
  _old_manager->add_pool(_old_pool);

  _young_manager->add_pool(_eden_pool);
  _young_manager->add_pool(_survivor_pool);

}

void ParallelScavengeHeap::safepoint_synchronize_begin() {
  if (UseStringDeduplication) {
    SuspendibleThreadSet::synchronize();
  }
}

void ParallelScavengeHeap::safepoint_synchronize_end() {
  if (UseStringDeduplication) {
    SuspendibleThreadSet::desynchronize();
  }
}
class PSIsScavengable : public BoolObjectClosure {
  bool do_object_b(oop obj) {
    return ParallelScavengeHeap::heap()->is_in_young(obj);
  }
};

static PSIsScavengable _is_scavengable;

void ParallelScavengeHeap::post_initialize() {
  CollectedHeap::post_initialize();
  // Need to init the tenuring threshold
  PSScavenge::initialize();
  PSParallelCompact::post_initialize();
  PSPromotionManager::initialize();

  ScavengableNMethods::initialize(&_is_scavengable);
  GCLocker::initialize();
}

void ParallelScavengeHeap::gc_epilogue(bool full) {
  if (_is_heap_almost_full) {
    // Reset emergency state if eden is empty after a young/full gc
    if (_young_gen->eden_space()->is_empty()) {
      log_debug(gc)("Leaving memory constrained state; back to normal");
      _is_heap_almost_full = false;
    }
  } else {
    if (full && !_young_gen->eden_space()->is_empty()) {
      log_debug(gc)("Non-empty young-gen after full-gc; in memory constrained state");
      _is_heap_almost_full = true;
    }
  }
}

void ParallelScavengeHeap::update_counters() {
  young_gen()->update_counters();
  old_gen()->update_counters();
  MetaspaceCounters::update_performance_counters();
  update_parallel_worker_threads_cpu_time();
}

size_t ParallelScavengeHeap::capacity() const {
  size_t value = young_gen()->capacity_in_bytes() + old_gen()->capacity_in_bytes();
  return value;
}

size_t ParallelScavengeHeap::used() const {
  size_t value = young_gen()->used_in_bytes() + old_gen()->used_in_bytes();
  return value;
}

size_t ParallelScavengeHeap::max_capacity() const {
  size_t estimated = reserved_region().byte_size();
  if (UseAdaptiveSizePolicy) {
    estimated -= _size_policy->max_survivor_size(young_gen()->max_gen_size());
  } else {
    estimated -= young_gen()->to_space()->capacity_in_bytes();
  }
  return MAX2(estimated, capacity());
}

bool ParallelScavengeHeap::is_in(const void* p) const {
  return young_gen()->is_in(p) || old_gen()->is_in(p);
}

bool ParallelScavengeHeap::is_in_reserved(const void* p) const {
  return young_gen()->is_in_reserved(p) || old_gen()->is_in_reserved(p);
}

bool ParallelScavengeHeap::requires_barriers(stackChunkOop p) const {
  return !is_in_young(p);
}

// There are two levels of allocation policy here.
//
// When an allocation request fails, the requesting thread must invoke a VM
// operation, transfer control to the VM thread, and await the results of a
// garbage collection. That is quite expensive, and we should avoid doing it
// multiple times if possible.
//
// To accomplish this, we have a basic allocation policy, and also a
// failed allocation policy.
//
// The basic allocation policy controls how you allocate memory without
// attempting garbage collection. It is okay to grab locks and
// expand the heap, if that can be done without coming to a safepoint.
// It is likely that the basic allocation policy will not be very
// aggressive.
//
// The failed allocation policy is invoked from the VM thread after
// the basic allocation policy is unable to satisfy a mem_allocate
// request. This policy needs to cover the entire range of collection,
// heap expansion, and out-of-memory conditions. It should make every
// attempt to allocate the requested memory.

// Basic allocation policy. Should never be called at a safepoint, or
// from the VM thread.
//
// This method must handle cases where many mem_allocate requests fail
// simultaneously. When that happens, only one VM operation will succeed,
// and the rest will not be executed. For that reason, this method loops
// during failed allocation attempts. If the java heap becomes exhausted,
// we rely on the size_policy object to force a bail out.
HeapWord* ParallelScavengeHeap::mem_allocate(size_t size) {
  assert(!SafepointSynchronize::is_at_safepoint(), "should not be at safepoint");
  assert(Thread::current() != (Thread*)VMThread::vm_thread(), "should not be in vm thread");
  assert(!Heap_lock->owned_by_self(), "this thread should not own the Heap_lock");

  bool is_tlab = false;
  return mem_allocate_work(size, is_tlab);
}

<<<<<<< HEAD
HeapWord* ParallelScavengeHeap::mem_allocate_work(size_t size, bool is_tlab) {
  {
=======
HeapWord* ParallelScavengeHeap::mem_allocate_work(size_t size,
                                                  bool is_tlab,
                                                  bool* gc_overhead_limit_was_exceeded) {
  for (uint loop_count = 0; /* empty */; ++loop_count) {
    // Try young-gen first.
>>>>>>> 4d1dfabc
    HeapWord* result = young_gen()->allocate(size);
    if (result != nullptr) {
      return result;
    }

    // Try allocating from the old gen for non-TLAB in certain scenarios.
    if (!is_tlab) {
      if (!should_alloc_in_eden(size) || _is_heap_almost_full) {
        result = old_gen()->cas_allocate_noexpand(size);
        if (result != nullptr) {
          return result;
        }
      }
    }

    // We don't want to have multiple collections for a single filled generation.
    // To prevent this, each thread tracks the total_collections() value, and if
    // the count has changed, does not do a new collection.
    //
    // The collection count must be read only while holding the heap lock. VM
    // operations also hold the heap lock during collections. There is a lock
    // contention case where thread A blocks waiting on the Heap_lock, while
    // thread B is holding it doing a collection. When thread A gets the lock,
    // the collection count has already changed. To prevent duplicate collections,
    // The policy MUST attempt allocations during the same period it reads the
    // total_collections() value!
    uint gc_count;
    {
      MutexLocker ml(Heap_lock);
      gc_count = total_collections();
    }

    {
      VM_ParallelCollectForAllocation op(size, is_tlab, gc_count);
      VMThread::execute(&op);

      if (op.gc_succeeded()) {
        assert(is_in_or_null(op.result()), "result not in heap");
        return op.result();
      }
    }

    // Was the gc-overhead reached inside the safepoint? If so, this mutator
    // should return null as well for global consistency.
    if (_gc_overhead_counter >= GCOverheadLimitThreshold) {
      return nullptr;
    }

    if ((QueuedAllocationWarningCount > 0) &&
        (loop_count % QueuedAllocationWarningCount == 0)) {
      log_warning(gc)("ParallelScavengeHeap::mem_allocate retries %d times, size=%zu", loop_count, size);
    }
  }
}

void ParallelScavengeHeap::do_full_collection(bool clear_all_soft_refs) {
  PSParallelCompact::invoke(clear_all_soft_refs);
}

static bool check_gc_heap_free_limit(size_t free_bytes, size_t capacity_bytes) {
  return (free_bytes * 100 / capacity_bytes) < GCHeapFreeLimit;
}

bool ParallelScavengeHeap::check_gc_overhead_limit() {
  assert(SafepointSynchronize::is_at_safepoint(), "precondition");

  if (UseGCOverheadLimit) {
    // The goal here is to return null prematurely so that apps can exit
    // gracefully when GC takes the most time.
    bool little_mutator_time = _size_policy->mutator_time_percent() * 100 < (100 - GCTimeLimit);
    bool little_free_space = check_gc_heap_free_limit(_young_gen->free_in_bytes(), _young_gen->capacity_in_bytes())
                          && check_gc_heap_free_limit(  _old_gen->free_in_bytes(),   _old_gen->capacity_in_bytes());
    if (little_mutator_time && little_free_space) {
      _gc_overhead_counter++;
      if (_gc_overhead_counter >= GCOverheadLimitThreshold) {
        return true;
      }
    } else {
      _gc_overhead_counter = 0;
    }
  }
  return false;
}

HeapWord* ParallelScavengeHeap::expand_heap_and_allocate(size_t size, bool is_tlab) {
  assert(SafepointSynchronize::is_at_safepoint(), "precondition");
  // We just finished a young/full gc, try everything to satisfy this allocation request.
  HeapWord* result = young_gen()->expand_and_allocate(size);

  if (result == nullptr && !is_tlab) {
    result = old_gen()->expand_and_allocate(size);
  }

  return result;   // Could be null if we are out of space.
}

HeapWord* ParallelScavengeHeap::satisfy_failed_allocation(size_t size, bool is_tlab) {
  assert(size != 0, "precondition");

  HeapWord* result = nullptr;

  if (!_is_heap_almost_full) {
    // If young-gen can handle this allocation, attempt young-gc firstly, as young-gc is usually cheaper.
    bool should_run_young_gc = is_tlab || should_alloc_in_eden(size);

    collect_at_safepoint(!should_run_young_gc);

    // If gc-overhead is reached, we will skip allocation.
    if (!check_gc_overhead_limit()) {
      result = expand_heap_and_allocate(size, is_tlab);
      if (result != nullptr) {
        return result;
      }
    }
  }

  // If we reach this point, we're really out of memory. Try every trick
  // we can to reclaim memory. Force collection of soft references. Force
  // a complete compaction of the heap. Any additional methods for finding
  // free memory should be here, especially if they are expensive. If this
  // attempt fails, an OOM exception will be thrown.
  {
    // Make sure the heap is fully compacted
    uintx old_interval = HeapMaximumCompactionInterval;
    HeapMaximumCompactionInterval = 0;

    const bool clear_all_soft_refs = true;
    PSParallelCompact::invoke(clear_all_soft_refs);

    // Restore
    HeapMaximumCompactionInterval = old_interval;
  }

  if (check_gc_overhead_limit()) {
    log_info(gc)("GCOverheadLimitThreshold %zu reached.", GCOverheadLimitThreshold);
    return nullptr;
  }

  result = expand_heap_and_allocate(size, is_tlab);

  return result;
}

void ParallelScavengeHeap::ensure_parsability(bool retire_tlabs) {
  CollectedHeap::ensure_parsability(retire_tlabs);
  young_gen()->eden_space()->ensure_parsability();
}

size_t ParallelScavengeHeap::tlab_capacity(Thread* thr) const {
  return young_gen()->eden_space()->tlab_capacity(thr);
}

size_t ParallelScavengeHeap::tlab_used(Thread* thr) const {
  return young_gen()->eden_space()->tlab_used(thr);
}

size_t ParallelScavengeHeap::unsafe_max_tlab_alloc(Thread* thr) const {
  return young_gen()->eden_space()->unsafe_max_tlab_alloc(thr);
}

HeapWord* ParallelScavengeHeap::allocate_new_tlab(size_t min_size, size_t requested_size, size_t* actual_size) {
  HeapWord* result = mem_allocate_work(requested_size /* size */,
                                       true /* is_tlab */);
  if (result != nullptr) {
    *actual_size = requested_size;
  }

  return result;
}

void ParallelScavengeHeap::resize_all_tlabs() {
  CollectedHeap::resize_all_tlabs();
}

void ParallelScavengeHeap::prune_scavengable_nmethods() {
  ScavengableNMethods::prune_nmethods_not_into_young();
}

void ParallelScavengeHeap::prune_unlinked_nmethods() {
  ScavengableNMethods::prune_unlinked_nmethods();
}

void ParallelScavengeHeap::collect(GCCause::Cause cause) {
  assert(!Heap_lock->owned_by_self(),
    "this thread should not own the Heap_lock");

  uint gc_count      = 0;
  uint full_gc_count = 0;
  {
    MutexLocker ml(Heap_lock);
    // This value is guarded by the Heap_lock
    gc_count      = total_collections();
    full_gc_count = total_full_collections();
  }

  VM_ParallelGCCollect op(gc_count, full_gc_count, cause);
  VMThread::execute(&op);
}

bool ParallelScavengeHeap::must_clear_all_soft_refs() {
  return _gc_cause == GCCause::_metadata_GC_clear_soft_refs ||
         _gc_cause == GCCause::_wb_full_gc;
}

void ParallelScavengeHeap::collect_at_safepoint(bool full) {
  assert(!GCLocker::is_active(), "precondition");
  bool clear_soft_refs = must_clear_all_soft_refs();

  if (!full) {
    bool success = PSScavenge::invoke(clear_soft_refs);
    if (success) {
      return;
    }
    // Upgrade to Full-GC if young-gc fails
  }
  PSParallelCompact::invoke(clear_soft_refs);
}

void ParallelScavengeHeap::object_iterate(ObjectClosure* cl) {
  young_gen()->object_iterate(cl);
  old_gen()->object_iterate(cl);
}

// The HeapBlockClaimer is used during parallel iteration over the heap,
// allowing workers to claim heap areas ("blocks"), gaining exclusive rights to these.
// The eden and survivor spaces are treated as single blocks as it is hard to divide
// these spaces.
// The old space is divided into fixed-size blocks.
class HeapBlockClaimer : public StackObj {
  size_t _claimed_index;

public:
  static const size_t InvalidIndex = SIZE_MAX;
  static const size_t EdenIndex = 0;
  static const size_t SurvivorIndex = 1;
  static const size_t NumNonOldGenClaims = 2;

  HeapBlockClaimer() : _claimed_index(EdenIndex) { }
  // Claim the block and get the block index.
  size_t claim_and_get_block() {
    size_t block_index;
    block_index = Atomic::fetch_then_add(&_claimed_index, 1u);

    PSOldGen* old_gen = ParallelScavengeHeap::heap()->old_gen();
    size_t num_claims = old_gen->num_iterable_blocks() + NumNonOldGenClaims;

    return block_index < num_claims ? block_index : InvalidIndex;
  }
};

void ParallelScavengeHeap::object_iterate_parallel(ObjectClosure* cl,
                                                   HeapBlockClaimer* claimer) {
  size_t block_index = claimer->claim_and_get_block();
  // Iterate until all blocks are claimed
  if (block_index == HeapBlockClaimer::EdenIndex) {
    young_gen()->eden_space()->object_iterate(cl);
    block_index = claimer->claim_and_get_block();
  }
  if (block_index == HeapBlockClaimer::SurvivorIndex) {
    young_gen()->from_space()->object_iterate(cl);
    young_gen()->to_space()->object_iterate(cl);
    block_index = claimer->claim_and_get_block();
  }
  while (block_index != HeapBlockClaimer::InvalidIndex) {
    old_gen()->object_iterate_block(cl, block_index - HeapBlockClaimer::NumNonOldGenClaims);
    block_index = claimer->claim_and_get_block();
  }
}

class PSScavengeParallelObjectIterator : public ParallelObjectIteratorImpl {
private:
  ParallelScavengeHeap*  _heap;
  HeapBlockClaimer      _claimer;

public:
  PSScavengeParallelObjectIterator() :
      _heap(ParallelScavengeHeap::heap()),
      _claimer() {}

  virtual void object_iterate(ObjectClosure* cl, uint worker_id) {
    _heap->object_iterate_parallel(cl, &_claimer);
  }
};

ParallelObjectIteratorImpl* ParallelScavengeHeap::parallel_object_iterator(uint thread_num) {
  return new PSScavengeParallelObjectIterator();
}

HeapWord* ParallelScavengeHeap::block_start(const void* addr) const {
  if (young_gen()->is_in_reserved(addr)) {
    assert(young_gen()->is_in(addr),
           "addr should be in allocated part of young gen");
    // called from os::print_location by find or VMError
    if (DebuggingContext::is_enabled() || VMError::is_error_reported()) {
      return nullptr;
    }
    Unimplemented();
  } else if (old_gen()->is_in_reserved(addr)) {
    assert(old_gen()->is_in(addr),
           "addr should be in allocated part of old gen");
    return old_gen()->start_array()->object_start((HeapWord*)addr);
  }
  return nullptr;
}

bool ParallelScavengeHeap::block_is_obj(const HeapWord* addr) const {
  return block_start(addr) == addr;
}

void ParallelScavengeHeap::prepare_for_verify() {
  ensure_parsability(false);  // no need to retire TLABs for verification
}

PSHeapSummary ParallelScavengeHeap::create_ps_heap_summary() {
  PSOldGen* old = old_gen();
  HeapWord* old_committed_end = (HeapWord*)old->virtual_space()->committed_high_addr();
  HeapWord* old_reserved_start = old->reserved().start();
  HeapWord* old_reserved_end = old->reserved().end();
  VirtualSpaceSummary old_summary(old_reserved_start, old_committed_end, old_reserved_end);
  SpaceSummary old_space(old_reserved_start, old_committed_end, old->used_in_bytes());

  PSYoungGen* young = young_gen();
  VirtualSpaceSummary young_summary(young->reserved().start(),
    (HeapWord*)young->virtual_space()->committed_high_addr(), young->reserved().end());

  MutableSpace* eden = young_gen()->eden_space();
  SpaceSummary eden_space(eden->bottom(), eden->end(), eden->used_in_bytes());

  MutableSpace* from = young_gen()->from_space();
  SpaceSummary from_space(from->bottom(), from->end(), from->used_in_bytes());

  MutableSpace* to = young_gen()->to_space();
  SpaceSummary to_space(to->bottom(), to->end(), to->used_in_bytes());

  VirtualSpaceSummary heap_summary = create_heap_space_summary();
  return PSHeapSummary(heap_summary, used(), old_summary, old_space, young_summary, eden_space, from_space, to_space);
}

bool ParallelScavengeHeap::print_location(outputStream* st, void* addr) const {
  return BlockLocationPrinter<ParallelScavengeHeap>::print_location(st, addr);
}

void ParallelScavengeHeap::print_heap_on(outputStream* st) const {
  if (young_gen() != nullptr) {
    young_gen()->print_on(st);
  }
  if (old_gen() != nullptr) {
    old_gen()->print_on(st);
  }
}

void ParallelScavengeHeap::print_gc_on(outputStream* st) const {
  BarrierSet* bs = BarrierSet::barrier_set();
  if (bs != nullptr) {
    bs->print_on(st);
  }
  st->cr();

  PSParallelCompact::print_on(st);
}

void ParallelScavengeHeap::gc_threads_do(ThreadClosure* tc) const {
  ParallelScavengeHeap::heap()->workers().threads_do(tc);
}

void ParallelScavengeHeap::print_tracing_info() const {
  log_debug(gc, heap, exit)("Accumulated young generation GC time %3.7f secs", PSScavenge::accumulated_time()->seconds());
  log_debug(gc, heap, exit)("Accumulated old generation GC time %3.7f secs", PSParallelCompact::accumulated_time()->seconds());
}

PreGenGCValues ParallelScavengeHeap::get_pre_gc_values() const {
  const PSYoungGen* const young = young_gen();
  const MutableSpace* const eden = young->eden_space();
  const MutableSpace* const from = young->from_space();
  const PSOldGen* const old = old_gen();

  return PreGenGCValues(young->used_in_bytes(),
                        young->capacity_in_bytes(),
                        eden->used_in_bytes(),
                        eden->capacity_in_bytes(),
                        from->used_in_bytes(),
                        from->capacity_in_bytes(),
                        old->used_in_bytes(),
                        old->capacity_in_bytes());
}

void ParallelScavengeHeap::print_heap_change(const PreGenGCValues& pre_gc_values) const {
  const PSYoungGen* const young = young_gen();
  const MutableSpace* const eden = young->eden_space();
  const MutableSpace* const from = young->from_space();
  const PSOldGen* const old = old_gen();

  log_info(gc, heap)(HEAP_CHANGE_FORMAT" "
                     HEAP_CHANGE_FORMAT" "
                     HEAP_CHANGE_FORMAT,
                     HEAP_CHANGE_FORMAT_ARGS(young->name(),
                                             pre_gc_values.young_gen_used(),
                                             pre_gc_values.young_gen_capacity(),
                                             young->used_in_bytes(),
                                             young->capacity_in_bytes()),
                     HEAP_CHANGE_FORMAT_ARGS("Eden",
                                             pre_gc_values.eden_used(),
                                             pre_gc_values.eden_capacity(),
                                             eden->used_in_bytes(),
                                             eden->capacity_in_bytes()),
                     HEAP_CHANGE_FORMAT_ARGS("From",
                                             pre_gc_values.from_used(),
                                             pre_gc_values.from_capacity(),
                                             from->used_in_bytes(),
                                             from->capacity_in_bytes()));
  log_info(gc, heap)(HEAP_CHANGE_FORMAT,
                     HEAP_CHANGE_FORMAT_ARGS(old->name(),
                                             pre_gc_values.old_gen_used(),
                                             pre_gc_values.old_gen_capacity(),
                                             old->used_in_bytes(),
                                             old->capacity_in_bytes()));
  MetaspaceUtils::print_metaspace_change(pre_gc_values.metaspace_sizes());
}

void ParallelScavengeHeap::verify(VerifyOption option /* ignored */) {
  // Why do we need the total_collections()-filter below?
  if (total_collections() > 0) {
    log_debug(gc, verify)("Tenured");
    old_gen()->verify();

    log_debug(gc, verify)("Eden");
    young_gen()->verify();

    log_debug(gc, verify)("CardTable");
    card_table()->verify_all_young_refs_imprecise();
  }
}

void ParallelScavengeHeap::trace_actual_reserved_page_size(const size_t reserved_heap_size, const ReservedSpace rs) {
  // Check if Info level is enabled, since os::trace_page_sizes() logs on Info level.
  if(log_is_enabled(Info, pagesize)) {
    const size_t page_size = rs.page_size();
    os::trace_page_sizes("Heap",
                         MinHeapSize,
                         reserved_heap_size,
                         rs.base(),
                         rs.size(),
                         page_size);
  }
}

void ParallelScavengeHeap::trace_heap(GCWhen::Type when, const GCTracer* gc_tracer) {
  const PSHeapSummary& heap_summary = create_ps_heap_summary();
  gc_tracer->report_gc_heap_summary(when, heap_summary);

  const MetaspaceSummary& metaspace_summary = create_metaspace_summary();
  gc_tracer->report_metaspace_summary(when, metaspace_summary);
}

CardTableBarrierSet* ParallelScavengeHeap::barrier_set() {
  return barrier_set_cast<CardTableBarrierSet>(BarrierSet::barrier_set());
}

PSCardTable* ParallelScavengeHeap::card_table() {
  return static_cast<PSCardTable*>(barrier_set()->card_table());
}

static size_t calculate_free_from_free_ratio_flag(size_t live, uintx free_percent) {
  assert(free_percent != 100, "precondition");
  // We want to calculate how much free memory there can be based on the
  // live size.
  //   percent * (free + live) = free
  // =>
  //   free = (live * percent) / (1 - percent)

  const double percent = free_percent / 100.0;
  return live * percent / (1.0 - percent);
}

size_t ParallelScavengeHeap::calculate_desired_old_gen_capacity(size_t old_gen_live_size) {
  // If min free percent is 100%, the old-gen should always be in its max capacity
  if (MinHeapFreeRatio == 100) {
    return _old_gen->max_gen_size();
  }

  // Using recorded data to calculate the new capacity of old-gen to avoid
  // excessive expansion but also keep footprint low

  size_t promoted_estimate = _size_policy->padded_average_promoted_in_bytes();
  // Should have at least this free room for the next young-gc promotion.
  size_t free_size = promoted_estimate;

  size_t largest_live_size = MAX2((size_t)_size_policy->peak_old_gen_used_estimate(), old_gen_live_size);
  free_size += largest_live_size - old_gen_live_size;

  // Respect free percent
  if (MinHeapFreeRatio != 0) {
    size_t min_free = calculate_free_from_free_ratio_flag(old_gen_live_size, MinHeapFreeRatio);
    free_size = MAX2(free_size, min_free);
  }

  if (MaxHeapFreeRatio != 100) {
    size_t max_free = calculate_free_from_free_ratio_flag(old_gen_live_size, MaxHeapFreeRatio);
    free_size = MIN2(max_free, free_size);
  }

  return old_gen_live_size + free_size;
}

void ParallelScavengeHeap::resize_old_gen_after_full_gc() {
  size_t current_capacity = _old_gen->capacity_in_bytes();
  size_t desired_capacity = calculate_desired_old_gen_capacity(old_gen()->used_in_bytes());

  // If MinHeapFreeRatio is at its default value; shrink cautiously. Otherwise, users expect prompt shrinking.
  if (FLAG_IS_DEFAULT(MinHeapFreeRatio)) {
    if (desired_capacity < current_capacity) {
      // Shrinking
      if (total_full_collections() < AdaptiveSizePolicyReadyThreshold) {
        // No enough data for shrinking
        return;
      }
    }
  }

  _old_gen->resize(desired_capacity);
}

void ParallelScavengeHeap::resize_after_young_gc(bool is_survivor_overflowing) {
  _young_gen->resize_after_young_gc(is_survivor_overflowing);

  // Consider if should shrink old-gen
  if (!is_survivor_overflowing) {
    // Upper bound for a single step shrink
    size_t max_shrink_bytes = SpaceAlignment;
    size_t shrink_bytes = _size_policy->compute_old_gen_shrink_bytes(old_gen()->free_in_bytes(), max_shrink_bytes);
    if (shrink_bytes != 0) {
      if (MinHeapFreeRatio != 0) {
        size_t new_capacity = old_gen()->capacity_in_bytes() - shrink_bytes;
        size_t new_free_size = old_gen()->free_in_bytes() - shrink_bytes;
        if ((double)new_free_size / new_capacity * 100 < MinHeapFreeRatio) {
          // Would violate MinHeapFreeRatio
          return;
        }
      }
      old_gen()->shrink(shrink_bytes);
    }
  }
}

void ParallelScavengeHeap::resize_after_full_gc() {
  resize_old_gen_after_full_gc();
  // We don't resize young-gen after full-gc because:
  // 1. eden-size directly affects young-gc frequency (GCTimeRatio), and we
  // don't have enough info to determine its desired size.
  // 2. eden can contain live objs after a full-gc, which is unsafe for
  // resizing. We will perform expansion on allocation if needed, in
  // satisfy_failed_allocation().
}

HeapWord* ParallelScavengeHeap::allocate_loaded_archive_space(size_t size) {
  return _old_gen->allocate(size);
}

void ParallelScavengeHeap::complete_loaded_archive_space(MemRegion archive_space) {
  assert(_old_gen->object_space()->used_region().contains(archive_space),
         "Archive space not contained in old gen");
  _old_gen->complete_loaded_archive_space(archive_space);
}

void ParallelScavengeHeap::register_nmethod(nmethod* nm) {
  ScavengableNMethods::register_nmethod(nm);
  BarrierSetNMethod* bs_nm = BarrierSet::barrier_set()->barrier_set_nmethod();
  bs_nm->disarm(nm);
}

void ParallelScavengeHeap::unregister_nmethod(nmethod* nm) {
  ScavengableNMethods::unregister_nmethod(nm);
}

void ParallelScavengeHeap::verify_nmethod(nmethod* nm) {
  ScavengableNMethods::verify_nmethod(nm);
}

GrowableArray<GCMemoryManager*> ParallelScavengeHeap::memory_managers() {
  GrowableArray<GCMemoryManager*> memory_managers(2);
  memory_managers.append(_young_manager);
  memory_managers.append(_old_manager);
  return memory_managers;
}

GrowableArray<MemoryPool*> ParallelScavengeHeap::memory_pools() {
  GrowableArray<MemoryPool*> memory_pools(3);
  memory_pools.append(_eden_pool);
  memory_pools.append(_survivor_pool);
  memory_pools.append(_old_pool);
  return memory_pools;
}

void ParallelScavengeHeap::pin_object(JavaThread* thread, oop obj) {
  GCLocker::enter(thread);
}

void ParallelScavengeHeap::unpin_object(JavaThread* thread, oop obj) {
  GCLocker::exit(thread);
}

void ParallelScavengeHeap::update_parallel_worker_threads_cpu_time() {
  assert(Thread::current()->is_VM_thread(),
         "Must be called from VM thread to avoid races");
  if (!UsePerfData || !os::is_thread_cpu_time_supported()) {
    return;
  }

  // Ensure ThreadTotalCPUTimeClosure destructor is called before publishing gc
  // time.
  {
    ThreadTotalCPUTimeClosure tttc(CPUTimeGroups::CPUTimeType::gc_parallel_workers);
    // Currently parallel worker threads in GCTaskManager never terminate, so it
    // is safe for VMThread to read their CPU times. If upstream changes this
    // behavior, we should rethink if it is still safe.
    gc_threads_do(&tttc);
  }

  CPUTimeCounters::publish_gc_total_cpu_time();
}<|MERGE_RESOLUTION|>--- conflicted
+++ resolved
@@ -275,16 +275,9 @@
   return mem_allocate_work(size, is_tlab);
 }
 
-<<<<<<< HEAD
 HeapWord* ParallelScavengeHeap::mem_allocate_work(size_t size, bool is_tlab) {
-  {
-=======
-HeapWord* ParallelScavengeHeap::mem_allocate_work(size_t size,
-                                                  bool is_tlab,
-                                                  bool* gc_overhead_limit_was_exceeded) {
   for (uint loop_count = 0; /* empty */; ++loop_count) {
     // Try young-gen first.
->>>>>>> 4d1dfabc
     HeapWord* result = young_gen()->allocate(size);
     if (result != nullptr) {
       return result;
