/*
 * Copyright (c) 2001, 2024, Oracle and/or its affiliates. All rights reserved.
 * DO NOT ALTER OR REMOVE COPYRIGHT NOTICES OR THIS FILE HEADER.
 *
 * This code is free software; you can redistribute it and/or modify it
 * under the terms of the GNU General Public License version 2 only, as
 * published by the Free Software Foundation.
 *
 * This code is distributed in the hope that it will be useful, but WITHOUT
 * ANY WARRANTY; without even the implied warranty of MERCHANTABILITY or
 * FITNESS FOR A PARTICULAR PURPOSE.  See the GNU General Public License
 * version 2 for more details (a copy is included in the LICENSE file that
 * accompanied this code).
 *
 * You should have received a copy of the GNU General Public License version
 * 2 along with this work; if not, write to the Free Software Foundation,
 * Inc., 51 Franklin St, Fifth Floor, Boston, MA 02110-1301 USA.
 *
 * Please contact Oracle, 500 Oracle Parkway, Redwood Shores, CA 94065 USA
 * or visit www.oracle.com if you need additional information or have any
 * questions.
 *
 */

#ifndef SHARE_GC_PARALLEL_PSOLDGEN_HPP
#define SHARE_GC_PARALLEL_PSOLDGEN_HPP

#include "gc/parallel/mutableSpace.hpp"
#include "gc/parallel/objectStartArray.hpp"
#include "gc/parallel/psVirtualspace.hpp"
#include "gc/parallel/spaceCounters.hpp"
#include "runtime/mutexLocker.hpp"
#include "runtime/safepoint.hpp"

class ReservedSpace;

class PSOldGen : public CHeapObj<mtGC> {
  friend class VMStructs;
 private:
  PSVirtualSpace*          _virtual_space;     // Controls mapping and unmapping of virtual mem
  ObjectStartArray*        _start_array;       // Keeps track of where objects start in a 512b block
  MutableSpace*            _object_space;      // Where all the objects live

  // Performance Counters
  GenerationCounters*      _gen_counters;
  SpaceCounters*           _space_counters;

  // Sizing information, in bytes, set in constructor
  const size_t _min_gen_size;
  const size_t _max_gen_size;

  // Block size for parallel iteration
  static const size_t IterateBlockSize = 1024 * 1024;

<<<<<<< HEAD
=======
  HeapWord* cas_allocate_noexpand(size_t word_size) {
    assert_locked_or_safepoint(Heap_lock);
    HeapWord* res = object_space()->cas_allocate(word_size);
    if (res != nullptr) {
      _start_array->update_for_block(res, res + word_size);
    }
    return res;
  }

>>>>>>> cdff7b96
  bool expand_for_allocate(size_t word_size);
  bool expand(size_t bytes);
  bool expand_by(size_t bytes);
  bool expand_to_reserved();

  void post_resize();

  void initialize(ReservedSpace rs, size_t initial_size, size_t alignment,
                  const char* perf_data_name, int level);
  void initialize_virtual_space(ReservedSpace rs, size_t initial_size, size_t alignment);
  void initialize_work(const char* perf_data_name, int level);
  void initialize_performance_counters(const char* perf_data_name, int level);

 public:
  // Initialize the generation.
  PSOldGen(ReservedSpace rs, size_t initial_size, size_t min_size,
           size_t max_size, const char* perf_data_name, int level);

  MemRegion reserved() const {
    return MemRegion((HeapWord*)(_virtual_space->low_boundary()),
                     (HeapWord*)(_virtual_space->high_boundary()));
  }

  MemRegion committed() const {
    return MemRegion((HeapWord*)(_virtual_space->low()),
                     (HeapWord*)(_virtual_space->high()));
  }

  size_t max_gen_size() const { return _max_gen_size; }
  size_t min_gen_size() const { return _min_gen_size; }

  void try_expand_till_size(size_t live_bytes);

  bool is_in(const void* p) const           {
    return _virtual_space->is_in_committed((void *)p);
  }

  bool is_in_reserved(const void* p) const {
    return _virtual_space->is_in_reserved(p);
  }

  MutableSpace*         object_space() const      { return _object_space; }
  ObjectStartArray*     start_array()             { return _start_array;  }
  PSVirtualSpace*       virtual_space() const     { return _virtual_space;}

  // Size info
  size_t capacity_in_bytes() const        { return object_space()->capacity_in_bytes(); }
  size_t used_in_bytes() const            { return object_space()->used_in_bytes(); }
  size_t free_in_bytes() const            { return object_space()->free_in_bytes(); }

  bool is_maximal_no_gc() const {
    return virtual_space()->uncommitted_size() == 0;
  }

  void complete_loaded_archive_space(MemRegion archive_space);

  // Calculating new sizes
  void resize(size_t desired_capacity);

  void shrink(size_t bytes);

  // Invoked by mutators and GC-workers.
  HeapWord* allocate(size_t word_size) {
    HeapWord* res;
    do {
      res = cas_allocate_noexpand(word_size);
      // Retry failed allocation if expand succeeds.
    } while ((res == nullptr) && expand_for_allocate(word_size));
    return res;
  }

  // Invoked by mutators before attempting GC.
  HeapWord* cas_allocate_noexpand(size_t word_size) {
    assert_locked_or_safepoint(Heap_lock);
    HeapWord* res = object_space()->cas_allocate(word_size);
    if (res != nullptr) {
      _start_array.update_for_block(res, res + word_size);
    }
    return res;
  }

  // Invoked by VM thread inside a safepoint.
  HeapWord* expand_and_allocate(size_t word_size);

  // Iteration.
  void oop_iterate(OopIterateClosure* cl) { object_space()->oop_iterate(cl); }
  void object_iterate(ObjectClosure* cl) { object_space()->object_iterate(cl); }

  // Number of blocks to be iterated over in the used part of old gen.
  size_t num_iterable_blocks() const;
  // Iterate the objects starting in block block_index within [bottom, top) of the
  // old gen. The object just reaching into this block is not iterated over.
  // A block is an evenly sized non-overlapping part of the old gen of
  // IterateBlockSize bytes.
  void object_iterate_block(ObjectClosure* cl, size_t block_index);

  // Debugging - do not use for time critical operations
  void print() const;
  virtual void print_on(outputStream* st) const;

  void verify();

  // Performance Counter support
  void update_counters();

  // Printing support
  const char* name() const { return "ParOldGen"; }

};

#endif // SHARE_GC_PARALLEL_PSOLDGEN_HPP<|MERGE_RESOLUTION|>--- conflicted
+++ resolved
@@ -52,8 +52,6 @@
   // Block size for parallel iteration
   static const size_t IterateBlockSize = 1024 * 1024;
 
-<<<<<<< HEAD
-=======
   HeapWord* cas_allocate_noexpand(size_t word_size) {
     assert_locked_or_safepoint(Heap_lock);
     HeapWord* res = object_space()->cas_allocate(word_size);
@@ -63,7 +61,6 @@
     return res;
   }
 
->>>>>>> cdff7b96
   bool expand_for_allocate(size_t word_size);
   bool expand(size_t bytes);
   bool expand_by(size_t bytes);
