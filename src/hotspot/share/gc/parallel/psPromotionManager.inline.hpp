--- conflicted
+++ resolved
@@ -260,35 +260,7 @@
   if (!promote_immediately) {
     // Try allocating obj in to-space (unless too old)
     if (age < PSScavenge::tenuring_threshold()) {
-<<<<<<< HEAD
-      new_obj = cast_to_oop(_young_lab.allocate(new_obj_size));
-      if (new_obj == nullptr && !_young_gen_is_full) {
-        // Do we allocate directly, or flush and refill?
-        if (new_obj_size > (YoungPLABSize / 2)) {
-          // Allocate this object directly
-          new_obj = cast_to_oop(young_space()->cas_allocate(new_obj_size));
-          promotion_trace_event(new_obj, klass, new_obj_size, age, false, nullptr);
-        } else {
-          // Flush and fill
-          _young_lab.flush();
-
-          HeapWord* lab_base = young_space()->cas_allocate(YoungPLABSize);
-          if (lab_base != nullptr) {
-            _young_lab.initialize(MemRegion(lab_base, YoungPLABSize));
-            // Try the young lab allocation again.
-            new_obj = cast_to_oop(_young_lab.allocate(new_obj_size));
-            promotion_trace_event(new_obj, klass, new_obj_size, age, false, &_young_lab);
-          } else {
-            _young_gen_is_full = true;
-          }
-        }
-        if (new_obj == nullptr && !_young_gen_is_full && !_young_gen_has_alloc_failure) {
-          _young_gen_has_alloc_failure = true;
-        }
-      }
-=======
       new_obj = cast_to_oop(allocate_in_young_gen(klass, new_obj_size, age));
->>>>>>> fde6cd77
     }
   }
 
