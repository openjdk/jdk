--- conflicted
+++ resolved
@@ -106,7 +106,6 @@
 #include "services/cpuTimeUsage.hpp"
 #include "utilities/globalDefinitions.hpp"
 
-class CollectedHeap;
 class Klass;
 class StringDedupThread;
 class ThreadClosure;
@@ -117,11 +116,7 @@
 // feature.  Other functions in the StringDedup class are called where
 // needed, without requiring GC-specific code.
 class StringDedup : public AllStatic {
-<<<<<<< HEAD
-  friend class CollectedHeap;
-=======
   friend class CPUTimeUsage::GC;
->>>>>>> fde6cd77
   friend class StringDedupThread;
 
   class Config;
