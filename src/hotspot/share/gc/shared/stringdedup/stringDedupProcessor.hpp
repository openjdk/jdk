/*
 * Copyright (c) 2021, 2023, Oracle and/or its affiliates. All rights reserved.
 * DO NOT ALTER OR REMOVE COPYRIGHT NOTICES OR THIS FILE HEADER.
 *
 * This code is free software; you can redistribute it and/or modify it
 * under the terms of the GNU General Public License version 2 only, as
 * published by the Free Software Foundation.
 *
 * This code is distributed in the hope that it will be useful, but WITHOUT
 * ANY WARRANTY; without even the implied warranty of MERCHANTABILITY or
 * FITNESS FOR A PARTICULAR PURPOSE.  See the GNU General Public License
 * version 2 for more details (a copy is included in the LICENSE file that
 * accompanied this code).
 *
 * You should have received a copy of the GNU General Public License version
 * 2 along with this work; if not, write to the Free Software Foundation,
 * Inc., 51 Franklin St, Fifth Floor, Boston, MA 02110-1301 USA.
 *
 * Please contact Oracle, 500 Oracle Parkway, Redwood Shores, CA 94065 USA
 * or visit www.oracle.com if you need additional information or have any
 * questions.
 *
 */

#ifndef SHARE_GC_SHARED_STRINGDEDUP_STRINGDEDUPPROCESSOR_HPP
#define SHARE_GC_SHARED_STRINGDEDUP_STRINGDEDUPPROCESSOR_HPP

#include "gc/shared/stringdedup/stringDedup.hpp"
#include "memory/allocation.hpp"
#include "services/cpuTimeUsage.hpp"
#include "utilities/macros.hpp"

class CollectedHeap;
class JavaThread;
class OopStorage;

// This class performs string deduplication.  There is only one instance of
// this class.  It processes deduplication requests.  It also manages the
// deduplication table, performing resize and cleanup operations as needed.
// This includes managing the OopStorage objects used to hold requests.
//
// Processing periodically checks for and yields at safepoints.  Processing of
// requests is performed in incremental chunks.  The Table provides
// incremental operations for resizing and for removing dead entries, so
// safepoint checks can be performed between steps in those operations.
class StringDedup::Processor : public CHeapObj<mtGC> {
<<<<<<< HEAD
  friend class CollectedHeap;
=======
  friend class CPUTimeUsage::GC;
>>>>>>> fde6cd77

  Processor();
  ~Processor() = default;

  NONCOPYABLE(Processor);

  static OopStorage* _storages[2];
  static StorageUse* volatile _storage_for_requests;
  static StorageUse* _storage_for_processing;

  JavaThread* _thread;

  // Wait until there are requests to be processed.  The storage for requests
  // and storage for processing are swapped; the former requests storage
  // becomes the current processing storage, and vice versa.
  // precondition: the processing storage is empty.
  void wait_for_requests() const;

  // Yield if requested.
  void yield() const;

  class ProcessRequest;
  void process_requests() const;
  void cleanup_table(bool grow_only, bool force) const;

  void log_statistics();

public:
  static void initialize();

  static void initialize_storage();
  static StorageUse* storage_for_requests();

  // Use thread as the deduplication thread.
  // precondition: thread == Thread::current()
  void run(JavaThread* thread);
};

#endif // SHARE_GC_SHARED_STRINGDEDUP_STRINGDEDUPPROCESSOR_HPP<|MERGE_RESOLUTION|>--- conflicted
+++ resolved
@@ -30,7 +30,6 @@
 #include "services/cpuTimeUsage.hpp"
 #include "utilities/macros.hpp"
 
-class CollectedHeap;
 class JavaThread;
 class OopStorage;
 
@@ -44,11 +43,7 @@
 // incremental operations for resizing and for removing dead entries, so
 // safepoint checks can be performed between steps in those operations.
 class StringDedup::Processor : public CHeapObj<mtGC> {
-<<<<<<< HEAD
-  friend class CollectedHeap;
-=======
   friend class CPUTimeUsage::GC;
->>>>>>> fde6cd77
 
   Processor();
   ~Processor() = default;
