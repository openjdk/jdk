--- conflicted
+++ resolved
@@ -133,13 +133,8 @@
                                  WeakProcessorTimes* times) {
   WeakProcessorTimeTracker tt(times);
 
-<<<<<<< HEAD
-  uint nworkers = ergo_workers(MIN2(workers->active_workers(),
+  uint nworkers = ergo_workers(MIN2(workers->total_workers(),
                                     times->max_threads()));
-=======
-  uint nworkers = ergo_workers(MIN2(workers->total_workers(),
-                                    phase_times->max_threads()));
->>>>>>> da4cf05d
 
   GangTask task("Weak Processor", is_alive, keep_alive, times, nworkers);
   workers->run_task(&task, nworkers);
@@ -151,17 +146,10 @@
                                  IsAlive* is_alive,
                                  KeepAlive* keep_alive,
                                  uint indent_log) {
-<<<<<<< HEAD
-  uint nworkers = ergo_workers(workers->active_workers());
+  uint nworkers = ergo_workers(workers->total_workers());
   WeakProcessorTimes times(nworkers);
   weak_oops_do(workers, is_alive, keep_alive, &times);
   times.log_subtotals(indent_log); // Caller logs total if desired.
-=======
-  uint nworkers = ergo_workers(workers->total_workers());
-  WeakProcessorPhaseTimes pt(nworkers);
-  weak_oops_do(workers, is_alive, keep_alive, &pt);
-  pt.log_print_phases(indent_log);
->>>>>>> da4cf05d
 }
 
 #endif // SHARE_GC_SHARED_WEAKPROCESSOR_INLINE_HPP