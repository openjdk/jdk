--- conflicted
+++ resolved
@@ -72,21 +72,7 @@
 }
 
 void BarrierSetNMethod::disarm(nmethod* nm) {
-  guard_with(nm, disarmed_guard_value());
-}
-
-void BarrierSetNMethod::guard_with(nmethod* nm, int value) {
-  assert((value & not_entrant) == 0, "not_entrant bit is reserved");
-  // Enter critical section.  Does not block for safepoint.
-  ConditionalMutexLocker ml(NMethodEntryBarrier_lock, !NMethodEntryBarrier_lock->owned_by_self(), Mutex::_no_safepoint_check_flag);
-  // Do not undo sticky bit
-  if (is_not_entrant(nm)) {
-    value |= not_entrant;
-  }
-  if (guard_value(nm) != value) {
-    // Patch the code only if needed.
-    set_guard_value(nm, value);
-  }
+  set_guard_value(nm, disarmed_guard_value());
 }
 
 void BarrierSetNMethod::guard_with(nmethod* nm, int value) {
@@ -246,17 +232,7 @@
 // nmethod_stub_entry_barrier() may appear to be spurious, because is_armed() still returns
 // false and nmethod_entry_barrier() is not called.
 void BarrierSetNMethod::make_not_entrant(nmethod* nm) {
-<<<<<<< HEAD
-  // Enter critical section.  Does not block for safepoint.
-  ConditionalMutexLocker ml(NMethodEntryBarrier_lock, !NMethodEntryBarrier_lock->owned_by_self(), Mutex::_no_safepoint_check_flag);
-  int value = guard_value(nm) | not_entrant;
-  if (guard_value(nm) != value) {
-    // Patch the code only if needed.
-    set_guard_value(nm, value);
-  }
-=======
   set_guard_value(nm, not_entrant, not_entrant);
->>>>>>> fde6cd77
 }
 
 bool BarrierSetNMethod::is_not_entrant(nmethod* nm) {
