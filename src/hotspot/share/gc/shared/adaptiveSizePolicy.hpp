/*
 * Copyright (c) 2004, 2024, Oracle and/or its affiliates. All rights reserved.
 * DO NOT ALTER OR REMOVE COPYRIGHT NOTICES OR THIS FILE HEADER.
 *
 * This code is free software; you can redistribute it and/or modify it
 * under the terms of the GNU General Public License version 2 only, as
 * published by the Free Software Foundation.
 *
 * This code is distributed in the hope that it will be useful, but WITHOUT
 * ANY WARRANTY; without even the implied warranty of MERCHANTABILITY or
 * FITNESS FOR A PARTICULAR PURPOSE.  See the GNU General Public License
 * version 2 for more details (a copy is included in the LICENSE file that
 * accompanied this code).
 *
 * You should have received a copy of the GNU General Public License version
 * 2 along with this work; if not, write to the Free Software Foundation,
 * Inc., 51 Franklin St, Fifth Floor, Boston, MA 02110-1301 USA.
 *
 * Please contact Oracle, 500 Oracle Parkway, Redwood Shores, CA 94065 USA
 * or visit www.oracle.com if you need additional information or have any
 * questions.
 *
 */

#ifndef SHARE_GC_SHARED_ADAPTIVESIZEPOLICY_HPP
#define SHARE_GC_SHARED_ADAPTIVESIZEPOLICY_HPP

#include "gc/shared/gc_globals.hpp"
#include "gc/shared/gcCause.hpp"
#include "gc/shared/gcUtil.hpp"
#include "memory/allocation.hpp"
#include "runtime/os.hpp"
#include "utilities/numberSeq.hpp"

// This class keeps statistical information and computes the
// size of the heap.

class AdaptiveSizePolicy : public CHeapObj<mtGC> {
 protected:
  // [0, 1]; closer to 1 means assigning more weight to most recent samples.
  constexpr static double seq_default_alpha_value = 0.75;

  // Minimal distance between two consecutive GC pauses; shorter distance (more
  // frequent gc) can hinder app throughput. Additionally, too frequent gc
  // means objs haven't got time to die yet, so #promoted objs will be high.
  // Default: 100ms.
  static constexpr double MinGCDistanceSecond = 0.100;
  static_assert(MinGCDistanceSecond >= 0.001, "inv");

<<<<<<< HEAD
  // Goal for the fraction of the total time during which application
  // threads run
  const double _throughput_goal;

=======
>>>>>>> fde6cd77
  // pause and interval times for collections
  static elapsedTimer _minor_timer;

  // Major collection timers, used to determine both
  // pause and interval times for collections
  static elapsedTimer _major_timer;

  // To measure wall-clock time between two GCs, i.e. mutator running time, and record them.
  elapsedTimer _gc_distance_timer;
  NumberSeq _gc_distance_seconds_seq;

  static constexpr uint NumOfGCSample = 32;
  // Recording the last NumOfGCSample number of minor/major gc durations
  TruncatedSeq _trimmed_minor_gc_time_seconds;
  TruncatedSeq _trimmed_major_gc_time_seconds;

  // A ring buffer with fixed size (NumOfGCSample) to record the most recent
  // samples of gc-duration (minor and major) so that we can calculate
  // mutator-wall-clock-time percentage for the given window.
  class GCSampleRingBuffer {
    double _start_instants[NumOfGCSample];
    double _durations[NumOfGCSample];
    double _duration_sum;
    uint _sample_index;
    uint _num_of_samples;

  public:
    GCSampleRingBuffer()
      : _duration_sum(0.0), _sample_index(0), _num_of_samples(0) {}

    double duration_sum() const { return _duration_sum; }

    void record_sample(double gc_duration) {
      if (_num_of_samples < NumOfGCSample) {
        _num_of_samples++;
      } else {
        assert(_num_of_samples == NumOfGCSample, "inv");
        _duration_sum -= _durations[_sample_index];
      }

      double gc_start_instant = os::elapsedTime() - gc_duration;
      _start_instants[_sample_index] = gc_start_instant;
      _durations[_sample_index] = gc_duration;
      _duration_sum += gc_duration;

      _sample_index = (_sample_index + 1) % NumOfGCSample;
    }

    double trimmed_window_duration() const {
      double current_time = os::elapsedTime();
      double oldest_gc_start_instant;
      if (_num_of_samples < NumOfGCSample) {
        oldest_gc_start_instant = _start_instants[0];
      } else {
        oldest_gc_start_instant = _start_instants[_sample_index];
      }
      return current_time - oldest_gc_start_instant;
    }
  };
<<<<<<< HEAD

  GCSampleRingBuffer _gc_samples;

  // The number of bytes promoted to old-gen after a young-gc
  NumberSeq _promoted_bytes;

  // The number of bytes in to-space after a young-gc
  NumberSeq _survived_bytes;

  // The rate of promotion to old-gen
  NumberSeq _promotion_rate_bytes_per_sec;

=======

  GCSampleRingBuffer _gc_samples;

  // The number of bytes promoted to old-gen after a young-gc
  NumberSeq _promoted_bytes;

  // The number of bytes in to-space after a young-gc
  NumberSeq _survived_bytes;

  // The rate of promotion to old-gen
  NumberSeq _promotion_rate_bytes_per_sec;

>>>>>>> fde6cd77
  // The peak of used bytes in old-gen before/after young/full-gc
  NumberSeq _peak_old_used_bytes_seq;

  // Variable for estimating the major and minor pause times.
  // These variables represent linear least-squares fits of
  // the data.
  //   minor pause time vs. young gen size
  LinearLeastSquareFit* _minor_pause_young_estimator;

  // Allowed difference between major and minor GC times, used
  // for computing tenuring_threshold
  const double _threshold_tolerance_percent;

  const double _gc_pause_goal_sec; // Goal for maximum GC pause

  // Flag indicating that the adaptive policy is ready to use
  bool _young_gen_policy_is_ready;

  // Accessors
  double gc_pause_goal_sec() const { return _gc_pause_goal_sec; }

  double minor_gc_time_sum() const {
    return _trimmed_minor_gc_time_seconds.sum();
  }
  double major_gc_time_sum() const {
    return _trimmed_major_gc_time_seconds.sum();
  }

  void record_gc_duration(double gc_duration) {
    _gc_samples.record_sample(gc_duration);
  }

  // Percent of GC wall-clock time.
  double gc_time_percent() const {
    double total_time = _gc_samples.trimmed_window_duration();
    double gc_time = _gc_samples.duration_sum();
    double gc_percent = gc_time / total_time;
    assert(gc_percent <= 1.0, "inv");
    assert(gc_percent >= 0, "inv");
    return gc_percent;
  }

  bool young_gen_policy_is_ready() { return _young_gen_policy_is_ready; }

  size_t eden_increment(size_t cur_eden);
  size_t eden_increment(size_t cur_eden, uint percent_change);
<<<<<<< HEAD

public:
  AdaptiveSizePolicy(double gc_pause_goal_sec,
                     uint gc_cost_ratio);

=======

public:
  AdaptiveSizePolicy(double gc_pause_goal_sec);

>>>>>>> fde6cd77
  void record_gc_pause_end_instant() {
    _gc_distance_timer.reset();
    _gc_distance_timer.start();
  }

  void record_gc_pause_start_instant() {
    _gc_distance_timer.stop();
    _gc_distance_seconds_seq.add(_gc_distance_timer.seconds());
<<<<<<< HEAD
  }

  double minor_gc_time_estimate() const {
    return _trimmed_minor_gc_time_seconds.davg()
         + _trimmed_minor_gc_time_seconds.dsd();
  }

  double minor_gc_time_conservative_estimate() const {
    double davg_plus_dsd = _trimmed_minor_gc_time_seconds.davg()
                         + _trimmed_minor_gc_time_seconds.dsd();
    double avg_plus_sd =  _trimmed_minor_gc_time_seconds.avg()
                         + _trimmed_minor_gc_time_seconds.sd();
    return MAX2(davg_plus_dsd, avg_plus_sd);
  }

  double major_gc_time_estimate() const {
    return _trimmed_major_gc_time_seconds.davg()
         + _trimmed_major_gc_time_seconds.dsd();
  }

  void sample_old_gen_used_bytes(size_t used_bytes) {
    _peak_old_used_bytes_seq.add(used_bytes);
  }

  double peak_old_gen_used_estimate() const {
    return _peak_old_used_bytes_seq.davg()
         + _peak_old_used_bytes_seq.dsd();
  }

  double promoted_bytes_estimate() const {
    return _promoted_bytes.davg()
         + _promoted_bytes.dsd();
  }

  double promotion_rate_bytes_per_sec_estimate() const {
    return _promotion_rate_bytes_per_sec.davg()
         + _promotion_rate_bytes_per_sec.dsd();
  }

  double survived_bytes_estimate() const {
    // Conservative estimate to minimize promotion to old-gen
    double avg_plus_sd = _survived_bytes.avg()
                       + _survived_bytes.sd();
    double davg_plus_dsd = _survived_bytes.davg()
                         + _survived_bytes.dsd();
    return MAX2(avg_plus_sd, davg_plus_dsd);
  }

=======
  }

  double minor_gc_time_estimate() const {
    return _trimmed_minor_gc_time_seconds.davg()
         + _trimmed_minor_gc_time_seconds.dsd();
  }

  double minor_gc_time_conservative_estimate() const {
    double davg_plus_dsd = _trimmed_minor_gc_time_seconds.davg()
                         + _trimmed_minor_gc_time_seconds.dsd();
    double avg_plus_sd =  _trimmed_minor_gc_time_seconds.avg()
                         + _trimmed_minor_gc_time_seconds.sd();
    return MAX2(davg_plus_dsd, avg_plus_sd);
  }

  double major_gc_time_estimate() const {
    return _trimmed_major_gc_time_seconds.davg()
         + _trimmed_major_gc_time_seconds.dsd();
  }

  void sample_old_gen_used_bytes(size_t used_bytes) {
    _peak_old_used_bytes_seq.add(used_bytes);
  }

  double peak_old_gen_used_estimate() const {
    return _peak_old_used_bytes_seq.davg()
         + _peak_old_used_bytes_seq.dsd();
  }

  double promoted_bytes_estimate() const {
    return _promoted_bytes.davg()
         + _promoted_bytes.dsd();
  }

  double promotion_rate_bytes_per_sec_estimate() const {
    return _promotion_rate_bytes_per_sec.davg()
         + _promotion_rate_bytes_per_sec.dsd();
  }

  double survived_bytes_estimate() const {
    // Conservative estimate to minimize promotion to old-gen
    double avg_plus_sd = _survived_bytes.avg()
                       + _survived_bytes.sd();
    double davg_plus_dsd = _survived_bytes.davg()
                         + _survived_bytes.dsd();
    return MAX2(avg_plus_sd, davg_plus_dsd);
  }

>>>>>>> fde6cd77
  // Percent of mutator wall-clock time.
  double mutator_time_percent() const {
    double result = 1.0 - gc_time_percent();
    return result;
  }

  // Methods indicating events of interest to the adaptive size policy,
  // called by GC algorithms. It is the responsibility of users of this
  // policy to call these methods at the correct times!
  void minor_collection_begin();
  void minor_collection_end(size_t eden_capacity_in_bytes);

  LinearLeastSquareFit* minor_pause_young_estimator() {
    return _minor_pause_young_estimator;
  }
};

#endif // SHARE_GC_SHARED_ADAPTIVESIZEPOLICY_HPP<|MERGE_RESOLUTION|>--- conflicted
+++ resolved
@@ -47,13 +47,6 @@
   static constexpr double MinGCDistanceSecond = 0.100;
   static_assert(MinGCDistanceSecond >= 0.001, "inv");
 
-<<<<<<< HEAD
-  // Goal for the fraction of the total time during which application
-  // threads run
-  const double _throughput_goal;
-
-=======
->>>>>>> fde6cd77
   // pause and interval times for collections
   static elapsedTimer _minor_timer;
 
@@ -113,7 +106,6 @@
       return current_time - oldest_gc_start_instant;
     }
   };
-<<<<<<< HEAD
 
   GCSampleRingBuffer _gc_samples;
 
@@ -126,20 +118,6 @@
   // The rate of promotion to old-gen
   NumberSeq _promotion_rate_bytes_per_sec;
 
-=======
-
-  GCSampleRingBuffer _gc_samples;
-
-  // The number of bytes promoted to old-gen after a young-gc
-  NumberSeq _promoted_bytes;
-
-  // The number of bytes in to-space after a young-gc
-  NumberSeq _survived_bytes;
-
-  // The rate of promotion to old-gen
-  NumberSeq _promotion_rate_bytes_per_sec;
-
->>>>>>> fde6cd77
   // The peak of used bytes in old-gen before/after young/full-gc
   NumberSeq _peak_old_used_bytes_seq;
 
@@ -186,18 +164,10 @@
 
   size_t eden_increment(size_t cur_eden);
   size_t eden_increment(size_t cur_eden, uint percent_change);
-<<<<<<< HEAD
-
-public:
-  AdaptiveSizePolicy(double gc_pause_goal_sec,
-                     uint gc_cost_ratio);
-
-=======
 
 public:
   AdaptiveSizePolicy(double gc_pause_goal_sec);
 
->>>>>>> fde6cd77
   void record_gc_pause_end_instant() {
     _gc_distance_timer.reset();
     _gc_distance_timer.start();
@@ -206,7 +176,6 @@
   void record_gc_pause_start_instant() {
     _gc_distance_timer.stop();
     _gc_distance_seconds_seq.add(_gc_distance_timer.seconds());
-<<<<<<< HEAD
   }
 
   double minor_gc_time_estimate() const {
@@ -255,56 +224,6 @@
     return MAX2(avg_plus_sd, davg_plus_dsd);
   }
 
-=======
-  }
-
-  double minor_gc_time_estimate() const {
-    return _trimmed_minor_gc_time_seconds.davg()
-         + _trimmed_minor_gc_time_seconds.dsd();
-  }
-
-  double minor_gc_time_conservative_estimate() const {
-    double davg_plus_dsd = _trimmed_minor_gc_time_seconds.davg()
-                         + _trimmed_minor_gc_time_seconds.dsd();
-    double avg_plus_sd =  _trimmed_minor_gc_time_seconds.avg()
-                         + _trimmed_minor_gc_time_seconds.sd();
-    return MAX2(davg_plus_dsd, avg_plus_sd);
-  }
-
-  double major_gc_time_estimate() const {
-    return _trimmed_major_gc_time_seconds.davg()
-         + _trimmed_major_gc_time_seconds.dsd();
-  }
-
-  void sample_old_gen_used_bytes(size_t used_bytes) {
-    _peak_old_used_bytes_seq.add(used_bytes);
-  }
-
-  double peak_old_gen_used_estimate() const {
-    return _peak_old_used_bytes_seq.davg()
-         + _peak_old_used_bytes_seq.dsd();
-  }
-
-  double promoted_bytes_estimate() const {
-    return _promoted_bytes.davg()
-         + _promoted_bytes.dsd();
-  }
-
-  double promotion_rate_bytes_per_sec_estimate() const {
-    return _promotion_rate_bytes_per_sec.davg()
-         + _promotion_rate_bytes_per_sec.dsd();
-  }
-
-  double survived_bytes_estimate() const {
-    // Conservative estimate to minimize promotion to old-gen
-    double avg_plus_sd = _survived_bytes.avg()
-                       + _survived_bytes.sd();
-    double davg_plus_dsd = _survived_bytes.davg()
-                         + _survived_bytes.dsd();
-    return MAX2(avg_plus_sd, davg_plus_dsd);
-  }
-
->>>>>>> fde6cd77
   // Percent of mutator wall-clock time.
   double mutator_time_percent() const {
     double result = 1.0 - gc_time_percent();
