/*
 * Copyright (c) 2018, 2025, Oracle and/or its affiliates. All rights reserved.
 * Copyright 2025 Arm Limited and/or its affiliates.
 * DO NOT ALTER OR REMOVE COPYRIGHT NOTICES OR THIS FILE HEADER.
 *
 * This code is free software; you can redistribute it and/or modify it
 * under the terms of the GNU General Public License version 2 only, as
 * published by the Free Software Foundation.
 *
 * This code is distributed in the hope that it will be useful, but WITHOUT
 * ANY WARRANTY; without even the implied warranty of MERCHANTABILITY or
 * FITNESS FOR A PARTICULAR PURPOSE.  See the GNU General Public License
 * version 2 for more details (a copy is included in the LICENSE file that
 * accompanied this code).
 *
 * You should have received a copy of the GNU General Public License version
 * 2 along with this work; if not, write to the Free Software Foundation,
 * Inc., 51 Franklin St, Fifth Floor, Boston, MA 02110-1301 USA.
 *
 * Please contact Oracle, 500 Oracle Parkway, Redwood Shores, CA 94065 USA
 * or visit www.oracle.com if you need additional information or have any
 * questions.
 *
 */

#include "c1/c1_Defs.hpp"
#include "c1/c1_LIRGenerator.hpp"
#include "classfile/javaClasses.hpp"
#include "gc/shared/c1/barrierSetC1.hpp"
#include "utilities/macros.hpp"

#ifndef PATCHED_ADDR
#define PATCHED_ADDR  (max_jint)
#endif

#ifdef ASSERT
#define __ gen->lir(__FILE__, __LINE__)->
#else
#define __ gen->lir()->
#endif

// Return true iff an access to bt is single-copy atomic.

// The JMM requires atomicity for all accesses to fields of primitive
// types other than double and long. In practice, HotSpot assumes that
// on all processors, accesses to memory operands of wordSize and
// smaller are atomic.
static bool access_is_atomic(BasicType bt) {
  return type2aelembytes(bt) <= wordSize;
}

LIR_Opr BarrierSetC1::resolve_address(LIRAccess& access, bool resolve_in_register) {
  DecoratorSet decorators = access.decorators();
  bool is_array = (decorators & IS_ARRAY) != 0;
  bool needs_patching = (decorators & C1_NEEDS_PATCHING) != 0;

  LIRItem& base = access.base().item();
  LIR_Opr offset = access.offset().opr();
  LIRGenerator *gen = access.gen();

  LIR_Opr addr_opr;
  if (is_array) {
    addr_opr = LIR_OprFact::address(gen->emit_array_address(base.result(), offset, access.type()));
  } else if (needs_patching) {
    // we need to patch the offset in the instruction so don't allow
    // generate_address to try to be smart about emitting the -1.
    // Otherwise the patching code won't know how to find the
    // instruction to patch.
    addr_opr = LIR_OprFact::address(new LIR_Address(base.result(), PATCHED_ADDR, access.type()));
  } else {
    addr_opr = LIR_OprFact::address(gen->generate_address(base.result(), offset, 0, 0, access.type()));
  }

  if (resolve_in_register) {
    LIR_Opr resolved_addr = gen->new_pointer_register();
    if (needs_patching) {
      __ leal(addr_opr, resolved_addr, lir_patch_normal, access.patch_emit_info());
      access.clear_decorators(C1_NEEDS_PATCHING);
    } else {
      __ leal(addr_opr, resolved_addr);
    }
    return LIR_OprFact::address(new LIR_Address(resolved_addr, access.type()));
  } else {
    return addr_opr;
  }
}

void BarrierSetC1::store_at(LIRAccess& access, LIR_Opr value) {
  DecoratorSet decorators = access.decorators();
  bool in_heap = (decorators & IN_HEAP) != 0;
  assert(in_heap, "not supported yet");

  LIR_Opr resolved = resolve_address(access, false);
  access.set_resolved_addr(resolved);
  store_at_resolved(access, value);
}

void BarrierSetC1::load_at(LIRAccess& access, LIR_Opr result) {
  DecoratorSet decorators = access.decorators();
  bool in_heap = (decorators & IN_HEAP) != 0;
  assert(in_heap, "not supported yet");

  LIR_Opr resolved = resolve_address(access, false);
  access.set_resolved_addr(resolved);
  load_at_resolved(access, result);
}

void BarrierSetC1::load(LIRAccess& access, LIR_Opr result) {
  DecoratorSet decorators = access.decorators();
  bool in_heap = (decorators & IN_HEAP) != 0;
  assert(!in_heap, "consider using load_at");
  load_at_resolved(access, result);
}

LIR_Opr BarrierSetC1::atomic_cmpxchg_at(LIRAccess& access, LIRItem& cmp_value, LIRItem& new_value) {
  DecoratorSet decorators = access.decorators();
  bool in_heap = (decorators & IN_HEAP) != 0;
  assert(in_heap, "not supported yet");

  access.load_address();

  LIR_Opr resolved = resolve_address(access, true);
  access.set_resolved_addr(resolved);
  return atomic_cmpxchg_at_resolved(access, cmp_value, new_value);
}

LIR_Opr BarrierSetC1::atomic_xchg_at(LIRAccess& access, LIRItem& value) {
  DecoratorSet decorators = access.decorators();
  bool in_heap = (decorators & IN_HEAP) != 0;
  assert(in_heap, "not supported yet");

  access.load_address();

  LIR_Opr resolved = resolve_address(access, true);
  access.set_resolved_addr(resolved);
  return atomic_xchg_at_resolved(access, value);
}

LIR_Opr BarrierSetC1::atomic_add_at(LIRAccess& access, LIRItem& value) {
  DecoratorSet decorators = access.decorators();
  bool in_heap = (decorators & IN_HEAP) != 0;
  assert(in_heap, "not supported yet");

  access.load_address();

  LIR_Opr resolved = resolve_address(access, true);
  access.set_resolved_addr(resolved);
  return atomic_add_at_resolved(access, value);
}

void BarrierSetC1::store_at_resolved(LIRAccess& access, LIR_Opr value) {
  DecoratorSet decorators = access.decorators();
  bool is_volatile = (decorators & MO_SEQ_CST) != 0;
  bool needs_atomic = AlwaysAtomicAccesses && !access_is_atomic(value->type());
  bool needs_patching = (decorators & C1_NEEDS_PATCHING) != 0;
  bool mask_boolean = (decorators & C1_MASK_BOOLEAN) != 0;
  LIRGenerator* gen = access.gen();

  if (mask_boolean) {
    value = gen->mask_boolean(access.base().opr(), value, access.access_emit_info());
  }

  if (is_volatile) {
    __ membar_release();
  }

  LIR_PatchCode patch_code = needs_patching ? lir_patch_normal : lir_patch_none;
  if ((is_volatile || needs_atomic) && !needs_patching) {
    gen->volatile_field_store(value, access.resolved_addr()->as_address_ptr(), access.access_emit_info());
  } else {
    __ store(value, access.resolved_addr()->as_address_ptr(), access.access_emit_info(), patch_code);
  }

  if (is_volatile && !support_IRIW_for_not_multiple_copy_atomic_cpu) {
    __ membar();
  }
}

void BarrierSetC1::load_at_resolved(LIRAccess& access, LIR_Opr result) {
  LIRGenerator *gen = access.gen();
  DecoratorSet decorators = access.decorators();
  bool is_volatile = (decorators & MO_SEQ_CST) != 0;
  bool needs_atomic = AlwaysAtomicAccesses && !access_is_atomic(result->type());
  bool needs_patching = (decorators & C1_NEEDS_PATCHING) != 0;
  bool mask_boolean = (decorators & C1_MASK_BOOLEAN) != 0;
  bool in_native = (decorators & IN_NATIVE) != 0;
  bool needs_trailing_dmb = is_volatile;

  if (support_IRIW_for_not_multiple_copy_atomic_cpu && is_volatile) {
    __ membar();
  }

  LIR_PatchCode patch_code = needs_patching ? lir_patch_normal : lir_patch_none;
  if (in_native) {
    __ move_wide(access.resolved_addr()->as_address_ptr(), result);
<<<<<<< HEAD
  } else if (is_atomic && !needs_patching) {
    // volatile_field_load returns false if it itself provides trailing membar semantics.
    // Hence trailing DMB is no longer needed.
    needs_trailing_dmb &= gen->volatile_field_load(access.resolved_addr()->as_address_ptr(),
                                                   result, access.access_emit_info());
=======
  } else if ((is_volatile || needs_atomic) && !needs_patching) {
    gen->volatile_field_load(access.resolved_addr()->as_address_ptr(), result, access.access_emit_info());
>>>>>>> 67a81c47
  } else {
    __ load(access.resolved_addr()->as_address_ptr(), result, access.access_emit_info(), patch_code);
  }

  if (needs_trailing_dmb) {
    __ membar_acquire();
  }

  /* Normalize boolean value returned by unsafe operation, i.e., value  != 0 ? value = true : value false. */
  if (mask_boolean) {
    LabelObj* equalZeroLabel = new LabelObj();
    __ cmp(lir_cond_equal, result, 0);
    __ branch(lir_cond_equal, equalZeroLabel->label());
    __ move(LIR_OprFact::intConst(1), result);
    __ branch_destination(equalZeroLabel->label());
  }
}

LIR_Opr BarrierSetC1::atomic_cmpxchg_at_resolved(LIRAccess& access, LIRItem& cmp_value, LIRItem& new_value) {
  LIRGenerator *gen = access.gen();
  return gen->atomic_cmpxchg(access.type(), access.resolved_addr(), cmp_value, new_value);
}

LIR_Opr BarrierSetC1::atomic_xchg_at_resolved(LIRAccess& access, LIRItem& value) {
  LIRGenerator *gen = access.gen();
  return gen->atomic_xchg(access.type(), access.resolved_addr(), value);
}

LIR_Opr BarrierSetC1::atomic_add_at_resolved(LIRAccess& access, LIRItem& value) {
  LIRGenerator *gen = access.gen();
  return gen->atomic_add(access.type(), access.resolved_addr(), value);
}

void BarrierSetC1::generate_referent_check(LIRAccess& access, LabelObj* cont) {
  // We might be reading the value of the referent field of a
  // Reference object in order to attach it back to the live
  // object graph. If G1 is enabled then we need to record
  // the value that is being returned in an SATB log buffer.
  //
  // We need to generate code similar to the following...
  //
  // if (offset == java_lang_ref_Reference::referent_offset()) {
  //   if (src != nullptr) {
  //     if (klass(src)->reference_type() != REF_NONE) {
  //       pre_barrier(..., value, ...);
  //     }
  //   }
  // }

  bool gen_pre_barrier = true;     // Assume we need to generate pre_barrier.
  bool gen_offset_check = true;    // Assume we need to generate the offset guard.
  bool gen_source_check = true;    // Assume we need to check the src object for null.
  bool gen_type_check = true;      // Assume we need to check the reference_type.

  LIRGenerator *gen = access.gen();

  LIRItem& base = access.base().item();
  LIR_Opr offset = access.offset().opr();

  if (offset->is_constant()) {
    LIR_Const* constant = offset->as_constant_ptr();
    jlong off_con = (constant->type() == T_INT ?
                     (jlong)constant->as_jint() :
                     constant->as_jlong());


    if (off_con != (jlong) java_lang_ref_Reference::referent_offset()) {
      // The constant offset is something other than referent_offset.
      // We can skip generating/checking the remaining guards and
      // skip generation of the code stub.
      gen_pre_barrier = false;
    } else {
      // The constant offset is the same as referent_offset -
      // we do not need to generate a runtime offset check.
      gen_offset_check = false;
    }
  }

  // We don't need to generate stub if the source object is an array
  if (gen_pre_barrier && base.type()->is_array()) {
    gen_pre_barrier = false;
  }

  if (gen_pre_barrier) {
    // We still need to continue with the checks.
    if (base.is_constant()) {
      ciObject* src_con = base.get_jobject_constant();
      guarantee(src_con != nullptr, "no source constant");

      if (src_con->is_null_object()) {
        // The constant src object is null - We can skip
        // generating the code stub.
        gen_pre_barrier = false;
      } else {
        // Non-null constant source object. We still have to generate
        // the slow stub - but we don't need to generate the runtime
        // null object check.
        gen_source_check = false;
      }
    }
  }
  if (gen_pre_barrier && !PatchALot) {
    // Can the klass of object be statically determined to be
    // a sub-class of Reference?
    ciType* type = base.value()->declared_type();
    if ((type != nullptr) && type->is_loaded()) {
      if (type->is_subtype_of(gen->compilation()->env()->Reference_klass())) {
        gen_type_check = false;
      } else if (type->is_klass() &&
                 !gen->compilation()->env()->Object_klass()->is_subtype_of(type->as_klass())) {
        // Not Reference and not Object klass.
        gen_pre_barrier = false;
      }
    }
  }

  if (gen_pre_barrier) {
    // We can have generate one runtime check here. Let's start with
    // the offset check.
    // Allocate temp register to base and load it here, otherwise
    // control flow below may confuse register allocator.
    LIR_Opr base_reg = gen->new_register(T_OBJECT);
    __ move(base.result(), base_reg);
    if (gen_offset_check) {
      // if (offset != referent_offset) -> continue
      // If offset is an int then we can do the comparison with the
      // referent_offset constant; otherwise we need to move
      // referent_offset into a temporary register and generate
      // a reg-reg compare.

      LIR_Opr referent_off;

      if (offset->type() == T_INT) {
        referent_off = LIR_OprFact::intConst(java_lang_ref_Reference::referent_offset());
      } else {
        assert(offset->type() == T_LONG, "what else?");
        referent_off = gen->new_register(T_LONG);
        __ move(LIR_OprFact::longConst(java_lang_ref_Reference::referent_offset()), referent_off);
      }
      __ cmp(lir_cond_notEqual, offset, referent_off);
      __ branch(lir_cond_notEqual, cont->label());
    }
    if (gen_source_check) {
      // offset is a const and equals referent offset
      // if (source == null) -> continue
      __ cmp(lir_cond_equal, base_reg, LIR_OprFact::oopConst(nullptr));
      __ branch(lir_cond_equal, cont->label());
    }
    LIR_Opr src_klass = gen->new_register(T_METADATA);
    if (gen_type_check) {
      // We have determined that offset == referent_offset && src != null.
      // if (src->_klass->_reference_type == REF_NONE) -> continue
      gen->load_klass(base_reg, src_klass, nullptr);
      LIR_Address* reference_type_addr = new LIR_Address(src_klass, in_bytes(InstanceKlass::reference_type_offset()), T_BYTE);
      LIR_Opr reference_type = gen->new_register(T_INT);
      __ move(reference_type_addr, reference_type);
      __ cmp(lir_cond_equal, reference_type, LIR_OprFact::intConst(REF_NONE));
      __ branch(lir_cond_equal, cont->label());
    }
  }
}<|MERGE_RESOLUTION|>--- conflicted
+++ resolved
@@ -193,16 +193,11 @@
   LIR_PatchCode patch_code = needs_patching ? lir_patch_normal : lir_patch_none;
   if (in_native) {
     __ move_wide(access.resolved_addr()->as_address_ptr(), result);
-<<<<<<< HEAD
-  } else if (is_atomic && !needs_patching) {
+  } else if ((is_volatile || needs_atomic) && !needs_patching) {
     // volatile_field_load returns false if it itself provides trailing membar semantics.
     // Hence trailing DMB is no longer needed.
     needs_trailing_dmb &= gen->volatile_field_load(access.resolved_addr()->as_address_ptr(),
                                                    result, access.access_emit_info());
-=======
-  } else if ((is_volatile || needs_atomic) && !needs_patching) {
-    gen->volatile_field_load(access.resolved_addr()->as_address_ptr(), result, access.access_emit_info());
->>>>>>> 67a81c47
   } else {
     __ load(access.resolved_addr()->as_address_ptr(), result, access.access_emit_info(), patch_code);
   }
