/*
 * Copyright (c) 2001, 2025, Oracle and/or its affiliates. All rights reserved.
 * DO NOT ALTER OR REMOVE COPYRIGHT NOTICES OR THIS FILE HEADER.
 *
 * This code is free software; you can redistribute it and/or modify it
 * under the terms of the GNU General Public License version 2 only, as
 * published by the Free Software Foundation.
 *
 * This code is distributed in the hope that it will be useful, but WITHOUT
 * ANY WARRANTY; without even the implied warranty of MERCHANTABILITY or
 * FITNESS FOR A PARTICULAR PURPOSE.  See the GNU General Public License
 * version 2 for more details (a copy is included in the LICENSE file that
 * accompanied this code).
 *
 * You should have received a copy of the GNU General Public License version
 * 2 along with this work; if not, write to the Free Software Foundation,
 * Inc., 51 Franklin St, Fifth Floor, Boston, MA 02110-1301 USA.
 *
 * Please contact Oracle, 500 Oracle Parkway, Redwood Shores, CA 94065 USA
 * or visit www.oracle.com if you need additional information or have any
 * questions.
 *
 */

#include "cds/cdsConfig.hpp"
#include "classfile/classLoaderData.hpp"
#include "classfile/vmClasses.hpp"
#include "gc/shared/allocTracer.hpp"
#include "gc/shared/barrierSet.hpp"
#include "gc/shared/collectedHeap.inline.hpp"
#include "gc/shared/gc_globals.hpp"
#include "gc/shared/gcHeapSummary.hpp"
#include "gc/shared/gcLocker.hpp"
#include "gc/shared/gcTrace.hpp"
#include "gc/shared/gcTraceTime.inline.hpp"
#include "gc/shared/gcVMOperations.hpp"
#include "gc/shared/gcWhen.hpp"
#include "gc/shared/memAllocator.hpp"
#include "gc/shared/stringdedup/stringDedup.hpp"
#include "gc/shared/stringdedup/stringDedupProcessor.hpp"
#include "gc/shared/tlab_globals.hpp"
#include "logging/log.hpp"
#include "logging/logStream.hpp"
#include "memory/classLoaderMetaspace.hpp"
#include "memory/metaspace.hpp"
#include "memory/metaspaceUtils.hpp"
#include "memory/reservedSpace.hpp"
#include "memory/universe.hpp"
#include "oops/instanceMirrorKlass.hpp"
#include "oops/oop.inline.hpp"
#include "runtime/handles.inline.hpp"
#include "runtime/init.hpp"
#include "runtime/javaThread.hpp"
#include "runtime/perfData.hpp"
#include "runtime/threadSMR.hpp"
#include "runtime/vmThread.hpp"
#include "services/heapDumper.hpp"
#include "utilities/align.hpp"
#include "utilities/copy.hpp"
#include "utilities/events.hpp"
#include "utilities/ostream.hpp"

class ClassLoaderData;

size_t CollectedHeap::_lab_alignment_reserve = SIZE_MAX;
Klass* CollectedHeap::_filler_object_klass = nullptr;
size_t CollectedHeap::_filler_array_max_size = 0;
size_t CollectedHeap::_stack_chunk_max_size = 0;

class GCLogMessage : public FormatBuffer<512> {};

template <>
void EventLogBase<GCLogMessage>::print(outputStream* st, GCLogMessage& m) {
  st->print_raw(m);
}

class GCLog : public EventLogBase<GCLogMessage> {
 protected:
  virtual void log_usage(const CollectedHeap* heap, outputStream* st) const = 0;

 public:
  GCLog(const char* name, const char* handle) : EventLogBase<GCLogMessage>(name, handle) {}

  void log_gc(const CollectedHeap* heap, GCWhen::Type when);
};

void GCLog::log_gc(const CollectedHeap* heap, GCWhen::Type when) {
  if (!should_log()) {
    return;
  }

  double timestamp = fetch_timestamp();
  MutexLocker ml(&_mutex, Mutex::_no_safepoint_check_flag);
  int index = compute_log_index();
  _records[index].thread = nullptr; // It's the GC thread so it's not that interesting.
  _records[index].timestamp = timestamp;
  stringStream st(_records[index].data.buffer(), _records[index].data.size());

  st.print("{");
  {
    heap->print_invocation_on(&st, _handle, when);
    StreamIndentor si(&st, 1);
    log_usage(heap, &st);
  }
  st.print_cr("}");
}

class GCHeapLog : public GCLog {
 private:
  void log_usage(const CollectedHeap* heap, outputStream* st) const override {
    heap->print_heap_on(st);
  }

 public:
  GCHeapLog() : GCLog("GC Heap Usage History", "heap") {}
};

class GCMetaspaceLog : public GCLog {
 private:
  void log_usage(const CollectedHeap* heap, outputStream* st) const override {
    MetaspaceUtils::print_on(st);
  }

 public:
  GCMetaspaceLog() : GCLog("Metaspace Usage History", "metaspace") {}
};

ParallelObjectIterator::ParallelObjectIterator(uint thread_num) :
  _impl(Universe::heap()->parallel_object_iterator(thread_num))
{}

ParallelObjectIterator::~ParallelObjectIterator() {
  delete _impl;
}

void ParallelObjectIterator::object_iterate(ObjectClosure* cl, uint worker_id) {
  _impl->object_iterate(cl, worker_id);
}

size_t CollectedHeap::unused() const {
  MutexLocker ml(Heap_lock);
  return capacity() - used();
}

VirtualSpaceSummary CollectedHeap::create_heap_space_summary() {
  size_t capacity_in_words = capacity() / HeapWordSize;

  return VirtualSpaceSummary(
    _reserved.start(), _reserved.start() + capacity_in_words, _reserved.end());
}

GCHeapSummary CollectedHeap::create_heap_summary() {
  VirtualSpaceSummary heap_space = create_heap_space_summary();
  return GCHeapSummary(heap_space, used());
}

MetaspaceSummary CollectedHeap::create_metaspace_summary() {
  const MetaspaceChunkFreeListSummary& ms_chunk_free_list_summary =
    MetaspaceUtils::chunk_free_list_summary(Metaspace::NonClassType);
  const MetaspaceChunkFreeListSummary& class_chunk_free_list_summary =
    MetaspaceUtils::chunk_free_list_summary(Metaspace::ClassType);
  return MetaspaceSummary(MetaspaceGC::capacity_until_GC(),
                          MetaspaceUtils::get_combined_statistics(),
                          ms_chunk_free_list_summary, class_chunk_free_list_summary);
}

bool CollectedHeap::contains_null(const oop* p) const {
  return *p == nullptr;
}

void CollectedHeap::print_invocation_on(outputStream* st, const char* type, GCWhen::Type when) const {
  st->print_cr("%s %s invocations=%u (full %u):", type, GCWhen::to_string(when), total_collections(), total_full_collections());
}

void CollectedHeap::print_relative_to_gc(GCWhen::Type when) const {
  // Print heap information
  LogTarget(Debug, gc, heap) lt_heap;
  if (lt_heap.is_enabled()) {
    LogStream ls(lt_heap);
    print_invocation_on(&ls, "Heap", when);
    StreamIndentor si(&ls, 1);
    print_heap_on(&ls);
  }

  if (_heap_log != nullptr) {
    _heap_log->log_gc(this, when);
  }

  // Print metaspace information
  LogTarget(Debug, gc, metaspace) lt_metaspace;
  if (lt_metaspace.is_enabled()) {
    LogStream ls(lt_metaspace);
    print_invocation_on(&ls, "Metaspace", when);
    StreamIndentor indentor(&ls, 1);
    MetaspaceUtils::print_on(&ls);
  }

  if (_metaspace_log != nullptr) {
    _metaspace_log->log_gc(this, when);
  }
}

class CPUTimeThreadClosure : public ThreadClosure {
private:
  jlong _cpu_time = 0;

public:
  virtual void do_thread(Thread* thread) {
    jlong cpu_time = os::thread_cpu_time(thread);
    if (cpu_time != -1) {
      _cpu_time += cpu_time;
    }
  }
  jlong cpu_time() { return _cpu_time; };
};

double CollectedHeap::elapsed_gc_cpu_time() const {
  double string_dedup_cpu_time = UseStringDeduplication ?
    os::thread_cpu_time((Thread*)StringDedup::_processor->_thread) : 0;

  if (string_dedup_cpu_time == -1) {
    string_dedup_cpu_time = 0;
  }

  CPUTimeThreadClosure cl;
  gc_threads_do(&cl);

  return (double)(cl.cpu_time() + _vmthread_cpu_time + string_dedup_cpu_time) / NANOSECS_PER_SEC;
}

void CollectedHeap::print_before_gc() const {
  print_relative_to_gc(GCWhen::BeforeGC);
}

void CollectedHeap::print_after_gc() const {
  print_relative_to_gc(GCWhen::AfterGC);
}

void CollectedHeap::print() const {
  print_heap_on(tty);
  print_gc_on(tty);
}

void CollectedHeap::trace_heap(GCWhen::Type when, const GCTracer* gc_tracer) {
  const GCHeapSummary& heap_summary = create_heap_summary();
  gc_tracer->report_gc_heap_summary(when, heap_summary);

  const MetaspaceSummary& metaspace_summary = create_metaspace_summary();
  gc_tracer->report_metaspace_summary(when, metaspace_summary);
}

void CollectedHeap::trace_heap_before_gc(const GCTracer* gc_tracer) {
  trace_heap(GCWhen::BeforeGC, gc_tracer);
}

void CollectedHeap::trace_heap_after_gc(const GCTracer* gc_tracer) {
  trace_heap(GCWhen::AfterGC, gc_tracer);
}

// Default implementation, for collectors that don't support the feature.
bool CollectedHeap::supports_concurrent_gc_breakpoints() const {
  return false;
}

static bool klass_is_sane(oop object) {
  if (UseCompactObjectHeaders) {
    // With compact headers, we can't safely access the Klass* when
    // the object has been forwarded, because non-full-GC-forwarding
    // temporarily overwrites the mark-word, and thus the Klass*, with
    // the forwarding pointer, and here we have no way to make a
    // distinction between Full-GC and regular GC forwarding.
    markWord mark = object->mark();
    if (mark.is_forwarded()) {
      // We can't access the Klass*. We optimistically assume that
      // it is ok. This happens very rarely.
      return true;
    }

    return Metaspace::contains(mark.klass_without_asserts());
  }

  return Metaspace::contains(object->klass_without_asserts());
}

bool CollectedHeap::is_oop(oop object) const {
  if (!is_object_aligned(object)) {
    return false;
  }

  if (!is_in(object)) {
    return false;
  }

  if (!klass_is_sane(object)) {
    return false;
  }

  return true;
}

// Memory state functions.


CollectedHeap::CollectedHeap() :
  _capacity_at_last_gc(0),
  _used_at_last_gc(0),
  _soft_ref_policy(),
  _is_stw_gc_active(false),
  _last_whole_heap_examined_time_ns(os::javaTimeNanos()),
  _total_collections(0),
  _total_full_collections(0),
  _vmthread_cpu_time(0),
  _gc_cause(GCCause::_no_gc),
  _gc_lastcause(GCCause::_no_gc)
{
  // If the minimum object size is greater than MinObjAlignment, we can
  // end up with a shard at the end of the buffer that's smaller than
  // the smallest object.  We can't allow that because the buffer must
  // look like it's full of objects when we retire it, so we make
  // sure we have enough space for a filler int array object.
  size_t min_size = min_dummy_object_size();
  _lab_alignment_reserve = min_size > (size_t)MinObjAlignment ? align_object_size(min_size) : 0;

  const size_t max_len = size_t(arrayOopDesc::max_array_length(T_INT));
  const size_t elements_per_word = HeapWordSize / sizeof(jint);
  _filler_array_max_size = align_object_size(filler_array_hdr_size() +
                                             max_len / elements_per_word);

  NOT_PRODUCT(_promotion_failure_alot_count = 0;)
  NOT_PRODUCT(_promotion_failure_alot_gc_number = 0;)

  if (UsePerfData) {
    EXCEPTION_MARK;

    // create the gc cause jvmstat counters
    _perf_gc_cause = PerfDataManager::create_string_variable(SUN_GC, "cause",
                             80, GCCause::to_string(_gc_cause), CHECK);

    _perf_gc_lastcause =
                PerfDataManager::create_string_variable(SUN_GC, "lastCause",
                             80, GCCause::to_string(_gc_lastcause), CHECK);
  }

  // Create the ring log
  if (LogEvents) {
    _metaspace_log = new GCMetaspaceLog();
    _heap_log = new GCHeapLog();
  } else {
    _metaspace_log = nullptr;
    _heap_log = nullptr;
  }
}

// This interface assumes that it's being called by the
// vm thread. It collects the heap assuming that the
// heap lock is already held and that we are executing in
// the context of the vm thread.
void CollectedHeap::collect_as_vm_thread(GCCause::Cause cause) {
  Thread* thread = Thread::current();
  assert(thread->is_VM_thread(), "Precondition#1");
  assert(Heap_lock->is_locked(), "Precondition#2");
  GCCauseSetter gcs(this, cause);
  switch (cause) {
    case GCCause::_codecache_GC_threshold:
    case GCCause::_codecache_GC_aggressive:
    case GCCause::_heap_inspection:
    case GCCause::_heap_dump:
    case GCCause::_metadata_GC_threshold: {
      HandleMark hm(thread);
      do_full_collection(false);        // don't clear all soft refs
      break;
    }
    case GCCause::_metadata_GC_clear_soft_refs: {
      HandleMark hm(thread);
      do_full_collection(true);         // do clear all soft refs
      break;
    }
    default:
      ShouldNotReachHere(); // Unexpected use of this function
  }
}

MetaWord* CollectedHeap::satisfy_failed_metadata_allocation(ClassLoaderData* loader_data,
                                                            size_t word_size,
                                                            Metaspace::MetadataType mdtype) {
  uint loop_count = 0;
  uint gc_count = 0;
  uint full_gc_count = 0;

  assert(!Heap_lock->owned_by_self(), "Should not be holding the Heap_lock");

  do {
    MetaWord* result = loader_data->metaspace_non_null()->allocate(word_size, mdtype);
    if (result != nullptr) {
      return result;
    }

    {  // Need lock to get self consistent gc_count's
      MutexLocker ml(Heap_lock);
      gc_count      = total_collections();
      full_gc_count = total_full_collections();
    }

    // Generate a VM operation
    VM_CollectForMetadataAllocation op(loader_data,
                                       word_size,
                                       mdtype,
                                       gc_count,
                                       full_gc_count,
                                       GCCause::_metadata_GC_threshold);

    VMThread::execute(&op);

    if (op.gc_succeeded()) {
      return op.result();
    }
    loop_count++;
    if ((QueuedAllocationWarningCount > 0) &&
        (loop_count % QueuedAllocationWarningCount == 0)) {
      log_warning(gc, ergo)("satisfy_failed_metadata_allocation() retries %d times,"
                            " size=%zu", loop_count, word_size);
    }
  } while (true);  // Until a GC is done
}

MemoryUsage CollectedHeap::memory_usage() {
  return MemoryUsage(InitialHeapSize, used(), capacity(), max_capacity());
}

void CollectedHeap::set_gc_cause(GCCause::Cause v) {
  if (UsePerfData) {
    _gc_lastcause = _gc_cause;
    _perf_gc_lastcause->set_value(GCCause::to_string(_gc_lastcause));
    _perf_gc_cause->set_value(GCCause::to_string(v));
  }
  _gc_cause = v;
}

// Returns the header size in words aligned to the requirements of the
// array object type.
static int int_array_header_size() {
  size_t typesize_in_bytes = arrayOopDesc::header_size_in_bytes();
  return (int)align_up(typesize_in_bytes, HeapWordSize)/HeapWordSize;
}

size_t CollectedHeap::max_tlab_size() const {
  // TLABs can't be bigger than we can fill with a int[Integer.MAX_VALUE].
  // This restriction could be removed by enabling filling with multiple arrays.
  // If we compute that the reasonable way as
  //    header_size + ((sizeof(jint) * max_jint) / HeapWordSize)
  // we'll overflow on the multiply, so we do the divide first.
  // We actually lose a little by dividing first,
  // but that just makes the TLAB  somewhat smaller than the biggest array,
  // which is fine, since we'll be able to fill that.
  size_t max_int_size = int_array_header_size() +
              sizeof(jint) *
              ((juint) max_jint / (size_t) HeapWordSize);
  return align_down(max_int_size, MinObjAlignment);
}

size_t CollectedHeap::filler_array_hdr_size() {
  return align_object_offset(int_array_header_size()); // align to Long
}

size_t CollectedHeap::filler_array_min_size() {
  return align_object_size(filler_array_hdr_size()); // align to MinObjAlignment
}

void CollectedHeap::zap_filler_array_with(HeapWord* start, size_t words, juint value) {
  Copy::fill_to_words(start + filler_array_hdr_size(),
                      words - filler_array_hdr_size(), value);
}

#ifdef ASSERT
void CollectedHeap::fill_args_check(HeapWord* start, size_t words)
{
  assert(words >= min_fill_size(), "too small to fill");
  assert(is_object_aligned(words), "unaligned size");
}

void CollectedHeap::zap_filler_array(HeapWord* start, size_t words, bool zap)
{
  if (ZapFillerObjects && zap) {
    zap_filler_array_with(start, words, 0XDEAFBABE);
  }
}
#endif // ASSERT

void
CollectedHeap::fill_with_array(HeapWord* start, size_t words, bool zap)
{
  assert(words >= filler_array_min_size(), "too small for an array");
  assert(words <= filler_array_max_size(), "too big for a single object");

  const size_t payload_size = words - filler_array_hdr_size();
  const size_t len = payload_size * HeapWordSize / sizeof(jint);
  assert((int)len >= 0, "size too large %zu becomes %d", words, (int)len);

  ObjArrayAllocator allocator(Universe::fillerArrayKlass(), words, (int)len, /* do_zero */ false);
  allocator.initialize(start);
  if (CDSConfig::is_dumping_heap()) {
    // This array is written into the CDS archive. Make sure it
    // has deterministic contents.
    zap_filler_array_with(start, words, 0);
  } else {
    DEBUG_ONLY(zap_filler_array(start, words, zap);)
  }
}

void
CollectedHeap::fill_with_object_impl(HeapWord* start, size_t words, bool zap)
{
  assert(words <= filler_array_max_size(), "too big for a single object");

  if (words >= filler_array_min_size()) {
    fill_with_array(start, words, zap);
  } else if (words > 0) {
    assert(words == min_fill_size(), "unaligned size");
    ObjAllocator allocator(CollectedHeap::filler_object_klass(), words);
    allocator.initialize(start);
  }
}

void CollectedHeap::fill_with_object(HeapWord* start, size_t words, bool zap)
{
  DEBUG_ONLY(fill_args_check(start, words);)
  HandleMark hm(Thread::current());  // Free handles before leaving.
  fill_with_object_impl(start, words, zap);
}

void CollectedHeap::fill_with_objects(HeapWord* start, size_t words, bool zap)
{
  DEBUG_ONLY(fill_args_check(start, words);)
  HandleMark hm(Thread::current());  // Free handles before leaving.

  // Multiple objects may be required depending on the filler array maximum size. Fill
  // the range up to that with objects that are filler_array_max_size sized. The
  // remainder is filled with a single object.
  const size_t min = min_fill_size();
  const size_t max = filler_array_max_size();
  while (words > max) {
    const size_t cur = (words - max) >= min ? max : max - min;
    fill_with_array(start, cur, zap);
    start += cur;
    words -= cur;
  }

  fill_with_object_impl(start, words, zap);
}

void CollectedHeap::fill_with_dummy_object(HeapWord* start, HeapWord* end, bool zap) {
  CollectedHeap::fill_with_object(start, end, zap);
}

void CollectedHeap::ensure_parsability(bool retire_tlabs) {
  assert(SafepointSynchronize::is_at_safepoint() || !is_init_completed(),
         "Should only be called at a safepoint or at start-up");

  ThreadLocalAllocStats stats;

  for (JavaThreadIteratorWithHandle jtiwh; JavaThread *thread = jtiwh.next();) {
    BarrierSet::barrier_set()->make_parsable(thread);
    if (UseTLAB) {
      if (retire_tlabs || ZeroTLAB) {
        thread->retire_tlab(&stats);
      } else {
        thread->tlab().make_parsable();
      }
    }
  }

  stats.publish();
}

void CollectedHeap::resize_all_tlabs() {
  assert(SafepointSynchronize::is_at_safepoint() || !is_init_completed(),
         "Should only resize tlabs at safepoint");

  if (UseTLAB && ResizeTLAB) {
    for (JavaThreadIteratorWithHandle jtiwh; JavaThread *thread = jtiwh.next(); ) {
      thread->tlab().resize();
    }
  }
}

jlong CollectedHeap::millis_since_last_whole_heap_examined() {
  return (os::javaTimeNanos() - _last_whole_heap_examined_time_ns) / NANOSECS_PER_MILLISEC;
}

void CollectedHeap::record_whole_heap_examined_timestamp() {
  _last_whole_heap_examined_time_ns = os::javaTimeNanos();
}

void CollectedHeap::full_gc_dump(GCTimer* timer, bool before) {
  assert(timer != nullptr, "timer is null");
  static uint count = 0;
  if ((HeapDumpBeforeFullGC && before) || (HeapDumpAfterFullGC && !before)) {
    if (FullGCHeapDumpLimit == 0 || count < FullGCHeapDumpLimit) {
      GCTraceTime(Info, gc) tm(before ? "Heap Dump (before full gc)" : "Heap Dump (after full gc)", timer);
      HeapDumper::dump_heap();
      count++;
    }
  }

  LogTarget(Trace, gc, classhisto) lt;
  if (lt.is_enabled()) {
    GCTraceTime(Trace, gc, classhisto) tm(before ? "Class Histogram (before full gc)" : "Class Histogram (after full gc)", timer);
    LogStream ls(lt);
    VM_GC_HeapInspection inspector(&ls, false /* ! full gc */);
    inspector.doit();
  }
}

void CollectedHeap::pre_full_gc_dump(GCTimer* timer) {
  full_gc_dump(timer, true);
}

void CollectedHeap::post_full_gc_dump(GCTimer* timer) {
  full_gc_dump(timer, false);
}

void CollectedHeap::initialize_reserved_region(const ReservedHeapSpace& rs) {
  // It is important to do this in a way such that concurrent readers can't
  // temporarily think something is in the heap.  (Seen this happen in asserts.)
  _reserved.set_word_size(0);
  _reserved.set_start((HeapWord*)rs.base());
  _reserved.set_end((HeapWord*)rs.end());
}

void CollectedHeap::post_initialize() {
  StringDedup::initialize();
  initialize_serviceability();
}

<<<<<<< HEAD
void CollectedHeap::log_gc_cpu_time() const {
  LogTarget(Info, gc, cpu) out;
  if (os::is_thread_cpu_time_supported() && out.is_enabled()) {
    double process_cpu_time = os::elapsed_process_cpu_time();
    double gc_cpu_time = elapsed_gc_cpu_time();

    if (process_cpu_time == -1 || gc_cpu_time == -1) {
      log_warning(gc, cpu)("Could not sample CPU time");
      return;
    }

    double usage;
    if (gc_cpu_time > process_cpu_time ||
        process_cpu_time == 0 || gc_cpu_time == 0) {
      // This can happen e.g. for short running processes with
      // low CPU utilization
      usage = 0;
    } else {
      usage = 100 * gc_cpu_time / process_cpu_time;
    }
    out.print("GC CPU usage: %.2f%% (Process: %.4fs GC: %.4fs)", usage, process_cpu_time, gc_cpu_time);
  }
}

void CollectedHeap::before_exit() {
  print_tracing_info();

  // Log GC CPU usage.
  log_gc_cpu_time();

=======
void CollectedHeap::before_exit() {
  print_tracing_info();

>>>>>>> fde6cd77
  // Stop any on-going concurrent work and prepare for exit.
  stop();
}

#ifndef PRODUCT

bool CollectedHeap::promotion_should_fail(volatile size_t* count) {
  // Access to count is not atomic; the value does not have to be exact.
  if (PromotionFailureALot) {
    const size_t gc_num = total_collections();
    const size_t elapsed_gcs = gc_num - _promotion_failure_alot_gc_number;
    if (elapsed_gcs >= PromotionFailureALotInterval) {
      // Test for unsigned arithmetic wrap-around.
      if (++*count >= PromotionFailureALotCount) {
        *count = 0;
        return true;
      }
    }
  }
  return false;
}

bool CollectedHeap::promotion_should_fail() {
  return promotion_should_fail(&_promotion_failure_alot_count);
}

void CollectedHeap::reset_promotion_should_fail(volatile size_t* count) {
  if (PromotionFailureALot) {
    _promotion_failure_alot_gc_number = total_collections();
    *count = 0;
  }
}

void CollectedHeap::reset_promotion_should_fail() {
  reset_promotion_should_fail(&_promotion_failure_alot_count);
}

#endif  // #ifndef PRODUCT

// It's the caller's responsibility to ensure glitch-freedom
// (if required).
void CollectedHeap::update_capacity_and_used_at_gc() {
  _capacity_at_last_gc = capacity();
  _used_at_last_gc     = used();
}<|MERGE_RESOLUTION|>--- conflicted
+++ resolved
@@ -200,34 +200,6 @@
   }
 }
 
-class CPUTimeThreadClosure : public ThreadClosure {
-private:
-  jlong _cpu_time = 0;
-
-public:
-  virtual void do_thread(Thread* thread) {
-    jlong cpu_time = os::thread_cpu_time(thread);
-    if (cpu_time != -1) {
-      _cpu_time += cpu_time;
-    }
-  }
-  jlong cpu_time() { return _cpu_time; };
-};
-
-double CollectedHeap::elapsed_gc_cpu_time() const {
-  double string_dedup_cpu_time = UseStringDeduplication ?
-    os::thread_cpu_time((Thread*)StringDedup::_processor->_thread) : 0;
-
-  if (string_dedup_cpu_time == -1) {
-    string_dedup_cpu_time = 0;
-  }
-
-  CPUTimeThreadClosure cl;
-  gc_threads_do(&cl);
-
-  return (double)(cl.cpu_time() + _vmthread_cpu_time + string_dedup_cpu_time) / NANOSECS_PER_SEC;
-}
-
 void CollectedHeap::print_before_gc() const {
   print_relative_to_gc(GCWhen::BeforeGC);
 }
@@ -632,42 +604,9 @@
   initialize_serviceability();
 }
 
-<<<<<<< HEAD
-void CollectedHeap::log_gc_cpu_time() const {
-  LogTarget(Info, gc, cpu) out;
-  if (os::is_thread_cpu_time_supported() && out.is_enabled()) {
-    double process_cpu_time = os::elapsed_process_cpu_time();
-    double gc_cpu_time = elapsed_gc_cpu_time();
-
-    if (process_cpu_time == -1 || gc_cpu_time == -1) {
-      log_warning(gc, cpu)("Could not sample CPU time");
-      return;
-    }
-
-    double usage;
-    if (gc_cpu_time > process_cpu_time ||
-        process_cpu_time == 0 || gc_cpu_time == 0) {
-      // This can happen e.g. for short running processes with
-      // low CPU utilization
-      usage = 0;
-    } else {
-      usage = 100 * gc_cpu_time / process_cpu_time;
-    }
-    out.print("GC CPU usage: %.2f%% (Process: %.4fs GC: %.4fs)", usage, process_cpu_time, gc_cpu_time);
-  }
-}
-
 void CollectedHeap::before_exit() {
   print_tracing_info();
 
-  // Log GC CPU usage.
-  log_gc_cpu_time();
-
-=======
-void CollectedHeap::before_exit() {
-  print_tracing_info();
-
->>>>>>> fde6cd77
   // Stop any on-going concurrent work and prepare for exit.
   stop();
 }
