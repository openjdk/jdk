/*
 * Copyright (c) 2001, 2025, Oracle and/or its affiliates. All rights reserved.
 * DO NOT ALTER OR REMOVE COPYRIGHT NOTICES OR THIS FILE HEADER.
 *
 * This code is free software; you can redistribute it and/or modify it
 * under the terms of the GNU General Public License version 2 only, as
 * published by the Free Software Foundation.
 *
 * This code is distributed in the hope that it will be useful, but WITHOUT
 * ANY WARRANTY; without even the implied warranty of MERCHANTABILITY or
 * FITNESS FOR A PARTICULAR PURPOSE.  See the GNU General Public License
 * version 2 for more details (a copy is included in the LICENSE file that
 * accompanied this code).
 *
 * You should have received a copy of the GNU General Public License version
 * 2 along with this work; if not, write to the Free Software Foundation,
 * Inc., 51 Franklin St, Fifth Floor, Boston, MA 02110-1301 USA.
 *
 * Please contact Oracle, 500 Oracle Parkway, Redwood Shores, CA 94065 USA
 * or visit www.oracle.com if you need additional information or have any
 * questions.
 *
 */

#include "gc/g1/g1Analytics.hpp"
#include "gc/g1/g1BarrierSet.hpp"
#include "gc/g1/g1CardTableClaimTable.inline.hpp"
#include "gc/g1/g1CollectedHeap.inline.hpp"
#include "gc/g1/g1CollectionSet.hpp"
#include "gc/g1/g1ConcurrentRefine.hpp"
#include "gc/g1/g1ConcurrentRefineSweepTask.hpp"
#include "gc/g1/g1ConcurrentRefineThread.hpp"
#include "gc/g1/g1HeapRegion.inline.hpp"
#include "gc/g1/g1HeapRegionRemSet.inline.hpp"
#include "gc/g1/g1Policy.hpp"
#include "gc/shared/gc_globals.hpp"
#include "gc/shared/gcTraceTime.inline.hpp"
#include "gc/shared/workerThread.hpp"
#include "logging/log.hpp"
#include "memory/allocation.inline.hpp"
#include "memory/iterator.hpp"
#include "runtime/java.hpp"
#include "runtime/mutexLocker.hpp"
#include "utilities/debug.hpp"
#include "utilities/globalDefinitions.hpp"
#include "utilities/ticks.hpp"

#include <math.h>

G1ConcurrentRefineThread* G1ConcurrentRefineThreadControl::create_refinement_thread() {
  G1ConcurrentRefineThread* result = nullptr;
  result = G1ConcurrentRefineThread::create(_cr);
  if (result == nullptr || result->osthread() == nullptr) {
    log_warning(gc)("Failed to create refinement control thread, no more %s",
                    result == nullptr ? "memory" : "OS threads");
    if (result != nullptr) {
      delete result;
      result = nullptr;
    }
  }
  return result;
}

G1ConcurrentRefineThreadControl::G1ConcurrentRefineThreadControl(uint max_num_threads) :
  _cr(nullptr),
  _control_thread(nullptr),
  _workers(nullptr),
  _max_num_threads(max_num_threads)
{}

G1ConcurrentRefineThreadControl::~G1ConcurrentRefineThreadControl() {
  delete _control_thread;
  delete _workers;
}

jint G1ConcurrentRefineThreadControl::initialize(G1ConcurrentRefine* cr) {
  assert(cr != nullptr, "G1ConcurrentRefine must not be null");
  _cr = cr;

  if (is_refinement_enabled()) {
    _control_thread = create_refinement_thread();
    if (_control_thread == nullptr) {
      vm_shutdown_during_initialization("Could not allocate refinement control thread");
      return JNI_ENOMEM;
    }
    _workers = new WorkerThreads("G1 Refinement Workers", max_num_threads());
    _workers->initialize_workers();
  }
  return JNI_OK;
}

#ifdef ASSERT
void G1ConcurrentRefineThreadControl::assert_current_thread_is_control_refinement_thread() const {
  assert(Thread::current() == _control_thread, "Not refinement control thread");
}
#endif // ASSERT

void G1ConcurrentRefineThreadControl::activate() {
  _control_thread->activate();
}

void G1ConcurrentRefineThreadControl::run_task(WorkerTask* task, uint num_workers) {
  assert(num_workers >= 1, "must be");

  WithActiveWorkers w(_workers, num_workers);
  _workers->run_task(task);
}

void G1ConcurrentRefineThreadControl::control_thread_do(ThreadClosure* tc) {
  if (is_refinement_enabled()) {
    tc->do_thread(_control_thread);
  }
}

void G1ConcurrentRefineThreadControl::worker_threads_do(ThreadClosure* tc) {
  if (is_refinement_enabled()) {
    _workers->threads_do(tc);
  }
}

void G1ConcurrentRefineThreadControl::stop() {
  if (is_refinement_enabled()) {
    _control_thread->stop();
  }
}

G1ConcurrentRefineSweepState::G1ConcurrentRefineSweepState(uint max_reserved_regions) :
  _state(State::Idle),
  _sweep_table(new G1CardTableClaimTable(G1CollectedHeap::get_chunks_per_region_for_merge())),
  _stats()
{
  _sweep_table->initialize(max_reserved_regions);
}

G1ConcurrentRefineSweepState::~G1ConcurrentRefineSweepState() {
  delete _sweep_table;
}

void G1ConcurrentRefineSweepState::set_state_start_time() {
  _state_start[static_cast<uint>(_state)] = Ticks::now();
}

Tickspan G1ConcurrentRefineSweepState::get_duration(State start, State end) {
  return _state_start[static_cast<uint>(end)] - _state_start[static_cast<uint>(start)];
}

void G1ConcurrentRefineSweepState::reset_stats() {
  stats()->reset();
}

void G1ConcurrentRefineSweepState::add_yield_during_sweep_duration(jlong duration) {
  stats()->inc_yield_during_sweep_duration(duration);
}

bool G1ConcurrentRefineSweepState::advance_state(State next_state) {
  bool result = is_in_progress();
  if (result) {
    _state = next_state;
  } else {
    _state = State::Idle;
  }
  return result;
}

void G1ConcurrentRefineSweepState::assert_state(State expected) {
  assert(_state == expected, "must be %s but is %s", state_name(expected), state_name(_state));
}

void G1ConcurrentRefineSweepState::start_work() {
  assert_state(State::Idle);

  set_state_start_time();

  _stats.reset();

  _state = State::SwapGlobalCT;
}

bool G1ConcurrentRefineSweepState::swap_global_card_table() {
  assert_state(State::SwapGlobalCT);

  GCTraceTime(Info, gc, refine) tm("Concurrent Refine Global Card Table Swap");
  set_state_start_time();

  {
    // We can't have any new threads being in the process of created while we
    // swap the card table because we read the current card table state during
    // initialization.
    // A safepoint may occur during that time, so leave the STS temporarily.
    SuspendibleThreadSetLeaver sts_leave;

    MutexLocker mu(Threads_lock);
    // A GC that advanced the epoch might have happened, which already switched
    // The global card table. Do nothing.
    if (is_in_progress()) {
      G1BarrierSet::g1_barrier_set()->swap_global_card_table();
    }
  }

  return advance_state(State::SwapJavaThreadsCT);
}

bool G1ConcurrentRefineSweepState::swap_java_threads_ct() {
  assert_state(State::SwapJavaThreadsCT);

  GCTraceTime(Info, gc, refine) tm("Concurrent Refine Java Thread CT swap");

  set_state_start_time();

  {
    // Need to leave the STS to avoid potential deadlock in the handshake.
    SuspendibleThreadSetLeaver sts;

    class G1SwapThreadCardTableClosure : public HandshakeClosure {
    public:
      G1SwapThreadCardTableClosure() : HandshakeClosure("G1 Java Thread CT swap") { }

      virtual void do_thread(Thread* thread) {
        G1BarrierSet* bs = G1BarrierSet::g1_barrier_set();
        bs->update_card_table_base(thread);
      }
    } cl;
    Handshake::execute(&cl);
  }

  return advance_state(State::SynchronizeGCThreads);
  }

bool G1ConcurrentRefineSweepState::swap_gc_threads_ct() {
  assert_state(State::SynchronizeGCThreads);

  GCTraceTime(Info, gc, refine) tm("Concurrent Refine GC Thread CT swap");

  set_state_start_time();

  {
    class RendezvousGCThreads: public VM_Operation {
    public:
      VMOp_Type type() const { return VMOp_G1RendezvousGCThreads; }

      virtual bool evaluate_at_safepoint() const {
        // We only care about synchronizing the GC threads.
        // Leave the Java threads running.
        return false;
      }

      virtual bool skip_thread_oop_barriers() const {
        fatal("Concurrent VMOps should not call this");
        return true;
      }

      void doit() {
        // Light weight "handshake" of the GC threads for memory synchronization;
        // both changes to the Java heap need to be synchronized as well as the
        // previous global card table reference change, so that no GC thread
        // accesses the wrong card table.
        // For example in the rebuild remset process the marking threads write
        // marks into the card table, and that card table reference must be the
        // correct one.
        SuspendibleThreadSet::synchronize();
        SuspendibleThreadSet::desynchronize();
      };
    } op;

    SuspendibleThreadSetLeaver sts_leave;
    VMThread::execute(&op);
  }

  return advance_state(State::SnapshotHeap);
}

void G1ConcurrentRefineSweepState::snapshot_heap(bool concurrent) {
  if (concurrent) {
    GCTraceTime(Info, gc, refine) tm("Concurrent Refine Snapshot Heap");

    assert_state(State::SnapshotHeap);

    set_state_start_time();

    snapshot_heap_inner();

    advance_state(State::SweepRT);
  } else {
    assert_state(State::Idle);
    assert_at_safepoint();

    snapshot_heap_inner();
  }
}

void G1ConcurrentRefineSweepState::sweep_refinement_table_start() {
  assert_state(State::SweepRT);

  set_state_start_time();
}

bool G1ConcurrentRefineSweepState::sweep_refinement_table_step() {
  assert_state(State::SweepRT);

  GCTraceTime(Info, gc, refine) tm("Concurrent Refine Table Step");

  G1ConcurrentRefine* cr = G1CollectedHeap::heap()->concurrent_refine();

  G1ConcurrentRefineSweepTask task(_sweep_table, &_stats, cr->num_threads_wanted());
  cr->run_with_refinement_workers(&task);

  if (task.sweep_completed()) {
    advance_state(State::CompleteRefineWork);
    return true;
  } else {
    return false;
  }
}

bool G1ConcurrentRefineSweepState::complete_work(bool concurrent, bool print_log) {
  if (concurrent) {
    assert_state(State::CompleteRefineWork);
  } else {
    // May have been forced to complete at any other time.
    assert(is_in_progress() && _state != State::CompleteRefineWork, "must be but is %s", state_name(_state));
  }

  set_state_start_time();

  if (print_log) {
    G1ConcurrentRefineStats* s = &_stats;

    log_debug(gc, refine)("Refinement took %.2fms (pre-sweep %.2fms card refine %.2f) "
                          "(scanned %zu clean %zu (%.2f%%) not_clean %zu (%.2f%%) not_parsable %zu "
                          "refers_to_cset %zu (%.2f%%) still_refers_to_cset %zu (%.2f%%) no_cross_region %zu pending %zu)",
                          get_duration(State::Idle, _state).seconds() * 1000.0,
                          get_duration(State::Idle, State::SweepRT).seconds() * 1000.0,
                          TimeHelper::counter_to_millis(s->refine_duration()),
                          s->cards_scanned(),
                          s->cards_clean(),
                          percent_of(s->cards_clean(), s->cards_scanned()),
                          s->cards_not_clean(),
                          percent_of(s->cards_not_clean(), s->cards_scanned()),
                          s->cards_not_parsable(),
                          s->cards_refer_to_cset(),
                          percent_of(s->cards_refer_to_cset(), s->cards_not_clean()),
                          s->cards_already_refer_to_cset(),
                          percent_of(s->cards_already_refer_to_cset(), s->cards_not_clean()),
                          s->cards_no_cross_region(),
                          s->cards_pending()
                         );
  }

  bool has_sweep_rt_work = _state == State::SweepRT;

  advance_state(State::Idle);
  return has_sweep_rt_work;
}

void G1ConcurrentRefineSweepState::snapshot_heap_inner() {
  // G1CollectedHeap::heap_region_iterate() below will only visit currently committed
  // regions. Initialize all entries in the state table here and later in this method
  // selectively enable regions that we are interested. This way regions committed
  // later will be automatically excluded from iteration.
  // Their refinement table must be completely empty anyway.
  _sweep_table->reset_all_to_claimed();

  class SnapshotRegionsClosure : public G1HeapRegionClosure {
    G1CardTableClaimTable* _sweep_table;

  public:
    SnapshotRegionsClosure(G1CardTableClaimTable* sweep_table) : G1HeapRegionClosure(), _sweep_table(sweep_table) { }

    bool do_heap_region(G1HeapRegion* r) override {
      if (!r->is_free()) {
        // Need to scan all parts of non-free regions, so reset the claim.
        // No need for synchronization: we are only interested in regions
        // that were allocated before the handshake; the handshake makes such
        // regions' metadata visible to all threads, and we do not care about
        // humongous regions that were allocated afterwards.
        _sweep_table->reset_to_unclaimed(r->hrm_index());
      }
      return false;
    }
  } cl(_sweep_table);
  G1CollectedHeap::heap()->heap_region_iterate(&cl);
}

bool G1ConcurrentRefineSweepState::is_in_progress() const {
  return _state != State::Idle;
}

bool G1ConcurrentRefineSweepState::are_java_threads_synched() const {
  return _state > State::SwapJavaThreadsCT || !is_in_progress();
}

uint64_t G1ConcurrentRefine::adjust_threads_period_ms() const {
  // Instead of a fixed value, this could be a command line option.  But then
  // we might also want to allow configuration of adjust_threads_wait_ms().

  // Use a prime number close to 50ms, different to other components that derive
  // their wait time from the try_get_available_bytes_estimate() call to minimize
  // interference.
  return 53;
}

static size_t minimum_pending_cards_target() {
  return ParallelGCThreads * G1PerThreadPendingCardThreshold;
}

G1ConcurrentRefine::G1ConcurrentRefine(G1CollectedHeap* g1h) :
  _policy(g1h->policy()),
  _num_threads_wanted(0),
  _pending_cards_target(PendingCardsTargetUninitialized),
  _last_adjust(),
  _needs_adjust(false),
  _heap_was_locked(false),
  _threads_needed(g1h->policy(), adjust_threads_period_ms()),
  _thread_control(G1ConcRefinementThreads),
  _sweep_state(g1h->max_num_regions())
{ }

jint G1ConcurrentRefine::initialize() {
  return _thread_control.initialize(this);
}

G1ConcurrentRefineSweepState& G1ConcurrentRefine::sweep_state_for_merge() {
  bool has_sweep_claims = sweep_state().complete_work(false /* concurrent */);
  if (has_sweep_claims) {
    log_debug(gc, refine)("Continue existing work");
  } else {
    // Refinement has been interrupted without having a snapshot. There may
    // be a mix of already swapped and not-swapped card tables assigned to threads,
    // so they might have already dirtied the swapped card tables.
    // Conservatively scan all (non-free, non-committed) region's card tables,
    // creating the snapshot right now.
    log_debug(gc, refine)("Create work from scratch");

    sweep_state().snapshot_heap(false /* concurrent */);
  }
  return sweep_state();
}

void G1ConcurrentRefine::run_with_refinement_workers(WorkerTask* task) {
  _thread_control.run_task(task, num_threads_wanted());
}

void G1ConcurrentRefine::notify_region_reclaimed(G1HeapRegion* r) {
  assert_at_safepoint();
  if (_sweep_state.is_in_progress()) {
    _sweep_state.sweep_table()->claim_all_cards(r->hrm_index());
  }
}

G1ConcurrentRefine* G1ConcurrentRefine::create(G1CollectedHeap* g1h, jint* ecode) {
  G1ConcurrentRefine* cr = new G1ConcurrentRefine(g1h);
  *ecode = cr->initialize();
  if (*ecode != 0) {
    delete cr;
    cr = nullptr;
  }
  return cr;
}

void G1ConcurrentRefine::stop() {
  _thread_control.stop();
}

G1ConcurrentRefine::~G1ConcurrentRefine() {
}

void G1ConcurrentRefine::threads_do(ThreadClosure *tc) {
  worker_threads_do(tc);
  control_thread_do(tc);
}

void G1ConcurrentRefine::worker_threads_do(ThreadClosure *tc) {
  _thread_control.worker_threads_do(tc);
}

void G1ConcurrentRefine::control_thread_do(ThreadClosure *tc) {
  _thread_control.control_thread_do(tc);
}

void G1ConcurrentRefine::update_pending_cards_target(double pending_cards_time_ms,
                                                     size_t processed_pending_cards,
                                                     double goal_ms) {
  size_t minimum = minimum_pending_cards_target();
  if ((processed_pending_cards < minimum) || (pending_cards_time_ms == 0.0)) {
    log_debug(gc, ergo, refine)("Unchanged pending cards target: %zu (processed %zu minimum %zu time %1.2f)",
                                _pending_cards_target, processed_pending_cards, minimum, pending_cards_time_ms);
    return;
  }

  // Base the pending cards budget on the measured rate.
  double rate = processed_pending_cards / pending_cards_time_ms;
  size_t new_target = static_cast<size_t>(goal_ms * rate);
  // Add some hysteresis with previous values.
  if (is_pending_cards_target_initialized()) {
    new_target = (new_target + _pending_cards_target) / 2;
  }
  // Apply minimum target.
  new_target = MAX2(new_target, minimum_pending_cards_target());
  _pending_cards_target = new_target;
  log_debug(gc, ergo, refine)("New pending cards target: %zu", new_target);
}

void G1ConcurrentRefine::adjust_after_gc(double pending_cards_time_ms,
                                         size_t processed_pending_cards,
                                         double goal_ms) {
  if (!G1UseConcRefinement) {
    return;
  }

  update_pending_cards_target(pending_cards_time_ms,
                              processed_pending_cards,
                              goal_ms);
  if (_thread_control.is_refinement_enabled()) {
    _needs_adjust = true;
    if (is_pending_cards_target_initialized()) {
      _thread_control.activate();
    }
  }
}

uint64_t G1ConcurrentRefine::adjust_threads_wait_ms() const {
  assert_current_thread_is_control_refinement_thread();
  if (is_pending_cards_target_initialized()) {
    // Retry asap when the cause for not getting a prediction was that we temporarily
    // did not get the heap lock. Otherwise we might wait for too long until we get
    // back here.
    if (_heap_was_locked) {
      return 1;
    }
    double available_time_ms = _threads_needed.predicted_time_until_next_gc_ms();

    return _policy->adjust_wait_time_ms(available_time_ms, adjust_threads_period_ms());
  } else {
    // If target not yet initialized then wait forever (until explicitly
    // activated).  This happens during startup, when we don't bother with
    // refinement.
    return 0;
  }
}

bool G1ConcurrentRefine::adjust_num_threads_periodically() {
  assert_current_thread_is_control_refinement_thread();

<<<<<<< HEAD
  bool do_heap_region(G1HeapRegion* r) override {
    G1HeapRegionRemSet* rem_set = r->rem_set();
    _sampled_code_root_rs_length += rem_set->code_roots_list_length();
    return false;
  }

  size_t sampled_code_root_rs_length() const { return _sampled_code_root_rs_length; }
};

// Adjust the target length (in regions) of the young gen, based on the
// current length of the remembered sets.
//
// At the end of the GC G1 determines the length of the young gen based on
// how much time the next GC can take, and when the next GC may occur
// according to the MMU.
//
// The assumption is that a significant part of the GC is spent on scanning
// the remembered sets (and many other components), so this thread constantly
// reevaluates the prediction for the remembered set scanning costs, and potentially
// resizes the young gen. This may do a premature GC or even increase the young
// gen size to keep pause time length goal.
void G1ConcurrentRefine::adjust_young_list_target_length() {
  if (_policy->use_adaptive_young_list_length()) {
    G1CollectedHeap* g1h = G1CollectedHeap::heap();
    G1CollectionSet* cset = g1h->collection_set();
    RemSetSamplingClosure cl;
    cset->iterate(&cl);

    size_t card_rs_length = g1h->young_regions_cset_group()->cards_occupied();

    size_t sampled_code_root_rs_length = cl.sampled_code_root_rs_length();
    _policy->revise_young_list_target_length(card_rs_length, sampled_code_root_rs_length);
  }
}

bool G1ConcurrentRefine::adjust_threads_periodically() {
  assert_current_thread_is_primary_refinement_thread();

  // Check whether it's time to do a periodic adjustment.
=======
  _heap_was_locked = false;
  // Check whether it's time to do a periodic adjustment if there is no explicit
  // request pending. We might have spuriously woken up.
>>>>>>> 3e5094ed
  if (!_needs_adjust) {
    Tickspan since_adjust = Ticks::now() - _last_adjust;
    if (since_adjust.milliseconds() < adjust_threads_period_ms()) {
      _num_threads_wanted = 0;
      return false;
    }
  }

  // Reset pending request.
  _needs_adjust = false;
  size_t available_bytes = 0;
  if (_policy->try_get_available_bytes_estimate(available_bytes)) {
    adjust_threads_wanted(available_bytes);
    _last_adjust = Ticks::now();
  } else {
    _heap_was_locked = true;
    // Defer adjustment to next time.
    _needs_adjust = true;
  }

  return (_num_threads_wanted > 0) && !heap_was_locked();
}

void G1ConcurrentRefine::adjust_threads_wanted(size_t available_bytes) {
  assert_current_thread_is_control_refinement_thread();

  G1Policy* policy = G1CollectedHeap::heap()->policy();
  const G1Analytics* analytics = policy->analytics();

  size_t num_cards = policy->current_pending_cards();

  _threads_needed.update(_num_threads_wanted,
                         available_bytes,
                         num_cards,
                         _pending_cards_target);
  uint new_wanted = _threads_needed.threads_needed();
  if (new_wanted > _thread_control.max_num_threads()) {
    // Bound the wanted threads by maximum available.
    new_wanted = _thread_control.max_num_threads();
  }

  _num_threads_wanted = new_wanted;

  log_debug(gc, refine)("Concurrent refinement: wanted %u, pending cards: %zu (pending-from-gc %zu), "
                        "predicted: %zu, goal %zu, time-until-next-gc: %1.2fms pred-refine-rate %1.2fc/ms log-rate %1.2fc/ms",
                        new_wanted,
                        num_cards,
                        G1CollectedHeap::heap()->policy()->pending_cards_from_gc(),
                        _threads_needed.predicted_cards_at_next_gc(),
                        _pending_cards_target,
                        _threads_needed.predicted_time_until_next_gc_ms(),
                        analytics->predict_concurrent_refine_rate_ms(),
                        analytics->predict_dirtied_cards_rate_ms()
                        );
}

bool G1ConcurrentRefine::is_thread_adjustment_needed() const {
  assert_current_thread_is_control_refinement_thread();
  return _needs_adjust;
}

void G1ConcurrentRefine::record_thread_adjustment_needed() {
  assert_current_thread_is_control_refinement_thread();
  _needs_adjust = true;
}<|MERGE_RESOLUTION|>--- conflicted
+++ resolved
@@ -541,51 +541,9 @@
 bool G1ConcurrentRefine::adjust_num_threads_periodically() {
   assert_current_thread_is_control_refinement_thread();
 
-<<<<<<< HEAD
-  bool do_heap_region(G1HeapRegion* r) override {
-    G1HeapRegionRemSet* rem_set = r->rem_set();
-    _sampled_code_root_rs_length += rem_set->code_roots_list_length();
-    return false;
-  }
-
-  size_t sampled_code_root_rs_length() const { return _sampled_code_root_rs_length; }
-};
-
-// Adjust the target length (in regions) of the young gen, based on the
-// current length of the remembered sets.
-//
-// At the end of the GC G1 determines the length of the young gen based on
-// how much time the next GC can take, and when the next GC may occur
-// according to the MMU.
-//
-// The assumption is that a significant part of the GC is spent on scanning
-// the remembered sets (and many other components), so this thread constantly
-// reevaluates the prediction for the remembered set scanning costs, and potentially
-// resizes the young gen. This may do a premature GC or even increase the young
-// gen size to keep pause time length goal.
-void G1ConcurrentRefine::adjust_young_list_target_length() {
-  if (_policy->use_adaptive_young_list_length()) {
-    G1CollectedHeap* g1h = G1CollectedHeap::heap();
-    G1CollectionSet* cset = g1h->collection_set();
-    RemSetSamplingClosure cl;
-    cset->iterate(&cl);
-
-    size_t card_rs_length = g1h->young_regions_cset_group()->cards_occupied();
-
-    size_t sampled_code_root_rs_length = cl.sampled_code_root_rs_length();
-    _policy->revise_young_list_target_length(card_rs_length, sampled_code_root_rs_length);
-  }
-}
-
-bool G1ConcurrentRefine::adjust_threads_periodically() {
-  assert_current_thread_is_primary_refinement_thread();
-
-  // Check whether it's time to do a periodic adjustment.
-=======
   _heap_was_locked = false;
   // Check whether it's time to do a periodic adjustment if there is no explicit
   // request pending. We might have spuriously woken up.
->>>>>>> 3e5094ed
   if (!_needs_adjust) {
     Tickspan since_adjust = Ticks::now() - _last_adjust;
     if (since_adjust.milliseconds() < adjust_threads_period_ms()) {
