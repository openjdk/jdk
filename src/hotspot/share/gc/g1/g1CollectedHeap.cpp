/*
 * Copyright (c) 2001, 2025, Oracle and/or its affiliates. All rights reserved.
 * DO NOT ALTER OR REMOVE COPYRIGHT NOTICES OR THIS FILE HEADER.
 *
 * This code is free software; you can redistribute it and/or modify it
 * under the terms of the GNU General Public License version 2 only, as
 * published by the Free Software Foundation.
 *
 * This code is distributed in the hope that it will be useful, but WITHOUT
 * ANY WARRANTY; without even the implied warranty of MERCHANTABILITY or
 * FITNESS FOR A PARTICULAR PURPOSE.  See the GNU General Public License
 * version 2 for more details (a copy is included in the LICENSE file that
 * accompanied this code).
 *
 * You should have received a copy of the GNU General Public License version
 * 2 along with this work; if not, write to the Free Software Foundation,
 * Inc., 51 Franklin St, Fifth Floor, Boston, MA 02110-1301 USA.
 *
 * Please contact Oracle, 500 Oracle Parkway, Redwood Shores, CA 94065 USA
 * or visit www.oracle.com if you need additional information or have any
 * questions.
 *
 */

#include "classfile/classLoaderDataGraph.hpp"
#include "classfile/metadataOnStackMark.hpp"
#include "classfile/systemDictionary.hpp"
#include "code/codeCache.hpp"
#include "compiler/oopMap.hpp"
#include "gc/g1/g1Allocator.inline.hpp"
#include "gc/g1/g1Arguments.hpp"
#include "gc/g1/g1BarrierSet.hpp"
#include "gc/g1/g1BatchedTask.hpp"
#include "gc/g1/g1CollectedHeap.inline.hpp"
#include "gc/g1/g1CollectionSet.hpp"
#include "gc/g1/g1CollectionSetCandidates.hpp"
#include "gc/g1/g1CollectorState.hpp"
#include "gc/g1/g1ConcurrentMarkThread.inline.hpp"
#include "gc/g1/g1ConcurrentRefine.hpp"
#include "gc/g1/g1ConcurrentRefineThread.hpp"
#include "gc/g1/g1DirtyCardQueue.hpp"
#include "gc/g1/g1EvacStats.inline.hpp"
#include "gc/g1/g1FullCollector.hpp"
#include "gc/g1/g1GCCounters.hpp"
#include "gc/g1/g1GCParPhaseTimesTracker.hpp"
#include "gc/g1/g1GCPauseType.hpp"
#include "gc/g1/g1GCPhaseTimes.hpp"
#include "gc/g1/g1HeapRegion.inline.hpp"
#include "gc/g1/g1HeapRegionPrinter.hpp"
#include "gc/g1/g1HeapRegionRemSet.inline.hpp"
#include "gc/g1/g1HeapRegionSet.inline.hpp"
#include "gc/g1/g1HeapSizingPolicy.hpp"
#include "gc/g1/g1HeapTransition.hpp"
#include "gc/g1/g1HeapVerifier.hpp"
#include "gc/g1/g1InitLogger.hpp"
#include "gc/g1/g1MemoryPool.hpp"
#include "gc/g1/g1MonotonicArenaFreeMemoryTask.hpp"
#include "gc/g1/g1OopClosures.inline.hpp"
#include "gc/g1/g1ParallelCleaning.hpp"
#include "gc/g1/g1ParScanThreadState.inline.hpp"
#include "gc/g1/g1PeriodicGCTask.hpp"
#include "gc/g1/g1Policy.hpp"
#include "gc/g1/g1RedirtyCardsQueue.hpp"
#include "gc/g1/g1RegionPinCache.inline.hpp"
#include "gc/g1/g1RegionToSpaceMapper.hpp"
#include "gc/g1/g1RemSet.hpp"
#include "gc/g1/g1RootClosures.hpp"
#include "gc/g1/g1RootProcessor.hpp"
#include "gc/g1/g1SATBMarkQueueSet.hpp"
#include "gc/g1/g1ServiceThread.hpp"
#include "gc/g1/g1ThreadLocalData.hpp"
#include "gc/g1/g1Trace.hpp"
#include "gc/g1/g1UncommitRegionTask.hpp"
#include "gc/g1/g1VMOperations.hpp"
#include "gc/g1/g1YoungCollector.hpp"
#include "gc/g1/g1YoungGCAllocationFailureInjector.hpp"
#include "gc/shared/classUnloadingContext.hpp"
#include "gc/shared/concurrentGCBreakpoints.hpp"
#include "gc/shared/fullGCForwarding.hpp"
#include "gc/shared/gcBehaviours.hpp"
#include "gc/shared/gcHeapSummary.hpp"
#include "gc/shared/gcId.hpp"
#include "gc/shared/gcTimer.hpp"
#include "gc/shared/gcTraceTime.inline.hpp"
#include "gc/shared/isGCActiveMark.hpp"
#include "gc/shared/locationPrinter.inline.hpp"
#include "gc/shared/oopStorageParState.hpp"
#include "gc/shared/partialArrayState.hpp"
#include "gc/shared/referenceProcessor.inline.hpp"
#include "gc/shared/suspendibleThreadSet.hpp"
#include "gc/shared/taskqueue.inline.hpp"
#include "gc/shared/taskTerminator.hpp"
#include "gc/shared/tlab_globals.hpp"
#include "gc/shared/weakProcessor.inline.hpp"
#include "gc/shared/workerPolicy.hpp"
#include "logging/log.hpp"
#include "memory/allocation.hpp"
#include "memory/heapInspection.hpp"
#include "memory/iterator.hpp"
#include "memory/memoryReserver.hpp"
#include "memory/metaspaceUtils.hpp"
#include "memory/resourceArea.hpp"
#include "memory/universe.hpp"
#include "oops/access.inline.hpp"
#include "oops/compressedOops.inline.hpp"
#include "oops/oop.inline.hpp"
#include "runtime/atomic.hpp"
#include "runtime/cpuTimeCounters.hpp"
#include "runtime/handles.inline.hpp"
#include "runtime/init.hpp"
#include "runtime/java.hpp"
#include "runtime/orderAccess.hpp"
#include "runtime/threadSMR.hpp"
#include "runtime/vmThread.hpp"
#include "utilities/align.hpp"
#include "utilities/autoRestore.hpp"
#include "utilities/bitMap.inline.hpp"
#include "utilities/globalDefinitions.hpp"
#include "utilities/stack.inline.hpp"

size_t G1CollectedHeap::_humongous_object_threshold_in_words = 0;

// INVARIANTS/NOTES
//
// All allocation activity covered by the G1CollectedHeap interface is
// serialized by acquiring the HeapLock.  This happens in mem_allocate
// and allocate_new_tlab, which are the "entry" points to the
// allocation code from the rest of the JVM.  (Note that this does not
// apply to TLAB allocation, which is not part of this interface: it
// is done by clients of this interface.)

void G1RegionMappingChangedListener::reset_from_card_cache(uint start_idx, size_t num_regions) {
  G1HeapRegionRemSet::invalidate_from_card_cache(start_idx, num_regions);
}

void G1RegionMappingChangedListener::on_commit(uint start_idx, size_t num_regions, bool zero_filled) {
  // The from card cache is not the memory that is actually committed. So we cannot
  // take advantage of the zero_filled parameter.
  reset_from_card_cache(start_idx, num_regions);
}

void G1CollectedHeap::run_batch_task(G1BatchedTask* cl) {
  uint num_workers = MAX2(1u, MIN2(cl->num_workers_estimate(), workers()->active_workers()));
  cl->set_max_workers(num_workers);
  workers()->run_task(cl, num_workers);
}

uint G1CollectedHeap::get_chunks_per_region() {
  uint log_region_size = G1HeapRegion::LogOfHRGrainBytes;
  // Limit the expected input values to current known possible values of the
  // (log) region size. Adjust as necessary after testing if changing the permissible
  // values for region size.
  assert(log_region_size >= 20 && log_region_size <= 29,
         "expected value in [20,29], but got %u", log_region_size);
  return 1u << (log_region_size / 2 - 4);
}

G1HeapRegion* G1CollectedHeap::new_heap_region(uint hrs_index,
                                               MemRegion mr) {
  return new G1HeapRegion(hrs_index, bot(), mr, &_card_set_config);
}

// Private methods.

G1HeapRegion* G1CollectedHeap::new_region(size_t word_size,
                                          G1HeapRegionType type,
                                          bool do_expand,
                                          uint node_index) {
  assert(!is_humongous(word_size) || word_size <= G1HeapRegion::GrainWords,
         "the only time we use this to allocate a humongous region is "
         "when we are allocating a single humongous region");

  G1HeapRegion* res = _hrm.allocate_free_region(type, node_index);

  if (res == nullptr && do_expand) {
    // Currently, only attempts to allocate GC alloc regions set
    // do_expand to true. So, we should only reach here during a
    // safepoint.
    assert(SafepointSynchronize::is_at_safepoint(), "invariant");

    log_debug(gc, ergo, heap)("Attempt heap expansion (region allocation request failed). Allocation request: %zuB",
                              word_size * HeapWordSize);

    assert(word_size * HeapWordSize < G1HeapRegion::GrainBytes,
           "This kind of expansion should never be more than one region. Size: %zu",
           word_size * HeapWordSize);
    if (expand_single_region(node_index)) {
      // Given that expand_single_region() succeeded in expanding the heap, and we
      // always expand the heap by an amount aligned to the heap
      // region size, the free list should in theory not be empty.
      // In either case allocate_free_region() will check for null.
      res = _hrm.allocate_free_region(type, node_index);
    }
  }
  return res;
}

void G1CollectedHeap::set_humongous_metadata(G1HeapRegion* first_hr,
                                             uint num_regions,
                                             size_t word_size,
                                             bool update_remsets) {
  // Calculate the new top of the humongous object.
  HeapWord* obj_top = first_hr->bottom() + word_size;
  // The word size sum of all the regions used
  size_t word_size_sum = num_regions * G1HeapRegion::GrainWords;
  assert(word_size <= word_size_sum, "sanity");

  // How many words memory we "waste" which cannot hold a filler object.
  size_t words_not_fillable = 0;

  // Pad out the unused tail of the last region with filler
  // objects, for improved usage accounting.

  // How many words can we use for filler objects.
  size_t words_fillable = word_size_sum - word_size;

  if (words_fillable >= G1CollectedHeap::min_fill_size()) {
    G1CollectedHeap::fill_with_objects(obj_top, words_fillable);
  } else {
    // We have space to fill, but we cannot fit an object there.
    words_not_fillable = words_fillable;
    words_fillable = 0;
  }

  // We will set up the first region as "starts humongous". This
  // will also update the BOT covering all the regions to reflect
  // that there is a single object that starts at the bottom of the
  // first region.
  first_hr->hr_clear(false /* clear_space */);
  first_hr->set_starts_humongous(obj_top, words_fillable);

  if (update_remsets) {
    _policy->remset_tracker()->update_at_allocate(first_hr);
  }

  // Indices of first and last regions in the series.
  uint first = first_hr->hrm_index();
  uint last = first + num_regions - 1;

  G1HeapRegion* hr = nullptr;
  for (uint i = first + 1; i <= last; ++i) {
    hr = region_at(i);
    hr->hr_clear(false /* clear_space */);
    hr->set_continues_humongous(first_hr);
    if (update_remsets) {
      _policy->remset_tracker()->update_at_allocate(hr);
    }
  }

  // Up to this point no concurrent thread would have been able to
  // do any scanning on any region in this series. All the top
  // fields still point to bottom, so the intersection between
  // [bottom,top] and [card_start,card_end] will be empty. Before we
  // update the top fields, we'll do a storestore to make sure that
  // no thread sees the update to top before the zeroing of the
  // object header and the BOT initialization.
  OrderAccess::storestore();

  // Now, we will update the top fields of the "continues humongous"
  // regions except the last one.
  for (uint i = first; i < last; ++i) {
    hr = region_at(i);
    hr->set_top(hr->end());
  }

  hr = region_at(last);
  // If we cannot fit a filler object, we must set top to the end
  // of the humongous object, otherwise we cannot iterate the heap
  // and the BOT will not be complete.
  hr->set_top(hr->end() - words_not_fillable);

  assert(hr->bottom() < obj_top && obj_top <= hr->end(),
         "obj_top should be in last region");

  assert(words_not_fillable == 0 ||
         first_hr->bottom() + word_size_sum - words_not_fillable == hr->top(),
         "Miscalculation in humongous allocation");
}

HeapWord*
G1CollectedHeap::humongous_obj_allocate_initialize_regions(G1HeapRegion* first_hr,
                                                           uint num_regions,
                                                           size_t word_size) {
  assert(first_hr != nullptr, "pre-condition");
  assert(is_humongous(word_size), "word_size should be humongous");
  assert(num_regions * G1HeapRegion::GrainWords >= word_size, "pre-condition");

  // Index of last region in the series.
  uint first = first_hr->hrm_index();
  uint last = first + num_regions - 1;

  // We need to initialize the region(s) we just discovered. This is
  // a bit tricky given that it can happen concurrently with
  // refinement threads refining cards on these regions and
  // potentially wanting to refine the BOT as they are scanning
  // those cards (this can happen shortly after a cleanup; see CR
  // 6991377). So we have to set up the region(s) carefully and in
  // a specific order.

  // The passed in hr will be the "starts humongous" region. The header
  // of the new object will be placed at the bottom of this region.
  HeapWord* new_obj = first_hr->bottom();

  // First, we need to zero the header of the space that we will be
  // allocating. When we update top further down, some refinement
  // threads might try to scan the region. By zeroing the header we
  // ensure that any thread that will try to scan the region will
  // come across the zero klass word and bail out.
  //
  // NOTE: It would not have been correct to have used
  // CollectedHeap::fill_with_object() and make the space look like
  // an int array. The thread that is doing the allocation will
  // later update the object header to a potentially different array
  // type and, for a very short period of time, the klass and length
  // fields will be inconsistent. This could cause a refinement
  // thread to calculate the object size incorrectly.
  Copy::fill_to_words(new_obj, oopDesc::header_size(), 0);

  // Next, update the metadata for the regions.
  set_humongous_metadata(first_hr, num_regions, word_size, true);

  G1HeapRegion* last_hr = region_at(last);
  size_t used = byte_size(first_hr->bottom(), last_hr->top());

  increase_used(used);

  for (uint i = first; i <= last; ++i) {
    G1HeapRegion *hr = region_at(i);
    _humongous_set.add(hr);
    G1HeapRegionPrinter::alloc(hr);
  }

  return new_obj;
}

size_t G1CollectedHeap::humongous_obj_size_in_regions(size_t word_size) {
  assert(is_humongous(word_size), "Object of size %zu must be humongous here", word_size);
  return align_up(word_size, G1HeapRegion::GrainWords) / G1HeapRegion::GrainWords;
}

// If could fit into free regions w/o expansion, try.
// Otherwise, if can expand, do so.
// Otherwise, if using ex regions might help, try with ex given back.
HeapWord* G1CollectedHeap::humongous_obj_allocate(size_t word_size) {
  assert_heap_locked_or_at_safepoint(true /* should_be_vm_thread */);

  _verifier->verify_region_sets_optional();

  uint obj_regions = (uint) humongous_obj_size_in_regions(word_size);
  if (obj_regions > num_available_regions()) {
    // Can't satisfy this allocation; early-return.
    return nullptr;
  }

  // Policy: First try to allocate a humongous object in the free list.
  G1HeapRegion* humongous_start = _hrm.allocate_humongous(obj_regions);
  if (humongous_start == nullptr) {
    // Policy: We could not find enough regions for the humongous object in the
    // free list. Look through the heap to find a mix of free and uncommitted regions.
    // If so, expand the heap and allocate the humongous object.
    humongous_start = _hrm.expand_and_allocate_humongous(obj_regions);
    if (humongous_start != nullptr) {
      // We managed to find a region by expanding the heap.
      log_debug(gc, ergo, heap)("Heap expansion (humongous allocation request). Allocation request: %zuB",
                                word_size * HeapWordSize);
      policy()->record_new_heap_size(num_committed_regions());
    } else {
      // Policy: Potentially trigger a defragmentation GC.
    }
  }

  HeapWord* result = nullptr;
  if (humongous_start != nullptr) {
    result = humongous_obj_allocate_initialize_regions(humongous_start, obj_regions, word_size);
    assert(result != nullptr, "it should always return a valid result");

    // A successful humongous object allocation changes the used space
    // information of the old generation so we need to recalculate the
    // sizes and update the jstat counters here.
    monitoring_support()->update_sizes();
  }

  _verifier->verify_region_sets_optional();

  return result;
}

HeapWord* G1CollectedHeap::allocate_new_tlab(size_t min_size,
                                             size_t requested_size,
                                             size_t* actual_size) {
  assert_heap_not_locked_and_not_at_safepoint();
  assert(!is_humongous(requested_size), "we do not allow humongous TLABs");

  return attempt_allocation(min_size, requested_size, actual_size);
}

HeapWord*
G1CollectedHeap::mem_allocate(size_t word_size,
                              bool*  gc_overhead_limit_was_exceeded) {
  assert_heap_not_locked_and_not_at_safepoint();

  if (is_humongous(word_size)) {
    return attempt_allocation_humongous(word_size);
  }
  size_t dummy = 0;
  return attempt_allocation(word_size, word_size, &dummy);
}

HeapWord* G1CollectedHeap::attempt_allocation_slow(uint node_index, size_t word_size) {
  ResourceMark rm; // For retrieving the thread names in log messages.

  // Make sure you read the note in attempt_allocation_humongous().

  assert_heap_not_locked_and_not_at_safepoint();
  assert(!is_humongous(word_size), "attempt_allocation_slow() should not "
         "be called for humongous allocation requests");

  // We should only get here after the first-level allocation attempt
  // (attempt_allocation()) failed to allocate.

  // We will loop until a) we manage to successfully perform the allocation or b)
  // successfully schedule a collection which fails to perform the allocation.
  // Case b) is the only case when we'll return null.
  HeapWord* result = nullptr;
  for (uint try_count = 1; /* we'll return */; try_count++) {
    uint gc_count_before;

    {
      MutexLocker x(Heap_lock);

      // Now that we have the lock, we first retry the allocation in case another
      // thread changed the region while we were waiting to acquire the lock.
      result = _allocator->attempt_allocation_locked(node_index, word_size);
      if (result != nullptr) {
        return result;
      }

      // Read the GC count while still holding the Heap_lock.
      gc_count_before = total_collections();
    }

    bool succeeded;
    result = do_collection_pause(word_size, gc_count_before, &succeeded, GCCause::_g1_inc_collection_pause);
    if (succeeded) {
      log_trace(gc, alloc)("%s: Successfully scheduled collection returning " PTR_FORMAT,
                           Thread::current()->name(), p2i(result));
      return result;
    }

    log_trace(gc, alloc)("%s: Unsuccessfully scheduled collection allocating %zu words",
                         Thread::current()->name(), word_size);

    // We can reach here if we were unsuccessful in scheduling a collection (because
    // another thread beat us to it). In this case immeditealy retry the allocation
    // attempt because another thread successfully performed a collection and possibly
    // reclaimed enough space. The first attempt (without holding the Heap_lock) is
    // here and the follow-on attempt will be at the start of the next loop
    // iteration (after taking the Heap_lock).
    size_t dummy = 0;
    result = _allocator->attempt_allocation(node_index, word_size, word_size, &dummy);
    if (result != nullptr) {
      return result;
    }

    // Give a warning if we seem to be looping forever.
    if ((QueuedAllocationWarningCount > 0) &&
        (try_count % QueuedAllocationWarningCount == 0)) {
      log_warning(gc, alloc)("%s:  Retried allocation %u times for %zu words",
                             Thread::current()->name(), try_count, word_size);
    }
  }

  ShouldNotReachHere();
  return nullptr;
}

template <typename Func>
void G1CollectedHeap::iterate_regions_in_range(MemRegion range, const Func& func) {
  // Mark each G1 region touched by the range as old, add it to
  // the old set, and set top.
  G1HeapRegion* curr_region = _hrm.addr_to_region(range.start());
  G1HeapRegion* end_region = _hrm.addr_to_region(range.last());

  while (curr_region != nullptr) {
    bool is_last = curr_region == end_region;
    G1HeapRegion* next_region = is_last ? nullptr : _hrm.next_region_in_heap(curr_region);

    func(curr_region, is_last);

    curr_region = next_region;
  }
}

HeapWord* G1CollectedHeap::alloc_archive_region(size_t word_size, HeapWord* preferred_addr) {
  assert(!is_init_completed(), "Expect to be called at JVM init time");
  MutexLocker x(Heap_lock);

  MemRegion reserved = _hrm.reserved();

  if (reserved.word_size() <= word_size) {
    log_info(gc, heap)("Unable to allocate regions as archive heap is too large; size requested = %zu"
                       " bytes, heap = %zu bytes", word_size * HeapWordSize, reserved.byte_size());
    return nullptr;
  }

  // Temporarily disable pretouching of heap pages. This interface is used
  // when mmap'ing archived heap data in, so pre-touching is wasted.
  FlagSetting fs(AlwaysPreTouch, false);

  size_t commits = 0;
  // Attempt to allocate towards the end of the heap.
  HeapWord* start_addr = reserved.end() - align_up(word_size, G1HeapRegion::GrainWords);
  MemRegion range = MemRegion(start_addr, word_size);
  HeapWord* last_address = range.last();
  if (!_hrm.allocate_containing_regions(range, &commits, workers())) {
    return nullptr;
  }
  increase_used(word_size * HeapWordSize);
  if (commits != 0) {
    log_debug(gc, ergo, heap)("Attempt heap expansion (allocate archive regions). Total size: %zuB",
                              G1HeapRegion::GrainWords * HeapWordSize * commits);
  }

  // Mark each G1 region touched by the range as old, add it to
  // the old set, and set top.
  auto set_region_to_old = [&] (G1HeapRegion* r, bool is_last) {
    assert(r->is_empty(), "Region already in use (%u)", r->hrm_index());

    HeapWord* top = is_last ? last_address + 1 : r->end();
    r->set_top(top);

    r->set_old();
    G1HeapRegionPrinter::alloc(r);
    _old_set.add(r);
  };

  iterate_regions_in_range(range, set_region_to_old);
  return start_addr;
}

void G1CollectedHeap::populate_archive_regions_bot(MemRegion range) {
  assert(!is_init_completed(), "Expect to be called at JVM init time");

  iterate_regions_in_range(range,
                           [&] (G1HeapRegion* r, bool is_last) {
                             r->update_bot();
                           });
}

void G1CollectedHeap::dealloc_archive_regions(MemRegion range) {
  assert(!is_init_completed(), "Expect to be called at JVM init time");
  MemRegion reserved = _hrm.reserved();
  size_t size_used = 0;

  // Free the G1 regions that are within the specified range.
  MutexLocker x(Heap_lock);
  HeapWord* start_address = range.start();
  HeapWord* last_address = range.last();

  assert(reserved.contains(start_address) && reserved.contains(last_address),
         "MemRegion outside of heap [" PTR_FORMAT ", " PTR_FORMAT "]",
         p2i(start_address), p2i(last_address));
  size_used += range.byte_size();

  uint max_shrink_count = 0;
  if (capacity() > MinHeapSize) {
    size_t max_shrink_bytes = capacity() - MinHeapSize;
    max_shrink_count = (uint)(max_shrink_bytes / G1HeapRegion::GrainBytes);
  }

  uint shrink_count = 0;
  // Free, empty and uncommit regions with CDS archive content.
  auto dealloc_archive_region = [&] (G1HeapRegion* r, bool is_last) {
    guarantee(r->is_old(), "Expected old region at index %u", r->hrm_index());
    _old_set.remove(r);
    r->set_free();
    r->set_top(r->bottom());
    if (shrink_count < max_shrink_count) {
      _hrm.shrink_at(r->hrm_index(), 1);
      shrink_count++;
    } else {
      _hrm.insert_into_free_list(r);
    }
  };

  iterate_regions_in_range(range, dealloc_archive_region);

  if (shrink_count != 0) {
    log_debug(gc, ergo, heap)("Attempt heap shrinking (CDS archive regions). Total size: %zuB (%u Regions)",
                              G1HeapRegion::GrainWords * HeapWordSize * shrink_count, shrink_count);
    // Explicit uncommit.
    uncommit_regions(shrink_count);
  }
  decrease_used(size_used);
}

inline HeapWord* G1CollectedHeap::attempt_allocation(size_t min_word_size,
                                                     size_t desired_word_size,
                                                     size_t* actual_word_size) {
  assert_heap_not_locked_and_not_at_safepoint();
  assert(!is_humongous(desired_word_size), "attempt_allocation() should not "
         "be called for humongous allocation requests");

  // Fix NUMA node association for the duration of this allocation
  const uint node_index = _allocator->current_node_index();

  HeapWord* result = _allocator->attempt_allocation(node_index, min_word_size, desired_word_size, actual_word_size);

  if (result == nullptr) {
    *actual_word_size = desired_word_size;
    result = attempt_allocation_slow(node_index, desired_word_size);
  }

  assert_heap_not_locked();
  if (result != nullptr) {
    assert(*actual_word_size != 0, "Actual size must have been set here");
    dirty_young_block(result, *actual_word_size);
  } else {
    *actual_word_size = 0;
  }

  return result;
}

HeapWord* G1CollectedHeap::attempt_allocation_humongous(size_t word_size) {
  ResourceMark rm; // For retrieving the thread names in log messages.

  // The structure of this method has a lot of similarities to
  // attempt_allocation_slow(). The reason these two were not merged
  // into a single one is that such a method would require several "if
  // allocation is not humongous do this, otherwise do that"
  // conditional paths which would obscure its flow. In fact, an early
  // version of this code did use a unified method which was harder to
  // follow and, as a result, it had subtle bugs that were hard to
  // track down. So keeping these two methods separate allows each to
  // be more readable. It will be good to keep these two in sync as
  // much as possible.

  assert_heap_not_locked_and_not_at_safepoint();
  assert(is_humongous(word_size), "attempt_allocation_humongous() "
         "should only be called for humongous allocations");

  // Humongous objects can exhaust the heap quickly, so we should check if we
  // need to start a marking cycle at each humongous object allocation. We do
  // the check before we do the actual allocation. The reason for doing it
  // before the allocation is that we avoid having to keep track of the newly
  // allocated memory while we do a GC.
  if (policy()->need_to_start_conc_mark("concurrent humongous allocation",
                                        word_size)) {
    collect(GCCause::_g1_humongous_allocation);
  }

  // We will loop until a) we manage to successfully perform the allocation or b)
  // successfully schedule a collection which fails to perform the allocation.
  // Case b) is the only case when we'll return null.
  HeapWord* result = nullptr;
  for (uint try_count = 1; /* we'll return */; try_count++) {
    uint gc_count_before;


    {
      MutexLocker x(Heap_lock);

      size_t size_in_regions = humongous_obj_size_in_regions(word_size);
      // Given that humongous objects are not allocated in young
      // regions, we'll first try to do the allocation without doing a
      // collection hoping that there's enough space in the heap.
      result = humongous_obj_allocate(word_size);
      if (result != nullptr) {
        policy()->old_gen_alloc_tracker()->
          add_allocated_humongous_bytes_since_last_gc(size_in_regions * G1HeapRegion::GrainBytes);
        return result;
      }

      // Read the GC count while still holding the Heap_lock.
      gc_count_before = total_collections();
    }

    bool succeeded;
    result = do_collection_pause(word_size, gc_count_before, &succeeded, GCCause::_g1_humongous_allocation);
    if (succeeded) {
      log_trace(gc, alloc)("%s: Successfully scheduled collection returning " PTR_FORMAT,
                           Thread::current()->name(), p2i(result));
      if (result != nullptr) {
        size_t size_in_regions = humongous_obj_size_in_regions(word_size);
        policy()->old_gen_alloc_tracker()->
          record_collection_pause_humongous_allocation(size_in_regions * G1HeapRegion::GrainBytes);
      }
      return result;
    }

    log_trace(gc, alloc)("%s: Unsuccessfully scheduled collection allocating %zu",
                         Thread::current()->name(), word_size);

    // We can reach here if we were unsuccessful in scheduling a collection (because
    // another thread beat us to it).
    // Humongous object allocation always needs a lock, so we wait for the retry
    // in the next iteration of the loop, unlike for the regular iteration case.
    // Give a warning if we seem to be looping forever.

    if ((QueuedAllocationWarningCount > 0) &&
        (try_count % QueuedAllocationWarningCount == 0)) {
      log_warning(gc, alloc)("%s: Retried allocation %u times for %zu words",
                             Thread::current()->name(), try_count, word_size);
    }
  }

  ShouldNotReachHere();
  return nullptr;
}

HeapWord* G1CollectedHeap::attempt_allocation_at_safepoint(size_t word_size,
                                                           bool expect_null_mutator_alloc_region) {
  assert_at_safepoint_on_vm_thread();
  assert(!_allocator->has_mutator_alloc_region() || !expect_null_mutator_alloc_region,
         "the current alloc region was unexpectedly found to be non-null");

  // Fix NUMA node association for the duration of this allocation
  const uint node_index = _allocator->current_node_index();

  if (!is_humongous(word_size)) {
    return _allocator->attempt_allocation_locked(node_index, word_size);
  } else {
    HeapWord* result = humongous_obj_allocate(word_size);
    if (result != nullptr && policy()->need_to_start_conc_mark("STW humongous allocation")) {
      collector_state()->set_initiate_conc_mark_if_possible(true);
    }
    return result;
  }

  ShouldNotReachHere();
}

class PostCompactionPrinterClosure: public G1HeapRegionClosure {
public:
  bool do_heap_region(G1HeapRegion* hr) {
    assert(!hr->is_young(), "not expecting to find young regions");
    G1HeapRegionPrinter::post_compaction(hr);
    return false;
  }
};

void G1CollectedHeap::print_heap_after_full_collection() {
  // Post collection region logging.
  // We should do this after we potentially resize the heap so
  // that all the COMMIT / UNCOMMIT events are generated before
  // the compaction events.
  if (G1HeapRegionPrinter::is_active()) {
    PostCompactionPrinterClosure cl;
    heap_region_iterate(&cl);
  }
}

bool G1CollectedHeap::abort_concurrent_cycle() {
  // Disable discovery and empty the discovered lists
  // for the CM ref processor.
  _ref_processor_cm->disable_discovery();
  _ref_processor_cm->abandon_partial_discovery();
  _ref_processor_cm->verify_no_references_recorded();

  // Abandon current iterations of concurrent marking and concurrent
  // refinement, if any are in progress.
  return concurrent_mark()->concurrent_cycle_abort();
}

void G1CollectedHeap::prepare_heap_for_full_collection() {
  // Make sure we'll choose a new allocation region afterwards.
  _allocator->release_mutator_alloc_regions();
  _allocator->abandon_gc_alloc_regions();

  // We may have added regions to the current incremental collection
  // set between the last GC or pause and now. We need to clear the
  // incremental collection set and then start rebuilding it afresh
  // after this full GC.
  abandon_collection_set(collection_set());

  _hrm.remove_all_free_regions();
}

void G1CollectedHeap::verify_before_full_collection() {
  assert_used_and_recalculate_used_equal(this);
  if (!VerifyBeforeGC) {
    return;
  }
  if (!G1HeapVerifier::should_verify(G1HeapVerifier::G1VerifyFull)) {
    return;
  }
  _verifier->verify_region_sets_optional();
  _verifier->verify_before_gc();
  _verifier->verify_bitmap_clear(true /* above_tams_only */);
}

void G1CollectedHeap::prepare_for_mutator_after_full_collection(size_t allocation_word_size) {
  // Prepare heap for normal collections.
  assert(num_free_regions() == 0, "we should not have added any free regions");
  rebuild_region_sets(false /* free_list_only */);
  abort_refinement();
  resize_heap_after_full_collection(allocation_word_size);

  // Rebuild the code root lists for each region
  rebuild_code_roots();

  start_new_collection_set();
  _allocator->init_mutator_alloc_regions();

  // Post collection state updates.
  MetaspaceGC::compute_new_size();
}

void G1CollectedHeap::abort_refinement() {
  // Discard all remembered set updates and reset refinement statistics.
  G1BarrierSet::dirty_card_queue_set().abandon_logs_and_stats();
  assert(G1BarrierSet::dirty_card_queue_set().num_cards() == 0,
         "DCQS should be empty");
  concurrent_refine()->get_and_reset_refinement_stats();
}

void G1CollectedHeap::verify_after_full_collection() {
  if (!VerifyAfterGC) {
    return;
  }
  if (!G1HeapVerifier::should_verify(G1HeapVerifier::G1VerifyFull)) {
    return;
  }
  _hrm.verify_optional();
  _verifier->verify_region_sets_optional();
  _verifier->verify_after_gc();
  _verifier->verify_bitmap_clear(false /* above_tams_only */);

  // At this point there should be no regions in the
  // entire heap tagged as young.
  assert(check_young_list_empty(), "young list should be empty at this point");

  // Note: since we've just done a full GC, concurrent
  // marking is no longer active. Therefore we need not
  // re-enable reference discovery for the CM ref processor.
  // That will be done at the start of the next marking cycle.
  // We also know that the STW processor should no longer
  // discover any new references.
  assert(!_ref_processor_stw->discovery_enabled(), "Postcondition");
  assert(!_ref_processor_cm->discovery_enabled(), "Postcondition");
  _ref_processor_stw->verify_no_references_recorded();
  _ref_processor_cm->verify_no_references_recorded();
}

void G1CollectedHeap::do_full_collection(bool clear_all_soft_refs,
                                         bool do_maximal_compaction,
                                         size_t allocation_word_size) {
  assert_at_safepoint_on_vm_thread();

  const bool do_clear_all_soft_refs = clear_all_soft_refs ||
      soft_ref_policy()->should_clear_all_soft_refs();

  G1FullGCMark gc_mark;
  GCTraceTime(Info, gc) tm("Pause Full", nullptr, gc_cause(), true);
  G1FullCollector collector(this, do_clear_all_soft_refs, do_maximal_compaction, gc_mark.tracer());

  collector.prepare_collection();
  collector.collect();
  collector.complete_collection(allocation_word_size);
}

void G1CollectedHeap::do_full_collection(bool clear_all_soft_refs) {
  // Currently, there is no facility in the do_full_collection(bool) API to notify
  // the caller that the collection did not succeed (e.g., because it was locked
  // out by the GC locker). So, right now, we'll ignore the return value.

  do_full_collection(clear_all_soft_refs,
                     false /* do_maximal_compaction */,
                     size_t(0) /* allocation_word_size */);
}

void G1CollectedHeap::upgrade_to_full_collection() {
  GCCauseSetter compaction(this, GCCause::_g1_compaction_pause);
  log_info(gc, ergo)("Attempting full compaction clearing soft references");
  do_full_collection(true  /* clear_all_soft_refs */,
                     false /* do_maximal_compaction */,
                     size_t(0) /* allocation_word_size */);
}


void G1CollectedHeap::resize_heap(size_t resize_bytes, bool should_expand) {
  if (should_expand) {
    expand(resize_bytes, _workers);
  } else {
    shrink(resize_bytes);
    uncommit_regions_if_necessary();
  }
}

void G1CollectedHeap::resize_heap_after_full_collection(size_t allocation_word_size) {
  assert_at_safepoint_on_vm_thread();

  bool should_expand;
  size_t resize_bytes = _heap_sizing_policy->full_collection_resize_amount(should_expand, allocation_word_size);

  if (resize_bytes != 0) {
    resize_heap(resize_bytes, should_expand);
  }
}

void G1CollectedHeap::resize_heap_after_young_collection(size_t allocation_word_size) {
  Ticks start = Ticks::now();

  bool should_expand;

  size_t resize_bytes = _heap_sizing_policy->young_collection_resize_amount(should_expand, allocation_word_size);

  if (resize_bytes != 0) {
    resize_heap(resize_bytes, should_expand);
  }

  phase_times()->record_resize_heap_time((Ticks::now() - start).seconds() * 1000.0);
}

HeapWord* G1CollectedHeap::satisfy_failed_allocation_helper(size_t word_size,
                                                            bool do_gc,
                                                            bool maximal_compaction,
                                                            bool expect_null_mutator_alloc_region) {
  // Let's attempt the allocation first.
  HeapWord* result =
    attempt_allocation_at_safepoint(word_size,
                                    expect_null_mutator_alloc_region);
  if (result != nullptr) {
    return result;
  }

  // In a G1 heap, we're supposed to keep allocation from failing by
  // incremental pauses.  Therefore, at least for now, we'll favor
  // expansion over collection.  (This might change in the future if we can
  // do something smarter than full collection to satisfy a failed alloc.)
  result = expand_and_allocate(word_size);
  if (result != nullptr) {
    return result;
  }

  if (do_gc) {
    GCCauseSetter compaction(this, GCCause::_g1_compaction_pause);
    // Expansion didn't work, we'll try to do a Full GC.
    // If maximal_compaction is set we clear all soft references and don't
    // allow any dead wood to be left on the heap.
    if (maximal_compaction) {
      log_info(gc, ergo)("Attempting maximal full compaction clearing soft references");
    } else {
      log_info(gc, ergo)("Attempting full compaction");
    }
    do_full_collection(maximal_compaction /* clear_all_soft_refs */,
                       maximal_compaction /* do_maximal_compaction */,
                       word_size /* allocation_word_size */);
  }

  return nullptr;
}

HeapWord* G1CollectedHeap::satisfy_failed_allocation(size_t word_size) {
  assert_at_safepoint_on_vm_thread();

  // Attempts to allocate followed by Full GC.
  HeapWord* result =
    satisfy_failed_allocation_helper(word_size,
                                     true,  /* do_gc */
                                     false, /* maximum_collection */
                                     false /* expect_null_mutator_alloc_region */);

  if (result != nullptr) {
    return result;
  }

  // Attempts to allocate followed by Full GC that will collect all soft references.
  result = satisfy_failed_allocation_helper(word_size,
                                            true, /* do_gc */
                                            true, /* maximum_collection */
                                            true /* expect_null_mutator_alloc_region */);

  if (result != nullptr) {
    return result;
  }

  // Attempts to allocate, no GC
  result = satisfy_failed_allocation_helper(word_size,
                                            false, /* do_gc */
                                            false, /* maximum_collection */
                                            true  /* expect_null_mutator_alloc_region */);

  if (result != nullptr) {
    return result;
  }

  assert(!soft_ref_policy()->should_clear_all_soft_refs(),
         "Flag should have been handled and cleared prior to this point");

  // What else?  We might try synchronous finalization later.  If the total
  // space available is large enough for the allocation, then a more
  // complete compaction phase than we've tried so far might be
  // appropriate.
  return nullptr;
}

// Attempting to expand the heap sufficiently
// to support an allocation of the given "word_size".  If
// successful, perform the allocation and return the address of the
// allocated block, or else null.

HeapWord* G1CollectedHeap::expand_and_allocate(size_t word_size) {
  assert_at_safepoint_on_vm_thread();

  _verifier->verify_region_sets_optional();

  size_t expand_bytes = MAX2(word_size * HeapWordSize, MinHeapDeltaBytes);
  log_debug(gc, ergo, heap)("Attempt heap expansion (allocation request failed). Allocation request: %zuB",
                            word_size * HeapWordSize);


  if (expand(expand_bytes, _workers)) {
    _hrm.verify_optional();
    _verifier->verify_region_sets_optional();
    return attempt_allocation_at_safepoint(word_size,
                                           false /* expect_null_mutator_alloc_region */);
  }
  return nullptr;
}

bool G1CollectedHeap::expand(size_t expand_bytes, WorkerThreads* pretouch_workers) {
  size_t aligned_expand_bytes = os::align_up_vm_page_size(expand_bytes);
  aligned_expand_bytes = align_up(aligned_expand_bytes, G1HeapRegion::GrainBytes);

  uint num_regions_to_expand = (uint)(aligned_expand_bytes / G1HeapRegion::GrainBytes);
  assert(num_regions_to_expand > 0, "Must expand by at least one region");

  log_debug(gc, ergo, heap)("Heap resize. Requested expansion amount: %zuB aligned expansion amount: %zuB (%u regions)",
                            expand_bytes, aligned_expand_bytes, num_regions_to_expand);

  if (num_inactive_regions() == 0) {
    log_debug(gc, ergo, heap)("Heap resize. Did not expand the heap (heap already fully expanded)");
    return false;
  }

<<<<<<< HEAD

  uint expanded_by = _hrm.expand_by(num_regions_to_expand, pretouch_workers);

=======
  uint regions_to_expand = (uint)(aligned_expand_bytes / G1HeapRegion::GrainBytes);
  assert(regions_to_expand > 0, "Must expand by at least one region");

  uint expanded_by = _hrm.expand_by(regions_to_expand, pretouch_workers);
>>>>>>> 96070212
  assert(expanded_by > 0, "must have failed during commit.");

  size_t actual_expand_bytes = expanded_by * G1HeapRegion::GrainBytes;
  assert(actual_expand_bytes <= aligned_expand_bytes, "post-condition");
  policy()->record_new_heap_size(num_committed_regions());

  return true;
}

bool G1CollectedHeap::expand_single_region(uint node_index) {
  uint expanded_by = _hrm.expand_on_preferred_node(node_index);

  if (expanded_by == 0) {
    assert(num_inactive_regions() == 0, "Should be no regions left, available: %u", num_inactive_regions());
    log_debug(gc, ergo, heap)("Did not expand the heap (heap already fully expanded)");
    return false;
  }

  policy()->record_new_heap_size(num_committed_regions());
  return true;
}

void G1CollectedHeap::shrink_helper(size_t shrink_bytes) {
  assert(shrink_bytes > 0, "must be");
  assert(is_aligned(shrink_bytes, G1HeapRegion::GrainBytes),
         "Shrink request for %zuB not aligned to heap region size %zuB",
         shrink_bytes, G1HeapRegion::GrainBytes);

  uint num_regions_to_remove = (uint)(shrink_bytes / G1HeapRegion::GrainBytes);

  uint num_regions_removed = _hrm.shrink_by(num_regions_to_remove);
  size_t shrunk_bytes = num_regions_removed * G1HeapRegion::GrainBytes;

  log_debug(gc, ergo, heap)("Heap resize. Requested shrinking amount: %zuB actual shrinking amount: %zuB (%u regions)",
                            shrink_bytes, shrunk_bytes, num_regions_removed);
  if (num_regions_removed > 0) {
    policy()->record_new_heap_size(num_committed_regions());
  } else {
    log_debug(gc, ergo, heap)("Heap resize. Did not shrink the heap (heap shrinking operation failed)");
  }
}

void G1CollectedHeap::shrink(size_t shrink_bytes) {
  if (capacity() == min_capacity()) {
    log_debug(gc, ergo, heap)("Heap resize. Did not shrink the heap (heap already at minimum)");
    return;
  }

  size_t aligned_shrink_bytes = os::align_down_vm_page_size(shrink_bytes);
  aligned_shrink_bytes = align_down(aligned_shrink_bytes, G1HeapRegion::GrainBytes);

  aligned_shrink_bytes = capacity() - MAX2(capacity() - aligned_shrink_bytes, min_capacity());
  assert(is_aligned(aligned_shrink_bytes, G1HeapRegion::GrainBytes), "Bytes to shrink %zuB not aligned", aligned_shrink_bytes);

  log_debug(gc, ergo, heap)("Heap resize. Requested shrink amount: %zuB aligned shrink amount: %zuB",
                            shrink_bytes, aligned_shrink_bytes);

  if (aligned_shrink_bytes == 0) {
    log_debug(gc, ergo, heap)("Heap resize. Did not shrink the heap (shrink request too small)");
    return;
  }

  _verifier->verify_region_sets_optional();

  // We should only reach here at the end of a Full GC or during Remark which
  // means we should not not be holding to any GC alloc regions. The method
  // below will make sure of that and do any remaining clean up.
  _allocator->abandon_gc_alloc_regions();

  // Instead of tearing down / rebuilding the free lists here, we
  // could instead use the remove_all_pending() method on free_list to
  // remove only the ones that we need to remove.
  _hrm.remove_all_free_regions();
  shrink_helper(aligned_shrink_bytes);
  rebuild_region_sets(true /* free_list_only */);

  _hrm.verify_optional();
  _verifier->verify_region_sets_optional();
}

class OldRegionSetChecker : public G1HeapRegionSetChecker {
public:
  void check_mt_safety() {
    // Master Old Set MT safety protocol:
    // (a) If we're at a safepoint, operations on the master old set
    // should be invoked:
    // - by the VM thread (which will serialize them), or
    // - by the GC workers while holding the FreeList_lock, if we're
    //   at a safepoint for an evacuation pause (this lock is taken
    //   anyway when an GC alloc region is retired so that a new one
    //   is allocated from the free list), or
    // - by the GC workers while holding the OldSets_lock, if we're at a
    //   safepoint for a cleanup pause.
    // (b) If we're not at a safepoint, operations on the master old set
    // should be invoked while holding the Heap_lock.

    if (SafepointSynchronize::is_at_safepoint()) {
      guarantee(Thread::current()->is_VM_thread() ||
                FreeList_lock->owned_by_self() || OldSets_lock->owned_by_self(),
                "master old set MT safety protocol at a safepoint");
    } else {
      guarantee(Heap_lock->owned_by_self(), "master old set MT safety protocol outside a safepoint");
    }
  }
  bool is_correct_type(G1HeapRegion* hr) { return hr->is_old(); }
  const char* get_description() { return "Old Regions"; }
};

class HumongousRegionSetChecker : public G1HeapRegionSetChecker {
public:
  void check_mt_safety() {
    // Humongous Set MT safety protocol:
    // (a) If we're at a safepoint, operations on the master humongous
    // set should be invoked by either the VM thread (which will
    // serialize them) or by the GC workers while holding the
    // OldSets_lock.
    // (b) If we're not at a safepoint, operations on the master
    // humongous set should be invoked while holding the Heap_lock.

    if (SafepointSynchronize::is_at_safepoint()) {
      guarantee(Thread::current()->is_VM_thread() ||
                OldSets_lock->owned_by_self(),
                "master humongous set MT safety protocol at a safepoint");
    } else {
      guarantee(Heap_lock->owned_by_self(),
                "master humongous set MT safety protocol outside a safepoint");
    }
  }
  bool is_correct_type(G1HeapRegion* hr) { return hr->is_humongous(); }
  const char* get_description() { return "Humongous Regions"; }
};

G1CollectedHeap::G1CollectedHeap() :
  CollectedHeap(),
  _service_thread(nullptr),
  _periodic_gc_task(nullptr),
  _free_arena_memory_task(nullptr),
  _workers(nullptr),
  _card_table(nullptr),
  _collection_pause_end(Ticks::now()),
  _old_set("Old Region Set", new OldRegionSetChecker()),
  _humongous_set("Humongous Region Set", new HumongousRegionSetChecker()),
  _bot(nullptr),
  _listener(),
  _numa(G1NUMA::create()),
  _hrm(),
  _allocator(nullptr),
  _allocation_failure_injector(),
  _verifier(nullptr),
  _summary_bytes_used(0),
  _bytes_used_during_gc(0),
  _survivor_evac_stats("Young", YoungPLABSize, PLABWeight),
  _old_evac_stats("Old", OldPLABSize, PLABWeight),
  _monitoring_support(nullptr),
  _num_humongous_objects(0),
  _num_humongous_reclaim_candidates(0),
  _collector_state(),
  _old_marking_cycles_started(0),
  _old_marking_cycles_completed(0),
  _eden(),
  _survivor(),
  _gc_timer_stw(new STWGCTimer()),
  _gc_tracer_stw(new G1NewTracer()),
  _policy(new G1Policy(_gc_timer_stw)),
  _heap_sizing_policy(nullptr),
  _collection_set(this, _policy),
  _rem_set(nullptr),
  _card_set_config(),
  _card_set_freelist_pool(G1CardSetConfiguration::num_mem_object_types()),
  _young_regions_cset_group(card_set_config(), &_card_set_freelist_pool, 1u /* group_id */),
  _cm(nullptr),
  _cm_thread(nullptr),
  _cr(nullptr),
  _task_queues(nullptr),
  _partial_array_state_manager(nullptr),
  _ref_processor_stw(nullptr),
  _is_alive_closure_stw(this),
  _is_subject_to_discovery_stw(this),
  _ref_processor_cm(nullptr),
  _is_alive_closure_cm(),
  _is_subject_to_discovery_cm(this),
  _region_attr() {

  _verifier = new G1HeapVerifier(this);

  _allocator = new G1Allocator(this);

  _heap_sizing_policy = G1HeapSizingPolicy::create(this, _policy->analytics());

  _humongous_object_threshold_in_words = humongous_threshold_for(G1HeapRegion::GrainWords);

  // Since filler arrays are never referenced, we can make them region sized.
  // This simplifies filling up the region in case we have some potentially
  // unreferenced (by Java code, but still in use by native code) pinned objects
  // in there.
  _filler_array_max_size = G1HeapRegion::GrainWords;

  // Override the default _stack_chunk_max_size so that no humongous stack chunks are created
  _stack_chunk_max_size = _humongous_object_threshold_in_words;

  uint n_queues = ParallelGCThreads;
  _task_queues = new G1ScannerTasksQueueSet(n_queues);

  for (uint i = 0; i < n_queues; i++) {
    G1ScannerTasksQueue* q = new G1ScannerTasksQueue();
    _task_queues->register_queue(i, q);
  }

  _partial_array_state_manager = new PartialArrayStateManager(n_queues);

  _gc_tracer_stw->initialize();
}

PartialArrayStateManager* G1CollectedHeap::partial_array_state_manager() const {
  return _partial_array_state_manager;
}

G1RegionToSpaceMapper* G1CollectedHeap::create_aux_memory_mapper(const char* description,
                                                                 size_t size,
                                                                 size_t translation_factor) {
  size_t preferred_page_size = os::page_size_for_region_unaligned(size, 1);

  // When a page size is given we don't want to mix large
  // and normal pages. If the size is not a multiple of the
  // page size it will be aligned up to achieve this.
  size_t alignment = os::vm_allocation_granularity();
  if (preferred_page_size != os::vm_page_size()) {
    alignment = MAX2(preferred_page_size, alignment);
    size = align_up(size, alignment);
  }

  // Allocate a new reserved space, preferring to use large pages.
  ReservedSpace rs = MemoryReserver::reserve(size,
                                             alignment,
                                             preferred_page_size,
                                             mtGC);

  size_t page_size = rs.page_size();
  G1RegionToSpaceMapper* result  =
    G1RegionToSpaceMapper::create_mapper(rs,
                                         size,
                                         page_size,
                                         G1HeapRegion::GrainBytes,
                                         translation_factor,
                                         mtGC);

  os::trace_page_sizes_for_requested_size(description,
                                          size,
                                          preferred_page_size,
                                          rs.base(),
                                          rs.size(),
                                          page_size);

  return result;
}

jint G1CollectedHeap::initialize_concurrent_refinement() {
  jint ecode = JNI_OK;
  _cr = G1ConcurrentRefine::create(policy(), &ecode);
  return ecode;
}

jint G1CollectedHeap::initialize_service_thread() {
  _service_thread = new G1ServiceThread();
  if (_service_thread->osthread() == nullptr) {
    vm_shutdown_during_initialization("Could not create G1ServiceThread");
    return JNI_ENOMEM;
  }
  return JNI_OK;
}

jint G1CollectedHeap::initialize() {

  // Necessary to satisfy locking discipline assertions.

  MutexLocker x(Heap_lock);

  // While there are no constraints in the GC code that HeapWordSize
  // be any particular value, there are multiple other areas in the
  // system which believe this to be true (e.g. oop->object_size in some
  // cases incorrectly returns the size in wordSize units rather than
  // HeapWordSize).
  guarantee(HeapWordSize == wordSize, "HeapWordSize must equal wordSize");

  size_t init_byte_size = InitialHeapSize;
  size_t reserved_byte_size = G1Arguments::heap_reserved_size_bytes();

  // Ensure that the sizes are properly aligned.
  Universe::check_alignment(init_byte_size, G1HeapRegion::GrainBytes, "g1 heap");
  Universe::check_alignment(reserved_byte_size, G1HeapRegion::GrainBytes, "g1 heap");
  Universe::check_alignment(reserved_byte_size, HeapAlignment, "g1 heap");

  // Reserve the maximum.

  // When compressed oops are enabled, the preferred heap base
  // is calculated by subtracting the requested size from the
  // 32Gb boundary and using the result as the base address for
  // heap reservation. If the requested size is not aligned to
  // G1HeapRegion::GrainBytes (i.e. the alignment that is passed
  // into the ReservedHeapSpace constructor) then the actual
  // base of the reserved heap may end up differing from the
  // address that was requested (i.e. the preferred heap base).
  // If this happens then we could end up using a non-optimal
  // compressed oops mode.

  ReservedHeapSpace heap_rs = Universe::reserve_heap(reserved_byte_size,
                                                     HeapAlignment);

  initialize_reserved_region(heap_rs);

  // Create the barrier set for the entire reserved region.
  G1CardTable* ct = new G1CardTable(_reserved);
  G1BarrierSet* bs = new G1BarrierSet(ct);
  bs->initialize();
  assert(bs->is_a(BarrierSet::G1BarrierSet), "sanity");
  BarrierSet::set_barrier_set(bs);
  _card_table = ct;

  {
    G1SATBMarkQueueSet& satbqs = bs->satb_mark_queue_set();
    satbqs.set_process_completed_buffers_threshold(G1SATBProcessCompletedThreshold);
    satbqs.set_buffer_enqueue_threshold_percentage(G1SATBBufferEnqueueingThresholdPercent);
  }

  // Create space mappers.
  size_t page_size = heap_rs.page_size();
  G1RegionToSpaceMapper* heap_storage =
    G1RegionToSpaceMapper::create_mapper(heap_rs,
                                         heap_rs.size(),
                                         page_size,
                                         G1HeapRegion::GrainBytes,
                                         1,
                                         mtJavaHeap);
  if(heap_storage == nullptr) {
    vm_shutdown_during_initialization("Could not initialize G1 heap");
    return JNI_ERR;
  }

  os::trace_page_sizes("Heap",
                       min_capacity(),
                       reserved_byte_size,
                       heap_rs.base(),
                       heap_rs.size(),
                       page_size);
  heap_storage->set_mapping_changed_listener(&_listener);

  // Create storage for the BOT, card table and the bitmap.
  G1RegionToSpaceMapper* bot_storage =
    create_aux_memory_mapper("Block Offset Table",
                             G1BlockOffsetTable::compute_size(heap_rs.size() / HeapWordSize),
                             G1BlockOffsetTable::heap_map_factor());

  G1RegionToSpaceMapper* cardtable_storage =
    create_aux_memory_mapper("Card Table",
                             G1CardTable::compute_size(heap_rs.size() / HeapWordSize),
                             G1CardTable::heap_map_factor());

  size_t bitmap_size = G1CMBitMap::compute_size(heap_rs.size());
  G1RegionToSpaceMapper* bitmap_storage =
    create_aux_memory_mapper("Mark Bitmap", bitmap_size, G1CMBitMap::heap_map_factor());

  _hrm.initialize(heap_storage, bitmap_storage, bot_storage, cardtable_storage);
  _card_table->initialize(cardtable_storage);

  // 6843694 - ensure that the maximum region index can fit
  // in the remembered set structures.
  const uint max_region_idx = (1U << (sizeof(RegionIdx_t)*BitsPerByte-1)) - 1;
  guarantee((max_num_regions() - 1) <= max_region_idx, "too many regions");

  // The G1FromCardCache reserves card with value 0 as "invalid", so the heap must not
  // start within the first card.
  guarantee((uintptr_t)(heap_rs.base()) >= G1CardTable::card_size(), "Java heap must not start within the first card.");
  G1FromCardCache::initialize(max_num_regions());
  // Also create a G1 rem set.
  _rem_set = new G1RemSet(this, _card_table);
  _rem_set->initialize(max_num_regions());

  size_t max_cards_per_region = ((size_t)1 << (sizeof(CardIdx_t)*BitsPerByte-1)) - 1;
  guarantee(G1HeapRegion::CardsPerRegion > 0, "make sure it's initialized");
  guarantee(G1HeapRegion::CardsPerRegion < max_cards_per_region,
            "too many cards per region");

  G1HeapRegionRemSet::initialize(_reserved);

  G1FreeRegionList::set_unrealistically_long_length(max_num_regions() + 1);

  _bot = new G1BlockOffsetTable(reserved(), bot_storage);

  {
    size_t granularity = G1HeapRegion::GrainBytes;

    _region_attr.initialize(reserved(), granularity);
  }

  _workers = new WorkerThreads("GC Thread", ParallelGCThreads);
  if (_workers == nullptr) {
    return JNI_ENOMEM;
  }
  _workers->initialize_workers();

  _numa->set_region_info(G1HeapRegion::GrainBytes, page_size);

  // Create the G1ConcurrentMark data structure and thread.
  // (Must do this late, so that "max_[reserved_]regions" is defined.)
  _cm = new G1ConcurrentMark(this, bitmap_storage);
  _cm_thread = _cm->cm_thread();

  // Now expand into the initial heap size.
  if (!expand(init_byte_size, _workers)) {
    vm_shutdown_during_initialization("Failed to allocate initial heap.");
    return JNI_ENOMEM;
  }

  // Perform any initialization actions delegated to the policy.
  policy()->init(this, &_collection_set);

  jint ecode = initialize_concurrent_refinement();
  if (ecode != JNI_OK) {
    return ecode;
  }

  ecode = initialize_service_thread();
  if (ecode != JNI_OK) {
    return ecode;
  }

  // Create and schedule the periodic gc task on the service thread.
  _periodic_gc_task = new G1PeriodicGCTask("Periodic GC Task");
  _service_thread->register_task(_periodic_gc_task);

  _free_arena_memory_task = new G1MonotonicArenaFreeMemoryTask("Card Set Free Memory Task");
  _service_thread->register_task(_free_arena_memory_task);

  // Here we allocate the dummy G1HeapRegion that is required by the
  // G1AllocRegion class.
  G1HeapRegion* dummy_region = _hrm.get_dummy_region();

  // We'll re-use the same region whether the alloc region will
  // require BOT updates or not and, if it doesn't, then a non-young
  // region will complain that it cannot support allocations without
  // BOT updates. So we'll tag the dummy region as eden to avoid that.
  dummy_region->set_eden();
  // Make sure it's full.
  dummy_region->set_top(dummy_region->end());
  G1AllocRegion::setup(this, dummy_region);

  _allocator->init_mutator_alloc_regions();

  // Do create of the monitoring and management support so that
  // values in the heap have been properly initialized.
  _monitoring_support = new G1MonitoringSupport(this);

  _collection_set.initialize(max_num_regions());

  allocation_failure_injector()->reset();

  CPUTimeCounters::create_counter(CPUTimeGroups::CPUTimeType::gc_parallel_workers);
  CPUTimeCounters::create_counter(CPUTimeGroups::CPUTimeType::gc_conc_mark);
  CPUTimeCounters::create_counter(CPUTimeGroups::CPUTimeType::gc_conc_refine);
  CPUTimeCounters::create_counter(CPUTimeGroups::CPUTimeType::gc_service);

  G1InitLogger::print();

  FullGCForwarding::initialize(_reserved);

  return JNI_OK;
}

bool G1CollectedHeap::concurrent_mark_is_terminating() const {
  return _cm_thread->should_terminate();
}

void G1CollectedHeap::stop() {
  // Stop all concurrent threads. We do this to make sure these threads
  // do not continue to execute and access resources (e.g. logging)
  // that are destroyed during shutdown.
  _cr->stop();
  _service_thread->stop();
  _cm_thread->stop();
}

void G1CollectedHeap::safepoint_synchronize_begin() {
  SuspendibleThreadSet::synchronize();
}

void G1CollectedHeap::safepoint_synchronize_end() {
  SuspendibleThreadSet::desynchronize();
}

void G1CollectedHeap::post_initialize() {
  CollectedHeap::post_initialize();
  ref_processing_init();
}

void G1CollectedHeap::ref_processing_init() {
  // Reference processing in G1 currently works as follows:
  //
  // * There are two reference processor instances. One is
  //   used to record and process discovered references
  //   during concurrent marking; the other is used to
  //   record and process references during STW pauses
  //   (both full and incremental).
  // * Both ref processors need to 'span' the entire heap as
  //   the regions in the collection set may be dotted around.
  //
  // * For the concurrent marking ref processor:
  //   * Reference discovery is enabled at concurrent start.
  //   * Reference discovery is disabled and the discovered
  //     references processed etc during remarking.
  //   * Reference discovery is MT (see below).
  //   * Reference discovery requires a barrier (see below).
  //   * Reference processing may or may not be MT
  //     (depending on the value of ParallelRefProcEnabled
  //     and ParallelGCThreads).
  //   * A full GC disables reference discovery by the CM
  //     ref processor and abandons any entries on it's
  //     discovered lists.
  //
  // * For the STW processor:
  //   * Non MT discovery is enabled at the start of a full GC.
  //   * Processing and enqueueing during a full GC is non-MT.
  //   * During a full GC, references are processed after marking.
  //
  //   * Discovery (may or may not be MT) is enabled at the start
  //     of an incremental evacuation pause.
  //   * References are processed near the end of a STW evacuation pause.
  //   * For both types of GC:
  //     * Discovery is atomic - i.e. not concurrent.
  //     * Reference discovery will not need a barrier.

  _is_alive_closure_cm.initialize(concurrent_mark());
  // Concurrent Mark ref processor
  _ref_processor_cm =
    new ReferenceProcessor(&_is_subject_to_discovery_cm,
                           ParallelGCThreads,                              // degree of mt processing
                           // We discover with the gc worker threads during Remark, so both
                           // thread counts must be considered for discovery.
                           MAX2(ParallelGCThreads, ConcGCThreads),         // degree of mt discovery
                           true,                                           // Reference discovery is concurrent
                           &_is_alive_closure_cm);                         // is alive closure

  // STW ref processor
  _ref_processor_stw =
    new ReferenceProcessor(&_is_subject_to_discovery_stw,
                           ParallelGCThreads,                    // degree of mt processing
                           ParallelGCThreads,                    // degree of mt discovery
                           false,                                // Reference discovery is not concurrent
                           &_is_alive_closure_stw);              // is alive closure
}

size_t G1CollectedHeap::capacity() const {
  return _hrm.num_committed_regions() * G1HeapRegion::GrainBytes;
}

size_t G1CollectedHeap::unused_committed_regions_in_bytes() const {
  return _hrm.total_free_bytes();
}

// Computes the sum of the storage used by the various regions.
size_t G1CollectedHeap::used() const {
  size_t result = _summary_bytes_used + _allocator->used_in_alloc_regions();
  return result;
}

size_t G1CollectedHeap::used_unlocked() const {
  return _summary_bytes_used;
}

class SumUsedClosure: public G1HeapRegionClosure {
  size_t _used;
public:
  SumUsedClosure() : _used(0) {}
  bool do_heap_region(G1HeapRegion* r) {
    _used += r->used();
    return false;
  }
  size_t result() { return _used; }
};

size_t G1CollectedHeap::recalculate_used() const {
  SumUsedClosure blk;
  heap_region_iterate(&blk);
  return blk.result();
}

bool  G1CollectedHeap::is_user_requested_concurrent_full_gc(GCCause::Cause cause) {
  return GCCause::is_user_requested_gc(cause) && ExplicitGCInvokesConcurrent;
}

bool G1CollectedHeap::should_do_concurrent_full_gc(GCCause::Cause cause) {
  switch (cause) {
    case GCCause::_g1_humongous_allocation: return true;
    case GCCause::_g1_periodic_collection:  return G1PeriodicGCInvokesConcurrent;
    case GCCause::_wb_breakpoint:           return true;
    case GCCause::_codecache_GC_aggressive: return true;
    case GCCause::_codecache_GC_threshold:  return true;
    default:                                return is_user_requested_concurrent_full_gc(cause);
  }
}

void G1CollectedHeap::increment_old_marking_cycles_started() {
  assert(_old_marking_cycles_started == _old_marking_cycles_completed ||
         _old_marking_cycles_started == _old_marking_cycles_completed + 1,
         "Wrong marking cycle count (started: %d, completed: %d)",
         _old_marking_cycles_started, _old_marking_cycles_completed);

  _old_marking_cycles_started++;
}

void G1CollectedHeap::increment_old_marking_cycles_completed(bool concurrent,
                                                             bool whole_heap_examined) {
  MonitorLocker ml(G1OldGCCount_lock, Mutex::_no_safepoint_check_flag);

  // We assume that if concurrent == true, then the caller is a
  // concurrent thread that was joined the Suspendible Thread
  // Set. If there's ever a cheap way to check this, we should add an
  // assert here.

  // Given that this method is called at the end of a Full GC or of a
  // concurrent cycle, and those can be nested (i.e., a Full GC can
  // interrupt a concurrent cycle), the number of full collections
  // completed should be either one (in the case where there was no
  // nesting) or two (when a Full GC interrupted a concurrent cycle)
  // behind the number of full collections started.

  // This is the case for the inner caller, i.e. a Full GC.
  assert(concurrent ||
         (_old_marking_cycles_started == _old_marking_cycles_completed + 1) ||
         (_old_marking_cycles_started == _old_marking_cycles_completed + 2),
         "for inner caller (Full GC): _old_marking_cycles_started = %u "
         "is inconsistent with _old_marking_cycles_completed = %u",
         _old_marking_cycles_started, _old_marking_cycles_completed);

  // This is the case for the outer caller, i.e. the concurrent cycle.
  assert(!concurrent ||
         (_old_marking_cycles_started == _old_marking_cycles_completed + 1),
         "for outer caller (concurrent cycle): "
         "_old_marking_cycles_started = %u "
         "is inconsistent with _old_marking_cycles_completed = %u",
         _old_marking_cycles_started, _old_marking_cycles_completed);

  _old_marking_cycles_completed += 1;
  if (whole_heap_examined) {
    // Signal that we have completed a visit to all live objects.
    record_whole_heap_examined_timestamp();
  }

  // We need to clear the "in_progress" flag in the CM thread before
  // we wake up any waiters (especially when ExplicitInvokesConcurrent
  // is set) so that if a waiter requests another System.gc() it doesn't
  // incorrectly see that a marking cycle is still in progress.
  if (concurrent) {
    _cm_thread->set_idle();
  }

  // Notify threads waiting in System.gc() (with ExplicitGCInvokesConcurrent)
  // for a full GC to finish that their wait is over.
  ml.notify_all();
}

// Helper for collect().
static G1GCCounters collection_counters(G1CollectedHeap* g1h) {
  MutexLocker ml(Heap_lock);
  return G1GCCounters(g1h);
}

void G1CollectedHeap::collect(GCCause::Cause cause) {
  try_collect(cause, collection_counters(this));
}

// Return true if (x < y) with allowance for wraparound.
static bool gc_counter_less_than(uint x, uint y) {
  return (x - y) > (UINT_MAX/2);
}

// LOG_COLLECT_CONCURRENTLY(cause, msg, args...)
// Macro so msg printing is format-checked.
#define LOG_COLLECT_CONCURRENTLY(cause, ...)                            \
  do {                                                                  \
    LogTarget(Trace, gc) LOG_COLLECT_CONCURRENTLY_lt;                   \
    if (LOG_COLLECT_CONCURRENTLY_lt.is_enabled()) {                     \
      ResourceMark rm; /* For thread name. */                           \
      LogStream LOG_COLLECT_CONCURRENTLY_s(&LOG_COLLECT_CONCURRENTLY_lt); \
      LOG_COLLECT_CONCURRENTLY_s.print("%s: Try Collect Concurrently (%s): ", \
                                       Thread::current()->name(),       \
                                       GCCause::to_string(cause));      \
      LOG_COLLECT_CONCURRENTLY_s.print(__VA_ARGS__);                    \
    }                                                                   \
  } while (0)

#define LOG_COLLECT_CONCURRENTLY_COMPLETE(cause, result) \
  LOG_COLLECT_CONCURRENTLY(cause, "complete %s", BOOL_TO_STR(result))

bool G1CollectedHeap::try_collect_concurrently(GCCause::Cause cause,
                                               uint gc_counter,
                                               uint old_marking_started_before) {
  assert_heap_not_locked();
  assert(should_do_concurrent_full_gc(cause),
         "Non-concurrent cause %s", GCCause::to_string(cause));

  for (uint i = 1; true; ++i) {
    // Try to schedule concurrent start evacuation pause that will
    // start a concurrent cycle.
    LOG_COLLECT_CONCURRENTLY(cause, "attempt %u", i);
    VM_G1TryInitiateConcMark op(gc_counter, cause);
    VMThread::execute(&op);

    // Request is trivially finished.
    if (cause == GCCause::_g1_periodic_collection) {
      LOG_COLLECT_CONCURRENTLY_COMPLETE(cause, op.gc_succeeded());
      return op.gc_succeeded();
    }

    // If VMOp skipped initiating concurrent marking cycle because
    // we're terminating, then we're done.
    if (op.terminating()) {
      LOG_COLLECT_CONCURRENTLY(cause, "skipped: terminating");
      return false;
    }

    // Lock to get consistent set of values.
    uint old_marking_started_after;
    uint old_marking_completed_after;
    {
      MutexLocker ml(Heap_lock);
      // Update gc_counter for retrying VMOp if needed. Captured here to be
      // consistent with the values we use below for termination tests.  If
      // a retry is needed after a possible wait, and another collection
      // occurs in the meantime, it will cause our retry to be skipped and
      // we'll recheck for termination with updated conditions from that
      // more recent collection.  That's what we want, rather than having
      // our retry possibly perform an unnecessary collection.
      gc_counter = total_collections();
      old_marking_started_after = _old_marking_cycles_started;
      old_marking_completed_after = _old_marking_cycles_completed;
    }

    if (cause == GCCause::_wb_breakpoint) {
      if (op.gc_succeeded()) {
        LOG_COLLECT_CONCURRENTLY_COMPLETE(cause, true);
        return true;
      }
      // When _wb_breakpoint there can't be another cycle or deferred.
      assert(!op.cycle_already_in_progress(), "invariant");
      assert(!op.whitebox_attached(), "invariant");
      // Concurrent cycle attempt might have been cancelled by some other
      // collection, so retry.  Unlike other cases below, we want to retry
      // even if cancelled by a STW full collection, because we really want
      // to start a concurrent cycle.
      if (old_marking_started_before != old_marking_started_after) {
        LOG_COLLECT_CONCURRENTLY(cause, "ignoring STW full GC");
        old_marking_started_before = old_marking_started_after;
      }
    } else if (!GCCause::is_user_requested_gc(cause)) {
      // For an "automatic" (not user-requested) collection, we just need to
      // ensure that progress is made.
      //
      // Request is finished if any of
      // (1) the VMOp successfully performed a GC,
      // (2) a concurrent cycle was already in progress,
      // (3) whitebox is controlling concurrent cycles,
      // (4) a new cycle was started (by this thread or some other), or
      // (5) a Full GC was performed.
      // Cases (4) and (5) are detected together by a change to
      // _old_marking_cycles_started.
      //
      // Note that (1) does not imply (4).  If we're still in the mixed
      // phase of an earlier concurrent collection, the request to make the
      // collection a concurrent start won't be honored.  If we don't check for
      // both conditions we'll spin doing back-to-back collections.
      if (op.gc_succeeded() ||
          op.cycle_already_in_progress() ||
          op.whitebox_attached() ||
          (old_marking_started_before != old_marking_started_after)) {
        LOG_COLLECT_CONCURRENTLY_COMPLETE(cause, true);
        return true;
      }
    } else {                    // User-requested GC.
      // For a user-requested collection, we want to ensure that a complete
      // full collection has been performed before returning, but without
      // waiting for more than needed.

      // For user-requested GCs (unlike non-UR), a successful VMOp implies a
      // new cycle was started.  That's good, because it's not clear what we
      // should do otherwise.  Trying again just does back to back GCs.
      // Can't wait for someone else to start a cycle.  And returning fails
      // to meet the goal of ensuring a full collection was performed.
      assert(!op.gc_succeeded() ||
             (old_marking_started_before != old_marking_started_after),
             "invariant: succeeded %s, started before %u, started after %u",
             BOOL_TO_STR(op.gc_succeeded()),
             old_marking_started_before, old_marking_started_after);

      // Request is finished if a full collection (concurrent or stw)
      // was started after this request and has completed, e.g.
      // started_before < completed_after.
      if (gc_counter_less_than(old_marking_started_before,
                               old_marking_completed_after)) {
        LOG_COLLECT_CONCURRENTLY_COMPLETE(cause, true);
        return true;
      }

      if (old_marking_started_after != old_marking_completed_after) {
        // If there is an in-progress cycle (possibly started by us), then
        // wait for that cycle to complete, e.g.
        // while completed_now < started_after.
        LOG_COLLECT_CONCURRENTLY(cause, "wait");
        MonitorLocker ml(G1OldGCCount_lock);
        while (gc_counter_less_than(_old_marking_cycles_completed,
                                    old_marking_started_after)) {
          ml.wait();
        }
        // Request is finished if the collection we just waited for was
        // started after this request.
        if (old_marking_started_before != old_marking_started_after) {
          LOG_COLLECT_CONCURRENTLY(cause, "complete after wait");
          return true;
        }
      }

      // If VMOp was successful then it started a new cycle that the above
      // wait &etc should have recognized as finishing this request.  This
      // differs from a non-user-request, where gc_succeeded does not imply
      // a new cycle was started.
      assert(!op.gc_succeeded(), "invariant");

      if (op.cycle_already_in_progress()) {
        // If VMOp failed because a cycle was already in progress, it
        // is now complete.  But it didn't finish this user-requested
        // GC, so try again.
        LOG_COLLECT_CONCURRENTLY(cause, "retry after in-progress");
        continue;
      } else if (op.whitebox_attached()) {
        // If WhiteBox wants control, wait for notification of a state
        // change in the controller, then try again.  Don't wait for
        // release of control, since collections may complete while in
        // control.  Note: This won't recognize a STW full collection
        // while waiting; we can't wait on multiple monitors.
        LOG_COLLECT_CONCURRENTLY(cause, "whitebox control stall");
        MonitorLocker ml(ConcurrentGCBreakpoints::monitor());
        if (ConcurrentGCBreakpoints::is_controlled()) {
          ml.wait();
        }
        continue;
      }
    }

    // Collection failed and should be retried.
    assert(op.transient_failure(), "invariant");

    LOG_COLLECT_CONCURRENTLY(cause, "retry");
  }
}

bool G1CollectedHeap::try_collect(GCCause::Cause cause,
                                  const G1GCCounters& counters_before) {
  if (should_do_concurrent_full_gc(cause)) {
    return try_collect_concurrently(cause,
                                    counters_before.total_collections(),
                                    counters_before.old_marking_cycles_started());
  } else if (cause == GCCause::_wb_young_gc
             DEBUG_ONLY(|| cause == GCCause::_scavenge_alot)) {

    // Schedule a standard evacuation pause. We're setting word_size
    // to 0 which means that we are not requesting a post-GC allocation.
    VM_G1CollectForAllocation op(0,     /* word_size */
                                 counters_before.total_collections(),
                                 cause);
    VMThread::execute(&op);
    return op.gc_succeeded();
  } else {
    // Schedule a Full GC.
    VM_G1CollectFull op(counters_before.total_collections(),
                        counters_before.total_full_collections(),
                        cause);
    VMThread::execute(&op);
    return op.gc_succeeded();
  }
}

void G1CollectedHeap::start_concurrent_gc_for_metadata_allocation(GCCause::Cause gc_cause) {
  GCCauseSetter x(this, gc_cause);

  // At this point we are supposed to start a concurrent cycle. We
  // will do so if one is not already in progress.
  bool should_start = policy()->force_concurrent_start_if_outside_cycle(gc_cause);
  if (should_start) {
    do_collection_pause_at_safepoint();
  }
}

bool G1CollectedHeap::is_in(const void* p) const {
  return is_in_reserved(p) && _hrm.is_available(addr_to_region(p));
}

// Iteration functions.

// Iterates an ObjectClosure over all objects within a G1HeapRegion.

class IterateObjectClosureRegionClosure: public G1HeapRegionClosure {
  ObjectClosure* _cl;
public:
  IterateObjectClosureRegionClosure(ObjectClosure* cl) : _cl(cl) {}
  bool do_heap_region(G1HeapRegion* r) {
    if (!r->is_continues_humongous()) {
      r->object_iterate(_cl);
    }
    return false;
  }
};

void G1CollectedHeap::object_iterate(ObjectClosure* cl) {
  IterateObjectClosureRegionClosure blk(cl);
  heap_region_iterate(&blk);
}

class G1ParallelObjectIterator : public ParallelObjectIteratorImpl {
private:
  G1CollectedHeap*  _heap;
  G1HeapRegionClaimer _claimer;

public:
  G1ParallelObjectIterator(uint thread_num) :
      _heap(G1CollectedHeap::heap()),
      _claimer(thread_num == 0 ? G1CollectedHeap::heap()->workers()->active_workers() : thread_num) {}

  virtual void object_iterate(ObjectClosure* cl, uint worker_id) {
    _heap->object_iterate_parallel(cl, worker_id, &_claimer);
  }
};

ParallelObjectIteratorImpl* G1CollectedHeap::parallel_object_iterator(uint thread_num) {
  return new G1ParallelObjectIterator(thread_num);
}

void G1CollectedHeap::object_iterate_parallel(ObjectClosure* cl, uint worker_id, G1HeapRegionClaimer* claimer) {
  IterateObjectClosureRegionClosure blk(cl);
  heap_region_par_iterate_from_worker_offset(&blk, claimer, worker_id);
}

void G1CollectedHeap::keep_alive(oop obj) {
  G1BarrierSet::enqueue_preloaded(obj);
}

void G1CollectedHeap::heap_region_iterate(G1HeapRegionClosure* cl) const {
  _hrm.iterate(cl);
}

void G1CollectedHeap::heap_region_iterate(G1HeapRegionIndexClosure* cl) const {
  _hrm.iterate(cl);
}

void G1CollectedHeap::heap_region_par_iterate_from_worker_offset(G1HeapRegionClosure* cl,
                                                                 G1HeapRegionClaimer *hrclaimer,
                                                                 uint worker_id) const {
  _hrm.par_iterate(cl, hrclaimer, hrclaimer->offset_for_worker(worker_id));
}

void G1CollectedHeap::heap_region_par_iterate_from_start(G1HeapRegionClosure* cl,
                                                         G1HeapRegionClaimer *hrclaimer) const {
  _hrm.par_iterate(cl, hrclaimer, 0);
}

void G1CollectedHeap::collection_set_iterate_all(G1HeapRegionClosure* cl) {
  _collection_set.iterate(cl);
}

void G1CollectedHeap::collection_set_par_iterate_all(G1HeapRegionClosure* cl,
                                                     G1HeapRegionClaimer* hr_claimer,
                                                     uint worker_id) {
  _collection_set.par_iterate(cl, hr_claimer, worker_id);
}

void G1CollectedHeap::collection_set_iterate_increment_from(G1HeapRegionClosure *cl,
                                                            G1HeapRegionClaimer* hr_claimer,
                                                            uint worker_id) {
  _collection_set.iterate_incremental_part_from(cl, hr_claimer, worker_id);
}

void G1CollectedHeap::par_iterate_regions_array(G1HeapRegionClosure* cl,
                                                G1HeapRegionClaimer* hr_claimer,
                                                const uint regions[],
                                                size_t length,
                                                uint worker_id) const {
  assert_at_safepoint();
  if (length == 0) {
    return;
  }
  uint total_workers = workers()->active_workers();

  size_t start_pos = (worker_id * length) / total_workers;
  size_t cur_pos = start_pos;

  do {
    uint region_idx = regions[cur_pos];
    if (hr_claimer == nullptr || hr_claimer->claim_region(region_idx)) {
      G1HeapRegion* r = region_at(region_idx);
      bool result = cl->do_heap_region(r);
      guarantee(!result, "Must not cancel iteration");
    }

    cur_pos++;
    if (cur_pos == length) {
      cur_pos = 0;
    }
  } while (cur_pos != start_pos);
}

HeapWord* G1CollectedHeap::block_start(const void* addr) const {
  G1HeapRegion* hr = heap_region_containing(addr);
  // The CollectedHeap API requires us to not fail for any given address within
  // the heap. G1HeapRegion::block_start() has been optimized to not accept addresses
  // outside of the allocated area.
  if (addr >= hr->top()) {
    return nullptr;
  }
  return hr->block_start(addr);
}

bool G1CollectedHeap::block_is_obj(const HeapWord* addr) const {
  G1HeapRegion* hr = heap_region_containing(addr);
  return hr->block_is_obj(addr, hr->parsable_bottom_acquire());
}

size_t G1CollectedHeap::tlab_capacity(Thread* ignored) const {
  return eden_target_length() * G1HeapRegion::GrainBytes;
}

size_t G1CollectedHeap::tlab_used(Thread* ignored) const {
  return _eden.length() * G1HeapRegion::GrainBytes;
}

// For G1 TLABs should not contain humongous objects, so the maximum TLAB size
// must be equal to the humongous object limit.
size_t G1CollectedHeap::max_tlab_size() const {
  return align_down(_humongous_object_threshold_in_words, MinObjAlignment);
}

size_t G1CollectedHeap::unsafe_max_tlab_alloc(Thread* ignored) const {
  return _allocator->unsafe_max_tlab_alloc();
}

size_t G1CollectedHeap::max_capacity() const {
  return max_num_regions() * G1HeapRegion::GrainBytes;
}

size_t G1CollectedHeap::min_capacity() const {
  return MinHeapSize;
}

void G1CollectedHeap::prepare_for_verify() {
  _verifier->prepare_for_verify();
}

void G1CollectedHeap::verify(VerifyOption vo) {
  _verifier->verify(vo);
}

bool G1CollectedHeap::supports_concurrent_gc_breakpoints() const {
  return true;
}

class G1PrintRegionClosure: public G1HeapRegionClosure {
  outputStream* _st;
public:
  G1PrintRegionClosure(outputStream* st) : _st(st) {}
  bool do_heap_region(G1HeapRegion* r) {
    r->print_on(_st);
    return false;
  }
};

bool G1CollectedHeap::is_obj_dead_cond(const oop obj,
                                       const G1HeapRegion* hr,
                                       const VerifyOption vo) const {
  switch (vo) {
    case VerifyOption::G1UseConcMarking: return is_obj_dead(obj, hr);
    case VerifyOption::G1UseFullMarking: return is_obj_dead_full(obj, hr);
    default:                             ShouldNotReachHere();
  }
  return false; // keep some compilers happy
}

bool G1CollectedHeap::is_obj_dead_cond(const oop obj,
                                       const VerifyOption vo) const {
  switch (vo) {
    case VerifyOption::G1UseConcMarking: return is_obj_dead(obj);
    case VerifyOption::G1UseFullMarking: return is_obj_dead_full(obj);
    default:                             ShouldNotReachHere();
  }
  return false; // keep some compilers happy
}

void G1CollectedHeap::print_heap_regions() const {
  LogTarget(Trace, gc, heap, region) lt;
  if (lt.is_enabled()) {
    LogStream ls(lt);
    print_regions_on(&ls);
  }
}

void G1CollectedHeap::print_heap_on(outputStream* st) const {
  size_t heap_used = Heap_lock->owned_by_self() ? used() : used_unlocked();
  st->print("%-20s", "garbage-first heap");
  st->print(" total reserved %zuK, committed %zuK, used %zuK",
            _hrm.reserved().byte_size()/K, capacity()/K, heap_used/K);
  st->print(" [" PTR_FORMAT ", " PTR_FORMAT ")",
            p2i(_hrm.reserved().start()),
            p2i(_hrm.reserved().end()));
  st->cr();

  StreamIndentor si(st, 1);
  st->print("region size %zuK, ", G1HeapRegion::GrainBytes / K);
  uint young_regions = young_regions_count();
  st->print("%u young (%zuK), ", young_regions,
            (size_t) young_regions * G1HeapRegion::GrainBytes / K);
  uint survivor_regions = survivor_regions_count();
  st->print("%u survivors (%zuK)", survivor_regions,
            (size_t) survivor_regions * G1HeapRegion::GrainBytes / K);
  st->cr();
  if (_numa->is_enabled()) {
    uint num_nodes = _numa->num_active_nodes();
    st->print("remaining free region(s) on each NUMA node: ");
    const uint* node_ids = _numa->node_ids();
    for (uint node_index = 0; node_index < num_nodes; node_index++) {
      uint num_free_regions = _hrm.num_free_regions(node_index);
      st->print("%u=%u ", node_ids[node_index], num_free_regions);
    }
    st->cr();
  }
}

void G1CollectedHeap::print_regions_on(outputStream* st) const {
  st->print_cr("Heap Regions: E=young(eden), S=young(survivor), O=old, "
               "HS=humongous(starts), HC=humongous(continues), "
               "CS=collection set, F=free, "
               "TAMS=top-at-mark-start, "
               "PB=parsable bottom");
  G1PrintRegionClosure blk(st);
  heap_region_iterate(&blk);
}

void G1CollectedHeap::print_extended_on(outputStream* st) const {
  print_heap_on(st);

  // Print the per-region information.
  st->cr();
  print_regions_on(st);
}

void G1CollectedHeap::print_gc_on(outputStream* st) const {
  // Print the per-region information.
  print_regions_on(st);
  st->cr();

  BarrierSet* bs = BarrierSet::barrier_set();
  if (bs != nullptr) {
    bs->print_on(st);
  }

  if (_cm != nullptr) {
    st->cr();
    _cm->print_on(st);
  }
}

void G1CollectedHeap::gc_threads_do(ThreadClosure* tc) const {
  workers()->threads_do(tc);
  tc->do_thread(_cm_thread);
  _cm->threads_do(tc);
  _cr->threads_do(tc);
  tc->do_thread(_service_thread);
}

void G1CollectedHeap::print_tracing_info() const {
  rem_set()->print_summary_info();
  concurrent_mark()->print_summary_info();
}

bool G1CollectedHeap::print_location(outputStream* st, void* addr) const {
  return BlockLocationPrinter<G1CollectedHeap>::print_location(st, addr);
}

G1HeapSummary G1CollectedHeap::create_g1_heap_summary() {

  size_t eden_used_bytes = _monitoring_support->eden_space_used();
  size_t survivor_used_bytes = _monitoring_support->survivor_space_used();
  size_t old_gen_used_bytes = _monitoring_support->old_gen_used();
  size_t heap_used = Heap_lock->owned_by_self() ? used() : used_unlocked();

  size_t eden_capacity_bytes =
    (policy()->young_list_target_length() * G1HeapRegion::GrainBytes) - survivor_used_bytes;

  VirtualSpaceSummary heap_summary = create_heap_space_summary();
  return G1HeapSummary(heap_summary, heap_used, eden_used_bytes, eden_capacity_bytes,
                       survivor_used_bytes, old_gen_used_bytes, num_committed_regions());
}

G1EvacSummary G1CollectedHeap::create_g1_evac_summary(G1EvacStats* stats) {
  return G1EvacSummary(stats->allocated(), stats->wasted(), stats->undo_wasted(),
                       stats->unused(), stats->used(), stats->region_end_waste(),
                       stats->regions_filled(), stats->num_plab_filled(),
                       stats->direct_allocated(), stats->num_direct_allocated(),
                       stats->failure_used(), stats->failure_waste());
}

void G1CollectedHeap::trace_heap(GCWhen::Type when, const GCTracer* gc_tracer) {
  const G1HeapSummary& heap_summary = create_g1_heap_summary();
  gc_tracer->report_gc_heap_summary(when, heap_summary);

  const MetaspaceSummary& metaspace_summary = create_metaspace_summary();
  gc_tracer->report_metaspace_summary(when, metaspace_summary);
}

void G1CollectedHeap::gc_prologue(bool full) {
  // Update common counters.
  increment_total_collections(full /* full gc */);
  if (full || collector_state()->in_concurrent_start_gc()) {
    increment_old_marking_cycles_started();
  }
}

void G1CollectedHeap::gc_epilogue(bool full) {
  // Update common counters.
  if (full) {
    // Update the number of full collections that have been completed.
    increment_old_marking_cycles_completed(false /* concurrent */, true /* liveness_completed */);
  }

#if COMPILER2_OR_JVMCI
  assert(DerivedPointerTable::is_empty(), "derived pointer present");
#endif

  // We have just completed a GC. Update the soft reference
  // policy with the new heap occupancy
  Universe::heap()->update_capacity_and_used_at_gc();

  _collection_pause_end = Ticks::now();

  _free_arena_memory_task->notify_new_stats(&_young_gen_card_set_stats,
                                            &_collection_set_candidates_card_set_stats);

  update_parallel_gc_threads_cpu_time();
}

uint G1CollectedHeap::uncommit_regions(uint region_limit) {
  return _hrm.uncommit_inactive_regions(region_limit);
}

bool G1CollectedHeap::has_uncommittable_regions() {
  return _hrm.has_inactive_regions();
}

void G1CollectedHeap::uncommit_regions_if_necessary() {
  if (has_uncommittable_regions()) {
    G1UncommitRegionTask::enqueue();
  }
}

void G1CollectedHeap::verify_numa_regions(const char* desc) {
  LogTarget(Trace, gc, heap, verify) lt;

  if (lt.is_enabled()) {
    LogStream ls(lt);
    // Iterate all heap regions to print matching between preferred numa id and actual numa id.
    G1NodeIndexCheckClosure cl(desc, _numa, &ls);
    heap_region_iterate(&cl);
  }
}

HeapWord* G1CollectedHeap::do_collection_pause(size_t word_size,
                                               uint gc_count_before,
                                               bool* succeeded,
                                               GCCause::Cause gc_cause) {
  assert_heap_not_locked_and_not_at_safepoint();
  VM_G1CollectForAllocation op(word_size, gc_count_before, gc_cause);
  VMThread::execute(&op);

  HeapWord* result = op.result();
  *succeeded = op.gc_succeeded();
  assert(result == nullptr || *succeeded,
         "the result should be null if the VM did not succeed");

  assert_heap_not_locked();
  return result;
}

void G1CollectedHeap::start_concurrent_cycle(bool concurrent_operation_is_full_mark) {
  assert(!_cm_thread->in_progress(), "Can not start concurrent operation while in progress");

  MutexLocker x(CGC_lock, Mutex::_no_safepoint_check_flag);
  if (concurrent_operation_is_full_mark) {
    _cm->post_concurrent_mark_start();
    _cm_thread->start_full_mark();
  } else {
    _cm->post_concurrent_undo_start();
    _cm_thread->start_undo_mark();
  }
  CGC_lock->notify();
}

bool G1CollectedHeap::is_potential_eager_reclaim_candidate(G1HeapRegion* r) const {
  // We don't nominate objects with many remembered set entries, on
  // the assumption that such objects are likely still live.
  G1HeapRegionRemSet* rem_set = r->rem_set();

  return rem_set->occupancy_less_or_equal_than(G1EagerReclaimRemSetThreshold);
}

#ifndef PRODUCT
void G1CollectedHeap::verify_region_attr_remset_is_tracked() {
  class VerifyRegionAttrRemSet : public G1HeapRegionClosure {
  public:
    virtual bool do_heap_region(G1HeapRegion* r) {
      G1CollectedHeap* g1h = G1CollectedHeap::heap();
      bool const remset_is_tracked = g1h->region_attr(r->bottom()).remset_is_tracked();
      assert(r->rem_set()->is_tracked() == remset_is_tracked,
             "Region %u remset tracking status (%s) different to region attribute (%s)",
             r->hrm_index(), BOOL_TO_STR(r->rem_set()->is_tracked()), BOOL_TO_STR(remset_is_tracked));
      return false;
    }
  } cl;
  heap_region_iterate(&cl);
}
#endif

void G1CollectedHeap::update_parallel_gc_threads_cpu_time() {
  assert(Thread::current()->is_VM_thread(),
         "Must be called from VM thread to avoid races");
  if (!UsePerfData || !os::is_thread_cpu_time_supported()) {
    return;
  }

  // Ensure ThreadTotalCPUTimeClosure destructor is called before publishing gc
  // time.
  {
    ThreadTotalCPUTimeClosure tttc(CPUTimeGroups::CPUTimeType::gc_parallel_workers);
    // Currently parallel worker threads never terminate (JDK-8081682), so it is
    // safe for VMThread to read their CPU times. However, if JDK-8087340 is
    // resolved so they terminate, we should rethink if it is still safe.
    workers()->threads_do(&tttc);
  }

  CPUTimeCounters::publish_gc_total_cpu_time();
}

void G1CollectedHeap::start_new_collection_set() {
  collection_set()->start_incremental_building();

  clear_region_attr();

  guarantee(_eden.length() == 0, "eden should have been cleared");
  policy()->transfer_survivors_to_cset(survivor());

  // We redo the verification but now wrt to the new CSet which
  // has just got initialized after the previous CSet was freed.
  _cm->verify_no_collection_set_oops();
}

void G1CollectedHeap::verify_before_young_collection(G1HeapVerifier::G1VerifyType type) {
  if (!VerifyBeforeGC) {
    return;
  }
  if (!G1HeapVerifier::should_verify(type)) {
    return;
  }
  Ticks start = Ticks::now();
  _verifier->prepare_for_verify();
  _verifier->verify_region_sets_optional();
  _verifier->verify_dirty_young_regions();
  _verifier->verify_before_gc();
  verify_numa_regions("GC Start");
  phase_times()->record_verify_before_time_ms((Ticks::now() - start).seconds() * MILLIUNITS);
}

void G1CollectedHeap::verify_after_young_collection(G1HeapVerifier::G1VerifyType type) {
  if (!VerifyAfterGC) {
    return;
  }
  if (!G1HeapVerifier::should_verify(type)) {
    return;
  }
  Ticks start = Ticks::now();
  _verifier->verify_after_gc();
  verify_numa_regions("GC End");
  _verifier->verify_region_sets_optional();

  if (collector_state()->in_concurrent_start_gc()) {
    log_debug(gc, verify)("Marking state");
    _verifier->verify_marking_state();
  }

  phase_times()->record_verify_after_time_ms((Ticks::now() - start).seconds() * MILLIUNITS);
}

<<<<<<< HEAD
void G1CollectedHeap::do_collection_pause_at_safepoint(size_t allocation_word_size) {
=======
void G1CollectedHeap::expand_heap_after_young_collection(){
  size_t expand_bytes = _heap_sizing_policy->young_collection_expansion_amount();
  if (expand_bytes > 0) {
    // No need for an ergo logging here,
    // expansion_amount() does this when it returns a value > 0.
    Ticks expand_start = Ticks::now();
    if (expand(expand_bytes, _workers)) {
      double expand_ms = (Ticks::now() - expand_start).seconds() * MILLIUNITS;
      phase_times()->record_expand_heap_time(expand_ms);
    }
  }
}

void G1CollectedHeap::do_collection_pause_at_safepoint() {
>>>>>>> 96070212
  assert_at_safepoint_on_vm_thread();
  guarantee(!is_stw_gc_active(), "collection is not reentrant");

  do_collection_pause_at_safepoint_helper(allocation_word_size);
}

G1HeapPrinterMark::G1HeapPrinterMark(G1CollectedHeap* g1h) : _g1h(g1h), _heap_transition(g1h) {
  // This summary needs to be printed before incrementing total collections.
  _g1h->rem_set()->print_periodic_summary_info("Before GC RS summary",
                                               _g1h->total_collections(),
                                               true /* show_thread_times */);
  _g1h->print_before_gc();
  _g1h->print_heap_regions();
}

G1HeapPrinterMark::~G1HeapPrinterMark() {
  _g1h->policy()->print_age_table();
  _g1h->rem_set()->print_coarsen_stats();
  // We are at the end of the GC. Total collections has already been increased.
  _g1h->rem_set()->print_periodic_summary_info("After GC RS summary",
                                               _g1h->total_collections() - 1,
                                               false /* show_thread_times */);

  _heap_transition.print();
  _g1h->print_heap_regions();
  _g1h->print_after_gc();
  // Print NUMA statistics.
  _g1h->numa()->print_statistics();
}

G1JFRTracerMark::G1JFRTracerMark(STWGCTimer* timer, GCTracer* tracer) :
  _timer(timer), _tracer(tracer) {

  _timer->register_gc_start();
  _tracer->report_gc_start(G1CollectedHeap::heap()->gc_cause(), _timer->gc_start());
  G1CollectedHeap::heap()->trace_heap_before_gc(_tracer);
}

G1JFRTracerMark::~G1JFRTracerMark() {
  G1CollectedHeap::heap()->trace_heap_after_gc(_tracer);
  _timer->register_gc_end();
  _tracer->report_gc_end(_timer->gc_end(), _timer->time_partitions());
}

void G1CollectedHeap::prepare_for_mutator_after_young_collection() {
  Ticks start = Ticks::now();

  _survivor_evac_stats.adjust_desired_plab_size();
  _old_evac_stats.adjust_desired_plab_size();

  // Start a new incremental collection set for the mutator phase.
  start_new_collection_set();
  _allocator->init_mutator_alloc_regions();

  phase_times()->record_prepare_for_mutator_time_ms((Ticks::now() - start).seconds() * 1000.0);
}

void G1CollectedHeap::retire_tlabs() {
  ensure_parsability(true);
}

void G1CollectedHeap::flush_region_pin_cache() {
  for (JavaThreadIteratorWithHandle jtiwh; JavaThread *thread = jtiwh.next(); ) {
    G1ThreadLocalData::pin_count_cache(thread).flush();
  }
}

void G1CollectedHeap::do_collection_pause_at_safepoint_helper(size_t allocation_word_size) {
  ResourceMark rm;

  IsSTWGCActiveMark active_gc_mark;
  GCIdMark gc_id_mark;
  SvcGCMarker sgcm(SvcGCMarker::MINOR);

  GCTraceCPUTime tcpu(_gc_tracer_stw);

  _bytes_used_during_gc = 0;

  policy()->decide_on_concurrent_start_pause();
  // Record whether this pause may need to trigger a concurrent operation. Later,
  // when we signal the G1ConcurrentMarkThread, the collector state has already
  // been reset for the next pause.
  bool should_start_concurrent_mark_operation = collector_state()->in_concurrent_start_gc();

  // Perform the collection.
  G1YoungCollector collector(gc_cause(), allocation_word_size);
  collector.collect();

  // It should now be safe to tell the concurrent mark thread to start
  // without its logging output interfering with the logging output
  // that came from the pause.
  if (should_start_concurrent_mark_operation) {
    verifier()->verify_bitmap_clear(true /* above_tams_only */);
    // CAUTION: after the start_concurrent_cycle() call below, the concurrent marking
    // thread(s) could be running concurrently with us. Make sure that anything
    // after this point does not assume that we are the only GC thread running.
    // Note: of course, the actual marking work will not start until the safepoint
    // itself is released in SuspendibleThreadSet::desynchronize().
    start_concurrent_cycle(collector.concurrent_operation_is_full_mark());
    ConcurrentGCBreakpoints::notify_idle_to_active();
  }
}

void G1CollectedHeap::complete_cleaning(bool class_unloading_occurred) {
  uint num_workers = workers()->active_workers();
  G1ParallelCleaningTask unlink_task(num_workers, class_unloading_occurred);
  workers()->run_task(&unlink_task);
}

void G1CollectedHeap::unload_classes_and_code(const char* description, BoolObjectClosure* is_alive, GCTimer* timer) {
  GCTraceTime(Debug, gc, phases) debug(description, timer);

  ClassUnloadingContext ctx(workers()->active_workers(),
                            false /* unregister_nmethods_during_purge */,
                            false /* lock_nmethod_free_separately */);
  {
    CodeCache::UnlinkingScope scope(is_alive);
    bool unloading_occurred = SystemDictionary::do_unloading(timer);
    GCTraceTime(Debug, gc, phases) t("G1 Complete Cleaning", timer);
    complete_cleaning(unloading_occurred);
  }
  {
    GCTraceTime(Debug, gc, phases) t("Purge Unlinked NMethods", timer);
    ctx.purge_nmethods();
  }
  {
    GCTraceTime(Debug, gc, phases) ur("Unregister NMethods", timer);
    G1CollectedHeap::heap()->bulk_unregister_nmethods();
  }
  {
    GCTraceTime(Debug, gc, phases) t("Free Code Blobs", timer);
    ctx.free_nmethods();
  }
  {
    GCTraceTime(Debug, gc, phases) t("Purge Class Loader Data", timer);
    ClassLoaderDataGraph::purge(true /* at_safepoint */);
    DEBUG_ONLY(MetaspaceUtils::verify();)
  }
}

class G1BulkUnregisterNMethodTask : public WorkerTask {
  G1HeapRegionClaimer _hrclaimer;

  class UnregisterNMethodsHeapRegionClosure : public G1HeapRegionClosure {
  public:

    bool do_heap_region(G1HeapRegion* hr) {
      hr->rem_set()->bulk_remove_code_roots();
      return false;
    }
  } _cl;

public:
  G1BulkUnregisterNMethodTask(uint num_workers)
  : WorkerTask("G1 Remove Unlinked NMethods From Code Root Set Task"),
    _hrclaimer(num_workers) { }

  void work(uint worker_id) {
    G1CollectedHeap::heap()->heap_region_par_iterate_from_worker_offset(&_cl, &_hrclaimer, worker_id);
  }
};

void G1CollectedHeap::bulk_unregister_nmethods() {
  uint num_workers = workers()->active_workers();
  G1BulkUnregisterNMethodTask t(num_workers);
  workers()->run_task(&t);
}

bool G1STWSubjectToDiscoveryClosure::do_object_b(oop obj) {
  assert(obj != nullptr, "must not be null");
  assert(_g1h->is_in_reserved(obj), "Trying to discover obj " PTR_FORMAT " not in heap", p2i(obj));
  // The areas the CM and STW ref processor manage must be disjoint. The is_in_cset() below
  // may falsely indicate that this is not the case here: however the collection set only
  // contains old regions when concurrent mark is not running.
  return _g1h->is_in_cset(obj) || _g1h->heap_region_containing(obj)->is_survivor();
}

void G1CollectedHeap::make_pending_list_reachable() {
  if (collector_state()->in_concurrent_start_gc()) {
    oop pll_head = Universe::reference_pending_list();
    if (pll_head != nullptr) {
      // Any valid worker id is fine here as we are in the VM thread and single-threaded.
      _cm->mark_in_bitmap(0 /* worker_id */, pll_head);
    }
  }
}

void G1CollectedHeap::set_humongous_stats(uint num_humongous_total, uint num_humongous_candidates) {
  _num_humongous_objects = num_humongous_total;
  _num_humongous_reclaim_candidates = num_humongous_candidates;
}

bool G1CollectedHeap::should_sample_collection_set_candidates() const {
  const G1CollectionSetCandidates* candidates = collection_set()->candidates();
  return !candidates->is_empty();
}

void G1CollectedHeap::set_collection_set_candidates_stats(G1MonotonicArenaMemoryStats& stats) {
  _collection_set_candidates_card_set_stats = stats;
}

void G1CollectedHeap::set_young_gen_card_set_stats(const G1MonotonicArenaMemoryStats& stats) {
  _young_gen_card_set_stats = stats;
}

void G1CollectedHeap::record_obj_copy_mem_stats() {
  size_t total_old_allocated = _old_evac_stats.allocated() + _old_evac_stats.direct_allocated();
  uint total_allocated = _survivor_evac_stats.regions_filled() + _old_evac_stats.regions_filled();

  log_debug(gc)("Allocated %u survivor %u old percent total %1.2f%% (%u%%)",
                _survivor_evac_stats.regions_filled(), _old_evac_stats.regions_filled(),
                percent_of(total_allocated, num_committed_regions() - total_allocated),
                G1ReservePercent);

  policy()->old_gen_alloc_tracker()->
    add_allocated_bytes_since_last_gc(total_old_allocated * HeapWordSize);

  _gc_tracer_stw->report_evacuation_statistics(create_g1_evac_summary(&_survivor_evac_stats),
                                               create_g1_evac_summary(&_old_evac_stats));
}

void G1CollectedHeap::clear_bitmap_for_region(G1HeapRegion* hr) {
  concurrent_mark()->clear_bitmap_for_region(hr);
}

void G1CollectedHeap::free_region(G1HeapRegion* hr, G1FreeRegionList* free_list) {
  assert(!hr->is_free(), "the region should not be free");
  assert(!hr->is_empty(), "the region should not be empty");
  assert(_hrm.is_available(hr->hrm_index()), "region should be committed");
  assert(!hr->has_pinned_objects(),
         "must not free a region which contains pinned objects");

  // Reset region metadata to allow reuse.
  hr->hr_clear(true /* clear_space */);
  _policy->remset_tracker()->update_at_free(hr);

  if (free_list != nullptr) {
    free_list->add_ordered(hr);
  }
}

void G1CollectedHeap::retain_region(G1HeapRegion* hr) {
  MutexLocker x(G1RareEvent_lock, Mutex::_no_safepoint_check_flag);
  collection_set()->candidates()->add_retained_region_unsorted(hr);
}

void G1CollectedHeap::free_humongous_region(G1HeapRegion* hr,
                                            G1FreeRegionList* free_list) {
  assert(hr->is_humongous(), "this is only for humongous regions");
  hr->clear_humongous();
  free_region(hr, free_list);
}

void G1CollectedHeap::remove_from_old_gen_sets(const uint old_regions_removed,
                                               const uint humongous_regions_removed) {
  if (old_regions_removed > 0 || humongous_regions_removed > 0) {
    MutexLocker x(OldSets_lock, Mutex::_no_safepoint_check_flag);
    _old_set.bulk_remove(old_regions_removed);
    _humongous_set.bulk_remove(humongous_regions_removed);
  }

}

void G1CollectedHeap::prepend_to_freelist(G1FreeRegionList* list) {
  assert(list != nullptr, "list can't be null");
  if (!list->is_empty()) {
    MutexLocker x(FreeList_lock, Mutex::_no_safepoint_check_flag);
    _hrm.insert_list_into_free_list(list);
  }
}

void G1CollectedHeap::decrement_summary_bytes(size_t bytes) {
  decrease_used(bytes);
}

void G1CollectedHeap::clear_eden() {
  _eden.clear();
}

void G1CollectedHeap::clear_collection_set() {
  collection_set()->clear();
}

void G1CollectedHeap::rebuild_free_region_list() {
  Ticks start = Ticks::now();
  _hrm.rebuild_free_list(workers());
  phase_times()->record_total_rebuild_freelist_time_ms((Ticks::now() - start).seconds() * 1000.0);
}

class G1AbandonCollectionSetClosure : public G1HeapRegionClosure {
public:
  virtual bool do_heap_region(G1HeapRegion* r) {
    assert(r->in_collection_set(), "Region %u must have been in collection set", r->hrm_index());
    G1CollectedHeap::heap()->clear_region_attr(r);
    r->clear_young_index_in_cset();
    return false;
  }
};

void G1CollectedHeap::abandon_collection_set(G1CollectionSet* collection_set) {
  G1AbandonCollectionSetClosure cl;
  collection_set_iterate_all(&cl);

  collection_set->clear();
  collection_set->stop_incremental_building();
}

bool G1CollectedHeap::is_old_gc_alloc_region(G1HeapRegion* hr) {
  return _allocator->is_retained_old_region(hr);
}

void G1CollectedHeap::set_region_short_lived_locked(G1HeapRegion* hr) {
  _eden.add(hr);
  _policy->set_region_eden(hr);
  young_regions_cset_group()->add(hr);
}

#ifdef ASSERT

class NoYoungRegionsClosure: public G1HeapRegionClosure {
private:
  bool _success;
public:
  NoYoungRegionsClosure() : _success(true) { }
  bool do_heap_region(G1HeapRegion* r) {
    if (r->is_young()) {
      log_error(gc, verify)("Region [" PTR_FORMAT ", " PTR_FORMAT ") tagged as young",
                            p2i(r->bottom()), p2i(r->end()));
      _success = false;
    }
    return false;
  }
  bool success() { return _success; }
};

bool G1CollectedHeap::check_young_list_empty() {
  bool ret = (young_regions_count() == 0);

  NoYoungRegionsClosure closure;
  heap_region_iterate(&closure);
  ret = ret && closure.success();

  return ret;
}

#endif // ASSERT

// Remove the given G1HeapRegion from the appropriate region set.
void G1CollectedHeap::prepare_region_for_full_compaction(G1HeapRegion* hr) {
  if (hr->is_humongous()) {
    _humongous_set.remove(hr);
  } else if (hr->is_old()) {
    _old_set.remove(hr);
  } else if (hr->is_young()) {
    // Note that emptying the eden and survivor lists is postponed and instead
    // done as the first step when rebuilding the regions sets again. The reason
    // for this is that during a full GC string deduplication needs to know if
    // a collected region was young or old when the full GC was initiated.
    hr->uninstall_surv_rate_group();
  } else {
    // We ignore free regions, we'll empty the free list afterwards.
    assert(hr->is_free(), "it cannot be another type");
  }
}

void G1CollectedHeap::increase_used(size_t bytes) {
  _summary_bytes_used += bytes;
}

void G1CollectedHeap::decrease_used(size_t bytes) {
  assert(_summary_bytes_used >= bytes,
         "invariant: _summary_bytes_used: %zu should be >= bytes: %zu",
         _summary_bytes_used, bytes);
  _summary_bytes_used -= bytes;
}

void G1CollectedHeap::set_used(size_t bytes) {
  _summary_bytes_used = bytes;
}

class RebuildRegionSetsClosure : public G1HeapRegionClosure {
private:
  bool _free_list_only;

  G1HeapRegionSet* _old_set;
  G1HeapRegionSet* _humongous_set;

  G1HeapRegionManager* _hrm;

  size_t _total_used;

public:
  RebuildRegionSetsClosure(bool free_list_only,
                           G1HeapRegionSet* old_set,
                           G1HeapRegionSet* humongous_set,
                           G1HeapRegionManager* hrm) :
    _free_list_only(free_list_only), _old_set(old_set),
    _humongous_set(humongous_set), _hrm(hrm), _total_used(0) {
    assert(_hrm->num_free_regions() == 0, "pre-condition");
    if (!free_list_only) {
      assert(_old_set->is_empty(), "pre-condition");
      assert(_humongous_set->is_empty(), "pre-condition");
    }
  }

  bool do_heap_region(G1HeapRegion* r) {
    if (r->is_empty()) {
      assert(r->rem_set()->is_empty(), "Empty regions should have empty remembered sets.");
      // Add free regions to the free list
      r->set_free();
      _hrm->insert_into_free_list(r);
    } else if (!_free_list_only) {
      assert(r->rem_set()->is_empty(), "At this point remembered sets must have been cleared.");

      if (r->is_humongous()) {
        _humongous_set->add(r);
      } else {
        assert(r->is_young() || r->is_free() || r->is_old(), "invariant");
        // We now move all (non-humongous, non-old) regions to old gen,
        // and register them as such.
        r->move_to_old();
        _old_set->add(r);
      }
      _total_used += r->used();
    }

    return false;
  }

  size_t total_used() {
    return _total_used;
  }
};

void G1CollectedHeap::rebuild_region_sets(bool free_list_only) {
  assert_at_safepoint_on_vm_thread();

  if (!free_list_only) {
    _eden.clear();
    _survivor.clear();
  }

  RebuildRegionSetsClosure cl(free_list_only,
                              &_old_set, &_humongous_set,
                              &_hrm);
  heap_region_iterate(&cl);

  if (!free_list_only) {
    set_used(cl.total_used());
  }
  assert_used_and_recalculate_used_equal(this);
}

// Methods for the mutator alloc region

G1HeapRegion* G1CollectedHeap::new_mutator_alloc_region(size_t word_size,
                                                      uint node_index) {
  assert_heap_locked_or_at_safepoint(true /* should_be_vm_thread */);
  bool should_allocate = policy()->should_allocate_mutator_region();
  if (should_allocate) {
    G1HeapRegion* new_alloc_region = new_region(word_size,
                                                G1HeapRegionType::Eden,
                                                false /* do_expand */,
                                                node_index);
    if (new_alloc_region != nullptr) {
      set_region_short_lived_locked(new_alloc_region);
      G1HeapRegionPrinter::alloc(new_alloc_region);
      _policy->remset_tracker()->update_at_allocate(new_alloc_region);
      return new_alloc_region;
    }
  }
  return nullptr;
}

void G1CollectedHeap::retire_mutator_alloc_region(G1HeapRegion* alloc_region,
                                                  size_t allocated_bytes) {
  assert_heap_locked_or_at_safepoint(true /* should_be_vm_thread */);
  assert(alloc_region->is_eden(), "all mutator alloc regions should be eden");

  collection_set()->add_eden_region(alloc_region);
  increase_used(allocated_bytes);
  _eden.add_used_bytes(allocated_bytes);
  G1HeapRegionPrinter::retire(alloc_region);

  // We update the eden sizes here, when the region is retired,
  // instead of when it's allocated, since this is the point that its
  // used space has been recorded in _summary_bytes_used.
  monitoring_support()->update_eden_size();
}

// Methods for the GC alloc regions

bool G1CollectedHeap::has_more_regions(G1HeapRegionAttr dest) {
  if (dest.is_old()) {
    return true;
  } else {
    return survivor_regions_count() < policy()->max_survivor_regions();
  }
}

G1HeapRegion* G1CollectedHeap::new_gc_alloc_region(size_t word_size, G1HeapRegionAttr dest, uint node_index) {
  assert(FreeList_lock->owned_by_self(), "pre-condition");

  if (!has_more_regions(dest)) {
    return nullptr;
  }

  G1HeapRegionType type;
  if (dest.is_young()) {
    type = G1HeapRegionType::Survivor;
  } else {
    type = G1HeapRegionType::Old;
  }

  G1HeapRegion* new_alloc_region = new_region(word_size,
                                              type,
                                              true /* do_expand */,
                                              node_index);

  if (new_alloc_region != nullptr) {
    if (type.is_survivor()) {
      new_alloc_region->set_survivor();
      _survivor.add(new_alloc_region);
      register_new_survivor_region_with_region_attr(new_alloc_region);
      // Install the group cardset.
      young_regions_cset_group()->add(new_alloc_region);
    } else {
      new_alloc_region->set_old();
    }
    _policy->remset_tracker()->update_at_allocate(new_alloc_region);
    register_region_with_region_attr(new_alloc_region);
    G1HeapRegionPrinter::alloc(new_alloc_region);
    return new_alloc_region;
  }
  return nullptr;
}

void G1CollectedHeap::retire_gc_alloc_region(G1HeapRegion* alloc_region,
                                             size_t allocated_bytes,
                                             G1HeapRegionAttr dest) {
  _bytes_used_during_gc += allocated_bytes;
  if (dest.is_old()) {
    old_set_add(alloc_region);
  } else {
    assert(dest.is_young(), "Retiring alloc region should be young (%d)", dest.type());
    _survivor.add_used_bytes(allocated_bytes);
  }

  bool const during_im = collector_state()->in_concurrent_start_gc();
  if (during_im && allocated_bytes > 0) {
    _cm->add_root_region(alloc_region);
  }
  G1HeapRegionPrinter::retire(alloc_region);
}

void G1CollectedHeap::mark_evac_failure_object(uint worker_id, const oop obj, size_t obj_size) const {
  assert(!_cm->is_marked_in_bitmap(obj), "must be");

  _cm->raw_mark_in_bitmap(obj);
}

// Optimized nmethod scanning
class RegisterNMethodOopClosure: public OopClosure {
  G1CollectedHeap* _g1h;
  nmethod* _nm;

public:
  RegisterNMethodOopClosure(G1CollectedHeap* g1h, nmethod* nm) :
    _g1h(g1h), _nm(nm) {}

  void do_oop(oop* p) {
    oop heap_oop = RawAccess<>::oop_load(p);
    if (!CompressedOops::is_null(heap_oop)) {
      oop obj = CompressedOops::decode_not_null(heap_oop);
      G1HeapRegion* hr = _g1h->heap_region_containing(obj);
      assert(!hr->is_continues_humongous(),
             "trying to add code root " PTR_FORMAT " in continuation of humongous region " HR_FORMAT
             " starting at " HR_FORMAT,
             p2i(_nm), HR_FORMAT_PARAMS(hr), HR_FORMAT_PARAMS(hr->humongous_start_region()));

      hr->add_code_root(_nm);
    }
  }

  void do_oop(narrowOop* p) { ShouldNotReachHere(); }
};

void G1CollectedHeap::register_nmethod(nmethod* nm) {
  guarantee(nm != nullptr, "sanity");
  RegisterNMethodOopClosure reg_cl(this, nm);
  nm->oops_do(&reg_cl);
}

void G1CollectedHeap::unregister_nmethod(nmethod* nm) {
  // We always unregister nmethods in bulk during code unloading only.
  ShouldNotReachHere();
}

void G1CollectedHeap::update_used_after_gc(bool evacuation_failed) {
  if (evacuation_failed) {
    set_used(recalculate_used());
  } else {
    // The "used" of the collection set have already been subtracted
    // when they were freed.  Add in the bytes used.
    increase_used(_bytes_used_during_gc);
  }
}

class RebuildCodeRootClosure: public NMethodClosure {
  G1CollectedHeap* _g1h;

public:
  RebuildCodeRootClosure(G1CollectedHeap* g1h) :
    _g1h(g1h) {}

  void do_nmethod(nmethod* nm) {
    assert(nm != nullptr, "Sanity");
    _g1h->register_nmethod(nm);
  }
};

void G1CollectedHeap::rebuild_code_roots() {
  RebuildCodeRootClosure nmethod_cl(this);
  CodeCache::nmethods_do(&nmethod_cl);
}

void G1CollectedHeap::initialize_serviceability() {
  _monitoring_support->initialize_serviceability();
}

MemoryUsage G1CollectedHeap::memory_usage() {
  return _monitoring_support->memory_usage();
}

GrowableArray<GCMemoryManager*> G1CollectedHeap::memory_managers() {
  return _monitoring_support->memory_managers();
}

GrowableArray<MemoryPool*> G1CollectedHeap::memory_pools() {
  return _monitoring_support->memory_pools();
}

void G1CollectedHeap::fill_with_dummy_object(HeapWord* start, HeapWord* end, bool zap) {
  G1HeapRegion* region = heap_region_containing(start);
  region->fill_with_dummy_object(start, pointer_delta(end, start), zap);
}

void G1CollectedHeap::start_codecache_marking_cycle_if_inactive(bool concurrent_mark_start) {
  // We can reach here with an active code cache marking cycle either because the
  // previous G1 concurrent marking cycle was undone (if heap occupancy after the
  // concurrent start young collection was below the threshold) or aborted. See
  // CodeCache::on_gc_marking_cycle_finish() why this is.  We must not start a new code
  // cache cycle then. If we are about to start a new g1 concurrent marking cycle we
  // still have to arm all nmethod entry barriers. They are needed for adding oop
  // constants to the SATB snapshot. Full GC does not need nmethods to be armed.
  if (!CodeCache::is_gc_marking_cycle_active()) {
    CodeCache::on_gc_marking_cycle_start();
  }
  if (concurrent_mark_start) {
    CodeCache::arm_all_nmethods();
  }
}

void G1CollectedHeap::finish_codecache_marking_cycle() {
  CodeCache::on_gc_marking_cycle_finish();
  CodeCache::arm_all_nmethods();
}

void G1CollectedHeap::prepare_group_cardsets_for_scan() {
  young_regions_cardset()->reset_table_scanner_for_groups();

  collection_set()->prepare_groups_for_scan();
}<|MERGE_RESOLUTION|>--- conflicted
+++ resolved
@@ -1035,16 +1035,10 @@
     return false;
   }
 
-<<<<<<< HEAD
+
 
   uint expanded_by = _hrm.expand_by(num_regions_to_expand, pretouch_workers);
 
-=======
-  uint regions_to_expand = (uint)(aligned_expand_bytes / G1HeapRegion::GrainBytes);
-  assert(regions_to_expand > 0, "Must expand by at least one region");
-
-  uint expanded_by = _hrm.expand_by(regions_to_expand, pretouch_workers);
->>>>>>> 96070212
   assert(expanded_by > 0, "must have failed during commit.");
 
   size_t actual_expand_bytes = expanded_by * G1HeapRegion::GrainBytes;
@@ -2440,24 +2434,7 @@
   phase_times()->record_verify_after_time_ms((Ticks::now() - start).seconds() * MILLIUNITS);
 }
 
-<<<<<<< HEAD
 void G1CollectedHeap::do_collection_pause_at_safepoint(size_t allocation_word_size) {
-=======
-void G1CollectedHeap::expand_heap_after_young_collection(){
-  size_t expand_bytes = _heap_sizing_policy->young_collection_expansion_amount();
-  if (expand_bytes > 0) {
-    // No need for an ergo logging here,
-    // expansion_amount() does this when it returns a value > 0.
-    Ticks expand_start = Ticks::now();
-    if (expand(expand_bytes, _workers)) {
-      double expand_ms = (Ticks::now() - expand_start).seconds() * MILLIUNITS;
-      phase_times()->record_expand_heap_time(expand_ms);
-    }
-  }
-}
-
-void G1CollectedHeap::do_collection_pause_at_safepoint() {
->>>>>>> 96070212
   assert_at_safepoint_on_vm_thread();
   guarantee(!is_stw_gc_active(), "collection is not reentrant");
 
