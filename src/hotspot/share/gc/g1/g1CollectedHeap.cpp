--- conflicted
+++ resolved
@@ -1612,19 +1612,18 @@
   _free_arena_memory_task = new G1MonotonicArenaFreeMemoryTask("Card Set Free Memory Task");
   _service_thread->register_task(_free_arena_memory_task);
 
-<<<<<<< HEAD
   if (G1UseTimeBasedHeapSizing) {
     _heap_evaluation_task = new G1HeapEvaluationTask(this, _heap_sizing_policy);
     _service_thread->register_task(_heap_evaluation_task);
     log_debug(gc, init)("G1 Time-Based Heap Evaluation task registered and scheduled");
   } else {
     assert(_heap_evaluation_task == nullptr, "pre-condition");
-=======
+  }
+
   if (policy()->use_adaptive_young_list_length()) {
     _revise_young_length_task = new G1ReviseYoungLengthTask("Revise Young Length List Task");
     _service_thread->register_task(_revise_young_length_task);
->>>>>>> 18fd0477
-  }
+  }  }
 
   // Here we allocate the dummy G1HeapRegion that is required by the
   // G1AllocRegion class.
