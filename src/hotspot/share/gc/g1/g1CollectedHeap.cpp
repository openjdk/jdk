/*
 * Copyright (c) 2001, 2021, Oracle and/or its affiliates. All rights reserved.
 * DO NOT ALTER OR REMOVE COPYRIGHT NOTICES OR THIS FILE HEADER.
 *
 * This code is free software; you can redistribute it and/or modify it
 * under the terms of the GNU General Public License version 2 only, as
 * published by the Free Software Foundation.
 *
 * This code is distributed in the hope that it will be useful, but WITHOUT
 * ANY WARRANTY; without even the implied warranty of MERCHANTABILITY or
 * FITNESS FOR A PARTICULAR PURPOSE.  See the GNU General Public License
 * version 2 for more details (a copy is included in the LICENSE file that
 * accompanied this code).
 *
 * You should have received a copy of the GNU General Public License version
 * 2 along with this work; if not, write to the Free Software Foundation,
 * Inc., 51 Franklin St, Fifth Floor, Boston, MA 02110-1301 USA.
 *
 * Please contact Oracle, 500 Oracle Parkway, Redwood Shores, CA 94065 USA
 * or visit www.oracle.com if you need additional information or have any
 * questions.
 *
 */

#include "precompiled.hpp"
#include "classfile/classLoaderDataGraph.hpp"
#include "classfile/metadataOnStackMark.hpp"
#include "classfile/stringTable.hpp"
#include "code/codeCache.hpp"
#include "code/icBuffer.hpp"
#include "compiler/oopMap.hpp"
#include "gc/g1/g1Allocator.inline.hpp"
#include "gc/g1/g1Arguments.hpp"
#include "gc/g1/g1BarrierSet.hpp"
#include "gc/g1/g1CollectedHeap.inline.hpp"
#include "gc/g1/g1CollectionSet.hpp"
#include "gc/g1/g1CollectorState.hpp"
#include "gc/g1/g1ConcurrentRefine.hpp"
#include "gc/g1/g1ConcurrentRefineThread.hpp"
#include "gc/g1/g1ConcurrentMarkThread.inline.hpp"
#include "gc/g1/g1DirtyCardQueue.hpp"
#include "gc/g1/g1EvacStats.inline.hpp"
#include "gc/g1/g1FullCollector.hpp"
#include "gc/g1/g1GCParPhaseTimesTracker.hpp"
#include "gc/g1/g1GCPhaseTimes.hpp"
#include "gc/g1/g1GCPauseType.hpp"
#include "gc/g1/g1HeapSizingPolicy.hpp"
#include "gc/g1/g1HeapTransition.hpp"
#include "gc/g1/g1HeapVerifier.hpp"
#include "gc/g1/g1HotCardCache.hpp"
#include "gc/g1/g1InitLogger.hpp"
#include "gc/g1/g1MemoryPool.hpp"
#include "gc/g1/g1OopClosures.inline.hpp"
#include "gc/g1/g1ParallelCleaning.hpp"
#include "gc/g1/g1ParScanThreadState.inline.hpp"
#include "gc/g1/g1PeriodicGCTask.hpp"
#include "gc/g1/g1Policy.hpp"
#include "gc/g1/g1RedirtyCardsQueue.hpp"
#include "gc/g1/g1RegionToSpaceMapper.hpp"
#include "gc/g1/g1RemSet.hpp"
#include "gc/g1/g1RootClosures.hpp"
#include "gc/g1/g1RootProcessor.hpp"
#include "gc/g1/g1SATBMarkQueueSet.hpp"
#include "gc/g1/g1ThreadLocalData.hpp"
#include "gc/g1/g1Trace.hpp"
#include "gc/g1/g1ServiceThread.hpp"
#include "gc/g1/g1UncommitRegionTask.hpp"
#include "gc/g1/g1VMOperations.hpp"
#include "gc/g1/g1YoungGCPostEvacuateTasks.hpp"
#include "gc/g1/heapRegion.inline.hpp"
#include "gc/g1/heapRegionRemSet.hpp"
#include "gc/g1/heapRegionSet.inline.hpp"
#include "gc/shared/concurrentGCBreakpoints.hpp"
#include "gc/shared/gcBehaviours.hpp"
#include "gc/shared/gcHeapSummary.hpp"
#include "gc/shared/gcId.hpp"
#include "gc/shared/gcLocker.hpp"
#include "gc/shared/gcTimer.hpp"
#include "gc/shared/gcTraceTime.inline.hpp"
#include "gc/shared/generationSpec.hpp"
#include "gc/shared/isGCActiveMark.hpp"
#include "gc/shared/locationPrinter.inline.hpp"
#include "gc/shared/oopStorageParState.hpp"
#include "gc/shared/preservedMarks.inline.hpp"
#include "gc/shared/suspendibleThreadSet.hpp"
#include "gc/shared/referenceProcessor.inline.hpp"
#include "gc/shared/taskTerminator.hpp"
#include "gc/shared/taskqueue.inline.hpp"
#include "gc/shared/tlab_globals.hpp"
#include "gc/shared/weakProcessor.inline.hpp"
#include "gc/shared/workerPolicy.hpp"
#include "logging/log.hpp"
#include "memory/allocation.hpp"
#include "memory/iterator.hpp"
#include "memory/heapInspection.hpp"
#include "memory/metaspaceUtils.hpp"
#include "memory/resourceArea.hpp"
#include "memory/universe.hpp"
#include "oops/access.inline.hpp"
#include "oops/compressedOops.inline.hpp"
#include "oops/oop.inline.hpp"
#include "runtime/atomic.hpp"
#include "runtime/handles.inline.hpp"
#include "runtime/init.hpp"
#include "runtime/java.hpp"
#include "runtime/orderAccess.hpp"
#include "runtime/threadSMR.hpp"
#include "runtime/vmThread.hpp"
#include "utilities/align.hpp"
#include "utilities/autoRestore.hpp"
#include "utilities/bitMap.inline.hpp"
#include "utilities/globalDefinitions.hpp"
#include "utilities/stack.inline.hpp"

size_t G1CollectedHeap::_humongous_object_threshold_in_words = 0;

// INVARIANTS/NOTES
//
// All allocation activity covered by the G1CollectedHeap interface is
// serialized by acquiring the HeapLock.  This happens in mem_allocate
// and allocate_new_tlab, which are the "entry" points to the
// allocation code from the rest of the JVM.  (Note that this does not
// apply to TLAB allocation, which is not part of this interface: it
// is done by clients of this interface.)

void G1RegionMappingChangedListener::reset_from_card_cache(uint start_idx, size_t num_regions) {
  HeapRegionRemSet::invalidate_from_card_cache(start_idx, num_regions);
}

void G1RegionMappingChangedListener::on_commit(uint start_idx, size_t num_regions, bool zero_filled) {
  // The from card cache is not the memory that is actually committed. So we cannot
  // take advantage of the zero_filled parameter.
  reset_from_card_cache(start_idx, num_regions);
}

Tickspan G1CollectedHeap::run_task_timed(AbstractGangTask* task) {
  Ticks start = Ticks::now();
  workers()->run_task(task);
  return Ticks::now() - start;
}

void G1CollectedHeap::run_batch_task(G1BatchedGangTask* cl) {
  uint num_workers = MAX2(1u, MIN2(cl->num_workers_estimate(), workers()->active_workers()));
  cl->set_max_workers(num_workers);
  workers()->run_task(cl, num_workers);
}

HeapRegion* G1CollectedHeap::new_heap_region(uint hrs_index,
                                             MemRegion mr) {
  return new HeapRegion(hrs_index, bot(), mr);
}

// Private methods.

HeapRegion* G1CollectedHeap::new_region(size_t word_size,
                                        HeapRegionType type,
                                        bool do_expand,
                                        uint node_index) {
  assert(!is_humongous(word_size) || word_size <= HeapRegion::GrainWords,
         "the only time we use this to allocate a humongous region is "
         "when we are allocating a single humongous region");

  HeapRegion* res = _hrm.allocate_free_region(type, node_index);

  if (res == NULL && do_expand && _expand_heap_after_alloc_failure) {
    // Currently, only attempts to allocate GC alloc regions set
    // do_expand to true. So, we should only reach here during a
    // safepoint. If this assumption changes we might have to
    // reconsider the use of _expand_heap_after_alloc_failure.
    assert(SafepointSynchronize::is_at_safepoint(), "invariant");

    log_debug(gc, ergo, heap)("Attempt heap expansion (region allocation request failed). Allocation request: " SIZE_FORMAT "B",
                              word_size * HeapWordSize);

    assert(word_size * HeapWordSize < HeapRegion::GrainBytes,
           "This kind of expansion should never be more than one region. Size: " SIZE_FORMAT,
           word_size * HeapWordSize);
    if (expand_single_region(node_index)) {
      // Given that expand_single_region() succeeded in expanding the heap, and we
      // always expand the heap by an amount aligned to the heap
      // region size, the free list should in theory not be empty.
      // In either case allocate_free_region() will check for NULL.
      res = _hrm.allocate_free_region(type, node_index);
    } else {
      _expand_heap_after_alloc_failure = false;
    }
  }
  return res;
}

HeapWord*
G1CollectedHeap::humongous_obj_allocate_initialize_regions(HeapRegion* first_hr,
                                                           uint num_regions,
                                                           size_t word_size) {
  assert(first_hr != NULL, "pre-condition");
  assert(is_humongous(word_size), "word_size should be humongous");
  assert(num_regions * HeapRegion::GrainWords >= word_size, "pre-condition");

  // Index of last region in the series.
  uint first = first_hr->hrm_index();
  uint last = first + num_regions - 1;

  // We need to initialize the region(s) we just discovered. This is
  // a bit tricky given that it can happen concurrently with
  // refinement threads refining cards on these regions and
  // potentially wanting to refine the BOT as they are scanning
  // those cards (this can happen shortly after a cleanup; see CR
  // 6991377). So we have to set up the region(s) carefully and in
  // a specific order.

  // The word size sum of all the regions we will allocate.
  size_t word_size_sum = (size_t) num_regions * HeapRegion::GrainWords;
  assert(word_size <= word_size_sum, "sanity");

  // The passed in hr will be the "starts humongous" region. The header
  // of the new object will be placed at the bottom of this region.
  HeapWord* new_obj = first_hr->bottom();
  // This will be the new top of the new object.
  HeapWord* obj_top = new_obj + word_size;

  // First, we need to zero the header of the space that we will be
  // allocating. When we update top further down, some refinement
  // threads might try to scan the region. By zeroing the header we
  // ensure that any thread that will try to scan the region will
  // come across the zero klass word and bail out.
  //
  // NOTE: It would not have been correct to have used
  // CollectedHeap::fill_with_object() and make the space look like
  // an int array. The thread that is doing the allocation will
  // later update the object header to a potentially different array
  // type and, for a very short period of time, the klass and length
  // fields will be inconsistent. This could cause a refinement
  // thread to calculate the object size incorrectly.
  Copy::fill_to_words(new_obj, oopDesc::header_size(), 0);

  // Next, pad out the unused tail of the last region with filler
  // objects, for improved usage accounting.
  // How many words we use for filler objects.
  size_t word_fill_size = word_size_sum - word_size;

  // How many words memory we "waste" which cannot hold a filler object.
  size_t words_not_fillable = 0;

  if (word_fill_size >= min_fill_size()) {
    fill_with_objects(obj_top, word_fill_size);
  } else if (word_fill_size > 0) {
    // We have space to fill, but we cannot fit an object there.
    words_not_fillable = word_fill_size;
    word_fill_size = 0;
  }

  // We will set up the first region as "starts humongous". This
  // will also update the BOT covering all the regions to reflect
  // that there is a single object that starts at the bottom of the
  // first region.
  first_hr->set_starts_humongous(obj_top, word_fill_size);
  _policy->remset_tracker()->update_at_allocate(first_hr);
  // Then, if there are any, we will set up the "continues
  // humongous" regions.
  HeapRegion* hr = NULL;
  for (uint i = first + 1; i <= last; ++i) {
    hr = region_at(i);
    hr->set_continues_humongous(first_hr);
    _policy->remset_tracker()->update_at_allocate(hr);
  }

  // Up to this point no concurrent thread would have been able to
  // do any scanning on any region in this series. All the top
  // fields still point to bottom, so the intersection between
  // [bottom,top] and [card_start,card_end] will be empty. Before we
  // update the top fields, we'll do a storestore to make sure that
  // no thread sees the update to top before the zeroing of the
  // object header and the BOT initialization.
  OrderAccess::storestore();

  // Now, we will update the top fields of the "continues humongous"
  // regions except the last one.
  for (uint i = first; i < last; ++i) {
    hr = region_at(i);
    hr->set_top(hr->end());
  }

  hr = region_at(last);
  // If we cannot fit a filler object, we must set top to the end
  // of the humongous object, otherwise we cannot iterate the heap
  // and the BOT will not be complete.
  hr->set_top(hr->end() - words_not_fillable);

  assert(hr->bottom() < obj_top && obj_top <= hr->end(),
         "obj_top should be in last region");

  _verifier->check_bitmaps("Humongous Region Allocation", first_hr);

  assert(words_not_fillable == 0 ||
         first_hr->bottom() + word_size_sum - words_not_fillable == hr->top(),
         "Miscalculation in humongous allocation");

  increase_used((word_size_sum - words_not_fillable) * HeapWordSize);

  for (uint i = first; i <= last; ++i) {
    hr = region_at(i);
    _humongous_set.add(hr);
    _hr_printer.alloc(hr);
  }

  return new_obj;
}

size_t G1CollectedHeap::humongous_obj_size_in_regions(size_t word_size) {
  assert(is_humongous(word_size), "Object of size " SIZE_FORMAT " must be humongous here", word_size);
  return align_up(word_size, HeapRegion::GrainWords) / HeapRegion::GrainWords;
}

// If could fit into free regions w/o expansion, try.
// Otherwise, if can expand, do so.
// Otherwise, if using ex regions might help, try with ex given back.
HeapWord* G1CollectedHeap::humongous_obj_allocate(size_t word_size) {
  assert_heap_locked_or_at_safepoint(true /* should_be_vm_thread */);

  _verifier->verify_region_sets_optional();

  uint obj_regions = (uint) humongous_obj_size_in_regions(word_size);

  // Policy: First try to allocate a humongous object in the free list.
  HeapRegion* humongous_start = _hrm.allocate_humongous(obj_regions);
  if (humongous_start == NULL) {
    // Policy: We could not find enough regions for the humongous object in the
    // free list. Look through the heap to find a mix of free and uncommitted regions.
    // If so, expand the heap and allocate the humongous object.
    humongous_start = _hrm.expand_and_allocate_humongous(obj_regions);
    if (humongous_start != NULL) {
      // We managed to find a region by expanding the heap.
      log_debug(gc, ergo, heap)("Heap expansion (humongous allocation request). Allocation request: " SIZE_FORMAT "B",
                                word_size * HeapWordSize);
      policy()->record_new_heap_size(num_regions());
    } else {
      // Policy: Potentially trigger a defragmentation GC.
    }
  }

  HeapWord* result = NULL;
  if (humongous_start != NULL) {
    result = humongous_obj_allocate_initialize_regions(humongous_start, obj_regions, word_size);
    assert(result != NULL, "it should always return a valid result");

    // A successful humongous object allocation changes the used space
    // information of the old generation so we need to recalculate the
    // sizes and update the jstat counters here.
    g1mm()->update_sizes();
  }

  _verifier->verify_region_sets_optional();

  return result;
}

HeapWord* G1CollectedHeap::allocate_new_tlab(size_t min_size,
                                             size_t requested_size,
                                             size_t* actual_size) {
  assert_heap_not_locked_and_not_at_safepoint();
  assert(!is_humongous(requested_size), "we do not allow humongous TLABs");

  return attempt_allocation(min_size, requested_size, actual_size);
}

HeapWord*
G1CollectedHeap::mem_allocate(size_t word_size,
                              bool*  gc_overhead_limit_was_exceeded) {
  assert_heap_not_locked_and_not_at_safepoint();

  if (is_humongous(word_size)) {
    return attempt_allocation_humongous(word_size);
  }
  size_t dummy = 0;
  return attempt_allocation(word_size, word_size, &dummy);
}

HeapWord* G1CollectedHeap::attempt_allocation_slow(size_t word_size) {
  ResourceMark rm; // For retrieving the thread names in log messages.

  // Make sure you read the note in attempt_allocation_humongous().

  assert_heap_not_locked_and_not_at_safepoint();
  assert(!is_humongous(word_size), "attempt_allocation_slow() should not "
         "be called for humongous allocation requests");

  // We should only get here after the first-level allocation attempt
  // (attempt_allocation()) failed to allocate.

  // We will loop until a) we manage to successfully perform the
  // allocation or b) we successfully schedule a collection which
  // fails to perform the allocation. b) is the only case when we'll
  // return NULL.
  HeapWord* result = NULL;
  for (uint try_count = 1, gclocker_retry_count = 0; /* we'll return */; try_count += 1) {
    bool should_try_gc;
    uint gc_count_before;

    {
      MutexLocker x(Heap_lock);
      result = _allocator->attempt_allocation_locked(word_size);
      if (result != NULL) {
        return result;
      }

      // If the GCLocker is active and we are bound for a GC, try expanding young gen.
      // This is different to when only GCLocker::needs_gc() is set: try to avoid
      // waiting because the GCLocker is active to not wait too long.
      if (GCLocker::is_active_and_needs_gc() && policy()->can_expand_young_list()) {
        // No need for an ergo message here, can_expand_young_list() does this when
        // it returns true.
        result = _allocator->attempt_allocation_force(word_size);
        if (result != NULL) {
          return result;
        }
      }
      // Only try a GC if the GCLocker does not signal the need for a GC. Wait until
      // the GCLocker initiated GC has been performed and then retry. This includes
      // the case when the GC Locker is not active but has not been performed.
      should_try_gc = !GCLocker::needs_gc();
      // Read the GC count while still holding the Heap_lock.
      gc_count_before = total_collections();
    }

    if (should_try_gc) {
      bool succeeded;
      result = do_collection_pause(word_size, gc_count_before, &succeeded,
                                   GCCause::_g1_inc_collection_pause);
      if (result != NULL) {
        assert(succeeded, "only way to get back a non-NULL result");
        log_trace(gc, alloc)("%s: Successfully scheduled collection returning " PTR_FORMAT,
                             Thread::current()->name(), p2i(result));
        return result;
      }

      if (succeeded) {
        // We successfully scheduled a collection which failed to allocate. No
        // point in trying to allocate further. We'll just return NULL.
        log_trace(gc, alloc)("%s: Successfully scheduled collection failing to allocate "
                             SIZE_FORMAT " words", Thread::current()->name(), word_size);
        return NULL;
      }
      log_trace(gc, alloc)("%s: Unsuccessfully scheduled collection allocating " SIZE_FORMAT " words",
                           Thread::current()->name(), word_size);
    } else {
      // Failed to schedule a collection.
      if (gclocker_retry_count > GCLockerRetryAllocationCount) {
        log_warning(gc, alloc)("%s: Retried waiting for GCLocker too often allocating "
                               SIZE_FORMAT " words", Thread::current()->name(), word_size);
        return NULL;
      }
      log_trace(gc, alloc)("%s: Stall until clear", Thread::current()->name());
      // The GCLocker is either active or the GCLocker initiated
      // GC has not yet been performed. Stall until it is and
      // then retry the allocation.
      GCLocker::stall_until_clear();
      gclocker_retry_count += 1;
    }

    // We can reach here if we were unsuccessful in scheduling a
    // collection (because another thread beat us to it) or if we were
    // stalled due to the GC locker. In either can we should retry the
    // allocation attempt in case another thread successfully
    // performed a collection and reclaimed enough space. We do the
    // first attempt (without holding the Heap_lock) here and the
    // follow-on attempt will be at the start of the next loop
    // iteration (after taking the Heap_lock).
    size_t dummy = 0;
    result = _allocator->attempt_allocation(word_size, word_size, &dummy);
    if (result != NULL) {
      return result;
    }

    // Give a warning if we seem to be looping forever.
    if ((QueuedAllocationWarningCount > 0) &&
        (try_count % QueuedAllocationWarningCount == 0)) {
      log_warning(gc, alloc)("%s:  Retried allocation %u times for " SIZE_FORMAT " words",
                             Thread::current()->name(), try_count, word_size);
    }
  }

  ShouldNotReachHere();
  return NULL;
}

void G1CollectedHeap::begin_archive_alloc_range(bool open) {
  assert_at_safepoint_on_vm_thread();
  if (_archive_allocator == NULL) {
    _archive_allocator = G1ArchiveAllocator::create_allocator(this, open);
  }
}

bool G1CollectedHeap::is_archive_alloc_too_large(size_t word_size) {
  // Allocations in archive regions cannot be of a size that would be considered
  // humongous even for a minimum-sized region, because G1 region sizes/boundaries
  // may be different at archive-restore time.
  return word_size >= humongous_threshold_for(HeapRegion::min_region_size_in_words());
}

HeapWord* G1CollectedHeap::archive_mem_allocate(size_t word_size) {
  assert_at_safepoint_on_vm_thread();
  assert(_archive_allocator != NULL, "_archive_allocator not initialized");
  if (is_archive_alloc_too_large(word_size)) {
    return NULL;
  }
  return _archive_allocator->archive_mem_allocate(word_size);
}

void G1CollectedHeap::end_archive_alloc_range(GrowableArray<MemRegion>* ranges,
                                              size_t end_alignment_in_bytes) {
  assert_at_safepoint_on_vm_thread();
  assert(_archive_allocator != NULL, "_archive_allocator not initialized");

  // Call complete_archive to do the real work, filling in the MemRegion
  // array with the archive regions.
  _archive_allocator->complete_archive(ranges, end_alignment_in_bytes);
  delete _archive_allocator;
  _archive_allocator = NULL;
}

bool G1CollectedHeap::check_archive_addresses(MemRegion* ranges, size_t count) {
  assert(ranges != NULL, "MemRegion array NULL");
  assert(count != 0, "No MemRegions provided");
  MemRegion reserved = _hrm.reserved();
  for (size_t i = 0; i < count; i++) {
    if (!reserved.contains(ranges[i].start()) || !reserved.contains(ranges[i].last())) {
      return false;
    }
  }
  return true;
}

bool G1CollectedHeap::alloc_archive_regions(MemRegion* ranges,
                                            size_t count,
                                            bool open) {
  assert(!is_init_completed(), "Expect to be called at JVM init time");
  assert(ranges != NULL, "MemRegion array NULL");
  assert(count != 0, "No MemRegions provided");
  MutexLocker x(Heap_lock);

  MemRegion reserved = _hrm.reserved();
  HeapWord* prev_last_addr = NULL;
  HeapRegion* prev_last_region = NULL;

  // Temporarily disable pretouching of heap pages. This interface is used
  // when mmap'ing archived heap data in, so pre-touching is wasted.
  FlagSetting fs(AlwaysPreTouch, false);

  // For each specified MemRegion range, allocate the corresponding G1
  // regions and mark them as archive regions. We expect the ranges
  // in ascending starting address order, without overlap.
  for (size_t i = 0; i < count; i++) {
    MemRegion curr_range = ranges[i];
    HeapWord* start_address = curr_range.start();
    size_t word_size = curr_range.word_size();
    HeapWord* last_address = curr_range.last();
    size_t commits = 0;

    guarantee(reserved.contains(start_address) && reserved.contains(last_address),
              "MemRegion outside of heap [" PTR_FORMAT ", " PTR_FORMAT "]",
              p2i(start_address), p2i(last_address));
    guarantee(start_address > prev_last_addr,
              "Ranges not in ascending order: " PTR_FORMAT " <= " PTR_FORMAT ,
              p2i(start_address), p2i(prev_last_addr));
    prev_last_addr = last_address;

    // Check for ranges that start in the same G1 region in which the previous
    // range ended, and adjust the start address so we don't try to allocate
    // the same region again. If the current range is entirely within that
    // region, skip it, just adjusting the recorded top.
    HeapRegion* start_region = _hrm.addr_to_region(start_address);
    if ((prev_last_region != NULL) && (start_region == prev_last_region)) {
      start_address = start_region->end();
      if (start_address > last_address) {
        increase_used(word_size * HeapWordSize);
        start_region->set_top(last_address + 1);
        continue;
      }
      start_region->set_top(start_address);
      curr_range = MemRegion(start_address, last_address + 1);
      start_region = _hrm.addr_to_region(start_address);
    }

    // Perform the actual region allocation, exiting if it fails.
    // Then note how much new space we have allocated.
    if (!_hrm.allocate_containing_regions(curr_range, &commits, workers())) {
      return false;
    }
    increase_used(word_size * HeapWordSize);
    if (commits != 0) {
      log_debug(gc, ergo, heap)("Attempt heap expansion (allocate archive regions). Total size: " SIZE_FORMAT "B",
                                HeapRegion::GrainWords * HeapWordSize * commits);

    }

    // Mark each G1 region touched by the range as archive, add it to
    // the old set, and set top.
    HeapRegion* curr_region = _hrm.addr_to_region(start_address);
    HeapRegion* last_region = _hrm.addr_to_region(last_address);
    prev_last_region = last_region;

    while (curr_region != NULL) {
      assert(curr_region->is_empty() && !curr_region->is_pinned(),
             "Region already in use (index %u)", curr_region->hrm_index());
      if (open) {
        curr_region->set_open_archive();
      } else {
        curr_region->set_closed_archive();
      }
      _hr_printer.alloc(curr_region);
      _archive_set.add(curr_region);
      HeapWord* top;
      HeapRegion* next_region;
      if (curr_region != last_region) {
        top = curr_region->end();
        next_region = _hrm.next_region_in_heap(curr_region);
      } else {
        top = last_address + 1;
        next_region = NULL;
      }
      curr_region->set_top(top);
      curr_region = next_region;
    }
  }
  return true;
}

void G1CollectedHeap::fill_archive_regions(MemRegion* ranges, size_t count) {
  assert(!is_init_completed(), "Expect to be called at JVM init time");
  assert(ranges != NULL, "MemRegion array NULL");
  assert(count != 0, "No MemRegions provided");
  MemRegion reserved = _hrm.reserved();
  HeapWord *prev_last_addr = NULL;
  HeapRegion* prev_last_region = NULL;

  // For each MemRegion, create filler objects, if needed, in the G1 regions
  // that contain the address range. The address range actually within the
  // MemRegion will not be modified. That is assumed to have been initialized
  // elsewhere, probably via an mmap of archived heap data.
  MutexLocker x(Heap_lock);
  for (size_t i = 0; i < count; i++) {
    HeapWord* start_address = ranges[i].start();
    HeapWord* last_address = ranges[i].last();

    assert(reserved.contains(start_address) && reserved.contains(last_address),
           "MemRegion outside of heap [" PTR_FORMAT ", " PTR_FORMAT "]",
           p2i(start_address), p2i(last_address));
    assert(start_address > prev_last_addr,
           "Ranges not in ascending order: " PTR_FORMAT " <= " PTR_FORMAT ,
           p2i(start_address), p2i(prev_last_addr));

    HeapRegion* start_region = _hrm.addr_to_region(start_address);
    HeapRegion* last_region = _hrm.addr_to_region(last_address);
    HeapWord* bottom_address = start_region->bottom();

    // Check for a range beginning in the same region in which the
    // previous one ended.
    if (start_region == prev_last_region) {
      bottom_address = prev_last_addr + 1;
    }

    // Verify that the regions were all marked as archive regions by
    // alloc_archive_regions.
    HeapRegion* curr_region = start_region;
    while (curr_region != NULL) {
      guarantee(curr_region->is_archive(),
                "Expected archive region at index %u", curr_region->hrm_index());
      if (curr_region != last_region) {
        curr_region = _hrm.next_region_in_heap(curr_region);
      } else {
        curr_region = NULL;
      }
    }

    prev_last_addr = last_address;
    prev_last_region = last_region;

    // Fill the memory below the allocated range with dummy object(s),
    // if the region bottom does not match the range start, or if the previous
    // range ended within the same G1 region, and there is a gap.
    assert(start_address >= bottom_address, "bottom address should not be greater than start address");
    if (start_address > bottom_address) {
      size_t fill_size = pointer_delta(start_address, bottom_address);
      G1CollectedHeap::fill_with_objects(bottom_address, fill_size);
      increase_used(fill_size * HeapWordSize);
    }
  }
}

inline HeapWord* G1CollectedHeap::attempt_allocation(size_t min_word_size,
                                                     size_t desired_word_size,
                                                     size_t* actual_word_size) {
  assert_heap_not_locked_and_not_at_safepoint();
  assert(!is_humongous(desired_word_size), "attempt_allocation() should not "
         "be called for humongous allocation requests");

  HeapWord* result = _allocator->attempt_allocation(min_word_size, desired_word_size, actual_word_size);

  if (result == NULL) {
    *actual_word_size = desired_word_size;
    result = attempt_allocation_slow(desired_word_size);
  }

  assert_heap_not_locked();
  if (result != NULL) {
    assert(*actual_word_size != 0, "Actual size must have been set here");
    dirty_young_block(result, *actual_word_size);
  } else {
    *actual_word_size = 0;
  }

  return result;
}

void G1CollectedHeap::dealloc_archive_regions(MemRegion* ranges, size_t count) {
  assert(!is_init_completed(), "Expect to be called at JVM init time");
  assert(ranges != NULL, "MemRegion array NULL");
  assert(count != 0, "No MemRegions provided");
  MemRegion reserved = _hrm.reserved();
  HeapWord* prev_last_addr = NULL;
  HeapRegion* prev_last_region = NULL;
  size_t size_used = 0;
  uint shrink_count = 0;

  // For each Memregion, free the G1 regions that constitute it, and
  // notify mark-sweep that the range is no longer to be considered 'archive.'
  MutexLocker x(Heap_lock);
  for (size_t i = 0; i < count; i++) {
    HeapWord* start_address = ranges[i].start();
    HeapWord* last_address = ranges[i].last();

    assert(reserved.contains(start_address) && reserved.contains(last_address),
           "MemRegion outside of heap [" PTR_FORMAT ", " PTR_FORMAT "]",
           p2i(start_address), p2i(last_address));
    assert(start_address > prev_last_addr,
           "Ranges not in ascending order: " PTR_FORMAT " <= " PTR_FORMAT ,
           p2i(start_address), p2i(prev_last_addr));
    size_used += ranges[i].byte_size();
    prev_last_addr = last_address;

    HeapRegion* start_region = _hrm.addr_to_region(start_address);
    HeapRegion* last_region = _hrm.addr_to_region(last_address);

    // Check for ranges that start in the same G1 region in which the previous
    // range ended, and adjust the start address so we don't try to free
    // the same region again. If the current range is entirely within that
    // region, skip it.
    if (start_region == prev_last_region) {
      start_address = start_region->end();
      if (start_address > last_address) {
        continue;
      }
      start_region = _hrm.addr_to_region(start_address);
    }
    prev_last_region = last_region;

    // After verifying that each region was marked as an archive region by
    // alloc_archive_regions, set it free and empty and uncommit it.
    HeapRegion* curr_region = start_region;
    while (curr_region != NULL) {
      guarantee(curr_region->is_archive(),
                "Expected archive region at index %u", curr_region->hrm_index());
      uint curr_index = curr_region->hrm_index();
      _archive_set.remove(curr_region);
      curr_region->set_free();
      curr_region->set_top(curr_region->bottom());
      if (curr_region != last_region) {
        curr_region = _hrm.next_region_in_heap(curr_region);
      } else {
        curr_region = NULL;
      }

      _hrm.shrink_at(curr_index, 1);
      shrink_count++;
    }
  }

  if (shrink_count != 0) {
    log_debug(gc, ergo, heap)("Attempt heap shrinking (archive regions). Total size: " SIZE_FORMAT "B",
                              HeapRegion::GrainWords * HeapWordSize * shrink_count);
    // Explicit uncommit.
    uncommit_regions(shrink_count);
  }
  decrease_used(size_used);
}

HeapWord* G1CollectedHeap::attempt_allocation_humongous(size_t word_size) {
  ResourceMark rm; // For retrieving the thread names in log messages.

  // The structure of this method has a lot of similarities to
  // attempt_allocation_slow(). The reason these two were not merged
  // into a single one is that such a method would require several "if
  // allocation is not humongous do this, otherwise do that"
  // conditional paths which would obscure its flow. In fact, an early
  // version of this code did use a unified method which was harder to
  // follow and, as a result, it had subtle bugs that were hard to
  // track down. So keeping these two methods separate allows each to
  // be more readable. It will be good to keep these two in sync as
  // much as possible.

  assert_heap_not_locked_and_not_at_safepoint();
  assert(is_humongous(word_size), "attempt_allocation_humongous() "
         "should only be called for humongous allocations");

  // Humongous objects can exhaust the heap quickly, so we should check if we
  // need to start a marking cycle at each humongous object allocation. We do
  // the check before we do the actual allocation. The reason for doing it
  // before the allocation is that we avoid having to keep track of the newly
  // allocated memory while we do a GC.
  if (policy()->need_to_start_conc_mark("concurrent humongous allocation",
                                        word_size)) {
    collect(GCCause::_g1_humongous_allocation);
  }

  // We will loop until a) we manage to successfully perform the
  // allocation or b) we successfully schedule a collection which
  // fails to perform the allocation. b) is the only case when we'll
  // return NULL.
  HeapWord* result = NULL;
  for (uint try_count = 1, gclocker_retry_count = 0; /* we'll return */; try_count += 1) {
    bool should_try_gc;
    uint gc_count_before;


    {
      MutexLocker x(Heap_lock);

      // Given that humongous objects are not allocated in young
      // regions, we'll first try to do the allocation without doing a
      // collection hoping that there's enough space in the heap.
      result = humongous_obj_allocate(word_size);
      if (result != NULL) {
        size_t size_in_regions = humongous_obj_size_in_regions(word_size);
        policy()->old_gen_alloc_tracker()->
          add_allocated_humongous_bytes_since_last_gc(size_in_regions * HeapRegion::GrainBytes);
        return result;
      }

      // Only try a GC if the GCLocker does not signal the need for a GC. Wait until
      // the GCLocker initiated GC has been performed and then retry. This includes
      // the case when the GC Locker is not active but has not been performed.
      should_try_gc = !GCLocker::needs_gc();
      // Read the GC count while still holding the Heap_lock.
      gc_count_before = total_collections();
    }

    if (should_try_gc) {
      bool succeeded;
      result = do_collection_pause(word_size, gc_count_before, &succeeded,
                                   GCCause::_g1_humongous_allocation);
      if (result != NULL) {
        assert(succeeded, "only way to get back a non-NULL result");
        log_trace(gc, alloc)("%s: Successfully scheduled collection returning " PTR_FORMAT,
                             Thread::current()->name(), p2i(result));
        size_t size_in_regions = humongous_obj_size_in_regions(word_size);
        policy()->old_gen_alloc_tracker()->
          record_collection_pause_humongous_allocation(size_in_regions * HeapRegion::GrainBytes);
        return result;
      }

      if (succeeded) {
        // We successfully scheduled a collection which failed to allocate. No
        // point in trying to allocate further. We'll just return NULL.
        log_trace(gc, alloc)("%s: Successfully scheduled collection failing to allocate "
                             SIZE_FORMAT " words", Thread::current()->name(), word_size);
        return NULL;
      }
      log_trace(gc, alloc)("%s: Unsuccessfully scheduled collection allocating " SIZE_FORMAT "",
                           Thread::current()->name(), word_size);
    } else {
      // Failed to schedule a collection.
      if (gclocker_retry_count > GCLockerRetryAllocationCount) {
        log_warning(gc, alloc)("%s: Retried waiting for GCLocker too often allocating "
                               SIZE_FORMAT " words", Thread::current()->name(), word_size);
        return NULL;
      }
      log_trace(gc, alloc)("%s: Stall until clear", Thread::current()->name());
      // The GCLocker is either active or the GCLocker initiated
      // GC has not yet been performed. Stall until it is and
      // then retry the allocation.
      GCLocker::stall_until_clear();
      gclocker_retry_count += 1;
    }


    // We can reach here if we were unsuccessful in scheduling a
    // collection (because another thread beat us to it) or if we were
    // stalled due to the GC locker. In either can we should retry the
    // allocation attempt in case another thread successfully
    // performed a collection and reclaimed enough space.
    // Humongous object allocation always needs a lock, so we wait for the retry
    // in the next iteration of the loop, unlike for the regular iteration case.
    // Give a warning if we seem to be looping forever.

    if ((QueuedAllocationWarningCount > 0) &&
        (try_count % QueuedAllocationWarningCount == 0)) {
      log_warning(gc, alloc)("%s: Retried allocation %u times for " SIZE_FORMAT " words",
                             Thread::current()->name(), try_count, word_size);
    }
  }

  ShouldNotReachHere();
  return NULL;
}

HeapWord* G1CollectedHeap::attempt_allocation_at_safepoint(size_t word_size,
                                                           bool expect_null_mutator_alloc_region) {
  assert_at_safepoint_on_vm_thread();
  assert(!_allocator->has_mutator_alloc_region() || !expect_null_mutator_alloc_region,
         "the current alloc region was unexpectedly found to be non-NULL");

  if (!is_humongous(word_size)) {
    return _allocator->attempt_allocation_locked(word_size);
  } else {
    HeapWord* result = humongous_obj_allocate(word_size);
    if (result != NULL && policy()->need_to_start_conc_mark("STW humongous allocation")) {
      collector_state()->set_initiate_conc_mark_if_possible(true);
    }
    return result;
  }

  ShouldNotReachHere();
}

class PostCompactionPrinterClosure: public HeapRegionClosure {
private:
  G1HRPrinter* _hr_printer;
public:
  bool do_heap_region(HeapRegion* hr) {
    assert(!hr->is_young(), "not expecting to find young regions");
    _hr_printer->post_compaction(hr);
    return false;
  }

  PostCompactionPrinterClosure(G1HRPrinter* hr_printer)
    : _hr_printer(hr_printer) { }
};

void G1CollectedHeap::print_hrm_post_compaction() {
  if (_hr_printer.is_active()) {
    PostCompactionPrinterClosure cl(hr_printer());
    heap_region_iterate(&cl);
  }
}

void G1CollectedHeap::abort_concurrent_cycle() {
  // If we start the compaction before the CM threads finish
  // scanning the root regions we might trip them over as we'll
  // be moving objects / updating references. So let's wait until
  // they are done. By telling them to abort, they should complete
  // early.
  _cm->root_regions()->abort();
  _cm->root_regions()->wait_until_scan_finished();

  // Disable discovery and empty the discovered lists
  // for the CM ref processor.
  _ref_processor_cm->disable_discovery();
  _ref_processor_cm->abandon_partial_discovery();
  _ref_processor_cm->verify_no_references_recorded();

  // Abandon current iterations of concurrent marking and concurrent
  // refinement, if any are in progress.
  concurrent_mark()->concurrent_cycle_abort();
}

void G1CollectedHeap::prepare_heap_for_full_collection() {
  // Make sure we'll choose a new allocation region afterwards.
  _allocator->release_mutator_alloc_regions();
  _allocator->abandon_gc_alloc_regions();

  // We may have added regions to the current incremental collection
  // set between the last GC or pause and now. We need to clear the
  // incremental collection set and then start rebuilding it afresh
  // after this full GC.
  abandon_collection_set(collection_set());

  _hrm.remove_all_free_regions();
}

void G1CollectedHeap::verify_before_full_collection(bool explicit_gc) {
  assert(!GCCause::is_user_requested_gc(gc_cause()) || explicit_gc, "invariant");
  assert_used_and_recalculate_used_equal(this);
  _verifier->verify_region_sets_optional();
  _verifier->verify_before_gc(G1HeapVerifier::G1VerifyFull);
  _verifier->check_bitmaps("Full GC Start");
}

void G1CollectedHeap::prepare_heap_for_mutators() {
  // Delete metaspaces for unloaded class loaders and clean up loader_data graph
  ClassLoaderDataGraph::purge(/*at_safepoint*/true);
  DEBUG_ONLY(MetaspaceUtils::verify();)

  // Prepare heap for normal collections.
  assert(num_free_regions() == 0, "we should not have added any free regions");
  rebuild_region_sets(false /* free_list_only */);
  abort_refinement();
  resize_heap_if_necessary();
  uncommit_regions_if_necessary();

  // Rebuild the strong code root lists for each region
  rebuild_strong_code_roots();

  // Purge code root memory
  purge_code_root_memory();

  // Start a new incremental collection set for the next pause
  start_new_collection_set();

  _allocator->init_mutator_alloc_regions();

  // Post collection state updates.
  MetaspaceGC::compute_new_size();
}

void G1CollectedHeap::abort_refinement() {
  if (_hot_card_cache->use_cache()) {
    _hot_card_cache->reset_hot_cache();
  }

  // Discard all remembered set updates and reset refinement statistics.
  G1BarrierSet::dirty_card_queue_set().abandon_logs();
  assert(G1BarrierSet::dirty_card_queue_set().num_cards() == 0,
         "DCQS should be empty");
  concurrent_refine()->get_and_reset_refinement_stats();
}

void G1CollectedHeap::verify_after_full_collection() {
  _hrm.verify_optional();
  _verifier->verify_region_sets_optional();
  _verifier->verify_after_gc(G1HeapVerifier::G1VerifyFull);

  // This call implicitly verifies that the next bitmap is clear after Full GC.
  _verifier->check_bitmaps("Full GC End");

  // At this point there should be no regions in the
  // entire heap tagged as young.
  assert(check_young_list_empty(), "young list should be empty at this point");

  // Note: since we've just done a full GC, concurrent
  // marking is no longer active. Therefore we need not
  // re-enable reference discovery for the CM ref processor.
  // That will be done at the start of the next marking cycle.
  // We also know that the STW processor should no longer
  // discover any new references.
  assert(!_ref_processor_stw->discovery_enabled(), "Postcondition");
  assert(!_ref_processor_cm->discovery_enabled(), "Postcondition");
  _ref_processor_stw->verify_no_references_recorded();
  _ref_processor_cm->verify_no_references_recorded();
}

void G1CollectedHeap::print_heap_after_full_collection(G1HeapTransition* heap_transition) {
  // Post collection logging.
  // We should do this after we potentially resize the heap so
  // that all the COMMIT / UNCOMMIT events are generated before
  // the compaction events.
  print_hrm_post_compaction();
  heap_transition->print();
  print_heap_after_gc();
  print_heap_regions();
}

bool G1CollectedHeap::do_full_collection(bool explicit_gc,
                                         bool clear_all_soft_refs,
                                         bool do_maximum_compaction) {
  assert_at_safepoint_on_vm_thread();

  if (GCLocker::check_active_before_gc()) {
    // Full GC was not completed.
    return false;
  }

  const bool do_clear_all_soft_refs = clear_all_soft_refs ||
      soft_ref_policy()->should_clear_all_soft_refs();

  G1FullCollector collector(this, explicit_gc, do_clear_all_soft_refs, do_maximum_compaction);
  GCTraceTime(Info, gc) tm("Pause Full", NULL, gc_cause(), true);

  collector.prepare_collection();
  collector.collect();
  collector.complete_collection();

  // Full collection was successfully completed.
  return true;
}

void G1CollectedHeap::do_full_collection(bool clear_all_soft_refs) {
  // Currently, there is no facility in the do_full_collection(bool) API to notify
  // the caller that the collection did not succeed (e.g., because it was locked
  // out by the GC locker). So, right now, we'll ignore the return value.
  // When clear_all_soft_refs is set we want to do a maximum compaction
  // not leaving any dead wood.
  bool do_maximum_compaction = clear_all_soft_refs;
  bool dummy = do_full_collection(true,                /* explicit_gc */
                                  clear_all_soft_refs,
                                  do_maximum_compaction);
}

void G1CollectedHeap::resize_heap_if_necessary() {
  assert_at_safepoint_on_vm_thread();

  bool should_expand;
  size_t resize_amount = _heap_sizing_policy->full_collection_resize_amount(should_expand);

  if (resize_amount == 0) {
    return;
  } else if (should_expand) {
    expand(resize_amount, _workers);
  } else {
    shrink(resize_amount);
  }
}

HeapWord* G1CollectedHeap::satisfy_failed_allocation_helper(size_t word_size,
                                                            bool do_gc,
                                                            bool clear_all_soft_refs,
                                                            bool expect_null_mutator_alloc_region,
                                                            bool* gc_succeeded) {
  *gc_succeeded = true;
  // Let's attempt the allocation first.
  HeapWord* result =
    attempt_allocation_at_safepoint(word_size,
                                    expect_null_mutator_alloc_region);
  if (result != NULL) {
    return result;
  }

  // In a G1 heap, we're supposed to keep allocation from failing by
  // incremental pauses.  Therefore, at least for now, we'll favor
  // expansion over collection.  (This might change in the future if we can
  // do something smarter than full collection to satisfy a failed alloc.)
  result = expand_and_allocate(word_size);
  if (result != NULL) {
    return result;
  }

  if (do_gc) {
    // When clear_all_soft_refs is set we want to do a maximum compaction
    // not leaving any dead wood.
    bool do_maximum_compaction = clear_all_soft_refs;
    // Expansion didn't work, we'll try to do a Full GC.
    *gc_succeeded = do_full_collection(false, /* explicit_gc */
                                       clear_all_soft_refs,
                                       do_maximum_compaction);
  }

  return NULL;
}

HeapWord* G1CollectedHeap::satisfy_failed_allocation(size_t word_size,
                                                     bool* succeeded) {
  assert_at_safepoint_on_vm_thread();

  // Attempts to allocate followed by Full GC.
  HeapWord* result =
    satisfy_failed_allocation_helper(word_size,
                                     true,  /* do_gc */
                                     false, /* clear_all_soft_refs */
                                     false, /* expect_null_mutator_alloc_region */
                                     succeeded);

  if (result != NULL || !*succeeded) {
    return result;
  }

  // Attempts to allocate followed by Full GC that will collect all soft references.
  result = satisfy_failed_allocation_helper(word_size,
                                            true, /* do_gc */
                                            true, /* clear_all_soft_refs */
                                            true, /* expect_null_mutator_alloc_region */
                                            succeeded);

  if (result != NULL || !*succeeded) {
    return result;
  }

  // Attempts to allocate, no GC
  result = satisfy_failed_allocation_helper(word_size,
                                            false, /* do_gc */
                                            false, /* clear_all_soft_refs */
                                            true,  /* expect_null_mutator_alloc_region */
                                            succeeded);

  if (result != NULL) {
    return result;
  }

  assert(!soft_ref_policy()->should_clear_all_soft_refs(),
         "Flag should have been handled and cleared prior to this point");

  // What else?  We might try synchronous finalization later.  If the total
  // space available is large enough for the allocation, then a more
  // complete compaction phase than we've tried so far might be
  // appropriate.
  return NULL;
}

// Attempting to expand the heap sufficiently
// to support an allocation of the given "word_size".  If
// successful, perform the allocation and return the address of the
// allocated block, or else "NULL".

HeapWord* G1CollectedHeap::expand_and_allocate(size_t word_size) {
  assert_at_safepoint_on_vm_thread();

  _verifier->verify_region_sets_optional();

  size_t expand_bytes = MAX2(word_size * HeapWordSize, MinHeapDeltaBytes);
  log_debug(gc, ergo, heap)("Attempt heap expansion (allocation request failed). Allocation request: " SIZE_FORMAT "B",
                            word_size * HeapWordSize);


  if (expand(expand_bytes, _workers)) {
    _hrm.verify_optional();
    _verifier->verify_region_sets_optional();
    return attempt_allocation_at_safepoint(word_size,
                                           false /* expect_null_mutator_alloc_region */);
  }
  return NULL;
}

bool G1CollectedHeap::expand(size_t expand_bytes, WorkGang* pretouch_workers, double* expand_time_ms) {
  size_t aligned_expand_bytes = ReservedSpace::page_align_size_up(expand_bytes);
  aligned_expand_bytes = align_up(aligned_expand_bytes,
                                       HeapRegion::GrainBytes);

  log_debug(gc, ergo, heap)("Expand the heap. requested expansion amount: " SIZE_FORMAT "B expansion amount: " SIZE_FORMAT "B",
                            expand_bytes, aligned_expand_bytes);

  if (is_maximal_no_gc()) {
    log_debug(gc, ergo, heap)("Did not expand the heap (heap already fully expanded)");
    return false;
  }

  double expand_heap_start_time_sec = os::elapsedTime();
  uint regions_to_expand = (uint)(aligned_expand_bytes / HeapRegion::GrainBytes);
  assert(regions_to_expand > 0, "Must expand by at least one region");

  uint expanded_by = _hrm.expand_by(regions_to_expand, pretouch_workers);
  if (expand_time_ms != NULL) {
    *expand_time_ms = (os::elapsedTime() - expand_heap_start_time_sec) * MILLIUNITS;
  }

  if (expanded_by > 0) {
    size_t actual_expand_bytes = expanded_by * HeapRegion::GrainBytes;
    assert(actual_expand_bytes <= aligned_expand_bytes, "post-condition");
    policy()->record_new_heap_size(num_regions());
  } else {
    log_debug(gc, ergo, heap)("Did not expand the heap (heap expansion operation failed)");

    // The expansion of the virtual storage space was unsuccessful.
    // Let's see if it was because we ran out of swap.
    if (G1ExitOnExpansionFailure &&
        _hrm.available() >= regions_to_expand) {
      // We had head room...
      vm_exit_out_of_memory(aligned_expand_bytes, OOM_MMAP_ERROR, "G1 heap expansion");
    }
  }
  return regions_to_expand > 0;
}

bool G1CollectedHeap::expand_single_region(uint node_index) {
  uint expanded_by = _hrm.expand_on_preferred_node(node_index);

  if (expanded_by == 0) {
    assert(is_maximal_no_gc(), "Should be no regions left, available: %u", _hrm.available());
    log_debug(gc, ergo, heap)("Did not expand the heap (heap already fully expanded)");
    return false;
  }

  policy()->record_new_heap_size(num_regions());
  return true;
}

void G1CollectedHeap::shrink_helper(size_t shrink_bytes) {
  size_t aligned_shrink_bytes =
    ReservedSpace::page_align_size_down(shrink_bytes);
  aligned_shrink_bytes = align_down(aligned_shrink_bytes,
                                         HeapRegion::GrainBytes);
  uint num_regions_to_remove = (uint)(shrink_bytes / HeapRegion::GrainBytes);

  uint num_regions_removed = _hrm.shrink_by(num_regions_to_remove);
  size_t shrunk_bytes = num_regions_removed * HeapRegion::GrainBytes;

  log_debug(gc, ergo, heap)("Shrink the heap. requested shrinking amount: " SIZE_FORMAT "B aligned shrinking amount: " SIZE_FORMAT "B attempted shrinking amount: " SIZE_FORMAT "B",
                            shrink_bytes, aligned_shrink_bytes, shrunk_bytes);
  if (num_regions_removed > 0) {
    log_debug(gc, heap)("Uncommittable regions after shrink: %u", num_regions_removed);
    policy()->record_new_heap_size(num_regions());
  } else {
    log_debug(gc, ergo, heap)("Did not expand the heap (heap shrinking operation failed)");
  }
}

void G1CollectedHeap::shrink(size_t shrink_bytes) {
  _verifier->verify_region_sets_optional();

  // We should only reach here at the end of a Full GC or during Remark which
  // means we should not not be holding to any GC alloc regions. The method
  // below will make sure of that and do any remaining clean up.
  _allocator->abandon_gc_alloc_regions();

  // Instead of tearing down / rebuilding the free lists here, we
  // could instead use the remove_all_pending() method on free_list to
  // remove only the ones that we need to remove.
  _hrm.remove_all_free_regions();
  shrink_helper(shrink_bytes);
  rebuild_region_sets(true /* free_list_only */);

  _hrm.verify_optional();
  _verifier->verify_region_sets_optional();
}

class OldRegionSetChecker : public HeapRegionSetChecker {
public:
  void check_mt_safety() {
    // Master Old Set MT safety protocol:
    // (a) If we're at a safepoint, operations on the master old set
    // should be invoked:
    // - by the VM thread (which will serialize them), or
    // - by the GC workers while holding the FreeList_lock, if we're
    //   at a safepoint for an evacuation pause (this lock is taken
    //   anyway when an GC alloc region is retired so that a new one
    //   is allocated from the free list), or
    // - by the GC workers while holding the OldSets_lock, if we're at a
    //   safepoint for a cleanup pause.
    // (b) If we're not at a safepoint, operations on the master old set
    // should be invoked while holding the Heap_lock.

    if (SafepointSynchronize::is_at_safepoint()) {
      guarantee(Thread::current()->is_VM_thread() ||
                FreeList_lock->owned_by_self() || OldSets_lock->owned_by_self(),
                "master old set MT safety protocol at a safepoint");
    } else {
      guarantee(Heap_lock->owned_by_self(), "master old set MT safety protocol outside a safepoint");
    }
  }
  bool is_correct_type(HeapRegion* hr) { return hr->is_old(); }
  const char* get_description() { return "Old Regions"; }
};

class ArchiveRegionSetChecker : public HeapRegionSetChecker {
public:
  void check_mt_safety() {
    guarantee(!Universe::is_fully_initialized() || SafepointSynchronize::is_at_safepoint(),
              "May only change archive regions during initialization or safepoint.");
  }
  bool is_correct_type(HeapRegion* hr) { return hr->is_archive(); }
  const char* get_description() { return "Archive Regions"; }
};

class HumongousRegionSetChecker : public HeapRegionSetChecker {
public:
  void check_mt_safety() {
    // Humongous Set MT safety protocol:
    // (a) If we're at a safepoint, operations on the master humongous
    // set should be invoked by either the VM thread (which will
    // serialize them) or by the GC workers while holding the
    // OldSets_lock.
    // (b) If we're not at a safepoint, operations on the master
    // humongous set should be invoked while holding the Heap_lock.

    if (SafepointSynchronize::is_at_safepoint()) {
      guarantee(Thread::current()->is_VM_thread() ||
                OldSets_lock->owned_by_self(),
                "master humongous set MT safety protocol at a safepoint");
    } else {
      guarantee(Heap_lock->owned_by_self(),
                "master humongous set MT safety protocol outside a safepoint");
    }
  }
  bool is_correct_type(HeapRegion* hr) { return hr->is_humongous(); }
  const char* get_description() { return "Humongous Regions"; }
};

G1CollectedHeap::G1CollectedHeap() :
  CollectedHeap(),
  _service_thread(NULL),
  _periodic_gc_task(NULL),
  _workers(NULL),
  _card_table(NULL),
  _collection_pause_end(Ticks::now()),
  _soft_ref_policy(),
  _old_set("Old Region Set", new OldRegionSetChecker()),
  _archive_set("Archive Region Set", new ArchiveRegionSetChecker()),
  _humongous_set("Humongous Region Set", new HumongousRegionSetChecker()),
  _bot(NULL),
  _listener(),
  _numa(G1NUMA::create()),
  _hrm(),
  _allocator(NULL),
  _verifier(NULL),
  _summary_bytes_used(0),
  _bytes_used_during_gc(0),
  _archive_allocator(NULL),
  _survivor_evac_stats("Young", YoungPLABSize, PLABWeight),
  _old_evac_stats("Old", OldPLABSize, PLABWeight),
  _expand_heap_after_alloc_failure(true),
  _g1mm(NULL),
  _humongous_reclaim_candidates(),
  _num_humongous_objects(0),
  _num_humongous_reclaim_candidates(0),
  _hr_printer(),
  _collector_state(),
  _old_marking_cycles_started(0),
  _old_marking_cycles_completed(0),
  _eden(),
  _survivor(),
  _gc_timer_stw(new (ResourceObj::C_HEAP, mtGC) STWGCTimer()),
  _gc_tracer_stw(new (ResourceObj::C_HEAP, mtGC) G1NewTracer()),
  _policy(new G1Policy(_gc_timer_stw)),
  _heap_sizing_policy(NULL),
  _collection_set(this, _policy),
  _hot_card_cache(NULL),
  _rem_set(NULL),
  _cm(NULL),
  _cm_thread(NULL),
  _cr(NULL),
  _task_queues(NULL),
  _num_regions_failed_evacuation(0),
  _evacuation_failed_info_array(NULL),
  _preserved_marks_set(true /* in_c_heap */),
#ifndef PRODUCT
  _evacuation_failure_alot_for_current_gc(false),
  _evacuation_failure_alot_gc_number(0),
  _evacuation_failure_alot_count(0),
#endif
  _ref_processor_stw(NULL),
  _is_alive_closure_stw(this),
  _is_subject_to_discovery_stw(this),
  _ref_processor_cm(NULL),
  _is_alive_closure_cm(this),
  _is_subject_to_discovery_cm(this),
  _region_attr() {

  _verifier = new G1HeapVerifier(this);

  _allocator = new G1Allocator(this);

  _heap_sizing_policy = G1HeapSizingPolicy::create(this, _policy->analytics());

  _humongous_object_threshold_in_words = humongous_threshold_for(HeapRegion::GrainWords);

  // Override the default _filler_array_max_size so that no humongous filler
  // objects are created.
  _filler_array_max_size = _humongous_object_threshold_in_words;

  uint n_queues = ParallelGCThreads;
  _task_queues = new G1ScannerTasksQueueSet(n_queues);

  _evacuation_failed_info_array = NEW_C_HEAP_ARRAY(EvacuationFailedInfo, n_queues, mtGC);

  for (uint i = 0; i < n_queues; i++) {
    G1ScannerTasksQueue* q = new G1ScannerTasksQueue();
    q->initialize();
    _task_queues->register_queue(i, q);
    ::new (&_evacuation_failed_info_array[i]) EvacuationFailedInfo();
  }

  // Initialize the G1EvacuationFailureALot counters and flags.
  NOT_PRODUCT(reset_evacuation_should_fail();)
  _gc_tracer_stw->initialize();

  guarantee(_task_queues != NULL, "task_queues allocation failure.");
}

G1RegionToSpaceMapper* G1CollectedHeap::create_aux_memory_mapper(const char* description,
                                                                 size_t size,
                                                                 size_t translation_factor) {
  size_t preferred_page_size = os::page_size_for_region_unaligned(size, 1);
  // Allocate a new reserved space, preferring to use large pages.
  ReservedSpace rs(size, preferred_page_size);
  size_t page_size = rs.page_size();
  G1RegionToSpaceMapper* result  =
    G1RegionToSpaceMapper::create_mapper(rs,
                                         size,
                                         page_size,
                                         HeapRegion::GrainBytes,
                                         translation_factor,
                                         mtGC);

  os::trace_page_sizes_for_requested_size(description,
                                          size,
                                          page_size,
                                          preferred_page_size,
                                          rs.base(),
                                          rs.size());

  return result;
}

jint G1CollectedHeap::initialize_concurrent_refinement() {
  jint ecode = JNI_OK;
  _cr = G1ConcurrentRefine::create(&ecode);
  return ecode;
}

jint G1CollectedHeap::initialize_service_thread() {
  _service_thread = new G1ServiceThread();
  if (_service_thread->osthread() == NULL) {
    vm_shutdown_during_initialization("Could not create G1ServiceThread");
    return JNI_ENOMEM;
  }
  return JNI_OK;
}

jint G1CollectedHeap::initialize() {

  // Necessary to satisfy locking discipline assertions.

  MutexLocker x(Heap_lock);

  // While there are no constraints in the GC code that HeapWordSize
  // be any particular value, there are multiple other areas in the
  // system which believe this to be true (e.g. oop->object_size in some
  // cases incorrectly returns the size in wordSize units rather than
  // HeapWordSize).
  guarantee(HeapWordSize == wordSize, "HeapWordSize must equal wordSize");

  size_t init_byte_size = InitialHeapSize;
  size_t reserved_byte_size = G1Arguments::heap_reserved_size_bytes();

  // Ensure that the sizes are properly aligned.
  Universe::check_alignment(init_byte_size, HeapRegion::GrainBytes, "g1 heap");
  Universe::check_alignment(reserved_byte_size, HeapRegion::GrainBytes, "g1 heap");
  Universe::check_alignment(reserved_byte_size, HeapAlignment, "g1 heap");

  // Reserve the maximum.

  // When compressed oops are enabled, the preferred heap base
  // is calculated by subtracting the requested size from the
  // 32Gb boundary and using the result as the base address for
  // heap reservation. If the requested size is not aligned to
  // HeapRegion::GrainBytes (i.e. the alignment that is passed
  // into the ReservedHeapSpace constructor) then the actual
  // base of the reserved heap may end up differing from the
  // address that was requested (i.e. the preferred heap base).
  // If this happens then we could end up using a non-optimal
  // compressed oops mode.

  ReservedHeapSpace heap_rs = Universe::reserve_heap(reserved_byte_size,
                                                     HeapAlignment);

  initialize_reserved_region(heap_rs);

  // Create the barrier set for the entire reserved region.
  G1CardTable* ct = new G1CardTable(heap_rs.region());
  ct->initialize();
  G1BarrierSet* bs = new G1BarrierSet(ct);
  bs->initialize();
  assert(bs->is_a(BarrierSet::G1BarrierSet), "sanity");
  BarrierSet::set_barrier_set(bs);
  _card_table = ct;

  {
    G1SATBMarkQueueSet& satbqs = bs->satb_mark_queue_set();
    satbqs.set_process_completed_buffers_threshold(G1SATBProcessCompletedThreshold);
    satbqs.set_buffer_enqueue_threshold_percentage(G1SATBBufferEnqueueingThresholdPercent);
  }

  // Create the hot card cache.
  _hot_card_cache = new G1HotCardCache(this);

  // Create space mappers.
  size_t page_size = heap_rs.page_size();
  G1RegionToSpaceMapper* heap_storage =
    G1RegionToSpaceMapper::create_mapper(heap_rs,
                                         heap_rs.size(),
                                         page_size,
                                         HeapRegion::GrainBytes,
                                         1,
                                         mtJavaHeap);
  if(heap_storage == NULL) {
    vm_shutdown_during_initialization("Could not initialize G1 heap");
    return JNI_ERR;
  }

  os::trace_page_sizes("Heap",
                       MinHeapSize,
                       reserved_byte_size,
                       page_size,
                       heap_rs.base(),
                       heap_rs.size());
  heap_storage->set_mapping_changed_listener(&_listener);

  // Create storage for the BOT, card table, card counts table (hot card cache) and the bitmaps.
  G1RegionToSpaceMapper* bot_storage =
    create_aux_memory_mapper("Block Offset Table",
                             G1BlockOffsetTable::compute_size(heap_rs.size() / HeapWordSize),
                             G1BlockOffsetTable::heap_map_factor());

  G1RegionToSpaceMapper* cardtable_storage =
    create_aux_memory_mapper("Card Table",
                             G1CardTable::compute_size(heap_rs.size() / HeapWordSize),
                             G1CardTable::heap_map_factor());

  G1RegionToSpaceMapper* card_counts_storage =
    create_aux_memory_mapper("Card Counts Table",
                             G1CardCounts::compute_size(heap_rs.size() / HeapWordSize),
                             G1CardCounts::heap_map_factor());

  size_t bitmap_size = G1CMBitMap::compute_size(heap_rs.size());
  G1RegionToSpaceMapper* prev_bitmap_storage =
    create_aux_memory_mapper("Prev Bitmap", bitmap_size, G1CMBitMap::heap_map_factor());
  G1RegionToSpaceMapper* next_bitmap_storage =
    create_aux_memory_mapper("Next Bitmap", bitmap_size, G1CMBitMap::heap_map_factor());

  _hrm.initialize(heap_storage, prev_bitmap_storage, next_bitmap_storage, bot_storage, cardtable_storage, card_counts_storage);
  _card_table->initialize(cardtable_storage);

  // Do later initialization work for concurrent refinement.
  _hot_card_cache->initialize(card_counts_storage);

  // 6843694 - ensure that the maximum region index can fit
  // in the remembered set structures.
  const uint max_region_idx = (1U << (sizeof(RegionIdx_t)*BitsPerByte-1)) - 1;
  guarantee((max_reserved_regions() - 1) <= max_region_idx, "too many regions");

  // The G1FromCardCache reserves card with value 0 as "invalid", so the heap must not
  // start within the first card.
  guarantee(heap_rs.base() >= (char*)G1CardTable::card_size, "Java heap must not start within the first card.");
  G1FromCardCache::initialize(max_reserved_regions());
  // Also create a G1 rem set.
  _rem_set = new G1RemSet(this, _card_table, _hot_card_cache);
  _rem_set->initialize(max_reserved_regions());

  size_t max_cards_per_region = ((size_t)1 << (sizeof(CardIdx_t)*BitsPerByte-1)) - 1;
  guarantee(HeapRegion::CardsPerRegion > 0, "make sure it's initialized");
  guarantee(HeapRegion::CardsPerRegion < max_cards_per_region,
            "too many cards per region");

  FreeRegionList::set_unrealistically_long_length(max_regions() + 1);

  _bot = new G1BlockOffsetTable(reserved(), bot_storage);

  {
    size_t granularity = HeapRegion::GrainBytes;

    _region_attr.initialize(reserved(), granularity);
    _humongous_reclaim_candidates.initialize(reserved(), granularity);
  }

  _workers = new WorkGang("GC Thread", ParallelGCThreads,
                          true /* are_GC_task_threads */,
                          false /* are_ConcurrentGC_threads */);
  if (_workers == NULL) {
    return JNI_ENOMEM;
  }
  _workers->initialize_workers();

  _numa->set_region_info(HeapRegion::GrainBytes, page_size);

  // Create the G1ConcurrentMark data structure and thread.
  // (Must do this late, so that "max_[reserved_]regions" is defined.)
  _cm = new G1ConcurrentMark(this, prev_bitmap_storage, next_bitmap_storage);
  _cm_thread = _cm->cm_thread();

  // Now expand into the initial heap size.
  if (!expand(init_byte_size, _workers)) {
    vm_shutdown_during_initialization("Failed to allocate initial heap.");
    return JNI_ENOMEM;
  }

  // Perform any initialization actions delegated to the policy.
  policy()->init(this, &_collection_set);

  jint ecode = initialize_concurrent_refinement();
  if (ecode != JNI_OK) {
    return ecode;
  }

  ecode = initialize_service_thread();
  if (ecode != JNI_OK) {
    return ecode;
  }

  // Initialize and schedule sampling task on service thread.
  _rem_set->initialize_sampling_task(service_thread());

  // Create and schedule the periodic gc task on the service thread.
  _periodic_gc_task = new G1PeriodicGCTask("Periodic GC Task");
  _service_thread->register_task(_periodic_gc_task);

  {
    G1DirtyCardQueueSet& dcqs = G1BarrierSet::dirty_card_queue_set();
    dcqs.set_process_cards_threshold(concurrent_refine()->yellow_zone());
    dcqs.set_max_cards(concurrent_refine()->red_zone());
  }

  // Here we allocate the dummy HeapRegion that is required by the
  // G1AllocRegion class.
  HeapRegion* dummy_region = _hrm.get_dummy_region();

  // We'll re-use the same region whether the alloc region will
  // require BOT updates or not and, if it doesn't, then a non-young
  // region will complain that it cannot support allocations without
  // BOT updates. So we'll tag the dummy region as eden to avoid that.
  dummy_region->set_eden();
  // Make sure it's full.
  dummy_region->set_top(dummy_region->end());
  G1AllocRegion::setup(this, dummy_region);

  _allocator->init_mutator_alloc_regions();

  // Do create of the monitoring and management support so that
  // values in the heap have been properly initialized.
  _g1mm = new G1MonitoringSupport(this);

  _preserved_marks_set.init(ParallelGCThreads);

  _collection_set.initialize(max_reserved_regions());

  G1InitLogger::print();

  return JNI_OK;
}

void G1CollectedHeap::stop() {
  // Stop all concurrent threads. We do this to make sure these threads
  // do not continue to execute and access resources (e.g. logging)
  // that are destroyed during shutdown.
  _cr->stop();
  _service_thread->stop();
  _cm_thread->stop();
}

void G1CollectedHeap::safepoint_synchronize_begin() {
  SuspendibleThreadSet::synchronize();
}

void G1CollectedHeap::safepoint_synchronize_end() {
  SuspendibleThreadSet::desynchronize();
}

void G1CollectedHeap::post_initialize() {
  CollectedHeap::post_initialize();
  ref_processing_init();
}

void G1CollectedHeap::ref_processing_init() {
  // Reference processing in G1 currently works as follows:
  //
  // * There are two reference processor instances. One is
  //   used to record and process discovered references
  //   during concurrent marking; the other is used to
  //   record and process references during STW pauses
  //   (both full and incremental).
  // * Both ref processors need to 'span' the entire heap as
  //   the regions in the collection set may be dotted around.
  //
  // * For the concurrent marking ref processor:
  //   * Reference discovery is enabled at concurrent start.
  //   * Reference discovery is disabled and the discovered
  //     references processed etc during remarking.
  //   * Reference discovery is MT (see below).
  //   * Reference discovery requires a barrier (see below).
  //   * Reference processing may or may not be MT
  //     (depending on the value of ParallelRefProcEnabled
  //     and ParallelGCThreads).
  //   * A full GC disables reference discovery by the CM
  //     ref processor and abandons any entries on it's
  //     discovered lists.
  //
  // * For the STW processor:
  //   * Non MT discovery is enabled at the start of a full GC.
  //   * Processing and enqueueing during a full GC is non-MT.
  //   * During a full GC, references are processed after marking.
  //
  //   * Discovery (may or may not be MT) is enabled at the start
  //     of an incremental evacuation pause.
  //   * References are processed near the end of a STW evacuation pause.
  //   * For both types of GC:
  //     * Discovery is atomic - i.e. not concurrent.
  //     * Reference discovery will not need a barrier.

  // Concurrent Mark ref processor
  _ref_processor_cm =
    new ReferenceProcessor(&_is_subject_to_discovery_cm,
                           ParallelGCThreads,                              // degree of mt processing
                           (ParallelGCThreads > 1) || (ConcGCThreads > 1), // mt discovery
                           MAX2(ParallelGCThreads, ConcGCThreads),         // degree of mt discovery
                           false,                                          // Reference discovery is not atomic
                           &_is_alive_closure_cm,                          // is alive closure
                           true);                                          // allow changes to number of processing threads

  // STW ref processor
  _ref_processor_stw =
    new ReferenceProcessor(&_is_subject_to_discovery_stw,
                           ParallelGCThreads,                    // degree of mt processing
                           (ParallelGCThreads > 1),              // mt discovery
                           ParallelGCThreads,                    // degree of mt discovery
                           true,                                 // Reference discovery is atomic
                           &_is_alive_closure_stw,               // is alive closure
                           true);                                // allow changes to number of processing threads
}

SoftRefPolicy* G1CollectedHeap::soft_ref_policy() {
  return &_soft_ref_policy;
}

size_t G1CollectedHeap::capacity() const {
  return _hrm.length() * HeapRegion::GrainBytes;
}

size_t G1CollectedHeap::unused_committed_regions_in_bytes() const {
  return _hrm.total_free_bytes();
}

void G1CollectedHeap::iterate_hcc_closure(G1CardTableEntryClosure* cl, uint worker_id) {
  _hot_card_cache->drain(cl, worker_id);
}

// Computes the sum of the storage used by the various regions.
size_t G1CollectedHeap::used() const {
  size_t result = _summary_bytes_used + _allocator->used_in_alloc_regions();
  if (_archive_allocator != NULL) {
    result += _archive_allocator->used();
  }
  return result;
}

size_t G1CollectedHeap::used_unlocked() const {
  return _summary_bytes_used;
}

class SumUsedClosure: public HeapRegionClosure {
  size_t _used;
public:
  SumUsedClosure() : _used(0) {}
  bool do_heap_region(HeapRegion* r) {
    _used += r->used();
    return false;
  }
  size_t result() { return _used; }
};

size_t G1CollectedHeap::recalculate_used() const {
  SumUsedClosure blk;
  heap_region_iterate(&blk);
  return blk.result();
}

bool  G1CollectedHeap::is_user_requested_concurrent_full_gc(GCCause::Cause cause) {
  switch (cause) {
    case GCCause::_java_lang_system_gc:                 return ExplicitGCInvokesConcurrent;
    case GCCause::_dcmd_gc_run:                         return ExplicitGCInvokesConcurrent;
    case GCCause::_wb_conc_mark:                        return true;
    default :                                           return false;
  }
}

bool G1CollectedHeap::should_do_concurrent_full_gc(GCCause::Cause cause) {
  switch (cause) {
    case GCCause::_g1_humongous_allocation: return true;
    case GCCause::_g1_periodic_collection:  return G1PeriodicGCInvokesConcurrent;
    case GCCause::_wb_breakpoint:           return true;
    default:                                return is_user_requested_concurrent_full_gc(cause);
  }
}

bool G1CollectedHeap::should_upgrade_to_full_gc(GCCause::Cause cause) {
  if (should_do_concurrent_full_gc(_gc_cause)) {
    return false;
  } else if (has_regions_left_for_allocation()) {
    return false;
  } else {
    return true;
  }
}

#ifndef PRODUCT
void G1CollectedHeap::allocate_dummy_regions() {
  // Let's fill up most of the region
  size_t word_size = HeapRegion::GrainWords - 1024;
  // And as a result the region we'll allocate will be humongous.
  guarantee(is_humongous(word_size), "sanity");

  // _filler_array_max_size is set to humongous object threshold
  // but temporarily change it to use CollectedHeap::fill_with_object().
  AutoModifyRestore<size_t> temporarily(_filler_array_max_size, word_size);

  for (uintx i = 0; i < G1DummyRegionsPerGC; ++i) {
    // Let's use the existing mechanism for the allocation
    HeapWord* dummy_obj = humongous_obj_allocate(word_size);
    if (dummy_obj != NULL) {
      MemRegion mr(dummy_obj, word_size);
      CollectedHeap::fill_with_object(mr);
    } else {
      // If we can't allocate once, we probably cannot allocate
      // again. Let's get out of the loop.
      break;
    }
  }
}
#endif // !PRODUCT

void G1CollectedHeap::increment_old_marking_cycles_started() {
  assert(_old_marking_cycles_started == _old_marking_cycles_completed ||
         _old_marking_cycles_started == _old_marking_cycles_completed + 1,
         "Wrong marking cycle count (started: %d, completed: %d)",
         _old_marking_cycles_started, _old_marking_cycles_completed);

  _old_marking_cycles_started++;
}

void G1CollectedHeap::increment_old_marking_cycles_completed(bool concurrent,
                                                             bool whole_heap_examined) {
  MonitorLocker ml(G1OldGCCount_lock, Mutex::_no_safepoint_check_flag);

  // We assume that if concurrent == true, then the caller is a
  // concurrent thread that was joined the Suspendible Thread
  // Set. If there's ever a cheap way to check this, we should add an
  // assert here.

  // Given that this method is called at the end of a Full GC or of a
  // concurrent cycle, and those can be nested (i.e., a Full GC can
  // interrupt a concurrent cycle), the number of full collections
  // completed should be either one (in the case where there was no
  // nesting) or two (when a Full GC interrupted a concurrent cycle)
  // behind the number of full collections started.

  // This is the case for the inner caller, i.e. a Full GC.
  assert(concurrent ||
         (_old_marking_cycles_started == _old_marking_cycles_completed + 1) ||
         (_old_marking_cycles_started == _old_marking_cycles_completed + 2),
         "for inner caller (Full GC): _old_marking_cycles_started = %u "
         "is inconsistent with _old_marking_cycles_completed = %u",
         _old_marking_cycles_started, _old_marking_cycles_completed);

  // This is the case for the outer caller, i.e. the concurrent cycle.
  assert(!concurrent ||
         (_old_marking_cycles_started == _old_marking_cycles_completed + 1),
         "for outer caller (concurrent cycle): "
         "_old_marking_cycles_started = %u "
         "is inconsistent with _old_marking_cycles_completed = %u",
         _old_marking_cycles_started, _old_marking_cycles_completed);

  _old_marking_cycles_completed += 1;
  if (whole_heap_examined) {
    // Signal that we have completed a visit to all live objects.
    record_whole_heap_examined_timestamp();
  }

  // We need to clear the "in_progress" flag in the CM thread before
  // we wake up any waiters (especially when ExplicitInvokesConcurrent
  // is set) so that if a waiter requests another System.gc() it doesn't
  // incorrectly see that a marking cycle is still in progress.
  if (concurrent) {
    _cm_thread->set_idle();
  }

  // Notify threads waiting in System.gc() (with ExplicitGCInvokesConcurrent)
  // for a full GC to finish that their wait is over.
  ml.notify_all();
}

void G1CollectedHeap::collect(GCCause::Cause cause) {
  try_collect(cause);
}

// Return true if (x < y) with allowance for wraparound.
static bool gc_counter_less_than(uint x, uint y) {
  return (x - y) > (UINT_MAX/2);
}

// LOG_COLLECT_CONCURRENTLY(cause, msg, args...)
// Macro so msg printing is format-checked.
#define LOG_COLLECT_CONCURRENTLY(cause, ...)                            \
  do {                                                                  \
    LogTarget(Trace, gc) LOG_COLLECT_CONCURRENTLY_lt;                   \
    if (LOG_COLLECT_CONCURRENTLY_lt.is_enabled()) {                     \
      ResourceMark rm; /* For thread name. */                           \
      LogStream LOG_COLLECT_CONCURRENTLY_s(&LOG_COLLECT_CONCURRENTLY_lt); \
      LOG_COLLECT_CONCURRENTLY_s.print("%s: Try Collect Concurrently (%s): ", \
                                       Thread::current()->name(),       \
                                       GCCause::to_string(cause));      \
      LOG_COLLECT_CONCURRENTLY_s.print(__VA_ARGS__);                    \
    }                                                                   \
  } while (0)

#define LOG_COLLECT_CONCURRENTLY_COMPLETE(cause, result) \
  LOG_COLLECT_CONCURRENTLY(cause, "complete %s", BOOL_TO_STR(result))

bool G1CollectedHeap::try_collect_concurrently(GCCause::Cause cause,
                                               uint gc_counter,
                                               uint old_marking_started_before) {
  assert_heap_not_locked();
  assert(should_do_concurrent_full_gc(cause),
         "Non-concurrent cause %s", GCCause::to_string(cause));

  for (uint i = 1; true; ++i) {
    // Try to schedule concurrent start evacuation pause that will
    // start a concurrent cycle.
    LOG_COLLECT_CONCURRENTLY(cause, "attempt %u", i);
    VM_G1TryInitiateConcMark op(gc_counter,
                                cause,
                                policy()->max_pause_time_ms());
    VMThread::execute(&op);

    // Request is trivially finished.
    if (cause == GCCause::_g1_periodic_collection) {
      LOG_COLLECT_CONCURRENTLY_COMPLETE(cause, op.gc_succeeded());
      return op.gc_succeeded();
    }

    // If VMOp skipped initiating concurrent marking cycle because
    // we're terminating, then we're done.
    if (op.terminating()) {
      LOG_COLLECT_CONCURRENTLY(cause, "skipped: terminating");
      return false;
    }

    // Lock to get consistent set of values.
    uint old_marking_started_after;
    uint old_marking_completed_after;
    {
      MutexLocker ml(Heap_lock);
      // Update gc_counter for retrying VMOp if needed. Captured here to be
      // consistent with the values we use below for termination tests.  If
      // a retry is needed after a possible wait, and another collection
      // occurs in the meantime, it will cause our retry to be skipped and
      // we'll recheck for termination with updated conditions from that
      // more recent collection.  That's what we want, rather than having
      // our retry possibly perform an unnecessary collection.
      gc_counter = total_collections();
      old_marking_started_after = _old_marking_cycles_started;
      old_marking_completed_after = _old_marking_cycles_completed;
    }

    if (cause == GCCause::_wb_breakpoint) {
      if (op.gc_succeeded()) {
        LOG_COLLECT_CONCURRENTLY_COMPLETE(cause, true);
        return true;
      }
      // When _wb_breakpoint there can't be another cycle or deferred.
      assert(!op.cycle_already_in_progress(), "invariant");
      assert(!op.whitebox_attached(), "invariant");
      // Concurrent cycle attempt might have been cancelled by some other
      // collection, so retry.  Unlike other cases below, we want to retry
      // even if cancelled by a STW full collection, because we really want
      // to start a concurrent cycle.
      if (old_marking_started_before != old_marking_started_after) {
        LOG_COLLECT_CONCURRENTLY(cause, "ignoring STW full GC");
        old_marking_started_before = old_marking_started_after;
      }
    } else if (!GCCause::is_user_requested_gc(cause)) {
      // For an "automatic" (not user-requested) collection, we just need to
      // ensure that progress is made.
      //
      // Request is finished if any of
      // (1) the VMOp successfully performed a GC,
      // (2) a concurrent cycle was already in progress,
      // (3) whitebox is controlling concurrent cycles,
      // (4) a new cycle was started (by this thread or some other), or
      // (5) a Full GC was performed.
      // Cases (4) and (5) are detected together by a change to
      // _old_marking_cycles_started.
      //
      // Note that (1) does not imply (4).  If we're still in the mixed
      // phase of an earlier concurrent collection, the request to make the
      // collection a concurrent start won't be honored.  If we don't check for
      // both conditions we'll spin doing back-to-back collections.
      if (op.gc_succeeded() ||
          op.cycle_already_in_progress() ||
          op.whitebox_attached() ||
          (old_marking_started_before != old_marking_started_after)) {
        LOG_COLLECT_CONCURRENTLY_COMPLETE(cause, true);
        return true;
      }
    } else {                    // User-requested GC.
      // For a user-requested collection, we want to ensure that a complete
      // full collection has been performed before returning, but without
      // waiting for more than needed.

      // For user-requested GCs (unlike non-UR), a successful VMOp implies a
      // new cycle was started.  That's good, because it's not clear what we
      // should do otherwise.  Trying again just does back to back GCs.
      // Can't wait for someone else to start a cycle.  And returning fails
      // to meet the goal of ensuring a full collection was performed.
      assert(!op.gc_succeeded() ||
             (old_marking_started_before != old_marking_started_after),
             "invariant: succeeded %s, started before %u, started after %u",
             BOOL_TO_STR(op.gc_succeeded()),
             old_marking_started_before, old_marking_started_after);

      // Request is finished if a full collection (concurrent or stw)
      // was started after this request and has completed, e.g.
      // started_before < completed_after.
      if (gc_counter_less_than(old_marking_started_before,
                               old_marking_completed_after)) {
        LOG_COLLECT_CONCURRENTLY_COMPLETE(cause, true);
        return true;
      }

      if (old_marking_started_after != old_marking_completed_after) {
        // If there is an in-progress cycle (possibly started by us), then
        // wait for that cycle to complete, e.g.
        // while completed_now < started_after.
        LOG_COLLECT_CONCURRENTLY(cause, "wait");
        MonitorLocker ml(G1OldGCCount_lock);
        while (gc_counter_less_than(_old_marking_cycles_completed,
                                    old_marking_started_after)) {
          ml.wait();
        }
        // Request is finished if the collection we just waited for was
        // started after this request.
        if (old_marking_started_before != old_marking_started_after) {
          LOG_COLLECT_CONCURRENTLY(cause, "complete after wait");
          return true;
        }
      }

      // If VMOp was successful then it started a new cycle that the above
      // wait &etc should have recognized as finishing this request.  This
      // differs from a non-user-request, where gc_succeeded does not imply
      // a new cycle was started.
      assert(!op.gc_succeeded(), "invariant");

      if (op.cycle_already_in_progress()) {
        // If VMOp failed because a cycle was already in progress, it
        // is now complete.  But it didn't finish this user-requested
        // GC, so try again.
        LOG_COLLECT_CONCURRENTLY(cause, "retry after in-progress");
        continue;
      } else if (op.whitebox_attached()) {
        // If WhiteBox wants control, wait for notification of a state
        // change in the controller, then try again.  Don't wait for
        // release of control, since collections may complete while in
        // control.  Note: This won't recognize a STW full collection
        // while waiting; we can't wait on multiple monitors.
        LOG_COLLECT_CONCURRENTLY(cause, "whitebox control stall");
        MonitorLocker ml(ConcurrentGCBreakpoints::monitor());
        if (ConcurrentGCBreakpoints::is_controlled()) {
          ml.wait();
        }
        continue;
      }
    }

    // Collection failed and should be retried.
    assert(op.transient_failure(), "invariant");

    if (GCLocker::is_active_and_needs_gc()) {
      // If GCLocker is active, wait until clear before retrying.
      LOG_COLLECT_CONCURRENTLY(cause, "gc-locker stall");
      GCLocker::stall_until_clear();
    }

    LOG_COLLECT_CONCURRENTLY(cause, "retry");
  }
}

bool G1CollectedHeap::try_collect(GCCause::Cause cause) {
  assert_heap_not_locked();

  // Lock to get consistent set of values.
  uint gc_count_before;
  uint full_gc_count_before;
  uint old_marking_started_before;
  {
    MutexLocker ml(Heap_lock);
    gc_count_before = total_collections();
    full_gc_count_before = total_full_collections();
    old_marking_started_before = _old_marking_cycles_started;
  }

  if (should_do_concurrent_full_gc(cause)) {
    return try_collect_concurrently(cause,
                                    gc_count_before,
                                    old_marking_started_before);
  } else if (GCLocker::should_discard(cause, gc_count_before)) {
    // Indicate failure to be consistent with VMOp failure due to
    // another collection slipping in after our gc_count but before
    // our request is processed.
    return false;
  } else if (cause == GCCause::_gc_locker || cause == GCCause::_wb_young_gc
             DEBUG_ONLY(|| cause == GCCause::_scavenge_alot)) {

    // Schedule a standard evacuation pause. We're setting word_size
    // to 0 which means that we are not requesting a post-GC allocation.
    VM_G1CollectForAllocation op(0,     /* word_size */
                                 gc_count_before,
                                 cause,
                                 policy()->max_pause_time_ms());
    VMThread::execute(&op);
    return op.gc_succeeded();
  } else {
    // Schedule a Full GC.
    VM_G1CollectFull op(gc_count_before, full_gc_count_before, cause);
    VMThread::execute(&op);
    return op.gc_succeeded();
  }
}

bool G1CollectedHeap::is_in(const void* p) const {
  return is_in_reserved(p) && _hrm.is_available(addr_to_region((HeapWord*)p));
}

// Iteration functions.

// Iterates an ObjectClosure over all objects within a HeapRegion.

class IterateObjectClosureRegionClosure: public HeapRegionClosure {
  ObjectClosure* _cl;
public:
  IterateObjectClosureRegionClosure(ObjectClosure* cl) : _cl(cl) {}
  bool do_heap_region(HeapRegion* r) {
    if (!r->is_continues_humongous()) {
      r->object_iterate(_cl);
    }
    return false;
  }
};

void G1CollectedHeap::object_iterate(ObjectClosure* cl) {
  IterateObjectClosureRegionClosure blk(cl);
  heap_region_iterate(&blk);
}

class G1ParallelObjectIterator : public ParallelObjectIterator {
private:
  G1CollectedHeap*  _heap;
  HeapRegionClaimer _claimer;

public:
  G1ParallelObjectIterator(uint thread_num) :
      _heap(G1CollectedHeap::heap()),
      _claimer(thread_num == 0 ? G1CollectedHeap::heap()->workers()->active_workers() : thread_num) {}

  virtual void object_iterate(ObjectClosure* cl, uint worker_id) {
    _heap->object_iterate_parallel(cl, worker_id, &_claimer);
  }
};

ParallelObjectIterator* G1CollectedHeap::parallel_object_iterator(uint thread_num) {
  return new G1ParallelObjectIterator(thread_num);
}

void G1CollectedHeap::object_iterate_parallel(ObjectClosure* cl, uint worker_id, HeapRegionClaimer* claimer) {
  IterateObjectClosureRegionClosure blk(cl);
  heap_region_par_iterate_from_worker_offset(&blk, claimer, worker_id);
}

void G1CollectedHeap::keep_alive(oop obj) {
  G1BarrierSet::enqueue(obj);
}

void G1CollectedHeap::heap_region_iterate(HeapRegionClosure* cl) const {
  _hrm.iterate(cl);
}

void G1CollectedHeap::heap_region_par_iterate_from_worker_offset(HeapRegionClosure* cl,
                                                                 HeapRegionClaimer *hrclaimer,
                                                                 uint worker_id) const {
  _hrm.par_iterate(cl, hrclaimer, hrclaimer->offset_for_worker(worker_id));
}

void G1CollectedHeap::heap_region_par_iterate_from_start(HeapRegionClosure* cl,
                                                         HeapRegionClaimer *hrclaimer) const {
  _hrm.par_iterate(cl, hrclaimer, 0);
}

void G1CollectedHeap::collection_set_iterate_all(HeapRegionClosure* cl) {
  _collection_set.iterate(cl);
}

void G1CollectedHeap::collection_set_par_iterate_all(HeapRegionClosure* cl, HeapRegionClaimer* hr_claimer, uint worker_id) {
  _collection_set.par_iterate(cl, hr_claimer, worker_id, workers()->active_workers());
}

void G1CollectedHeap::collection_set_iterate_increment_from(HeapRegionClosure *cl, HeapRegionClaimer* hr_claimer, uint worker_id) {
  _collection_set.iterate_incremental_part_from(cl, hr_claimer, worker_id, workers()->active_workers());
}

HeapWord* G1CollectedHeap::block_start(const void* addr) const {
  HeapRegion* hr = heap_region_containing(addr);
  return hr->block_start(addr);
}

bool G1CollectedHeap::block_is_obj(const HeapWord* addr) const {
  HeapRegion* hr = heap_region_containing(addr);
  return hr->block_is_obj(addr);
}

size_t G1CollectedHeap::tlab_capacity(Thread* ignored) const {
  return (_policy->young_list_target_length() - _survivor.length()) * HeapRegion::GrainBytes;
}

size_t G1CollectedHeap::tlab_used(Thread* ignored) const {
  return _eden.length() * HeapRegion::GrainBytes;
}

// For G1 TLABs should not contain humongous objects, so the maximum TLAB size
// must be equal to the humongous object limit.
size_t G1CollectedHeap::max_tlab_size() const {
  return align_down(_humongous_object_threshold_in_words, MinObjAlignment);
}

size_t G1CollectedHeap::unsafe_max_tlab_alloc(Thread* ignored) const {
  return _allocator->unsafe_max_tlab_alloc();
}

size_t G1CollectedHeap::max_capacity() const {
  return max_regions() * HeapRegion::GrainBytes;
}

void G1CollectedHeap::prepare_for_verify() {
  _verifier->prepare_for_verify();
}

void G1CollectedHeap::verify(VerifyOption vo) {
  _verifier->verify(vo);
}

bool G1CollectedHeap::supports_concurrent_gc_breakpoints() const {
  return true;
}

bool G1CollectedHeap::is_archived_object(oop object) const {
  return object != NULL && heap_region_containing(object)->is_archive();
}

class PrintRegionClosure: public HeapRegionClosure {
  outputStream* _st;
public:
  PrintRegionClosure(outputStream* st) : _st(st) {}
  bool do_heap_region(HeapRegion* r) {
    r->print_on(_st);
    return false;
  }
};

bool G1CollectedHeap::is_obj_dead_cond(const oop obj,
                                       const HeapRegion* hr,
                                       const VerifyOption vo) const {
  switch (vo) {
  case VerifyOption_G1UsePrevMarking: return is_obj_dead(obj, hr);
  case VerifyOption_G1UseNextMarking: return is_obj_ill(obj, hr);
  case VerifyOption_G1UseFullMarking: return is_obj_dead_full(obj, hr);
  default:                            ShouldNotReachHere();
  }
  return false; // keep some compilers happy
}

bool G1CollectedHeap::is_obj_dead_cond(const oop obj,
                                       const VerifyOption vo) const {
  switch (vo) {
  case VerifyOption_G1UsePrevMarking: return is_obj_dead(obj);
  case VerifyOption_G1UseNextMarking: return is_obj_ill(obj);
  case VerifyOption_G1UseFullMarking: return is_obj_dead_full(obj);
  default:                            ShouldNotReachHere();
  }
  return false; // keep some compilers happy
}

void G1CollectedHeap::print_heap_regions() const {
  LogTarget(Trace, gc, heap, region) lt;
  if (lt.is_enabled()) {
    LogStream ls(lt);
    print_regions_on(&ls);
  }
}

void G1CollectedHeap::print_on(outputStream* st) const {
  size_t heap_used = Heap_lock->owned_by_self() ? used() : used_unlocked();
  st->print(" %-20s", "garbage-first heap");
  st->print(" total " SIZE_FORMAT "K, used " SIZE_FORMAT "K",
            capacity()/K, heap_used/K);
  st->print(" [" PTR_FORMAT ", " PTR_FORMAT ")",
            p2i(_hrm.reserved().start()),
            p2i(_hrm.reserved().end()));
  st->cr();
  st->print("  region size " SIZE_FORMAT "K, ", HeapRegion::GrainBytes / K);
  uint young_regions = young_regions_count();
  st->print("%u young (" SIZE_FORMAT "K), ", young_regions,
            (size_t) young_regions * HeapRegion::GrainBytes / K);
  uint survivor_regions = survivor_regions_count();
  st->print("%u survivors (" SIZE_FORMAT "K)", survivor_regions,
            (size_t) survivor_regions * HeapRegion::GrainBytes / K);
  st->cr();
  if (_numa->is_enabled()) {
    uint num_nodes = _numa->num_active_nodes();
    st->print("  remaining free region(s) on each NUMA node: ");
    const int* node_ids = _numa->node_ids();
    for (uint node_index = 0; node_index < num_nodes; node_index++) {
      uint num_free_regions = _hrm.num_free_regions(node_index);
      st->print("%d=%u ", node_ids[node_index], num_free_regions);
    }
    st->cr();
  }
  MetaspaceUtils::print_on(st);
}

void G1CollectedHeap::print_regions_on(outputStream* st) const {
  st->print_cr("Heap Regions: E=young(eden), S=young(survivor), O=old, "
               "HS=humongous(starts), HC=humongous(continues), "
               "CS=collection set, F=free, "
               "OA=open archive, CA=closed archive, "
               "TAMS=top-at-mark-start (previous, next)");
  PrintRegionClosure blk(st);
  heap_region_iterate(&blk);
}

void G1CollectedHeap::print_extended_on(outputStream* st) const {
  print_on(st);

  // Print the per-region information.
  st->cr();
  print_regions_on(st);
}

void G1CollectedHeap::print_on_error(outputStream* st) const {
  this->CollectedHeap::print_on_error(st);

  if (_cm != NULL) {
    st->cr();
    _cm->print_on_error(st);
  }
}

void G1CollectedHeap::gc_threads_do(ThreadClosure* tc) const {
  workers()->threads_do(tc);
  tc->do_thread(_cm_thread);
  _cm->threads_do(tc);
  _cr->threads_do(tc);
  tc->do_thread(_service_thread);
}

void G1CollectedHeap::print_tracing_info() const {
  rem_set()->print_summary_info();
  concurrent_mark()->print_summary_info();
}

#ifndef PRODUCT
// Helpful for debugging RSet issues.

class PrintRSetsClosure : public HeapRegionClosure {
private:
  const char* _msg;
  size_t _occupied_sum;

public:
  bool do_heap_region(HeapRegion* r) {
    HeapRegionRemSet* hrrs = r->rem_set();
    size_t occupied = hrrs->occupied();
    _occupied_sum += occupied;

    tty->print_cr("Printing RSet for region " HR_FORMAT, HR_FORMAT_PARAMS(r));
    if (occupied == 0) {
      tty->print_cr("  RSet is empty");
    } else {
      hrrs->print();
    }
    tty->print_cr("----------");
    return false;
  }

  PrintRSetsClosure(const char* msg) : _msg(msg), _occupied_sum(0) {
    tty->cr();
    tty->print_cr("========================================");
    tty->print_cr("%s", msg);
    tty->cr();
  }

  ~PrintRSetsClosure() {
    tty->print_cr("Occupied Sum: " SIZE_FORMAT, _occupied_sum);
    tty->print_cr("========================================");
    tty->cr();
  }
};

void G1CollectedHeap::print_cset_rsets() {
  PrintRSetsClosure cl("Printing CSet RSets");
  collection_set_iterate_all(&cl);
}

void G1CollectedHeap::print_all_rsets() {
  PrintRSetsClosure cl("Printing All RSets");;
  heap_region_iterate(&cl);
}
#endif // PRODUCT

bool G1CollectedHeap::print_location(outputStream* st, void* addr) const {
  return BlockLocationPrinter<G1CollectedHeap>::print_location(st, addr);
}

G1HeapSummary G1CollectedHeap::create_g1_heap_summary() {

  size_t eden_used_bytes = _eden.used_bytes();
  size_t survivor_used_bytes = _survivor.used_bytes();
  size_t heap_used = Heap_lock->owned_by_self() ? used() : used_unlocked();

  size_t eden_capacity_bytes =
    (policy()->young_list_target_length() * HeapRegion::GrainBytes) - survivor_used_bytes;

  VirtualSpaceSummary heap_summary = create_heap_space_summary();
  return G1HeapSummary(heap_summary, heap_used, eden_used_bytes,
                       eden_capacity_bytes, survivor_used_bytes, num_regions());
}

G1EvacSummary G1CollectedHeap::create_g1_evac_summary(G1EvacStats* stats) {
  return G1EvacSummary(stats->allocated(), stats->wasted(), stats->undo_wasted(),
                       stats->unused(), stats->used(), stats->region_end_waste(),
                       stats->regions_filled(), stats->direct_allocated(),
                       stats->failure_used(), stats->failure_waste());
}

void G1CollectedHeap::trace_heap(GCWhen::Type when, const GCTracer* gc_tracer) {
  const G1HeapSummary& heap_summary = create_g1_heap_summary();
  gc_tracer->report_gc_heap_summary(when, heap_summary);

  const MetaspaceSummary& metaspace_summary = create_metaspace_summary();
  gc_tracer->report_metaspace_summary(when, metaspace_summary);
}

void G1CollectedHeap::gc_prologue(bool full) {
  assert(InlineCacheBuffer::is_empty(), "should have cleaned up ICBuffer");

  // This summary needs to be printed before incrementing total collections.
  rem_set()->print_periodic_summary_info("Before GC RS summary", total_collections());

  // Update common counters.
  increment_total_collections(full /* full gc */);
  if (full || collector_state()->in_concurrent_start_gc()) {
    increment_old_marking_cycles_started();
  }

  // Fill TLAB's and such
  {
    Ticks start = Ticks::now();
    ensure_parsability(true);
    Tickspan dt = Ticks::now() - start;
    phase_times()->record_prepare_tlab_time_ms(dt.seconds() * MILLIUNITS);
  }

  if (!full) {
    // Flush dirty card queues to qset, so later phases don't need to account
    // for partially filled per-thread queues and such.  Not needed for full
    // collections, which ignore those logs.
    Ticks start = Ticks::now();
    G1BarrierSet::dirty_card_queue_set().concatenate_logs();
    Tickspan dt = Ticks::now() - start;
    phase_times()->record_concatenate_dirty_card_logs_time_ms(dt.seconds() * MILLIUNITS);
  }
}

void G1CollectedHeap::gc_epilogue(bool full) {
  // Update common counters.
  if (full) {
    // Update the number of full collections that have been completed.
    increment_old_marking_cycles_completed(false /* concurrent */, true /* liveness_completed */);
  }

  // We are at the end of the GC. Total collections has already been increased.
  rem_set()->print_periodic_summary_info("After GC RS summary", total_collections() - 1);

#if COMPILER2_OR_JVMCI
  assert(DerivedPointerTable::is_empty(), "derived pointer present");
#endif

  double start = os::elapsedTime();
  resize_all_tlabs();
  phase_times()->record_resize_tlab_time_ms((os::elapsedTime() - start) * 1000.0);

  MemoryService::track_memory_usage();
  // We have just completed a GC. Update the soft reference
  // policy with the new heap occupancy
  Universe::heap()->update_capacity_and_used_at_gc();

  // Print NUMA statistics.
  _numa->print_statistics();

  _collection_pause_end = Ticks::now();
}

uint G1CollectedHeap::uncommit_regions(uint region_limit) {
  return _hrm.uncommit_inactive_regions(region_limit);
}

bool G1CollectedHeap::has_uncommittable_regions() {
  return _hrm.has_inactive_regions();
}

void G1CollectedHeap::uncommit_regions_if_necessary() {
  if (has_uncommittable_regions()) {
    G1UncommitRegionTask::enqueue();
  }
}

void G1CollectedHeap::verify_numa_regions(const char* desc) {
  LogTarget(Trace, gc, heap, verify) lt;

  if (lt.is_enabled()) {
    LogStream ls(lt);
    // Iterate all heap regions to print matching between preferred numa id and actual numa id.
    G1NodeIndexCheckClosure cl(desc, _numa, &ls);
    heap_region_iterate(&cl);
  }
}

HeapWord* G1CollectedHeap::do_collection_pause(size_t word_size,
                                               uint gc_count_before,
                                               bool* succeeded,
                                               GCCause::Cause gc_cause) {
  assert_heap_not_locked_and_not_at_safepoint();
  VM_G1CollectForAllocation op(word_size,
                               gc_count_before,
                               gc_cause,
                               policy()->max_pause_time_ms());
  VMThread::execute(&op);

  HeapWord* result = op.result();
  bool ret_succeeded = op.prologue_succeeded() && op.gc_succeeded();
  assert(result == NULL || ret_succeeded,
         "the result should be NULL if the VM did not succeed");
  *succeeded = ret_succeeded;

  assert_heap_not_locked();
  return result;
}

void G1CollectedHeap::start_concurrent_cycle(bool concurrent_operation_is_full_mark) {
  assert(!_cm_thread->in_progress(), "Can not start concurrent operation while in progress");

  MutexLocker x(CGC_lock, Mutex::_no_safepoint_check_flag);
  if (concurrent_operation_is_full_mark) {
    _cm->post_concurrent_mark_start();
    _cm_thread->start_full_mark();
  } else {
    _cm->post_concurrent_undo_start();
    _cm_thread->start_undo_mark();
  }
  CGC_lock->notify();
}

bool G1CollectedHeap::is_potential_eager_reclaim_candidate(HeapRegion* r) const {
  // We don't nominate objects with many remembered set entries, on
  // the assumption that such objects are likely still live.
  HeapRegionRemSet* rem_set = r->rem_set();

  return G1EagerReclaimHumongousObjectsWithStaleRefs ?
         rem_set->occupancy_less_or_equal_than(G1RSetSparseRegionEntries) :
         G1EagerReclaimHumongousObjects && rem_set->is_empty();
}

#ifndef PRODUCT
void G1CollectedHeap::verify_region_attr_remset_update() {
  class VerifyRegionAttrRemSet : public HeapRegionClosure {
  public:
    virtual bool do_heap_region(HeapRegion* r) {
      G1CollectedHeap* g1h = G1CollectedHeap::heap();
      bool const needs_remset_update = g1h->region_attr(r->bottom()).needs_remset_update();
      assert(r->rem_set()->is_tracked() == needs_remset_update,
             "Region %u remset tracking status (%s) different to region attribute (%s)",
             r->hrm_index(), BOOL_TO_STR(r->rem_set()->is_tracked()), BOOL_TO_STR(needs_remset_update));
      return false;
    }
  } cl;
  heap_region_iterate(&cl);
}
#endif

class VerifyRegionRemSetClosure : public HeapRegionClosure {
  public:
    bool do_heap_region(HeapRegion* hr) {
      if (!hr->is_archive() && !hr->is_continues_humongous()) {
        hr->verify_rem_set();
      }
      return false;
    }
};

uint G1CollectedHeap::num_task_queues() const {
  return _task_queues->size();
}

#if TASKQUEUE_STATS
void G1CollectedHeap::print_taskqueue_stats_hdr(outputStream* const st) {
  st->print_raw_cr("GC Task Stats");
  st->print_raw("thr "); TaskQueueStats::print_header(1, st); st->cr();
  st->print_raw("--- "); TaskQueueStats::print_header(2, st); st->cr();
}

void G1CollectedHeap::print_taskqueue_stats() const {
  if (!log_is_enabled(Trace, gc, task, stats)) {
    return;
  }
  Log(gc, task, stats) log;
  ResourceMark rm;
  LogStream ls(log.trace());
  outputStream* st = &ls;

  print_taskqueue_stats_hdr(st);

  TaskQueueStats totals;
  const uint n = num_task_queues();
  for (uint i = 0; i < n; ++i) {
    st->print("%3u ", i); task_queue(i)->stats.print(st); st->cr();
    totals += task_queue(i)->stats;
  }
  st->print_raw("tot "); totals.print(st); st->cr();

  DEBUG_ONLY(totals.verify());
}

void G1CollectedHeap::reset_taskqueue_stats() {
  const uint n = num_task_queues();
  for (uint i = 0; i < n; ++i) {
    task_queue(i)->stats.reset();
  }
}
#endif // TASKQUEUE_STATS

void G1CollectedHeap::wait_for_root_region_scanning() {
  double scan_wait_start = os::elapsedTime();
  // We have to wait until the CM threads finish scanning the
  // root regions as it's the only way to ensure that all the
  // objects on them have been correctly scanned before we start
  // moving them during the GC.
  bool waited = _cm->root_regions()->wait_until_scan_finished();
  double wait_time_ms = 0.0;
  if (waited) {
    double scan_wait_end = os::elapsedTime();
    wait_time_ms = (scan_wait_end - scan_wait_start) * 1000.0;
  }
  phase_times()->record_root_region_scan_wait_time(wait_time_ms);
}

class G1PrintCollectionSetClosure : public HeapRegionClosure {
private:
  G1HRPrinter* _hr_printer;
public:
  G1PrintCollectionSetClosure(G1HRPrinter* hr_printer) : HeapRegionClosure(), _hr_printer(hr_printer) { }

  virtual bool do_heap_region(HeapRegion* r) {
    _hr_printer->cset(r);
    return false;
  }
};

void G1CollectedHeap::start_new_collection_set() {
  double start = os::elapsedTime();

  collection_set()->start_incremental_building();

  clear_region_attr();

  guarantee(_eden.length() == 0, "eden should have been cleared");
  policy()->transfer_survivors_to_cset(survivor());

  // We redo the verification but now wrt to the new CSet which
  // has just got initialized after the previous CSet was freed.
  _cm->verify_no_collection_set_oops();

  phase_times()->record_start_new_cset_time_ms((os::elapsedTime() - start) * 1000.0);
}

void G1CollectedHeap::calculate_collection_set(G1EvacuationInfo& evacuation_info, double target_pause_time_ms) {

  _collection_set.finalize_initial_collection_set(target_pause_time_ms, &_survivor);
  evacuation_info.set_collectionset_regions(collection_set()->region_length() +
                                            collection_set()->optional_region_length());

  _cm->verify_no_collection_set_oops();

  if (_hr_printer.is_active()) {
    G1PrintCollectionSetClosure cl(&_hr_printer);
    _collection_set.iterate(&cl);
    _collection_set.iterate_optional(&cl);
  }
}

G1HeapVerifier::G1VerifyType G1CollectedHeap::young_collection_verify_type() const {
  if (collector_state()->in_concurrent_start_gc()) {
    return G1HeapVerifier::G1VerifyConcurrentStart;
  } else if (collector_state()->in_young_only_phase()) {
    return G1HeapVerifier::G1VerifyYoungNormal;
  } else {
    return G1HeapVerifier::G1VerifyMixed;
  }
}

void G1CollectedHeap::verify_before_young_collection(G1HeapVerifier::G1VerifyType type) {
  if (VerifyRememberedSets) {
    log_info(gc, verify)("[Verifying RemSets before GC]");
    VerifyRegionRemSetClosure v_cl;
    heap_region_iterate(&v_cl);
  }
  _verifier->verify_before_gc(type);
  _verifier->check_bitmaps("GC Start");
  verify_numa_regions("GC Start");
}

void G1CollectedHeap::verify_after_young_collection(G1HeapVerifier::G1VerifyType type) {
  if (VerifyRememberedSets) {
    log_info(gc, verify)("[Verifying RemSets after GC]");
    VerifyRegionRemSetClosure v_cl;
    heap_region_iterate(&v_cl);
  }
  _verifier->verify_after_gc(type);
  _verifier->check_bitmaps("GC End");
  verify_numa_regions("GC End");
}

void G1CollectedHeap::expand_heap_after_young_collection(){
  size_t expand_bytes = _heap_sizing_policy->young_collection_expansion_amount();
  if (expand_bytes > 0) {
    // No need for an ergo logging here,
    // expansion_amount() does this when it returns a value > 0.
    double expand_ms = 0.0;
    if (!expand(expand_bytes, _workers, &expand_ms)) {
      // We failed to expand the heap. Cannot do anything about it.
    }
    phase_times()->record_expand_heap_time(expand_ms);
  }
}

void G1CollectedHeap::set_young_gc_name(char* young_gc_name) {
  G1GCPauseType pause_type =
    // The strings for all Concurrent Start pauses are the same, so the parameter
    // does not matter here.
    collector_state()->young_gc_pause_type(false /* concurrent_operation_is_full_mark */);
  snprintf(young_gc_name,
           MaxYoungGCNameLength,
           "Pause Young (%s)",
           G1GCPauseTypeHelper::to_string(pause_type));
}

bool G1CollectedHeap::do_collection_pause_at_safepoint(double target_pause_time_ms) {
  assert_at_safepoint_on_vm_thread();
  guarantee(!is_gc_active(), "collection is not reentrant");

  if (GCLocker::check_active_before_gc()) {
    return false;
  }

  do_collection_pause_at_safepoint_helper(target_pause_time_ms);
  if (should_upgrade_to_full_gc(gc_cause())) {
    log_info(gc, ergo)("Attempting maximally compacting collection");
    bool result = do_full_collection(false /* explicit gc */,
                                     true  /* clear_all_soft_refs */,
                                     false /* do_maximum_compaction */);
    // do_full_collection only fails if blocked by GC locker, but
    // we've already checked for that above.
    assert(result, "invariant");
  }
  return true;
}

void G1CollectedHeap::gc_tracer_report_gc_start() {
  _gc_timer_stw->register_gc_start();
  _gc_tracer_stw->report_gc_start(gc_cause(), _gc_timer_stw->gc_start());
}

void G1CollectedHeap::gc_tracer_report_gc_end(bool concurrent_operation_is_full_mark,
                                              G1EvacuationInfo& evacuation_info) {
  _gc_tracer_stw->report_evacuation_info(&evacuation_info);
  _gc_tracer_stw->report_tenuring_threshold(_policy->tenuring_threshold());

  _gc_timer_stw->register_gc_end();
  _gc_tracer_stw->report_gc_end(_gc_timer_stw->gc_end(),
  _gc_timer_stw->time_partitions());
}

void G1CollectedHeap::do_collection_pause_at_safepoint_helper(double target_pause_time_ms) {
  GCIdMark gc_id_mark;

  SvcGCMarker sgcm(SvcGCMarker::MINOR);
  ResourceMark rm;

  policy()->note_gc_start();

  gc_tracer_report_gc_start();

  wait_for_root_region_scanning();

  print_heap_before_gc();
  print_heap_regions();
  trace_heap_before_gc(_gc_tracer_stw);

  _verifier->verify_region_sets_optional();
  _verifier->verify_dirty_young_regions();

  // We should not be doing concurrent start unless the concurrent mark thread is running
  if (!_cm_thread->should_terminate()) {
    // This call will decide whether this pause is a concurrent start
    // pause. If it is, in_concurrent_start_gc() will return true
    // for the duration of this pause.
    policy()->decide_on_conc_mark_initiation();
  }

  // We do not allow concurrent start to be piggy-backed on a mixed GC.
  assert(!collector_state()->in_concurrent_start_gc() ||
         collector_state()->in_young_only_phase(), "sanity");
  // We also do not allow mixed GCs during marking.
  assert(!collector_state()->mark_or_rebuild_in_progress() || collector_state()->in_young_only_phase(), "sanity");

  // Record whether this pause may need to trigger a concurrent operation. Later,
  // when we signal the G1ConcurrentMarkThread, the collector state has already
  // been reset for the next pause.
  bool should_start_concurrent_mark_operation = collector_state()->in_concurrent_start_gc();
  bool concurrent_operation_is_full_mark = false;

  // Inner scope for scope based logging, timers, and stats collection
  {
    G1EvacuationInfo evacuation_info;

    GCTraceCPUTime tcpu;

    char young_gc_name[MaxYoungGCNameLength];
    set_young_gc_name(young_gc_name);

    GCTraceTime(Info, gc) tm(young_gc_name, NULL, gc_cause(), true);

    uint active_workers = WorkerPolicy::calc_active_workers(workers()->total_workers(),
                                                            workers()->active_workers(),
                                                            Threads::number_of_non_daemon_threads());
    active_workers = workers()->update_active_workers(active_workers);
    log_info(gc,task)("Using %u workers of %u for evacuation", active_workers, workers()->total_workers());

    G1MonitoringScope ms(g1mm(),
                         false /* full_gc */,
                         collector_state()->in_mixed_phase() /* all_memory_pools_affected */);

    G1HeapTransition heap_transition(this);

    {
      IsGCActiveMark x;

      gc_prologue(false);

      G1HeapVerifier::G1VerifyType verify_type = young_collection_verify_type();
      verify_before_young_collection(verify_type);

      {
        // The elapsed time induced by the start time below deliberately elides
        // the possible verification above.
        double sample_start_time_sec = os::elapsedTime();

        // Please see comment in g1CollectedHeap.hpp and
        // G1CollectedHeap::ref_processing_init() to see how
        // reference processing currently works in G1.
        _ref_processor_stw->enable_discovery();

        // We want to temporarily turn off discovery by the
        // CM ref processor, if necessary, and turn it back on
        // on again later if we do. Using a scoped
        // NoRefDiscovery object will do this.
        NoRefDiscovery no_cm_discovery(_ref_processor_cm);

        policy()->record_collection_pause_start(sample_start_time_sec);

        // Forget the current allocation region (we might even choose it to be part
        // of the collection set!).
        _allocator->release_mutator_alloc_regions();

        calculate_collection_set(evacuation_info, target_pause_time_ms);

        G1RedirtyCardsQueueSet rdcqs(G1BarrierSet::dirty_card_queue_set().allocator());
        G1ParScanThreadStateSet per_thread_states(this,
                                                  &rdcqs,
                                                  workers()->active_workers(),
                                                  collection_set()->young_region_length(),
                                                  collection_set()->optional_region_length());
        pre_evacuate_collection_set(evacuation_info, &per_thread_states);

        bool may_do_optional_evacuation = _collection_set.optional_region_length() != 0;
        // Actually do the work...
        evacuate_initial_collection_set(&per_thread_states, may_do_optional_evacuation);

        if (may_do_optional_evacuation) {
          evacuate_optional_collection_set(&per_thread_states);
        }
        post_evacuate_collection_set(evacuation_info, &rdcqs, &per_thread_states);

        start_new_collection_set();

        _survivor_evac_stats.adjust_desired_plab_sz();
        _old_evac_stats.adjust_desired_plab_sz();

        allocate_dummy_regions();

        _allocator->init_mutator_alloc_regions();

        expand_heap_after_young_collection();

        // Refine the type of a concurrent mark operation now that we did the
        // evacuation, eventually aborting it.
        concurrent_operation_is_full_mark = policy()->concurrent_operation_is_full_mark("Revise IHOP");

        // Need to report the collection pause now since record_collection_pause_end()
        // modifies it to the next state.
        _gc_tracer_stw->report_young_gc_pause(collector_state()->young_gc_pause_type(concurrent_operation_is_full_mark));

        double sample_end_time_sec = os::elapsedTime();
        double pause_time_ms = (sample_end_time_sec - sample_start_time_sec) * MILLIUNITS;
        policy()->record_collection_pause_end(pause_time_ms, concurrent_operation_is_full_mark);
      }

      verify_after_young_collection(verify_type);

      gc_epilogue(false);
    }

    // Print the remainder of the GC log output.
    if (evacuation_failed()) {
      log_info(gc)("To-space exhausted");
    }

    policy()->print_phases();
    heap_transition.print();

    _hrm.verify_optional();
    _verifier->verify_region_sets_optional();

    TASKQUEUE_STATS_ONLY(print_taskqueue_stats());
    TASKQUEUE_STATS_ONLY(reset_taskqueue_stats());

    print_heap_after_gc();
    print_heap_regions();
    trace_heap_after_gc(_gc_tracer_stw);

    // We must call G1MonitoringSupport::update_sizes() in the same scoping level
    // as an active TraceMemoryManagerStats object (i.e. before the destructor for the
    // TraceMemoryManagerStats is called) so that the G1 memory pools are updated
    // before any GC notifications are raised.
    g1mm()->update_sizes();

    gc_tracer_report_gc_end(concurrent_operation_is_full_mark, evacuation_info);
  }
  // It should now be safe to tell the concurrent mark thread to start
  // without its logging output interfering with the logging output
  // that came from the pause.

  if (should_start_concurrent_mark_operation) {
    // CAUTION: after the start_concurrent_cycle() call below, the concurrent marking
    // thread(s) could be running concurrently with us. Make sure that anything
    // after this point does not assume that we are the only GC thread running.
    // Note: of course, the actual marking work will not start until the safepoint
    // itself is released in SuspendibleThreadSet::desynchronize().
    start_concurrent_cycle(concurrent_operation_is_full_mark);
    ConcurrentGCBreakpoints::notify_idle_to_active();
  }
}

void G1CollectedHeap::preserve_mark_during_evac_failure(uint worker_id, oop obj, markWord m) {
  _evacuation_failed_info_array[worker_id].register_copy_failure(obj->size());
  _preserved_marks_set.get(worker_id)->push_if_necessary(obj, m);
}

bool G1ParEvacuateFollowersClosure::offer_termination() {
  EventGCPhaseParallel event;
  G1ParScanThreadState* const pss = par_scan_state();
  start_term_time();
  const bool res = terminator()->offer_termination();
  end_term_time();
  event.commit(GCId::current(), pss->worker_id(), G1GCPhaseTimes::phase_name(G1GCPhaseTimes::Termination));
  return res;
}

void G1ParEvacuateFollowersClosure::do_void() {
  EventGCPhaseParallel event;
  G1ParScanThreadState* const pss = par_scan_state();
  pss->trim_queue();
  event.commit(GCId::current(), pss->worker_id(), G1GCPhaseTimes::phase_name(_phase));
  do {
    EventGCPhaseParallel event;
    pss->steal_and_trim_queue(queues());
    event.commit(GCId::current(), pss->worker_id(), G1GCPhaseTimes::phase_name(_phase));
  } while (!offer_termination());
}

void G1CollectedHeap::complete_cleaning(BoolObjectClosure* is_alive,
                                        bool class_unloading_occurred) {
  uint num_workers = workers()->active_workers();
  G1ParallelCleaningTask unlink_task(is_alive, num_workers, class_unloading_occurred);
  workers()->run_task(&unlink_task);
}

<<<<<<< HEAD
class G1RedirtyLoggedCardsTask : public AbstractGangTask {
 private:
  G1RedirtyCardsQueueSet* _qset;
  G1CollectedHeap* _g1h;
  BufferNode* volatile _nodes;

  void par_apply(RedirtyLoggedCardTableEntryClosure* cl, uint worker_id) {
    size_t buffer_size = _qset->buffer_size();
    BufferNode* next = Atomic::load(&_nodes);
    while (next != NULL) {
      BufferNode* node = next;
      next = Atomic::cmpxchg(&_nodes, node, node->next());
      if (next == node) {
        cl->apply_to_buffer(node, buffer_size, worker_id);
        next = node->next();
      }
    }
  }

 public:
  G1RedirtyLoggedCardsTask(G1RedirtyCardsQueueSet* qset, G1CollectedHeap* g1h) :
    AbstractGangTask("Redirty Cards"),
    _qset(qset), _g1h(g1h), _nodes(qset->all_completed_buffers()) { }

  virtual void work(uint worker_id) {
    G1GCPhaseTimes* p = _g1h->phase_times();
    G1GCParPhaseTimesTracker x(p, G1GCPhaseTimes::RedirtyCards, worker_id);

    RedirtyLoggedCardTableEntryClosure cl(_g1h);
    par_apply(&cl, worker_id);

    p->record_thread_work_item(G1GCPhaseTimes::RedirtyCards, worker_id, cl.num_dirtied());
  }
};

void G1CollectedHeap::redirty_logged_cards(G1RedirtyCardsQueueSet* rdcqs) {
  double redirty_logged_cards_start = os::elapsedTime();

  G1RedirtyLoggedCardsTask redirty_task(rdcqs, this);
  workers()->run_task(&redirty_task);

  G1DirtyCardQueueSet& dcq = G1BarrierSet::dirty_card_queue_set();
  dcq.merge_bufferlists(rdcqs);

  phase_times()->record_redirty_logged_cards_time_ms((os::elapsedTime() - redirty_logged_cards_start) * 1000.0);
=======
// Clean string dedup data structures.
// Ideally we would prefer to use a StringDedupCleaningTask here, but we want to
// record the durations of the phases. Hence the almost-copy.
class G1StringDedupCleaningTask : public AbstractGangTask {
  BoolObjectClosure* _is_alive;
  OopClosure* _keep_alive;
  G1GCPhaseTimes* _phase_times;

public:
  G1StringDedupCleaningTask(BoolObjectClosure* is_alive,
                            OopClosure* keep_alive,
                            G1GCPhaseTimes* phase_times) :
    AbstractGangTask("Partial Cleaning Task"),
    _is_alive(is_alive),
    _keep_alive(keep_alive),
    _phase_times(phase_times)
  {
    assert(G1StringDedup::is_enabled(), "String deduplication disabled.");
    StringDedup::gc_prologue(true);
  }

  ~G1StringDedupCleaningTask() {
    StringDedup::gc_epilogue();
  }

  void work(uint worker_id) {
    StringDedupUnlinkOrOopsDoClosure cl(_is_alive, _keep_alive);
    {
      G1GCParPhaseTimesTracker x(_phase_times, G1GCPhaseTimes::StringDedupQueueFixup, worker_id);
      StringDedupQueue::unlink_or_oops_do(&cl);
    }
    {
      G1GCParPhaseTimesTracker x(_phase_times, G1GCPhaseTimes::StringDedupTableFixup, worker_id);
      StringDedupTable::unlink_or_oops_do(&cl, worker_id);
    }
  }
};

void G1CollectedHeap::string_dedup_cleaning(BoolObjectClosure* is_alive,
                                            OopClosure* keep_alive,
                                            G1GCPhaseTimes* phase_times) {
  G1StringDedupCleaningTask cl(is_alive, keep_alive, phase_times);
  workers()->run_task(&cl);
>>>>>>> 26670245
}

// Weak Reference Processing support

bool G1STWIsAliveClosure::do_object_b(oop p) {
  // An object is reachable if it is outside the collection set,
  // or is inside and copied.
  return !_g1h->is_in_cset(p) || p->is_forwarded();
}

bool G1STWSubjectToDiscoveryClosure::do_object_b(oop obj) {
  assert(obj != NULL, "must not be NULL");
  assert(_g1h->is_in_reserved(obj), "Trying to discover obj " PTR_FORMAT " not in heap", p2i(obj));
  // The areas the CM and STW ref processor manage must be disjoint. The is_in_cset() below
  // may falsely indicate that this is not the case here: however the collection set only
  // contains old regions when concurrent mark is not running.
  return _g1h->is_in_cset(obj) || _g1h->heap_region_containing(obj)->is_survivor();
}

// Non Copying Keep Alive closure
class G1KeepAliveClosure: public OopClosure {
  G1CollectedHeap*_g1h;
public:
  G1KeepAliveClosure(G1CollectedHeap* g1h) :_g1h(g1h) {}
  void do_oop(narrowOop* p) { guarantee(false, "Not needed"); }
  void do_oop(oop* p) {
    oop obj = *p;
    assert(obj != NULL, "the caller should have filtered out NULL values");

    const G1HeapRegionAttr region_attr =_g1h->region_attr(obj);
    if (!region_attr.is_in_cset_or_humongous()) {
      return;
    }
    if (region_attr.is_in_cset()) {
      assert( obj->is_forwarded(), "invariant" );
      *p = obj->forwardee();
    } else {
      assert(!obj->is_forwarded(), "invariant" );
      assert(region_attr.is_humongous(),
             "Only allowed G1HeapRegionAttr state is IsHumongous, but is %d", region_attr.type());
     _g1h->set_humongous_is_live(obj);
    }
  }
};

// Copying Keep Alive closure - can be called from both
// serial and parallel code as long as different worker
// threads utilize different G1ParScanThreadState instances
// and different queues.

class G1CopyingKeepAliveClosure: public OopClosure {
  G1CollectedHeap*         _g1h;
  G1ParScanThreadState*    _par_scan_state;

public:
  G1CopyingKeepAliveClosure(G1CollectedHeap* g1h,
                            G1ParScanThreadState* pss):
    _g1h(g1h),
    _par_scan_state(pss)
  {}

  virtual void do_oop(narrowOop* p) { do_oop_work(p); }
  virtual void do_oop(      oop* p) { do_oop_work(p); }

  template <class T> void do_oop_work(T* p) {
    oop obj = RawAccess<>::oop_load(p);

    if (_g1h->is_in_cset_or_humongous(obj)) {
      // If the referent object has been forwarded (either copied
      // to a new location or to itself in the event of an
      // evacuation failure) then we need to update the reference
      // field and, if both reference and referent are in the G1
      // heap, update the RSet for the referent.
      //
      // If the referent has not been forwarded then we have to keep
      // it alive by policy. Therefore we have copy the referent.
      //
      // When the queue is drained (after each phase of reference processing)
      // the object and it's followers will be copied, the reference field set
      // to point to the new location, and the RSet updated.
      _par_scan_state->push_on_queue(ScannerTask(p));
    }
  }
};

// Serial drain queue closure. Called as the 'complete_gc'
// closure for each discovered list in some of the
// reference processing phases.

class G1STWDrainQueueClosure: public VoidClosure {
protected:
  G1CollectedHeap* _g1h;
  G1ParScanThreadState* _par_scan_state;

  G1ParScanThreadState*   par_scan_state() { return _par_scan_state; }

public:
  G1STWDrainQueueClosure(G1CollectedHeap* g1h, G1ParScanThreadState* pss) :
    _g1h(g1h),
    _par_scan_state(pss)
  { }

  void do_void() {
    G1ParScanThreadState* const pss = par_scan_state();
    pss->trim_queue();
  }
};

// Parallel Reference Processing closures

// Implementation of AbstractRefProcTaskExecutor for parallel reference
// processing during G1 evacuation pauses.

class G1STWRefProcTaskExecutor: public AbstractRefProcTaskExecutor {
private:
  G1CollectedHeap*          _g1h;
  G1ParScanThreadStateSet*  _pss;
  G1ScannerTasksQueueSet*   _queues;
  WorkGang*                 _workers;

public:
  G1STWRefProcTaskExecutor(G1CollectedHeap* g1h,
                           G1ParScanThreadStateSet* per_thread_states,
                           WorkGang* workers,
                           G1ScannerTasksQueueSet *task_queues) :
    _g1h(g1h),
    _pss(per_thread_states),
    _queues(task_queues),
    _workers(workers)
  {
    g1h->ref_processor_stw()->set_active_mt_degree(workers->active_workers());
  }

  // Executes the given task using concurrent marking worker threads.
  virtual void execute(ProcessTask& task, uint ergo_workers);
};

// Gang task for possibly parallel reference processing

class G1STWRefProcTaskProxy: public AbstractGangTask {
  typedef AbstractRefProcTaskExecutor::ProcessTask ProcessTask;
  ProcessTask&     _proc_task;
  G1CollectedHeap* _g1h;
  G1ParScanThreadStateSet* _pss;
  G1ScannerTasksQueueSet* _task_queues;
  TaskTerminator* _terminator;

public:
  G1STWRefProcTaskProxy(ProcessTask& proc_task,
                        G1CollectedHeap* g1h,
                        G1ParScanThreadStateSet* per_thread_states,
                        G1ScannerTasksQueueSet *task_queues,
                        TaskTerminator* terminator) :
    AbstractGangTask("Process reference objects in parallel"),
    _proc_task(proc_task),
    _g1h(g1h),
    _pss(per_thread_states),
    _task_queues(task_queues),
    _terminator(terminator)
  {}

  virtual void work(uint worker_id) {
    // The reference processing task executed by a single worker.
    ResourceMark rm;

    G1STWIsAliveClosure is_alive(_g1h);

    G1ParScanThreadState* pss = _pss->state_for_worker(worker_id);
    pss->set_ref_discoverer(NULL);

    // Keep alive closure.
    G1CopyingKeepAliveClosure keep_alive(_g1h, pss);

    // Complete GC closure
    G1ParEvacuateFollowersClosure drain_queue(_g1h, pss, _task_queues, _terminator, G1GCPhaseTimes::ObjCopy);

    // Call the reference processing task's work routine.
    _proc_task.work(worker_id, is_alive, keep_alive, drain_queue);

    // Note we cannot assert that the refs array is empty here as not all
    // of the processing tasks (specifically phase2 - pp2_work) execute
    // the complete_gc closure (which ordinarily would drain the queue) so
    // the queue may not be empty.
  }
};

// Driver routine for parallel reference processing.
// Creates an instance of the ref processing gang
// task and has the worker threads execute it.
void G1STWRefProcTaskExecutor::execute(ProcessTask& proc_task, uint ergo_workers) {
  assert(_workers != NULL, "Need parallel worker threads.");

  assert(_workers->active_workers() >= ergo_workers,
         "Ergonomically chosen workers (%u) should be less than or equal to active workers (%u)",
         ergo_workers, _workers->active_workers());
  TaskTerminator terminator(ergo_workers, _queues);
  G1STWRefProcTaskProxy proc_task_proxy(proc_task, _g1h, _pss, _queues, &terminator);

  _workers->run_task(&proc_task_proxy, ergo_workers);
}

// End of weak reference support closures

void G1CollectedHeap::process_discovered_references(G1ParScanThreadStateSet* per_thread_states) {
  double ref_proc_start = os::elapsedTime();

  ReferenceProcessor* rp = _ref_processor_stw;
  assert(rp->discovery_enabled(), "should have been enabled");

  // Closure to test whether a referent is alive.
  G1STWIsAliveClosure is_alive(this);

  // Even when parallel reference processing is enabled, the processing
  // of JNI refs is serial and performed serially by the current thread
  // rather than by a worker. The following PSS will be used for processing
  // JNI refs.

  // Use only a single queue for this PSS.
  G1ParScanThreadState*          pss = per_thread_states->state_for_worker(0);
  pss->set_ref_discoverer(NULL);
  assert(pss->queue_is_empty(), "pre-condition");

  // Keep alive closure.
  G1CopyingKeepAliveClosure keep_alive(this, pss);

  // Serial Complete GC closure
  G1STWDrainQueueClosure drain_queue(this, pss);

  // Setup the soft refs policy...
  rp->setup_policy(false);

  ReferenceProcessorPhaseTimes* pt = phase_times()->ref_phase_times();

  ReferenceProcessorStats stats;
  if (!rp->processing_is_mt()) {
    // Serial reference processing...
    stats = rp->process_discovered_references(&is_alive,
                                              &keep_alive,
                                              &drain_queue,
                                              NULL,
                                              pt);
  } else {
    uint no_of_gc_workers = workers()->active_workers();

    // Parallel reference processing
    assert(no_of_gc_workers <= rp->max_num_queues(),
           "Mismatch between the number of GC workers %u and the maximum number of Reference process queues %u",
           no_of_gc_workers,  rp->max_num_queues());

    G1STWRefProcTaskExecutor par_task_executor(this, per_thread_states, workers(), _task_queues);
    stats = rp->process_discovered_references(&is_alive,
                                              &keep_alive,
                                              &drain_queue,
                                              &par_task_executor,
                                              pt);
  }

  _gc_tracer_stw->report_gc_reference_stats(stats);

  // We have completed copying any necessary live referent objects.
  assert(pss->queue_is_empty(), "both queue and overflow should be empty");

  make_pending_list_reachable();

  assert(!rp->discovery_enabled(), "Postcondition");
  rp->verify_no_references_recorded();

  double ref_proc_time = os::elapsedTime() - ref_proc_start;
  phase_times()->record_ref_proc_time(ref_proc_time * 1000.0);
}

void G1CollectedHeap::make_pending_list_reachable() {
  if (collector_state()->in_concurrent_start_gc()) {
    oop pll_head = Universe::reference_pending_list();
    if (pll_head != NULL) {
      // Any valid worker id is fine here as we are in the VM thread and single-threaded.
      _cm->mark_in_next_bitmap(0 /* worker_id */, pll_head);
    }
  }
}

static bool do_humongous_object_logging() {
  return log_is_enabled(Debug, gc, humongous);
}

bool G1CollectedHeap::should_do_eager_reclaim() const {
  // As eager reclaim logging also gives information about humongous objects in
  // the heap in general, always do the eager reclaim pass even without known
  // candidates.
  return (G1EagerReclaimHumongousObjects &&
          (has_humongous_reclaim_candidates() || do_humongous_object_logging()));
}

class G1PrepareEvacuationTask : public AbstractGangTask {
  class G1PrepareRegionsClosure : public HeapRegionClosure {
    G1CollectedHeap* _g1h;
    G1PrepareEvacuationTask* _parent_task;
    uint _worker_humongous_total;
    uint _worker_humongous_candidates;

    bool humongous_region_is_candidate(HeapRegion* region) const {
      assert(region->is_starts_humongous(), "Must start a humongous object");

      oop obj = cast_to_oop(region->bottom());

      // Dead objects cannot be eager reclaim candidates. Due to class
      // unloading it is unsafe to query their classes so we return early.
      if (_g1h->is_obj_dead(obj, region)) {
        return false;
      }

      // If we do not have a complete remembered set for the region, then we can
      // not be sure that we have all references to it.
      if (!region->rem_set()->is_complete()) {
        return false;
      }
      // Candidate selection must satisfy the following constraints
      // while concurrent marking is in progress:
      //
      // * In order to maintain SATB invariants, an object must not be
      // reclaimed if it was allocated before the start of marking and
      // has not had its references scanned.  Such an object must have
      // its references (including type metadata) scanned to ensure no
      // live objects are missed by the marking process.  Objects
      // allocated after the start of concurrent marking don't need to
      // be scanned.
      //
      // * An object must not be reclaimed if it is on the concurrent
      // mark stack.  Objects allocated after the start of concurrent
      // marking are never pushed on the mark stack.
      //
      // Nominating only objects allocated after the start of concurrent
      // marking is sufficient to meet both constraints.  This may miss
      // some objects that satisfy the constraints, but the marking data
      // structures don't support efficiently performing the needed
      // additional tests or scrubbing of the mark stack.
      //
      // However, we presently only nominate is_typeArray() objects.
      // A humongous object containing references induces remembered
      // set entries on other regions.  In order to reclaim such an
      // object, those remembered sets would need to be cleaned up.
      //
      // We also treat is_typeArray() objects specially, allowing them
      // to be reclaimed even if allocated before the start of
      // concurrent mark.  For this we rely on mark stack insertion to
      // exclude is_typeArray() objects, preventing reclaiming an object
      // that is in the mark stack.  We also rely on the metadata for
      // such objects to be built-in and so ensured to be kept live.
      // Frequent allocation and drop of large binary blobs is an
      // important use case for eager reclaim, and this special handling
      // may reduce needed headroom.

      return obj->is_typeArray() &&
             _g1h->is_potential_eager_reclaim_candidate(region);
    }

  public:
    G1PrepareRegionsClosure(G1CollectedHeap* g1h, G1PrepareEvacuationTask* parent_task) :
      _g1h(g1h),
      _parent_task(parent_task),
      _worker_humongous_total(0),
      _worker_humongous_candidates(0) { }

    ~G1PrepareRegionsClosure() {
      _parent_task->add_humongous_candidates(_worker_humongous_candidates);
      _parent_task->add_humongous_total(_worker_humongous_total);
    }

    virtual bool do_heap_region(HeapRegion* hr) {
      // First prepare the region for scanning
      _g1h->rem_set()->prepare_region_for_scan(hr);

      // Now check if region is a humongous candidate
      if (!hr->is_starts_humongous()) {
        _g1h->register_region_with_region_attr(hr);
        return false;
      }

      uint index = hr->hrm_index();
      if (humongous_region_is_candidate(hr)) {
        _g1h->set_humongous_reclaim_candidate(index, true);
        _g1h->register_humongous_region_with_region_attr(index);
        _worker_humongous_candidates++;
        // We will later handle the remembered sets of these regions.
      } else {
        _g1h->set_humongous_reclaim_candidate(index, false);
        _g1h->register_region_with_region_attr(hr);
      }
      _worker_humongous_total++;

      return false;
    }
  };

  G1CollectedHeap* _g1h;
  HeapRegionClaimer _claimer;
  volatile uint _humongous_total;
  volatile uint _humongous_candidates;
public:
  G1PrepareEvacuationTask(G1CollectedHeap* g1h) :
    AbstractGangTask("Prepare Evacuation"),
    _g1h(g1h),
    _claimer(_g1h->workers()->active_workers()),
    _humongous_total(0),
    _humongous_candidates(0) { }

  void work(uint worker_id) {
    G1PrepareRegionsClosure cl(_g1h, this);
    _g1h->heap_region_par_iterate_from_worker_offset(&cl, &_claimer, worker_id);
  }

  void add_humongous_candidates(uint candidates) {
    Atomic::add(&_humongous_candidates, candidates);
  }

  void add_humongous_total(uint total) {
    Atomic::add(&_humongous_total, total);
  }

  uint humongous_candidates() {
    return _humongous_candidates;
  }

  uint humongous_total() {
    return _humongous_total;
  }
};

void G1CollectedHeap::pre_evacuate_collection_set(G1EvacuationInfo& evacuation_info, G1ParScanThreadStateSet* per_thread_states) {
  _bytes_used_during_gc = 0;

  _expand_heap_after_alloc_failure = true;
  Atomic::store(&_num_regions_failed_evacuation, 0u);

  // Disable the hot card cache.
  _hot_card_cache->reset_hot_cache_claimed_index();
  _hot_card_cache->set_use_cache(false);

  // Initialize the GC alloc regions.
  _allocator->init_gc_alloc_regions(evacuation_info);

  {
    Ticks start = Ticks::now();
    rem_set()->prepare_for_scan_heap_roots();
    phase_times()->record_prepare_heap_roots_time_ms((Ticks::now() - start).seconds() * 1000.0);
  }

  {
    G1PrepareEvacuationTask g1_prep_task(this);
    Tickspan task_time = run_task_timed(&g1_prep_task);

    phase_times()->record_register_regions(task_time.seconds() * 1000.0);
    _num_humongous_objects = g1_prep_task.humongous_total();
    _num_humongous_reclaim_candidates = g1_prep_task.humongous_candidates();
  }

  assert(_verifier->check_region_attr_table(), "Inconsistency in the region attributes table.");
  _preserved_marks_set.assert_empty();

#if COMPILER2_OR_JVMCI
  DerivedPointerTable::clear();
#endif

  // Concurrent start needs claim bits to keep track of the marked-through CLDs.
  if (collector_state()->in_concurrent_start_gc()) {
    concurrent_mark()->pre_concurrent_start(gc_cause());

    double start_clear_claimed_marks = os::elapsedTime();

    ClassLoaderDataGraph::clear_claimed_marks();

    double recorded_clear_claimed_marks_time_ms = (os::elapsedTime() - start_clear_claimed_marks) * 1000.0;
    phase_times()->record_clear_claimed_marks_time_ms(recorded_clear_claimed_marks_time_ms);
  }

  // Should G1EvacuationFailureALot be in effect for this GC?
  NOT_PRODUCT(set_evacuation_failure_alot_for_current_gc();)
}

class G1EvacuateRegionsBaseTask : public AbstractGangTask {
protected:
  G1CollectedHeap* _g1h;
  G1ParScanThreadStateSet* _per_thread_states;
  G1ScannerTasksQueueSet* _task_queues;
  TaskTerminator _terminator;
  uint _num_workers;

  void evacuate_live_objects(G1ParScanThreadState* pss,
                             uint worker_id,
                             G1GCPhaseTimes::GCParPhases objcopy_phase,
                             G1GCPhaseTimes::GCParPhases termination_phase) {
    G1GCPhaseTimes* p = _g1h->phase_times();

    Ticks start = Ticks::now();
    G1ParEvacuateFollowersClosure cl(_g1h, pss, _task_queues, &_terminator, objcopy_phase);
    cl.do_void();

    assert(pss->queue_is_empty(), "should be empty");

    Tickspan evac_time = (Ticks::now() - start);
    p->record_or_add_time_secs(objcopy_phase, worker_id, evac_time.seconds() - cl.term_time());

    if (termination_phase == G1GCPhaseTimes::Termination) {
      p->record_time_secs(termination_phase, worker_id, cl.term_time());
      p->record_thread_work_item(termination_phase, worker_id, cl.term_attempts());
    } else {
      p->record_or_add_time_secs(termination_phase, worker_id, cl.term_time());
      p->record_or_add_thread_work_item(termination_phase, worker_id, cl.term_attempts());
    }
    assert(pss->trim_ticks().value() == 0,
           "Unexpected partial trimming during evacuation value " JLONG_FORMAT,
           pss->trim_ticks().value());
  }

  virtual void start_work(uint worker_id) { }

  virtual void end_work(uint worker_id) { }

  virtual void scan_roots(G1ParScanThreadState* pss, uint worker_id) = 0;

  virtual void evacuate_live_objects(G1ParScanThreadState* pss, uint worker_id) = 0;

public:
  G1EvacuateRegionsBaseTask(const char* name,
                            G1ParScanThreadStateSet* per_thread_states,
                            G1ScannerTasksQueueSet* task_queues,
                            uint num_workers) :
    AbstractGangTask(name),
    _g1h(G1CollectedHeap::heap()),
    _per_thread_states(per_thread_states),
    _task_queues(task_queues),
    _terminator(num_workers, _task_queues),
    _num_workers(num_workers)
  { }

  void work(uint worker_id) {
    start_work(worker_id);

    {
      ResourceMark rm;

      G1ParScanThreadState* pss = _per_thread_states->state_for_worker(worker_id);
      pss->set_ref_discoverer(_g1h->ref_processor_stw());

      scan_roots(pss, worker_id);
      evacuate_live_objects(pss, worker_id);
    }

    end_work(worker_id);
  }
};

class G1EvacuateRegionsTask : public G1EvacuateRegionsBaseTask {
  G1RootProcessor* _root_processor;
  bool _has_optional_evacuation_work;

  void scan_roots(G1ParScanThreadState* pss, uint worker_id) {
    _root_processor->evacuate_roots(pss, worker_id);
    _g1h->rem_set()->scan_heap_roots(pss, worker_id, G1GCPhaseTimes::ScanHR, G1GCPhaseTimes::ObjCopy, _has_optional_evacuation_work);
    _g1h->rem_set()->scan_collection_set_regions(pss, worker_id, G1GCPhaseTimes::ScanHR, G1GCPhaseTimes::CodeRoots, G1GCPhaseTimes::ObjCopy);
  }

  void evacuate_live_objects(G1ParScanThreadState* pss, uint worker_id) {
    G1EvacuateRegionsBaseTask::evacuate_live_objects(pss, worker_id, G1GCPhaseTimes::ObjCopy, G1GCPhaseTimes::Termination);
  }

  void start_work(uint worker_id) {
    _g1h->phase_times()->record_time_secs(G1GCPhaseTimes::GCWorkerStart, worker_id, Ticks::now().seconds());
  }

  void end_work(uint worker_id) {
    _g1h->phase_times()->record_time_secs(G1GCPhaseTimes::GCWorkerEnd, worker_id, Ticks::now().seconds());
  }

public:
  G1EvacuateRegionsTask(G1CollectedHeap* g1h,
                        G1ParScanThreadStateSet* per_thread_states,
                        G1ScannerTasksQueueSet* task_queues,
                        G1RootProcessor* root_processor,
                        uint num_workers,
                        bool has_optional_evacuation_work) :
    G1EvacuateRegionsBaseTask("G1 Evacuate Regions", per_thread_states, task_queues, num_workers),
    _root_processor(root_processor),
    _has_optional_evacuation_work(has_optional_evacuation_work)
  { }
};

void G1CollectedHeap::evacuate_initial_collection_set(G1ParScanThreadStateSet* per_thread_states,
                                                      bool has_optional_evacuation_work) {
  G1GCPhaseTimes* p = phase_times();

  {
    Ticks start = Ticks::now();
    rem_set()->merge_heap_roots(true /* initial_evacuation */);
    p->record_merge_heap_roots_time((Ticks::now() - start).seconds() * 1000.0);
  }

  Tickspan task_time;
  const uint num_workers = workers()->active_workers();

  Ticks start_processing = Ticks::now();
  {
    G1RootProcessor root_processor(this, num_workers);
    G1EvacuateRegionsTask g1_par_task(this,
                                      per_thread_states,
                                      _task_queues,
                                      &root_processor,
                                      num_workers,
                                      has_optional_evacuation_work);
    task_time = run_task_timed(&g1_par_task);
    // Closing the inner scope will execute the destructor for the G1RootProcessor object.
    // To extract its code root fixup time we measure total time of this scope and
    // subtract from the time the WorkGang task took.
  }
  Tickspan total_processing = Ticks::now() - start_processing;

  p->record_initial_evac_time(task_time.seconds() * 1000.0);
  p->record_or_add_code_root_fixup_time((total_processing - task_time).seconds() * 1000.0);

  rem_set()->complete_evac_phase(has_optional_evacuation_work);
}

class G1EvacuateOptionalRegionsTask : public G1EvacuateRegionsBaseTask {

  void scan_roots(G1ParScanThreadState* pss, uint worker_id) {
    _g1h->rem_set()->scan_heap_roots(pss, worker_id, G1GCPhaseTimes::OptScanHR, G1GCPhaseTimes::OptObjCopy, true /* remember_already_scanned_cards */);
    _g1h->rem_set()->scan_collection_set_regions(pss, worker_id, G1GCPhaseTimes::OptScanHR, G1GCPhaseTimes::OptCodeRoots, G1GCPhaseTimes::OptObjCopy);
  }

  void evacuate_live_objects(G1ParScanThreadState* pss, uint worker_id) {
    G1EvacuateRegionsBaseTask::evacuate_live_objects(pss, worker_id, G1GCPhaseTimes::OptObjCopy, G1GCPhaseTimes::OptTermination);
  }

public:
  G1EvacuateOptionalRegionsTask(G1ParScanThreadStateSet* per_thread_states,
                                G1ScannerTasksQueueSet* queues,
                                uint num_workers) :
    G1EvacuateRegionsBaseTask("G1 Evacuate Optional Regions", per_thread_states, queues, num_workers) {
  }
};

void G1CollectedHeap::evacuate_next_optional_regions(G1ParScanThreadStateSet* per_thread_states) {
  class G1MarkScope : public MarkScope { };

  Tickspan task_time;

  Ticks start_processing = Ticks::now();
  {
    G1MarkScope code_mark_scope;
    G1EvacuateOptionalRegionsTask task(per_thread_states, _task_queues, workers()->active_workers());
    task_time = run_task_timed(&task);
    // See comment in evacuate_collection_set() for the reason of the scope.
  }
  Tickspan total_processing = Ticks::now() - start_processing;

  G1GCPhaseTimes* p = phase_times();
  p->record_or_add_code_root_fixup_time((total_processing - task_time).seconds() * 1000.0);
}

void G1CollectedHeap::evacuate_optional_collection_set(G1ParScanThreadStateSet* per_thread_states) {
  const double gc_start_time_ms = phase_times()->cur_collection_start_sec() * 1000.0;

  while (!evacuation_failed() && _collection_set.optional_region_length() > 0) {

    double time_used_ms = os::elapsedTime() * 1000.0 - gc_start_time_ms;
    double time_left_ms = MaxGCPauseMillis - time_used_ms;

    if (time_left_ms < 0 ||
        !_collection_set.finalize_optional_for_evacuation(time_left_ms * policy()->optional_evacuation_fraction())) {
      log_trace(gc, ergo, cset)("Skipping evacuation of %u optional regions, no more regions can be evacuated in %.3fms",
                                _collection_set.optional_region_length(), time_left_ms);
      break;
    }

    {
      Ticks start = Ticks::now();
      rem_set()->merge_heap_roots(false /* initial_evacuation */);
      phase_times()->record_or_add_optional_merge_heap_roots_time((Ticks::now() - start).seconds() * 1000.0);
    }

    {
      Ticks start = Ticks::now();
      evacuate_next_optional_regions(per_thread_states);
      phase_times()->record_or_add_optional_evac_time((Ticks::now() - start).seconds() * 1000.0);
    }

    rem_set()->complete_evac_phase(true /* has_more_than_one_evacuation_phase */);
  }

  _collection_set.abandon_optional_collection_set(per_thread_states);
}

void G1CollectedHeap::post_evacuate_collection_set(G1EvacuationInfo& evacuation_info,
                                                   G1RedirtyCardsQueueSet* rdcqs,
                                                   G1ParScanThreadStateSet* per_thread_states) {
  G1GCPhaseTimes* p = phase_times();

  // Process any discovered reference objects - we have
  // to do this _before_ we retire the GC alloc regions
  // as we may have to copy some 'reachable' referent
  // objects (and their reachable sub-graphs) that were
  // not copied during the pause.
  process_discovered_references(per_thread_states);

  G1STWIsAliveClosure is_alive(this);
  G1KeepAliveClosure keep_alive(this);

  WeakProcessor::weak_oops_do(workers(), &is_alive, &keep_alive, p->weak_phase_times());

  _allocator->release_gc_alloc_regions(evacuation_info);

  post_evacuate_cleanup_1(per_thread_states, rdcqs);

  post_evacuate_cleanup_2(&_preserved_marks_set, rdcqs, &evacuation_info, per_thread_states->surviving_young_words());

  assert_used_and_recalculate_used_equal(this);

  rebuild_free_region_list();

  record_obj_copy_mem_stats();

  evacuation_info.set_collectionset_used_before(collection_set()->bytes_used_before());
  evacuation_info.set_bytes_used(_bytes_used_during_gc);

  policy()->print_age_table();
}

void G1CollectedHeap::record_obj_copy_mem_stats() {
  policy()->old_gen_alloc_tracker()->
    add_allocated_bytes_since_last_gc(_old_evac_stats.allocated() * HeapWordSize);

  _gc_tracer_stw->report_evacuation_statistics(create_g1_evac_summary(&_survivor_evac_stats),
                                               create_g1_evac_summary(&_old_evac_stats));
}

void G1CollectedHeap::free_region(HeapRegion* hr, FreeRegionList* free_list) {
  assert(!hr->is_free(), "the region should not be free");
  assert(!hr->is_empty(), "the region should not be empty");
  assert(_hrm.is_available(hr->hrm_index()), "region should be committed");

  if (G1VerifyBitmaps) {
    MemRegion mr(hr->bottom(), hr->end());
    concurrent_mark()->clear_range_in_prev_bitmap(mr);
  }

  // Clear the card counts for this region.
  // Note: we only need to do this if the region is not young
  // (since we don't refine cards in young regions).
  if (!hr->is_young()) {
    _hot_card_cache->reset_card_counts(hr);
  }

  // Reset region metadata to allow reuse.
  hr->hr_clear(true /* clear_space */);
  _policy->remset_tracker()->update_at_free(hr);

  if (free_list != NULL) {
    free_list->add_ordered(hr);
  }
}

void G1CollectedHeap::free_humongous_region(HeapRegion* hr,
                                            FreeRegionList* free_list) {
  assert(hr->is_humongous(), "this is only for humongous regions");
  hr->clear_humongous();
  free_region(hr, free_list);
}

void G1CollectedHeap::remove_from_old_gen_sets(const uint old_regions_removed,
                                               const uint archive_regions_removed,
                                               const uint humongous_regions_removed) {
  if (old_regions_removed > 0 || archive_regions_removed > 0 || humongous_regions_removed > 0) {
    MutexLocker x(OldSets_lock, Mutex::_no_safepoint_check_flag);
    _old_set.bulk_remove(old_regions_removed);
    _archive_set.bulk_remove(archive_regions_removed);
    _humongous_set.bulk_remove(humongous_regions_removed);
  }

}

void G1CollectedHeap::prepend_to_freelist(FreeRegionList* list) {
  assert(list != NULL, "list can't be null");
  if (!list->is_empty()) {
    MutexLocker x(FreeList_lock, Mutex::_no_safepoint_check_flag);
    _hrm.insert_list_into_free_list(list);
  }
}

void G1CollectedHeap::decrement_summary_bytes(size_t bytes) {
  decrease_used(bytes);
}

void G1CollectedHeap::post_evacuate_cleanup_1(G1ParScanThreadStateSet* per_thread_states,
                                              G1RedirtyCardsQueueSet* rdcqs) {
  Ticks start = Ticks::now();
  {
    G1PostEvacuateCollectionSetCleanupTask1 cl(per_thread_states, rdcqs);
    run_batch_task(&cl);
  }
  phase_times()->record_post_evacuate_cleanup_task_1_time((Ticks::now() - start).seconds() * 1000.0);
}

void G1CollectedHeap::post_evacuate_cleanup_2(PreservedMarksSet* preserved_marks,
                                              G1RedirtyCardsQueueSet* rdcqs,
                                              G1EvacuationInfo* evacuation_info,
                                              const size_t* surviving_young_words) {
  Ticks start = Ticks::now();
  {
    G1PostEvacuateCollectionSetCleanupTask2 cl(preserved_marks, rdcqs, evacuation_info, surviving_young_words);
    run_batch_task(&cl);
  }
  phase_times()->record_post_evacuate_cleanup_task_2_time((Ticks::now() - start).seconds() * 1000.0);
}

void G1CollectedHeap::clear_eden() {
  _eden.clear();
}

void G1CollectedHeap::clear_collection_set() {
  collection_set()->clear();
}

void G1CollectedHeap::rebuild_free_region_list() {
  Ticks start = Ticks::now();
  _hrm.rebuild_free_list(workers());
  phase_times()->record_total_rebuild_freelist_time_ms((Ticks::now() - start).seconds() * 1000.0);
}

class G1AbandonCollectionSetClosure : public HeapRegionClosure {
public:
  virtual bool do_heap_region(HeapRegion* r) {
    assert(r->in_collection_set(), "Region %u must have been in collection set", r->hrm_index());
    G1CollectedHeap::heap()->clear_region_attr(r);
    r->clear_young_index_in_cset();
    return false;
  }
};

void G1CollectedHeap::abandon_collection_set(G1CollectionSet* collection_set) {
  G1AbandonCollectionSetClosure cl;
  collection_set_iterate_all(&cl);

  collection_set->clear();
  collection_set->stop_incremental_building();
}

bool G1CollectedHeap::is_old_gc_alloc_region(HeapRegion* hr) {
  return _allocator->is_retained_old_region(hr);
}

void G1CollectedHeap::set_region_short_lived_locked(HeapRegion* hr) {
  _eden.add(hr);
  _policy->set_region_eden(hr);
}

#ifdef ASSERT

class NoYoungRegionsClosure: public HeapRegionClosure {
private:
  bool _success;
public:
  NoYoungRegionsClosure() : _success(true) { }
  bool do_heap_region(HeapRegion* r) {
    if (r->is_young()) {
      log_error(gc, verify)("Region [" PTR_FORMAT ", " PTR_FORMAT ") tagged as young",
                            p2i(r->bottom()), p2i(r->end()));
      _success = false;
    }
    return false;
  }
  bool success() { return _success; }
};

bool G1CollectedHeap::check_young_list_empty() {
  bool ret = (young_regions_count() == 0);

  NoYoungRegionsClosure closure;
  heap_region_iterate(&closure);
  ret = ret && closure.success();

  return ret;
}

#endif // ASSERT

// Remove the given HeapRegion from the appropriate region set.
void G1CollectedHeap::prepare_region_for_full_compaction(HeapRegion* hr) {
   if (hr->is_archive()) {
    _archive_set.remove(hr);
  } else if (hr->is_humongous()) {
    _humongous_set.remove(hr);
  } else if (hr->is_old()) {
    _old_set.remove(hr);
  } else if (hr->is_young()) {
    // Note that emptying the eden and survivor lists is postponed and instead
    // done as the first step when rebuilding the regions sets again. The reason
    // for this is that during a full GC string deduplication needs to know if
    // a collected region was young or old when the full GC was initiated.
    hr->uninstall_surv_rate_group();
  } else {
    // We ignore free regions, we'll empty the free list afterwards.
    assert(hr->is_free(), "it cannot be another type");
  }
}

void G1CollectedHeap::increase_used(size_t bytes) {
  _summary_bytes_used += bytes;
}

void G1CollectedHeap::decrease_used(size_t bytes) {
  assert(_summary_bytes_used >= bytes,
         "invariant: _summary_bytes_used: " SIZE_FORMAT " should be >= bytes: " SIZE_FORMAT,
         _summary_bytes_used, bytes);
  _summary_bytes_used -= bytes;
}

void G1CollectedHeap::set_used(size_t bytes) {
  _summary_bytes_used = bytes;
}

class RebuildRegionSetsClosure : public HeapRegionClosure {
private:
  bool _free_list_only;

  HeapRegionSet* _old_set;
  HeapRegionSet* _archive_set;
  HeapRegionSet* _humongous_set;

  HeapRegionManager* _hrm;

  size_t _total_used;

public:
  RebuildRegionSetsClosure(bool free_list_only,
                           HeapRegionSet* old_set,
                           HeapRegionSet* archive_set,
                           HeapRegionSet* humongous_set,
                           HeapRegionManager* hrm) :
    _free_list_only(free_list_only), _old_set(old_set), _archive_set(archive_set),
    _humongous_set(humongous_set), _hrm(hrm), _total_used(0) {
    assert(_hrm->num_free_regions() == 0, "pre-condition");
    if (!free_list_only) {
      assert(_old_set->is_empty(), "pre-condition");
      assert(_archive_set->is_empty(), "pre-condition");
      assert(_humongous_set->is_empty(), "pre-condition");
    }
  }

  bool do_heap_region(HeapRegion* r) {
    if (r->is_empty()) {
      assert(r->rem_set()->is_empty(), "Empty regions should have empty remembered sets.");
      // Add free regions to the free list
      r->set_free();
      _hrm->insert_into_free_list(r);
    } else if (!_free_list_only) {
      assert(r->rem_set()->is_empty(), "At this point remembered sets must have been cleared.");

      if (r->is_humongous()) {
        _humongous_set->add(r);
      } else if (r->is_archive()) {
        _archive_set->add(r);
      } else {
        assert(r->is_young() || r->is_free() || r->is_old(), "invariant");
        // We now move all (non-humongous, non-old, non-archive) regions to old gen,
        // and register them as such.
        r->move_to_old();
        _old_set->add(r);
      }
      _total_used += r->used();
    }

    return false;
  }

  size_t total_used() {
    return _total_used;
  }
};

void G1CollectedHeap::rebuild_region_sets(bool free_list_only) {
  assert_at_safepoint_on_vm_thread();

  if (!free_list_only) {
    _eden.clear();
    _survivor.clear();
  }

  RebuildRegionSetsClosure cl(free_list_only,
                              &_old_set, &_archive_set, &_humongous_set,
                              &_hrm);
  heap_region_iterate(&cl);

  if (!free_list_only) {
    set_used(cl.total_used());
    if (_archive_allocator != NULL) {
      _archive_allocator->clear_used();
    }
  }
  assert_used_and_recalculate_used_equal(this);
}

// Methods for the mutator alloc region

HeapRegion* G1CollectedHeap::new_mutator_alloc_region(size_t word_size,
                                                      bool force,
                                                      uint node_index) {
  assert_heap_locked_or_at_safepoint(true /* should_be_vm_thread */);
  bool should_allocate = policy()->should_allocate_mutator_region();
  if (force || should_allocate) {
    HeapRegion* new_alloc_region = new_region(word_size,
                                              HeapRegionType::Eden,
                                              false /* do_expand */,
                                              node_index);
    if (new_alloc_region != NULL) {
      set_region_short_lived_locked(new_alloc_region);
      _hr_printer.alloc(new_alloc_region, !should_allocate);
      _verifier->check_bitmaps("Mutator Region Allocation", new_alloc_region);
      _policy->remset_tracker()->update_at_allocate(new_alloc_region);
      return new_alloc_region;
    }
  }
  return NULL;
}

void G1CollectedHeap::retire_mutator_alloc_region(HeapRegion* alloc_region,
                                                  size_t allocated_bytes) {
  assert_heap_locked_or_at_safepoint(true /* should_be_vm_thread */);
  assert(alloc_region->is_eden(), "all mutator alloc regions should be eden");

  collection_set()->add_eden_region(alloc_region);
  increase_used(allocated_bytes);
  _eden.add_used_bytes(allocated_bytes);
  _hr_printer.retire(alloc_region);

  // We update the eden sizes here, when the region is retired,
  // instead of when it's allocated, since this is the point that its
  // used space has been recorded in _summary_bytes_used.
  g1mm()->update_eden_size();
}

// Methods for the GC alloc regions

bool G1CollectedHeap::has_more_regions(G1HeapRegionAttr dest) {
  if (dest.is_old()) {
    return true;
  } else {
    return survivor_regions_count() < policy()->max_survivor_regions();
  }
}

HeapRegion* G1CollectedHeap::new_gc_alloc_region(size_t word_size, G1HeapRegionAttr dest, uint node_index) {
  assert(FreeList_lock->owned_by_self(), "pre-condition");

  if (!has_more_regions(dest)) {
    return NULL;
  }

  HeapRegionType type;
  if (dest.is_young()) {
    type = HeapRegionType::Survivor;
  } else {
    type = HeapRegionType::Old;
  }

  HeapRegion* new_alloc_region = new_region(word_size,
                                            type,
                                            true /* do_expand */,
                                            node_index);

  if (new_alloc_region != NULL) {
    if (type.is_survivor()) {
      new_alloc_region->set_survivor();
      _survivor.add(new_alloc_region);
      _verifier->check_bitmaps("Survivor Region Allocation", new_alloc_region);
    } else {
      new_alloc_region->set_old();
      _verifier->check_bitmaps("Old Region Allocation", new_alloc_region);
    }
    _policy->remset_tracker()->update_at_allocate(new_alloc_region);
    register_region_with_region_attr(new_alloc_region);
    _hr_printer.alloc(new_alloc_region);
    return new_alloc_region;
  }
  return NULL;
}

void G1CollectedHeap::retire_gc_alloc_region(HeapRegion* alloc_region,
                                             size_t allocated_bytes,
                                             G1HeapRegionAttr dest) {
  _bytes_used_during_gc += allocated_bytes;
  if (dest.is_old()) {
    old_set_add(alloc_region);
  } else {
    assert(dest.is_young(), "Retiring alloc region should be young (%d)", dest.type());
    _survivor.add_used_bytes(allocated_bytes);
  }

  bool const during_im = collector_state()->in_concurrent_start_gc();
  if (during_im && allocated_bytes > 0) {
    _cm->root_regions()->add(alloc_region->next_top_at_mark_start(), alloc_region->top());
  }
  _hr_printer.retire(alloc_region);
}

HeapRegion* G1CollectedHeap::alloc_highest_free_region() {
  bool expanded = false;
  uint index = _hrm.find_highest_free(&expanded);

  if (index != G1_NO_HRM_INDEX) {
    if (expanded) {
      log_debug(gc, ergo, heap)("Attempt heap expansion (requested address range outside heap bounds). region size: " SIZE_FORMAT "B",
                                HeapRegion::GrainWords * HeapWordSize);
    }
    return _hrm.allocate_free_regions_starting_at(index, 1);
  }
  return NULL;
}

// Optimized nmethod scanning

class RegisterNMethodOopClosure: public OopClosure {
  G1CollectedHeap* _g1h;
  nmethod* _nm;

  template <class T> void do_oop_work(T* p) {
    T heap_oop = RawAccess<>::oop_load(p);
    if (!CompressedOops::is_null(heap_oop)) {
      oop obj = CompressedOops::decode_not_null(heap_oop);
      HeapRegion* hr = _g1h->heap_region_containing(obj);
      assert(!hr->is_continues_humongous(),
             "trying to add code root " PTR_FORMAT " in continuation of humongous region " HR_FORMAT
             " starting at " HR_FORMAT,
             p2i(_nm), HR_FORMAT_PARAMS(hr), HR_FORMAT_PARAMS(hr->humongous_start_region()));

      // HeapRegion::add_strong_code_root_locked() avoids adding duplicate entries.
      hr->add_strong_code_root_locked(_nm);
    }
  }

public:
  RegisterNMethodOopClosure(G1CollectedHeap* g1h, nmethod* nm) :
    _g1h(g1h), _nm(nm) {}

  void do_oop(oop* p)       { do_oop_work(p); }
  void do_oop(narrowOop* p) { do_oop_work(p); }
};

class UnregisterNMethodOopClosure: public OopClosure {
  G1CollectedHeap* _g1h;
  nmethod* _nm;

  template <class T> void do_oop_work(T* p) {
    T heap_oop = RawAccess<>::oop_load(p);
    if (!CompressedOops::is_null(heap_oop)) {
      oop obj = CompressedOops::decode_not_null(heap_oop);
      HeapRegion* hr = _g1h->heap_region_containing(obj);
      assert(!hr->is_continues_humongous(),
             "trying to remove code root " PTR_FORMAT " in continuation of humongous region " HR_FORMAT
             " starting at " HR_FORMAT,
             p2i(_nm), HR_FORMAT_PARAMS(hr), HR_FORMAT_PARAMS(hr->humongous_start_region()));

      hr->remove_strong_code_root(_nm);
    }
  }

public:
  UnregisterNMethodOopClosure(G1CollectedHeap* g1h, nmethod* nm) :
    _g1h(g1h), _nm(nm) {}

  void do_oop(oop* p)       { do_oop_work(p); }
  void do_oop(narrowOop* p) { do_oop_work(p); }
};

void G1CollectedHeap::register_nmethod(nmethod* nm) {
  guarantee(nm != NULL, "sanity");
  RegisterNMethodOopClosure reg_cl(this, nm);
  nm->oops_do(&reg_cl);
}

void G1CollectedHeap::unregister_nmethod(nmethod* nm) {
  guarantee(nm != NULL, "sanity");
  UnregisterNMethodOopClosure reg_cl(this, nm);
  nm->oops_do(&reg_cl, true);
}

void G1CollectedHeap::update_used_after_gc() {
  if (evacuation_failed()) {
    // Reset the G1EvacuationFailureALot counters and flags
    NOT_PRODUCT(reset_evacuation_should_fail();)

    set_used(recalculate_used());

    if (_archive_allocator != NULL) {
      _archive_allocator->clear_used();
    }
    for (uint i = 0; i < ParallelGCThreads; i++) {
      if (_evacuation_failed_info_array[i].has_failed()) {
        _gc_tracer_stw->report_evacuation_failed(_evacuation_failed_info_array[i]);
      }
    }
  } else {
    // The "used" of the the collection set have already been subtracted
    // when they were freed.  Add in the bytes used.
    increase_used(_bytes_used_during_gc);
  }
}

void G1CollectedHeap::reset_hot_card_cache() {
  _hot_card_cache->reset_hot_cache();
  _hot_card_cache->set_use_cache(true);
}

void G1CollectedHeap::purge_code_root_memory() {
  G1CodeRootSet::purge();
}

class RebuildStrongCodeRootClosure: public CodeBlobClosure {
  G1CollectedHeap* _g1h;

public:
  RebuildStrongCodeRootClosure(G1CollectedHeap* g1h) :
    _g1h(g1h) {}

  void do_code_blob(CodeBlob* cb) {
    nmethod* nm = (cb != NULL) ? cb->as_nmethod_or_null() : NULL;
    if (nm == NULL) {
      return;
    }

    _g1h->register_nmethod(nm);
  }
};

void G1CollectedHeap::rebuild_strong_code_roots() {
  RebuildStrongCodeRootClosure blob_cl(this);
  CodeCache::blobs_do(&blob_cl);
}

void G1CollectedHeap::initialize_serviceability() {
  _g1mm->initialize_serviceability();
}

MemoryUsage G1CollectedHeap::memory_usage() {
  return _g1mm->memory_usage();
}

GrowableArray<GCMemoryManager*> G1CollectedHeap::memory_managers() {
  return _g1mm->memory_managers();
}

GrowableArray<MemoryPool*> G1CollectedHeap::memory_pools() {
  return _g1mm->memory_pools();
}<|MERGE_RESOLUTION|>--- conflicted
+++ resolved
@@ -3076,99 +3076,6 @@
   workers()->run_task(&unlink_task);
 }
 
-<<<<<<< HEAD
-class G1RedirtyLoggedCardsTask : public AbstractGangTask {
- private:
-  G1RedirtyCardsQueueSet* _qset;
-  G1CollectedHeap* _g1h;
-  BufferNode* volatile _nodes;
-
-  void par_apply(RedirtyLoggedCardTableEntryClosure* cl, uint worker_id) {
-    size_t buffer_size = _qset->buffer_size();
-    BufferNode* next = Atomic::load(&_nodes);
-    while (next != NULL) {
-      BufferNode* node = next;
-      next = Atomic::cmpxchg(&_nodes, node, node->next());
-      if (next == node) {
-        cl->apply_to_buffer(node, buffer_size, worker_id);
-        next = node->next();
-      }
-    }
-  }
-
- public:
-  G1RedirtyLoggedCardsTask(G1RedirtyCardsQueueSet* qset, G1CollectedHeap* g1h) :
-    AbstractGangTask("Redirty Cards"),
-    _qset(qset), _g1h(g1h), _nodes(qset->all_completed_buffers()) { }
-
-  virtual void work(uint worker_id) {
-    G1GCPhaseTimes* p = _g1h->phase_times();
-    G1GCParPhaseTimesTracker x(p, G1GCPhaseTimes::RedirtyCards, worker_id);
-
-    RedirtyLoggedCardTableEntryClosure cl(_g1h);
-    par_apply(&cl, worker_id);
-
-    p->record_thread_work_item(G1GCPhaseTimes::RedirtyCards, worker_id, cl.num_dirtied());
-  }
-};
-
-void G1CollectedHeap::redirty_logged_cards(G1RedirtyCardsQueueSet* rdcqs) {
-  double redirty_logged_cards_start = os::elapsedTime();
-
-  G1RedirtyLoggedCardsTask redirty_task(rdcqs, this);
-  workers()->run_task(&redirty_task);
-
-  G1DirtyCardQueueSet& dcq = G1BarrierSet::dirty_card_queue_set();
-  dcq.merge_bufferlists(rdcqs);
-
-  phase_times()->record_redirty_logged_cards_time_ms((os::elapsedTime() - redirty_logged_cards_start) * 1000.0);
-=======
-// Clean string dedup data structures.
-// Ideally we would prefer to use a StringDedupCleaningTask here, but we want to
-// record the durations of the phases. Hence the almost-copy.
-class G1StringDedupCleaningTask : public AbstractGangTask {
-  BoolObjectClosure* _is_alive;
-  OopClosure* _keep_alive;
-  G1GCPhaseTimes* _phase_times;
-
-public:
-  G1StringDedupCleaningTask(BoolObjectClosure* is_alive,
-                            OopClosure* keep_alive,
-                            G1GCPhaseTimes* phase_times) :
-    AbstractGangTask("Partial Cleaning Task"),
-    _is_alive(is_alive),
-    _keep_alive(keep_alive),
-    _phase_times(phase_times)
-  {
-    assert(G1StringDedup::is_enabled(), "String deduplication disabled.");
-    StringDedup::gc_prologue(true);
-  }
-
-  ~G1StringDedupCleaningTask() {
-    StringDedup::gc_epilogue();
-  }
-
-  void work(uint worker_id) {
-    StringDedupUnlinkOrOopsDoClosure cl(_is_alive, _keep_alive);
-    {
-      G1GCParPhaseTimesTracker x(_phase_times, G1GCPhaseTimes::StringDedupQueueFixup, worker_id);
-      StringDedupQueue::unlink_or_oops_do(&cl);
-    }
-    {
-      G1GCParPhaseTimesTracker x(_phase_times, G1GCPhaseTimes::StringDedupTableFixup, worker_id);
-      StringDedupTable::unlink_or_oops_do(&cl, worker_id);
-    }
-  }
-};
-
-void G1CollectedHeap::string_dedup_cleaning(BoolObjectClosure* is_alive,
-                                            OopClosure* keep_alive,
-                                            G1GCPhaseTimes* phase_times) {
-  G1StringDedupCleaningTask cl(is_alive, keep_alive, phase_times);
-  workers()->run_task(&cl);
->>>>>>> 26670245
-}
-
 // Weak Reference Processing support
 
 bool G1STWIsAliveClosure::do_object_b(oop p) {
