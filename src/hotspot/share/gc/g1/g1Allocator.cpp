/*
 * Copyright (c) 2014, 2023, Oracle and/or its affiliates. All rights reserved.
 * DO NOT ALTER OR REMOVE COPYRIGHT NOTICES OR THIS FILE HEADER.
 *
 * This code is free software; you can redistribute it and/or modify it
 * under the terms of the GNU General Public License version 2 only, as
 * published by the Free Software Foundation.
 *
 * This code is distributed in the hope that it will be useful, but WITHOUT
 * ANY WARRANTY; without even the implied warranty of MERCHANTABILITY or
 * FITNESS FOR A PARTICULAR PURPOSE.  See the GNU General Public License
 * version 2 for more details (a copy is included in the LICENSE file that
 * accompanied this code).
 *
 * You should have received a copy of the GNU General Public License version
 * 2 along with this work; if not, write to the Free Software Foundation,
 * Inc., 51 Franklin St, Fifth Floor, Boston, MA 02110-1301 USA.
 *
 * Please contact Oracle, 500 Oracle Parkway, Redwood Shores, CA 94065 USA
 * or visit www.oracle.com if you need additional information or have any
 * questions.
 *
 */

#include "precompiled.hpp"
#include "gc/g1/g1Allocator.inline.hpp"
#include "gc/g1/g1AllocRegion.inline.hpp"
#include "gc/g1/g1EvacInfo.hpp"
#include "gc/g1/g1EvacStats.inline.hpp"
#include "gc/g1/g1CollectedHeap.inline.hpp"
#include "gc/g1/g1NUMA.hpp"
#include "gc/g1/g1Policy.hpp"
#include "gc/g1/heapRegion.inline.hpp"
#include "gc/g1/heapRegionSet.inline.hpp"
#include "gc/g1/heapRegionType.hpp"
#include "gc/shared/tlab_globals.hpp"
#include "runtime/mutexLocker.hpp"
#include "utilities/align.hpp"

G1Allocator::G1Allocator(G1CollectedHeap* heap) :
  _g1h(heap),
  _numa(heap->numa()),
  _survivor_is_full(false),
  _old_is_full(false),
  _num_alloc_regions(_numa->num_active_nodes()),
  _mutator_alloc_regions(nullptr),
  _survivor_gc_alloc_regions(nullptr),
  _old_gc_alloc_region(heap->alloc_buffer_stats(G1HeapRegionAttr::Old)),
  _retained_old_gc_alloc_region(nullptr) {

  _mutator_alloc_regions = NEW_C_HEAP_ARRAY(MutatorAllocRegion, _num_alloc_regions, mtGC);
  _survivor_gc_alloc_regions = NEW_C_HEAP_ARRAY(SurvivorGCAllocRegion, _num_alloc_regions, mtGC);
  G1EvacStats* stat = heap->alloc_buffer_stats(G1HeapRegionAttr::Young);

  for (uint i = 0; i < _num_alloc_regions; i++) {
    ::new(_mutator_alloc_regions + i) MutatorAllocRegion(i);
    ::new(_survivor_gc_alloc_regions + i) SurvivorGCAllocRegion(stat, i);
  }
}

G1Allocator::~G1Allocator() {
  for (uint i = 0; i < _num_alloc_regions; i++) {
    _mutator_alloc_regions[i].~MutatorAllocRegion();
    _survivor_gc_alloc_regions[i].~SurvivorGCAllocRegion();
  }
  FREE_C_HEAP_ARRAY(MutatorAllocRegion, _mutator_alloc_regions);
  FREE_C_HEAP_ARRAY(SurvivorGCAllocRegion, _survivor_gc_alloc_regions);
}

#ifdef ASSERT
bool G1Allocator::has_mutator_alloc_region() {
  uint node_index = current_node_index();
  return mutator_alloc_region(node_index)->get() != nullptr;
}
#endif

void G1Allocator::init_mutator_alloc_regions() {
  for (uint i = 0; i < _num_alloc_regions; i++) {
    assert(mutator_alloc_region(i)->get() == nullptr, "pre-condition");
    mutator_alloc_region(i)->init();
  }
}

void G1Allocator::release_mutator_alloc_regions() {
  for (uint i = 0; i < _num_alloc_regions; i++) {
    mutator_alloc_region(i)->release();
    assert(mutator_alloc_region(i)->get() == nullptr, "post-condition");
  }
}

bool G1Allocator::is_retained_old_region(HeapRegion* hr) {
  return _retained_old_gc_alloc_region == hr;
}

void G1Allocator::reuse_retained_old_region(G1EvacInfo* evacuation_info,
                                            OldGCAllocRegion* old,
                                            HeapRegion** retained_old) {
  HeapRegion* retained_region = *retained_old;
<<<<<<< HEAD
  *retained_old = nullptr;
  assert(retained_region == nullptr || !retained_region->is_archive(),
         "Archive region should not be alloc region (index %u)", retained_region->hrm_index());
=======
  *retained_old = NULL;
>>>>>>> a4a53858

  // We will discard the current GC alloc region if:
  // a) it's in the collection set (it can happen!),
  // b) it's already full (no point in using it),
  // c) it's empty (this means that it was emptied during
  // a cleanup and it should be on the free list now), or
  // d) it's humongous (this means that it was emptied
  // during a cleanup and was added to the free list, but
  // has been subsequently used to allocate a humongous
  // object that may be less than the region size).
  if (retained_region != nullptr &&
      !retained_region->in_collection_set() &&
      !(retained_region->top() == retained_region->end()) &&
      !retained_region->is_empty() &&
      !retained_region->is_humongous()) {
    // The retained region was added to the old region set when it was
    // retired. We have to remove it now, since we don't allow regions
    // we allocate to in the region sets. We'll re-add it later, when
    // it's retired again.
    _g1h->old_set_remove(retained_region);
    old->set(retained_region);
    _g1h->hr_printer()->reuse(retained_region);
    evacuation_info->set_alloc_regions_used_before(retained_region->used());
  }
}

void G1Allocator::init_gc_alloc_regions(G1EvacInfo* evacuation_info) {
  assert_at_safepoint_on_vm_thread();

  _survivor_is_full = false;
  _old_is_full = false;

  for (uint i = 0; i < _num_alloc_regions; i++) {
    survivor_gc_alloc_region(i)->init();
  }

  _old_gc_alloc_region.init();
  reuse_retained_old_region(evacuation_info,
                            &_old_gc_alloc_region,
                            &_retained_old_gc_alloc_region);
}

void G1Allocator::release_gc_alloc_regions(G1EvacInfo* evacuation_info) {
  uint survivor_region_count = 0;
  for (uint node_index = 0; node_index < _num_alloc_regions; node_index++) {
    survivor_region_count += survivor_gc_alloc_region(node_index)->count();
    survivor_gc_alloc_region(node_index)->release();
  }
  evacuation_info->set_allocation_regions(survivor_region_count +
                                          old_gc_alloc_region()->count());

  // If we have an old GC alloc region to release, we'll save it in
  // _retained_old_gc_alloc_region. If we don't
  // _retained_old_gc_alloc_region will become null. This is what we
  // want either way so no reason to check explicitly for either
  // condition.
  _retained_old_gc_alloc_region = old_gc_alloc_region()->release();
}

void G1Allocator::abandon_gc_alloc_regions() {
  for (uint i = 0; i < _num_alloc_regions; i++) {
    assert(survivor_gc_alloc_region(i)->get() == nullptr, "pre-condition");
  }
  assert(old_gc_alloc_region()->get() == nullptr, "pre-condition");
  _retained_old_gc_alloc_region = nullptr;
}

bool G1Allocator::survivor_is_full() const {
  return _survivor_is_full;
}

bool G1Allocator::old_is_full() const {
  return _old_is_full;
}

void G1Allocator::set_survivor_full() {
  _survivor_is_full = true;
}

void G1Allocator::set_old_full() {
  _old_is_full = true;
}

size_t G1Allocator::unsafe_max_tlab_alloc() {
  // Return the remaining space in the cur alloc region, but not less than
  // the min TLAB size.

  // Also, this value can be at most the humongous object threshold,
  // since we can't allow tlabs to grow big enough to accommodate
  // humongous objects.

  uint node_index = current_node_index();
  HeapRegion* hr = mutator_alloc_region(node_index)->get();
  size_t max_tlab = _g1h->max_tlab_size() * wordSize;
  if (hr == nullptr) {
    return max_tlab;
  } else {
    return clamp(hr->free(), MinTLABSize, max_tlab);
  }
}

size_t G1Allocator::used_in_alloc_regions() {
  assert(Heap_lock->owner() != nullptr, "Should be owned on this thread's behalf.");
  size_t used = 0;
  for (uint i = 0; i < _num_alloc_regions; i++) {
    used += mutator_alloc_region(i)->used_in_alloc_regions();
  }
  return used;
}


HeapWord* G1Allocator::par_allocate_during_gc(G1HeapRegionAttr dest,
                                              size_t word_size,
                                              uint node_index) {
  size_t temp = 0;
  HeapWord* result = par_allocate_during_gc(dest, word_size, word_size, &temp, node_index);
  assert(result == nullptr || temp == word_size,
         "Requested " SIZE_FORMAT " words, but got " SIZE_FORMAT " at " PTR_FORMAT,
         word_size, temp, p2i(result));
  return result;
}

HeapWord* G1Allocator::par_allocate_during_gc(G1HeapRegionAttr dest,
                                              size_t min_word_size,
                                              size_t desired_word_size,
                                              size_t* actual_word_size,
                                              uint node_index) {
  switch (dest.type()) {
    case G1HeapRegionAttr::Young:
      return survivor_attempt_allocation(min_word_size, desired_word_size, actual_word_size, node_index);
    case G1HeapRegionAttr::Old:
      return old_attempt_allocation(min_word_size, desired_word_size, actual_word_size);
    default:
      ShouldNotReachHere();
      return nullptr; // Keep some compilers happy
  }
}

HeapWord* G1Allocator::survivor_attempt_allocation(size_t min_word_size,
                                                   size_t desired_word_size,
                                                   size_t* actual_word_size,
                                                   uint node_index) {
  assert(!_g1h->is_humongous(desired_word_size),
         "we should not be seeing humongous-size allocations in this path");

  HeapWord* result = survivor_gc_alloc_region(node_index)->attempt_allocation(min_word_size,
                                                                              desired_word_size,
                                                                              actual_word_size);
  if (result == nullptr && !survivor_is_full()) {
    MutexLocker x(FreeList_lock, Mutex::_no_safepoint_check_flag);
    // Multiple threads may have queued at the FreeList_lock above after checking whether there
    // actually is still memory available. Redo the check under the lock to avoid unnecessary work;
    // the memory may have been used up as the threads waited to acquire the lock.
    if (!survivor_is_full()) {
      result = survivor_gc_alloc_region(node_index)->attempt_allocation_locked(min_word_size,
                                                                               desired_word_size,
                                                                               actual_word_size);
      if (result == nullptr) {
        set_survivor_full();
      }
    }
  }
  if (result != nullptr) {
    _g1h->dirty_young_block(result, *actual_word_size);
  }
  return result;
}

HeapWord* G1Allocator::old_attempt_allocation(size_t min_word_size,
                                              size_t desired_word_size,
                                              size_t* actual_word_size) {
  assert(!_g1h->is_humongous(desired_word_size),
         "we should not be seeing humongous-size allocations in this path");

  HeapWord* result = old_gc_alloc_region()->attempt_allocation(min_word_size,
                                                               desired_word_size,
                                                               actual_word_size);
  if (result == nullptr && !old_is_full()) {
    MutexLocker x(FreeList_lock, Mutex::_no_safepoint_check_flag);
    // Multiple threads may have queued at the FreeList_lock above after checking whether there
    // actually is still memory available. Redo the check under the lock to avoid unnecessary work;
    // the memory may have been used up as the threads waited to acquire the lock.
    if (!old_is_full()) {
      result = old_gc_alloc_region()->attempt_allocation_locked(min_word_size,
                                                                desired_word_size,
                                                                actual_word_size);
      if (result == nullptr) {
        set_old_full();
      }
    }
  }
  return result;
}

G1PLABAllocator::PLABData::PLABData() :
  _alloc_buffer(nullptr),
  _direct_allocated(0),
  _num_plab_fills(0),
  _num_direct_allocations(0),
  _plab_fill_counter(0),
  _cur_desired_plab_size(0),
  _num_alloc_buffers(0) { }

G1PLABAllocator::PLABData::~PLABData() {
  if (_alloc_buffer == nullptr) {
    return;
  }
  for (uint node_index = 0; node_index < _num_alloc_buffers; node_index++) {
    delete _alloc_buffer[node_index];
  }
  FREE_C_HEAP_ARRAY(PLAB*, _alloc_buffer);
}

void G1PLABAllocator::PLABData::initialize(uint num_alloc_buffers, size_t desired_plab_size, size_t tolerated_refills) {
  _num_alloc_buffers = num_alloc_buffers;
  _alloc_buffer = NEW_C_HEAP_ARRAY(PLAB*, _num_alloc_buffers, mtGC);

  for (uint node_index = 0; node_index < _num_alloc_buffers; node_index++) {
    _alloc_buffer[node_index] = new PLAB(desired_plab_size);
  }

  _plab_fill_counter = tolerated_refills;
  _cur_desired_plab_size = desired_plab_size;
}

void G1PLABAllocator::PLABData::notify_plab_refill(size_t tolerated_refills, size_t next_plab_size) {
  _num_plab_fills++;
  if (should_boost()) {
    _plab_fill_counter = tolerated_refills;
    _cur_desired_plab_size = next_plab_size;
  } else {
    _plab_fill_counter--;
  }
}

G1PLABAllocator::G1PLABAllocator(G1Allocator* allocator) :
  _g1h(G1CollectedHeap::heap()),
  _allocator(allocator) {

  if (ResizePLAB) {
    // See G1EvacStats::compute_desired_plab_sz for the reasoning why this is the
    // expected number of refills.
    double const ExpectedNumberOfRefills = G1LastPLABAverageOccupancy / TargetPLABWastePct;
    // Add some padding to the threshold to not boost exactly when the targeted refills
    // were reached.
    // E.g. due to limitation of PLAB size to non-humongous objects and region boundaries
    // a thread may experience more refills than expected. Keeping the PLAB waste low
    // is the main goal, so being a bit conservative is better.
    double const PadFactor = 1.5;
    _tolerated_refills = MAX2(ExpectedNumberOfRefills, 1.0) * PadFactor;
  } else {
    // Make the tolerated refills a huge number.
    _tolerated_refills = SIZE_MAX;
  }
  // The initial PLAB refill should not count, hence the +1 for the first boost.
  size_t initial_tolerated_refills = ResizePLAB ? _tolerated_refills + 1 : _tolerated_refills;
  for (region_type_t state = 0; state < G1HeapRegionAttr::Num; state++) {
    _dest_data[state].initialize(alloc_buffers_length(state), _g1h->desired_plab_sz(state), initial_tolerated_refills);
  }
}

bool G1PLABAllocator::may_throw_away_buffer(size_t const allocation_word_sz, size_t const buffer_size) const {
  return (allocation_word_sz * 100 < buffer_size * ParallelGCBufferWastePct);
}

HeapWord* G1PLABAllocator::allocate_direct_or_new_plab(G1HeapRegionAttr dest,
                                                       size_t word_sz,
                                                       bool* plab_refill_failed,
                                                       uint node_index) {
  size_t plab_word_size = plab_size(dest.type());
  size_t next_plab_word_size = plab_word_size;

  PLABData* plab_data = &_dest_data[dest.type()];

  if (plab_data->should_boost()) {
    next_plab_word_size = _g1h->clamp_plab_size(next_plab_word_size * 2);
  }

  size_t required_in_plab = PLAB::size_required_for_allocation(word_sz);

  // Only get a new PLAB if the allocation fits into the to-be-allocated PLAB and
  // it would not waste more than ParallelGCBufferWastePct in the current PLAB.
  // Boosting the PLAB also increasingly allows more waste to occur.
  if ((required_in_plab <= next_plab_word_size) &&
    may_throw_away_buffer(required_in_plab, plab_word_size)) {

    PLAB* alloc_buf = alloc_buffer(dest, node_index);
    guarantee(alloc_buf->words_remaining() <= required_in_plab, "must be");

    alloc_buf->retire();

    plab_data->notify_plab_refill(_tolerated_refills, next_plab_word_size);
    plab_word_size = next_plab_word_size;

    size_t actual_plab_size = 0;
    HeapWord* buf = _allocator->par_allocate_during_gc(dest,
                                                       required_in_plab,
                                                       plab_word_size,
                                                       &actual_plab_size,
                                                       node_index);

    assert(buf == nullptr || ((actual_plab_size >= required_in_plab) && (actual_plab_size <= plab_word_size)),
           "Requested at minimum %zu, desired %zu words, but got %zu at " PTR_FORMAT,
           required_in_plab, plab_word_size, actual_plab_size, p2i(buf));

    if (buf != nullptr) {
      alloc_buf->set_buf(buf, actual_plab_size);

      HeapWord* const obj = alloc_buf->allocate(word_sz);
      assert(obj != nullptr, "PLAB should have been big enough, tried to allocate "
                          "%zu requiring %zu PLAB size %zu",
                          word_sz, required_in_plab, plab_word_size);
      return obj;
    }
    // Otherwise.
    *plab_refill_failed = true;
  }
  // Try direct allocation.
  HeapWord* result = _allocator->par_allocate_during_gc(dest, word_sz, node_index);
  if (result != nullptr) {
    plab_data->_direct_allocated += word_sz;
    plab_data->_num_direct_allocations++;
  }
  return result;
}

void G1PLABAllocator::undo_allocation(G1HeapRegionAttr dest, HeapWord* obj, size_t word_sz, uint node_index) {
  alloc_buffer(dest, node_index)->undo_allocation(obj, word_sz);
}

void G1PLABAllocator::flush_and_retire_stats(uint num_workers) {
  for (region_type_t state = 0; state < G1HeapRegionAttr::Num; state++) {
    G1EvacStats* stats = _g1h->alloc_buffer_stats(state);
    for (uint node_index = 0; node_index < alloc_buffers_length(state); node_index++) {
      PLAB* const buf = alloc_buffer(state, node_index);
      if (buf != nullptr) {
        buf->flush_and_retire_stats(stats);
      }
    }
    PLABData* plab_data = &_dest_data[state];
    stats->add_num_plab_filled(plab_data->_num_plab_fills);
    stats->add_direct_allocated(plab_data->_direct_allocated);
    stats->add_num_direct_allocated(plab_data->_num_direct_allocations);
  }

  log_trace(gc, plab)("PLAB boost: Young %zu -> %zu refills %zu (tolerated %zu) Old %zu -> %zu refills %zu (tolerated %zu)",
                      _g1h->alloc_buffer_stats(G1HeapRegionAttr::Young)->desired_plab_size(num_workers),
                      plab_size(G1HeapRegionAttr::Young),
                      _dest_data[G1HeapRegionAttr::Young]._num_plab_fills,
                      _tolerated_refills,
                      _g1h->alloc_buffer_stats(G1HeapRegionAttr::Old)->desired_plab_size(num_workers),
                      plab_size(G1HeapRegionAttr::Old),
                      _dest_data[G1HeapRegionAttr::Old]._num_plab_fills,
                      _tolerated_refills);
}

size_t G1PLABAllocator::waste() const {
  size_t result = 0;
  for (region_type_t state = 0; state < G1HeapRegionAttr::Num; state++) {
    for (uint node_index = 0; node_index < alloc_buffers_length(state); node_index++) {
      PLAB* const buf = alloc_buffer(state, node_index);
      if (buf != nullptr) {
        result += buf->waste();
      }
    }
  }
  return result;
}

size_t G1PLABAllocator::plab_size(G1HeapRegionAttr which) const {
  return _dest_data[which.type()]._cur_desired_plab_size;
}

size_t G1PLABAllocator::undo_waste() const {
  size_t result = 0;
  for (region_type_t state = 0; state < G1HeapRegionAttr::Num; state++) {
    for (uint node_index = 0; node_index < alloc_buffers_length(state); node_index++) {
      PLAB* const buf = alloc_buffer(state, node_index);
      if (buf != nullptr) {
        result += buf->undo_waste();
      }
    }
  }
  return result;
}<|MERGE_RESOLUTION|>--- conflicted
+++ resolved
@@ -96,13 +96,7 @@
                                             OldGCAllocRegion* old,
                                             HeapRegion** retained_old) {
   HeapRegion* retained_region = *retained_old;
-<<<<<<< HEAD
   *retained_old = nullptr;
-  assert(retained_region == nullptr || !retained_region->is_archive(),
-         "Archive region should not be alloc region (index %u)", retained_region->hrm_index());
-=======
-  *retained_old = NULL;
->>>>>>> a4a53858
 
   // We will discard the current GC alloc region if:
   // a) it's in the collection set (it can happen!),
