--- conflicted
+++ resolved
@@ -38,7 +38,6 @@
 #include "utilities/globalDefinitions.hpp"
 #include "utilities/quickSort.hpp"
 
-<<<<<<< HEAD
 uint G1CollectionSet::groups_cur_length() const {
   assert(_inc_build_state == CSetBuildType::Inactive, "must be");
   return _groups.length();
@@ -46,15 +45,6 @@
 
 uint G1CollectionSet::groups_increment_length() const {
   return groups_cur_length() - _groups_inc_part_start;
-=======
-uint G1CollectionSet::selected_groups_cur_length() const {
-  assert(_inc_build_state == CSetBuildType::Inactive, "must be");
-  return _collection_set_groups.length();
-}
-
-uint G1CollectionSet::collection_groups_increment_length() const {
-  return selected_groups_cur_length() - _selected_groups_inc_part_start;
->>>>>>> ed260e8c
 }
 
 G1CollectorState* G1CollectionSet::collector_state() const {
@@ -69,18 +59,10 @@
   _g1h(g1h),
   _policy(policy),
   _candidates(),
-<<<<<<< HEAD
   _regions(nullptr),
   _regions_max_length(0),
   _regions_cur_length(0),
   _groups(),
-=======
-  _collection_set_regions(nullptr),
-  _collection_set_cur_length(0),
-  _collection_set_max_length(0),
-  _collection_set_groups(),
-  _selected_groups_inc_part_start(0),
->>>>>>> ed260e8c
   _eden_region_length(0),
   _survivor_region_length(0),
   _initial_old_region_length(0),
@@ -147,7 +129,6 @@
 }
 
 void G1CollectionSet::start_incremental_building() {
-<<<<<<< HEAD
   assert(_regions_cur_length == 0, "Collection set must be empty before starting a new collection set.");
   assert(groups_cur_length() == 0, "Collection set groups must be empty before starting a new collection set.");
   assert(_optional_groups.length() == 0, "Collection set optional gorups must be empty before starting a new collection set.");
@@ -160,30 +141,12 @@
 
   _regions_inc_part_start = _regions_cur_length;
   _groups_inc_part_start = groups_cur_length();
-=======
-  assert(_collection_set_cur_length == 0, "Collection set must be empty before starting a new collection set.");
-  assert(selected_groups_cur_length() == 0, "Collection set groups must be empty before starting a new collection set.");
-  assert(_optional_groups.length() == 0, "Collection set optional gorups must be empty before starting a new collection set.");
-
-  continue_incremental_building();
-}
-
-void G1CollectionSet::continue_incremental_building() {
-  assert(_inc_build_state == Inactive, "Precondition");
-
-  _inc_part_start = _collection_set_cur_length;
-  _selected_groups_inc_part_start = selected_groups_cur_length();
->>>>>>> ed260e8c
 
   _inc_build_state = CSetBuildType::Active;
 }
 
 void G1CollectionSet::stop_incremental_building() {
-<<<<<<< HEAD
   _inc_build_state = CSetBuildType::Inactive;
-=======
-  _inc_build_state = Inactive;
->>>>>>> ed260e8c
 }
 
 void G1CollectionSet::finalize_incremental_building() {
@@ -383,10 +346,6 @@
   phase_times()->record_young_cset_choice_time_ms((Ticks::now() - start_time).seconds() * 1000.0);
 
   return remaining_time_ms;
-}
-
-static int compare_region_idx(const uint a, const uint b) {
-  return static_cast<int>(a-b);
 }
 
 // The current mechanism for evacuating pinned old regions is as below:
@@ -722,23 +681,13 @@
 }
 
 void G1CollectionSet::finalize_initial_collection_set(double target_pause_time_ms, G1SurvivorRegions* survivor) {
-<<<<<<< HEAD
   assert(_regions_inc_part_start == 0, "must be");
   assert(_groups_inc_part_start == 0, "must be");
-=======
-  assert(_inc_part_start == 0, "must be");
-  assert(_selected_groups_inc_part_start == 0, "must be");
->>>>>>> ed260e8c
 
   double time_remaining_ms = finalize_young_part(target_pause_time_ms, survivor);
   finalize_old_part(time_remaining_ms);
 
   stop_incremental_building();
-<<<<<<< HEAD
-  QuickSort::sort(_regions, _regions_cur_length, compare_region_idx);
-=======
-  QuickSort::sort(_collection_set_regions, _collection_set_cur_length, compare_region_idx);
->>>>>>> ed260e8c
 }
 
 bool G1CollectionSet::finalize_optional_for_evacuation(double remaining_pause_time) {
