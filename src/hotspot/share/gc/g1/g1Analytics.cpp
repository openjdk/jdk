/*
 * Copyright (c) 2016, 2025, Oracle and/or its affiliates. All rights reserved.
 * DO NOT ALTER OR REMOVE COPYRIGHT NOTICES OR THIS FILE HEADER.
 *
 * This code is free software; you can redistribute it and/or modify it
 * under the terms of the GNU General Public License version 2 only, as
 * published by the Free Software Foundation.
 *
 * This code is distributed in the hope that it will be useful, but WITHOUT
 * ANY WARRANTY; without even the implied warranty of MERCHANTABILITY or
 * FITNESS FOR A PARTICULAR PURPOSE.  See the GNU General Public License
 * version 2 for more details (a copy is included in the LICENSE file that
 * accompanied this code).
 *
 * You should have received a copy of the GNU General Public License version
 * 2 along with this work; if not, write to the Free Software Foundation,
 * Inc., 51 Franklin St, Fifth Floor, Boston, MA 02110-1301 USA.
 *
 * Please contact Oracle, 500 Oracle Parkway, Redwood Shores, CA 94065 USA
 * or visit www.oracle.com if you need additional information or have any
 * questions.
 *
 */

#include "gc/g1/g1Analytics.hpp"
#include "gc/g1/g1AnalyticsSequences.inline.hpp"
#include "gc/g1/g1Predictions.hpp"
#include "gc/shared/gc_globals.hpp"
#include "runtime/globals.hpp"
#include "runtime/os.hpp"
#include "services/cpuTimeUsage.hpp"
#include "utilities/debug.hpp"
#include "utilities/globalDefinitions.hpp"
#include "utilities/numberSeq.hpp"

// Different defaults for different number of GC threads
// They were chosen by running GCOld and SPECjbb on debris with different
//   numbers of GC threads and choosing them based on the results

static double cost_per_logged_card_ms_defaults[] = {
  0.01, 0.005, 0.005, 0.003, 0.003, 0.002, 0.002, 0.0015
};

// all the same
static double young_card_scan_to_merge_ratio_defaults[] = {
  1.0, 1.0, 1.0, 1.0, 1.0, 1.0, 1.0, 1.0
};

static double young_only_cost_per_card_scan_ms_defaults[] = {
  0.015, 0.01, 0.01, 0.008, 0.008, 0.0055, 0.0055, 0.005
};

static double cost_per_byte_ms_defaults[] = {
  0.00006, 0.00003, 0.00003, 0.000015, 0.000015, 0.00001, 0.00001, 0.000009
};

// these should be pretty consistent
static double constant_other_time_ms_defaults[] = {
  5.0, 5.0, 5.0, 5.0, 5.0, 5.0, 5.0, 5.0
};

static double young_other_cost_per_region_ms_defaults[] = {
  0.3, 0.2, 0.2, 0.15, 0.15, 0.12, 0.12, 0.1
};

static double non_young_other_cost_per_region_ms_defaults[] = {
  1.0, 0.7, 0.7, 0.5, 0.5, 0.42, 0.42, 0.30
};

G1Analytics::G1Analytics(const G1Predictions* predictor) :
    _predictor(predictor),
    _recent_gc_times_ms(NumPrevPausesForHeuristics),
    _concurrent_mark_remark_times_ms(NumPrevPausesForHeuristics),
    _concurrent_mark_cleanup_times_ms(NumPrevPausesForHeuristics),
    _alloc_rate_ms_seq(TruncatedSeqLength),
    _prev_collection_pause_end_ms(0.0),
    _gc_cpu_time_at_pause_end_ms(),
    _concurrent_gc_cpu_time_ms(),
    _concurrent_refine_rate_ms_seq(TruncatedSeqLength),
    _dirtied_cards_rate_ms_seq(TruncatedSeqLength),
    _dirtied_cards_in_thread_buffers_seq(TruncatedSeqLength),
    _card_scan_to_merge_ratio_seq(TruncatedSeqLength),
    _cost_per_card_scan_ms_seq(TruncatedSeqLength),
    _cost_per_card_merge_ms_seq(TruncatedSeqLength),
    _cost_per_code_root_ms_seq(TruncatedSeqLength),
    _cost_per_byte_copied_ms_seq(TruncatedSeqLength),
    _pending_cards_seq(TruncatedSeqLength),
    _card_rs_length_seq(TruncatedSeqLength),
    _code_root_rs_length_seq(TruncatedSeqLength),
    _constant_other_time_ms_seq(TruncatedSeqLength),
    _young_other_cost_per_region_ms_seq(TruncatedSeqLength),
    _non_young_other_cost_per_region_ms_seq(TruncatedSeqLength),
    _recent_prev_end_times_for_all_gcs_sec(NumPrevPausesForHeuristics),
    _long_term_gc_time_ratio(0.0),
    _short_term_gc_time_ratio(0.0) {

  // Seed sequences with initial values.
  _recent_prev_end_times_for_all_gcs_sec.add(os::elapsedTime());
  _prev_collection_pause_end_ms = os::elapsedTime() * 1000.0;

  uint index = MIN2(ParallelGCThreads - 1, 7u);

  // Start with inverse of maximum STW cost.
  _concurrent_refine_rate_ms_seq.add(1/cost_per_logged_card_ms_defaults[0]);
  // Some applications have very low rates for logging cards.
  _dirtied_cards_rate_ms_seq.add(0.0);

  _card_scan_to_merge_ratio_seq.set_initial(young_card_scan_to_merge_ratio_defaults[index]);
  _cost_per_card_scan_ms_seq.set_initial(young_only_cost_per_card_scan_ms_defaults[index]);
  _card_rs_length_seq.set_initial(0);
  _code_root_rs_length_seq.set_initial(0);
  _cost_per_byte_copied_ms_seq.set_initial(cost_per_byte_ms_defaults[index]);

  _constant_other_time_ms_seq.add(constant_other_time_ms_defaults[index]);
  _young_other_cost_per_region_ms_seq.add(young_other_cost_per_region_ms_defaults[index]);
  _non_young_other_cost_per_region_ms_seq.add(non_young_other_cost_per_region_ms_defaults[index]);

  // start conservatively (around 50ms is about right)
  _concurrent_mark_remark_times_ms.add(0.05);
  _concurrent_mark_cleanup_times_ms.add(0.20);
}

bool G1Analytics::enough_samples_available(TruncatedSeq const* seq) {
  return seq->num() >= 3;
}

double G1Analytics::predict_in_unit_interval(TruncatedSeq const* seq) const {
  return _predictor->predict_in_unit_interval(seq);
}

size_t G1Analytics::predict_size(TruncatedSeq const* seq) const {
  return (size_t)predict_zero_bounded(seq);
}

double G1Analytics::predict_zero_bounded(TruncatedSeq const* seq) const {
  return _predictor->predict_zero_bounded(seq);
}

double G1Analytics::predict_in_unit_interval(G1PhaseDependentSeq const* seq, bool for_young_only_phase) const {
  return clamp(seq->predict(_predictor, for_young_only_phase), 0.0, 1.0);
}

size_t G1Analytics::predict_size(G1PhaseDependentSeq const* seq, bool for_young_only_phase) const {
  return (size_t)predict_zero_bounded(seq, for_young_only_phase);
}

double G1Analytics::predict_zero_bounded(G1PhaseDependentSeq const* seq, bool for_young_only_phase) const {
  return MAX2(seq->predict(_predictor, for_young_only_phase), 0.0);
}

int G1Analytics::num_alloc_rate_ms() const {
  return _alloc_rate_ms_seq.num();
}

double G1Analytics::gc_cpu_time_ms() const {
  return (double)CPUTimeUsage::GC::gc_threads() / NANOSECS_PER_MILLISEC;
}

void G1Analytics::report_concurrent_mark_remark_times_ms(double ms) {
  _concurrent_mark_remark_times_ms.add(ms);
}

void G1Analytics::report_alloc_rate_ms(double alloc_rate) {
  _alloc_rate_ms_seq.add(alloc_rate);
}

void G1Analytics::update_gc_time_ratios(double end_time_sec, double pause_time_ms) {
  // This estimates the wall-clock time "lost" by application mutator threads due to concurrent GC
  // activity. We do not account for contention on other shared resources such as memory bandwidth and
  // caches, therefore underestimate the impact of the concurrent GC activity on mutator threads.
  uint num_cpus = (uint)os::active_processor_count();
  double concurrent_gc_impact_time = _concurrent_gc_cpu_time_ms / num_cpus;

  double gc_time_ms = pause_time_ms + concurrent_gc_impact_time;

  double long_interval_ms = (end_time_sec - oldest_known_gc_end_time_sec()) * 1000.0;
  double long_term_gc_time_ms = _recent_gc_times_ms.sum() - _recent_gc_times_ms.oldest() + gc_time_ms;

  _long_term_gc_time_ratio = long_term_gc_time_ms / long_interval_ms;
  _long_term_gc_time_ratio = clamp(_long_term_gc_time_ratio, 0.0, 1.0);

  double short_interval_ms = (end_time_sec - most_recent_gc_end_time_sec()) * 1000.0;
<<<<<<< HEAD
  assert(fabs(short_interval_ms) != fabs(0.0), "short_interval_ms should not be zero, calculated from %f and %f", end_time_sec,  most_recent_gc_end_time_sec());
  _short_term_pause_time_ratio = pause_time_ms / short_interval_ms;
  _short_term_pause_time_ratio = clamp(_short_term_pause_time_ratio, 0.0, 1.0);
=======

  _short_term_gc_time_ratio = gc_time_ms / short_interval_ms;
  _short_term_gc_time_ratio = clamp(_short_term_gc_time_ratio, 0.0, 1.0);

  update_recent_gc_times(end_time_sec, gc_time_ms);
>>>>>>> bd4c0f4a
}

void G1Analytics::report_concurrent_refine_rate_ms(double cards_per_ms) {
  _concurrent_refine_rate_ms_seq.add(cards_per_ms);
}

void G1Analytics::report_dirtied_cards_rate_ms(double cards_per_ms) {
  _dirtied_cards_rate_ms_seq.add(cards_per_ms);
}

void G1Analytics::report_dirtied_cards_in_thread_buffers(size_t cards) {
  _dirtied_cards_in_thread_buffers_seq.add(double(cards));
}

void G1Analytics::report_cost_per_card_scan_ms(double cost_per_card_ms, bool for_young_only_phase) {
  _cost_per_card_scan_ms_seq.add(cost_per_card_ms, for_young_only_phase);
}

void G1Analytics::report_cost_per_card_merge_ms(double cost_per_card_ms, bool for_young_only_phase) {
  _cost_per_card_merge_ms_seq.add(cost_per_card_ms, for_young_only_phase);
}

void G1Analytics::report_cost_per_code_root_scan_ms(double cost_per_code_root_ms, bool for_young_only_phase) {
  _cost_per_code_root_ms_seq.add(cost_per_code_root_ms, for_young_only_phase);
}

void G1Analytics::report_card_scan_to_merge_ratio(double merge_to_scan_ratio, bool for_young_only_phase) {
  _card_scan_to_merge_ratio_seq.add(merge_to_scan_ratio, for_young_only_phase);
}

void G1Analytics::report_cost_per_byte_ms(double cost_per_byte_ms, bool for_young_only_phase) {
  _cost_per_byte_copied_ms_seq.add(cost_per_byte_ms, for_young_only_phase);
}

void G1Analytics::report_young_other_cost_per_region_ms(double other_cost_per_region_ms) {
  _young_other_cost_per_region_ms_seq.add(other_cost_per_region_ms);
}

void G1Analytics::report_non_young_other_cost_per_region_ms(double other_cost_per_region_ms) {
  _non_young_other_cost_per_region_ms_seq.add(other_cost_per_region_ms);
}

void G1Analytics::report_constant_other_time_ms(double constant_other_time_ms) {
  _constant_other_time_ms_seq.add(constant_other_time_ms);
}

void G1Analytics::report_pending_cards(double pending_cards, bool for_young_only_phase) {
  _pending_cards_seq.add(pending_cards, for_young_only_phase);
}

void G1Analytics::report_card_rs_length(double card_rs_length, bool for_young_only_phase) {
  _card_rs_length_seq.add(card_rs_length, for_young_only_phase);
}

void G1Analytics::report_code_root_rs_length(double code_root_rs_length, bool for_young_only_phase) {
  _code_root_rs_length_seq.add(code_root_rs_length, for_young_only_phase);
}

double G1Analytics::predict_alloc_rate_ms() const {
  if (enough_samples_available(&_alloc_rate_ms_seq)) {
    return predict_zero_bounded(&_alloc_rate_ms_seq);
  } else {
    return 0.0;
  }
}

double G1Analytics::predict_concurrent_refine_rate_ms() const {
  return predict_zero_bounded(&_concurrent_refine_rate_ms_seq);
}

double G1Analytics::predict_dirtied_cards_rate_ms() const {
  return predict_zero_bounded(&_dirtied_cards_rate_ms_seq);
}

size_t G1Analytics::predict_dirtied_cards_in_thread_buffers() const {
  return predict_size(&_dirtied_cards_in_thread_buffers_seq);
}

size_t G1Analytics::predict_scan_card_num(size_t card_rs_length, bool for_young_only_phase) const {
  return card_rs_length * predict_in_unit_interval(&_card_scan_to_merge_ratio_seq, for_young_only_phase);
}

double G1Analytics::predict_card_merge_time_ms(size_t card_num, bool for_young_only_phase) const {
  return card_num * predict_zero_bounded(&_cost_per_card_merge_ms_seq, for_young_only_phase);
}

double G1Analytics::predict_code_root_scan_time_ms(size_t code_root_num, bool for_young_only_phase) const {
  return code_root_num * predict_zero_bounded(&_cost_per_code_root_ms_seq, for_young_only_phase);
}

double G1Analytics::predict_card_scan_time_ms(size_t card_num, bool for_young_only_phase) const {
  return card_num * predict_zero_bounded(&_cost_per_card_scan_ms_seq, for_young_only_phase);
}

double G1Analytics::predict_object_copy_time_ms(size_t bytes_to_copy, bool for_young_only_phase) const {
  return bytes_to_copy * predict_zero_bounded(&_cost_per_byte_copied_ms_seq, for_young_only_phase);
}

double G1Analytics::predict_constant_other_time_ms() const {
  return predict_zero_bounded(&_constant_other_time_ms_seq);
}

double G1Analytics::predict_young_other_time_ms(size_t young_num) const {
  return young_num * predict_zero_bounded(&_young_other_cost_per_region_ms_seq);
}

double G1Analytics::predict_non_young_other_time_ms(size_t non_young_num) const {
  return non_young_num * predict_zero_bounded(&_non_young_other_cost_per_region_ms_seq);
}

double G1Analytics::predict_remark_time_ms() const {
  return predict_zero_bounded(&_concurrent_mark_remark_times_ms);
}

double G1Analytics::predict_cleanup_time_ms() const {
  return predict_zero_bounded(&_concurrent_mark_cleanup_times_ms);
}

size_t G1Analytics::predict_card_rs_length(bool for_young_only_phase) const {
  return predict_size(&_card_rs_length_seq, for_young_only_phase);
}

size_t G1Analytics::predict_code_root_rs_length(bool for_young_only_phase) const {
  return predict_size(&_code_root_rs_length_seq, for_young_only_phase);
}

size_t G1Analytics::predict_pending_cards(bool for_young_only_phase) const {
  return predict_size(&_pending_cards_seq, for_young_only_phase);
}

double G1Analytics::oldest_known_gc_end_time_sec() const {
  return _recent_prev_end_times_for_all_gcs_sec.oldest();
}

double G1Analytics::most_recent_gc_end_time_sec() const {
  return _recent_prev_end_times_for_all_gcs_sec.last();
}

void G1Analytics::update_recent_gc_times(double end_time_sec,
                                         double gc_time_ms) {
  _recent_gc_times_ms.add(gc_time_ms);
  _recent_prev_end_times_for_all_gcs_sec.add(end_time_sec);
}

void G1Analytics::report_concurrent_mark_cleanup_times_ms(double ms) {
  _concurrent_mark_cleanup_times_ms.add(ms);
}<|MERGE_RESOLUTION|>--- conflicted
+++ resolved
@@ -180,17 +180,12 @@
   _long_term_gc_time_ratio = clamp(_long_term_gc_time_ratio, 0.0, 1.0);
 
   double short_interval_ms = (end_time_sec - most_recent_gc_end_time_sec()) * 1000.0;
-<<<<<<< HEAD
-  assert(fabs(short_interval_ms) != fabs(0.0), "short_interval_ms should not be zero, calculated from %f and %f", end_time_sec,  most_recent_gc_end_time_sec());
-  _short_term_pause_time_ratio = pause_time_ms / short_interval_ms;
-  _short_term_pause_time_ratio = clamp(_short_term_pause_time_ratio, 0.0, 1.0);
-=======
-
+
+  assert(short_interval_ms != 0.0, "short_interval_ms should not be zero, calculated from %f and %f", end_time_sec,  most_recent_gc_end_time_sec());
   _short_term_gc_time_ratio = gc_time_ms / short_interval_ms;
   _short_term_gc_time_ratio = clamp(_short_term_gc_time_ratio, 0.0, 1.0);
 
   update_recent_gc_times(end_time_sec, gc_time_ms);
->>>>>>> bd4c0f4a
 }
 
 void G1Analytics::report_concurrent_refine_rate_ms(double cards_per_ms) {
