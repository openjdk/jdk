--- conflicted
+++ resolved
@@ -261,15 +261,8 @@
 
 class G1PrintCollectionSetClosure : public HeapRegionClosure {
 public:
-<<<<<<< HEAD
-  G1PrintCollectionSetClosure(G1HRPrinter* hr_printer) : HeapRegionClosure(), _hr_printer(hr_printer) { }
-
   virtual bool do_heap_region(G1HeapRegion* r) {
-    _hr_printer->cset(r);
-=======
-  virtual bool do_heap_region(HeapRegion* r) {
     G1HeapRegionPrinter::cset(r);
->>>>>>> 9347bb7d
     return false;
   }
 };
