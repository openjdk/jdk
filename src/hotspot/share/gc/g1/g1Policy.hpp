--- conflicted
+++ resolved
@@ -257,13 +257,7 @@
   size_t pending_cards_at_gc_start() const { return _pending_cards_at_gc_start; }
 
   // Calculate the minimum number of old regions we'll add to the CSet
-  // during a single mixed GC given the initial number of regions selected during
-  // marking.
-<<<<<<< HEAD
-  uint calc_min_old_cset_length(uint num_marked_regions) const;
-=======
   uint calc_min_old_cset_length(uint num_candidate_regions) const;
->>>>>>> af0504e3
 
   // Calculate the maximum number of old regions we'll add to the CSet
   // during a mixed GC.
