/*
 * Copyright (c) 2018, 2025, Oracle and/or its affiliates. All rights reserved.
 * DO NOT ALTER OR REMOVE COPYRIGHT NOTICES OR THIS FILE HEADER.
 *
 * This code is free software; you can redistribute it and/or modify it
 * under the terms of the GNU General Public License version 2 only, as
 * published by the Free Software Foundation.
 *
 * This code is distributed in the hope that it will be useful, but WITHOUT
 * ANY WARRANTY; without even the implied warranty of MERCHANTABILITY or
 * FITNESS FOR A PARTICULAR PURPOSE.  See the GNU General Public License
 * version 2 for more details (a copy is included in the LICENSE file that
 * accompanied this code).
 *
 * You should have received a copy of the GNU General Public License version
 * 2 along with this work; if not, write to the Free Software Foundation,
 * Inc., 51 Franklin St, Fifth Floor, Boston, MA 02110-1301 USA.
 *
 * Please contact Oracle, 500 Oracle Parkway, Redwood Shores, CA 94065 USA
 * or visit www.oracle.com if you need additional information or have any
 * questions.
 *
 */

#include "c1/c1_LIRGenerator.hpp"
#include "c1/c1_CodeStubs.hpp"
#include "gc/g1/c1/g1BarrierSetC1.hpp"
#include "gc/g1/g1BarrierSet.hpp"
#include "gc/g1/g1BarrierSetAssembler.hpp"
#include "gc/g1/g1HeapRegion.hpp"
#include "gc/g1/g1ThreadLocalData.hpp"
#include "utilities/formatBuffer.hpp"
#include "utilities/macros.hpp"
#ifdef COMPILER1
#include "c1/c1_LIR.hpp"
#include "c1/c1_LIRAssembler.hpp"
#include "c1/c1_MacroAssembler.hpp"
#endif // COMPILER1

#ifdef ASSERT
#define __ gen->lir(__FILE__, __LINE__)->
#else
#define __ gen->lir()->
#endif

void G1PreBarrierStub::emit_code(LIR_Assembler* ce) {
  G1BarrierSetAssembler* bs = (G1BarrierSetAssembler*)BarrierSet::barrier_set()->barrier_set_assembler();
  bs->gen_pre_barrier_stub(ce, this);
}

void G1BarrierSetC1::pre_barrier(LIRAccess& access, LIR_Opr addr_opr,
                                 LIR_Opr pre_val, CodeEmitInfo* info) {
  LIRGenerator* gen = access.gen();
  DecoratorSet decorators = access.decorators();

  // First we test whether marking is in progress.
  BasicType flag_type;
  bool patch = (decorators & C1_NEEDS_PATCHING) != 0;
  bool do_load = pre_val == LIR_OprFact::illegalOpr;
  if (in_bytes(SATBMarkQueue::byte_width_of_active()) == 4) {
    flag_type = T_INT;
  } else {
    guarantee(in_bytes(SATBMarkQueue::byte_width_of_active()) == 1,
              "Assumption");
    // Use unsigned type T_BOOLEAN here rather than signed T_BYTE since some platforms, eg. ARM,
    // need to use unsigned instructions to use the large offset to load the satb_mark_queue.
    flag_type = T_BOOLEAN;
  }
  LIR_Opr thrd = gen->getThreadPointer();
  LIR_Address* mark_active_flag_addr =
    new LIR_Address(thrd,
                    in_bytes(G1ThreadLocalData::satb_mark_queue_active_offset()),
                    flag_type);
  // Read the marking-in-progress flag.
  // Note: When loading pre_val requires patching, i.e. do_load == true &&
  // patch == true, a safepoint can occur while patching. This makes the
  // pre-barrier non-atomic and invalidates the marking-in-progress check.
  // Therefore, in the presence of patching, we must repeat the same
  // marking-in-progress checking before calling into the Runtime. For
  // simplicity, we do this check unconditionally (regardless of the presence
  // of patching) in the runtime stub
  // (G1BarrierSetAssembler::generate_c1_pre_barrier_runtime_stub).
  LIR_Opr flag_val = gen->new_register(T_INT);
  __ load(mark_active_flag_addr, flag_val);
  __ cmp(lir_cond_notEqual, flag_val, LIR_OprFact::intConst(0));

  LIR_PatchCode pre_val_patch_code = lir_patch_none;

  CodeStub* slow;

  if (do_load) {
    assert(pre_val == LIR_OprFact::illegalOpr, "sanity");
    assert(addr_opr != LIR_OprFact::illegalOpr, "sanity");

    if (patch)
      pre_val_patch_code = lir_patch_normal;

    pre_val = gen->new_register(T_OBJECT);

    if (!addr_opr->is_address()) {
      assert(addr_opr->is_register(), "must be");
      addr_opr = LIR_OprFact::address(new LIR_Address(addr_opr, T_OBJECT));
    }
    slow = new G1PreBarrierStub(addr_opr, pre_val, pre_val_patch_code, info);
  } else {
    assert(addr_opr == LIR_OprFact::illegalOpr, "sanity");
    assert(pre_val->is_register(), "must be");
    assert(pre_val->type() == T_OBJECT, "must be an object");
    assert(info == nullptr, "sanity");

    slow = new G1PreBarrierStub(pre_val);
  }

  __ branch(lir_cond_notEqual, slow);
  __ branch_destination(slow->continuation());
}

class LIR_OpG1PostBarrier : public LIR_Op {
 friend class LIR_OpVisitState;

private:
  LIR_Opr       _addr;
  LIR_Opr       _new_val;
  LIR_Opr       _thread;
  LIR_Opr       _tmp1;
  LIR_Opr       _tmp2;

public:
  LIR_OpG1PostBarrier(LIR_Opr addr,
                      LIR_Opr new_val,
                      LIR_Opr thread,
                      LIR_Opr tmp1,
                      LIR_Opr tmp2)
    : LIR_Op(lir_none, lir_none, nullptr),
      _addr(addr),
      _new_val(new_val),
      _thread(thread),
      _tmp1(tmp1),
      _tmp2(tmp2)
    {}

  virtual void visit(LIR_OpVisitState* state) {
    state->do_input(_addr);
    state->do_input(_new_val);
    state->do_input(_thread);

    // Use temp registers to ensure these they use different registers.
    state->do_temp(_addr);
    state->do_temp(_new_val);
    state->do_temp(_thread);
    state->do_temp(_tmp1);
    state->do_temp(_tmp2);

    if (_info != nullptr) {
      state->do_info(_info);
    }
  }

  virtual void emit_code(LIR_Assembler* ce) {
    if (_info != nullptr) {
      ce->add_debug_info_for_null_check_here(_info);
    }

    Register addr = _addr->as_pointer_register();
    Register new_val = _new_val->as_pointer_register();
    Register thread = _thread->as_pointer_register();
    Register tmp1 = _tmp1->as_pointer_register();
    Register tmp2 = _tmp2->as_pointer_register();

    // This may happen for a store of x.a = x - we do not need a post barrier for those
    // as the cross-region test will always exit early anyway.
    // The post barrier implementations can assume that addr and new_val are different
    // then.
    if (addr == new_val) {
      ce->masm()->block_comment(err_msg("same addr/new_val due to self-referential store with imprecise card mark %s", addr->name()));
      return;
    }

    G1BarrierSetAssembler* bs_asm = static_cast<G1BarrierSetAssembler*>(BarrierSet::barrier_set()->barrier_set_assembler());
    bs_asm->g1_write_barrier_post_c1(ce->masm(), addr, new_val, thread, tmp1, tmp2);
  }

  virtual void print_instr(outputStream* out) const {
    _addr->print(out);     out->print(" ");
    _new_val->print(out);  out->print(" ");
    _thread->print(out);   out->print(" ");
    _tmp1->print(out);     out->print(" ");
    _tmp2->print(out);     out->print(" ");
    out->cr();
  }

#ifndef PRODUCT
  virtual const char* name() const  {
    return "lir_g1_post_barrier";
  }
#endif // PRODUCT
};

void G1BarrierSetC1::post_barrier(LIRAccess& access, LIR_Opr addr, LIR_Opr new_val) {
  LIRGenerator* gen = access.gen();
  DecoratorSet decorators = access.decorators();
  bool in_heap = (decorators & IN_HEAP) != 0;
  if (!in_heap) {
    return;
  }

  // If the "new_val" is a constant null, no barrier is necessary.
  if (new_val->is_constant() &&
      new_val->as_constant_ptr()->as_jobject() == nullptr) return;

  if (!new_val->is_register()) {
    LIR_Opr new_val_reg = gen->new_register(T_OBJECT);
    if (new_val->is_constant()) {
      __ move(new_val, new_val_reg);
    } else {
      __ leal(new_val, new_val_reg);
    }
    new_val = new_val_reg;
  }
  assert(new_val->is_register(), "must be a register at this point");

  if (addr->is_address()) {
    LIR_Address* address = addr->as_address_ptr();
    LIR_Opr ptr = gen->new_pointer_register();
    if (!address->index()->is_valid() && address->disp() == 0) {
      __ move(address->base(), ptr);
    } else {
      assert(address->disp() != max_jint, "lea doesn't support patched addresses!");
      __ leal(addr, ptr);
    }
    addr = ptr;
  }
  assert(addr->is_register(), "must be a register at this point");

  __ append(new LIR_OpG1PostBarrier(addr,
                                    new_val,
                                    gen->getThreadPointer() /* thread */,
                                    gen->new_pointer_register() /* tmp1 */,
                                    gen->new_pointer_register() /* tmp2 */));
}

void G1BarrierSetC1::load_at_resolved(LIRAccess& access, LIR_Opr result) {
  DecoratorSet decorators = access.decorators();
  bool is_weak = (decorators & ON_WEAK_OOP_REF) != 0;
  bool is_phantom = (decorators & ON_PHANTOM_OOP_REF) != 0;
  bool is_anonymous = (decorators & ON_UNKNOWN_OOP_REF) != 0;
  LIRGenerator *gen = access.gen();

  BarrierSetC1::load_at_resolved(access, result);

  if (access.is_oop() && (is_weak || is_phantom || is_anonymous)) {
    // Register the value in the referent field with the pre-barrier
    LabelObj *Lcont_anonymous;
    if (is_anonymous) {
      Lcont_anonymous = new LabelObj();
      generate_referent_check(access, Lcont_anonymous);
    }
    pre_barrier(access, LIR_OprFact::illegalOpr /* addr_opr */,
                result /* pre_val */, access.patch_emit_info() /* info */);
    if (is_anonymous) {
      __ branch_destination(Lcont_anonymous->label());
    }
  }
}

class C1G1PreBarrierCodeGenClosure : public StubAssemblerCodeGenClosure {
  virtual OopMapSet* generate_code(StubAssembler* sasm) {
    G1BarrierSetAssembler* bs = (G1BarrierSetAssembler*)BarrierSet::barrier_set()->barrier_set_assembler();
    bs->generate_c1_pre_barrier_runtime_stub(sasm);
    return nullptr;
  }
};

<<<<<<< HEAD
void G1BarrierSetC1::generate_c1_runtime_stubs(BufferBlob* buffer_blob) {
=======
class C1G1PostBarrierCodeGenClosure : public StubAssemblerCodeGenClosure {
  virtual OopMapSet* generate_code(StubAssembler* sasm) {
    G1BarrierSetAssembler* bs = (G1BarrierSetAssembler*)BarrierSet::barrier_set()->barrier_set_assembler();
    bs->generate_c1_post_barrier_runtime_stub(sasm);
    return nullptr;
  }
};

bool G1BarrierSetC1::generate_c1_runtime_stubs(BufferBlob* buffer_blob) {
>>>>>>> 059f190f
  C1G1PreBarrierCodeGenClosure pre_code_gen_cl;
  _pre_barrier_c1_runtime_code_blob = Runtime1::generate_blob(buffer_blob, C1StubId::NO_STUBID, "g1_pre_barrier_slow",
                                                              false, &pre_code_gen_cl);
<<<<<<< HEAD
=======
  _post_barrier_c1_runtime_code_blob = Runtime1::generate_blob(buffer_blob, C1StubId::NO_STUBID, "g1_post_barrier_slow",
                                                               false, &post_code_gen_cl);
  return _pre_barrier_c1_runtime_code_blob != nullptr && _post_barrier_c1_runtime_code_blob != nullptr;
>>>>>>> 059f190f
}<|MERGE_RESOLUTION|>--- conflicted
+++ resolved
@@ -271,26 +271,9 @@
   }
 };
 
-<<<<<<< HEAD
-void G1BarrierSetC1::generate_c1_runtime_stubs(BufferBlob* buffer_blob) {
-=======
-class C1G1PostBarrierCodeGenClosure : public StubAssemblerCodeGenClosure {
-  virtual OopMapSet* generate_code(StubAssembler* sasm) {
-    G1BarrierSetAssembler* bs = (G1BarrierSetAssembler*)BarrierSet::barrier_set()->barrier_set_assembler();
-    bs->generate_c1_post_barrier_runtime_stub(sasm);
-    return nullptr;
-  }
-};
-
 bool G1BarrierSetC1::generate_c1_runtime_stubs(BufferBlob* buffer_blob) {
->>>>>>> 059f190f
   C1G1PreBarrierCodeGenClosure pre_code_gen_cl;
   _pre_barrier_c1_runtime_code_blob = Runtime1::generate_blob(buffer_blob, C1StubId::NO_STUBID, "g1_pre_barrier_slow",
                                                               false, &pre_code_gen_cl);
-<<<<<<< HEAD
-=======
-  _post_barrier_c1_runtime_code_blob = Runtime1::generate_blob(buffer_blob, C1StubId::NO_STUBID, "g1_post_barrier_slow",
-                                                               false, &post_code_gen_cl);
-  return _pre_barrier_c1_runtime_code_blob != nullptr && _post_barrier_c1_runtime_code_blob != nullptr;
->>>>>>> 059f190f
+  return _pre_barrier_c1_runtime_code_blob != nullptr;
 }