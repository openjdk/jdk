--- conflicted
+++ resolved
@@ -53,53 +53,6 @@
                                           G1EvacFailureRegions* evac_failure_regions);
 };
 
-<<<<<<< HEAD
-class G1PostEvacuateCollectionSetCleanupTask1::MergePssTask : public G1AbstractSubTask {
-  G1ParScanThreadStateSet* _per_thread_states;
-
-public:
-  MergePssTask(G1ParScanThreadStateSet* per_thread_states);
-
-  double worker_cost() const override { return 1.0; }
-  void do_work(uint worker_id) override;
-};
-
-class G1PostEvacuateCollectionSetCleanupTask1::RecalculateUsedTask : public G1AbstractSubTask {
-  bool _evacuation_failed;
-
-public:
-  RecalculateUsedTask(bool evacuation_failed) :
-    G1AbstractSubTask(G1GCPhaseTimes::RecalculateUsed),
-    _evacuation_failed(evacuation_failed) { }
-
-  double worker_cost() const override;
-  void do_work(uint worker_id) override;
-};
-
-class G1PostEvacuateCollectionSetCleanupTask1::SampleCollectionSetCandidatesTask : public G1AbstractSubTask {
-public:
-  SampleCollectionSetCandidatesTask() : G1AbstractSubTask(G1GCPhaseTimes::SampleCollectionSetCandidates) { }
-
-  static bool should_execute();
-
-  double worker_cost() const override;
-  void do_work(uint worker_id) override;
-};
-
-class G1PostEvacuateCollectionSetCleanupTask1::RemoveSelfForwardPtrsTask : public G1AbstractSubTask {
-  G1ParRemoveSelfForwardPtrsTask _task;
-  G1EvacFailureRegions* _evac_failure_regions;
-
-public:
-  RemoveSelfForwardPtrsTask(G1RedirtyCardsQueueSet* rdcqs, G1EvacFailureRegions* evac_failure_regions);
-  ~RemoveSelfForwardPtrsTask();
-
-  double worker_cost() const override;
-  void do_work(uint worker_id) override;
-};
-
-=======
->>>>>>> aefd4ac4
 // Second set of post evacuate collection set tasks containing (s means serial):
 // - Eagerly Reclaim Humongous Objects (s)
 // - Purge Code Roots (s)
@@ -126,96 +79,4 @@
                                           G1EvacFailureRegions* evac_failure_regions);
 };
 
-<<<<<<< HEAD
-class G1PostEvacuateCollectionSetCleanupTask2::ResetHotCardCacheTask : public G1AbstractSubTask {
-public:
-  ResetHotCardCacheTask() : G1AbstractSubTask(G1GCPhaseTimes::ResetHotCardCache) { }
-
-  double worker_cost() const override { return 0.5; }
-  void do_work(uint worker_id) override;
-};
-
-class G1PostEvacuateCollectionSetCleanupTask2::PurgeCodeRootsTask : public G1AbstractSubTask {
-public:
-  PurgeCodeRootsTask() : G1AbstractSubTask(G1GCPhaseTimes::PurgeCodeRoots) { }
-
-  double worker_cost() const override { return 1.0; }
-  void do_work(uint worker_id) override;
-};
-
-#if COMPILER2_OR_JVMCI
-class G1PostEvacuateCollectionSetCleanupTask2::UpdateDerivedPointersTask : public G1AbstractSubTask {
-public:
-  UpdateDerivedPointersTask() : G1AbstractSubTask(G1GCPhaseTimes::UpdateDerivedPointers) { }
-
-  double worker_cost() const override { return 1.0; }
-  void do_work(uint worker_id) override;
-};
-#endif
-
-class G1PostEvacuateCollectionSetCleanupTask2::EagerlyReclaimHumongousObjectsTask : public G1AbstractSubTask {
-  uint _humongous_regions_reclaimed;
-  size_t _bytes_freed;
-
-public:
-  EagerlyReclaimHumongousObjectsTask();
-  virtual ~EagerlyReclaimHumongousObjectsTask();
-
-  static bool should_execute();
-
-  double worker_cost() const override { return 1.0; }
-  void do_work(uint worker_id) override;
-};
-
-class G1PostEvacuateCollectionSetCleanupTask2::RestorePreservedMarksTask : public G1AbstractSubTask {
-  PreservedMarksSet* _preserved_marks;
-  AbstractGangTask* _task;
-
-public:
-  RestorePreservedMarksTask(PreservedMarksSet* preserved_marks);
-  virtual ~RestorePreservedMarksTask();
-
-  double worker_cost() const override;
-  void do_work(uint worker_id) override;
-};
-
-class G1PostEvacuateCollectionSetCleanupTask2::RedirtyLoggedCardsTask : public G1AbstractSubTask {
-  G1RedirtyCardsQueueSet* _rdcqs;
-  BufferNode* volatile _nodes;
-  G1EvacFailureRegions* _evac_failure_regions;
-
-public:
-  RedirtyLoggedCardsTask(G1RedirtyCardsQueueSet* rdcqs, G1EvacFailureRegions* evac_failure_regions);
-  virtual ~RedirtyLoggedCardsTask();
-
-  double worker_cost() const override;
-  void do_work(uint worker_id) override;
-};
-
-class G1PostEvacuateCollectionSetCleanupTask2::FreeCollectionSetTask : public G1AbstractSubTask {
-  G1CollectedHeap*  _g1h;
-  G1EvacInfo* _evacuation_info;
-  FreeCSetStats*    _worker_stats;
-  HeapRegionClaimer _claimer;
-  const size_t*     _surviving_young_words;
-  uint              _active_workers;
-  G1EvacFailureRegions* _evac_failure_regions;
-
-  FreeCSetStats* worker_stats(uint worker);
-  void report_statistics();
-
-public:
-  FreeCollectionSetTask(G1EvacInfo* evacuation_info,
-                        const size_t* surviving_young_words,
-                        G1EvacFailureRegions* evac_failure_regions);
-  virtual ~FreeCollectionSetTask();
-
-  double worker_cost() const override;
-  void set_max_workers(uint max_workers) override;
-
-  void do_work(uint worker_id) override;
-};
-
-=======
->>>>>>> aefd4ac4
 #endif // SHARE_GC_G1_G1YOUNGGCPOSTEVACUATETASKS_HPP
