--- conflicted
+++ resolved
@@ -52,51 +52,6 @@
                                           G1EvacFailureRegions* evac_failure_regions);
 };
 
-<<<<<<< HEAD
-class G1PostEvacuateCollectionSetCleanupTask1::MergePssTask : public G1AbstractSubTask {
-  G1ParScanThreadStateSet* _per_thread_states;
-
-public:
-  MergePssTask(G1ParScanThreadStateSet* per_thread_states);
-
-  double worker_cost() const override { return 1.0; }
-  void do_work(uint worker_id) override;
-};
-
-class G1PostEvacuateCollectionSetCleanupTask1::RecalculateUsedTask : public G1AbstractSubTask {
-public:
-  RecalculateUsedTask() : G1AbstractSubTask(G1GCPhaseTimes::RecalculateUsed) { }
-
-  double worker_cost() const override;
-  void do_work(uint worker_id) override;
-};
-
-class G1PostEvacuateCollectionSetCleanupTask1::SampleCollectionSetCandidatesTask : public G1AbstractSubTask {
-public:
-  SampleCollectionSetCandidatesTask() : G1AbstractSubTask(G1GCPhaseTimes::SampleCollectionSetCandidates) { }
-
-  static bool should_execute();
-
-  double worker_cost() const override;
-  void do_work(uint worker_id) override;
-};
-
-class G1PostEvacuateCollectionSetCleanupTask1::RemoveSelfForwardPtrsTask : public G1AbstractSubTask {
-  G1ParRemoveSelfForwardPtrsTask _task;
-  G1EvacFailureRegions* _evac_failure_regions;
-
-public:
-  RemoveSelfForwardPtrsTask(G1EvacFailureRegions* evac_failure_regions);
-  ~RemoveSelfForwardPtrsTask();
-
-  static bool should_execute();
-
-  double worker_cost() const override;
-  void do_work(uint worker_id) override;
-};
-
-=======
->>>>>>> aefd4ac4
 // Second set of post evacuate collection set tasks containing (s means serial):
 // - Eagerly Reclaim Humongous Objects (s)
 // - Purge Code Roots (s)
