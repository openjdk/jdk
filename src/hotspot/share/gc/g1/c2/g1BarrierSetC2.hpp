--- conflicted
+++ resolved
@@ -101,14 +101,11 @@
 
   virtual Node* load_at_resolved(C2Access& access, const Type* val_type) const;
   virtual Node* store_at_resolved(C2Access& access, C2AccessValue& val) const;
-<<<<<<< HEAD
-=======
   virtual Node* atomic_cmpxchg_val_at_resolved(C2AtomicParseAccess& access, Node* expected_val,
                                                Node* new_val, const Type* value_type) const;
   virtual Node* atomic_cmpxchg_bool_at_resolved(C2AtomicParseAccess& access, Node* expected_val,
                                                 Node* new_val, const Type* value_type) const;
   virtual Node* atomic_xchg_at_resolved(C2AtomicParseAccess& access, Node* new_val, const Type* value_type) const;
->>>>>>> ebb4759c
 
 public:
   virtual void eliminate_gc_barrier(PhaseMacroExpand* macro, Node* node) const;
