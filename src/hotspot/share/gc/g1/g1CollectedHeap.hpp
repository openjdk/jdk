--- conflicted
+++ resolved
@@ -100,11 +100,7 @@
   G1CollectedHeap* _g1h;
 public:
   G1STWIsAliveClosure(G1CollectedHeap* g1h) : _g1h(g1h) {}
-<<<<<<< HEAD
   inline bool do_object_b(oop p);
-=======
-  bool do_object_b(oop p) override;
->>>>>>> b15e6f07
 };
 
 class G1STWSubjectToDiscoveryClosure : public BoolObjectClosure {
