/*
 * Copyright (c) 2001, 2025, Oracle and/or its affiliates. All rights reserved.
 * DO NOT ALTER OR REMOVE COPYRIGHT NOTICES OR THIS FILE HEADER.
 *
 * This code is free software; you can redistribute it and/or modify it
 * under the terms of the GNU General Public License version 2 only, as
 * published by the Free Software Foundation.
 *
 * This code is distributed in the hope that it will be useful, but WITHOUT
 * ANY WARRANTY; without even the implied warranty of MERCHANTABILITY or
 * FITNESS FOR A PARTICULAR PURPOSE.  See the GNU General Public License
 * version 2 for more details (a copy is included in the LICENSE file that
 * accompanied this code).
 *
 * You should have received a copy of the GNU General Public License version
 * 2 along with this work; if not, write to the Free Software Foundation,
 * Inc., 51 Franklin St, Fifth Floor, Boston, MA 02110-1301 USA.
 *
 * Please contact Oracle, 500 Oracle Parkway, Redwood Shores, CA 94065 USA
 * or visit www.oracle.com if you need additional information or have any
 * questions.
 *
 */

#ifndef SHARE_GC_G1_G1COLLECTEDHEAP_HPP
#define SHARE_GC_G1_G1COLLECTEDHEAP_HPP

#include "gc/g1/g1BarrierSet.hpp"
#include "gc/g1/g1BiasedArray.hpp"
#include "gc/g1/g1CardSet.hpp"
#include "gc/g1/g1CardTable.hpp"
#include "gc/g1/g1CollectionSet.hpp"
#include "gc/g1/g1CollectorState.hpp"
#include "gc/g1/g1ConcurrentMark.hpp"
#include "gc/g1/g1EdenRegions.hpp"
#include "gc/g1/g1EvacStats.hpp"
#include "gc/g1/g1GCPauseType.hpp"
#include "gc/g1/g1HeapRegionAttr.hpp"
#include "gc/g1/g1HeapRegionManager.hpp"
#include "gc/g1/g1HeapRegionSet.hpp"
#include "gc/g1/g1HeapTransition.hpp"
#include "gc/g1/g1HeapVerifier.hpp"
#include "gc/g1/g1MonitoringSupport.hpp"
#include "gc/g1/g1MonotonicArenaFreeMemoryTask.hpp"
#include "gc/g1/g1MonotonicArenaFreePool.hpp"
#include "gc/g1/g1NUMA.hpp"
#include "gc/g1/g1SurvivorRegions.hpp"
#include "gc/g1/g1YoungGCAllocationFailureInjector.hpp"
#include "gc/shared/barrierSet.hpp"
#include "gc/shared/collectedHeap.hpp"
#include "gc/shared/gcHeapSummary.hpp"
#include "gc/shared/plab.hpp"
#include "gc/shared/softRefPolicy.hpp"
#include "gc/shared/taskqueue.hpp"
#include "memory/allocation.hpp"
#include "memory/iterator.hpp"
#include "memory/memRegion.hpp"
#include "runtime/mutexLocker.hpp"
#include "runtime/threadSMR.hpp"
#include "utilities/bitMap.hpp"

// A "G1CollectedHeap" is an implementation of a java heap for HotSpot.
// It uses the "Garbage First" heap organization and algorithm, which
// may combine concurrent marking with parallel, incremental compaction of
// heap subsets that will yield large amounts of garbage.

// Forward declarations
class G1Allocator;
class G1BatchedTask;
class G1CardTableEntryClosure;
class G1ConcurrentMark;
class G1ConcurrentMarkThread;
class G1ConcurrentRefine;
class G1GCCounters;
class G1GCPhaseTimes;
class G1HeapSizingPolicy;
class G1NewTracer;
class G1RemSet;
class G1ServiceTask;
class G1ServiceThread;
class GCMemoryManager;
class G1HeapRegion;
class MemoryPool;
class nmethod;
class PartialArrayStateManager;
class ReferenceProcessor;
class STWGCTimer;
class WorkerThreads;

typedef OverflowTaskQueue<ScannerTask, mtGC>           G1ScannerTasksQueue;
typedef GenericTaskQueueSet<G1ScannerTasksQueue, mtGC> G1ScannerTasksQueueSet;

typedef int RegionIdx_t;   // needs to hold [ 0..max_reserved_regions() )
typedef int CardIdx_t;     // needs to hold [ 0..CardsPerRegion )

// The G1 STW is alive closure.
// An instance is embedded into the G1CH and used as the
// (optional) _is_alive_non_header closure in the STW
// reference processor. It is also extensively used during
// reference processing during STW evacuation pauses.
class G1STWIsAliveClosure : public BoolObjectClosure {
  G1CollectedHeap* _g1h;
public:
  G1STWIsAliveClosure(G1CollectedHeap* g1h) : _g1h(g1h) {}
  bool do_object_b(oop p) override;
};

class G1STWSubjectToDiscoveryClosure : public BoolObjectClosure {
  G1CollectedHeap* _g1h;
public:
  G1STWSubjectToDiscoveryClosure(G1CollectedHeap* g1h) : _g1h(g1h) {}
  bool do_object_b(oop p) override;
};

class G1RegionMappingChangedListener : public G1MappingChangedListener {
 private:
  void reset_from_card_cache(uint start_idx, size_t num_regions);
 public:
  void on_commit(uint start_idx, size_t num_regions, bool zero_filled) override;
};

// Helper to claim contiguous sets of JavaThread for processing by multiple threads.
class G1JavaThreadsListClaimer : public StackObj {
  ThreadsListHandle _list;
  uint _claim_step;

  volatile uint _cur_claim;

  // Attempts to claim _claim_step JavaThreads, returning an array of claimed
  // JavaThread* with count elements. Returns null (and a zero count) if there
  // are no more threads to claim.
  JavaThread* const* claim(uint& count);

public:
  G1JavaThreadsListClaimer(uint claim_step) : _list(), _claim_step(claim_step), _cur_claim(0) {
    assert(claim_step > 0, "must be");
  }

  // Executes the given closure on the elements of the JavaThread list, chunking the
  // JavaThread set in claim_step chunks for each caller to reduce parallelization
  // overhead.
  void apply(ThreadClosure* cl);

  // Total number of JavaThreads that can be claimed.
  uint length() const { return _list.length(); }
};

class G1CollectedHeap : public CollectedHeap {
  friend class VM_G1CollectForAllocation;
  friend class VM_G1CollectFull;
  friend class VM_G1TryInitiateConcMark;
  friend class VMStructs;
  friend class MutatorAllocRegion;
  friend class G1FullCollector;
  friend class G1GCAllocRegion;
  friend class G1HeapVerifier;

  friend class G1YoungGCVerifierMark;

  // Closures used in implementation.
  friend class G1EvacuateRegionsTask;
  friend class G1PLABAllocator;

  // Other related classes.
  friend class G1HeapPrinterMark;
  friend class G1HeapRegionClaimer;

  // Testing classes.
  friend class G1CheckRegionAttrTableClosure;

private:
  G1ServiceThread* _service_thread;
  G1ServiceTask* _periodic_gc_task;
  G1MonotonicArenaFreeMemoryTask* _free_arena_memory_task;

  WorkerThreads* _workers;
  G1CardTable* _card_table;

  Ticks _collection_pause_end;

  static size_t _humongous_object_threshold_in_words;

  // These sets keep track of old and humongous regions respectively.
  G1HeapRegionSet _old_set;
  G1HeapRegionSet _humongous_set;

  // Young gen memory statistics before GC.
  G1MonotonicArenaMemoryStats _young_gen_card_set_stats;
  // Collection set candidates memory statistics after GC.
  G1MonotonicArenaMemoryStats _collection_set_candidates_card_set_stats;

  // The block offset table for the G1 heap.
  G1BlockOffsetTable* _bot;

public:
  void rebuild_free_region_list();
  // Start a new incremental collection set for the next pause.
  void start_new_collection_set();

  void prepare_region_for_full_compaction(G1HeapRegion* hr);

private:
  // Rebuilds the region sets / lists so that they are repopulated to
  // reflect the contents of the heap. The only exception is the
  // humongous set which was not torn down in the first place. If
  // free_list_only is true, it will only rebuild the free list.
  void rebuild_region_sets(bool free_list_only);

  // Callback for region mapping changed events.
  G1RegionMappingChangedListener _listener;

  // Handle G1 NUMA support.
  G1NUMA* _numa;

  // The sequence of all heap regions in the heap.
  G1HeapRegionManager _hrm;

  // Manages all allocations with regions except humongous object allocations.
  G1Allocator* _allocator;

  G1YoungGCAllocationFailureInjector _allocation_failure_injector;

  // Manages all heap verification.
  G1HeapVerifier* _verifier;

  // Outside of GC pauses, the number of bytes used in all regions other
  // than the current allocation region(s).
  volatile size_t _summary_bytes_used;

  void increase_used(size_t bytes);
  void decrease_used(size_t bytes);

  void set_used(size_t bytes);

  // Number of bytes used in all regions during GC. Typically changed when
  // retiring a GC alloc region.
  size_t _bytes_used_during_gc;

public:
  size_t bytes_used_during_gc() const { return _bytes_used_during_gc; }

private:
  // GC allocation statistics policy for survivors.
  G1EvacStats _survivor_evac_stats;

  // GC allocation statistics policy for tenured objects.
  G1EvacStats _old_evac_stats;

  // Helper for monitoring and management support.
  G1MonitoringSupport* _monitoring_support;

  uint _num_humongous_objects; // Current amount of (all) humongous objects found in the heap.
  uint _num_humongous_reclaim_candidates; // Number of humongous object eager reclaim candidates.
public:
  uint num_humongous_objects() const { return _num_humongous_objects; }
  uint num_humongous_reclaim_candidates() const { return _num_humongous_reclaim_candidates; }
  bool has_humongous_reclaim_candidates() const { return _num_humongous_reclaim_candidates > 0; }

  void set_humongous_stats(uint num_humongous_total, uint num_humongous_candidates);

  bool should_sample_collection_set_candidates() const;
  void set_collection_set_candidates_stats(G1MonotonicArenaMemoryStats& stats);
  void set_young_gen_card_set_stats(const G1MonotonicArenaMemoryStats& stats);

  void update_parallel_gc_threads_cpu_time();
private:

  // Return true if an explicit GC should start a concurrent cycle instead
  // of doing a STW full GC. A concurrent cycle should be started if:
  // (a) cause == _g1_humongous_allocation,
  // (b) cause == _java_lang_system_gc and +ExplicitGCInvokesConcurrent,
  // (c) cause == _dcmd_gc_run and +ExplicitGCInvokesConcurrent,
  // (d) cause == _wb_breakpoint,
  // (e) cause == _g1_periodic_collection and +G1PeriodicGCInvokesConcurrent.
  bool should_do_concurrent_full_gc(GCCause::Cause cause);

  // Attempt to start a concurrent cycle with the indicated cause.
  // precondition: should_do_concurrent_full_gc(cause)
  bool try_collect_concurrently(GCCause::Cause cause,
                                uint gc_counter,
                                uint old_marking_started_before);

  // indicates whether we are in young or mixed GC mode
  G1CollectorState _collector_state;

  // Keeps track of how many "old marking cycles" (i.e., Full GCs or
  // concurrent cycles) we have started.
  volatile uint _old_marking_cycles_started;

  // Keeps track of how many "old marking cycles" (i.e., Full GCs or
  // concurrent cycles) we have completed.
  volatile uint _old_marking_cycles_completed;

  // Create a memory mapper for auxiliary data structures of the given size and
  // translation factor.
  static G1RegionToSpaceMapper* create_aux_memory_mapper(const char* description,
                                                         size_t size,
                                                         size_t translation_factor);

  void trace_heap(GCWhen::Type when, const GCTracer* tracer) override;

  // These are macros so that, if the assert fires, we get the correct
  // line number, file, etc.

#define heap_locking_asserts_params(_extra_message_)                          \
  "%s : Heap_lock locked: %s, at safepoint: %s, is VM thread: %s",            \
  (_extra_message_),                                                          \
  BOOL_TO_STR(Heap_lock->owned_by_self()),                                    \
  BOOL_TO_STR(SafepointSynchronize::is_at_safepoint()),                       \
  BOOL_TO_STR(Thread::current()->is_VM_thread())

#define assert_heap_locked()                                                  \
  do {                                                                        \
    assert(Heap_lock->owned_by_self(),                                        \
           heap_locking_asserts_params("should be holding the Heap_lock"));   \
  } while (0)

#define assert_heap_locked_or_at_safepoint(_should_be_vm_thread_)             \
  do {                                                                        \
    assert(Heap_lock->owned_by_self() ||                                      \
           (SafepointSynchronize::is_at_safepoint() &&                        \
             ((_should_be_vm_thread_) == Thread::current()->is_VM_thread())), \
           heap_locking_asserts_params("should be holding the Heap_lock or "  \
                                        "should be at a safepoint"));         \
  } while (0)

#define assert_heap_locked_and_not_at_safepoint()                             \
  do {                                                                        \
    assert(Heap_lock->owned_by_self() &&                                      \
                                    !SafepointSynchronize::is_at_safepoint(), \
          heap_locking_asserts_params("should be holding the Heap_lock and "  \
                                       "should not be at a safepoint"));      \
  } while (0)

#define assert_heap_not_locked()                                              \
  do {                                                                        \
    assert(!Heap_lock->owned_by_self(),                                       \
        heap_locking_asserts_params("should not be holding the Heap_lock"));  \
  } while (0)

#define assert_heap_not_locked_and_not_at_safepoint()                         \
  do {                                                                        \
    assert(!Heap_lock->owned_by_self() &&                                     \
                                    !SafepointSynchronize::is_at_safepoint(), \
      heap_locking_asserts_params("should not be holding the Heap_lock and "  \
                                   "should not be at a safepoint"));          \
  } while (0)

#define assert_at_safepoint_on_vm_thread()                                        \
  do {                                                                            \
    assert_at_safepoint();                                                        \
    assert(Thread::current_or_null() != nullptr, "no current thread");            \
    assert(Thread::current()->is_VM_thread(), "current thread is not VM thread"); \
  } while (0)

#ifdef ASSERT
#define assert_used_and_recalculate_used_equal(g1h)                           \
  do {                                                                        \
    size_t cur_used_bytes = g1h->used();                                      \
    size_t recal_used_bytes = g1h->recalculate_used();                        \
    assert(cur_used_bytes == recal_used_bytes, "Used(%zu) is not" \
           " same as recalculated used(%zu).",                    \
           cur_used_bytes, recal_used_bytes);                                 \
  } while (0)
#else
#define assert_used_and_recalculate_used_equal(g1h) do {} while(0)
#endif

  // The young region list.
  G1EdenRegions _eden;
  G1SurvivorRegions _survivor;

  STWGCTimer* _gc_timer_stw;

  G1NewTracer* _gc_tracer_stw;

  // The current policy object for the collector.
  G1Policy* _policy;
  G1HeapSizingPolicy* _heap_sizing_policy;

  G1CollectionSet _collection_set;

  // Try to allocate a single non-humongous G1HeapRegion sufficient for
  // an allocation of the given word_size. If do_expand is true,
  // attempt to expand the heap if necessary to satisfy the allocation
  // request. 'type' takes the type of region to be allocated. (Use constants
  // Old, Eden, Humongous, Survivor defined in G1HeapRegionType.)
  G1HeapRegion* new_region(size_t word_size,
                           G1HeapRegionType type,
                           bool do_expand,
                           uint node_index = G1NUMA::AnyNodeIndex);

  // Initialize a contiguous set of free regions of length num_regions
  // and starting at index first so that they appear as a single
  // humongous region.
  HeapWord* humongous_obj_allocate_initialize_regions(G1HeapRegion* first_hr,
                                                      uint num_regions,
                                                      size_t word_size);

  // Attempt to allocate a humongous object of the given size. Return
  // null if unsuccessful.
  HeapWord* humongous_obj_allocate(size_t word_size);

  // The following two methods, allocate_new_tlab() and
  // mem_allocate(), are the two main entry points from the runtime
  // into the G1's allocation routines. They have the following
  // assumptions:
  //
  // * They should both be called outside safepoints.
  //
  // * They should both be called without holding the Heap_lock.
  //
  // * All allocation requests for new TLABs should go to
  //   allocate_new_tlab().
  //
  // * All non-TLAB allocation requests should go to mem_allocate().
  //
  // * If either call cannot satisfy the allocation request using the
  //   current allocating region, they will try to get a new one. If
  //   this fails, they will attempt to do an evacuation pause and
  //   retry the allocation.
  //
  // * If all allocation attempts fail, even after trying to schedule
  //   an evacuation pause, allocate_new_tlab() will return null,
  //   whereas mem_allocate() will attempt a heap expansion and/or
  //   schedule a Full GC.
  //
  // * We do not allow humongous-sized TLABs. So, allocate_new_tlab
  //   should never be called with word_size being humongous. All
  //   humongous allocation requests should go to mem_allocate() which
  //   will satisfy them with a special path.

  HeapWord* allocate_new_tlab(size_t min_size,
                              size_t requested_size,
                              size_t* actual_size) override;

  HeapWord* mem_allocate(size_t word_size,
                         bool*  gc_overhead_limit_was_exceeded) override;

  // First-level mutator allocation attempt: try to allocate out of
  // the mutator alloc region without taking the Heap_lock. This
  // should only be used for non-humongous allocations.
  inline HeapWord* attempt_allocation(size_t min_word_size,
                                      size_t desired_word_size,
                                      size_t* actual_word_size);

  // Second-level mutator allocation attempt: take the Heap_lock and
  // retry the allocation attempt, potentially scheduling a GC
  // pause. This should only be used for non-humongous allocations.
  HeapWord* attempt_allocation_slow(uint node_index, size_t word_size);

  // Takes the Heap_lock and attempts a humongous allocation. It can
  // potentially schedule a GC pause.
  HeapWord* attempt_allocation_humongous(size_t word_size);

  // Allocation attempt that should be called during safepoints (e.g.,
  // at the end of a successful GC). expect_null_mutator_alloc_region
  // specifies whether the mutator alloc region is expected to be null
  // or not.
  HeapWord* attempt_allocation_at_safepoint(size_t word_size,
                                            bool expect_null_mutator_alloc_region);

  // These methods are the "callbacks" from the G1AllocRegion class.

  // For mutator alloc regions.
  G1HeapRegion* new_mutator_alloc_region(size_t word_size, uint node_index);
  void retire_mutator_alloc_region(G1HeapRegion* alloc_region,
                                   size_t allocated_bytes);

  // For GC alloc regions.
  bool has_more_regions(G1HeapRegionAttr dest);
  G1HeapRegion* new_gc_alloc_region(size_t word_size, G1HeapRegionAttr dest, uint node_index);
  void retire_gc_alloc_region(G1HeapRegion* alloc_region,
                              size_t allocated_bytes, G1HeapRegionAttr dest);

  // - if clear_all_soft_refs is true, all soft references should be
  //   cleared during the GC.
  // - if do_maximal_compaction is true, full gc will do a maximally
  //   compacting collection, leaving no dead wood.
<<<<<<< HEAD
  void do_full_collection(bool clear_all_soft_refs,
                          bool do_maximal_compaction);
=======
  // - if allocation_word_size is set, then this allocation size will
  //    be accounted for in case shrinking of the heap happens.
  // - it returns false if it is unable to do the collection due to the
  //   GC locker being active, true otherwise.
  bool do_full_collection(bool clear_all_soft_refs,
                          bool do_maximal_compaction,
                          size_t allocation_word_size);
>>>>>>> 7c82e09b

  // Callback from VM_G1CollectFull operation, or collect_as_vm_thread.
  void do_full_collection(bool clear_all_soft_refs) override;

  // Helper to do a full collection that clears soft references.
  void upgrade_to_full_collection();

  // Callback from VM_G1CollectForAllocation operation.
  // This function does everything necessary/possible to satisfy a
  // failed allocation request (including collection, expansion, etc.)
  HeapWord* satisfy_failed_allocation(size_t word_size);
  // Internal helpers used during full GC to split it up to
  // increase readability.
  bool abort_concurrent_cycle();
  void verify_before_full_collection();
  void prepare_heap_for_full_collection();
  void prepare_for_mutator_after_full_collection(size_t allocation_word_size);
  void abort_refinement();
  void verify_after_full_collection();
  void print_heap_after_full_collection();

  // Helper method for satisfy_failed_allocation()
  HeapWord* satisfy_failed_allocation_helper(size_t word_size,
                                             bool do_gc,
                                             bool maximal_compaction,
                                             bool expect_null_mutator_alloc_region);

  // Attempting to expand the heap sufficiently
  // to support an allocation of the given "word_size".  If
  // successful, perform the allocation and return the address of the
  // allocated block, or else null.
  HeapWord* expand_and_allocate(size_t word_size);

  void verify_numa_regions(const char* desc);

public:
  // If during a concurrent start pause we may install a pending list head which is not
  // otherwise reachable, ensure that it is marked in the bitmap for concurrent marking
  // to discover.
  void make_pending_list_reachable();

  G1ServiceThread* service_thread() const { return _service_thread; }

  WorkerThreads* workers() const { return _workers; }

  // Run the given batch task using the workers.
  void run_batch_task(G1BatchedTask* cl);

  // Return "optimal" number of chunks per region we want to use for claiming areas
  // within a region to claim.
  // The returned value is a trade-off between granularity of work distribution and
  // memory usage and maintenance costs of that table.
  // Testing showed that 64 for 1M/2M region, 128 for 4M/8M regions, 256 for 16/32M regions,
  // and so on seems to be such a good trade-off.
  static uint get_chunks_per_region();

  G1Allocator* allocator() {
    return _allocator;
  }

  G1YoungGCAllocationFailureInjector* allocation_failure_injector() { return &_allocation_failure_injector; }

  G1HeapVerifier* verifier() {
    return _verifier;
  }

  G1MonitoringSupport* monitoring_support() {
    assert(_monitoring_support != nullptr, "should have been initialized");
    return _monitoring_support;
  }

  void pin_object(JavaThread* thread, oop obj) override;
  void unpin_object(JavaThread* thread, oop obj) override;

  void resize_heap_if_necessary(size_t allocation_word_size);

  // Check if there is memory to uncommit and if so schedule a task to do it.
  void uncommit_regions_if_necessary();
  // Immediately uncommit uncommittable regions.
  uint uncommit_regions(uint region_limit);
  bool has_uncommittable_regions();

  G1NUMA* numa() const { return _numa; }

  // Expand the garbage-first heap by at least the given size (in bytes!).
  // Returns true if the heap was expanded by the requested amount;
  // false otherwise.
  // (Rounds up to a G1HeapRegion boundary.)
  bool expand(size_t expand_bytes, WorkerThreads* pretouch_workers = nullptr, double* expand_time_ms = nullptr);
  bool expand_single_region(uint node_index);

  // Returns the PLAB statistics for a given destination.
  inline G1EvacStats* alloc_buffer_stats(G1HeapRegionAttr dest);

  // Determines PLAB size for a given destination.
  inline size_t desired_plab_sz(G1HeapRegionAttr dest);
  // Clamp the given PLAB word size to allowed values. Prevents humongous PLAB sizes
  // for two reasons:
  // * PLABs are allocated using a similar paths as oops, but should
  //   never be in a humongous region
  // * Allowing humongous PLABs needlessly churns the region free lists
  inline size_t clamp_plab_size(size_t value) const;

  // Do anything common to GC's.
  void gc_prologue(bool full);
  void gc_epilogue(bool full);

  // Does the given region fulfill remembered set based eager reclaim candidate requirements?
  bool is_potential_eager_reclaim_candidate(G1HeapRegion* r) const;

  inline bool is_humongous_reclaim_candidate(uint region);

  // Remove from the reclaim candidate set.  Also remove from the
  // collection set so that later encounters avoid the slow path.
  inline void set_humongous_is_live(oop obj);

  // Register the given region to be part of the collection set.
  inline void register_humongous_candidate_region_with_region_attr(uint index);

  void set_humongous_metadata(G1HeapRegion* first_hr,
                              uint num_regions,
                              size_t word_size,
                              bool update_remsets);

  // We register a region with the fast "in collection set" test. We
  // simply set to true the array slot corresponding to this region.
  void register_young_region_with_region_attr(G1HeapRegion* r) {
    _region_attr.set_in_young(r->hrm_index(), r->has_pinned_objects());
  }
  inline void register_new_survivor_region_with_region_attr(G1HeapRegion* r);
  inline void register_region_with_region_attr(G1HeapRegion* r);
  inline void register_old_region_with_region_attr(G1HeapRegion* r);
  inline void register_optional_region_with_region_attr(G1HeapRegion* r);

  void clear_region_attr(const G1HeapRegion* hr) {
    _region_attr.clear(hr);
  }

  void clear_region_attr() {
    _region_attr.clear();
  }

  // Verify that the G1RegionAttr remset tracking corresponds to actual remset tracking
  // for all regions.
  void verify_region_attr_remset_is_tracked() PRODUCT_RETURN;

  void clear_bitmap_for_region(G1HeapRegion* hr);

  bool is_user_requested_concurrent_full_gc(GCCause::Cause cause);

  // This is called at the start of either a concurrent cycle or a Full
  // GC to update the number of old marking cycles started.
  void increment_old_marking_cycles_started();

  // This is called at the end of either a concurrent cycle or a Full
  // GC to update the number of old marking cycles completed. Those two
  // can happen in a nested fashion, i.e., we start a concurrent
  // cycle, a Full GC happens half-way through it which ends first,
  // and then the cycle notices that a Full GC happened and ends
  // too. The concurrent parameter is a boolean to help us do a bit
  // tighter consistency checking in the method. If concurrent is
  // false, the caller is the inner caller in the nesting (i.e., the
  // Full GC). If concurrent is true, the caller is the outer caller
  // in this nesting (i.e., the concurrent cycle). Further nesting is
  // not currently supported. The end of this call also notifies
  // the G1OldGCCount_lock in case a Java thread is waiting for a full
  // GC to happen (e.g., it called System.gc() with
  // +ExplicitGCInvokesConcurrent).
  // whole_heap_examined should indicate that during that old marking
  // cycle the whole heap has been examined for live objects (as opposed
  // to only parts, or aborted before completion).
  void increment_old_marking_cycles_completed(bool concurrent, bool whole_heap_examined);

  uint old_marking_cycles_started() const {
    return _old_marking_cycles_started;
  }

  uint old_marking_cycles_completed() const {
    return _old_marking_cycles_completed;
  }

  // Allocates a new heap region instance.
  G1HeapRegion* new_heap_region(uint hrs_index, MemRegion mr);

  // Frees a region by resetting its metadata and adding it to the free list
  // passed as a parameter (this is usually a local list which will be appended
  // to the master free list later or null if free list management is handled
  // in another way).
  // Callers must ensure they are the only one calling free on the given region
  // at the same time.
  void free_region(G1HeapRegion* hr, G1FreeRegionList* free_list);

  // Add the given region to the retained regions collection set candidates.
  void retain_region(G1HeapRegion* hr);
  // It dirties the cards that cover the block so that the post
  // write barrier never queues anything when updating objects on this
  // block. It is assumed (and in fact we assert) that the block
  // belongs to a young region.
  inline void dirty_young_block(HeapWord* start, size_t word_size);

  // Frees a humongous region by collapsing it into individual regions
  // and calling free_region() for each of them. The freed regions
  // will be added to the free list that's passed as a parameter (this
  // is usually a local list which will be appended to the master free
  // list later).
  // The method assumes that only a single thread is ever calling
  // this for a particular region at once.
  void free_humongous_region(G1HeapRegion* hr,
                             G1FreeRegionList* free_list);

  // Execute func(G1HeapRegion* r, bool is_last) on every region covered by the
  // given range.
  template <typename Func>
  void iterate_regions_in_range(MemRegion range, const Func& func);

  // Commit the required number of G1 region(s) according to the size requested
  // and mark them as 'old' region(s). Preferred address is treated as a hint for
  // the location of the archive space in the heap. The returned address may or may
  // not be same as the preferred address.
  // This API is only used for allocating heap space for the archived heap objects
  // in the CDS archive.
  HeapWord* alloc_archive_region(size_t word_size, HeapWord* preferred_addr);

  // Populate the G1BlockOffsetTable for archived regions with the given
  // memory range.
  void populate_archive_regions_bot(MemRegion range);

  // For the specified range, uncommit the containing G1 regions
  // which had been allocated by alloc_archive_regions. This should be called
  // at JVM init time if the archive heap's contents cannot be used (e.g., if
  // CRC check fails).
  void dealloc_archive_regions(MemRegion range);

private:

  // Shrink the garbage-first heap by at most the given size (in bytes!).
  // (Rounds down to a G1HeapRegion boundary.)
  void shrink(size_t shrink_bytes);
  void shrink_helper(size_t expand_bytes);

  // Schedule the VM operation that will do an evacuation pause to
  // satisfy an allocation request of word_size. *succeeded will
  // return whether the VM operation was successful (it did do an
  // evacuation pause) or not (another thread beat us to it or the GC
  // locker was active). Given that we should not be holding the
  // Heap_lock when we enter this method, we will pass the
  // gc_count_before (i.e., total_collections()) as a parameter since
  // it has to be read while holding the Heap_lock. Currently, both
  // methods that call do_collection_pause() release the Heap_lock
  // before the call, so it's easy to read gc_count_before just before.
  HeapWord* do_collection_pause(size_t         word_size,
                                uint           gc_count_before,
                                bool*          succeeded,
                                GCCause::Cause gc_cause);

  // Perform an incremental collection at a safepoint, possibly
  // followed by a by-policy upgrade to a full collection.
  // precondition: at safepoint on VM thread
  // precondition: !is_stw_gc_active()
  void do_collection_pause_at_safepoint();

  // Helper for do_collection_pause_at_safepoint, containing the guts
  // of the incremental collection pause, executed by the vm thread.
  void do_collection_pause_at_safepoint_helper();

  void verify_before_young_collection(G1HeapVerifier::G1VerifyType type);
  void verify_after_young_collection(G1HeapVerifier::G1VerifyType type);

public:
  // Start a concurrent cycle.
  void start_concurrent_cycle(bool concurrent_operation_is_full_mark);

  void prepare_for_mutator_after_young_collection();

  void retire_tlabs();

  // Update all region's pin counts from the per-thread caches and resets them.
  // Must be called before any decision based on pin counts.
  void flush_region_pin_cache();

  void expand_heap_after_young_collection();
  // Update object copying statistics.
  void record_obj_copy_mem_stats();

private:
  // The g1 remembered set of the heap.
  G1RemSet* _rem_set;
  // Global card set configuration
  G1CardSetConfiguration _card_set_config;

  G1MonotonicArenaFreePool _card_set_freelist_pool;

  // Group cardsets
  G1CSetCandidateGroup _young_regions_cset_group;

public:
  G1CardSetConfiguration* card_set_config() { return &_card_set_config; }

  G1CSetCandidateGroup* young_regions_cset_group() { return &_young_regions_cset_group; }
  G1CardSet* young_regions_cardset() { return _young_regions_cset_group.card_set(); };

  G1MonotonicArenaMemoryStats young_regions_card_set_memory_stats() { return _young_regions_cset_group.card_set_memory_stats(); }

  void prepare_group_cardsets_for_scan();

  // After a collection pause, reset eden and the collection set.
  void clear_eden();
  void clear_collection_set();

  // Abandon the current collection set without recording policy
  // statistics or updating free lists.
  void abandon_collection_set(G1CollectionSet* collection_set);

  // The concurrent marker (and the thread it runs in.)
  G1ConcurrentMark* _cm;
  G1ConcurrentMarkThread* _cm_thread;

  // The concurrent refiner.
  G1ConcurrentRefine* _cr;

  // Reusable parallel task queues and partial array manager.
  G1ScannerTasksQueueSet* _task_queues;
  PartialArrayStateManager* _partial_array_state_manager;

  // ("Weak") Reference processing support.
  //
  // G1 has 2 instances of the reference processor class.
  //
  // One (_ref_processor_cm) handles reference object discovery and subsequent
  // processing during concurrent marking cycles. Discovery is enabled/disabled
  // at the start/end of a concurrent marking cycle.
  //
  // The other (_ref_processor_stw) handles reference object discovery and
  // processing during incremental evacuation pauses and full GC pauses.
  //
  // ## Incremental evacuation pauses
  //
  // STW ref processor discovery is enabled/disabled at the start/end of an
  // incremental evacuation pause. No particular handling of the CM ref
  // processor is needed, apart from treating the discovered references as
  // roots; CM discovery does not need to be temporarily disabled as all
  // marking threads are paused during incremental evacuation pauses.
  //
  // ## Full GC pauses
  //
  // We abort any ongoing concurrent marking cycle, disable CM discovery, and
  // temporarily substitute a new closure for the STW ref processor's
  // _is_alive_non_header field (old value is restored after the full GC). Then
  // STW ref processor discovery is enabled, and marking & compaction
  // commences.

  // The (stw) reference processor...
  ReferenceProcessor* _ref_processor_stw;

  // During reference object discovery, the _is_alive_non_header
  // closure (if non-null) is applied to the referent object to
  // determine whether the referent is live. If so then the
  // reference object does not need to be 'discovered' and can
  // be treated as a regular oop. This has the benefit of reducing
  // the number of 'discovered' reference objects that need to
  // be processed.
  //
  // Instance of the is_alive closure for embedding into the
  // STW reference processor as the _is_alive_non_header field.
  // Supplying a value for the _is_alive_non_header field is
  // optional but doing so prevents unnecessary additions to
  // the discovered lists during reference discovery.
  G1STWIsAliveClosure _is_alive_closure_stw;

  G1STWSubjectToDiscoveryClosure _is_subject_to_discovery_stw;

  // The (concurrent marking) reference processor...
  ReferenceProcessor* _ref_processor_cm;

  // Instance of the concurrent mark is_alive closure for embedding
  // into the Concurrent Marking reference processor as the
  // _is_alive_non_header field. Supplying a value for the
  // _is_alive_non_header field is optional but doing so prevents
  // unnecessary additions to the discovered lists during reference
  // discovery.
  G1CMIsAliveClosure _is_alive_closure_cm;

  G1CMSubjectToDiscoveryClosure _is_subject_to_discovery_cm;
public:

  G1ScannerTasksQueueSet* task_queues() const;
  G1ScannerTasksQueue* task_queue(uint i) const;

  PartialArrayStateManager* partial_array_state_manager() const;

  // Create a G1CollectedHeap.
  // Must call the initialize method afterwards.
  // May not return if something goes wrong.
  G1CollectedHeap();

private:
  jint initialize_concurrent_refinement();
  jint initialize_service_thread();
public:
  // Initialize the G1CollectedHeap to have the initial and
  // maximum sizes and remembered and barrier sets
  // specified by the policy object.
  jint initialize() override;

  // Returns whether concurrent mark threads (and the VM) are about to terminate.
  bool concurrent_mark_is_terminating() const;

  void stop() override;
  void safepoint_synchronize_begin() override;
  void safepoint_synchronize_end() override;

  // Does operations required after initialization has been done.
  void post_initialize() override;

  // Initialize weak reference processing.
  void ref_processing_init();

  Name kind() const override {
    return CollectedHeap::G1;
  }

  const char* name() const override {
    return "G1";
  }

  const G1CollectorState* collector_state() const { return &_collector_state; }
  G1CollectorState* collector_state() { return &_collector_state; }

  // The current policy object for the collector.
  G1Policy* policy() const { return _policy; }
  // The remembered set.
  G1RemSet* rem_set() const { return _rem_set; }

  const G1MonotonicArenaFreePool* card_set_freelist_pool() const { return &_card_set_freelist_pool; }
  G1MonotonicArenaFreePool* card_set_freelist_pool() { return &_card_set_freelist_pool; }

  inline G1GCPhaseTimes* phase_times() const;

  const G1CollectionSet* collection_set() const { return &_collection_set; }
  G1CollectionSet* collection_set() { return &_collection_set; }

  inline bool is_collection_set_candidate(const G1HeapRegion* r) const;

  void initialize_serviceability() override;
  MemoryUsage memory_usage() override;
  GrowableArray<GCMemoryManager*> memory_managers() override;
  GrowableArray<MemoryPool*> memory_pools() override;

  void fill_with_dummy_object(HeapWord* start, HeapWord* end, bool zap) override;

  static void start_codecache_marking_cycle_if_inactive(bool concurrent_mark_start);
  static void finish_codecache_marking_cycle();

  // The shared block offset table array.
  G1BlockOffsetTable* bot() const { return _bot; }

  // Reference Processing accessors

  // The STW reference processor....
  ReferenceProcessor* ref_processor_stw() const { return _ref_processor_stw; }

  G1NewTracer* gc_tracer_stw() const { return _gc_tracer_stw; }
  STWGCTimer* gc_timer_stw() const { return _gc_timer_stw; }

  // The Concurrent Marking reference processor...
  ReferenceProcessor* ref_processor_cm() const { return _ref_processor_cm; }

  size_t unused_committed_regions_in_bytes() const;

  size_t capacity() const override;
  size_t used() const override;
  // This should be called when we're not holding the heap lock. The
  // result might be a bit inaccurate.
  size_t used_unlocked() const;
  size_t recalculate_used() const;

  // These virtual functions do the actual allocation.
  // Some heaps may offer a contiguous region for shared non-blocking
  // allocation, via inlined code (by exporting the address of the top and
  // end fields defining the extent of the contiguous allocation region.)
  // But G1CollectedHeap doesn't yet support this.

  bool is_maximal_no_gc() const override {
    return _hrm.available() == 0;
  }

  // Returns true if an incremental GC should be upgrade to a full gc. This
  // is done when there are no free regions and the heap can't be expanded.
  bool should_upgrade_to_full_gc() const {
    return is_maximal_no_gc() && num_free_regions() == 0;
  }

  // The current number of regions in the heap.
  uint num_regions() const { return _hrm.length(); }

  // The max number of regions reserved for the heap. Except for static array
  // sizing purposes you probably want to use max_regions().
  uint max_reserved_regions() const { return _hrm.reserved_length(); }

  // Max number of regions that can be committed.
  uint max_regions() const { return _hrm.max_length(); }

  // The number of regions that are completely free.
  uint num_free_regions() const { return _hrm.num_free_regions(); }

  // The number of regions that can be allocated into.
  uint num_free_or_available_regions() const { return num_free_regions() + _hrm.available(); }

  MemoryUsage get_auxiliary_data_memory_usage() const {
    return _hrm.get_auxiliary_data_memory_usage();
  }

  // The number of regions that are not completely free.
  uint num_used_regions() const { return num_regions() - num_free_regions(); }

#ifdef ASSERT
  bool is_on_master_free_list(G1HeapRegion* hr) {
    return _hrm.is_free(hr);
  }
#endif // ASSERT

  inline void old_set_add(G1HeapRegion* hr);
  inline void old_set_remove(G1HeapRegion* hr);

  size_t non_young_capacity_bytes() {
    return (old_regions_count() + humongous_regions_count()) * G1HeapRegion::GrainBytes;
  }

  // Determine whether the given region is one that we are using as an
  // old GC alloc region.
  bool is_old_gc_alloc_region(G1HeapRegion* hr);

  // Perform a collection of the heap; intended for use in implementing
  // "System.gc".  This probably implies as full a collection as the
  // "CollectedHeap" supports.
  void collect(GCCause::Cause cause) override;

  // Perform a collection of the heap with the given cause.
  // Returns whether this collection actually executed.
  bool try_collect(GCCause::Cause cause, const G1GCCounters& counters_before);

  void start_concurrent_gc_for_metadata_allocation(GCCause::Cause gc_cause);

  void remove_from_old_gen_sets(const uint old_regions_removed,
                                const uint humongous_regions_removed);
  void prepend_to_freelist(G1FreeRegionList* list);
  void decrement_summary_bytes(size_t bytes);

  bool is_in(const void* p) const override;

  // Return "TRUE" iff the given object address is within the collection
  // set. Assumes that the reference points into the heap.
  inline bool is_in_cset(const G1HeapRegion* hr) const;
  inline bool is_in_cset(oop obj) const;
  inline bool is_in_cset(HeapWord* addr) const;

  inline bool is_in_cset_or_humongous_candidate(const oop obj);

 private:
  // This array is used for a quick test on whether a reference points into
  // the collection set or not. Each of the array's elements denotes whether the
  // corresponding region is in the collection set or not.
  G1HeapRegionAttrBiasedMappedArray _region_attr;

 public:

  inline G1HeapRegionAttr region_attr(const void* obj) const;
  inline G1HeapRegionAttr region_attr(uint idx) const;

  MemRegion reserved() const {
    return _hrm.reserved();
  }

  bool is_in_reserved(const void* addr) const {
    return reserved().contains(addr);
  }

  G1CardTable* card_table() const {
    return _card_table;
  }

  // Iteration functions.

  void object_iterate_parallel(ObjectClosure* cl, uint worker_id, G1HeapRegionClaimer* claimer);

  // Iterate over all objects, calling "cl.do_object" on each.
  void object_iterate(ObjectClosure* cl) override;

  ParallelObjectIteratorImpl* parallel_object_iterator(uint thread_num) override;

  // Keep alive an object that was loaded with AS_NO_KEEPALIVE.
  void keep_alive(oop obj) override;

  // Iterate over heap regions, in address order, terminating the
  // iteration early if the "do_heap_region" method returns "true".
  void heap_region_iterate(G1HeapRegionClosure* blk) const;
  void heap_region_iterate(G1HeapRegionIndexClosure* blk) const;

  // Return the region with the given index. It assumes the index is valid.
  inline G1HeapRegion* region_at(uint index) const;
  inline G1HeapRegion* region_at_or_null(uint index) const;

  // Iterate over the regions that the humongous object starting at the given
  // region and apply the given method with the signature f(G1HeapRegion*) on them.
  template <typename Func>
  void humongous_obj_regions_iterate(G1HeapRegion* start, const Func& f);

  // Calculate the region index of the given address. Given address must be
  // within the heap.
  inline uint addr_to_region(const void* addr) const;

  inline HeapWord* bottom_addr_for_region(uint index) const;

  // Two functions to iterate over the heap regions in parallel. Threads
  // compete using the G1HeapRegionClaimer to claim the regions before
  // applying the closure on them.
  // The _from_worker_offset version uses the G1HeapRegionClaimer and
  // the worker id to calculate a start offset to prevent all workers to
  // start from the point.
  void heap_region_par_iterate_from_worker_offset(G1HeapRegionClosure* cl,
                                                  G1HeapRegionClaimer* hrclaimer,
                                                  uint worker_id) const;

  void heap_region_par_iterate_from_start(G1HeapRegionClosure* cl,
                                          G1HeapRegionClaimer* hrclaimer) const;

  // Iterate over all regions in the collection set in parallel.
  void collection_set_par_iterate_all(G1HeapRegionClosure* cl,
                                      G1HeapRegionClaimer* hr_claimer,
                                      uint worker_id);

  // Iterate over all regions currently in the current collection set.
  void collection_set_iterate_all(G1HeapRegionClosure* blk);

  // Iterate over the regions in the current increment of the collection set.
  // Starts the iteration so that the start regions of a given worker id over the
  // set active_workers are evenly spread across the set of collection set regions
  // to be iterated.
  // The variant with the G1HeapRegionClaimer guarantees that the closure will be
  // applied to a particular region exactly once.
  void collection_set_iterate_increment_from(G1HeapRegionClosure *blk, uint worker_id) {
    collection_set_iterate_increment_from(blk, nullptr, worker_id);
  }
  void collection_set_iterate_increment_from(G1HeapRegionClosure *blk, G1HeapRegionClaimer* hr_claimer, uint worker_id);
  // Iterate over the array of region indexes, uint regions[length], applying
  // the given G1HeapRegionClosure on each region. The worker_id will determine where
  // to start the iteration to allow for more efficient parallel iteration.
  void par_iterate_regions_array(G1HeapRegionClosure* cl,
                                 G1HeapRegionClaimer* hr_claimer,
                                 const uint regions[],
                                 size_t length,
                                 uint worker_id) const;

  // Returns the G1HeapRegion that contains addr. addr must not be null.
  inline G1HeapRegion* heap_region_containing(const void* addr) const;

  // Returns the G1HeapRegion that contains addr, or null if that is an uncommitted
  // region. addr must not be null.
  inline G1HeapRegion* heap_region_containing_or_null(const void* addr) const;

  // A CollectedHeap is divided into a dense sequence of "blocks"; that is,
  // each address in the (reserved) heap is a member of exactly
  // one block.  The defining characteristic of a block is that it is
  // possible to find its size, and thus to progress forward to the next
  // block.  (Blocks may be of different sizes.)  Thus, blocks may
  // represent Java objects, or they might be free blocks in a
  // free-list-based heap (or subheap), as long as the two kinds are
  // distinguishable and the size of each is determinable.

  // Returns the address of the start of the "block" that contains the
  // address "addr".  We say "blocks" instead of "object" since some heaps
  // may not pack objects densely; a chunk may either be an object or a
  // non-object.
  HeapWord* block_start(const void* addr) const;

  // Requires "addr" to be the start of a block, and returns "TRUE" iff
  // the block is an object.
  bool block_is_obj(const HeapWord* addr) const;

  // Section on thread-local allocation buffers (TLABs)
  // See CollectedHeap for semantics.

  size_t tlab_capacity(Thread* ignored) const override;
  size_t tlab_used(Thread* ignored) const override;
  size_t max_tlab_size() const override;
  size_t unsafe_max_tlab_alloc(Thread* ignored) const override;

  inline bool is_in_young(const oop obj) const;
  inline bool requires_barriers(stackChunkOop obj) const override;

  // Returns "true" iff the given word_size is "very large".
  static bool is_humongous(size_t word_size) {
    // Note this has to be strictly greater-than as the TLABs
    // are capped at the humongous threshold and we want to
    // ensure that we don't try to allocate a TLAB as
    // humongous and that we don't allocate a humongous
    // object in a TLAB.
    return word_size > _humongous_object_threshold_in_words;
  }

  // Returns the humongous threshold for a specific region size
  static size_t humongous_threshold_for(size_t region_size) {
    return (region_size / 2);
  }

  // Returns the number of regions the humongous object of the given word size
  // requires.
  static size_t humongous_obj_size_in_regions(size_t word_size);

  // Print the maximum heap capacity.
  size_t max_capacity() const override;

  Tickspan time_since_last_collection() const { return Ticks::now() - _collection_pause_end; }

  // Convenience function to be used in situations where the heap type can be
  // asserted to be this type.
  static G1CollectedHeap* heap() {
    return named_heap<G1CollectedHeap>(CollectedHeap::G1);
  }

  void set_region_short_lived_locked(G1HeapRegion* hr);
  // add appropriate methods for any other surv rate groups

  G1SurvivorRegions* survivor() { return &_survivor; }

  uint eden_regions_count() const { return _eden.length(); }
  uint eden_regions_count(uint node_index) const { return _eden.regions_on_node(node_index); }
  uint survivor_regions_count() const { return _survivor.length(); }
  uint survivor_regions_count(uint node_index) const { return _survivor.regions_on_node(node_index); }
  size_t eden_regions_used_bytes() const { return _eden.used_bytes(); }
  size_t survivor_regions_used_bytes() const { return _survivor.used_bytes(); }
  uint young_regions_count() const { return _eden.length() + _survivor.length(); }
  uint old_regions_count() const { return _old_set.length(); }
  uint humongous_regions_count() const { return _humongous_set.length(); }

#ifdef ASSERT
  bool check_young_list_empty();
#endif

  bool is_marked(oop obj) const;

  inline static bool is_obj_filler(const oop obj);
  // Determine if an object is dead, given the object and also
  // the region to which the object belongs.
  inline bool is_obj_dead(const oop obj, const G1HeapRegion* hr) const;

  // Determine if an object is dead, given only the object itself.
  // This will find the region to which the object belongs and
  // then call the region version of the same function.
  // If obj is null it is not dead.
  inline bool is_obj_dead(const oop obj) const;

  inline bool is_obj_dead_full(const oop obj, const G1HeapRegion* hr) const;
  inline bool is_obj_dead_full(const oop obj) const;

  // Mark the live object that failed evacuation in the bitmap.
  void mark_evac_failure_object(uint worker_id, oop obj, size_t obj_size) const;

  G1ConcurrentMark* concurrent_mark() const { return _cm; }

  // Refinement

  G1ConcurrentRefine* concurrent_refine() const { return _cr; }

  // Optimized nmethod scanning support routines

  // Register the given nmethod with the G1 heap.
  void register_nmethod(nmethod* nm) override;

  // Unregister the given nmethod from the G1 heap.
  void unregister_nmethod(nmethod* nm) override;

  // No nmethod verification implemented.
  void verify_nmethod(nmethod* nm) override {}

  // Recalculate amount of used memory after GC. Must be called after all allocation
  // has finished.
  void update_used_after_gc(bool evacuation_failed);

  // Rebuild the code root lists for each region
  // after a full GC.
  void rebuild_code_roots();

  // Performs cleaning of data structures after class unloading.
  void complete_cleaning(bool class_unloading_occurred);

  void unload_classes_and_code(const char* description, BoolObjectClosure* cl, GCTimer* timer);

  void bulk_unregister_nmethods();

  // Verification

  // Perform any cleanup actions necessary before allowing a verification.
  void prepare_for_verify() override;

  // Perform verification.
  void verify(VerifyOption vo) override;

  // WhiteBox testing support.
  bool supports_concurrent_gc_breakpoints() const override;

  WorkerThreads* safepoint_workers() override { return _workers; }

  // The methods below are here for convenience and dispatch the
  // appropriate method depending on value of the given VerifyOption
  // parameter. The values for that parameter, and their meanings,
  // are the same as those above.

  bool is_obj_dead_cond(const oop obj,
                        const G1HeapRegion* hr,
                        const VerifyOption vo) const;

  bool is_obj_dead_cond(const oop obj,
                        const VerifyOption vo) const;

  G1HeapSummary create_g1_heap_summary();
  G1EvacSummary create_g1_evac_summary(G1EvacStats* stats);

  // Printing
private:
  void print_heap_regions() const;
  void print_regions_on(outputStream* st) const;

public:
  void print_heap_on(outputStream* st) const override;
  void print_extended_on(outputStream* st) const;
  void print_gc_on(outputStream* st) const override;

  void gc_threads_do(ThreadClosure* tc) const override;

  // Override
  void print_tracing_info() const override;

  // Used to print information about locations in the hs_err file.
  bool print_location(outputStream* st, void* addr) const override;
};

// Scoped object that performs common pre- and post-gc heap printing operations.
class G1HeapPrinterMark : public StackObj {
  G1CollectedHeap* _g1h;
  G1HeapTransition _heap_transition;

public:
  G1HeapPrinterMark(G1CollectedHeap* g1h);
  ~G1HeapPrinterMark();
};

// Scoped object that performs common pre- and post-gc operations related to
// JFR events.
class G1JFRTracerMark : public StackObj {
protected:
  STWGCTimer* _timer;
  GCTracer* _tracer;

public:
  G1JFRTracerMark(STWGCTimer* timer, GCTracer* tracer);
  ~G1JFRTracerMark();
};

#endif // SHARE_GC_G1_G1COLLECTEDHEAP_HPP<|MERGE_RESOLUTION|>--- conflicted
+++ resolved
@@ -477,18 +477,13 @@
   //   cleared during the GC.
   // - if do_maximal_compaction is true, full gc will do a maximally
   //   compacting collection, leaving no dead wood.
-<<<<<<< HEAD
-  void do_full_collection(bool clear_all_soft_refs,
-                          bool do_maximal_compaction);
-=======
   // - if allocation_word_size is set, then this allocation size will
   //    be accounted for in case shrinking of the heap happens.
   // - it returns false if it is unable to do the collection due to the
   //   GC locker being active, true otherwise.
-  bool do_full_collection(bool clear_all_soft_refs,
+  void do_full_collection(bool clear_all_soft_refs,
                           bool do_maximal_compaction,
                           size_t allocation_word_size);
->>>>>>> 7c82e09b
 
   // Callback from VM_G1CollectFull operation, or collect_as_vm_thread.
   void do_full_collection(bool clear_all_soft_refs) override;
