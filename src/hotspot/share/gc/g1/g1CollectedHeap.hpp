--- conflicted
+++ resolved
@@ -574,11 +574,7 @@
   // Returns true if the heap was expanded by the requested amount;
   // false otherwise.
   // (Rounds up to a G1HeapRegion boundary.)
-<<<<<<< HEAD
-  bool expand(size_t expand_bytes, WorkerThreads* pretouch_workers = nullptr);
-=======
   bool expand(size_t expand_bytes, WorkerThreads* pretouch_workers);
->>>>>>> 96070212
   bool expand_single_region(uint node_index);
 
   // Returns the PLAB statistics for a given destination.
