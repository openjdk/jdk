/*
 * Copyright (c) 2011, 2021, Oracle and/or its affiliates. All rights reserved.
 * DO NOT ALTER OR REMOVE COPYRIGHT NOTICES OR THIS FILE HEADER.
 *
 * This code is free software; you can redistribute it and/or modify it
 * under the terms of the GNU General Public License version 2 only, as
 * published by the Free Software Foundation.
 *
 * This code is distributed in the hope that it will be useful, but WITHOUT
 * ANY WARRANTY; without even the implied warranty of MERCHANTABILITY or
 * FITNESS FOR A PARTICULAR PURPOSE.  See the GNU General Public License
 * version 2 for more details (a copy is included in the LICENSE file that
 * accompanied this code).
 *
 * You should have received a copy of the GNU General Public License version
 * 2 along with this work; if not, write to the Free Software Foundation,
 * Inc., 51 Franklin St, Fifth Floor, Boston, MA 02110-1301 USA.
 *
 * Please contact Oracle, 500 Oracle Parkway, Redwood Shores, CA 94065 USA
 * or visit www.oracle.com if you need additional information or have any
 * questions.
 *
 */

#ifndef SHARE_GC_G1_G1HRPRINTER_HPP
#define SHARE_GC_G1_G1HRPRINTER_HPP

#include "gc/g1/g1HeapRegion.hpp"
#include "logging/log.hpp"

class FreeRegionList;

class G1HRPrinter {

private:

  // Print an action event.
  static void print(const char* action, G1HeapRegion* hr) {
    log_trace(gc, region)("G1HR %s(%s) [" PTR_FORMAT ", " PTR_FORMAT ", " PTR_FORMAT "]",
                          action, hr->get_type_str(), p2i(hr->bottom()), p2i(hr->top()), p2i(hr->end()));
  }

  void mark_reclaim(HeapRegion* hr) {
    print("MARK-RECLAIM", hr);
  }

public:
  // In some places we iterate over a list in order to generate output
  // for the list's elements. By exposing this we can avoid this
  // iteration if the printer is not active.
  bool is_active() { return log_is_enabled(Trace, gc, region); }

  // The methods below are convenient wrappers for the print() method.

  void alloc(G1HeapRegion* hr, bool force = false) {
    if (is_active()) {
      print((force) ? "ALLOC-FORCE" : "ALLOC", hr);
    }
  }

  void retire(G1HeapRegion* hr) {
    if (is_active()) {
      print("RETIRE", hr);
    }
  }

  void reuse(G1HeapRegion* hr) {
    if (is_active()) {
      print("REUSE", hr);
    }
  }

  void cset(G1HeapRegion* hr) {
    if (is_active()) {
      print("CSET", hr);
    }
  }

  void evac_failure(G1HeapRegion* hr) {
    if (is_active()) {
      print("EVAC-FAILURE", hr);
    }
  }

<<<<<<< HEAD
  void cleanup(G1HeapRegion* hr) {
=======
  void mark_reclaim(FreeRegionList* free_list);

  void eager_reclaim(HeapRegion* hr) {
>>>>>>> 553d45b1
    if (is_active()) {
      print("EAGER-RECLAIM", hr);
    }
  }

  void evac_reclaim(HeapRegion* hr) {
    if (is_active()) {
      print("EVAC-RECLAIM", hr);
    }
  }

  void post_compaction(G1HeapRegion* hr) {
    if (is_active()) {
      print("POST-COMPACTION", hr);
    }
  }

  void commit(G1HeapRegion* hr) {
    if (is_active()) {
      print("COMMIT", hr);
    }
  }

  void active(G1HeapRegion* hr) {
    if (is_active()) {
      print("ACTIVE", hr);
    }
  }

  void inactive(G1HeapRegion* hr) {
    if (is_active()) {
      print("INACTIVE", hr);
    }
  }

  void uncommit(G1HeapRegion* hr) {
    if (is_active()) {
      print("UNCOMMIT", hr);
    }
  }
};

#endif // SHARE_GC_G1_G1HRPRINTER_HPP<|MERGE_RESOLUTION|>--- conflicted
+++ resolved
@@ -82,13 +82,9 @@
     }
   }
 
-<<<<<<< HEAD
-  void cleanup(G1HeapRegion* hr) {
-=======
   void mark_reclaim(FreeRegionList* free_list);
 
-  void eager_reclaim(HeapRegion* hr) {
->>>>>>> 553d45b1
+  void eager_reclaim(G1HeapRegion* hr) {
     if (is_active()) {
       print("EAGER-RECLAIM", hr);
     }
