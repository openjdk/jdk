/*
 * Copyright (c) 2021, Oracle and/or its affiliates. All rights reserved.
 * DO NOT ALTER OR REMOVE COPYRIGHT NOTICES OR THIS FILE HEADER.
 *
 * This code is free software; you can redistribute it and/or modify it
 * under the terms of the GNU General Public License version 2 only, as
 * published by the Free Software Foundation.
 *
 * This code is distributed in the hope that it will be useful, but WITHOUT
 * ANY WARRANTY; without even the implied warranty of MERCHANTABILITY or
 * FITNESS FOR A PARTICULAR PURPOSE.  See the GNU General Public License
 * version 2 for more details (a copy is included in the LICENSE file that
 * accompanied this code).
 *
 * You should have received a copy of the GNU General Public License version
 * 2 along with this work; if not, write to the Free Software Foundation,
 * Inc., 51 Franklin St, Fifth Floor, Boston, MA 02110-1301 USA.
 *
 * Please contact Oracle, 500 Oracle Parkway, Redwood Shores, CA 94065 USA
 * or visit www.oracle.com if you need additional information or have any
 * questions.
 *
 */

#ifndef SHARE_GC_G1_G1CARDSET_HPP
#define SHARE_GC_G1_G1CARDSET_HPP

#include "memory/allocation.hpp"
#include "memory/padded.hpp"
#include "oops/oopsHierarchy.hpp"
#include "utilities/concurrentHashTable.hpp"
#include "utilities/lockFreeStack.hpp"

class G1CardSetAllocOptions;
class G1CardSetHashTable;
class G1CardSetHashTableValue;
class G1CardSetMemoryManager;
class Mutex;

// The result of an attempt to add a card to that card set.
enum G1AddCardResult {
  Overflow,  // The card set is more than full. The entry may have been added. Need
             // Coarsen and retry.
  Found,     // The card is already in the set.
  Added      // The card has been added to the set by this attempt.
};

class G1CardSetConfiguration {
  // Holds the number of bits required to cover the maximum card index for the
  // regions covered by this card set.
  uint _inline_ptr_bits_per_card;

  uint _num_cards_in_array;
  uint _num_buckets_in_howl;
  uint _max_cards_in_card_set;
  uint _cards_in_howl_threshold;
  uint _num_cards_in_howl_bitmap;
  uint _cards_in_howl_bitmap_threshold;
  uint _log2_num_cards_in_howl_bitmap;
  size_t _bitmap_hash_mask;
  uint _log2_card_region_per_heap_region;
  uint _log2_card_region_size;

  G1CardSetAllocOptions* _card_set_alloc_options;

  G1CardSetConfiguration(uint inline_ptr_bits_per_card,
                         uint num_cards_in_array,
                         double cards_in_bitmap_threshold_percent,
                         uint num_buckets_in_howl,
                         double cards_in_howl_threshold_percent,
                         uint max_cards_in_card_set);
  void init_card_set_alloc_options();

  void log_configuration();
public:

  // Initialize card set configuration from globals.
  G1CardSetConfiguration();
  // Initialize card set configuration from parameters.
  // Only for test
  G1CardSetConfiguration(uint num_cards_in_array,
                         double cards_in_bitmap_threshold_percent,
                         uint max_buckets_in_howl,
<<<<<<< HEAD
                         double cards_in_howl_threshold,
                         uint max_cards_in_cardset,
                         uint log2_card_region_per_region);
=======
                         double cards_in_howl_threshold_percent,
                         uint max_cards_in_card_set);
>>>>>>> 9f75d5ce

  ~G1CardSetConfiguration();

  // Inline pointer configuration
  uint inline_ptr_bits_per_card() const { return _inline_ptr_bits_per_card; }
  uint num_cards_in_inline_ptr() const;
  static uint num_cards_in_inline_ptr(uint bits_per_card);

  // Array of Cards configuration
  bool use_cards_in_array() const { return _num_cards_in_array != 0; } // Unused for now
  // Number of cards in "Array of Cards" set; 0 to disable.
  // Always coarsen to next level if full, so no specific threshold.
  uint num_cards_in_array() const { return _num_cards_in_array; }

  // Bitmap within Howl card set container configuration
  bool use_cards_in_howl_bitmap() const { return _num_cards_in_howl_bitmap != 0; } // Unused for now
  uint num_cards_in_howl_bitmap() const { return _num_cards_in_howl_bitmap; }
  // (Approximate) Number of cards in bitmap to coarsen Howl Bitmap to Howl Full.
  uint cards_in_howl_bitmap_threshold() const { return _cards_in_howl_bitmap_threshold; }
  uint log2_num_cards_in_howl_bitmap() const {return _log2_num_cards_in_howl_bitmap;}

  // Howl card set container configuration
  uint num_buckets_in_howl() const { return _num_buckets_in_howl; }
  // Threshold at which to turn howling arrays into Full.
  uint cards_in_howl_threshold() const { return _cards_in_howl_threshold; }
  uint howl_bitmap_offset(uint card_idx) const { return card_idx & _bitmap_hash_mask; }
  // Given a card index, return the bucket in the array of card sets.
  uint howl_bucket_index(uint card_idx) { return card_idx >> _log2_num_cards_in_howl_bitmap; }

  // Full card configuration
  // Maximum number of cards in a non-full card set for a single region. Card sets
  // with more entries per region are coarsened to Full.
  uint max_cards_in_region() const { return _max_cards_in_card_set; }

  // Heap region virtualization: there are some limitations to how much cards the
  // containers can cover to save memory for the common case. Heap region virtualization
  // allows to use multiple entries in the G1CardSet hash table per area covered
  // by the remembered set (e.g. heap region); each such entry is called "card_region".
  //
  // The next two members give information about how many card regions are there
  // per area (heap region) and how large each card region is.

  // The log2 of the amount of card regions configured.
  uint log2_card_region_per_heap_region() const { return _log2_card_region_per_heap_region; }
  // The log2 of the card region size. This is calculated from max_cards_in_region()
  // and above.
  uint log2_card_region_size() const { return _log2_card_region_size; }

  // Memory object types configuration
  // Number of distinctly sized memory objects on the card set heap.
  // Currently contains CHT-Nodes, ArrayOfCards, BitMaps, Howl
  static constexpr uint num_mem_object_types() { return 4; }
  // Returns the memory allocation options for the memory objects on the card set heap.
  const G1CardSetAllocOptions* mem_object_alloc_options(uint idx);

  // For a given memory object, get a descriptive name.
  static const char* mem_object_type_name_str(uint index);
};

// Collects coarsening statistics: how many attempts of each kind and how many
// failed due to a competing thread doing the coarsening first.
class G1CardSetCoarsenStats {
public:
  // Number of entries in the statistics tables: since we index with the source
  // cardset of the coarsening, this is the total number of combinations of
  // card sets - 1.
  static constexpr size_t NumCoarsenCategories = 7;
  // Coarsening statistics for the possible CardSetPtr in the Howl card set
  // start from this offset.
  static constexpr size_t CoarsenHowlOffset = 4;

private:
  // Indices are "from" indices.
  size_t _coarsen_from[NumCoarsenCategories];
  size_t _coarsen_collision[NumCoarsenCategories];

public:
  G1CardSetCoarsenStats() { reset(); }

  void reset();

  void subtract_from(G1CardSetCoarsenStats& other);

  // Record a coarsening for the given tag/category. Collision should be true if
  // this coarsening lost the race to do the coarsening of that category.
  void record_coarsening(uint tag, bool collision);

  void print_on(outputStream* out);
};

// Sparse set of card indexes comprising a remembered set on the Java heap. Card
// size is assumed to be card table card size.
//
// Technically it is implemented using a ConcurrentHashTable that stores a card
// set container for every region containing at least one card.
//
// There are in total five different containers, encoded in the ConcurrentHashTable
// node as CardSetPtr. A CardSetPtr may cover the whole region or just a part of
// it.
// See its description below for more information.
class G1CardSet : public CHeapObj<mtGCCardSet> {
  friend class G1CardSetTest;
  friend class G1CardSetMtTestTask;

  friend class G1TransferCard;

  friend class G1ReleaseCardsets;

  static G1CardSetCoarsenStats _coarsen_stats; // Coarsening statistics since VM start.
  static G1CardSetCoarsenStats _last_coarsen_stats; // Coarsening statistics at last GC.
public:
  // Two lower bits are used to encode the card storage types
  static const uintptr_t CardSetPtrHeaderSize = 2;

  // CardSetPtr represents the card storage type of a given covered area. It encodes
  // a type in the LSBs, in addition to having a few significant values.
  //
  // Possible encodings:
  //
  // 0...00000 free               (Empty, should never happen)
  // 1...11111 full               All card indexes in the whole area this CardSetPtr covers are part of this container.
  // X...XXX00 inline-ptr-cards   A handful of card indexes covered by this CardSetPtr are encoded within the CardSetPtr.
  // X...XXX01 array of cards     The container is a contiguous array of card indexes.
  // X...XXX10 bitmap             The container uses a bitmap to determine whether a given index is part of this set.
  // X...XXX11 howl               This is a card set container containing an array of CardSetPtr, with each CardSetPtr
  //                              limited to a sub-range of the original range. Currently only one level of this
  //                              container is supported.
  typedef void* CardSetPtr;
  // Coarsening happens in the order below:
  // CardSetInlinePtr -> CardSetArrayOfCards -> CardSetHowl -> Full
  // Corsening of containers inside the CardSetHowl happens in the order:
  // CardSetInlinePtr -> CardSetArrayOfCards -> CardSetBitMap -> Full
  static const uintptr_t CardSetInlinePtr      = 0x0;
  static const uintptr_t CardSetArrayOfCards   = 0x1;
  static const uintptr_t CardSetBitMap         = 0x2;
  static const uintptr_t CardSetHowl           = 0x3;

  // The special sentinel values
  static constexpr CardSetPtr FreeCardSet = nullptr;
  // Unfortunately we can't make (G1CardSet::CardSetPtr)-1 constexpr because
  // reinterpret_casts are forbidden in constexprs. Use a regular static instead.
  static CardSetPtr FullCardSet;

  static const uintptr_t CardSetPtrTypeMask    = ((uintptr_t)1 << CardSetPtrHeaderSize) - 1;

  static CardSetPtr strip_card_set_type(CardSetPtr ptr) { return (CardSetPtr)((uintptr_t)ptr & ~CardSetPtrTypeMask); }

  static uint card_set_type(CardSetPtr ptr) { return (uintptr_t)ptr & CardSetPtrTypeMask; }

  template <class T>
  static T* card_set_ptr(CardSetPtr ptr);

private:
  G1CardSetMemoryManager* _mm;
  G1CardSetConfiguration* _config;

  G1CardSetHashTable* _table;

  // Total number of cards in this card set. This is a best-effort value, i.e. there may
  // be (slightly) more cards in the card set than this value in reality.
  size_t _num_occupied;

  CardSetPtr make_card_set_ptr(void* value, uintptr_t type);

  CardSetPtr acquire_card_set(CardSetPtr volatile* card_set_addr);
  // Returns true if the card set should be released
  bool release_card_set(CardSetPtr card_set);
  // Release card set and free if needed.
  void release_and_maybe_free_card_set(CardSetPtr card_set);
  // Release card set and free (and it must be freeable).
  void release_and_must_free_card_set(CardSetPtr card_set);

  // Coarsens the CardSet cur_card_set to the next level; tries to replace the
  // previous CardSet with a new one which includes the given card_in_region.
  // coarsen_card_set does not transfer cards from cur_card_set
  // to the new card_set. Transfer is achieved by transfer_cards.
  // Returns true if this was the thread that coarsened the CardSet (and added the card).
  bool coarsen_card_set(CardSetPtr volatile* card_set_addr,
                        CardSetPtr cur_card_set,
                        uint card_in_region, bool within_howl = false);

  CardSetPtr create_coarsened_array_of_cards(uint card_in_region, bool within_howl);

  // Transfer entries from source_card_set to a recently installed coarser storage type
  // We only need to transfer anything finer than CardSetBitMap. "Full" contains
  // all elements anyway.
  void transfer_cards(G1CardSetHashTableValue* table_entry, CardSetPtr source_card_set, uint card_region);
  void transfer_cards_in_howl(CardSetPtr parent_card_set, CardSetPtr source_card_set, uint card_region);

  G1AddCardResult add_to_card_set(CardSetPtr volatile* card_set_addr, CardSetPtr card_set, uint card_region, uint card, bool increment_total = true);

  G1AddCardResult add_to_inline_ptr(CardSetPtr volatile* card_set_addr, CardSetPtr card_set, uint card_in_region);
  G1AddCardResult add_to_array(CardSetPtr card_set, uint card_in_region);
  G1AddCardResult add_to_bitmap(CardSetPtr card_set, uint card_in_region);
  G1AddCardResult add_to_howl(CardSetPtr parent_card_set, uint card_region, uint card_in_region, bool increment_total = true);

  G1CardSetHashTableValue* get_or_add_card_set(uint card_region, bool* should_grow_table);
  G1CardSetHashTableValue* get_card_set(uint card_region);

  // Iterate over cards of a card set container during transfer of the cards from
  // one container to another. Executes
  //
  //     void operator ()(uint card_idx)
  //
  // on the given class.
  template <class CardVisitor>
  void iterate_cards_during_transfer(CardSetPtr const card_set, CardVisitor& found);

  uint card_set_type_to_mem_object_type(uintptr_t type) const;
  uint8_t* allocate_mem_object(uintptr_t type);
  void free_mem_object(CardSetPtr card_set);

public:
  G1CardSetConfiguration* config() const { return _config; }

  // Create a new remembered set for a particular heap region.
  G1CardSet(G1CardSetConfiguration* config, G1CardSetMemoryManager* mm);
  virtual ~G1CardSet();

  // Adds the given card to this set, returning an appropriate result. If added,
  // updates the total count.
  G1AddCardResult add_card(uint card_region, uint card_in_region, bool increment_total = true);

  bool contains_card(uint card_region, uint card_in_region);

  void print_info(outputStream* st, uint card_region, uint card_in_region);

  // Returns whether this remembered set (and all sub-sets) have an occupancy
  // that is less or equal to the given occupancy.
  bool occupancy_less_or_equal_to(size_t limit) const;

  // Returns whether this remembered set (and all sub-sets) does not contain any entry.
  bool is_empty() const;

  // Returns the number of cards contained in this remembered set.
  size_t occupied() const;

  size_t num_containers();

  static G1CardSetCoarsenStats coarsen_stats();
  static void print_coarsen_stats(outputStream* out);

  // Returns size of the actual remembered set containers in bytes.
  size_t mem_size() const;
  size_t wasted_mem_size() const;
  // Returns the size of static data in bytes.
  static size_t static_mem_size();

  // Clear the entire contents of this remembered set.
  void clear();

  void print(outputStream* os);

  // Iterate over the container, calling a method on every card or card range contained
  // in the card container.
  // For every container, first calls
  //
  //   void start_iterate(uint tag, uint region_idx);
  //
  // Then for every card or card range it calls
  //
  //   void do_card(uint card_idx);
  //   void do_card_range(uint card_idx, uint length);
  //
  // where card_idx is the card index within that region_idx passed before in
  // start_iterate().
  //
  template <class CardOrRangeVisitor>
  void iterate_cards_or_ranges_in_container(CardSetPtr const card_set, CardOrRangeVisitor& found);

  class G1CardSetPtrIterator {
  public:
    virtual void do_cardsetptr(uint region_idx, size_t num_occupied, CardSetPtr card_set) = 0;
  };

  void iterate_containers(G1CardSetPtrIterator* iter, bool safepoint = false);

  class G1CardSetCardIterator {
  public:
    virtual void do_card(uint region_idx, uint card_idx) = 0;
  };

  void iterate_cards(G1CardSetCardIterator& iter);
};

class G1CardSetHashTableValue {
public:
  using CardSetPtr = G1CardSet::CardSetPtr;

  const uint _region_idx;
  uint volatile _num_occupied;
  CardSetPtr volatile _card_set;

  G1CardSetHashTableValue(uint region_idx, CardSetPtr card_set) : _region_idx(region_idx), _num_occupied(0), _card_set(card_set) { }
};

class G1CardSetHashTableConfig : public StackObj {
public:
  using Value = G1CardSetHashTableValue;

  static uintx get_hash(Value const& value, bool* is_dead) {
    *is_dead = false;
    return value._region_idx;
  }
  static void* allocate_node(void* context, size_t size, Value const& value);
  static void free_node(void* context, void* memory, Value const& value);
};

typedef ConcurrentHashTable<G1CardSetHashTableConfig, mtGCCardSet> CardSetHash;

#endif // SHARE_GC_G1_G1CARDSET_HPP<|MERGE_RESOLUTION|>--- conflicted
+++ resolved
@@ -68,7 +68,8 @@
                          double cards_in_bitmap_threshold_percent,
                          uint num_buckets_in_howl,
                          double cards_in_howl_threshold_percent,
-                         uint max_cards_in_card_set);
+                         uint max_cards_in_card_set,
+                         uint log2_card_region_per_heap_region);
   void init_card_set_alloc_options();
 
   void log_configuration();
@@ -77,18 +78,13 @@
   // Initialize card set configuration from globals.
   G1CardSetConfiguration();
   // Initialize card set configuration from parameters.
-  // Only for test
+  // Testing only.
   G1CardSetConfiguration(uint num_cards_in_array,
                          double cards_in_bitmap_threshold_percent,
                          uint max_buckets_in_howl,
-<<<<<<< HEAD
-                         double cards_in_howl_threshold,
+                         double cards_in_howl_threshold_percent,
                          uint max_cards_in_cardset,
                          uint log2_card_region_per_region);
-=======
-                         double cards_in_howl_threshold_percent,
-                         uint max_cards_in_card_set);
->>>>>>> 9f75d5ce
 
   ~G1CardSetConfiguration();
 
