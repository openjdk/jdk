--- conflicted
+++ resolved
@@ -117,16 +117,12 @@
   // Checks the G1MemoryNodeManager to see if this region is on the preferred node.
   bool is_on_preferred_index(uint region_index, uint preferred_node_index);
 
-<<<<<<< HEAD
   // Clear the auxiliary data structures by notifying them that the mapping has
   // changed. The structures that needs to be cleared will than clear. This is
   // used to allow reuse regions scheduled for uncommit without uncommiting and
   // then committing them.
   void clear_auxiliary_data_structures(uint start, uint num_regions);
 
-protected:
-=======
->>>>>>> b4d01867
   G1HeapRegionTable _regions;
   G1RegionToSpaceMapper* _heap_mapper;
   G1RegionToSpaceMapper* _prev_bitmap_mapper;
@@ -255,14 +251,6 @@
   // number of regions might be smaller than what's desired.
   uint expand_by(uint num_regions, WorkGang* pretouch_workers);
 
-<<<<<<< HEAD
-=======
-  // Makes sure that the regions from start to start+num_regions-1 are available
-  // for allocation. Returns the number of regions that were committed to achieve
-  // this.
-  uint expand_at(uint start, uint num_regions, WorkGang* pretouch_workers);
-
->>>>>>> b4d01867
   // Try to expand on the given node index, returning the index of the new region.
   uint expand_on_preferred_node(uint node_index);
 
@@ -292,7 +280,6 @@
   // empty, and free. The regions are marked inactive and can later be uncommitted.
   void shrink_at(uint index, size_t num_regions);
 
-<<<<<<< HEAD
   // Check if there are any inactive regions that can be uncommitted.
   bool has_inactive_regions() const;
 
@@ -300,10 +287,7 @@
   // actual number uncommitted.
   uint uncommit_inactive_regions(uint limit);
 
-  virtual void verify();
-=======
   void verify();
->>>>>>> b4d01867
 
   // Do some sanity checking.
   void verify_optional() PRODUCT_RETURN;
