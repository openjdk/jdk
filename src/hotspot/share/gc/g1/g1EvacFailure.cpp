--- conflicted
+++ resolved
@@ -108,11 +108,7 @@
 
     HeapWord* obj_end = obj_addr + obj_size;
     _last_forwarded_object_end = obj_end;
-<<<<<<< HEAD
-    _hr->update_bot_if_crossing_boundary(obj_addr, obj_size, false);
-=======
     _hr->update_bot_for_block(obj_addr, obj_end);
->>>>>>> eff5dafb
     return obj_size;
   }
 
@@ -129,23 +125,14 @@
     if (gap_size >= CollectedHeap::min_fill_size()) {
       CollectedHeap::fill_with_objects(start, gap_size);
 
-      size_t dummy_size = cast_to_oop(start)->size();
       HeapWord* end_first_obj = start + cast_to_oop(start)->size();
-<<<<<<< HEAD
-      _hr->update_bot_if_crossing_boundary(start, dummy_size, false);
-=======
       _hr->update_bot_for_block(start, end_first_obj);
->>>>>>> eff5dafb
       // Fill_with_objects() may have created multiple (i.e. two)
       // objects, as the max_fill_size() is half a region.
       // After updating the BOT for the first object, also update the
       // BOT for the second object to make the BOT complete.
       if (end_first_obj != end) {
-<<<<<<< HEAD
-        _hr->update_bot_if_crossing_boundary(end_first_obj, cast_to_oop(end_first_obj)->size(), false);
-=======
         _hr->update_bot_for_block(end_first_obj, end);
->>>>>>> eff5dafb
 #ifdef ASSERT
         size_t size_second_obj = cast_to_oop(end_first_obj)->size();
         HeapWord* end_of_second_obj = end_first_obj + size_second_obj;
@@ -205,29 +192,7 @@
 
   void do_heap_region_chunk(G1HeapRegionChunk* chunk) override {
     bool during_concurrent_start = _g1h->collector_state()->in_concurrent_start_gc();
-<<<<<<< HEAD
     remove_self_forward_ptr_by_walking_chunk(chunk, during_concurrent_start);
-=======
-    bool during_concurrent_mark = _g1h->collector_state()->mark_or_rebuild_in_progress();
-
-    hr->note_self_forwarding_removal_start(during_concurrent_start,
-                                           during_concurrent_mark);
-
-    _phase_times->record_or_add_thread_work_item(G1GCPhaseTimes::RestoreRetainedRegions,
-                                                   _worker_id,
-                                                   1,
-                                                   G1GCPhaseTimes::RestoreRetainedRegionsNum);
-
-    size_t live_bytes = remove_self_forward_ptr_by_walking_hr(hr, during_concurrent_start);
-
-    hr->rem_set()->clean_code_roots(hr);
-    hr->rem_set()->clear_locked(true);
-
-    hr->note_self_forwarding_removal_end(live_bytes);
-    _g1h->verifier()->check_bitmaps("Self-Forwarding Ptr Removal", hr);
-
-    return false;
->>>>>>> eff5dafb
   }
 };
 
