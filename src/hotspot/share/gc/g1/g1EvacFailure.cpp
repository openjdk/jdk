--- conflicted
+++ resolved
@@ -189,16 +189,12 @@
 
     hr->reset_bot();
 
-<<<<<<< HEAD
-      _phase_times->record_or_add_thread_work_item(G1GCPhaseTimes::RestoreRetainedRegions,
+    _phase_times->record_or_add_thread_work_item(G1GCPhaseTimes::RestoreRetainedRegions,
                                                    _worker_id,
                                                    1,
                                                    G1GCPhaseTimes::RestoreRetainedRegionsNum);
 
-      size_t live_bytes = remove_self_forward_ptr_by_walking_hr(hr, during_concurrent_start);
-=======
     size_t live_bytes = remove_self_forward_ptr_by_walking_hr(hr, during_concurrent_start);
->>>>>>> bf282649
 
     hr->rem_set()->clean_strong_code_roots(hr);
     hr->rem_set()->clear_locked(true);
