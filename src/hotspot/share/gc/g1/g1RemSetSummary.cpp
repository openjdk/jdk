/*
 * Copyright (c) 2013, 2025, Oracle and/or its affiliates. All rights reserved.
 * DO NOT ALTER OR REMOVE COPYRIGHT NOTICES OR THIS FILE HEADER.
 *
 * This code is free software; you can redistribute it and/or modify it
 * under the terms of the GNU General Public License version 2 only, as
 * published by the Free Software Foundation.
 *
 * This code is distributed in the hope that it will be useful, but WITHOUT
 * ANY WARRANTY; without even the implied warranty of MERCHANTABILITY or
 * FITNESS FOR A PARTICULAR PURPOSE.  See the GNU General Public License
 * version 2 for more details (a copy is included in the LICENSE file that
 * accompanied this code).
 *
 * You should have received a copy of the GNU General Public License version
 * 2 along with this work; if not, write to the Free Software Foundation,
 * Inc., 51 Franklin St, Fifth Floor, Boston, MA 02110-1301 USA.
 *
 * Please contact Oracle, 500 Oracle Parkway, Redwood Shores, CA 94065 USA
 * or visit www.oracle.com if you need additional information or have any
 * questions.
 *
 */

#include "gc/g1/g1BarrierSet.hpp"
#include "gc/g1/g1CardSetMemory.hpp"
#include "gc/g1/g1CollectedHeap.inline.hpp"
#include "gc/g1/g1ConcurrentRefine.hpp"
#include "gc/g1/g1ConcurrentRefineThread.hpp"
#include "gc/g1/g1DirtyCardQueue.hpp"
#include "gc/g1/g1HeapRegion.hpp"
#include "gc/g1/g1HeapRegionRemSet.inline.hpp"
#include "gc/g1/g1RemSet.hpp"
#include "gc/g1/g1RemSetSummary.hpp"
#include "memory/allocation.inline.hpp"
#include "memory/iterator.hpp"
#include "runtime/javaThread.hpp"

void G1RemSetSummary::update() {
  class CollectData : public ThreadClosure {
    G1RemSetSummary* _summary;
    uint _counter;
  public:
    CollectData(G1RemSetSummary * summary) : _summary(summary),  _counter(0) {}
    virtual void do_thread(Thread* t) {
      G1ConcurrentRefineThread* crt = static_cast<G1ConcurrentRefineThread*>(t);
      _summary->set_refine_thread_cpu_time(_counter, crt->cpu_time());
      _counter++;
    }
  } collector(this);

  G1CollectedHeap* g1h = G1CollectedHeap::heap();
  g1h->concurrent_refine()->threads_do(&collector);
}

void G1RemSetSummary::set_refine_thread_cpu_time(uint thread, jlong value) {
  assert(_refine_threads_cpu_times != nullptr, "just checking");
  assert(thread < _num_refine_threads, "just checking");
  _refine_threads_cpu_times[thread] = value;
}

jlong G1RemSetSummary::refine_thread_cpu_time(uint thread) const {
  assert(_refine_threads_cpu_times != nullptr, "just checking");
  assert(thread < _num_refine_threads, "just checking");
  return _refine_threads_cpu_times[thread];
}

G1RemSetSummary::G1RemSetSummary(bool should_update) :
  _num_refine_threads(G1ConcRefinementThreads),
  _refine_threads_cpu_times(NEW_C_HEAP_ARRAY(jlong, _num_refine_threads, mtGC)) {

  memset(_refine_threads_cpu_times, 0, sizeof(jlong) * _num_refine_threads);

  if (should_update) {
    update();
  }
}

G1RemSetSummary::~G1RemSetSummary() {
  FREE_C_HEAP_ARRAY(jlong, _refine_threads_cpu_times);
}

void G1RemSetSummary::set(G1RemSetSummary* other) {
  assert(other != nullptr, "just checking");
  assert(_num_refine_threads == other->_num_refine_threads, "just checking");

  memcpy(_refine_threads_cpu_times, other->_refine_threads_cpu_times, sizeof(jlong) * _num_refine_threads);
}

void G1RemSetSummary::subtract_from(G1RemSetSummary* other) {
  assert(other != nullptr, "just checking");
  assert(_num_refine_threads == other->_num_refine_threads, "just checking");

  for (uint i = 0; i < _num_refine_threads; i++) {
    set_refine_thread_cpu_time(i, other->refine_thread_cpu_time(i) - refine_thread_cpu_time(i));
  }
}

class G1PerRegionTypeRemSetCounters {
private:
  const char* _name;

  size_t _rs_unused_mem_size;
  size_t _rs_mem_size;
  size_t _cards_occupied;
  size_t _amount;
  size_t _amount_tracked;

  size_t _code_root_mem_size;
  size_t _code_root_elems;

  double rs_mem_size_percent_of(size_t total) {
    return percent_of(_rs_mem_size, total);
  }

  double cards_occupied_percent_of(size_t total) {
    return percent_of(_cards_occupied, total);
  }

  double code_root_mem_size_percent_of(size_t total) {
    return percent_of(_code_root_mem_size, total);
  }

  double code_root_elems_percent_of(size_t total) {
    return percent_of(_code_root_elems, total);
  }

  size_t amount() const { return _amount; }
  size_t amount_tracked() const { return _amount_tracked; }

public:

  G1PerRegionTypeRemSetCounters(const char* name) : _name(name), _rs_unused_mem_size(0), _rs_mem_size(0), _cards_occupied(0),
    _amount(0), _amount_tracked(0), _code_root_mem_size(0), _code_root_elems(0) { }

  void add(size_t rs_unused_mem_size, size_t rs_mem_size, size_t cards_occupied,
           size_t code_root_mem_size, size_t code_root_elems, bool tracked) {
    _rs_unused_mem_size += rs_unused_mem_size;
    _rs_mem_size += rs_mem_size;
    _cards_occupied += cards_occupied;
    _code_root_mem_size += code_root_mem_size;
    _code_root_elems += code_root_elems;
    _amount++;
    _amount_tracked += tracked ? 1 : 0;
  }

  size_t rs_unused_mem_size() const { return _rs_unused_mem_size; }
  size_t rs_mem_size() const { return _rs_mem_size; }
  size_t cards_occupied() const { return _cards_occupied; }

  size_t code_root_mem_size() const { return _code_root_mem_size; }
  size_t code_root_elems() const { return _code_root_elems; }

  void print_rs_mem_info_on(outputStream * out, size_t total) {
    out->print_cr("    %8zu (%5.1f%%) by %zu "
                  "(%zu) %s regions unused %zu",
                  rs_mem_size(), rs_mem_size_percent_of(total),
                  amount_tracked(), amount(),
                  _name, rs_unused_mem_size());
  }

  void print_cards_occupied_info_on(outputStream * out, size_t total) {
    out->print_cr("     %8zu (%5.1f%%) entries by %zu "
                  "(%zu) %s regions",
                  cards_occupied(), cards_occupied_percent_of(total),
                  amount_tracked(), amount(), _name);
  }

  void print_code_root_mem_info_on(outputStream * out, size_t total) {
    out->print_cr("    %8zu%s (%5.1f%%) by %zu %s regions",
        byte_size_in_proper_unit(code_root_mem_size()),
        proper_unit_for_byte_size(code_root_mem_size()),
        code_root_mem_size_percent_of(total), amount(), _name);
  }

  void print_code_root_elems_info_on(outputStream * out, size_t total) {
    out->print_cr("     %8zu (%5.1f%%) elements by %zu %s regions",
        code_root_elems(), code_root_elems_percent_of(total), amount(), _name);
  }
};


class G1HeapRegionStatsClosure: public G1HeapRegionClosure {
  G1PerRegionTypeRemSetCounters _young;
  G1PerRegionTypeRemSetCounters _humongous;
  G1PerRegionTypeRemSetCounters _free;
  G1PerRegionTypeRemSetCounters _old;
  G1PerRegionTypeRemSetCounters _all;

  size_t _max_rs_mem_sz;
  G1HeapRegion* _max_rs_mem_sz_region;

  size_t _max_code_root_mem_sz;
  G1HeapRegion* _max_code_root_mem_sz_region;

  size_t _max_group_cardset_mem_sz;
  G1CSetCandidateGroup* _max_cardset_mem_sz_group;

  size_t total_rs_unused_mem_sz() const     { return _all.rs_unused_mem_size(); }
  size_t total_rs_mem_sz() const            { return _all.rs_mem_size(); }
  size_t total_cards_occupied() const       { return _all.cards_occupied(); }

  size_t max_rs_mem_sz() const              { return _max_rs_mem_sz; }
  G1HeapRegion* max_rs_mem_sz_region() const  { return _max_rs_mem_sz_region; }

  size_t max_group_cardset_mem_sz() const                 { return _max_group_cardset_mem_sz; }
  G1CSetCandidateGroup* max_cardset_mem_sz_group() const  { return _max_cardset_mem_sz_group; }

  size_t total_code_root_mem_sz() const     { return _all.code_root_mem_size(); }
  size_t total_code_root_elems() const      { return _all.code_root_elems(); }

  size_t max_code_root_mem_sz() const       { return _max_code_root_mem_sz; }
  G1HeapRegion* max_code_root_mem_sz_region() const { return _max_code_root_mem_sz_region; }

public:
  G1HeapRegionStatsClosure() : _young("Young"), _humongous("Humongous"),
    _free("Free"), _old("Old"), _all("All"),
    _max_rs_mem_sz(0), _max_rs_mem_sz_region(nullptr),
    _max_code_root_mem_sz(0), _max_code_root_mem_sz_region(nullptr),
    _max_group_cardset_mem_sz(0), _max_cardset_mem_sz_group(nullptr)
  {}

  bool do_heap_region(G1HeapRegion* r) {
    G1HeapRegionRemSet* hrrs = r->rem_set();
    size_t rs_mem_sz = 0;
    size_t rs_unused_mem_sz = 0;
    size_t occupied_cards = 0;

    // Accumulate card set details for regions that are assigned to single region
    // groups. G1HeapRegionRemSet::mem_size() includes the size of the code roots
    if (hrrs->has_cset_group() && hrrs->cset_group()->length() == 1) {
      G1CardSet* card_set = hrrs->cset_group()->card_set();

      rs_mem_sz = hrrs->mem_size() + card_set->mem_size();
      rs_unused_mem_sz = card_set->unused_mem_size();
      occupied_cards = hrrs->occupied();

      if (rs_mem_sz > _max_rs_mem_sz) {
        _max_rs_mem_sz = rs_mem_sz;
        _max_rs_mem_sz_region = r;
      }
    }

    size_t code_root_mem_sz = hrrs->code_roots_mem_size();
    if (code_root_mem_sz > max_code_root_mem_sz()) {
      _max_code_root_mem_sz = code_root_mem_sz;
      _max_code_root_mem_sz_region = r;
    }
    size_t code_root_elems = hrrs->code_roots_list_length();

    G1PerRegionTypeRemSetCounters* current = nullptr;
    if (r->is_free()) {
      current = &_free;
    } else if (r->is_young()) {
      current = &_young;
    } else if (r->is_humongous()) {
      current = &_humongous;
    } else if (r->is_old()) {
      current = &_old;
    } else {
      ShouldNotReachHere();
    }
    current->add(rs_unused_mem_sz, rs_mem_sz, occupied_cards,
                 code_root_mem_sz, code_root_elems, r->rem_set()->is_tracked());
    _all.add(rs_unused_mem_sz, rs_mem_sz, occupied_cards,
             code_root_mem_sz, code_root_elems, r->rem_set()->is_tracked());

    return false;
  }

  void accumulate_stats_for_group(G1CSetCandidateGroup* group, G1PerRegionTypeRemSetCounters* gen_counter) {
    // If the group has only a single region, then stats were accumulated
    // during region iteration. Skip these.
    if (group->length() > 1) {
      G1CardSet* card_set = group->card_set();

      size_t rs_mem_sz = card_set->mem_size();
      size_t rs_unused_mem_sz = card_set->unused_mem_size();
      size_t occupied_cards = card_set->occupied();

      if (rs_mem_sz > _max_group_cardset_mem_sz) {
        _max_group_cardset_mem_sz = rs_mem_sz;
        _max_cardset_mem_sz_group = group;
      }

      gen_counter->add(rs_unused_mem_sz, rs_mem_sz, occupied_cards, 0, 0, false);
      _all.add(rs_unused_mem_sz, rs_mem_sz, occupied_cards, 0, 0, false);
    }
  }

  void do_cset_groups() {
    G1CollectedHeap* g1h = G1CollectedHeap::heap();

<<<<<<< HEAD
    G1PerRegionTypeRemSetCounters* current = &_old;
    for (G1CSetCandidateGroup* group : g1h->policy()->candidates()->from_marking_groups()) {
      if (group->length() > 1) {
        G1CardSet* group_card_set = group->card_set();
        size_t rs_mem_sz = group_card_set->mem_size();
        size_t rs_unused_mem_sz = group_card_set->unused_mem_size();
        size_t occupied_cards = group_card_set->occupied();

        if (rs_mem_sz > _max_group_cardset_mem_sz) {
          _max_group_cardset_mem_sz = rs_mem_sz;
          _max_cardset_mem_sz_group = group;
        }
=======
    accumulate_stats_for_group(g1h->young_regions_cset_group(), &_young);
>>>>>>> fde6cd77

    G1CollectionSetCandidates* candidates = g1h->policy()->candidates();
    for (G1CSetCandidateGroup* group : candidates->from_marking_groups()) {
      accumulate_stats_for_group(group, &_old);
    }
    // Skip gathering statistics for retained regions. Just verify that they have
    // the expected amount of regions.
    for (G1CSetCandidateGroup* group : candidates->retained_groups()) {
      assert(group->length() == 1, "must be");
    }
  }

  void print_summary_on(outputStream* out) {
    G1PerRegionTypeRemSetCounters* counters[] = { &_young, &_humongous, &_free, &_old, nullptr };

    out->print_cr(" Current rem set statistics");
    out->print_cr("  Total per region rem sets sizes = %zu"
                  " Max = %zu unused = %zu",
                  total_rs_mem_sz(),
                  max_rs_mem_sz(),
                  total_rs_unused_mem_sz());
    for (G1PerRegionTypeRemSetCounters** current = &counters[0]; *current != nullptr; current++) {
      (*current)->print_rs_mem_info_on(out, total_rs_mem_sz());
    }

    out->print_cr("    %zu occupied cards represented.",
                  total_cards_occupied());
    for (G1PerRegionTypeRemSetCounters** current = &counters[0]; *current != nullptr; current++) {
      (*current)->print_cards_occupied_info_on(out, total_cards_occupied());
    }

    // Largest sized single region rem set statistics
    if (max_rs_mem_sz_region() != nullptr) {
      G1HeapRegionRemSet* rem_set = max_rs_mem_sz_region()->rem_set();
      out->print_cr("    Region with largest rem set = " HR_FORMAT ", "
                    "size = %zu occupied = %zu",
                    HR_FORMAT_PARAMS(max_rs_mem_sz_region()),
                    rem_set->mem_size(),
                    rem_set->occupied());
    }

    if (max_cardset_mem_sz_group() != nullptr) {
      G1CSetCandidateGroup* cset_group = max_cardset_mem_sz_group();
      out->print_cr("    Collectionset Candidate Group with largest cardset = %u:(%u regions), "
                    "size = %zu occupied = %zu",
                    cset_group->group_id(), cset_group->length(),
                    cset_group->card_set()->mem_size(),
                    cset_group->card_set()->occupied());
    }

    G1HeapRegionRemSet::print_static_mem_size(out);
    G1CollectedHeap* g1h = G1CollectedHeap::heap();
    g1h->card_set_freelist_pool()->print_on(out);

    // Code root statistics
    G1HeapRegionRemSet* max_code_root_rem_set = max_code_root_mem_sz_region()->rem_set();
    out->print_cr("  Total heap region code root sets sizes = %zu%s."
                  "  Max = %zu%s.",
                  byte_size_in_proper_unit(total_code_root_mem_sz()),
                  proper_unit_for_byte_size(total_code_root_mem_sz()),
                  byte_size_in_proper_unit(max_code_root_rem_set->code_roots_mem_size()),
                  proper_unit_for_byte_size(max_code_root_rem_set->code_roots_mem_size()));
    for (G1PerRegionTypeRemSetCounters** current = &counters[0]; *current != nullptr; current++) {
      (*current)->print_code_root_mem_info_on(out, total_code_root_mem_sz());
    }

    out->print_cr("    %zu code roots represented.",
                  total_code_root_elems());
    for (G1PerRegionTypeRemSetCounters** current = &counters[0]; *current != nullptr; current++) {
      (*current)->print_code_root_elems_info_on(out, total_code_root_elems());
    }

    out->print_cr("    Region with largest amount of code roots = " HR_FORMAT ", "
                  "size = %zu%s, num_slots = %zu.",
                  HR_FORMAT_PARAMS(max_code_root_mem_sz_region()),
                  byte_size_in_proper_unit(max_code_root_rem_set->code_roots_mem_size()),
                  proper_unit_for_byte_size(max_code_root_rem_set->code_roots_mem_size()),
                  max_code_root_rem_set->code_roots_list_length());
  }
};

void G1RemSetSummary::print_on(outputStream* out, bool show_thread_times) {
  if (show_thread_times) {
    out->print_cr(" Concurrent refinement threads times (s)");
    out->print("     ");
    for (uint i = 0; i < _num_refine_threads; i++) {
      out->print("    %5.2f", (double)refine_thread_cpu_time(i) / NANOSECS_PER_SEC);
    }
    out->cr();
  }
  G1HeapRegionStatsClosure blk;
  G1CollectedHeap::heap()->heap_region_iterate(&blk);
  blk.do_cset_groups();
  blk.print_summary_on(out);
}<|MERGE_RESOLUTION|>--- conflicted
+++ resolved
@@ -291,22 +291,7 @@
   void do_cset_groups() {
     G1CollectedHeap* g1h = G1CollectedHeap::heap();
 
-<<<<<<< HEAD
-    G1PerRegionTypeRemSetCounters* current = &_old;
-    for (G1CSetCandidateGroup* group : g1h->policy()->candidates()->from_marking_groups()) {
-      if (group->length() > 1) {
-        G1CardSet* group_card_set = group->card_set();
-        size_t rs_mem_sz = group_card_set->mem_size();
-        size_t rs_unused_mem_sz = group_card_set->unused_mem_size();
-        size_t occupied_cards = group_card_set->occupied();
-
-        if (rs_mem_sz > _max_group_cardset_mem_sz) {
-          _max_group_cardset_mem_sz = rs_mem_sz;
-          _max_cardset_mem_sz_group = group;
-        }
-=======
     accumulate_stats_for_group(g1h->young_regions_cset_group(), &_young);
->>>>>>> fde6cd77
 
     G1CollectionSetCandidates* candidates = g1h->policy()->candidates();
     for (G1CSetCandidateGroup* group : candidates->from_marking_groups()) {
