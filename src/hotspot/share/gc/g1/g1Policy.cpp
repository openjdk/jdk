--- conflicted
+++ resolved
@@ -1380,11 +1380,7 @@
   return G1HeapWastePercent * _g1h->capacity() / 100;
 }
 
-<<<<<<< HEAD
-uint G1Policy::calc_min_old_cset_length(uint num_marked_regions) const {
-=======
 uint G1Policy::calc_min_old_cset_length(uint num_candidate_regions) const {
->>>>>>> af0504e3
   // The min old CSet region bound is based on the maximum desired
   // number of mixed GCs after a cycle. I.e., even if some old regions
   // look expensive, we should add them to the CSet anyway to make
@@ -1396,11 +1392,7 @@
   // that the result is the same during all mixed GCs that follow a cycle.
   const size_t gc_num = MAX2((size_t)G1MixedGCCountTarget, (size_t)1);
   // Round up to be conservative.
-<<<<<<< HEAD
-  return (uint)ceil((double)num_marked_regions / gc_num);
-=======
   return (uint)ceil((double)num_candidate_regions / gc_num);
->>>>>>> af0504e3
 }
 
 uint G1Policy::calc_max_old_cset_length() const {
