/*
 * Copyright (c) 2012, 2025, Oracle and/or its affiliates. All rights reserved.
 * DO NOT ALTER OR REMOVE COPYRIGHT NOTICES OR THIS FILE HEADER.
 *
 * This code is free software; you can redistribute it and/or modify it
 * under the terms of the GNU General Public License version 2 only, as
 * published by the Free Software Foundation.
 *
 * This code is distributed in the hope that it will be useful, but WITHOUT
 * ANY WARRANTY; without even the implied warranty of MERCHANTABILITY or
 * FITNESS FOR A PARTICULAR PURPOSE.  See the GNU General Public License
 * version 2 for more details (a copy is included in the LICENSE file that
 * accompanied this code).
 *
 * You should have received a copy of the GNU General Public License version
 * 2 along with this work; if not, write to the Free Software Foundation,
 * Inc., 51 Franklin St, Fifth Floor, Boston, MA 02110-1301 USA.
 *
 * Please contact Oracle, 500 Oracle Parkway, Redwood Shores, CA 94065 USA
 * or visit www.oracle.com if you need additional information or have any
 * questions.
 *
 */

#include "classfile/classLoaderDataGraph.inline.hpp"
#include "memory/allocation.hpp"
#include "memory/metaspaceUtils.hpp"
#include "nmt/memBaseline.hpp"
#include "nmt/memTracker.hpp"
#include "nmt/regionsTree.inline.hpp"

/*
 * Sizes are sorted in descenting order for reporting
 */
int compare_malloc_size(const MallocSite& s1, const MallocSite& s2) {
  if (s1.size() == s2.size()) {
    return 0;
  } else if (s1.size() > s2.size()) {
    return -1;
  } else {
    return 1;
  }
}


int compare_virtual_memory_size(const VirtualMemoryAllocationSite& s1,
  const VirtualMemoryAllocationSite& s2) {
  if (s1.reserved() == s2.reserved()) {
    return 0;
  } else if (s1.reserved() > s2.reserved()) {
    return -1;
  } else {
    return 1;
  }
}

// Sort into allocation site addresses order for baseline comparison
int compare_malloc_site(const MallocSite& s1, const MallocSite& s2) {
  return s1.call_stack()->compare(*s2.call_stack());
}

// Sort into allocation site addresses and memory tag order for baseline comparison
int compare_malloc_site_and_tag(const MallocSite& s1, const MallocSite& s2) {
  int res = compare_malloc_site(s1, s2);
  if (res == 0) {
    res = (int)(NMTUtil::tag_to_index(s1.mem_tag()) - NMTUtil::tag_to_index(s2.mem_tag()));
  }

  return res;
}

int compare_virtual_memory_site(const VirtualMemoryAllocationSite& s1,
  const VirtualMemoryAllocationSite& s2) {
  return s1.call_stack()->compare(*s2.call_stack());
}

/*
 * Walker to walk malloc allocation site table
 */
class MallocAllocationSiteWalker : public MallocSiteWalker {
 private:
  SortedLinkedList<MallocSite, compare_malloc_size> _malloc_sites;

  // Entries in MallocSiteTable with size = 0 and count = 0,
  // when the malloc site is not longer there.
 public:

  LinkedList<MallocSite>* malloc_sites() {
    return &_malloc_sites;
  }

  bool do_malloc_site(const MallocSite* site) {
    if (site->size() > 0) {
      if (_malloc_sites.add(*site) != nullptr) {
        return true;
      } else {
        return false;  // OOM
      }
    } else {
      // Ignore empty sites.
      return true;
    }
  }
};

void MemBaseline::baseline_summary() {
  MallocMemorySummary::snapshot(&_malloc_memory_snapshot);
  {
    MemTracker::NmtVirtualMemoryLocker nvml;
    VirtualMemorySummary::snapshot(&_virtual_memory_snapshot);
    MemoryFileTracker::Instance::summary_snapshot(&_virtual_memory_snapshot);
  }

  _metaspace_stats = MetaspaceUtils::get_combined_statistics();
}

bool MemBaseline::baseline_allocation_sites() {
  // Malloc allocation sites
  MallocAllocationSiteWalker malloc_walker;
  if (!MallocSiteTable::walk_malloc_site(&malloc_walker)) {
    return false;
  }

  _malloc_sites.move(malloc_walker.malloc_sites());
  // The malloc sites are collected in size order
  _malloc_sites_order = by_size;

<<<<<<< HEAD
  assert(_vma_allocations == nullptr, "must");
=======
  // Virtual memory allocation sites
  VirtualMemoryAllocationWalker virtual_memory_walker;
  if (!MemTracker::walk_virtual_memory(&virtual_memory_walker)) {
    return false;
  }
>>>>>>> 60930a3e

  {
    MemTracker::NmtVirtualMemoryLocker locker;
    _vma_allocations = new (mtNMT, std::nothrow) RegionsTree(*VirtualMemoryTracker::Instance::tree());
    if (_vma_allocations == nullptr)  {
      return false;
    }
  }

  if (!aggregate_virtual_memory_allocation_sites()) {
    return false;
  }
  // Virtual memory allocation sites are aggregrated in call stack order
  _virtual_memory_sites_order = by_address;

  return true;
}

void MemBaseline::baseline(bool summaryOnly) {
  reset();

  _instance_class_count = ClassLoaderDataGraph::num_instance_classes();
  _array_class_count = ClassLoaderDataGraph::num_array_classes();
  _thread_count = ThreadStackTracker::thread_count();
  baseline_summary();

  _baseline_type = Summary_baselined;

  // baseline details
  if (!summaryOnly &&
      MemTracker::tracking_level() == NMT_detail) {
    baseline_allocation_sites();
    _baseline_type = Detail_baselined;
  }
}

int compare_allocation_site(const VirtualMemoryAllocationSite& s1,
  const VirtualMemoryAllocationSite& s2) {
  return s1.call_stack()->compare(*s2.call_stack());
}

bool MemBaseline::aggregate_virtual_memory_allocation_sites() {
  SortedLinkedList<VirtualMemoryAllocationSite, compare_allocation_site> allocation_sites;

  VirtualMemoryAllocationSite* site;
  bool failed_oom = false;
  _vma_allocations->visit_reserved_regions([&](ReservedMemoryRegion& rgn) {
    VirtualMemoryAllocationSite tmp(*rgn.call_stack(), rgn.mem_tag());
    site = allocation_sites.find(tmp);
    if (site == nullptr) {
      LinkedListNode<VirtualMemoryAllocationSite>* node =
        allocation_sites.add(tmp);
      if (node == nullptr) {
        failed_oom = true;
        return false;
      }
      site = node->data();
    }
    site->reserve_memory(rgn.size());

    site->commit_memory(_vma_allocations->committed_size(rgn));
    return true;
  });

  if (failed_oom) {
    return false;
  }

  _virtual_memory_sites.move(&allocation_sites);
  return true;
}

MallocSiteIterator MemBaseline::malloc_sites(SortingOrder order) {
  assert(!_malloc_sites.is_empty(), "Not detail baseline");
  switch(order) {
    case by_size:
      malloc_sites_to_size_order();
      break;
    case by_site:
      malloc_sites_to_allocation_site_order();
      break;
    case by_site_and_tag:
      malloc_sites_to_allocation_site_and_tag_order();
      break;
    case by_address:
    default:
      ShouldNotReachHere();
  }
  return MallocSiteIterator(_malloc_sites.head());
}

VirtualMemorySiteIterator MemBaseline::virtual_memory_sites(SortingOrder order) {
  assert(!_virtual_memory_sites.is_empty(), "Not detail baseline");
  switch(order) {
    case by_size:
      virtual_memory_sites_to_size_order();
      break;
    case by_site:
      virtual_memory_sites_to_reservation_site_order();
      break;
    case by_address:
    default:
      ShouldNotReachHere();
  }
  return VirtualMemorySiteIterator(_virtual_memory_sites.head());
}


// Sorting allocations sites in different orders
void MemBaseline::malloc_sites_to_size_order() {
  if (_malloc_sites_order != by_size) {
    SortedLinkedList<MallocSite, compare_malloc_size> tmp;

    // Add malloc sites to sorted linked list to sort into size order
    tmp.move(&_malloc_sites);
    _malloc_sites.set_head(tmp.head());
    tmp.set_head(nullptr);
    _malloc_sites_order = by_size;
  }
}

void MemBaseline::malloc_sites_to_allocation_site_order() {
  if (_malloc_sites_order != by_site && _malloc_sites_order != by_site_and_tag) {
    SortedLinkedList<MallocSite, compare_malloc_site> tmp;
    // Add malloc sites to sorted linked list to sort into site (address) order
    tmp.move(&_malloc_sites);
    _malloc_sites.set_head(tmp.head());
    tmp.set_head(nullptr);
    _malloc_sites_order = by_site;
  }
}

void MemBaseline::malloc_sites_to_allocation_site_and_tag_order() {
  if (_malloc_sites_order != by_site_and_tag) {
    SortedLinkedList<MallocSite, compare_malloc_site_and_tag> tmp;
    // Add malloc sites to sorted linked list to sort into site (address) order
    tmp.move(&_malloc_sites);
    _malloc_sites.set_head(tmp.head());
    tmp.set_head(nullptr);
    _malloc_sites_order = by_site_and_tag;
  }
}

void MemBaseline::virtual_memory_sites_to_size_order() {
  if (_virtual_memory_sites_order != by_size) {
    SortedLinkedList<VirtualMemoryAllocationSite, compare_virtual_memory_size> tmp;

    tmp.move(&_virtual_memory_sites);

    _virtual_memory_sites.set_head(tmp.head());
    tmp.set_head(nullptr);
    _virtual_memory_sites_order = by_size;
  }
}

void MemBaseline::virtual_memory_sites_to_reservation_site_order() {
  if (_virtual_memory_sites_order != by_size) {
    SortedLinkedList<VirtualMemoryAllocationSite, compare_virtual_memory_site> tmp;

    tmp.move(&_virtual_memory_sites);

    _virtual_memory_sites.set_head(tmp.head());
    tmp.set_head(nullptr);

    _virtual_memory_sites_order = by_size;
  }
}
<|MERGE_RESOLUTION|>--- conflicted
+++ resolved
@@ -125,15 +125,7 @@
   // The malloc sites are collected in size order
   _malloc_sites_order = by_size;
 
-<<<<<<< HEAD
   assert(_vma_allocations == nullptr, "must");
-=======
-  // Virtual memory allocation sites
-  VirtualMemoryAllocationWalker virtual_memory_walker;
-  if (!MemTracker::walk_virtual_memory(&virtual_memory_walker)) {
-    return false;
-  }
->>>>>>> 60930a3e
 
   {
     MemTracker::NmtVirtualMemoryLocker locker;
