--- conflicted
+++ resolved
@@ -107,11 +107,7 @@
 // Walk all virtual memory regions for baselining
 class VirtualMemoryAllocationWalker : public VirtualMemoryWalker {
  private:
-<<<<<<< HEAD
   typedef LinkedListImpl<VirtualMemoryRegion, AnyObj::C_HEAP, mtNMT,
-=======
-  typedef LinkedListImpl<ReservedMemoryRegion, AnyObj::C_HEAP, mtNMT,
->>>>>>> f51e442b
                          AllocFailStrategy::RETURN_NULL> EntryList;
   EntryList _virtual_memory_regions;
   DEBUG_ONLY(address _last_base;)
@@ -120,11 +116,7 @@
     DEBUG_ONLY(_last_base = nullptr);
   }
 
-<<<<<<< HEAD
   bool do_allocation_site(const VirtualMemoryRegion* rgn)  {
-=======
-  bool do_allocation_site(const ReservedMemoryRegion* rgn)  {
->>>>>>> f51e442b
     assert(rgn->base() >= _last_base, "region unordered?");
     DEBUG_ONLY(_last_base = rgn->base());
     if (rgn->size() > 0) {
@@ -139,11 +131,7 @@
     }
   }
 
-<<<<<<< HEAD
   LinkedList<VirtualMemoryRegion>* virtual_memory_allocations() {
-=======
-  LinkedList<ReservedMemoryRegion>* virtual_memory_allocations() {
->>>>>>> f51e442b
     return &_virtual_memory_regions;
   }
 };
@@ -217,14 +205,9 @@
   VirtualMemoryAllocationIterator itr = virtual_memory_allocations();
   const ReservedMemoryRegion* rgn;
   VirtualMemoryAllocationSite* site;
-<<<<<<< HEAD
   bool failed_oom = false;
   _vma_allocations->visit_reserved_regions([&](VirtualMemoryRegion& rgn) {
     VirtualMemoryAllocationSite tmp(*rgn.reserved_call_stack(), rgn.mem_tag());
-=======
-  while ((rgn = itr.next()) != nullptr) {
-    VirtualMemoryAllocationSite tmp(*rgn->call_stack(), rgn->mem_tag());
->>>>>>> f51e442b
     site = allocation_sites.find(tmp);
     if (site == nullptr) {
       LinkedListNode<VirtualMemoryAllocationSite>* node =
