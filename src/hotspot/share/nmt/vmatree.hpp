/*
 * Copyright (c) 2024, Oracle and/or its affiliates. All rights reserved.
 * Copyright (c) 2024, Red Hat Inc. All rights reserved.
 * DO NOT ALTER OR REMOVE COPYRIGHT NOTICES OR THIS FILE HEADER.
 *
 * This code is free software; you can redistribute it and/or modify it
 * under the terms of the GNU General Public License version 2 only, as
 * published by the Free Software Foundation.
 *
 * This code is distributed in the hope that it will be useful, but WITHOUT
 * ANY WARRANTY; without even the implied warranty of MERCHANTABILITY or
 * FITNESS FOR A PARTICULAR PURPOSE.  See the GNU General Public License
 * version 2 for more details (a copy is included in the LICENSE file that
 * accompanied this code).
 *
 * You should have received a copy of the GNU General Public License version
 * 2 along with this work; if not, write to the Free Software Foundation,
 * Inc., 51 Franklin St, Fifth Floor, Boston, MA 02110-1301 USA.
 *
 * Please contact Oracle, 500 Oracle Parkway, Redwood Shores, CA 94065 USA
 * or visit www.oracle.com if you need additional information or have any
 * questions.
 *
 */

#ifndef SHARE_NMT_VMATREE_HPP
#define SHARE_NMT_VMATREE_HPP

#include "nmt/memflags.hpp"
#include "nmt/nmtNativeCallStackStorage.hpp"
#include "nmt/nmtTreap.hpp"
#include "utilities/globalDefinitions.hpp"
#include "utilities/ostream.hpp"
#include <cstdint>

// A VMATree stores a sequence of points on the natural number line.
// Each of these points stores information about a state change.
// For example, the state may go from released memory to committed memory,
// or from committed memory of a certain MemTag to committed memory of a different MemTag.
// The set of points is stored in a balanced binary tree for efficient querying and updating.
class VMATree {
  friend class NMTVMATreeTest;
  // A position in memory.
public:
  using position = size_t;
  using size = size_t;

  class PositionComparator {
  public:
    static int cmp(position a, position b) {
      if (a < b) return -1;
      if (a == b) return 0;
      if (a > b) return 1;
      ShouldNotReachHere();
    }
  };

  enum class StateType : uint8_t { Reserved, Committed, Released, LAST };

private:
  static const char* statetype_strings[static_cast<uint8_t>(StateType::LAST)];

public:
  NONCOPYABLE(VMATree);

  static const char* statetype_to_string(StateType type) {
    assert(type != StateType::LAST, "must be");
    return statetype_strings[static_cast<uint8_t>(type)];
  }

  // Each point has some stack and a flag associated with it.
  struct RegionData {
    const NativeCallStackStorage::StackIndex stack_idx;
    const MemTag mem_tag;

    RegionData() : stack_idx(), mem_tag(mtNone) {}

<<<<<<< HEAD
    RegionData(NativeCallStackStorage::StackIndex stack_idx, MEMFLAGS flag)
      : stack_idx(stack_idx),
        flag(flag) {
    }
=======
    RegionData(NativeCallStackStorage::StackIndex stack_idx, MemTag mem_tag)
    : stack_idx(stack_idx), mem_tag(mem_tag) {}
>>>>>>> 3895b8fc

    static bool equals(const RegionData& a, const RegionData& b) {
      return a.mem_tag == b.mem_tag &&
             NativeCallStackStorage::equals(a.stack_idx, b.stack_idx);
    }
  };

  static const RegionData empty_regiondata;

private:
  struct IntervalState {
  private:
    // Store the type and mem_tag as two bytes
    uint8_t type_flag[2];
    NativeCallStackStorage::StackIndex sidx;

  public:
    IntervalState() : type_flag{0,0}, sidx() {}
    IntervalState(const StateType type, const RegionData data) {
      assert(!(type == StateType::Released) || data.mem_tag == mtNone, "Released type must have memory tag mtNone");
      type_flag[0] = static_cast<uint8_t>(type);
      type_flag[1] = static_cast<uint8_t>(data.mem_tag);
      sidx = data.stack_idx;
    }

    StateType type() const {
      return static_cast<StateType>(type_flag[0]);
    }

    MemTag mem_tag() const {
      return static_cast<MemTag>(type_flag[1]);
    }

    RegionData regiondata() const {
      return RegionData{sidx, mem_tag()};
    }

    NativeCallStackStorage::StackIndex stack() const {
     return sidx;
    }
  };

  // An IntervalChange indicates a change in state between two intervals. The incoming state
  // is denoted by in, and the outgoing state is denoted by out.
  struct IntervalChange {
    IntervalState in;
    IntervalState out;

    bool is_noop() {
      return in.type() == out.type() &&
             RegionData::equals(in.regiondata(), out.regiondata());
    }
  };

public:
  using VMATreap = TreapCHeap<position, IntervalChange, PositionComparator>;
  using TreapNode = VMATreap::TreapNode;

private:
  VMATreap _tree;

  // AddressState saves the necessary information for performing online summary accounting.
  struct AddressState {
    position address;
    IntervalChange state;

    const IntervalState& out() const {
      return state.out;
    }

    const IntervalState& in() const {
      return state.in;
    }
  };

public:
  VMATree() : _tree() {}

  struct SingleDiff {
    using delta = int64_t;
    delta reserve;
    delta commit;
  };

  struct SummaryDiff {
    SingleDiff tag[mt_number_of_tags];
    SummaryDiff() {
      for (int i = 0; i < mt_number_of_tags; i++) {
        tag[i] = SingleDiff{0, 0};
      }
    }

    void apply(SummaryDiff& other) {
      for (int i = 0; i < mt_number_of_types; i++) {
        flag[i].reserve += other.flag[i].reserve;
        flag[i].commit += other.flag[i].commit;
      }
    }

#ifdef ASSERT
    void print_on(outputStream* out);
#endif
  };

  SummaryDiff register_mapping(position A, position B, StateType state, const RegionData& metadata);

  SummaryDiff reserve_mapping(position from, position sz, const RegionData& metadata) {
    return register_mapping(from, from + sz, StateType::Reserved, metadata);
  }

  SummaryDiff set_flag(position from, size size, MEMFLAGS flag);

  SummaryDiff commit_mapping(position from, size sz, const RegionData& metadata) {
    return register_mapping(from, from + sz, StateType::Committed, metadata);
  }

  SummaryDiff release_mapping(position from, size sz) {
    return register_mapping(from, from + sz, StateType::Released, VMATree::empty_regiondata);
  }

public:
  template<typename F>
  void visit_in_order(F f) const {
    _tree.visit_in_order(f);
  }

#ifdef ASSERT
  void print_on(outputStream* out);
#endif

};

#endif<|MERGE_RESOLUTION|>--- conflicted
+++ resolved
@@ -75,15 +75,8 @@
 
     RegionData() : stack_idx(), mem_tag(mtNone) {}
 
-<<<<<<< HEAD
-    RegionData(NativeCallStackStorage::StackIndex stack_idx, MEMFLAGS flag)
-      : stack_idx(stack_idx),
-        flag(flag) {
-    }
-=======
     RegionData(NativeCallStackStorage::StackIndex stack_idx, MemTag mem_tag)
     : stack_idx(stack_idx), mem_tag(mem_tag) {}
->>>>>>> 3895b8fc
 
     static bool equals(const RegionData& a, const RegionData& b) {
       return a.mem_tag == b.mem_tag &&
