--- conflicted
+++ resolved
@@ -386,11 +386,7 @@
   static bool remove_uncommitted_region (address base_addr, size_t size);
   static bool remove_released_region    (address base_addr, size_t size);
   static bool remove_released_region    (ReservedMemoryRegion* rgn);
-<<<<<<< HEAD
   static void set_reserved_region_type  (address addr, size_t size, MemTag mem_tag);
-=======
-  static void set_reserved_region_tag   (address addr, MemTag mem_tag);
->>>>>>> 54fe643e
 
   // Given an existing memory mapping registered with NMT, split the mapping in
   //  two. The newly created two mappings will be registered under the call
