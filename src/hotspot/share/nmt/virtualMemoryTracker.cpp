/*
 * Copyright (c) 2013, 2024, Oracle and/or its affiliates. All rights reserved.
 * DO NOT ALTER OR REMOVE COPYRIGHT NOTICES OR THIS FILE HEADER.
 *
 * This code is free software; you can redistribute it and/or modify it
 * under the terms of the GNU General Public License version 2 only, as
 * published by the Free Software Foundation.
 *
 * This code is distributed in the hope that it will be useful, but WITHOUT
 * ANY WARRANTY; without even the implied warranty of MERCHANTABILITY or
 * FITNESS FOR A PARTICULAR PURPOSE.  See the GNU General Public License
 * version 2 for more details (a copy is included in the LICENSE file that
 * accompanied this code).
 *
 * You should have received a copy of the GNU General Public License version
 * 2 along with this work; if not, write to the Free Software Foundation,
 * Inc., 51 Franklin St, Fifth Floor, Boston, MA 02110-1301 USA.
 *
 * Please contact Oracle, 500 Oracle Parkway, Redwood Shores, CA 94065 USA
 * or visit www.oracle.com if you need additional information or have any
 * questions.
 *
 */
#include "precompiled.hpp"
#include "logging/log.hpp"
#include "memory/metaspaceStats.hpp"
#include "memory/metaspaceUtils.hpp"
#include "nmt/memTracker.hpp"
#include "nmt/nativeCallStackPrinter.hpp"
#include "nmt/threadStackTracker.hpp"
#include "nmt/virtualMemoryTracker.hpp"
#include "runtime/mutexLocker.hpp"
#include "runtime/os.hpp"
#include "utilities/ostream.hpp"

VirtualMemorySnapshot VirtualMemorySummary::_snapshot;

void VirtualMemory::update_peak(size_t size) {
  size_t peak_sz = peak_size();
  while (peak_sz < size) {
    size_t old_sz = Atomic::cmpxchg(&_peak_size, peak_sz, size, memory_order_relaxed);
    if (old_sz == peak_sz) {
      break;
    } else {
      peak_sz = old_sz;
    }
  }
}

void VirtualMemorySummary::snapshot(VirtualMemorySnapshot* s) {
  // Snapshot current thread stacks
  VirtualMemoryTracker::snapshot_thread_stacks();
  as_snapshot()->copy_to(s);
}

SortedLinkedList<ReservedMemoryRegion, compare_reserved_region_base>* VirtualMemoryTracker::_reserved_regions;

int compare_committed_region(const CommittedMemoryRegion& r1, const CommittedMemoryRegion& r2) {
  return r1.compare(r2);
}

int compare_reserved_region_base(const ReservedMemoryRegion& r1, const ReservedMemoryRegion& r2) {
  return r1.compare(r2);
}

static bool is_mergeable_with(CommittedMemoryRegion* rgn, address addr, size_t size, const NativeCallStack& stack) {
  return rgn->adjacent_to(addr, size) && rgn->call_stack()->equals(stack);
}

static bool is_same_as(CommittedMemoryRegion* rgn, address addr, size_t size, const NativeCallStack& stack) {
  // It would have made sense to use rgn->equals(...), but equals returns true for overlapping regions.
  return rgn->same_region(addr, size) && rgn->call_stack()->equals(stack);
}

static LinkedListNode<CommittedMemoryRegion>* find_preceding_node_from(LinkedListNode<CommittedMemoryRegion>* from, address addr) {
  LinkedListNode<CommittedMemoryRegion>* preceding = nullptr;

  for (LinkedListNode<CommittedMemoryRegion>* node = from; node != nullptr; node = node->next()) {
    CommittedMemoryRegion* rgn = node->data();

    // We searched past the region start.
    if (rgn->end() > addr) {
      break;
    }

    preceding = node;
  }

  return preceding;
}

static bool try_merge_with(LinkedListNode<CommittedMemoryRegion>* node, address addr, size_t size, const NativeCallStack& stack) {
  if (node != nullptr) {
    CommittedMemoryRegion* rgn = node->data();

    if (is_mergeable_with(rgn, addr, size, stack)) {
      rgn->expand_region(addr, size);
      return true;
    }
  }

  return false;
}

static bool try_merge_with(LinkedListNode<CommittedMemoryRegion>* node, LinkedListNode<CommittedMemoryRegion>* other) {
  if (other == nullptr) {
    return false;
  }

  CommittedMemoryRegion* rgn = other->data();
  return try_merge_with(node, rgn->base(), rgn->size(), *rgn->call_stack());
}

bool ReservedMemoryRegion::add_committed_region(address addr, size_t size, const NativeCallStack& stack) {
  assert(addr != nullptr, "Invalid address");
  assert(size > 0, "Invalid size");
  assert(contain_region(addr, size), "Not contain this region");

  // Find the region that fully precedes the [addr, addr + size) region.
  LinkedListNode<CommittedMemoryRegion>* prev = find_preceding_node_from(_committed_regions.head(), addr);
  LinkedListNode<CommittedMemoryRegion>* next = (prev != nullptr ? prev->next() : _committed_regions.head());

  if (next != nullptr) {
    // Ignore request if region already exists.
    if (is_same_as(next->data(), addr, size, stack)) {
      return true;
    }

    // The new region is after prev, and either overlaps with the
    // next region (and maybe more regions), or overlaps with no region.
    if (next->data()->overlap_region(addr, size)) {
      // Remove _all_ overlapping regions, and parts of regions,
      // in preparation for the addition of this new region.
      remove_uncommitted_region(addr, size);

      // The remove could have split a region into two and created a
      // new prev region. Need to reset the prev and next pointers.
      prev = find_preceding_node_from((prev != nullptr ? prev : _committed_regions.head()), addr);
      next = (prev != nullptr ? prev->next() : _committed_regions.head());
    }
  }

  // At this point the previous overlapping regions have been
  // cleared, and the full region is guaranteed to be inserted.
  VirtualMemorySummary::record_committed_memory(size, mem_tag());

  // Try to merge with prev and possibly next.
  if (try_merge_with(prev, addr, size, stack)) {
    if (try_merge_with(prev, next)) {
      // prev was expanded to contain the new region
      // and next, need to remove next from the list
      _committed_regions.remove_after(prev);
    }

    return true;
  }

  // Didn't merge with prev, try with next.
  if (try_merge_with(next, addr, size, stack)) {
    return true;
  }

  // Couldn't merge with any regions - create a new region.
  return add_committed_region(CommittedMemoryRegion(addr, size, stack));
}

bool ReservedMemoryRegion::remove_uncommitted_region(LinkedListNode<CommittedMemoryRegion>* node,
  address addr, size_t size) {
  assert(addr != nullptr, "Invalid address");
  assert(size > 0, "Invalid size");

  CommittedMemoryRegion* rgn = node->data();
  assert(rgn->contain_region(addr, size), "Has to be contained");
  assert(!rgn->same_region(addr, size), "Can not be the same region");

  if (rgn->base() == addr ||
      rgn->end() == addr + size) {
    rgn->exclude_region(addr, size);
    return true;
  } else {
    // split this region
    address top =rgn->end();
    // use this region for lower part
    size_t exclude_size = rgn->end() - addr;
    rgn->exclude_region(addr, exclude_size);

    // higher part
    address high_base = addr + size;
    size_t  high_size = top - high_base;

    CommittedMemoryRegion high_rgn(high_base, high_size, *rgn->call_stack());
    LinkedListNode<CommittedMemoryRegion>* high_node = _committed_regions.add(high_rgn);
    assert(high_node == nullptr || node->next() == high_node, "Should be right after");
    return (high_node != nullptr);
  }

  return false;
}

bool ReservedMemoryRegion::remove_uncommitted_region(address addr, size_t sz) {
  assert(addr != nullptr, "Invalid address");
  assert(sz > 0, "Invalid size");

  CommittedMemoryRegion del_rgn(addr, sz, *call_stack());
  address end = addr + sz;

  LinkedListNode<CommittedMemoryRegion>* head = _committed_regions.head();
  LinkedListNode<CommittedMemoryRegion>* prev = nullptr;
  CommittedMemoryRegion* crgn;

  while (head != nullptr) {
    crgn = head->data();

    if (crgn->same_region(addr, sz)) {
      VirtualMemorySummary::record_uncommitted_memory(crgn->size(), mem_tag());
      _committed_regions.remove_after(prev);
      return true;
    }

    // del_rgn contains crgn
    if (del_rgn.contain_region(crgn->base(), crgn->size())) {
      VirtualMemorySummary::record_uncommitted_memory(crgn->size(), mem_tag());
      head = head->next();
      _committed_regions.remove_after(prev);
      continue;  // don't update head or prev
    }

    // Found addr in the current crgn. There are 2 subcases:
    if (crgn->contain_address(addr)) {

      // (1) Found addr+size in current crgn as well. (del_rgn is contained in crgn)
      if (crgn->contain_address(end - 1)) {
        VirtualMemorySummary::record_uncommitted_memory(sz, mem_tag());
        return remove_uncommitted_region(head, addr, sz); // done!
      } else {
        // (2) Did not find del_rgn's end in crgn.
        size_t size = crgn->end() - del_rgn.base();
        crgn->exclude_region(addr, size);
        VirtualMemorySummary::record_uncommitted_memory(size, mem_tag());
      }

    } else if (crgn->contain_address(end - 1)) {
      // Found del_rgn's end, but not its base addr.
      size_t size = del_rgn.end() - crgn->base();
      crgn->exclude_region(crgn->base(), size);
      VirtualMemorySummary::record_uncommitted_memory(size, mem_tag());
      return true;  // should be done if the list is sorted properly!
    }

    prev = head;
    head = head->next();
  }

  return true;
}

void ReservedMemoryRegion::move_committed_regions(address addr, ReservedMemoryRegion& rgn) {
  assert(addr != nullptr, "Invalid address");

  // split committed regions
  LinkedListNode<CommittedMemoryRegion>* head =
    _committed_regions.head();
  LinkedListNode<CommittedMemoryRegion>* prev = nullptr;

  while (head != nullptr) {
    if (head->data()->base() >= addr) {
      break;
    }
    prev = head;
    head = head->next();
  }

  if (head != nullptr) {
    if (prev != nullptr) {
      prev->set_next(head->next());
    } else {
      _committed_regions.set_head(nullptr);
    }
  }

  rgn._committed_regions.set_head(head);
}

size_t ReservedMemoryRegion::committed_size() const {
  size_t committed = 0;
  LinkedListNode<CommittedMemoryRegion>* head =
    _committed_regions.head();
  while (head != nullptr) {
    committed += head->data()->size();
    head = head->next();
  }
  return committed;
}

void ReservedMemoryRegion::set_mem_tag(MemTag new_mem_tag) {
  assert((mem_tag() == mtNone || mem_tag() == new_mem_tag),
         "Overwrite memory tag for region [" INTPTR_FORMAT "-" INTPTR_FORMAT "), %u->%u.",
         p2i(base()), p2i(end()), (unsigned)mem_tag(), (unsigned)new_mem_tag);
  if (mem_tag() != new_mem_tag) {
    VirtualMemorySummary::move_reserved_memory(mem_tag(), new_mem_tag, size());
    VirtualMemorySummary::move_committed_memory(mem_tag(), new_mem_tag, committed_size());
    _mem_tag = new_mem_tag;
  }
}

address ReservedMemoryRegion::thread_stack_uncommitted_bottom() const {
  assert(mem_tag() == mtThreadStack, "Only for thread stack");
  LinkedListNode<CommittedMemoryRegion>* head = _committed_regions.head();
  address bottom = base();
  address top = base() + size();
  while (head != nullptr) {
    address committed_top = head->data()->base() + head->data()->size();
    if (committed_top < top) {
      // committed stack guard pages, skip them
      bottom = head->data()->base() + head->data()->size();
      head = head->next();
    } else {
      assert(top == committed_top, "Sanity");
      break;
    }
  }

  return bottom;
}

bool VirtualMemoryTracker::initialize(NMT_TrackingLevel level) {
  assert(_reserved_regions == nullptr, "only call once");
  if (level >= NMT_summary) {
    _reserved_regions = new (std::nothrow, mtNMT)
      SortedLinkedList<ReservedMemoryRegion, compare_reserved_region_base>();
    return (_reserved_regions != nullptr);
  }
  return true;
}

bool VirtualMemoryTracker::add_reserved_region(address base_addr, size_t size,
    const NativeCallStack& stack, MemTag mem_tag) {
  assert(base_addr != nullptr, "Invalid address");
  assert(size > 0, "Invalid size");
  assert(_reserved_regions != nullptr, "Sanity check");
  ReservedMemoryRegion  rgn(base_addr, size, stack, mem_tag);
  ReservedMemoryRegion* reserved_rgn = _reserved_regions->find(rgn);

  log_debug(nmt)("Add reserved region \'%s\' (" INTPTR_FORMAT ", " SIZE_FORMAT ")",
                rgn.mem_tag_name(), p2i(rgn.base()), rgn.size());
  if (reserved_rgn == nullptr) {
    VirtualMemorySummary::record_reserved_memory(size, mem_tag);
    return _reserved_regions->add(rgn) != nullptr;
  } else {
    // Deal with recursive reservation
    // os::reserve_memory() -> pd_reserve_memory() -> os::reserve_memory()
    // See JDK-8198226.
    if (reserved_rgn->same_region(base_addr, size) &&
        (reserved_rgn->mem_tag() == mem_tag || reserved_rgn->mem_tag() == mtNone)) {
      reserved_rgn->set_call_stack(stack);
      reserved_rgn->set_mem_tag(mem_tag);
      return true;
    } else {
      assert(reserved_rgn->overlap_region(base_addr, size), "Must be");

      // Overlapped reservation.
      // It can happen when the regions are thread stacks, as JNI
      // thread does not detach from VM before exits, and leads to
      // leak JavaThread object
      if (reserved_rgn->mem_tag() == mtThreadStack) {
        guarantee(!CheckJNICalls, "Attached JNI thread exited without being detached");
        // Overwrite with new region

        // Release old region
        VirtualMemorySummary::record_uncommitted_memory(reserved_rgn->committed_size(), reserved_rgn->mem_tag());
        VirtualMemorySummary::record_released_memory(reserved_rgn->size(), reserved_rgn->mem_tag());

        // Add new region
        VirtualMemorySummary::record_reserved_memory(rgn.size(), mem_tag);

        *reserved_rgn = rgn;
        return true;
      }

      // CDS mapping region.
      // CDS reserves the whole region for mapping CDS archive, then maps each section into the region.
      // NMT reports CDS as a whole.
      if (reserved_rgn->mem_tag() == mtClassShared) {
        log_debug(nmt)("CDS reserved region \'%s\' as a whole (" INTPTR_FORMAT ", " SIZE_FORMAT ")",
                      reserved_rgn->mem_tag_name(), p2i(reserved_rgn->base()), reserved_rgn->size());
        assert(reserved_rgn->contain_region(base_addr, size), "Reserved CDS region should contain this mapping region");
        return true;
      }

      // Mapped CDS string region.
      // The string region(s) is part of the java heap.
      if (reserved_rgn->mem_tag() == mtJavaHeap) {
        log_debug(nmt)("CDS reserved region \'%s\' as a whole (" INTPTR_FORMAT ", " SIZE_FORMAT ")",
                      reserved_rgn->mem_tag_name(), p2i(reserved_rgn->base()), reserved_rgn->size());
        assert(reserved_rgn->contain_region(base_addr, size), "Reserved heap region should contain this mapping region");
        return true;
      }

      // Print some more details. Don't use UL here to avoid circularities.
      tty->print_cr("Error: existing region: [" INTPTR_FORMAT "-" INTPTR_FORMAT "), memory tag %u.\n"
                    "       new region: [" INTPTR_FORMAT "-" INTPTR_FORMAT "), memory tag %u.",
                    p2i(reserved_rgn->base()), p2i(reserved_rgn->end()), (unsigned)reserved_rgn->mem_tag(),
                    p2i(base_addr), p2i(base_addr + size), (unsigned)mem_tag);
      if (MemTracker::tracking_level() == NMT_detail) {
        tty->print_cr("Existing region allocated from:");
        reserved_rgn->call_stack()->print_on(tty);
        tty->print_cr("New region allocated from:");
        stack.print_on(tty);
      }
      ShouldNotReachHere();
      return false;
    }
  }
}

void VirtualMemoryTracker::set_reserved_region_type(address addr, MemTag mem_tag) {
  assert(addr != nullptr, "Invalid address");
  assert(_reserved_regions != nullptr, "Sanity check");

  ReservedMemoryRegion   rgn(addr, 1);
  ReservedMemoryRegion*  reserved_rgn = _reserved_regions->find(rgn);
  if (reserved_rgn != nullptr) {
    assert(reserved_rgn->contain_address(addr), "Containment");
    if (reserved_rgn->mem_tag() != mem_tag) {
      assert(reserved_rgn->mem_tag() == mtNone, "Overwrite memory tag (should be mtNone, is: \"%s\")",
             NMTUtil::tag_to_name(reserved_rgn->mem_tag()));
      reserved_rgn->set_mem_tag(mem_tag);
    }
  }
}

bool VirtualMemoryTracker::add_committed_region(address addr, size_t size,
  const NativeCallStack& stack) {
  assert(addr != nullptr, "Invalid address");
  assert(size > 0, "Invalid size");
  assert(_reserved_regions != nullptr, "Sanity check");

  ReservedMemoryRegion  rgn(addr, size);
  ReservedMemoryRegion* reserved_rgn = _reserved_regions->find(rgn);

  if (reserved_rgn == nullptr) {
    log_debug(nmt)("Add committed region \'%s\', No reserved region found for  (" INTPTR_FORMAT ", " SIZE_FORMAT ")",
                  rgn.mem_tag_name(),  p2i(rgn.base()), rgn.size());
  }
  assert(reserved_rgn != nullptr, "Add committed region, No reserved region found");
  assert(reserved_rgn->contain_region(addr, size), "Not completely contained");
  bool result = reserved_rgn->add_committed_region(addr, size, stack);
  log_debug(nmt)("Add committed region \'%s\'(" INTPTR_FORMAT ", " SIZE_FORMAT ") %s",
                reserved_rgn->mem_tag_name(),  p2i(rgn.base()), rgn.size(), (result ? "Succeeded" : "Failed"));
  return result;
}

bool VirtualMemoryTracker::remove_uncommitted_region(address addr, size_t size) {
  assert(addr != nullptr, "Invalid address");
  assert(size > 0, "Invalid size");
  assert(_reserved_regions != nullptr, "Sanity check");

  ReservedMemoryRegion  rgn(addr, size);
  ReservedMemoryRegion* reserved_rgn = _reserved_regions->find(rgn);
  assert(reserved_rgn != nullptr, "No reserved region (" INTPTR_FORMAT ", " SIZE_FORMAT ")", p2i(addr), size);
  assert(reserved_rgn->contain_region(addr, size), "Not completely contained");
  const char* type_name = reserved_rgn->mem_tag_name();  // after remove, info is not complete
  bool result = reserved_rgn->remove_uncommitted_region(addr, size);
  log_debug(nmt)("Removed uncommitted region \'%s\' (" INTPTR_FORMAT ", " SIZE_FORMAT ") %s",
                 type_name,  p2i(addr), size, (result ? " Succeeded" : "Failed"));
  return result;
}

bool VirtualMemoryTracker::remove_released_region(ReservedMemoryRegion* rgn) {
  assert(rgn != nullptr, "Sanity check");
  assert(_reserved_regions != nullptr, "Sanity check");

  // uncommit regions within the released region
  ReservedMemoryRegion backup(*rgn);
  bool result = rgn->remove_uncommitted_region(rgn->base(), rgn->size());
  log_debug(nmt)("Remove uncommitted region \'%s\' (" INTPTR_FORMAT ", " SIZE_FORMAT ") %s",
                backup.mem_tag_name(), p2i(backup.base()), backup.size(), (result ? "Succeeded" : "Failed"));
  if (!result) {
    return false;
  }

  VirtualMemorySummary::record_released_memory(rgn->size(), rgn->mem_tag());
  result =  _reserved_regions->remove(*rgn);
  log_debug(nmt)("Removed region \'%s\' (" INTPTR_FORMAT ", " SIZE_FORMAT ") from _reserved_regions %s" ,
                backup.mem_tag_name(), p2i(backup.base()), backup.size(), (result ? "Succeeded" : "Failed"));
  return result;
}

bool VirtualMemoryTracker::remove_released_region(address addr, size_t size) {
  assert(addr != nullptr, "Invalid address");
  assert(size > 0, "Invalid size");
  assert(_reserved_regions != nullptr, "Sanity check");

  ReservedMemoryRegion  rgn(addr, size);
  ReservedMemoryRegion* reserved_rgn = _reserved_regions->find(rgn);

  if (reserved_rgn == nullptr) {
    log_debug(nmt)("No reserved region found for (" INTPTR_FORMAT ", " SIZE_FORMAT ")!",
                  p2i(rgn.base()), rgn.size());
  }
  assert(reserved_rgn != nullptr, "No reserved region");
  if (reserved_rgn->same_region(addr, size)) {
    return remove_released_region(reserved_rgn);
  }

  // uncommit regions within the released region
  if (!reserved_rgn->remove_uncommitted_region(addr, size)) {
    return false;
  }

  if (reserved_rgn->mem_tag() == mtClassShared) {
    if (reserved_rgn->contain_region(addr, size)) {
      // This is an unmapped CDS region, which is part of the reserved shared
      // memory region.
      // See special handling in VirtualMemoryTracker::add_reserved_region also.
      return true;
    }

    if (size > reserved_rgn->size()) {
      // This is from release the whole region spanning from archive space to class space,
      // so we release them altogether.
      ReservedMemoryRegion class_rgn(addr + reserved_rgn->size(),
                                     (size - reserved_rgn->size()));
      ReservedMemoryRegion* cls_rgn = _reserved_regions->find(class_rgn);
      assert(cls_rgn != nullptr, "Class space region  not recorded?");
      assert(cls_rgn->mem_tag() == mtClass, "Must be class mem tag");
      remove_released_region(reserved_rgn);
      remove_released_region(cls_rgn);
      return true;
    }
  }

  VirtualMemorySummary::record_released_memory(size, reserved_rgn->mem_tag());

  assert(reserved_rgn->contain_region(addr, size), "Not completely contained");
  if (reserved_rgn->base() == addr ||
      reserved_rgn->end() == addr + size) {
      reserved_rgn->exclude_region(addr, size);
    return true;
  } else {
    address top = reserved_rgn->end();
    address high_base = addr + size;
    ReservedMemoryRegion high_rgn(high_base, top - high_base,
      *reserved_rgn->call_stack(), reserved_rgn->mem_tag());

    // use original region for lower region
    reserved_rgn->exclude_region(addr, top - addr);
    LinkedListNode<ReservedMemoryRegion>* new_rgn = _reserved_regions->add(high_rgn);
    if (new_rgn == nullptr) {
      return false;
    } else {
      reserved_rgn->move_committed_regions(addr, *new_rgn->data());
      return true;
    }
  }
}

// Given an existing memory mapping registered with NMT, split the mapping in
//  two. The newly created two mappings will be registered under the call
//  stack and the memory tags of the original section.
bool VirtualMemoryTracker::split_reserved_region(address addr, size_t size, size_t split, MemTag mem_tag, MemTag split_tag) {

  ReservedMemoryRegion  rgn(addr, size);
  ReservedMemoryRegion* reserved_rgn = _reserved_regions->find(rgn);
  assert(reserved_rgn->same_region(addr, size), "Must be identical region");
  assert(reserved_rgn != nullptr, "No reserved region");
  assert(reserved_rgn->committed_size() == 0, "Splitting committed region?");

  NativeCallStack original_stack = *reserved_rgn->call_stack();
  MemTag original_tag = reserved_rgn->mem_tag();

  const char* name = reserved_rgn->mem_tag_name();
  remove_released_region(reserved_rgn);
  log_debug(nmt)("Split region \'%s\' (" INTPTR_FORMAT ", " SIZE_FORMAT ")  with size " SIZE_FORMAT,
                name, p2i(rgn.base()), rgn.size(), split);
  // Now, create two new regions.
  add_reserved_region(addr, split, original_stack, mem_tag);
  add_reserved_region(addr + split, size - split, original_stack, split_tag);

  return true;
}


// Iterate the range, find committed region within its bound.
class RegionIterator : public StackObj {
private:
  const address _start;
  const size_t  _size;

  address _current_start;
public:
  RegionIterator(address start, size_t size) :
    _start(start), _size(size), _current_start(start) {
  }

  // return true if committed region is found
  bool next_committed(address& start, size_t& size);
private:
  address end() const { return _start + _size; }
};

bool RegionIterator::next_committed(address& committed_start, size_t& committed_size) {
  if (end() <= _current_start) return false;

  const size_t page_sz = os::vm_page_size();
  const size_t current_size = end() - _current_start;
  if (os::committed_in_range(_current_start, current_size, committed_start, committed_size)) {
    assert(committed_start != nullptr, "Must be");
    assert(committed_size > 0 && is_aligned(committed_size, os::vm_page_size()), "Must be");

    _current_start = committed_start + committed_size;
    return true;
  } else {
    return false;
  }
}

// Walk all known thread stacks, snapshot their committed ranges.
class SnapshotThreadStackWalker : public VirtualMemoryWalker {
public:
  SnapshotThreadStackWalker() {}

  bool do_allocation_site(const ReservedMemoryRegion* rgn) {
<<<<<<< HEAD
    assert_lock_strong(NMT_lock);
    if (rgn->flag() == mtThreadStack) {
=======
    if (rgn->mem_tag() == mtThreadStack) {
>>>>>>> f0ae90f3
      address stack_bottom = rgn->thread_stack_uncommitted_bottom();
      address committed_start;
      size_t  committed_size;
      size_t stack_size = rgn->base() + rgn->size() - stack_bottom;
      // Align the size to work with full pages (Alpine and AIX stack top is not page aligned)
      size_t aligned_stack_size = align_up(stack_size, os::vm_page_size());

      ReservedMemoryRegion* region = const_cast<ReservedMemoryRegion*>(rgn);
      NativeCallStack ncs; // empty stack

      RegionIterator itr(stack_bottom, aligned_stack_size);
      DEBUG_ONLY(bool found_stack = false;)
      while (itr.next_committed(committed_start, committed_size)) {
        assert(committed_start != nullptr, "Should not be null");
        assert(committed_size > 0, "Should not be 0");
        // unaligned stack_size case: correct the region to fit the actual stack_size
        if (stack_bottom + stack_size < committed_start + committed_size) {
          committed_size = stack_bottom + stack_size - committed_start;
        }
        region->add_committed_region(committed_start, committed_size, ncs);
        DEBUG_ONLY(found_stack = true;)
      }
#ifdef ASSERT
      if (!found_stack) {
        log_debug(thread)("Thread exited without proper cleanup, may leak thread object");
      }
#endif
    }
    return true;
  }
};

void VirtualMemoryTracker::snapshot_thread_stacks() {
  SnapshotThreadStackWalker walker;
  walk_virtual_memory(&walker);
}

bool VirtualMemoryTracker::walk_virtual_memory(VirtualMemoryWalker* walker) {
  assert(_reserved_regions != nullptr, "Sanity check");
  NMTMutexLocker ml;
  // Check that the _reserved_regions haven't been deleted.
  if (_reserved_regions != nullptr) {
    LinkedListNode<ReservedMemoryRegion>* head = _reserved_regions->head();
    while (head != nullptr) {
      const ReservedMemoryRegion* rgn = head->peek();
      if (!walker->do_allocation_site(rgn)) {
        return false;
      }
      head = head->next();
    }
   }
  return true;
}

class PrintRegionWalker : public VirtualMemoryWalker {
private:
  const address               _p;
  outputStream*               _st;
  NativeCallStackPrinter      _stackprinter;
public:
  PrintRegionWalker(const void* p, outputStream* st) :
    _p((address)p), _st(st), _stackprinter(st) { }

  bool do_allocation_site(const ReservedMemoryRegion* rgn) {
    if (rgn->contain_address(_p)) {
      _st->print_cr(PTR_FORMAT " in mmap'd memory region [" PTR_FORMAT " - " PTR_FORMAT "], tag %s",
        p2i(_p), p2i(rgn->base()), p2i(rgn->base() + rgn->size()), NMTUtil::tag_to_enum_name(rgn->mem_tag()));
      if (MemTracker::tracking_level() == NMT_detail) {
        _stackprinter.print_stack(rgn->call_stack());
        _st->cr();
      }
      return false;
    }
    return true;
  }
};

// If p is contained within a known memory region, print information about it to the
// given stream and return true; false otherwise.
bool VirtualMemoryTracker::print_containing_region(const void* p, outputStream* st) {
  PrintRegionWalker walker(p, st);
  return !walk_virtual_memory(&walker);

}<|MERGE_RESOLUTION|>--- conflicted
+++ resolved
@@ -621,12 +621,8 @@
   SnapshotThreadStackWalker() {}
 
   bool do_allocation_site(const ReservedMemoryRegion* rgn) {
-<<<<<<< HEAD
     assert_lock_strong(NMT_lock);
-    if (rgn->flag() == mtThreadStack) {
-=======
     if (rgn->mem_tag() == mtThreadStack) {
->>>>>>> f0ae90f3
       address stack_bottom = rgn->thread_stack_uncommitted_bottom();
       address committed_start;
       size_t  committed_size;
