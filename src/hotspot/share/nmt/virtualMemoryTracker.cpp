--- conflicted
+++ resolved
@@ -208,13 +208,8 @@
 }
 
 bool VirtualMemoryTracker::walk_virtual_memory(VirtualMemoryWalker* walker) {
-<<<<<<< HEAD
-  MemTracker::NmtVirtualMemoryLocker nvml;
-  tree()->visit_reserved_regions([&](VirtualMemoryRegion& rgn) {
-=======
   bool ret = true;
   tree()->visit_reserved_regions([&](ReservedMemoryRegion& rgn) {
->>>>>>> ca89cd06
     if (!walker->do_allocation_site(&rgn)) {
       ret = false;
       return false;
