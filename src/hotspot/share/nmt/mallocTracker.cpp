/*
 * Copyright (c) 2014, 2025, Oracle and/or its affiliates. All rights reserved.
 * Copyright (c) 2021, 2023 SAP SE. All rights reserved.
 * Copyright (c) 2023, 2024, Red Hat, Inc. and/or its affiliates.
 *
 * DO NOT ALTER OR REMOVE COPYRIGHT NOTICES OR THIS FILE HEADER.
 *
 * This code is free software; you can redistribute it and/or modify it
 * under the terms of the GNU General Public License version 2 only, as
 * published by the Free Software Foundation.
 *
 * This code is distributed in the hope that it will be useful, but WITHOUT
 * ANY WARRANTY; without even the implied warranty of MERCHANTABILITY or
 * FITNESS FOR A PARTICULAR PURPOSE.  See the GNU General Public License
 * version 2 for more details (a copy is included in the LICENSE file that
 * accompanied this code).
 *
 * You should have received a copy of the GNU General Public License version
 * 2 along with this work; if not, write to the Free Software Foundation,
 * Inc., 51 Franklin St, Fifth Floor, Boston, MA 02110-1301 USA.
 *
 * Please contact Oracle, 500 Oracle Parkway, Redwood Shores, CA 94065 USA
 * or visit www.oracle.com if you need additional information or have any
 * questions.
 *
 */

#include "jvm_io.h"
#include "logging/log.hpp"
#include "logging/logStream.hpp"
#include "nmt/mallocHeader.inline.hpp"
#include "nmt/mallocLimit.hpp"
#include "nmt/mallocSiteTable.hpp"
#include "nmt/mallocTracker.hpp"
#include "nmt/memTracker.hpp"
#include "runtime/arguments.hpp"
#include "runtime/atomic.hpp"
#include "runtime/globals.hpp"
#include "runtime/os.hpp"
#include "runtime/safefetch.hpp"
#include "utilities/debug.hpp"
#include "utilities/macros.hpp"
#include "utilities/ostream.hpp"
#include "utilities/vmError.hpp"
#include "utilities/globalDefinitions.hpp"

MallocMemorySnapshot MallocMemorySummary::_snapshot;

void MemoryCounter::update_peak(size_t size, size_t cnt) {
  size_t peak_sz = peak_size();
  while (peak_sz < size) {
    size_t old_sz = Atomic::cmpxchg(&_peak_size, peak_sz, size, memory_order_relaxed);
    if (old_sz == peak_sz) {
      // I won
      _peak_count = cnt;
      break;
    } else {
      peak_sz = old_sz;
    }
  }
}

void MallocMemorySnapshot::copy_to(MallocMemorySnapshot* s) {
  // Use ThreadCritical to make sure that mtChunks don't get deallocated while the
  // copy is going on, because their size is adjusted using this
  // buffer in make_adjustment().
  ThreadCritical tc;
  s->_all_mallocs = _all_mallocs;
  size_t total_size = 0;
  size_t total_count = 0;
  for (int index = 0; index < mt_number_of_tags; index ++) {
    s->_malloc[index] = _malloc[index];
    total_size += s->_malloc[index].malloc_size();
    total_count += s->_malloc[index].malloc_count();
  }
  // malloc counters may be updated concurrently
  s->_all_mallocs.set_size_and_count(total_size, total_count);
}

// Total malloc'd memory used by arenas
size_t MallocMemorySnapshot::total_arena() const {
  size_t amount = 0;
  for (int index = 0; index < mt_number_of_tags; index ++) {
    amount += _malloc[index].arena_size();
  }
  return amount;
}

// Make adjustment by subtracting chunks used by arenas
// from total chunks to get total free chunk size
void MallocMemorySnapshot::make_adjustment() {
  size_t arena_size = total_arena();
  int chunk_idx = NMTUtil::tag_to_index(mtChunk);
  _malloc[chunk_idx].record_free(arena_size);
  _all_mallocs.deallocate(arena_size);
}

void MallocMemorySummary::initialize() {
  // Uses placement new operator to initialize static area.
  MallocLimitHandler::initialize(MallocLimit);
}

bool MallocMemorySummary::total_limit_reached(size_t s, size_t so_far, const malloclimit* limit) {

#define FORMATTED \
  "MallocLimit: reached global limit (triggering allocation size: " PROPERFMT ", allocated so far: " PROPERFMT ", limit: " PROPERFMT ") ", \
  PROPERFMTARGS(s), PROPERFMTARGS(so_far), PROPERFMTARGS(limit->sz)

  // If we hit the limit during error reporting, we print a short warning but otherwise ignore it.
  // We don't want to risk recursive assertion or torn hs-err logs.
  if (VMError::is_error_reported()) {
    // Print warning, but only the first n times to avoid flooding output.
    static int stopafter = 10;
    if (stopafter-- > 0) {
      log_warning(nmt)(FORMATTED);
    }
    return false;
  }

  if (limit->mode == MallocLimitMode::trigger_fatal) {
    fatal(FORMATTED);
  } else {
    log_warning(nmt)(FORMATTED);
  }
#undef FORMATTED

  return true;
}

bool MallocMemorySummary::category_limit_reached(MemTag mem_tag, size_t s, size_t so_far, const malloclimit* limit) {

#define FORMATTED \
  "MallocLimit: reached category \"%s\" limit (triggering allocation size: " PROPERFMT ", allocated so far: " PROPERFMT ", limit: " PROPERFMT ") ", \
  NMTUtil::tag_to_enum_name(mem_tag), PROPERFMTARGS(s), PROPERFMTARGS(so_far), PROPERFMTARGS(limit->sz)

  // If we hit the limit during error reporting, we print a short warning but otherwise ignore it.
  // We don't want to risk recursive assertion or torn hs-err logs.
  if (VMError::is_error_reported()) {
    // Print warning, but only the first n times to avoid flooding output.
    static int stopafter = 10;
    if (stopafter-- > 0) {
      log_warning(nmt)(FORMATTED);
    }
    return false;
  }

  if (limit->mode == MallocLimitMode::trigger_fatal) {
    fatal(FORMATTED);
  } else {
    log_warning(nmt)(FORMATTED);
  }
#undef FORMATTED

  return true;
}

bool MallocTracker::initialize(NMT_TrackingLevel level) {
  if (level >= NMT_summary) {
    MallocMemorySummary::initialize();
  }

  if (level == NMT_detail) {
    return MallocSiteTable::initialize();
  }
  return true;
}

// Record a malloc memory allocation
void* MallocTracker::record_malloc(void* malloc_base, size_t size, MemTag mem_tag,
  const NativeCallStack& stack)
{
  assert(MemTracker::enabled(), "precondition");
  assert(malloc_base != nullptr, "precondition");

  MallocMemorySummary::record_malloc(size, mem_tag);
  uint32_t mst_marker = 0;
  if (MemTracker::tracking_level() == NMT_detail) {
    MallocSiteTable::allocation_at(stack, size, &mst_marker, mem_tag);
  }

  // Uses placement global new operator to initialize malloc header
  MallocHeader* const header = ::new (malloc_base)MallocHeader(size, mem_tag, mst_marker);
  void* const memblock = (void*)((char*)malloc_base + sizeof(MallocHeader));

  // The alignment check: 8 bytes alignment for 32 bit systems.
  //                      16 bytes alignment for 64-bit systems.
  assert(((size_t)memblock & (sizeof(size_t) * 2 - 1)) == 0, "Alignment check");

#ifdef ASSERT
  // Read back
  {
    const MallocHeader* header2 = MallocHeader::resolve_checked(memblock);
    assert(header2->size() == size, "Wrong size");
    assert(header2->mem_tag() == mem_tag, "Wrong memory tag");
  }
#endif

  return memblock;
}

void* MallocTracker::record_free_block(void* memblock) {
  assert(MemTracker::enabled(), "Sanity");
  assert(memblock != nullptr, "precondition");

  MallocHeader* header = MallocHeader::resolve_checked(memblock);

  deaccount(header->free_info());

  return (void*)header;
}

void MallocTracker::deaccount(MallocHeader::FreeInfo free_info) {
  MallocMemorySummary::record_free(free_info.size, free_info.mem_tag);
  if (MemTracker::tracking_level() == NMT_detail) {
    MallocSiteTable::deallocation_at(free_info.size, free_info.mst_marker);
  }
<<<<<<< HEAD
=======
}

// Given a pointer, look for the containing malloc block.
// Print the block. Note that since there is very low risk of memory looking
// accidentally like a valid malloc block header (canaries and all) so this is not
// totally failproof and may give a wrong answer. It is safe in that it will never
// crash, even when encountering unmapped memory.
bool MallocTracker::print_pointer_information(const void* p, outputStream* st) {
  assert(MemTracker::enabled(), "NMT not enabled");

#if !INCLUDE_ASAN

  address addr = (address)p;

  if (p2u(addr) < MAX2(os::vm_min_address(), (size_t)16 * M)) {
    return false; // bail out
  }

  // Carefully feel your way upwards and try to find a malloc header. Then check if
  // we are within the block.
  // We give preference to found live blocks; but if no live block had been found,
  // but the pointer points into remnants of a dead block, print that instead.
  const MallocHeader* likely_dead_block = nullptr;
  const MallocHeader* likely_live_block = nullptr;
  {
    const size_t smallest_possible_alignment = sizeof(void*);
    uintptr_t here = (uintptr_t)align_down(addr, smallest_possible_alignment);
    uintptr_t end = MAX2(smallest_possible_alignment, here - (0x1000 + sizeof(MallocHeader))); // stop searching after 4k
    for (; here >= end; here -= smallest_possible_alignment) {
      // JDK-8306561: cast to a MallocHeader needs to guarantee it can reside in readable memory
      if (!os::is_readable_range((void*)here, (void*)(here + sizeof(MallocHeader)))) {
        break; // Probably OOB, give up
      }
      const MallocHeader* const candidate = (const MallocHeader*)here;
      if (!candidate->looks_valid()) {
        // This is definitely not a header, go on to the next candidate.
        continue;
      }

      // fudge factor:
      // We don't report blocks for which p is clearly outside of. That would cause us to return true and possibly prevent
      // subsequent tests of p, see os::print_location(). But if p is just outside of the found block, this may be a
      // narrow oob error and we'd like to know that.
      const int fudge = 8;
      const address start_block = (address)candidate;
      const address start_payload = (address)(candidate + 1);
      const address end_payload = start_payload + candidate->size();
      const address end_payload_plus_fudge = end_payload + fudge;
      if (addr >= start_block && addr < end_payload_plus_fudge) {
        // We found a block the pointer is pointing into, or almost into.
        // If its a live block, we have our info. If its a dead block, we still
        // may be within the borders of a larger live block we have not found yet -
        // continue search.
        if (candidate->is_live()) {
          likely_live_block = candidate;
          break;
        } else {
          likely_dead_block = candidate;
          continue;
        }
      }
    }
  }

  // If we've found a reasonable candidate. Print the info.
  const MallocHeader* block = likely_live_block != nullptr ? likely_live_block : likely_dead_block;
  if (block != nullptr) {
    const char* where = nullptr;
    const address start_block = (address)block;
    const address start_payload = (address)(block + 1);
    const address end_payload = start_payload + block->size();
    if (addr < start_payload) {
      where = "into header of";
    } else if (addr < end_payload) {
      where = "into";
    } else {
      where = "just outside of";
    }
    st->print_cr(PTR_FORMAT " %s %s malloced block starting at " PTR_FORMAT ", size %zu, tag %s",
                 p2i(p), where,
                 (block->is_dead() ? "dead" : "live"),
                 p2i(block + 1), // lets print the payload start, not the header
                 block->size(), NMTUtil::tag_to_enum_name(block->mem_tag()));
    if (MemTracker::tracking_level() == NMT_detail) {
      NativeCallStack ncs;
      if (MallocSiteTable::access_stack(ncs, *block)) {
        ncs.print_on(st);
        st->cr();
      }
    }
    return true;
  }

#endif // !INCLUDE_ASAN

  return false;
>>>>>>> 0ef1c409
}<|MERGE_RESOLUTION|>--- conflicted
+++ resolved
@@ -214,103 +214,4 @@
   if (MemTracker::tracking_level() == NMT_detail) {
     MallocSiteTable::deallocation_at(free_info.size, free_info.mst_marker);
   }
-<<<<<<< HEAD
-=======
-}
-
-// Given a pointer, look for the containing malloc block.
-// Print the block. Note that since there is very low risk of memory looking
-// accidentally like a valid malloc block header (canaries and all) so this is not
-// totally failproof and may give a wrong answer. It is safe in that it will never
-// crash, even when encountering unmapped memory.
-bool MallocTracker::print_pointer_information(const void* p, outputStream* st) {
-  assert(MemTracker::enabled(), "NMT not enabled");
-
-#if !INCLUDE_ASAN
-
-  address addr = (address)p;
-
-  if (p2u(addr) < MAX2(os::vm_min_address(), (size_t)16 * M)) {
-    return false; // bail out
-  }
-
-  // Carefully feel your way upwards and try to find a malloc header. Then check if
-  // we are within the block.
-  // We give preference to found live blocks; but if no live block had been found,
-  // but the pointer points into remnants of a dead block, print that instead.
-  const MallocHeader* likely_dead_block = nullptr;
-  const MallocHeader* likely_live_block = nullptr;
-  {
-    const size_t smallest_possible_alignment = sizeof(void*);
-    uintptr_t here = (uintptr_t)align_down(addr, smallest_possible_alignment);
-    uintptr_t end = MAX2(smallest_possible_alignment, here - (0x1000 + sizeof(MallocHeader))); // stop searching after 4k
-    for (; here >= end; here -= smallest_possible_alignment) {
-      // JDK-8306561: cast to a MallocHeader needs to guarantee it can reside in readable memory
-      if (!os::is_readable_range((void*)here, (void*)(here + sizeof(MallocHeader)))) {
-        break; // Probably OOB, give up
-      }
-      const MallocHeader* const candidate = (const MallocHeader*)here;
-      if (!candidate->looks_valid()) {
-        // This is definitely not a header, go on to the next candidate.
-        continue;
-      }
-
-      // fudge factor:
-      // We don't report blocks for which p is clearly outside of. That would cause us to return true and possibly prevent
-      // subsequent tests of p, see os::print_location(). But if p is just outside of the found block, this may be a
-      // narrow oob error and we'd like to know that.
-      const int fudge = 8;
-      const address start_block = (address)candidate;
-      const address start_payload = (address)(candidate + 1);
-      const address end_payload = start_payload + candidate->size();
-      const address end_payload_plus_fudge = end_payload + fudge;
-      if (addr >= start_block && addr < end_payload_plus_fudge) {
-        // We found a block the pointer is pointing into, or almost into.
-        // If its a live block, we have our info. If its a dead block, we still
-        // may be within the borders of a larger live block we have not found yet -
-        // continue search.
-        if (candidate->is_live()) {
-          likely_live_block = candidate;
-          break;
-        } else {
-          likely_dead_block = candidate;
-          continue;
-        }
-      }
-    }
-  }
-
-  // If we've found a reasonable candidate. Print the info.
-  const MallocHeader* block = likely_live_block != nullptr ? likely_live_block : likely_dead_block;
-  if (block != nullptr) {
-    const char* where = nullptr;
-    const address start_block = (address)block;
-    const address start_payload = (address)(block + 1);
-    const address end_payload = start_payload + block->size();
-    if (addr < start_payload) {
-      where = "into header of";
-    } else if (addr < end_payload) {
-      where = "into";
-    } else {
-      where = "just outside of";
-    }
-    st->print_cr(PTR_FORMAT " %s %s malloced block starting at " PTR_FORMAT ", size %zu, tag %s",
-                 p2i(p), where,
-                 (block->is_dead() ? "dead" : "live"),
-                 p2i(block + 1), // lets print the payload start, not the header
-                 block->size(), NMTUtil::tag_to_enum_name(block->mem_tag()));
-    if (MemTracker::tracking_level() == NMT_detail) {
-      NativeCallStack ncs;
-      if (MallocSiteTable::access_stack(ncs, *block)) {
-        ncs.print_on(st);
-        st->cr();
-      }
-    }
-    return true;
-  }
-
-#endif // !INCLUDE_ASAN
-
-  return false;
->>>>>>> 0ef1c409
 }