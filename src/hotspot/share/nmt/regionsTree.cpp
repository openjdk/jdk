--- conflicted
+++ resolved
@@ -58,15 +58,9 @@
 }
 #endif
 
-<<<<<<< HEAD
-size_t RegionsTree::committed_size(VirtualMemoryRegion& rgn) {
+size_t RegionsTree::committed_size(const VirtualMemoryRegion& rgn) {
   size_t result = 0;
   visit_committed_regions(rgn, [&](VirtualMemoryRegion& crgn) {
-=======
-size_t RegionsTree::committed_size(const ReservedMemoryRegion& rgn) {
-  size_t result = 0;
-  visit_committed_regions(rgn, [&](CommittedMemoryRegion& crgn) {
->>>>>>> 75269fdb
     result += crgn.size();
     return true;
   });
