--- conflicted
+++ resolved
@@ -142,19 +142,11 @@
 public:
   #ifndef _LP64
   inline uint32_t alt_canary() const {
-<<<<<<< HEAD
-    AsanPoisoningHelper<AltCanaryType> _temp(&_alt_canary);
-    return _alt_canary;
-  }
-  inline void set_alt_canary(uint32_t value) {
-    AsanPoisoningHelper<AltCanaryType> _temp(&_alt_canary);
-=======
     AsanPoisoningHelper aph(&_alt_canary);
     return _alt_canary;
   }
   inline void set_alt_canary(uint32_t value) {
     AsanPoisoningHelper aph(&_alt_canary);
->>>>>>> 3688d28b
       _alt_canary = value;
   }
   #endif
