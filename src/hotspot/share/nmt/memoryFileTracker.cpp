--- conflicted
+++ resolved
@@ -90,13 +90,8 @@
                        NMTUtil::scale_name(scale),
                        NMTUtil::tag_to_name(prev->val().out.mem_tag()));
       {
-<<<<<<< HEAD
-        streamIndentor si(stream, 4);
-        _stack_storage.get(prev->val().out.reserved_stack()).print_on(stream);
-=======
         StreamIndentor si(stream, 4);
         _stack_storage.get(prev->val().out.stack()).print_on(stream);
->>>>>>> b8d2bdb4
       }
       stream->cr();
     }
