--- conflicted
+++ resolved
@@ -230,11 +230,7 @@
     if (!enabled()) return;
     if (addr != nullptr) {
       NmtVirtualMemoryLocker nvml;
-<<<<<<< HEAD
-      VirtualMemoryTracker::Instance::set_reserved_region_tag((address)addr, mem_tag);
-=======
       VirtualMemoryTracker::set_reserved_region_type((address)addr, size, mem_tag);
->>>>>>> cf0308b2
     }
   }
 
