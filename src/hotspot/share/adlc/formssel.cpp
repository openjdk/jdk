--- conflicted
+++ resolved
@@ -613,14 +613,9 @@
         strcmp(_matrule->_rChild->_opType,"StrHashCode")==0 ||
         strcmp(_matrule->_rChild->_opType,"StrIndexOf" )==0 ||
         strcmp(_matrule->_rChild->_opType,"StrIndexOfChar" )==0 ||
-<<<<<<< HEAD
-        strcmp(_matrule->_rChild->_opType,"HasNegatives" )==0 ||
+        strcmp(_matrule->_rChild->_opType,"CountPositives" )==0 ||
         strcmp(_matrule->_rChild->_opType,"AryEq"      )==0 ||
         strcmp(_matrule->_rChild->_opType,"AryHashCode")==0 ))
-=======
-        strcmp(_matrule->_rChild->_opType,"CountPositives" )==0 ||
-        strcmp(_matrule->_rChild->_opType,"AryEq"      )==0 ))
->>>>>>> 8e4fab0c
     return true;
 
   // Check if instruction has a USE of a memory operand class, but no defs
