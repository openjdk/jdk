/*
 * Copyright (c) 2025 SAP SE. All rights reserved.
 * DO NOT ALTER OR REMOVE COPYRIGHT NOTICES OR THIS FILE HEADER.
 *
 * This code is free software; you can redistribute it and/or modify it
 * under the terms of the GNU General Public License version 2 only, as
 * published by the Free Software Foundation.
 *
 * This code is distributed in the hope that it will be useful, but WITHOUT
 * ANY WARRANTY; without even the implied warranty of MERCHANTABILITY or
 * FITNESS FOR A PARTICULAR PURPOSE.  See the GNU General Public License
 * version 2 for more details (a copy is included in the LICENSE file that
 * accompanied this code).
 *
 * You should have received a copy of the GNU General Public License version
 * 2 along with this work; if not, write to the Free Software Foundation,
 * Inc., 51 Franklin St, Fifth Floor, Boston, MA 02110-1301 USA.
 *
 * Please contact Oracle, 500 Oracle Parkway, Redwood Shores, CA 94065 USA
 * or visit www.oracle.com if you need additional information or have any
 * questions.
 *
 */

#include "jfr/periodic/sampling/jfrCPUTimeThreadSampler.hpp"
#include "logging/log.hpp"

#if defined(LINUX)
#include "jfr/periodic/sampling/jfrThreadSampling.hpp"
#include "jfr/support/jfrThreadLocal.hpp"
#include "jfr/utilities/jfrThreadIterator.hpp"
#include "jfr/utilities/jfrTime.hpp"
#include "jfr/utilities/jfrTypes.hpp"
#include "jfrfiles/jfrEventClasses.hpp"
#include "memory/resourceArea.hpp"
#include "runtime/atomic.hpp"
#include "runtime/javaThread.hpp"
#include "runtime/osThread.hpp"
#include "runtime/safepointMechanism.inline.hpp"
#include "runtime/threadSMR.hpp"
#include "runtime/vmOperation.hpp"
#include "runtime/vmThread.hpp"
#include "signals_posix.hpp"
#include "utilities/ticks.hpp"

static const int64_t RECOMPUTE_INTERVAL_MS = 100;

static bool is_excluded(JavaThread* jt) {
  return jt->is_hidden_from_external_view() ||
         jt->jfr_thread_local()->is_excluded() ||
         jt->is_JfrRecorder_thread();
}

static JavaThread* get_java_thread_if_valid() {
  Thread* raw_thread = Thread::current_or_null_safe();
  if (raw_thread == nullptr) {
    // probably while shutting down
    return nullptr;
  }
  assert(raw_thread->is_Java_thread(), "invariant");
  JavaThread* jt = JavaThread::cast(raw_thread);
  if (is_excluded(jt) || jt->is_exiting()) {
    return nullptr;
  }
  return jt;
}

JfrCPUTimeTraceQueue::JfrCPUTimeTraceQueue(u4 capacity) :
   _data(nullptr), _capacity(capacity), _head(0), _lost_samples(0), _lost_samples_due_to_queue_full(0) {
  if (capacity != 0) {
    _data = JfrCHeapObj::new_array<JfrCPUTimeSampleRequest>(capacity);
  }
}

JfrCPUTimeTraceQueue::~JfrCPUTimeTraceQueue() {
  if (_data != nullptr) {
    assert(_capacity != 0, "invariant");
    JfrCHeapObj::free(_data, _capacity * sizeof(JfrCPUTimeSampleRequest));
  }
}

bool JfrCPUTimeTraceQueue::enqueue(JfrCPUTimeSampleRequest& request) {
  assert(JavaThread::current()->jfr_thread_local()->is_cpu_time_jfr_enqueue_locked(), "invariant");
  assert(&JavaThread::current()->jfr_thread_local()->cpu_time_jfr_queue() == this, "invariant");
  u4 elementIndex;
  do {
    elementIndex = Atomic::load_acquire(&_head);
    if (elementIndex >= _capacity) {
      return false;
    }
  } while (Atomic::cmpxchg(&_head, elementIndex, elementIndex + 1) != elementIndex);
  _data[elementIndex] = request;
  return true;
}

JfrCPUTimeSampleRequest& JfrCPUTimeTraceQueue::at(u4 index) {
  assert(index < _head, "invariant");
  return _data[index];
}

static volatile u4 _lost_samples_sum = 0;

u4 JfrCPUTimeTraceQueue::size() const {
  return Atomic::load_acquire(&_head);
}

void JfrCPUTimeTraceQueue::set_size(u4 size) {
  Atomic::release_store(&_head, size);
}

u4 JfrCPUTimeTraceQueue::capacity() const {
  return Atomic::load_acquire(&_capacity);
}

void JfrCPUTimeTraceQueue::set_capacity(u4 capacity) {
  if (capacity == Atomic::load(&_capacity)) {
    return;
  }
  _head = 0;
  if (_data != nullptr) {
    assert(_capacity != 0, "invariant");
    JfrCHeapObj::free(_data, _capacity * sizeof(JfrCPUTimeSampleRequest));
  }
  if (capacity != 0) {
    _data = JfrCHeapObj::new_array<JfrCPUTimeSampleRequest>(capacity);
  } else {
    _data = nullptr;
  }
  Atomic::release_store(&_capacity, capacity);
}

bool JfrCPUTimeTraceQueue::is_empty() const {
  return Atomic::load_acquire(&_head) == 0;
}

u4 JfrCPUTimeTraceQueue::lost_samples() const {
  return Atomic::load(&_lost_samples);
}

void JfrCPUTimeTraceQueue::increment_lost_samples() {
  Atomic::inc(&_lost_samples_sum);
  Atomic::inc(&_lost_samples);
}

void JfrCPUTimeTraceQueue::increment_lost_samples_due_to_queue_full() {
  Atomic::inc(&_lost_samples_due_to_queue_full);
}

u4 JfrCPUTimeTraceQueue::get_and_reset_lost_samples() {
  return Atomic::xchg(&_lost_samples, (u4)0);
}

u4 JfrCPUTimeTraceQueue::get_and_reset_lost_samples_due_to_queue_full() {
  return Atomic::xchg(&_lost_samples_due_to_queue_full, (u4)0);
}

void JfrCPUTimeTraceQueue::init() {
  set_capacity(JfrCPUTimeTraceQueue::CPU_TIME_QUEUE_INITIAL_CAPACITY);
}

void JfrCPUTimeTraceQueue::clear() {
  Atomic::release_store(&_head, (u4)0);
}

<<<<<<< HEAD
// A throttle is either a rate or a fixed period
class JfrCPUSamplerThrottle {

  union {
    double _rate;
    u8 _period_nanos;
  };
  bool _is_rate;

public:

  JfrCPUSamplerThrottle(double rate) : _rate(rate), _is_rate(true) {
    assert(rate >= 0, "invariant");
  }

  JfrCPUSamplerThrottle(u8 period_nanos) : _period_nanos(period_nanos), _is_rate(false) {}

  bool enabled() const { return _is_rate ? _rate > 0 : _period_nanos > 0; }

  int64_t compute_sampling_period() const {
    if (_is_rate) {
      if (_rate == 0) {
        return 0;
      }
      return os::active_processor_count() * 1000000000.0 / _rate;
    }
    return _period_nanos;
  }
};
=======
void JfrCPUTimeTraceQueue::resize_if_needed() {
  u4 lost_samples_due_to_queue_full = get_and_reset_lost_samples_due_to_queue_full();
  if (lost_samples_due_to_queue_full == 0) {
    return;
  }
  u4 capacity = Atomic::load(&_capacity);
  if (capacity < CPU_TIME_QUEUE_MAX_CAPACITY) {
    float ratio = (float)lost_samples_due_to_queue_full / (float)capacity;
    int factor = 1;
    if (ratio > 8) { // idea is to quickly scale the queue in the worst case
      factor = ratio;
    } else if (ratio > 2) {
      factor = 8;
    } else if (ratio > 0.5) {
      factor = 4;
    } else if (ratio > 0.01) {
      factor = 2;
    }
    if (factor > 1) {
      u4 new_capacity = MIN2(CPU_TIME_QUEUE_MAX_CAPACITY, capacity * factor);
      set_capacity(new_capacity);
    }
  }
}
>>>>>>> fde6cd77

// A throttle is either a rate or a fixed period
class JfrCPUSamplerThrottle {

  union {
    double _rate;
    u8 _period_nanos;
  };
  bool _is_rate;

public:

  JfrCPUSamplerThrottle(double rate) : _rate(rate), _is_rate(true) {
    assert(rate >= 0, "invariant");
  }

  JfrCPUSamplerThrottle(u8 period_nanos) : _period_nanos(period_nanos), _is_rate(false) {}

  bool enabled() const { return _is_rate ? _rate > 0 : _period_nanos > 0; }

  int64_t compute_sampling_period() const {
    if (_is_rate) {
      if (_rate == 0) {
        return 0;
      }
      return os::active_processor_count() * 1000000000.0 / _rate;
    }
    return _period_nanos;
  }
};

class JfrCPUSamplerThread : public NonJavaThread {
  friend class JfrCPUTimeThreadSampling;
 private:
  Semaphore _sample;
  NonJavaThread* _sampler_thread;
  JfrCPUSamplerThrottle _throttle;
  volatile int64_t _current_sampling_period_ns;
  volatile bool _disenrolled;
  // top bit is used to indicate that no signal handler should proceed
  volatile u4 _active_signal_handlers;
  volatile bool _is_async_processing_of_cpu_time_jfr_requests_triggered;
  volatile bool _warned_about_timer_creation_failure;
  volatile bool _signal_handler_installed;
  DEBUG_ONLY(volatile bool _out_of_stack_walking_enabled;)
  DEBUG_ONLY(volatile u8 _out_of_stack_walking_iterations;)

  static const u4 STOP_SIGNAL_BIT = 0x80000000;

  JfrCPUSamplerThread(JfrCPUSamplerThrottle& throttle);

  void start_thread();

  void enroll();
  void disenroll();
  void update_all_thread_timers();

  void recompute_period_if_needed();

  void set_throttle(JfrCPUSamplerThrottle& throttle);
  int64_t get_sampling_period() const { return Atomic::load(&_current_sampling_period_ns); };

  void sample_thread(JfrSampleRequest& request, void* ucontext, JavaThread* jt, JfrThreadLocal* tl, JfrTicks& now);

  // process the queues for all threads that are in native state (and requested to be processed)
  void stackwalk_threads_in_native();
  bool create_timer_for_thread(JavaThread* thread, timer_t &timerid);

  void stop_signal_handlers();

  // returns false if the stop signal bit was set, true otherwise
  bool increment_signal_handler_count();

  void decrement_signal_handler_count();

  void initialize_active_signal_handler_counter();

protected:
  virtual void post_run();
public:
  virtual const char* name() const { return "JFR CPU Sampler Thread"; }
  virtual const char* type_name() const { return "JfrCPUTimeSampler"; }
  void run();
  void on_javathread_create(JavaThread* thread);
  void on_javathread_terminate(JavaThread* thread);

  void handle_timer_signal(siginfo_t* info, void* context);
  bool init_timers();
  void stop_timer();

  void trigger_async_processing_of_cpu_time_jfr_requests();

  #ifdef ASSERT
  void set_out_of_stack_walking_enabled(bool runnable) {
    Atomic::release_store(&_out_of_stack_walking_enabled, runnable);
  }

  u8 out_of_stack_walking_iterations() const {
    return Atomic::load(&_out_of_stack_walking_iterations);
  }
  #endif
};

JfrCPUSamplerThread::JfrCPUSamplerThread(JfrCPUSamplerThrottle& throttle) :
  _sample(),
  _sampler_thread(nullptr),
  _throttle(throttle),
  _current_sampling_period_ns(throttle.compute_sampling_period()),
  _disenrolled(true),
  _active_signal_handlers(STOP_SIGNAL_BIT),
  _is_async_processing_of_cpu_time_jfr_requests_triggered(false),
  _warned_about_timer_creation_failure(false),
  _signal_handler_installed(false) {
}

void JfrCPUSamplerThread::trigger_async_processing_of_cpu_time_jfr_requests() {
  Atomic::release_store(&_is_async_processing_of_cpu_time_jfr_requests_triggered, true);
}

void JfrCPUSamplerThread::on_javathread_create(JavaThread* thread) {
  if (thread->is_hidden_from_external_view() || thread->is_JfrRecorder_thread() ||
      !Atomic::load_acquire(&_signal_handler_installed)) {
    return;
  }
  JfrThreadLocal* tl = thread->jfr_thread_local();
  assert(tl != nullptr, "invariant");
  tl->cpu_time_jfr_queue().init();
  timer_t timerid;
  if (create_timer_for_thread(thread, timerid)) {
    tl->set_cpu_timer(&timerid);
  } else {
    if (!Atomic::or_then_fetch(&_warned_about_timer_creation_failure, true)) {
      log_warning(jfr)("Failed to create timer for a thread");
    }
    tl->deallocate_cpu_time_jfr_queue();
  }
}

void JfrCPUSamplerThread::on_javathread_terminate(JavaThread* thread) {
  JfrThreadLocal* tl = thread->jfr_thread_local();
  assert(tl != nullptr, "invariant");
  timer_t* timer = tl->cpu_timer();
  if (timer == nullptr) {
    return; // no timer was created for this thread
  }
  tl->acquire_cpu_time_jfr_dequeue_lock();
  tl->unset_cpu_timer();
  tl->deallocate_cpu_time_jfr_queue();
  s4 lost_samples = tl->cpu_time_jfr_queue().lost_samples();
  if (lost_samples > 0) {
    JfrCPUTimeThreadSampling::send_lost_event(JfrTicks::now(), JfrThreadLocal::thread_id(thread), lost_samples);
  }
  tl->release_cpu_time_jfr_queue_lock();
}

void JfrCPUSamplerThread::start_thread() {
  if (os::create_thread(this, os::os_thread)) {
    os::start_thread(this);
  } else {
    log_error(jfr)("Failed to create thread for thread sampling");
  }
}

void JfrCPUSamplerThread::enroll() {
  if (Atomic::cmpxchg(&_disenrolled, true, false)) {
    Atomic::store(&_warned_about_timer_creation_failure, false);
    initialize_active_signal_handler_counter();
    log_trace(jfr)("Enrolling CPU thread sampler");
    _sample.signal();
    if (!init_timers()) {
      log_error(jfr)("Failed to initialize timers for CPU thread sampler");
      disenroll();
      return;
    }
    log_trace(jfr)("Enrolled CPU thread sampler");
  }
}

void JfrCPUSamplerThread::disenroll() {
  if (!Atomic::cmpxchg(&_disenrolled, false, true)) {
    log_trace(jfr)("Disenrolling CPU thread sampler");
    if (Atomic::load_acquire(&_signal_handler_installed)) {
      stop_timer();
      stop_signal_handlers();
    }
    _sample.wait();
    log_trace(jfr)("Disenrolled CPU thread sampler");
  }
}

void JfrCPUSamplerThread::run() {
  assert(_sampler_thread == nullptr, "invariant");
  _sampler_thread = this;
  int64_t last_recompute_check = os::javaTimeNanos();
  while (true) {
    if (!_sample.trywait()) {
      // disenrolled
      _sample.wait();
    }
    _sample.signal();

    if (os::javaTimeNanos() - last_recompute_check > RECOMPUTE_INTERVAL_MS * 1000000) {
      recompute_period_if_needed();
      last_recompute_check = os::javaTimeNanos();
<<<<<<< HEAD
    }

    if (Atomic::cmpxchg(&_is_async_processing_of_cpu_time_jfr_requests_triggered, true, false)) {
      stackwalk_threads_in_native();
=======
>>>>>>> fde6cd77
    }
    DEBUG_ONLY(if (Atomic::load_acquire(&_out_of_stack_walking_enabled)) {)
      if (Atomic::cmpxchg(&_is_async_processing_of_cpu_time_jfr_requests_triggered, true, false)) {
        DEBUG_ONLY(Atomic::inc(&_out_of_stack_walking_iterations);)
        stackwalk_threads_in_native();
      }
    DEBUG_ONLY(})
    os::naked_sleep(100);
  }
}

void JfrCPUSamplerThread::stackwalk_threads_in_native() {
  ResourceMark rm;
  // Required to prevent JFR from sampling through an ongoing safepoint
  MutexLocker tlock(Threads_lock);
  ThreadsListHandle tlh;
  Thread* current = Thread::current();
  for (size_t i = 0; i < tlh.list()->length(); i++) {
    JavaThread* jt = tlh.list()->thread_at(i);
    JfrThreadLocal* tl = jt->jfr_thread_local();
    if (tl->wants_async_processing_of_cpu_time_jfr_requests()) {
      if (jt->thread_state() != _thread_in_native || !tl->try_acquire_cpu_time_jfr_dequeue_lock()) {
        tl->set_do_async_processing_of_cpu_time_jfr_requests(false);
        continue;
      }
      if (jt->has_last_Java_frame()) {
        JfrThreadSampling::process_cpu_time_request(jt, tl, current, false);
      } else {
        tl->set_do_async_processing_of_cpu_time_jfr_requests(false);
      }
      tl->release_cpu_time_jfr_queue_lock();
    }
  }
}

static volatile size_t count = 0;

void JfrCPUTimeThreadSampling::send_empty_event(const JfrTicks &start_time, traceid tid, Tickspan cpu_time_period) {
  EventCPUTimeSample event(UNTIMED);
  event.set_failed(true);
  event.set_starttime(start_time);
  event.set_eventThread(tid);
  event.set_stackTrace(0);
  event.set_samplingPeriod(cpu_time_period);
  event.set_biased(false);
  event.commit();
}


static volatile size_t biased_count = 0;

void JfrCPUTimeThreadSampling::send_event(const JfrTicks &start_time, traceid sid, traceid tid, Tickspan cpu_time_period, bool biased) {
  EventCPUTimeSample event(UNTIMED);
  event.set_failed(false);
  event.set_starttime(start_time);
  event.set_eventThread(tid);
  event.set_stackTrace(sid);
  event.set_samplingPeriod(cpu_time_period);
  event.set_biased(biased);
  event.commit();
  Atomic::inc(&count);
  if (biased) {
    Atomic::inc(&biased_count);
  }
  if (Atomic::load(&count) % 1000 == 0) {
    log_debug(jfr)("CPU thread sampler sent %zu events, lost %d, biased %zu\n", Atomic::load(&count), Atomic::load(&_lost_samples_sum), Atomic::load(&biased_count));
  }
}

void JfrCPUTimeThreadSampling::send_lost_event(const JfrTicks &time, traceid tid, s4 lost_samples) {
  if (!EventCPUTimeSamplesLost::is_enabled()) {
    return;
  }
  EventCPUTimeSamplesLost event(UNTIMED);
  event.set_starttime(time);
  event.set_lostSamples(lost_samples);
  event.set_eventThread(tid);
  event.commit();
}

void JfrCPUSamplerThread::post_run() {
  this->NonJavaThread::post_run();
  delete this;
}

static JfrCPUTimeThreadSampling* _instance = nullptr;

JfrCPUTimeThreadSampling& JfrCPUTimeThreadSampling::instance() {
  return *_instance;
}

JfrCPUTimeThreadSampling* JfrCPUTimeThreadSampling::create() {
  assert(_instance == nullptr, "invariant");
  _instance = new JfrCPUTimeThreadSampling();
  return _instance;
}

void JfrCPUTimeThreadSampling::destroy() {
  if (_instance != nullptr) {
    delete _instance;
    _instance = nullptr;
  }
}

JfrCPUTimeThreadSampling::JfrCPUTimeThreadSampling() : _sampler(nullptr) {}

JfrCPUTimeThreadSampling::~JfrCPUTimeThreadSampling() {
  if (_sampler != nullptr) {
    _sampler->disenroll();
  }
}

void JfrCPUTimeThreadSampling::create_sampler(JfrCPUSamplerThrottle& throttle) {
  assert(_sampler == nullptr, "invariant");
  _sampler = new JfrCPUSamplerThread(throttle);
  _sampler->start_thread();
  _sampler->enroll();
}

void JfrCPUTimeThreadSampling::update_run_state(JfrCPUSamplerThrottle& throttle) {
  if (throttle.enabled()) {
    if (_sampler == nullptr) {
      create_sampler(throttle);
    } else {
      _sampler->set_throttle(throttle);
      _sampler->enroll();
    }
    return;
  }
  if (_sampler != nullptr) {
    _sampler->set_throttle(throttle);
    _sampler->disenroll();
  }
}

void JfrCPUTimeThreadSampling::set_rate(double rate) {
<<<<<<< HEAD
  if (_instance == nullptr) {
    return;
  }
  JfrCPUSamplerThrottle throttle(rate);
  instance().set_throttle_value(throttle);
}

void JfrCPUTimeThreadSampling::set_period(u8 nanos) {
  if (_instance == nullptr) {
    return;
  }
  JfrCPUSamplerThrottle throttle(nanos);
  instance().set_throttle_value(throttle);
}

=======
  if (_instance == nullptr) {
    return;
  }
  JfrCPUSamplerThrottle throttle(rate);
  instance().set_throttle_value(throttle);
}

void JfrCPUTimeThreadSampling::set_period(u8 nanos) {
  if (_instance == nullptr) {
    return;
  }
  JfrCPUSamplerThrottle throttle(nanos);
  instance().set_throttle_value(throttle);
}

>>>>>>> fde6cd77
void JfrCPUTimeThreadSampling::set_throttle_value(JfrCPUSamplerThrottle& throttle) {
  if (_sampler != nullptr) {
    _sampler->set_throttle(throttle);
  }
  update_run_state(throttle);
}

void JfrCPUTimeThreadSampling::on_javathread_create(JavaThread *thread) {
  if (_instance != nullptr && _instance->_sampler != nullptr) {
    _instance->_sampler->on_javathread_create(thread);
  }
}

void JfrCPUTimeThreadSampling::on_javathread_terminate(JavaThread *thread) {
  if (_instance != nullptr && _instance->_sampler != nullptr) {
    _instance->_sampler->on_javathread_terminate(thread);
  }
}

void JfrCPUTimeThreadSampling::trigger_async_processing_of_cpu_time_jfr_requests() {
  if (_instance != nullptr && _instance->_sampler != nullptr) {
    _instance->_sampler->trigger_async_processing_of_cpu_time_jfr_requests();
  }
}

void handle_timer_signal(int signo, siginfo_t* info, void* context) {
  assert(_instance != nullptr, "invariant");
  _instance->handle_timer_signal(info, context);
}


void JfrCPUTimeThreadSampling::handle_timer_signal(siginfo_t* info, void* context) {
  if (info->si_code != SI_TIMER) {
    // not the signal we are interested in
    return;
  }
  assert(_sampler != nullptr, "invariant");

  if (!_sampler->increment_signal_handler_count()) {
    return;
  }
  _sampler->handle_timer_signal(info, context);
  _sampler->decrement_signal_handler_count();
}

#ifdef ASSERT
void JfrCPUTimeThreadSampling::set_out_of_stack_walking_enabled(bool runnable) {
  if (_instance != nullptr && _instance->_sampler != nullptr) {
    _instance->_sampler->set_out_of_stack_walking_enabled(runnable);
  }
}

u8 JfrCPUTimeThreadSampling::out_of_stack_walking_iterations() {
  if (_instance != nullptr && _instance->_sampler != nullptr) {
    return _instance->_sampler->out_of_stack_walking_iterations();
  }
  return 0;
}
#endif

void JfrCPUSamplerThread::sample_thread(JfrSampleRequest& request, void* ucontext, JavaThread* jt, JfrThreadLocal* tl, JfrTicks& now) {
  JfrSampleRequestBuilder::build_cpu_time_sample_request(request, ucontext, jt, jt->jfr_thread_local(), now);
}

static bool check_state(JavaThread* thread) {
  switch (thread->thread_state()) {
    case _thread_in_Java:
    case _thread_in_native:
      return true;
    default:
      return false;
  }
}

void JfrCPUSamplerThread::handle_timer_signal(siginfo_t* info, void* context) {
  JfrTicks now = JfrTicks::now();
  JavaThread* jt = get_java_thread_if_valid();
  if (jt == nullptr) {
    return;
  }
  JfrThreadLocal* tl = jt->jfr_thread_local();
  JfrCPUTimeTraceQueue& queue = tl->cpu_time_jfr_queue();
  if (!check_state(jt)) {
    queue.increment_lost_samples();
    return;
  }
  if (!tl->try_acquire_cpu_time_jfr_enqueue_lock()) {
    queue.increment_lost_samples();
    return;
  }

  JfrCPUTimeSampleRequest request;
  // the sampling period might be too low for the current Linux configuration
  // so samples might be skipped and we have to compute the actual period
  int64_t period = get_sampling_period() * (info->si_overrun + 1);
  request._cpu_time_period = Ticks(period / 1000000000.0 * JfrTime::frequency()) - Ticks(0);
  sample_thread(request._request, context, jt, tl, now);

  if (queue.enqueue(request)) {
    if (queue.size() == 1) {
      tl->set_has_cpu_time_jfr_requests(true);
      SafepointMechanism::arm_local_poll_release(jt);
    }
  } else {
    queue.increment_lost_samples();
    queue.increment_lost_samples_due_to_queue_full();
  }

  if (jt->thread_state() == _thread_in_native) {
      if (!tl->wants_async_processing_of_cpu_time_jfr_requests()) {
        tl->set_do_async_processing_of_cpu_time_jfr_requests(true);
        JfrCPUTimeThreadSampling::trigger_async_processing_of_cpu_time_jfr_requests();
      }
  } else {
    tl->set_do_async_processing_of_cpu_time_jfr_requests(false);
  }

  tl->release_cpu_time_jfr_queue_lock();
}

static const int SIG = SIGPROF;

static void set_timer_time(timer_t timerid, int64_t period_nanos) {
  struct itimerspec its;
  if (period_nanos == 0) {
    its.it_interval.tv_sec = 0;
    its.it_interval.tv_nsec = 0;
  } else {
    its.it_interval.tv_sec = period_nanos / NANOSECS_PER_SEC;
    its.it_interval.tv_nsec = period_nanos % NANOSECS_PER_SEC;
  }
  its.it_value = its.it_interval;
  if (timer_settime(timerid, 0, &its, nullptr) == -1) {
    warning("Failed to set timer for thread sampling: %s", os::strerror(os::get_last_error()));
  }
}

bool JfrCPUSamplerThread::create_timer_for_thread(JavaThread* thread, timer_t& timerid) {
  struct sigevent sev;
  sev.sigev_notify = SIGEV_THREAD_ID;
  sev.sigev_signo = SIG;
  sev.sigev_value.sival_ptr = nullptr;
  ((int*)&sev.sigev_notify)[1] = thread->osthread()->thread_id();
  clockid_t clock;
  int err = pthread_getcpuclockid(thread->osthread()->pthread_id(), &clock);
  if (err != 0) {
    log_error(jfr)("Failed to get clock for thread sampling: %s", os::strerror(err));
    return false;
  }
  if (timer_create(clock, &sev, &timerid) < 0) {
    return false;
  }
  int64_t period = get_sampling_period();
  if (period != 0) {
    set_timer_time(timerid, period);
  }
  return true;
}


void JfrCPUSamplerThread::stop_signal_handlers() {
  // set the stop signal bit
  Atomic::or_then_fetch(&_active_signal_handlers, STOP_SIGNAL_BIT, memory_order_acq_rel);
  while (Atomic::load_acquire(&_active_signal_handlers) > STOP_SIGNAL_BIT) {
    // wait for all signal handlers to finish
    os::naked_short_nanosleep(1000);
  }
}

// returns false if the stop signal bit was set, true otherwise
bool JfrCPUSamplerThread::increment_signal_handler_count() {
  // increment the count of active signal handlers
  u4 old_value = Atomic::fetch_then_add(&_active_signal_handlers, (u4)1, memory_order_acq_rel);
  if ((old_value & STOP_SIGNAL_BIT) != 0) {
    // if the stop signal bit was set, we are not allowed to increment
    Atomic::dec(&_active_signal_handlers, memory_order_acq_rel);
    return false;
  }
  return true;
}

void JfrCPUSamplerThread::decrement_signal_handler_count() {
  Atomic::dec(&_active_signal_handlers, memory_order_acq_rel);
}

void JfrCPUSamplerThread::initialize_active_signal_handler_counter() {
  Atomic::release_store(&_active_signal_handlers, (u4)0);
}

class VM_JFRInitializeCPUTimeSampler : public VM_Operation {
 private:
  JfrCPUSamplerThread* const _sampler;

 public:
  VM_JFRInitializeCPUTimeSampler(JfrCPUSamplerThread* sampler) : _sampler(sampler) {}

  VMOp_Type type() const { return VMOp_JFRInitializeCPUTimeSampler; }
  void doit() {
    JfrJavaThreadIterator iter;
    while (iter.has_next()) {
      _sampler->on_javathread_create(iter.next());
    }
  };
};

bool JfrCPUSamplerThread::init_timers() {
  // install sig handler for sig
  void* prev_handler = PosixSignals::get_signal_handler_for_signal(SIG);
  if ((prev_handler != SIG_DFL && prev_handler != SIG_IGN && prev_handler != (void*)::handle_timer_signal) ||
      PosixSignals::install_generic_signal_handler(SIG, (void*)::handle_timer_signal) == (void*)-1) {
    log_error(jfr)("Conflicting SIGPROF handler found: %p. CPUTimeSample events will not be recorded", prev_handler);
    return false;
  }
  Atomic::release_store(&_signal_handler_installed, true);
  VM_JFRInitializeCPUTimeSampler op(this);
  VMThread::execute(&op);
  return true;
}

class VM_JFRTerminateCPUTimeSampler : public VM_Operation {
 private:
  JfrCPUSamplerThread* const _sampler;

 public:
  VM_JFRTerminateCPUTimeSampler(JfrCPUSamplerThread* sampler) : _sampler(sampler) {}

  VMOp_Type type() const { return VMOp_JFRTerminateCPUTimeSampler; }
  void doit() {
    JfrJavaThreadIterator iter;
    while (iter.has_next()) {
      JavaThread *thread = iter.next();
      JfrThreadLocal* tl = thread->jfr_thread_local();
      timer_t* timer = tl->cpu_timer();
      if (timer == nullptr) {
        continue;
      }
      tl->deallocate_cpu_time_jfr_queue();
      tl->unset_cpu_timer();
    }
  };
};

void JfrCPUSamplerThread::stop_timer() {
  VM_JFRTerminateCPUTimeSampler op(this);
  VMThread::execute(&op);
}

void JfrCPUSamplerThread::recompute_period_if_needed() {
  int64_t current_period = get_sampling_period();
  int64_t period = _throttle.compute_sampling_period();
  if (period != current_period) {
    Atomic::store(&_current_sampling_period_ns, period);
    update_all_thread_timers();
  }
}

void JfrCPUSamplerThread::set_throttle(JfrCPUSamplerThrottle& throttle) {
  _throttle = throttle;
  if (_throttle.enabled() && Atomic::load_acquire(&_disenrolled) == false) {
    recompute_period_if_needed();
  } else {
    Atomic::store(&_current_sampling_period_ns, _throttle.compute_sampling_period());
  }
}

void JfrCPUSamplerThread::update_all_thread_timers() {
  int64_t period_millis = get_sampling_period();
  ThreadsListHandle tlh;
  for (size_t i = 0; i < tlh.length(); i++) {
    JavaThread* thread = tlh.thread_at(i);
    JfrThreadLocal* tl = thread->jfr_thread_local();
    assert(tl != nullptr, "invariant");
    timer_t* timer = tl->cpu_timer();
    if (timer != nullptr) {
      set_timer_time(*timer, period_millis);
    }
  }
}

#else

static void warn() {
  static bool displayed_warning = false;
  if (!displayed_warning) {
    warning("CPU time method sampling not supported in JFR on your platform");
    displayed_warning = true;
  }
}

static JfrCPUTimeThreadSampling* _instance = nullptr;

JfrCPUTimeThreadSampling& JfrCPUTimeThreadSampling::instance() {
  return *_instance;
}

JfrCPUTimeThreadSampling* JfrCPUTimeThreadSampling::create() {
  _instance = new JfrCPUTimeThreadSampling();
  return _instance;
}

void JfrCPUTimeThreadSampling::destroy() {
  delete _instance;
  _instance = nullptr;
}

void JfrCPUTimeThreadSampling::set_rate(double rate) {
  if (rate != 0) {
    warn();
  }
}

void JfrCPUTimeThreadSampling::set_period(u8 period_nanos) {
  if (period_nanos != 0) {
    warn();
  }
}

void JfrCPUTimeThreadSampling::on_javathread_create(JavaThread* thread) {
}

void JfrCPUTimeThreadSampling::on_javathread_terminate(JavaThread* thread) {
}

#ifdef ASSERT
static void set_out_of_stack_walking_enabled(bool runnable) {
  warn();
}
#endif

#endif // defined(LINUX) && defined(INCLUDE_JFR)<|MERGE_RESOLUTION|>--- conflicted
+++ resolved
@@ -162,37 +162,6 @@
   Atomic::release_store(&_head, (u4)0);
 }
 
-<<<<<<< HEAD
-// A throttle is either a rate or a fixed period
-class JfrCPUSamplerThrottle {
-
-  union {
-    double _rate;
-    u8 _period_nanos;
-  };
-  bool _is_rate;
-
-public:
-
-  JfrCPUSamplerThrottle(double rate) : _rate(rate), _is_rate(true) {
-    assert(rate >= 0, "invariant");
-  }
-
-  JfrCPUSamplerThrottle(u8 period_nanos) : _period_nanos(period_nanos), _is_rate(false) {}
-
-  bool enabled() const { return _is_rate ? _rate > 0 : _period_nanos > 0; }
-
-  int64_t compute_sampling_period() const {
-    if (_is_rate) {
-      if (_rate == 0) {
-        return 0;
-      }
-      return os::active_processor_count() * 1000000000.0 / _rate;
-    }
-    return _period_nanos;
-  }
-};
-=======
 void JfrCPUTimeTraceQueue::resize_if_needed() {
   u4 lost_samples_due_to_queue_full = get_and_reset_lost_samples_due_to_queue_full();
   if (lost_samples_due_to_queue_full == 0) {
@@ -217,7 +186,6 @@
     }
   }
 }
->>>>>>> fde6cd77
 
 // A throttle is either a rate or a fixed period
 class JfrCPUSamplerThrottle {
@@ -422,13 +390,6 @@
     if (os::javaTimeNanos() - last_recompute_check > RECOMPUTE_INTERVAL_MS * 1000000) {
       recompute_period_if_needed();
       last_recompute_check = os::javaTimeNanos();
-<<<<<<< HEAD
-    }
-
-    if (Atomic::cmpxchg(&_is_async_processing_of_cpu_time_jfr_requests_triggered, true, false)) {
-      stackwalk_threads_in_native();
-=======
->>>>>>> fde6cd77
     }
     DEBUG_ONLY(if (Atomic::load_acquire(&_out_of_stack_walking_enabled)) {)
       if (Atomic::cmpxchg(&_is_async_processing_of_cpu_time_jfr_requests_triggered, true, false)) {
@@ -565,7 +526,6 @@
 }
 
 void JfrCPUTimeThreadSampling::set_rate(double rate) {
-<<<<<<< HEAD
   if (_instance == nullptr) {
     return;
   }
@@ -581,23 +541,6 @@
   instance().set_throttle_value(throttle);
 }
 
-=======
-  if (_instance == nullptr) {
-    return;
-  }
-  JfrCPUSamplerThrottle throttle(rate);
-  instance().set_throttle_value(throttle);
-}
-
-void JfrCPUTimeThreadSampling::set_period(u8 nanos) {
-  if (_instance == nullptr) {
-    return;
-  }
-  JfrCPUSamplerThrottle throttle(nanos);
-  instance().set_throttle_value(throttle);
-}
-
->>>>>>> fde6cd77
 void JfrCPUTimeThreadSampling::set_throttle_value(JfrCPUSamplerThrottle& throttle) {
   if (_sampler != nullptr) {
     _sampler->set_throttle(throttle);
