/*
 * Copyright (c) 2012, 2025, Oracle and/or its affiliates. All rights reserved.
 * DO NOT ALTER OR REMOVE COPYRIGHT NOTICES OR THIS FILE HEADER.
 *
 * This code is free software; you can redistribute it and/or modify it
 * under the terms of the GNU General Public License version 2 only, as
 * published by the Free Software Foundation.
 *
 * This code is distributed in the hope that it will be useful, but WITHOUT
 * ANY WARRANTY; without even the implied warranty of MERCHANTABILITY or
 * FITNESS FOR A PARTICULAR PURPOSE.  See the GNU General Public License
 * version 2 for more details (a copy is included in the LICENSE file that
 * accompanied this code).
 *
 * You should have received a copy of the GNU General Public License version
 * 2 along with this work; if not, write to the Free Software Foundation,
 * Inc., 51 Franklin St, Fifth Floor, Boston, MA 02110-1301 USA.
 *
 * Please contact Oracle, 500 Oracle Parkway, Redwood Shores, CA 94065 USA
 * or visit www.oracle.com if you need additional information or have any
 * questions.
 *
 */

#include "jfr/metadata/jfrSerializer.hpp"
#include "jfr/recorder/service/jfrOptionSet.hpp"
#include "jfr/periodic/sampling/jfrSampleRequest.hpp"
#include "jfr/periodic/sampling/jfrThreadSampling.hpp"
#include "jfr/periodic/sampling/jfrThreadSampler.hpp"
#include "jfr/utilities/jfrTime.hpp"
#include "jfr/utilities/jfrTryLock.hpp"
#include "jfr/utilities/jfrTypes.hpp"
#include "logging/log.hpp"
#include "runtime/atomic.hpp"
#include "runtime/globals.hpp"
#include "runtime/javaThread.inline.hpp"
#include "runtime/mutexLocker.hpp"
#include "runtime/orderAccess.hpp"
#include "runtime/os.hpp"
#include "runtime/safepointMechanism.inline.hpp"
#include "runtime/semaphore.hpp"
#include "runtime/suspendedThreadTask.hpp"
#include "runtime/threadSMR.inline.hpp"
#include "utilities/systemMemoryBarrier.hpp"

// The JfrSamplerThread suspends, if necessary, JavaThreads for sampling.
// It creates a sample description of the top Java frame, called a Jfr Sample Request.
// The request is installed into a thread-local queue associated with the sampled thread.
// Before resuming the sampled thread, its thread-local poll page is armed.
// This mechanism lets the sampled thread discover and process the installed
// sample request at its next safepoint poll instruction.
class JfrSamplerThread : public NonJavaThread {
  friend class JfrThreadSampler;
 private:
  Semaphore _sample;
  JavaThread* _last_thread_java;
  JavaThread* _last_thread_native;
  int64_t _java_period_millis;
  int64_t _native_period_millis;
  int _cur_index;
  const u4 _max_frames;
  volatile bool _disenrolled;

  JavaThread* next_thread(ThreadsList* t_list, JavaThread* first_sampled, JavaThread* current);
  void task_stacktrace(JfrSampleRequestType type, JavaThread** last_thread);
  JfrSamplerThread(int64_t java_period_millis, int64_t native_period_millis, u4 max_frames);

  void start_thread();

  void enroll();
  void disenroll();
  void set_java_period(int64_t period_millis);
  void set_native_period(int64_t period_millis);
  bool sample_java_thread(JavaThread* jt);
  bool sample_native_thread(JavaThread* jt);

 protected:
  void run();
  virtual void post_run();

 public:
  virtual const char* name() const { return "JFR Sampler Thread"; }
  virtual const char* type_name() const { return "JfrSamplerThread"; }
  bool is_JfrSampler_thread() const { return true; }
  int64_t java_period() const { return Atomic::load(&_java_period_millis); };
  int64_t native_period() const { return Atomic::load(&_native_period_millis); };
};

JfrSamplerThread::JfrSamplerThread(int64_t java_period_millis, int64_t native_period_millis, u4 max_frames) :
  _sample(),
  _last_thread_java(nullptr),
  _last_thread_native(nullptr),
  _java_period_millis(java_period_millis),
  _native_period_millis(native_period_millis),
  _cur_index(-1),
  _max_frames(max_frames),
  _disenrolled(true) {
  assert(_java_period_millis >= 0, "invariant");
  assert(_native_period_millis >= 0, "invariant");
}

void JfrSamplerThread::post_run() {
  this->NonJavaThread::post_run();
  delete this;
}

void JfrSamplerThread::start_thread() {
  if (os::create_thread(this, os::os_thread)) {
    os::start_thread(this);
  } else {
    log_error(jfr)("Failed to create thread for thread sampling");
  }
}

void JfrSamplerThread::enroll() {
  if (_disenrolled) {
    log_trace(jfr)("Enrolling thread sampler");
    _sample.signal();
    _disenrolled = false;
  }
}

void JfrSamplerThread::disenroll() {
  if (!_disenrolled) {
    _sample.wait();
    _disenrolled = true;
    log_trace(jfr)("Disenrolling thread sampler");
  }
}

// Currently we only need to serialize a single thread state
// _thread_in_Java for the SafepointLatency event.
class VMThreadStateSerializer : public JfrSerializer {
 public:
  void serialize(JfrCheckpointWriter& writer) {
    writer.write_count(1);
    writer.write_key(_thread_in_Java);
    writer.write("_thread_in_Java");
  }
};

static inline int64_t get_monotonic_ms() {
  return os::javaTimeNanos() / 1000000;
}

void JfrSamplerThread::run() {
  JfrSerializer::register_serializer(TYPE_VMTHREADSTATE, true, new VMThreadStateSerializer());

  int64_t last_java_ms = get_monotonic_ms();
  int64_t last_native_ms = last_java_ms;
  while (true) {
    if (!_sample.trywait()) {
      // disenrolled
      _sample.wait();
      last_java_ms = get_monotonic_ms();
      last_native_ms = last_java_ms;
    }
    _sample.signal();

    int64_t java_period_millis = java_period();
    java_period_millis = java_period_millis == 0 ? max_jlong : MAX2<int64_t>(java_period_millis, 1);
    int64_t native_period_millis = native_period();
    native_period_millis = native_period_millis == 0 ? max_jlong : MAX2<int64_t>(native_period_millis, 1);

    // If both periods are max_jlong, it implies the sampler is in the process of
    // disenrolling. Loop back for graceful disenroll by means of the semaphore.
    if (java_period_millis == max_jlong && native_period_millis == max_jlong) {
      continue;
    }

    const int64_t now_ms = get_monotonic_ms();

    /*
     * Let I be java_period or native_period.
     * Let L be last_java_ms or last_native_ms.
     * Let N be now_ms.
     *
     * Interval, I, might be max_jlong so the addition
     * could potentially overflow without parenthesis (UB). Also note that
     * L - N < 0. Avoid UB, by adding parenthesis.
     */
    const int64_t next_j = java_period_millis + (last_java_ms - now_ms);
    const int64_t next_n = native_period_millis + (last_native_ms - now_ms);

    const int64_t sleep_to_next = MIN2<int64_t>(next_j, next_n);

    if (sleep_to_next > 0) {
      os::naked_sleep(sleep_to_next);
    }

    // Note, this code used to check (next_j - sleep_to_next) <= 0,
    // but that can overflow (UB) and cause a spurious sample.
    if (next_j <= sleep_to_next) {
      task_stacktrace(JAVA_SAMPLE, &_last_thread_java);
      last_java_ms = get_monotonic_ms();
    }
    if (next_n <= sleep_to_next) {
      task_stacktrace(NATIVE_SAMPLE, &_last_thread_native);
      last_native_ms = get_monotonic_ms();
    }
  }
}

JavaThread* JfrSamplerThread::next_thread(ThreadsList* t_list, JavaThread* first_sampled, JavaThread* current) {
  assert(t_list != nullptr, "invariant");
  assert(_cur_index >= -1 && (uint)_cur_index + 1 <= t_list->length(), "invariant");
  assert((current == nullptr && -1 == _cur_index) || (t_list->find_index_of_JavaThread(current) == _cur_index), "invariant");
  if ((uint)_cur_index + 1 == t_list->length()) {
    // wrap
    _cur_index = 0;
  } else {
    _cur_index++;
  }
  assert(_cur_index >= 0 && (uint)_cur_index < t_list->length(), "invariant");
  JavaThread* const next = t_list->thread_at(_cur_index);
  return next != first_sampled ? next : nullptr;
}

static inline bool is_excluded(JavaThread* jt) {
  assert(jt != nullptr, "invariant");
  return jt->is_Compiler_thread() || jt->is_hidden_from_external_view() || jt->is_JfrRecorder_thread() || jt->jfr_thread_local()->is_excluded();
}

void JfrSamplerThread::task_stacktrace(JfrSampleRequestType type, JavaThread** last_thread) {
  const uint sample_limit = JAVA_SAMPLE == type ? 5 : 1;
  uint num_samples = 0;
  JavaThread* start = nullptr;
  elapsedTimer sample_time;
  sample_time.start();
  {
    MutexLocker tlock(Threads_lock);
    ThreadsListHandle tlh;
    // Resolve a sample session relative start position index into the thread list array.
    // In cases where the last sampled thread is null or not-null but stale, find_index() returns -1.
    _cur_index = tlh.list()->find_index_of_JavaThread(*last_thread);
    JavaThread* current = _cur_index != -1 ? *last_thread : nullptr;

    // while (num_samples < sample_limit) {
    while (true) {
      current = next_thread(tlh.list(), start, current);
      if (current == nullptr) {
        break;
      }
      if (is_excluded(current)) {
        continue;
      }
      if (start == nullptr) {
        start = current; // remember the thread where we started to attempt sampling
      }
      bool success;
      if (JAVA_SAMPLE == type) {
        success = sample_java_thread(current);
      } else {
        assert(type == NATIVE_SAMPLE, "invariant");
        success = sample_native_thread(current);
      }
      if (success) {
        num_samples++;
      }
    }
    *last_thread = current; // remember the thread we last attempted to sample
  }
  sample_time.stop();
  log_trace(jfr)("JFR thread sampling done in %3.7f secs with %d java %d native samples",
    sample_time.seconds(), type == JAVA_SAMPLE ? num_samples : 0, type == NATIVE_SAMPLE ? num_samples : 0);
}

// Platform-specific thread suspension and CPU context retrieval.
class OSThreadSampler : public SuspendedThreadTask {
 private:
  JfrSampleResult _result;
 public:
  OSThreadSampler(JavaThread* jt) : SuspendedThreadTask(jt),
                                    _result(THREAD_SUSPENSION_ERROR) {}
  void request_sample() { run(); }
  JfrSampleResult result() const { return _result; }

  void do_task(const SuspendedThreadTaskContext& context) {
    JavaThread* const jt = JavaThread::cast(context.thread());
    assert(jt != nullptr, "invariant");
    if (jt->thread_state() == _thread_in_Java) {
      JfrThreadLocal* const tl = jt->jfr_thread_local();
      if (tl->sample_state() == NO_SAMPLE) {
<<<<<<< HEAD
        _result = JfrSampleRequestBuilder::build_java_sample_request(context, tl, jt);
=======
        _result = JfrSampleRequestBuilder::build_java_sample_request(context.ucontext(), tl, jt);
>>>>>>> bbceab07
      }
    }
  }
};

// Sampling a thread in state _thread_in_Java
// involves a platform-specific thread suspend and CPU context retrieval.
bool JfrSamplerThread::sample_java_thread(JavaThread* jt) {
  if (jt->thread_state() != _thread_in_Java) {
    return false;
  }

  OSThreadSampler sampler(jt);
  sampler.request_sample();

  if (sampler.result() != SAMPLE_JAVA) {
    // Wrong thread state or suspension error.
    return false;
  }

  // If we get to do it before the sampled thread, we install
  // the new Jfr Sample Request into the thread-local queue
  // associated with the sampled thread. This makes the just
  // sampled thread eligible for yet another sample.
  JfrThreadLocal* const tl = jt->jfr_thread_local();
  JfrMutexTryLock lock(tl->sample_monitor());
  if (lock.acquired() && tl->sample_state() == JAVA_SAMPLE) {
    tl->enqueue_request();
    assert(tl->sample_state() == NO_SAMPLE, "invariant");
  }
  return true;
}

static JfrSamplerThread* _sampler_thread = nullptr;

// We can sample a JavaThread running in state _thread_in_native
// without thread suspension and CPU context retrieval,
// if we carefully order the loads of the thread state.
bool JfrSamplerThread::sample_native_thread(JavaThread* jt) {
  if (jt->thread_state() != _thread_in_native) {
    return false;
  }

  JfrThreadLocal* const tl = jt->jfr_thread_local();
  assert(tl != nullptr, "invariant");

  if (tl->sample_state() != NO_SAMPLE) {
    return false;
  }

  tl->set_sample_state(NATIVE_SAMPLE);

  SafepointMechanism::arm_local_poll_release(jt);

  // Barriers needed to keep the next read of thread state from floating up.
  if (UseSystemMemoryBarrier) {
    SystemMemoryBarrier::emit();
  } else {
    OrderAccess::storeload();
  }

  if (jt->thread_state() != _thread_in_native || !jt->has_last_Java_frame()) {
    MonitorLocker lock(tl->sample_monitor(), Monitor::_no_safepoint_check_flag);
    tl->set_sample_state(NO_SAMPLE);
    lock.notify_all();
    return false;
  }

  return JfrThreadSampling::process_native_sample_request(tl, jt, _sampler_thread);
}

void JfrSamplerThread::set_java_period(int64_t period_millis) {
  assert(period_millis >= 0, "invariant");
  Atomic::store(&_java_period_millis, period_millis);
}

void JfrSamplerThread::set_native_period(int64_t period_millis) {
  assert(period_millis >= 0, "invariant");
  Atomic::store(&_native_period_millis, period_millis);
}

// JfrThreadSampler;
static JfrThreadSampler* _instance = nullptr;

JfrThreadSampler& JfrThreadSampler::instance() {
  return *_instance;
}

JfrThreadSampler::JfrThreadSampler() {}

JfrThreadSampler::~JfrThreadSampler() {
  if (_sampler_thread != nullptr) {
    _sampler_thread->disenroll();
  }
}

JfrThreadSampler* JfrThreadSampler::create() {
  assert(_instance == nullptr, "invariant");
  _instance = new JfrThreadSampler();
  return _instance;
}

void JfrThreadSampler::destroy() {
  if (_instance != nullptr) {
    delete _instance;
    _instance = nullptr;
  }
}

#ifdef ASSERT
static void assert_periods(const JfrSamplerThread* sampler_thread, int64_t java_period_millis, int64_t native_period_millis) {
  assert(sampler_thread != nullptr, "invariant");
  assert(sampler_thread->java_period() == java_period_millis, "invariant");
  assert(sampler_thread->native_period() == native_period_millis, "invariant");
}
#endif

static void log(int64_t java_period_millis, int64_t native_period_millis) {
  log_trace(jfr)("Updated thread sampler for java: " INT64_FORMAT "  ms, native " INT64_FORMAT " ms", java_period_millis, native_period_millis);
}

void JfrThreadSampler::create_sampler(int64_t java_period_millis, int64_t native_period_millis) {
  assert(_sampler_thread == nullptr, "invariant");
  log_trace(jfr)("Creating thread sampler for java:" INT64_FORMAT " ms, native " INT64_FORMAT " ms", java_period_millis, native_period_millis);
  _sampler_thread = new JfrSamplerThread(java_period_millis, native_period_millis, JfrOptionSet::stackdepth());
  _sampler_thread->start_thread();
  _sampler_thread->enroll();
}

void JfrThreadSampler::update_run_state(int64_t java_period_millis, int64_t native_period_millis) {
  if (java_period_millis > 0 || native_period_millis > 0) {
    if (_sampler_thread == nullptr) {
      create_sampler(java_period_millis, native_period_millis);
    } else {
      _sampler_thread->enroll();
    }
    DEBUG_ONLY(assert_periods(_sampler_thread, java_period_millis, native_period_millis);)
    log(java_period_millis, native_period_millis);
    return;
  }
  if (_sampler_thread != nullptr) {
    DEBUG_ONLY(assert_periods(_sampler_thread, java_period_millis, native_period_millis);)
    _sampler_thread->disenroll();
  }
}

void JfrThreadSampler::set_period(bool is_java_period, int64_t period_millis) {
  int64_t java_period_millis = 0;
  int64_t native_period_millis = 0;
  if (is_java_period) {
    java_period_millis = period_millis;
    if (_sampler_thread != nullptr) {
      _sampler_thread->set_java_period(java_period_millis);
      native_period_millis = _sampler_thread->native_period();
    }
  } else {
    native_period_millis = period_millis;
    if (_sampler_thread != nullptr) {
      _sampler_thread->set_native_period(native_period_millis);
      java_period_millis = _sampler_thread->java_period();
    }
  }
  update_run_state(java_period_millis, native_period_millis);
}

void JfrThreadSampler::set_java_sample_period(int64_t period_millis) {
  assert(period_millis >= 0, "invariant");
  if (_instance == nullptr && 0 == period_millis) {
    return;
  }
  instance().set_period(true, period_millis);
}

void JfrThreadSampler::set_native_sample_period(int64_t period_millis) {
  assert(period_millis >= 0, "invariant");
  if (_instance == nullptr && 0 == period_millis) {
    return;
  }
  instance().set_period(false, period_millis);
}<|MERGE_RESOLUTION|>--- conflicted
+++ resolved
@@ -281,11 +281,7 @@
     if (jt->thread_state() == _thread_in_Java) {
       JfrThreadLocal* const tl = jt->jfr_thread_local();
       if (tl->sample_state() == NO_SAMPLE) {
-<<<<<<< HEAD
-        _result = JfrSampleRequestBuilder::build_java_sample_request(context, tl, jt);
-=======
         _result = JfrSampleRequestBuilder::build_java_sample_request(context.ucontext(), tl, jt);
->>>>>>> bbceab07
       }
     }
   }
