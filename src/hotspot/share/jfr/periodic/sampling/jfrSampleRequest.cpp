--- conflicted
+++ resolved
@@ -300,8 +300,7 @@
   } else if (build_from_context(request, context, tl, jt)) {
     return set_unbiased_java_sample(request, tl, jt);
   }
-<<<<<<< HEAD
-  return set_unbiased_java_sample(request, tl, jt);
+  return set_biased_java_sample(request, tl, jt);
 }
 
 
@@ -331,7 +330,4 @@
     }
   }
   request._sample_ticks = JfrTicks::now();
-=======
-  return set_biased_java_sample(request, tl, jt);
->>>>>>> 1cf582a0
 }