/*
 * Copyright (c) 2017, 2025, Oracle and/or its affiliates. All rights reserved.
 * DO NOT ALTER OR REMOVE COPYRIGHT NOTICES OR THIS FILE HEADER.
 *
 * This code is free software; you can redistribute it and/or modify it
 * under the terms of the GNU General Public License version 2 only, as
 * published by the Free Software Foundation.
 *
 * This code is distributed in the hope that it will be useful, but WITHOUT
 * ANY WARRANTY; without even the implied warranty of MERCHANTABILITY or
 * FITNESS FOR A PARTICULAR PURPOSE.  See the GNU General Public License
 * version 2 for more details (a copy is included in the LICENSE file that
 * accompanied this code).
 *
 * You should have received a copy of the GNU General Public License version
 * 2 along with this work; if not, write to the Free Software Foundation,
 * Inc., 51 Franklin St, Fifth Floor, Boston, MA 02110-1301 USA.
 *
 * Please contact Oracle, 500 Oracle Parkway, Redwood Shores, CA 94065 USA
 * or visit www.oracle.com if you need additional information or have any
 * questions.
 *
 */

#ifndef SHARE_JFR_RECORDER_CHECKPOINT_TYPES_JFRTYPESETUTILS_HPP
#define SHARE_JFR_RECORDER_CHECKPOINT_TYPES_JFRTYPESETUTILS_HPP

#include "jfr/recorder/checkpoint/types/traceid/jfrTraceId.inline.hpp"
#include "jfr/support/jfrSymbolTable.hpp"
#include "jfr/utilities/jfrAllocation.hpp"
#include "jfr/utilities/jfrSet.hpp"
#include "oops/klass.hpp"
#include "oops/method.hpp"

// Composite callback/functor building block
template <typename T, typename Func1, typename Func2>
class CompositeFunctor {
 private:
  Func1* _f;
  Func2* _g;
 public:
  CompositeFunctor(Func1* f, Func2* g) : _f(f), _g(g) {
    assert(f != nullptr, "invariant");
    assert(g != nullptr, "invariant");
  }
  bool operator()(T const& value) {
    return (*_f)(value) && (*_g)(value);
  }
};

class JfrArtifactClosure {
 public:
  virtual void do_artifact(const void* artifact) = 0;
};

template <typename T, typename Callback>
class JfrArtifactCallbackHost : public JfrArtifactClosure {
 private:
  JfrArtifactClosure** _subsystem_callback_loc;
  Callback* _callback;
 public:
  JfrArtifactCallbackHost(JfrArtifactClosure** subsystem_callback_loc, Callback* callback) :
          _subsystem_callback_loc(subsystem_callback_loc), _callback(callback) {
    assert(*_subsystem_callback_loc == nullptr, "Subsystem callback should not be set yet");
    *_subsystem_callback_loc = this;
  }
  ~JfrArtifactCallbackHost() {
    *_subsystem_callback_loc = nullptr;
  }
  void do_artifact(const void* artifact) {
    (*_callback)(reinterpret_cast<T const&>(artifact));
  }
};

template <typename FieldSelector, typename Letter>
class KlassToFieldEnvelope {
  Letter* _letter;
 public:
  KlassToFieldEnvelope(Letter* letter) : _letter(letter) {}
  bool operator()(const Klass* klass) {
    assert(IS_SERIALIZED(klass), "invariant");
    typename FieldSelector::TypePtr t = FieldSelector::select(klass);
    return t != nullptr ? (*_letter)(t) : true;
  }
};

template <typename T>
class ClearArtifact {
 public:
  bool operator()(T const& value) {
    CLEAR_SERIALIZED(value);
    assert(IS_NOT_SERIALIZED(value), "invariant");
    assert(IS_NOT_LEAKP(value), "invariant");
    assert(IS_NOT_TRANSIENT(value), "invariant");
    SET_PREVIOUS_EPOCH_CLEARED_BIT(value);
    CLEAR_PREVIOUS_EPOCH_METHOD_AND_CLASS(value);
    assert(IS_THIS_EPOCH_CLEARED_BIT_SET(value), "invariant");
    assert(IS_PREVIOUS_EPOCH_CLEARED_BIT_SET(value), "invariant");
    return true;
  }
};

template <>
class ClearArtifact<const Method*> {
 public:
  bool operator()(const Method* method) {
    assert(METHOD_FLAG_USED_PREVIOUS_EPOCH(method), "invariant");
    CLEAR_SERIALIZED_METHOD(method);
    assert(METHOD_IS_NOT_SERIALIZED(method), "invariant");
    assert(METHOD_IS_NOT_LEAKP(method), "invariant");
    assert(METHOD_IS_NOT_TRANSIENT(method), "invariant");
    SET_PREVIOUS_EPOCH_METHOD_CLEARED_BIT(method);
    if (METHOD_FLAG_USED_PREVIOUS_EPOCH_BIT(method)) {
      CLEAR_PREVIOUS_EPOCH_METHOD_FLAG(method);
    }
    assert(IS_THIS_EPOCH_METHOD_CLEARED_BIT_SET(method), "invariant");
    assert(IS_PREVIOUS_EPOCH_METHOD_CLEARED_BIT_SET(method), "invariant");
    return true;
  }
};

template <typename T, bool leakp>
class SymbolPredicate {
  bool _class_unload;
 public:
  SymbolPredicate(bool class_unload) : _class_unload(class_unload) {}
  bool operator()(T const& value) {
    assert(value != nullptr, "invariant");
    if (_class_unload) {
      return leakp ? value->is_leakp() : value->is_unloading();
    }
    return leakp ? value->is_leakp() : !value->is_serialized();
  }
};

<<<<<<< HEAD
class KlassUsedPredicate {
  bool _current_epoch;
 public:
  KlassUsedPredicate(bool current_epoch) : _current_epoch(current_epoch) {}
  bool operator()(const Klass* klass) {
    return _current_epoch ? USED_THIS_EPOCH(klass) : USED_PREVIOUS_EPOCH(klass);
  }
};

class MethodUsedPredicate {
  bool _current_epoch;
public:
  MethodUsedPredicate(bool current_epoch) : _current_epoch(current_epoch) {}
  bool operator()(const Klass* klass) {
    if (!klass->is_instance_klass()) {
      return false;
    }
    return _current_epoch ? USED_THIS_EPOCH(klass) : USED_PREVIOUS_EPOCH(klass);
  }
};

=======
>>>>>>> fde6cd77
template <bool leakp>
class MethodFlagPredicate {
  bool _current_epoch;
 public:
  MethodFlagPredicate(bool current_epoch) : _current_epoch(current_epoch) {}
  bool operator()(const Method* method) {
    if (_current_epoch) {
      return leakp ? METHOD_IS_LEAKP(method) : METHOD_FLAG_USED_THIS_EPOCH(method);
    }
    return leakp ? METHOD_IS_LEAKP(method) : METHOD_FLAG_USED_PREVIOUS_EPOCH(method);
  }
};

template <typename T>
class LeakPredicate {
 public:
  LeakPredicate(bool class_unload) {}
  bool operator()(T const& value) {
    return IS_LEAKP(value);
  }
};

template <>
class LeakPredicate<const Method*> {
 public:
  LeakPredicate(bool class_unload) {}
  bool operator()(const Method* method) {
    assert(method != nullptr, "invariant");
    return METHOD_IS_LEAKP(method);
  }
};

/**
 * When processing a set of artifacts, there will be a need
 * to track transitive dependencies originating with each artifact.
 * These might or might not be explicitly "tagged" at that point.
 * With the introduction of "epochs" to allow for concurrent tagging,
 * we attempt to avoid "tagging" an artifact to indicate its use in a
 * previous epoch. This is mainly to reduce the risk for data races.
 * Instead, JfrArtifactSet is used to track transitive dependencies
 * during the write process itself.
 *
 * It can also provide opportunities for caching, as the ideal should
 * be to reduce the amount of iterations necessary for locating artifacts
 * in the respective VM subsystems.
 */
class JfrArtifactSet : public JfrCHeapObj {
 public:
  class JfrArtifactSetConfig : public AllStatic {
   public:
    typedef const Klass* KEY_TYPE;

    constexpr static AnyObj::allocation_type alloc_type() {
      return AnyObj::RESOURCE_AREA;
    }

    constexpr static MemTag memory_tag() {
      return mtInternal;
    }

    // Knuth multiplicative hashing.
    static uint32_t hash(const KEY_TYPE& k) {
      const uint32_t v = static_cast<uint32_t>(JfrTraceId::load_raw(k));
      return v * UINT32_C(2654435761);
    }

    static bool cmp(const KEY_TYPE& lhs, const KEY_TYPE& rhs) {
      return lhs == rhs;
    }
  };

  typedef JfrSet<JfrArtifactSetConfig> JfrKlassSet;

 private:
  JfrSymbolTable* _symbol_table;
  JfrKlassSet* _klass_set;
  JfrKlassSet* _klass_loader_set;
  JfrKlassSet* _klass_loader_leakp_set;
  size_t _total_count;
  bool _class_unload;

 public:
  JfrArtifactSet(bool class_unload, bool previous_epoch);
  ~JfrArtifactSet();

  // caller needs ResourceMark
  void initialize(bool class_unload, bool previous_epoch);
  void clear();

  traceid mark(uintptr_t hash, const Symbol* sym, bool leakp);
  traceid mark(const Klass* klass, bool leakp);
  traceid mark(const Symbol* symbol, bool leakp);
  traceid mark(uintptr_t hash, const char* const str, bool leakp);
  traceid mark_hidden_klass_name(const Klass* klass, bool leakp);
  traceid bootstrap_name(bool leakp);

  const JfrSymbolTable::SymbolEntry* map_symbol(const Symbol* symbol) const;
  const JfrSymbolTable::SymbolEntry* map_symbol(uintptr_t hash) const;
  const JfrSymbolTable::StringEntry* map_string(uintptr_t hash) const;

  bool has_klass_entries() const;
  size_t total_count() const;
  void register_klass(const Klass* k);
  bool should_do_cld_klass(const Klass* k, bool leakp);
  void increment_checkpoint_id();

  template <typename T>
  void iterate_symbols(T& functor) {
    _symbol_table->iterate_symbols(functor);
  }

  template <typename T>
  void iterate_strings(T& functor) {
    _symbol_table->iterate_strings(functor);
  }

  template <typename Writer>
  void tally(Writer& writer) {
    _total_count += writer.count();
  }

  template <typename Functor>
  void iterate_klasses(Functor& functor) const {
    if (iterate(functor, _klass_set)) {
      iterate(functor, _klass_loader_set);
    }
  }

 private:
  template <typename Functor>
  bool iterate(Functor& functor, JfrKlassSet* set) const {
    assert(set != nullptr, "invariant");
    if (set->is_nonempty()) {
      set->iterate(functor);
    }
    return true;
  }
};

class KlassArtifactRegistrator {
 private:
  JfrArtifactSet* _artifacts;
 public:
  KlassArtifactRegistrator(JfrArtifactSet* artifacts) :
    _artifacts(artifacts) {
    assert(_artifacts != nullptr, "invariant");
  }

  bool operator()(const Klass* klass) {
    assert(klass != nullptr, "invariant");
    _artifacts->register_klass(klass);
    return true;
  }
};

#endif // SHARE_JFR_RECORDER_CHECKPOINT_TYPES_JFRTYPESETUTILS_HPP<|MERGE_RESOLUTION|>--- conflicted
+++ resolved
@@ -133,30 +133,6 @@
   }
 };
 
-<<<<<<< HEAD
-class KlassUsedPredicate {
-  bool _current_epoch;
- public:
-  KlassUsedPredicate(bool current_epoch) : _current_epoch(current_epoch) {}
-  bool operator()(const Klass* klass) {
-    return _current_epoch ? USED_THIS_EPOCH(klass) : USED_PREVIOUS_EPOCH(klass);
-  }
-};
-
-class MethodUsedPredicate {
-  bool _current_epoch;
-public:
-  MethodUsedPredicate(bool current_epoch) : _current_epoch(current_epoch) {}
-  bool operator()(const Klass* klass) {
-    if (!klass->is_instance_klass()) {
-      return false;
-    }
-    return _current_epoch ? USED_THIS_EPOCH(klass) : USED_PREVIOUS_EPOCH(klass);
-  }
-};
-
-=======
->>>>>>> fde6cd77
 template <bool leakp>
 class MethodFlagPredicate {
   bool _current_epoch;
