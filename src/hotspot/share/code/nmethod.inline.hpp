/*
 * Copyright (c) 2017, 2025, Oracle and/or its affiliates. All rights reserved.
 * DO NOT ALTER OR REMOVE COPYRIGHT NOTICES OR THIS FILE HEADER.
 *
 * This code is free software; you can redistribute it and/or modify it
 * under the terms of the GNU General Public License version 2 only, as
 * published by the Free Software Foundation.
 *
 * This code is distributed in the hope that it will be useful, but WITHOUT
 * ANY WARRANTY; without even the implied warranty of MERCHANTABILITY or
 * FITNESS FOR A PARTICULAR PURPOSE.  See the GNU General Public License
 * version 2 for more details (a copy is included in the LICENSE file that
 * accompanied this code).
 *
 * You should have received a copy of the GNU General Public License version
 * 2 along with this work; if not, write to the Free Software Foundation,
 * Inc., 51 Franklin St, Fifth Floor, Boston, MA 02110-1301 USA.
 *
 * Please contact Oracle, 500 Oracle Parkway, Redwood Shores, CA 94065 USA
 * or visit www.oracle.com if you need additional information or have any
 * questions.
 *
 */

#ifndef SHARE_CODE_NMETHOD_INLINE_HPP
#define SHARE_CODE_NMETHOD_INLINE_HPP

#include "code/nmethod.hpp"

#include "code/nativeInst.hpp"
#include "runtime/atomicAccess.hpp"
#include "runtime/frame.hpp"

inline bool nmethod::is_deopt_pc(address pc) { return is_deopt_entry(pc); }

inline bool nmethod::is_deopt_entry(address pc) {
  return pc == deopt_handler_entry();
}

<<<<<<< HEAD
inline bool nmethod::is_deopt_mh_entry(address pc) {
  return pc == deopt_mh_handler_entry();
}

=======
>>>>>>> 005877b0
// class ExceptionCache methods

inline int ExceptionCache::count() { return AtomicAccess::load_acquire(&_count); }

address ExceptionCache::pc_at(int index) {
  assert(index >= 0 && index < count(),"");
  return _pc[index];
}

address ExceptionCache::handler_at(int index) {
  assert(index >= 0 && index < count(),"");
  return _handler[index];
}

// increment_count is only called under lock, but there may be concurrent readers.
inline void ExceptionCache::increment_count() { AtomicAccess::release_store(&_count, _count + 1); }


#endif // SHARE_CODE_NMETHOD_INLINE_HPP<|MERGE_RESOLUTION|>--- conflicted
+++ resolved
@@ -37,13 +37,6 @@
   return pc == deopt_handler_entry();
 }
 
-<<<<<<< HEAD
-inline bool nmethod::is_deopt_mh_entry(address pc) {
-  return pc == deopt_mh_handler_entry();
-}
-
-=======
->>>>>>> 005877b0
 // class ExceptionCache methods
 
 inline int ExceptionCache::count() { return AtomicAccess::load_acquire(&_count); }
