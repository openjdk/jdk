--- conflicted
+++ resolved
@@ -228,14 +228,7 @@
   int _exception_offset;
   // All deoptee's will resume execution at this location described by
   // this offset.
-<<<<<<< HEAD
   int _deopt_handler_entry_offset;
-  // All deoptee's at a MethodHandle call site will resume execution
-  // at this location described by this offset.
-  int _deopt_mh_handler_entry_offset;
-=======
-  int _deopt_handler_offset;
->>>>>>> 005877b0
   // Offset (from insts_end) of the unwind handler if it exists
   int16_t  _unwind_handler_offset;
   // Number of arguments passed on the stack
@@ -622,12 +615,7 @@
   address stub_begin            () const { return           header_begin() + _stub_offset             ; }
   address stub_end              () const { return           code_end()     ; }
   address exception_begin       () const { return           header_begin() + _exception_offset        ; }
-<<<<<<< HEAD
   address deopt_handler_entry   () const { return           header_begin() + _deopt_handler_entry_offset    ; }
-  address deopt_mh_handler_entry() const { return           header_begin() + _deopt_mh_handler_entry_offset ; }
-=======
-  address deopt_handler_begin   () const { return           header_begin() + _deopt_handler_offset    ; }
->>>>>>> 005877b0
   address unwind_handler_begin  () const { return _unwind_handler_offset != -1 ? (insts_end() - _unwind_handler_offset) : nullptr; }
   oop*    oops_begin            () const { return (oop*)    data_begin(); }
   oop*    oops_end              () const { return (oop*)    data_end(); }
