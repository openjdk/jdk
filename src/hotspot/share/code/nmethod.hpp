/*
 * Copyright (c) 1997, 2025, Oracle and/or its affiliates. All rights reserved.
 * DO NOT ALTER OR REMOVE COPYRIGHT NOTICES OR THIS FILE HEADER.
 *
 * This code is free software; you can redistribute it and/or modify it
 * under the terms of the GNU General Public License version 2 only, as
 * published by the Free Software Foundation.
 *
 * This code is distributed in the hope that it will be useful, but WITHOUT
 * ANY WARRANTY; without even the implied warranty of MERCHANTABILITY or
 * FITNESS FOR A PARTICULAR PURPOSE.  See the GNU General Public License
 * version 2 for more details (a copy is included in the LICENSE file that
 * accompanied this code).
 *
 * You should have received a copy of the GNU General Public License version
 * 2 along with this work; if not, write to the Free Software Foundation,
 * Inc., 51 Franklin St, Fifth Floor, Boston, MA 02110-1301 USA.
 *
 * Please contact Oracle, 500 Oracle Parkway, Redwood Shores, CA 94065 USA
 * or visit www.oracle.com if you need additional information or have any
 * questions.
 *
 */

#ifndef SHARE_CODE_NMETHOD_HPP
#define SHARE_CODE_NMETHOD_HPP

#include "code/codeBlob.hpp"
#include "code/pcDesc.hpp"
#include "oops/metadata.hpp"
#include "oops/method.hpp"

class AbstractCompiler;
class CompiledDirectCall;
class CompiledIC;
class CompiledICData;
class CompileTask;
class DepChange;
class Dependencies;
class DirectiveSet;
class DebugInformationRecorder;
class ExceptionHandlerTable;
class ImplicitExceptionTable;
class JvmtiThreadState;
class MetadataClosure;
class NativeCallWrapper;
class OopIterateClosure;
class ScopeDesc;
class xmlStream;

// This class is used internally by nmethods, to cache
// exception/pc/handler information.

class ExceptionCache : public CHeapObj<mtCode> {
  friend class VMStructs;
 private:
  enum { cache_size = 16 };
  Klass*   _exception_type;
  address  _pc[cache_size];
  address  _handler[cache_size];
  volatile int _count;
  ExceptionCache* volatile _next;
  ExceptionCache* _purge_list_next;

  inline address pc_at(int index);
  void set_pc_at(int index, address a)      { assert(index >= 0 && index < cache_size,""); _pc[index] = a; }

  inline address handler_at(int index);
  void set_handler_at(int index, address a) { assert(index >= 0 && index < cache_size,""); _handler[index] = a; }

  inline int count();
  // increment_count is only called under lock, but there may be concurrent readers.
  void increment_count();

 public:

  ExceptionCache(Handle exception, address pc, address handler);

  Klass*    exception_type()                { return _exception_type; }
  ExceptionCache* next();
  void      set_next(ExceptionCache *ec);
  ExceptionCache* purge_list_next()                 { return _purge_list_next; }
  void      set_purge_list_next(ExceptionCache *ec) { _purge_list_next = ec; }

  address match(Handle exception, address pc);
  bool    match_exception_with_space(Handle exception) ;
  address test_address(address addr);
  bool    add_address_and_handler(address addr, address handler) ;
};

// cache pc descs found in earlier inquiries
class PcDescCache {
  friend class VMStructs;
 private:
  enum { cache_size = 4 };
  // The array elements MUST be volatile! Several threads may modify
  // and read from the cache concurrently. find_pc_desc_internal has
  // returned wrong results. C++ compiler (namely xlC12) may duplicate
  // C++ field accesses if the elements are not volatile.
  typedef PcDesc* PcDescPtr;
  volatile PcDescPtr _pc_descs[cache_size]; // last cache_size pc_descs found
 public:
  PcDescCache() { DEBUG_ONLY(_pc_descs[0] = nullptr); }
  void    init_to(PcDesc* initial_pc_desc);
  PcDesc* find_pc_desc(int pc_offset, bool approximate);
  void    add_pc_desc(PcDesc* pc_desc);
  PcDesc* last_pc_desc() { return _pc_descs[0]; }
};

class PcDescContainer : public CHeapObj<mtCode> {
private:
  PcDescCache _pc_desc_cache;
public:
  PcDescContainer(PcDesc* initial_pc_desc) { _pc_desc_cache.init_to(initial_pc_desc); }

  PcDesc* find_pc_desc_internal(address pc, bool approximate, address code_begin,
                                PcDesc* lower, PcDesc* upper);

  PcDesc* find_pc_desc(address pc, bool approximate, address code_begin, PcDesc* lower, PcDesc* upper)
#ifdef PRODUCT
  {
    PcDesc* desc = _pc_desc_cache.last_pc_desc();
    assert(desc != nullptr, "PcDesc cache should be initialized already");
    if (desc->pc_offset() == (pc - code_begin)) {
      // Cached value matched
      return desc;
    }
    return find_pc_desc_internal(pc, approximate, code_begin, lower, upper);
  }
#endif
  ;
};

// nmethods (native methods) are the compiled code versions of Java methods.
//
// An nmethod contains:
//  - Header                 (the nmethod structure)
//  - Constant part          (doubles, longs and floats used in nmethod)
//  - Code part:
//    - Code body
//    - Exception handler
//    - Stub code
//    - OOP table
//
// As a CodeBlob, an nmethod references [mutable data] allocated on the C heap:
//  - CodeBlob relocation data
//  - Metainfo
//  - JVMCI data
//
// An nmethod references [immutable data] allocated on C heap:
//  - Dependency assertions data
//  - Implicit null table array
//  - Handler entry point array
//  - Debugging information:
//    - Scopes data array
//    - Scopes pcs array
//  - JVMCI speculations array
//  - Nmethod reference counter

#if INCLUDE_JVMCI
class FailedSpeculation;
class JVMCINMethodData;
#endif

class nmethod : public CodeBlob {
  friend class VMStructs;
  friend class JVMCIVMStructs;
  friend class CodeCache;  // scavengable oops
  friend class JVMCINMethodData;
  friend class DeoptimizationScope;

  #define ImmutableDataReferencesCounterSize (int)sizeof(int)

 private:

  // Used to track in which deoptimize handshake this method will be deoptimized.
  uint64_t  _deoptimization_generation;

  uint64_t  _gc_epoch;

  Method*   _method;

  // To reduce header size union fields which usages do not overlap.
  union {
    // To support simple linked-list chaining of nmethods:
    nmethod*  _osr_link; // from InstanceKlass::osr_nmethods_head
    struct {
      // These are used for compiled synchronized native methods to
      // locate the owner and stack slot for the BasicLock. They are
      // needed because there is no debug information for compiled native
      // wrappers and the oop maps are insufficient to allow
      // frame::retrieve_receiver() to work. Currently they are expected
      // to be byte offsets from the Java stack pointer for maximum code
      // sharing between platforms. JVMTI's GetLocalInstance() uses these
      // offsets to find the receiver for non-static native wrapper frames.
      ByteSize _native_receiver_sp_offset;
      ByteSize _native_basic_lock_sp_offset;
    };
  };

  // nmethod's read-only data
  address _immutable_data;

  PcDescContainer* _pc_desc_container;
  ExceptionCache* volatile _exception_cache;

  void* _gc_data;

  struct oops_do_mark_link; // Opaque data type.
  static nmethod*    volatile _oops_do_mark_nmethods;
  oops_do_mark_link* volatile _oops_do_mark_link;

  CompiledICData* _compiled_ic_data;

  // offsets for entry points
  address  _osr_entry_point;       // entry point for on stack replacement
  uint16_t _entry_offset;          // entry point with class check
  uint16_t _verified_entry_offset; // entry point without class check
  int      _entry_bci;             // != InvocationEntryBci if this nmethod is an on-stack replacement method
  int      _immutable_data_size;

  // _consts_offset == _content_offset because SECT_CONSTS is first in code buffer

  int _skipped_instructions_size;

  int _stub_offset;

  // Offsets for different stubs section parts
  int _exception_offset;
  // All deoptee's will resume execution at this location described by
  // this offset.
  int _deopt_handler_offset;
  // All deoptee's at a MethodHandle call site will resume execution
  // at this location described by this offset.
  int _deopt_mh_handler_offset;
  // Offset (from insts_end) of the unwind handler if it exists
  int16_t  _unwind_handler_offset;
  // Number of arguments passed on the stack
  uint16_t _num_stack_arg_slots;

  uint16_t _oops_size;
#if INCLUDE_JVMCI
  // _metadata_size is not specific to JVMCI. In the non-JVMCI case, it can be derived as:
  // _metadata_size = mutable_data_size - relocation_size
  uint16_t _metadata_size;
#endif

  // Offset in immutable data section
  // _dependencies_offset == 0
  uint16_t _nul_chk_table_offset;
  uint16_t _handler_table_offset; // This table could be big in C1 code
  int      _scopes_pcs_offset;
  int      _scopes_data_offset;
#if INCLUDE_JVMCI
  int      _speculations_offset;
#endif

  // location in frame (offset for sp) that deopt can store the original
  // pc during a deopt.
  int _orig_pc_offset;

  int          _compile_id;            // which compilation made this nmethod
  CompLevel    _comp_level;            // compilation level (s1)
  CompilerType _compiler_type;         // which compiler made this nmethod (u1)

  // Local state used to keep track of whether unloading is happening or not
  volatile uint8_t _is_unloading_state;

  // Protected by NMethodState_lock
  volatile signed char _state;         // {not_installed, in_use, not_entrant}

  // set during construction
  uint8_t _has_unsafe_access:1,        // May fault due to unsafe access.
          _has_method_handle_invokes:1,// Has this method MethodHandle invokes?
          _has_wide_vectors:1,         // Preserve wide vectors at safepoints
          _has_monitors:1,             // Fastpath monitor detection for continuations
          _has_scoped_access:1,        // used by for shared scope closure (scopedMemoryAccess.cpp)
          _has_flushed_dependencies:1, // Used for maintenance of dependencies (under CodeCache_lock)
          _is_unlinked:1,              // mark during class unloading
          _load_reported:1;            // used by jvmti to track if an event has been posted for this nmethod

  enum DeoptimizationStatus : u1 {
    not_marked,
    deoptimize,
    deoptimize_noupdate,
    deoptimize_done
  };

  volatile DeoptimizationStatus _deoptimization_status; // Used for stack deoptimization

  DeoptimizationStatus deoptimization_status() const {
    return Atomic::load(&_deoptimization_status);
  }

  // Initialize fields to their default values
  void init_defaults(CodeBuffer *code_buffer, CodeOffsets* offsets);

  // Post initialization
  void post_init();

  // For native wrappers
  nmethod(Method* method,
          CompilerType type,
          int nmethod_size,
          int compile_id,
          CodeOffsets* offsets,
          CodeBuffer *code_buffer,
          int frame_size,
          ByteSize basic_lock_owner_sp_offset, /* synchronized natives only */
          ByteSize basic_lock_sp_offset,       /* synchronized natives only */
          OopMapSet* oop_maps,
          int mutable_data_size);

  // For normal JIT compiled code
  nmethod(Method* method,
          CompilerType type,
          int nmethod_size,
          int immutable_data_size,
          int mutable_data_size,
          int compile_id,
          int entry_bci,
          address immutable_data,
          CodeOffsets* offsets,
          int orig_pc_offset,
          DebugInformationRecorder *recorder,
          Dependencies* dependencies,
          CodeBuffer *code_buffer,
          int frame_size,
          OopMapSet* oop_maps,
          ExceptionHandlerTable* handler_table,
          ImplicitExceptionTable* nul_chk_table,
          AbstractCompiler* compiler,
          CompLevel comp_level
#if INCLUDE_JVMCI
          , char* speculations = nullptr,
          int speculations_len = 0,
          JVMCINMethodData* jvmci_data = nullptr
#endif
          );

  nmethod(nmethod* nm);

  // helper methods
  void* operator new(size_t size, int nmethod_size, int comp_level) throw();
  void* operator new(size_t size, int nmethod_size, CodeBlobType code_blob_type) throw();

  // For method handle intrinsics: Try MethodNonProfiled, MethodProfiled and NonNMethod.
  // Attention: Only allow NonNMethod space for special nmethods which don't need to be
  // findable by nmethod iterators! In particular, they must not contain oops!
  void* operator new(size_t size, int nmethod_size, bool allow_NonNMethod_space) throw();

  const char* reloc_string_for(u_char* begin, u_char* end);

  bool try_transition(signed char new_state);

  // Returns true if this thread changed the state of the nmethod or
  // false if another thread performed the transition.
  bool make_entrant() { Unimplemented(); return false; }
  void inc_decompile_count();

  // Inform external interfaces that a compiled method has been unloaded
  void post_compiled_method_unload();

  PcDesc* find_pc_desc(address pc, bool approximate) {
    if (_pc_desc_container == nullptr) return nullptr; // native method
    return _pc_desc_container->find_pc_desc(pc, approximate, code_begin(), scopes_pcs_begin(), scopes_pcs_end());
  }

  // STW two-phase nmethod root processing helpers.
  //
  // When determining liveness of a given nmethod to do code cache unloading,
  // some collectors need to do different things depending on whether the nmethods
  // need to absolutely be kept alive during root processing; "strong"ly reachable
  // nmethods are known to be kept alive at root processing, but the liveness of
  // "weak"ly reachable ones is to be determined later.
  //
  // We want to allow strong and weak processing of nmethods by different threads
  // at the same time without heavy synchronization. Additional constraints are
  // to make sure that every nmethod is processed a minimal amount of time, and
  // nmethods themselves are always iterated at most once at a particular time.
  //
  // Note that strong processing work must be a superset of weak processing work
  // for this code to work.
  //
  // We store state and claim information in the _oops_do_mark_link member, using
  // the two LSBs for the state and the remaining upper bits for linking together
  // nmethods that were already visited.
  // The last element is self-looped, i.e. points to itself to avoid some special
  // "end-of-list" sentinel value.
  //
  // _oops_do_mark_link special values:
  //
  //   _oops_do_mark_link == nullptr: the nmethod has not been visited at all yet, i.e.
  //      is Unclaimed.
  //
  // For other values, its lowest two bits indicate the following states of the nmethod:
  //
  //   weak_request (WR): the nmethod has been claimed by a thread for weak processing
  //   weak_done (WD): weak processing has been completed for this nmethod.
  //   strong_request (SR): the nmethod has been found to need strong processing while
  //       being weak processed.
  //   strong_done (SD): strong processing has been completed for this nmethod .
  //
  // The following shows the _only_ possible progressions of the _oops_do_mark_link
  // pointer.
  //
  // Given
  //   N as the nmethod
  //   X the current next value of _oops_do_mark_link
  //
  // Unclaimed (C)-> N|WR (C)-> X|WD: the nmethod has been processed weakly by
  //   a single thread.
  // Unclaimed (C)-> N|WR (C)-> X|WD (O)-> X|SD: after weak processing has been
  //   completed (as above) another thread found that the nmethod needs strong
  //   processing after all.
  // Unclaimed (C)-> N|WR (O)-> N|SR (C)-> X|SD: during weak processing another
  //   thread finds that the nmethod needs strong processing, marks it as such and
  //   terminates. The original thread completes strong processing.
  // Unclaimed (C)-> N|SD (C)-> X|SD: the nmethod has been processed strongly from
  //   the beginning by a single thread.
  //
  // "|" describes the concatenation of bits in _oops_do_mark_link.
  //
  // The diagram also describes the threads responsible for changing the nmethod to
  // the next state by marking the _transition_ with (C) and (O), which mean "current"
  // and "other" thread respectively.
  //

  // States used for claiming nmethods during root processing.
  static const uint claim_weak_request_tag = 0;
  static const uint claim_weak_done_tag = 1;
  static const uint claim_strong_request_tag = 2;
  static const uint claim_strong_done_tag = 3;

  static oops_do_mark_link* mark_link(nmethod* nm, uint tag) {
    assert(tag <= claim_strong_done_tag, "invalid tag %u", tag);
    assert(is_aligned(nm, 4), "nmethod pointer must have zero lower two LSB");
    return (oops_do_mark_link*)(((uintptr_t)nm & ~0x3) | tag);
  }

  static uint extract_state(oops_do_mark_link* link) {
    return (uint)((uintptr_t)link & 0x3);
  }

  static nmethod* extract_nmethod(oops_do_mark_link* link) {
    return (nmethod*)((uintptr_t)link & ~0x3);
  }

  void oops_do_log_change(const char* state);

  static bool oops_do_has_weak_request(oops_do_mark_link* next) {
    return extract_state(next) == claim_weak_request_tag;
  }

  static bool oops_do_has_any_strong_state(oops_do_mark_link* next) {
    return extract_state(next) >= claim_strong_request_tag;
  }

  // Attempt Unclaimed -> N|WR transition. Returns true if successful.
  bool oops_do_try_claim_weak_request();

  // Attempt Unclaimed -> N|SD transition. Returns the current link.
  oops_do_mark_link* oops_do_try_claim_strong_done();
  // Attempt N|WR -> X|WD transition. Returns nullptr if successful, X otherwise.
  nmethod* oops_do_try_add_to_list_as_weak_done();

  // Attempt X|WD -> N|SR transition. Returns the current link.
  oops_do_mark_link* oops_do_try_add_strong_request(oops_do_mark_link* next);
  // Attempt X|WD -> X|SD transition. Returns true if successful.
  bool oops_do_try_claim_weak_done_as_strong_done(oops_do_mark_link* next);

  // Do the N|SD -> X|SD transition.
  void oops_do_add_to_list_as_strong_done();

  // Sets this nmethod as strongly claimed (as part of N|SD -> X|SD and N|SR -> X|SD
  // transitions).
  void oops_do_set_strong_done(nmethod* old_head);

public:
  enum class ChangeReason : u1 {
    C1_codepatch,
    C1_deoptimize,
    C1_deoptimize_for_patching,
    C1_predicate_failed_trap,
    CI_replay,
    JVMCI_invalidate_nmethod,
    JVMCI_invalidate_nmethod_mirror,
    JVMCI_materialize_virtual_object,
    JVMCI_new_installation,
    JVMCI_register_method,
    JVMCI_replacing_with_new_code,
    JVMCI_reprofile,
    marked_for_deoptimization,
    missing_exception_handler,
    not_used,
    OSR_invalidation_back_branch,
    OSR_invalidation_for_compiling_with_C1,
    OSR_invalidation_of_lower_level,
    set_native_function,
    uncommon_trap,
    whitebox_deoptimization,
    zombie,
  };


  static const char* change_reason_to_string(ChangeReason change_reason) {
    switch (change_reason) {
      case ChangeReason::C1_codepatch:
        return "C1 code patch";
      case ChangeReason::C1_deoptimize:
        return "C1 deoptimized";
      case ChangeReason::C1_deoptimize_for_patching:
        return "C1 deoptimize for patching";
      case ChangeReason::C1_predicate_failed_trap:
        return "C1 predicate failed trap";
      case ChangeReason::CI_replay:
        return "CI replay";
      case ChangeReason::JVMCI_invalidate_nmethod:
        return "JVMCI invalidate nmethod";
      case ChangeReason::JVMCI_invalidate_nmethod_mirror:
        return "JVMCI invalidate nmethod mirror";
      case ChangeReason::JVMCI_materialize_virtual_object:
        return "JVMCI materialize virtual object";
      case ChangeReason::JVMCI_new_installation:
        return "JVMCI new installation";
      case ChangeReason::JVMCI_register_method:
        return "JVMCI register method";
      case ChangeReason::JVMCI_replacing_with_new_code:
        return "JVMCI replacing with new code";
      case ChangeReason::JVMCI_reprofile:
        return "JVMCI reprofile";
      case ChangeReason::marked_for_deoptimization:
        return "marked for deoptimization";
      case ChangeReason::missing_exception_handler:
        return "missing exception handler";
      case ChangeReason::not_used:
        return "not used";
      case ChangeReason::OSR_invalidation_back_branch:
        return "OSR invalidation back branch";
      case ChangeReason::OSR_invalidation_for_compiling_with_C1:
        return "OSR invalidation for compiling with C1";
      case ChangeReason::OSR_invalidation_of_lower_level:
        return "OSR invalidation of lower level";
      case ChangeReason::set_native_function:
        return "set native function";
      case ChangeReason::uncommon_trap:
        return "uncommon trap";
      case ChangeReason::whitebox_deoptimization:
        return "whitebox deoptimization";
      case ChangeReason::zombie:
        return "zombie";
      default: {
        assert(false, "Unhandled reason");
        return "Unknown";
      }
    }
  }

  // create nmethod with entry_bci
  static nmethod* new_nmethod(const methodHandle& method,
                              int compile_id,
                              int entry_bci,
                              CodeOffsets* offsets,
                              int orig_pc_offset,
                              DebugInformationRecorder* recorder,
                              Dependencies* dependencies,
                              CodeBuffer *code_buffer,
                              int frame_size,
                              OopMapSet* oop_maps,
                              ExceptionHandlerTable* handler_table,
                              ImplicitExceptionTable* nul_chk_table,
                              AbstractCompiler* compiler,
                              CompLevel comp_level
#if INCLUDE_JVMCI
                              , char* speculations = nullptr,
                              int speculations_len = 0,
                              JVMCINMethodData* jvmci_data = nullptr
#endif
  );

  // Relocate the nmethod to the code heap identified by code_blob_type.
  // Returns nullptr if the code heap does not have enough space, the
  // nmethod is unrelocatable, or the nmethod is invalidated during relocation,
  // otherwise the relocated nmethod. The original nmethod will be marked not entrant.
  nmethod* relocate(CodeBlobType code_blob_type);

  static nmethod* new_native_nmethod(const methodHandle& method,
                                     int compile_id,
                                     CodeBuffer *code_buffer,
                                     int vep_offset,
                                     int frame_complete,
                                     int frame_size,
                                     ByteSize receiver_sp_offset,
                                     ByteSize basic_lock_sp_offset,
                                     OopMapSet* oop_maps,
                                     int exception_handler = -1);

  Method* method       () const { return _method; }
  bool is_native_method() const { return _method != nullptr && _method->is_native(); }
  bool is_java_method  () const { return _method != nullptr && !_method->is_native(); }
  bool is_osr_method   () const { return _entry_bci != InvocationEntryBci; }

  bool is_relocatable();

  // Compiler task identification.  Note that all OSR methods
  // are numbered in an independent sequence if CICountOSR is true,
  // and native method wrappers are also numbered independently if
  // CICountNative is true.
  int compile_id() const { return _compile_id; }
  const char* compile_kind() const;

  inline bool  is_compiled_by_c1   () const { return _compiler_type == compiler_c1; }
  inline bool  is_compiled_by_c2   () const { return _compiler_type == compiler_c2; }
  inline bool  is_compiled_by_jvmci() const { return _compiler_type == compiler_jvmci; }
  CompilerType compiler_type       () const { return _compiler_type; }
  const char*  compiler_name       () const;

  // boundaries for different parts
  address consts_begin          () const { return           content_begin(); }
  address consts_end            () const { return           code_begin()   ; }
  address insts_begin           () const { return           code_begin()   ; }
  address insts_end             () const { return           header_begin() + _stub_offset             ; }
  address stub_begin            () const { return           header_begin() + _stub_offset             ; }
  address stub_end              () const { return           code_end()     ; }
  address exception_begin       () const { return           header_begin() + _exception_offset        ; }
  address deopt_handler_begin   () const { return           header_begin() + _deopt_handler_offset    ; }
  address deopt_mh_handler_begin() const { return           header_begin() + _deopt_mh_handler_offset ; }
  address unwind_handler_begin  () const { return _unwind_handler_offset != -1 ? (insts_end() - _unwind_handler_offset) : nullptr; }
  oop*    oops_begin            () const { return (oop*)    data_begin(); }
  oop*    oops_end              () const { return (oop*)    data_end(); }

  // mutable data
  Metadata** metadata_begin     () const { return (Metadata**) (mutable_data_begin() + _relocation_size); }
#if INCLUDE_JVMCI
  Metadata** metadata_end       () const { return (Metadata**) (mutable_data_begin() + _relocation_size + _metadata_size); }
  address jvmci_data_begin      () const { return               mutable_data_begin() + _relocation_size + _metadata_size; }
  address jvmci_data_end        () const { return               mutable_data_end(); }
#else
  Metadata** metadata_end       () const { return (Metadata**)  mutable_data_end(); }
#endif

  // immutable data
  address immutable_data_begin  () const { return           _immutable_data; }
  address immutable_data_end    () const { return           _immutable_data + _immutable_data_size ; }
  address dependencies_begin    () const { return           _immutable_data; }
  address dependencies_end      () const { return           _immutable_data + _nul_chk_table_offset; }
  address nul_chk_table_begin   () const { return           _immutable_data + _nul_chk_table_offset; }
  address nul_chk_table_end     () const { return           _immutable_data + _handler_table_offset; }
  address handler_table_begin   () const { return           _immutable_data + _handler_table_offset; }
  address handler_table_end     () const { return           _immutable_data + _scopes_pcs_offset   ; }
  PcDesc* scopes_pcs_begin      () const { return (PcDesc*)(_immutable_data + _scopes_pcs_offset)  ; }
  PcDesc* scopes_pcs_end        () const { return (PcDesc*)(_immutable_data + _scopes_data_offset) ; }
  address scopes_data_begin     () const { return           _immutable_data + _scopes_data_offset  ; }

#if INCLUDE_JVMCI
  address scopes_data_end       () const { return           _immutable_data + _speculations_offset ; }
  address speculations_begin    () const { return           _immutable_data + _speculations_offset ; }
  address speculations_end      () const { return           immutable_data_end() - ImmutableDataReferencesCounterSize ; }
#else
  address scopes_data_end       () const { return           immutable_data_end() - ImmutableDataReferencesCounterSize ; }
#endif

  address immutable_data_references_counter_begin () const { return immutable_data_end() - ImmutableDataReferencesCounterSize ; }

  // Sizes
  int immutable_data_size() const { return _immutable_data_size; }
  int consts_size        () const { return int(          consts_end       () -           consts_begin       ()); }
  int insts_size         () const { return int(          insts_end        () -           insts_begin        ()); }
  int stub_size          () const { return int(          stub_end         () -           stub_begin         ()); }
  int oops_size          () const { return int((address) oops_end         () - (address) oops_begin         ()); }
  int metadata_size      () const { return int((address) metadata_end     () - (address) metadata_begin     ()); }
  int scopes_data_size   () const { return int(          scopes_data_end  () -           scopes_data_begin  ()); }
  int scopes_pcs_size    () const { return int((intptr_t)scopes_pcs_end   () - (intptr_t)scopes_pcs_begin   ()); }
  int dependencies_size  () const { return int(          dependencies_end () -           dependencies_begin ()); }
  int handler_table_size () const { return int(          handler_table_end() -           handler_table_begin()); }
  int nul_chk_table_size () const { return int(          nul_chk_table_end() -           nul_chk_table_begin()); }
#if INCLUDE_JVMCI
  int speculations_size  () const { return int(          speculations_end () -           speculations_begin ()); }
  int jvmci_data_size    () const { return int(          jvmci_data_end   () -           jvmci_data_begin   ()); }
#endif

  int     oops_count() const { assert(oops_size() % oopSize == 0, "");  return (oops_size() / oopSize) + 1; }
  int metadata_count() const { assert(metadata_size() % wordSize == 0, ""); return (metadata_size() / wordSize) + 1; }

  int skipped_instructions_size () const { return _skipped_instructions_size; }
  int total_size() const;

  // Containment
  bool consts_contains         (address addr) const { return consts_begin       () <= addr && addr < consts_end       (); }
  // Returns true if a given address is in the 'insts' section. The method
  // insts_contains_inclusive() is end-inclusive.
  bool insts_contains          (address addr) const { return insts_begin        () <= addr && addr < insts_end        (); }
  bool insts_contains_inclusive(address addr) const { return insts_begin        () <= addr && addr <= insts_end       (); }
  bool stub_contains           (address addr) const { return stub_begin         () <= addr && addr < stub_end         (); }
  bool oops_contains           (oop*    addr) const { return oops_begin         () <= addr && addr < oops_end         (); }
  bool metadata_contains       (Metadata** addr) const { return metadata_begin  () <= addr && addr < metadata_end     (); }
  bool scopes_data_contains    (address addr) const { return scopes_data_begin  () <= addr && addr < scopes_data_end  (); }
  bool scopes_pcs_contains     (PcDesc* addr) const { return scopes_pcs_begin   () <= addr && addr < scopes_pcs_end   (); }
  bool handler_table_contains  (address addr) const { return handler_table_begin() <= addr && addr < handler_table_end(); }
  bool nul_chk_table_contains  (address addr) const { return nul_chk_table_begin() <= addr && addr < nul_chk_table_end(); }

  // entry points
  address entry_point() const          { return code_begin() + _entry_offset;          } // normal entry point
  address verified_entry_point() const { return code_begin() + _verified_entry_offset; } // if klass is correct

  enum : signed char { not_installed = -1, // in construction, only the owner doing the construction is
                                           // allowed to advance state
                       in_use        = 0,  // executable nmethod
                       not_entrant   = 1   // marked for deoptimization but activations may still exist
  };

  // flag accessing and manipulation
  bool is_not_installed() const        { return _state == not_installed; }
  bool is_in_use() const               { return _state <= in_use; }
  bool is_not_entrant() const          { return _state == not_entrant; }
  int  get_state() const               { return _state; }

  void clear_unloading_state();
  // Heuristically deduce an nmethod isn't worth keeping around
  bool is_cold();
  bool is_unloading();
  void do_unloading(bool unloading_occurred);

  bool make_in_use() {
    return try_transition(in_use);
  }
  // Make the nmethod non entrant. The nmethod will continue to be
  // alive.  It is used when an uncommon trap happens.  Returns true
  // if this thread changed the state of the nmethod or false if
  // another thread performed the transition.
  bool  make_not_entrant(ChangeReason change_reason);
  bool  make_not_used() { return make_not_entrant(ChangeReason::not_used); }

  bool  is_marked_for_deoptimization() const { return deoptimization_status() != not_marked; }
  bool  has_been_deoptimized() const { return deoptimization_status() == deoptimize_done; }
  void  set_deoptimized_done();

  bool update_recompile_counts() const {
    // Update recompile counts when either the update is explicitly requested (deoptimize)
    // or the nmethod is not marked for deoptimization at all (not_marked).
    // The latter happens during uncommon traps when deoptimized nmethod is made not entrant.
    DeoptimizationStatus status = deoptimization_status();
    return status != deoptimize_noupdate && status != deoptimize_done;
  }

  // tells whether frames described by this nmethod can be deoptimized
  // note: native wrappers cannot be deoptimized.
  bool can_be_deoptimized() const { return is_java_method(); }

  bool has_dependencies()                         { return dependencies_size() != 0; }
  void print_dependencies_on(outputStream* out) PRODUCT_RETURN;
  void flush_dependencies();

  template<typename T>
  T* gc_data() const                              { return reinterpret_cast<T*>(_gc_data); }
  template<typename T>
  void set_gc_data(T* gc_data)                    { _gc_data = reinterpret_cast<void*>(gc_data); }

  bool  has_unsafe_access() const                 { return _has_unsafe_access; }
  void  set_has_unsafe_access(bool z)             { _has_unsafe_access = z; }

  bool  has_monitors() const                      { return _has_monitors; }
  void  set_has_monitors(bool z)                  { _has_monitors = z; }

  bool  has_scoped_access() const                 { return _has_scoped_access; }
  void  set_has_scoped_access(bool z)             { _has_scoped_access = z; }

  bool  has_method_handle_invokes() const         { return _has_method_handle_invokes; }
  void  set_has_method_handle_invokes(bool z)     { _has_method_handle_invokes = z; }

  bool  has_wide_vectors() const                  { return _has_wide_vectors; }
  void  set_has_wide_vectors(bool z)              { _has_wide_vectors = z; }

  bool  has_flushed_dependencies() const          { return _has_flushed_dependencies; }
  void  set_has_flushed_dependencies(bool z)      {
    assert(!has_flushed_dependencies(), "should only happen once");
    _has_flushed_dependencies = z;
  }

  bool  is_unlinked() const                       { return _is_unlinked; }
  void  set_is_unlinked()                         {
     assert(!_is_unlinked, "already unlinked");
      _is_unlinked = true;
  }

  int   comp_level() const                        { return _comp_level; }

  // Support for oops in scopes and relocs:
  // Note: index 0 is reserved for null.
  oop   oop_at(int index) const;
  oop   oop_at_phantom(int index) const; // phantom reference
  oop*  oop_addr_at(int index) const {  // for GC
    // relocation indexes are biased by 1 (because 0 is reserved)
    assert(index > 0 && index <= oops_count(), "must be a valid non-zero index");
    return &oops_begin()[index - 1];
  }

  // Support for meta data in scopes and relocs:
  // Note: index 0 is reserved for null.
  Metadata*   metadata_at(int index) const      { return index == 0 ? nullptr: *metadata_addr_at(index); }
  Metadata**  metadata_addr_at(int index) const {  // for GC
    // relocation indexes are biased by 1 (because 0 is reserved)
    assert(index > 0 && index <= metadata_count(), "must be a valid non-zero index");
    return &metadata_begin()[index - 1];
  }

  void copy_values(GrowableArray<jobject>* oops);
  void copy_values(GrowableArray<Metadata*>* metadata);
  void copy_values(GrowableArray<address>* metadata) {} // Nothing to do

  // Relocation support
private:
  void fix_oop_relocations(address begin, address end, bool initialize_immediates);
  inline void initialize_immediate_oop(oop* dest, jobject handle);

protected:
  address oops_reloc_begin() const;

public:
  void fix_oop_relocations(address begin, address end) { fix_oop_relocations(begin, end, false); }
  void fix_oop_relocations()                           { fix_oop_relocations(nullptr, nullptr, false); }

  bool is_at_poll_return(address pc);
  bool is_at_poll_or_poll_return(address pc);

protected:
  // Exception cache support
  // Note: _exception_cache may be read and cleaned concurrently.
  ExceptionCache* exception_cache() const         { return _exception_cache; }
  ExceptionCache* exception_cache_acquire() const;

public:
  address handler_for_exception_and_pc(Handle exception, address pc);
  void add_handler_for_exception_and_pc(Handle exception, address pc, address handler);
  void clean_exception_cache();

  void add_exception_cache_entry(ExceptionCache* new_entry);
  ExceptionCache* exception_cache_entry_for_exception(Handle exception);


  // MethodHandle
  bool is_method_handle_return(address return_pc);
  // Deopt
  // Return true is the PC is one would expect if the frame is being deopted.
  inline bool is_deopt_pc(address pc);
  inline bool is_deopt_mh_entry(address pc);
  inline bool is_deopt_entry(address pc);

  // Accessor/mutator for the original pc of a frame before a frame was deopted.
  address get_original_pc(const frame* fr) { return *orig_pc_addr(fr); }
  void    set_original_pc(const frame* fr, address pc) { *orig_pc_addr(fr) = pc; }

  const char* state() const;

  bool inlinecache_check_contains(address addr) const {
    return (addr >= code_begin() && addr < verified_entry_point());
  }

  void preserve_callee_argument_oops(frame fr, const RegisterMap *reg_map, OopClosure* f);

  // implicit exceptions support
  address continuation_for_implicit_div0_exception(address pc) { return continuation_for_implicit_exception(pc, true); }
  address continuation_for_implicit_null_exception(address pc) { return continuation_for_implicit_exception(pc, false); }

  // Inline cache support for class unloading and nmethod unloading
 private:
  void cleanup_inline_caches_impl(bool unloading_occurred, bool clean_all);

  address continuation_for_implicit_exception(address pc, bool for_div0_check);

 public:
  // Serial version used by whitebox test
  void cleanup_inline_caches_whitebox();

  void clear_inline_caches();

  // Execute nmethod barrier code, as if entering through nmethod call.
  void run_nmethod_entry_barrier();

  void verify_oop_relocations();

  bool has_evol_metadata();

  Method* attached_method(address call_pc);
  Method* attached_method_before_pc(address pc);

  // GC unloading support
  // Cleans unloaded klasses and unloaded nmethods in inline caches

  void unload_nmethod_caches(bool class_unloading_occurred);

  void unlink_from_method();

  // On-stack replacement support
  int      osr_entry_bci()    const { assert(is_osr_method(), "wrong kind of nmethod"); return _entry_bci; }
  address  osr_entry()        const { assert(is_osr_method(), "wrong kind of nmethod"); return _osr_entry_point; }
  nmethod* osr_link()         const { return _osr_link; }
  void     set_osr_link(nmethod *n) { _osr_link = n; }
  void     invalidate_osr_method();

  int num_stack_arg_slots(bool rounded = true) const {
    return rounded ? align_up(_num_stack_arg_slots, 2) : _num_stack_arg_slots;
  }

  // Verify calls to dead methods have been cleaned.
  void verify_clean_inline_caches();

  // Unlink this nmethod from the system
  void unlink();

  // Deallocate this nmethod - called by the GC
  void purge(bool unregister_nmethod);

  // See comment at definition of _last_seen_on_stack
  void mark_as_maybe_on_stack();
  bool is_maybe_on_stack();

  // Evolution support. We make old (discarded) compiled methods point to new Method*s.
  void set_method(Method* method) { _method = method; }

#if INCLUDE_JVMCI
  // Gets the JVMCI name of this nmethod.
  const char* jvmci_name();

  // Records the pending failed speculation in the
  // JVMCI speculation log associated with this nmethod.
  void update_speculation(JavaThread* thread);

  // Gets the data specific to a JVMCI compiled method.
  // This returns a non-nullptr value iff this nmethod was
  // compiled by the JVMCI compiler.
  JVMCINMethodData* jvmci_nmethod_data() const {
    return jvmci_data_size() == 0 ? nullptr : (JVMCINMethodData*) jvmci_data_begin();
  }
#endif

  void oops_do(OopClosure* f) { oops_do(f, false); }
  void oops_do(OopClosure* f, bool allow_dead);

  // All-in-one claiming of nmethods: returns true if the caller successfully claimed that
  // nmethod.
  bool oops_do_try_claim();

  // Loom support for following nmethods on the stack
  void follow_nmethod(OopIterateClosure* cl);

  // Class containing callbacks for the oops_do_process_weak/strong() methods
  // below.
  class OopsDoProcessor {
  public:
    // Process the oops of the given nmethod based on whether it has been called
    // in a weak or strong processing context, i.e. apply either weak or strong
    // work on it.
    virtual void do_regular_processing(nmethod* nm) = 0;
    // Assuming that the oops of the given nmethod has already been its weak
    // processing applied, apply the remaining strong processing part.
    virtual void do_remaining_strong_processing(nmethod* nm) = 0;
  };

  // The following two methods do the work corresponding to weak/strong nmethod
  // processing.
  void oops_do_process_weak(OopsDoProcessor* p);
  void oops_do_process_strong(OopsDoProcessor* p);

  static void oops_do_marking_prologue();
  static void oops_do_marking_epilogue();

 private:
  ScopeDesc* scope_desc_in(address begin, address end);

  address* orig_pc_addr(const frame* fr);

  // used by jvmti to track if the load events has been reported
  bool  load_reported() const                     { return _load_reported; }
  void  set_load_reported()                       { _load_reported = true; }

  inline int  get_immutable_data_references_counter()           { return *((int*)immutable_data_references_counter_begin());  }
  inline void set_immutable_data_references_counter(int count)  { *((int*)immutable_data_references_counter_begin()) = count; }

 public:
  // ScopeDesc retrieval operation
  PcDesc* pc_desc_at(address pc)   { return find_pc_desc(pc, false); }
  // pc_desc_near returns the first PcDesc at or after the given pc.
  PcDesc* pc_desc_near(address pc) { return find_pc_desc(pc, true); }

  // ScopeDesc for an instruction
  ScopeDesc* scope_desc_at(address pc);
  ScopeDesc* scope_desc_near(address pc);

  // copying of debugging information
  void copy_scopes_pcs(PcDesc* pcs, int count);
  void copy_scopes_data(address buffer, int size);

  int orig_pc_offset() { return _orig_pc_offset; }

  // Post successful compilation
  void post_compiled_method(CompileTask* task);

  // jvmti support:
  void post_compiled_method_load_event(JvmtiThreadState* state = nullptr);

  // verify operations
  void verify();
  void verify_scopes();
  void verify_interrupt_point(address interrupt_point, bool is_inline_cache);

  // Disassemble this nmethod with additional debug information, e.g. information about blocks.
  void decode2(outputStream* st) const;
  void print_constant_pool(outputStream* st);

  // Avoid hiding of parent's 'decode(outputStream*)' method.
  void decode(outputStream* st) const { decode2(st); } // just delegate here.

  // printing support
  void print_on_impl(outputStream* st) const;
  void print_code();
  void print_value_on_impl(outputStream* st) const;

#if defined(SUPPORT_DATA_STRUCTS)
  // print output in opt build for disassembler library
  void print_relocations()                        PRODUCT_RETURN;
  void print_pcs_on(outputStream* st);
  void print_scopes() { print_scopes_on(tty); }
  void print_scopes_on(outputStream* st)          PRODUCT_RETURN;
  void print_handler_table();
  void print_nul_chk_table();
  void print_recorded_oop(int log_n, int index);
  void print_recorded_oops();
  void print_recorded_metadata();

  void print_oops(outputStream* st);     // oops from the underlying CodeBlob.
  void print_metadata(outputStream* st); // metadata in metadata pool.
#else
  void print_pcs_on(outputStream* st) { return; }
#endif

  void print_calls(outputStream* st)              PRODUCT_RETURN;
  static void print_statistics()                  PRODUCT_RETURN;

  void maybe_print_nmethod(const DirectiveSet* directive);
  void print_nmethod(bool print_code);

  void print_on_with_msg(outputStream* st, const char* msg) const;

  // Logging
  void log_identity(xmlStream* log) const;
  void log_new_nmethod() const;
<<<<<<< HEAD
  void log_relocated_nmethod(nmethod* original) const;
  void log_state_change(const char* reason) const;
=======
  void log_state_change(ChangeReason change_reason) const;
>>>>>>> afa52e46

  // Prints block-level comments, including nmethod specific block labels:
  void print_nmethod_labels(outputStream* stream, address block_begin, bool print_section_labels=true) const;
  const char* nmethod_section_label(address pos) const;

  // returns whether this nmethod has code comments.
  bool has_code_comment(address begin, address end);
  // Prints a comment for one native instruction (reloc info, pc desc)
  void print_code_comment_on(outputStream* st, int column, address begin, address end);

  // tells if this compiled method is dependent on the given changes,
  // and the changes have invalidated it
  bool check_dependency_on(DepChange& changes);

  // Fast breakpoint support. Tells if this compiled method is
  // dependent on the given method. Returns true if this nmethod
  // corresponds to the given method as well.
  bool is_dependent_on_method(Method* dependee);

  // JVMTI's GetLocalInstance() support
  ByteSize native_receiver_sp_offset() {
    assert(is_native_method(), "sanity");
    return _native_receiver_sp_offset;
  }
  ByteSize native_basic_lock_sp_offset() {
    assert(is_native_method(), "sanity");
    return _native_basic_lock_sp_offset;
  }

  // support for code generation
  static ByteSize osr_entry_point_offset() { return byte_offset_of(nmethod, _osr_entry_point); }
  static ByteSize state_offset()           { return byte_offset_of(nmethod, _state); }

  void metadata_do(MetadataClosure* f);

  address call_instruction_address(address pc) const;

  void make_deoptimized();
  void finalize_relocations();

  class Vptr : public CodeBlob::Vptr {
    void print_on(const CodeBlob* instance, outputStream* st) const override {
      ttyLocker ttyl;
      instance->as_nmethod()->print_on_impl(st);
    }
    void print_value_on(const CodeBlob* instance, outputStream* st) const override {
      instance->as_nmethod()->print_value_on_impl(st);
    }
  };

  static const Vptr _vpntr;
};

#endif // SHARE_CODE_NMETHOD_HPP<|MERGE_RESOLUTION|>--- conflicted
+++ resolved
@@ -1045,12 +1045,8 @@
   // Logging
   void log_identity(xmlStream* log) const;
   void log_new_nmethod() const;
-<<<<<<< HEAD
   void log_relocated_nmethod(nmethod* original) const;
-  void log_state_change(const char* reason) const;
-=======
   void log_state_change(ChangeReason change_reason) const;
->>>>>>> afa52e46
 
   // Prints block-level comments, including nmethod specific block labels:
   void print_nmethod_labels(outputStream* stream, address block_begin, bool print_section_labels=true) const;
