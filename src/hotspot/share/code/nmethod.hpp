--- conflicted
+++ resolved
@@ -345,13 +345,7 @@
 #if INCLUDE_JVMCI
                               , char* speculations = nullptr,
                               int speculations_len = 0,
-<<<<<<< HEAD
-                              JVMCINMethodData* jvmci_data = NULL
-=======
-                              int nmethod_mirror_index = -1,
-                              const char* nmethod_mirror_name = nullptr,
-                              FailedSpeculation** failed_speculations = nullptr
->>>>>>> 4562b402
+                              JVMCINMethodData* jvmci_data = nullptr
 #endif
   );
 
