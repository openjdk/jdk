/*
 * Copyright (c) 1998, 2025, Oracle and/or its affiliates. All rights reserved.
 * DO NOT ALTER OR REMOVE COPYRIGHT NOTICES OR THIS FILE HEADER.
 *
 * This code is free software; you can redistribute it and/or modify it
 * under the terms of the GNU General Public License version 2 only, as
 * published by the Free Software Foundation.
 *
 * This code is distributed in the hope that it will be useful, but WITHOUT
 * ANY WARRANTY; without even the implied warranty of MERCHANTABILITY or
 * FITNESS FOR A PARTICULAR PURPOSE.  See the GNU General Public License
 * version 2 for more details (a copy is included in the LICENSE file that
 * accompanied this code).
 *
 * You should have received a copy of the GNU General Public License version
 * 2 along with this work; if not, write to the Free Software Foundation,
 * Inc., 51 Franklin St, Fifth Floor, Boston, MA 02110-1301 USA.
 *
 * Please contact Oracle, 500 Oracle Parkway, Redwood Shores, CA 94065 USA
 * or visit www.oracle.com if you need additional information or have any
 * questions.
 *
 */

#include "code/codeBlob.hpp"
#include "code/codeCache.hpp"
#include "code/relocInfo.hpp"
#include "code/vtableStubs.hpp"
#include "compiler/disassembler.hpp"
#include "compiler/oopMap.hpp"
#include "interpreter/bytecode.hpp"
#include "interpreter/interpreter.hpp"
#include "jvm.h"
#include "memory/allocation.inline.hpp"
#include "memory/heap.hpp"
#include "memory/resourceArea.hpp"
#include "oops/oop.inline.hpp"
#include "prims/forte.hpp"
#include "prims/jvmtiExport.hpp"
#include "runtime/handles.inline.hpp"
#include "runtime/interfaceSupport.inline.hpp"
#include "runtime/javaFrameAnchor.hpp"
#include "runtime/jniHandles.inline.hpp"
#include "runtime/mutexLocker.hpp"
#include "runtime/safepoint.hpp"
#include "runtime/sharedRuntime.hpp"
#include "runtime/stubCodeGenerator.hpp"
#include "runtime/stubRoutines.hpp"
#include "runtime/vframe.hpp"
#include "services/memoryService.hpp"
#include "utilities/align.hpp"
#ifdef COMPILER1
#include "c1/c1_Runtime1.hpp"
#endif

#include <type_traits>

// Virtual methods are not allowed in code blobs to simplify caching compiled code.
// Check all "leaf" subclasses of CodeBlob class.

static_assert(!std::is_polymorphic<nmethod>::value,            "no virtual methods are allowed in nmethod");
static_assert(!std::is_polymorphic<AdapterBlob>::value,        "no virtual methods are allowed in code blobs");
static_assert(!std::is_polymorphic<VtableBlob>::value,         "no virtual methods are allowed in code blobs");
static_assert(!std::is_polymorphic<MethodHandlesAdapterBlob>::value, "no virtual methods are allowed in code blobs");
static_assert(!std::is_polymorphic<RuntimeStub>::value,        "no virtual methods are allowed in code blobs");
static_assert(!std::is_polymorphic<DeoptimizationBlob>::value, "no virtual methods are allowed in code blobs");
static_assert(!std::is_polymorphic<SafepointBlob>::value,      "no virtual methods are allowed in code blobs");
static_assert(!std::is_polymorphic<UpcallStub>::value,         "no virtual methods are allowed in code blobs");
#ifdef COMPILER2
static_assert(!std::is_polymorphic<ExceptionBlob>::value,      "no virtual methods are allowed in code blobs");
static_assert(!std::is_polymorphic<UncommonTrapBlob>::value,   "no virtual methods are allowed in code blobs");
#endif

// Add proxy vtables.
// We need only few for now - they are used only from prints.
const nmethod::Vptr                  nmethod::_vpntr;
const BufferBlob::Vptr               BufferBlob::_vpntr;
const RuntimeStub::Vptr              RuntimeStub::_vpntr;
const SingletonBlob::Vptr            SingletonBlob::_vpntr;
const DeoptimizationBlob::Vptr       DeoptimizationBlob::_vpntr;
#ifdef COMPILER2
const ExceptionBlob::Vptr            ExceptionBlob::_vpntr;
#endif // COMPILER2
const UpcallStub::Vptr               UpcallStub::_vpntr;

const CodeBlob::Vptr* CodeBlob::vptr(CodeBlobKind kind) {
  constexpr const CodeBlob::Vptr* array[(size_t)CodeBlobKind::Number_Of_Kinds] = {
      nullptr/* None */,
      &nmethod::_vpntr,
      &BufferBlob::_vpntr,
      &AdapterBlob::_vpntr,
      &VtableBlob::_vpntr,
      &MethodHandlesAdapterBlob::_vpntr,
      &RuntimeStub::_vpntr,
      &DeoptimizationBlob::_vpntr,
      &SafepointBlob::_vpntr,
#ifdef COMPILER2
      &ExceptionBlob::_vpntr,
      &UncommonTrapBlob::_vpntr,
#endif
      &UpcallStub::_vpntr
  };

  return array[(size_t)kind];
}

const CodeBlob::Vptr* CodeBlob::vptr() const {
  return vptr(_kind);
}

unsigned int CodeBlob::align_code_offset(int offset) {
  // align the size to CodeEntryAlignment
  int header_size = (int)CodeHeap::header_size();
  return align_up(offset + header_size, CodeEntryAlignment) - header_size;
}

// This must be consistent with the CodeBlob constructor's layout actions.
unsigned int CodeBlob::allocation_size(CodeBuffer* cb, int header_size) {
  // align the size to CodeEntryAlignment
  unsigned int size = align_code_offset(header_size);
  size += align_up(cb->total_content_size(), oopSize);
  size += align_up(cb->total_oop_size(), oopSize);
  return size;
}

CodeBlob::CodeBlob(const char* name, CodeBlobKind kind, CodeBuffer* cb, int size, uint16_t header_size,
                   int16_t frame_complete_offset, int frame_size, OopMapSet* oop_maps, bool caller_must_gc_arguments,
                   int mutable_data_size) :
  _oop_maps(nullptr), // will be set by set_oop_maps() call
  _name(name),
  _mutable_data(header_begin() + size), // default value is blob_end()
  _size(size),
  _relocation_size(align_up(cb->total_relocation_size(), oopSize)),
  _content_offset(CodeBlob::align_code_offset(header_size)),
  _code_offset(_content_offset + cb->total_offset_of(cb->insts())),
  _data_offset(_content_offset + align_up(cb->total_content_size(), oopSize)),
  _frame_size(frame_size),
  _mutable_data_size(mutable_data_size),
  S390_ONLY(_ctable_offset(0) COMMA)
  _header_size(header_size),
  _frame_complete_offset(frame_complete_offset),
  _kind(kind),
  _caller_must_gc_arguments(caller_must_gc_arguments)
{
  assert(is_aligned(_size,            oopSize), "unaligned size");
  assert(is_aligned(header_size,      oopSize), "unaligned size");
  assert(is_aligned(_relocation_size, oopSize), "unaligned size");
  assert(_data_offset <= _size, "codeBlob is too small: %d > %d", _data_offset, _size);
  assert(is_nmethod() || (cb->total_oop_size() + cb->total_metadata_size() == 0), "must be nmethod");
  assert(code_end() == content_end(), "must be the same - see code_end()");
#ifdef COMPILER1
  // probably wrong for tiered
  assert(_frame_size >= -1, "must use frame size or -1 for runtime stubs");
#endif // COMPILER1

  if (_mutable_data_size > 0) {
    _mutable_data = (address)os::malloc(_mutable_data_size, mtCode);
    if (_mutable_data == nullptr) {
      vm_exit_out_of_memory(_mutable_data_size, OOM_MALLOC_ERROR, "codebuffer: no space for mutable data");
    }
  } else {
    // We need unique and valid not null address
    assert(_mutable_data = blob_end(), "sanity");
  }

  set_oop_maps(oop_maps);
}

// Simple CodeBlob used for simple BufferBlob.
CodeBlob::CodeBlob(const char* name, CodeBlobKind kind, int size, uint16_t header_size) :
  _oop_maps(nullptr),
  _name(name),
  _mutable_data(header_begin() + size), // default value is blob_end()
  _size(size),
  _relocation_size(0),
  _content_offset(CodeBlob::align_code_offset(header_size)),
  _code_offset(_content_offset),
  _data_offset(size),
  _frame_size(0),
  S390_ONLY(_ctable_offset(0) COMMA)
  _header_size(header_size),
  _frame_complete_offset(CodeOffsets::frame_never_safe),
  _kind(kind),
  _caller_must_gc_arguments(false)
{
  assert(is_aligned(size,            oopSize), "unaligned size");
  assert(is_aligned(header_size,     oopSize), "unaligned size");
  assert(_mutable_data = blob_end(), "sanity");
}

void CodeBlob::restore_mutable_data(address reloc_data) {
  // Relocation data is now stored as part of the mutable data area; allocate it before copy relocations
  if (_mutable_data_size > 0) {
    _mutable_data = (address)os::malloc(_mutable_data_size, mtCode);
    if (_mutable_data == nullptr) {
      vm_exit_out_of_memory(_mutable_data_size, OOM_MALLOC_ERROR, "codebuffer: no space for mutable data");
    }
  }
  if (_relocation_size > 0) {
    memcpy((address)relocation_begin(), reloc_data, relocation_size());
  }
}

void CodeBlob::purge() {
  assert(_mutable_data != nullptr, "should never be null");
  if (_mutable_data != blob_end()) {
    os::free(_mutable_data);
    _mutable_data = blob_end(); // Valid not null address
  }
  if (_oop_maps != nullptr) {
    delete _oop_maps;
    _oop_maps = nullptr;
  }
  NOT_PRODUCT(_asm_remarks.clear());
  NOT_PRODUCT(_dbg_strings.clear());
}

void CodeBlob::set_oop_maps(OopMapSet* p) {
  // Danger Will Robinson! This method allocates a big
  // chunk of memory, its your job to free it.
  if (p != nullptr) {
    _oop_maps = ImmutableOopMapSet::build_from(p);
  } else {
    _oop_maps = nullptr;
  }
}

const ImmutableOopMap* CodeBlob::oop_map_for_return_address(address return_address) const {
  assert(_oop_maps != nullptr, "nope");
  return _oop_maps->find_map_at_offset((intptr_t) return_address - (intptr_t) code_begin());
}

void CodeBlob::print_code_on(outputStream* st) {
  ResourceMark m;
  Disassembler::decode(this, st);
}

void CodeBlob::prepare_for_archiving_impl() {
  set_name(nullptr);
  _oop_maps = nullptr;
  _mutable_data = nullptr;
#ifndef PRODUCT
  asm_remarks().clear();
  dbg_strings().clear();
#endif /* PRODUCT */
}

void CodeBlob::prepare_for_archiving() {
  vptr(_kind)->prepare_for_archiving(this);
}

void CodeBlob::archive_blob(CodeBlob* blob, address archive_buffer) {
  blob->copy_to(archive_buffer);
  CodeBlob* archived_blob = (CodeBlob*)archive_buffer;
  archived_blob->prepare_for_archiving();
}

void CodeBlob::post_restore_impl() {
  // Track memory usage statistic after releasing CodeCache_lock
  MemoryService::track_code_cache_memory_usage();
}

void CodeBlob::post_restore() {
  vptr(_kind)->post_restore(this);
}

CodeBlob* CodeBlob::restore(address code_cache_buffer,
                            const char* name,
                            address archived_reloc_data,
                            ImmutableOopMapSet* archived_oop_maps)
{
  copy_to(code_cache_buffer);
  CodeBlob* code_blob = (CodeBlob*)code_cache_buffer;
  code_blob->set_name(name);
  code_blob->restore_mutable_data(archived_reloc_data);
  code_blob->set_oop_maps(archived_oop_maps);
  return code_blob;
}

CodeBlob* CodeBlob::create(CodeBlob* archived_blob,
                           const char* name,
                           address archived_reloc_data,
                           ImmutableOopMapSet* archived_oop_maps
                          )
{
  ThreadInVMfromUnknown __tiv;  // get to VM state in case we block on CodeCache_lock

  CodeCache::gc_on_allocation();

  CodeBlob* blob = nullptr;
  unsigned int size = archived_blob->size();
  {
    MutexLocker mu(CodeCache_lock, Mutex::_no_safepoint_check_flag);
    address code_cache_buffer = (address)CodeCache::allocate(size, CodeBlobType::NonNMethod);
    if (code_cache_buffer != nullptr) {
      blob = archived_blob->restore(code_cache_buffer,
                                    name,
                                    archived_reloc_data,
                                    archived_oop_maps);
<<<<<<< HEAD
=======
      assert(blob != nullptr, "sanity check");

#ifndef PRODUCT
      blob->use_remarks(archived_asm_remarks);
      archived_asm_remarks.clear();
      blob->use_strings(archived_dbg_strings);
      archived_dbg_strings.clear();
#endif // PRODUCT
>>>>>>> faf19abd

      // Flush the code block
      ICache::invalidate_range(blob->code_begin(), blob->code_size());
      CodeCache::commit(blob); // Count adapters
    }
  }
  if (blob != nullptr) {
    blob->post_restore();
  }
  return blob;
}

//-----------------------------------------------------------------------------------------
// Creates a RuntimeBlob from a CodeBuffer and copy code and relocation info.

RuntimeBlob::RuntimeBlob(
  const char* name,
  CodeBlobKind kind,
  CodeBuffer* cb,
  int         size,
  uint16_t    header_size,
  int16_t     frame_complete,
  int         frame_size,
  OopMapSet*  oop_maps,
  bool        caller_must_gc_arguments)
  : CodeBlob(name, kind, cb, size, header_size, frame_complete, frame_size, oop_maps, caller_must_gc_arguments,
             align_up(cb->total_relocation_size(), oopSize))
{
  cb->copy_code_and_locs_to(this);
}

void RuntimeBlob::free(RuntimeBlob* blob) {
  assert(blob != nullptr, "caller must check for nullptr");
  ThreadInVMfromUnknown __tiv;  // get to VM state in case we block on CodeCache_lock
  blob->purge();
  {
    MutexLocker mu(CodeCache_lock, Mutex::_no_safepoint_check_flag);
    CodeCache::free(blob);
  }
  // Track memory usage statistic after releasing CodeCache_lock
  MemoryService::track_code_cache_memory_usage();
}

void RuntimeBlob::trace_new_stub(RuntimeBlob* stub, const char* name1, const char* name2) {
  // Do not hold the CodeCache lock during name formatting.
  assert(!CodeCache_lock->owned_by_self(), "release CodeCache before registering the stub");

  if (stub != nullptr && (PrintStubCode ||
                       Forte::is_enabled() ||
                       JvmtiExport::should_post_dynamic_code_generated())) {
    char stub_id[256];
    assert(strlen(name1) + strlen(name2) < sizeof(stub_id), "");
    jio_snprintf(stub_id, sizeof(stub_id), "%s%s", name1, name2);
    if (PrintStubCode) {
      ttyLocker ttyl;
      tty->print_cr("- - - [BEGIN] - - - - - - - - - - - - - - - - - - - - - - - - - - - - - - - - -");
      tty->print_cr("Decoding %s " PTR_FORMAT " [" PTR_FORMAT ", " PTR_FORMAT "] (%d bytes)",
                    stub_id, p2i(stub), p2i(stub->code_begin()), p2i(stub->code_end()), stub->code_size());
      Disassembler::decode(stub->code_begin(), stub->code_end(), tty
                           NOT_PRODUCT(COMMA &stub->asm_remarks()));
      if ((stub->oop_maps() != nullptr) && AbstractDisassembler::show_structs()) {
        tty->print_cr("- - - [OOP MAPS]- - - - - - - - - - - - - - - - - - - - - - - - - - - - - - - -");
        stub->oop_maps()->print();
      }
      tty->print_cr("- - - [END] - - - - - - - - - - - - - - - - - - - - - - - - - - - - - - - - - -");
      tty->cr();
    }
    if (Forte::is_enabled()) {
      Forte::register_stub(stub_id, stub->code_begin(), stub->code_end());
    }

    if (JvmtiExport::should_post_dynamic_code_generated()) {
      const char* stub_name = name2;
      if (name2[0] == '\0')  stub_name = name1;
      JvmtiExport::post_dynamic_code_generated(stub_name, stub->code_begin(), stub->code_end());
    }
  }

  // Track memory usage statistic after releasing CodeCache_lock
  MemoryService::track_code_cache_memory_usage();
}

//----------------------------------------------------------------------------------------------------
// Implementation of BufferBlob

BufferBlob::BufferBlob(const char* name, CodeBlobKind kind, int size)
: RuntimeBlob(name, kind, size, sizeof(BufferBlob))
{}

BufferBlob* BufferBlob::create(const char* name, uint buffer_size) {
  ThreadInVMfromUnknown __tiv;  // get to VM state in case we block on CodeCache_lock

  BufferBlob* blob = nullptr;
  unsigned int size = sizeof(BufferBlob);
  // align the size to CodeEntryAlignment
  size = CodeBlob::align_code_offset(size);
  size += align_up(buffer_size, oopSize);
  assert(name != nullptr, "must provide a name");
  {
    MutexLocker mu(CodeCache_lock, Mutex::_no_safepoint_check_flag);
    blob = new (size) BufferBlob(name, CodeBlobKind::Buffer, size);
  }
  // Track memory usage statistic after releasing CodeCache_lock
  MemoryService::track_code_cache_memory_usage();

  return blob;
}


BufferBlob::BufferBlob(const char* name, CodeBlobKind kind, CodeBuffer* cb, int size)
  : RuntimeBlob(name, kind, cb, size, sizeof(BufferBlob), CodeOffsets::frame_never_safe, 0, nullptr)
{}

// Used by gtest
BufferBlob* BufferBlob::create(const char* name, CodeBuffer* cb) {
  ThreadInVMfromUnknown __tiv;  // get to VM state in case we block on CodeCache_lock

  BufferBlob* blob = nullptr;
  unsigned int size = CodeBlob::allocation_size(cb, sizeof(BufferBlob));
  assert(name != nullptr, "must provide a name");
  {
    MutexLocker mu(CodeCache_lock, Mutex::_no_safepoint_check_flag);
    blob = new (size) BufferBlob(name, CodeBlobKind::Buffer, cb, size);
  }
  // Track memory usage statistic after releasing CodeCache_lock
  MemoryService::track_code_cache_memory_usage();

  return blob;
}

void* BufferBlob::operator new(size_t s, unsigned size) throw() {
  return CodeCache::allocate(size, CodeBlobType::NonNMethod);
}

void BufferBlob::free(BufferBlob *blob) {
  RuntimeBlob::free(blob);
}


//----------------------------------------------------------------------------------------------------
// Implementation of AdapterBlob

AdapterBlob::AdapterBlob(int size, CodeBuffer* cb) :
  BufferBlob("I2C/C2I adapters", CodeBlobKind::Adapter, cb, size) {
  CodeCache::commit(this);
}

AdapterBlob* AdapterBlob::create(CodeBuffer* cb) {
  ThreadInVMfromUnknown __tiv;  // get to VM state in case we block on CodeCache_lock

  CodeCache::gc_on_allocation();

  AdapterBlob* blob = nullptr;
  unsigned int size = CodeBlob::allocation_size(cb, sizeof(AdapterBlob));
  {
    MutexLocker mu(CodeCache_lock, Mutex::_no_safepoint_check_flag);
    blob = new (size) AdapterBlob(size, cb);
  }
  // Track memory usage statistic after releasing CodeCache_lock
  MemoryService::track_code_cache_memory_usage();

  return blob;
}

//----------------------------------------------------------------------------------------------------
// Implementation of VtableBlob

void* VtableBlob::operator new(size_t s, unsigned size) throw() {
  // Handling of allocation failure stops compilation and prints a bunch of
  // stuff, which requires unlocking the CodeCache_lock, so that the Compile_lock
  // can be locked, and then re-locking the CodeCache_lock. That is not safe in
  // this context as we hold the CompiledICLocker. So we just don't handle code
  // cache exhaustion here; we leave that for a later allocation that does not
  // hold the CompiledICLocker.
  return CodeCache::allocate(size, CodeBlobType::NonNMethod, false /* handle_alloc_failure */);
}

VtableBlob::VtableBlob(const char* name, int size) :
  BufferBlob(name, CodeBlobKind::Vtable, size) {
}

VtableBlob* VtableBlob::create(const char* name, int buffer_size) {
  assert(JavaThread::current()->thread_state() == _thread_in_vm, "called with the wrong state");

  VtableBlob* blob = nullptr;
  unsigned int size = sizeof(VtableBlob);
  // align the size to CodeEntryAlignment
  size = align_code_offset(size);
  size += align_up(buffer_size, oopSize);
  assert(name != nullptr, "must provide a name");
  {
    if (!CodeCache_lock->try_lock()) {
      // If we can't take the CodeCache_lock, then this is a bad time to perform the ongoing
      // IC transition to megamorphic, for which this stub will be needed. It is better to
      // bail out the transition, and wait for a more opportune moment. Not only is it not
      // worth waiting for the lock blockingly for the megamorphic transition, it might
      // also result in a deadlock to blockingly wait, when concurrent class unloading is
      // performed. At this point in time, the CompiledICLocker is taken, so we are not
      // allowed to blockingly wait for the CodeCache_lock, as these two locks are otherwise
      // consistently taken in the opposite order. Bailing out results in an IC transition to
      // the clean state instead, which will cause subsequent calls to retry the transitioning
      // eventually.
      return nullptr;
    }
    blob = new (size) VtableBlob(name, size);
    CodeCache_lock->unlock();
  }
  // Track memory usage statistic after releasing CodeCache_lock
  MemoryService::track_code_cache_memory_usage();

  return blob;
}

//----------------------------------------------------------------------------------------------------
// Implementation of MethodHandlesAdapterBlob

MethodHandlesAdapterBlob* MethodHandlesAdapterBlob::create(int buffer_size) {
  ThreadInVMfromUnknown __tiv;  // get to VM state in case we block on CodeCache_lock

  MethodHandlesAdapterBlob* blob = nullptr;
  unsigned int size = sizeof(MethodHandlesAdapterBlob);
  // align the size to CodeEntryAlignment
  size = CodeBlob::align_code_offset(size);
  size += align_up(buffer_size, oopSize);
  {
    MutexLocker mu(CodeCache_lock, Mutex::_no_safepoint_check_flag);
    blob = new (size) MethodHandlesAdapterBlob(size);
    if (blob == nullptr) {
      vm_exit_out_of_memory(size, OOM_MALLOC_ERROR, "CodeCache: no room for method handle adapter blob");
    }
  }
  // Track memory usage statistic after releasing CodeCache_lock
  MemoryService::track_code_cache_memory_usage();

  return blob;
}

//----------------------------------------------------------------------------------------------------
// Implementation of RuntimeStub

RuntimeStub::RuntimeStub(
  const char* name,
  CodeBuffer* cb,
  int         size,
  int16_t     frame_complete,
  int         frame_size,
  OopMapSet*  oop_maps,
  bool        caller_must_gc_arguments
)
: RuntimeBlob(name, CodeBlobKind::RuntimeStub, cb, size, sizeof(RuntimeStub),
              frame_complete, frame_size, oop_maps, caller_must_gc_arguments)
{
}

RuntimeStub* RuntimeStub::new_runtime_stub(const char* stub_name,
                                           CodeBuffer* cb,
                                           int16_t frame_complete,
                                           int frame_size,
                                           OopMapSet* oop_maps,
                                           bool caller_must_gc_arguments,
                                           bool alloc_fail_is_fatal)
{
  RuntimeStub* stub = nullptr;
  unsigned int size = CodeBlob::allocation_size(cb, sizeof(RuntimeStub));
  ThreadInVMfromUnknown __tiv;  // get to VM state in case we block on CodeCache_lock
  {
    MutexLocker mu(CodeCache_lock, Mutex::_no_safepoint_check_flag);
    stub = new (size) RuntimeStub(stub_name, cb, size, frame_complete, frame_size, oop_maps, caller_must_gc_arguments);
    if (stub == nullptr) {
      if (!alloc_fail_is_fatal) {
        return nullptr;
      }
      fatal("Initial size of CodeCache is too small");
    }
  }

  trace_new_stub(stub, "RuntimeStub - ", stub_name);

  return stub;
}


void* RuntimeStub::operator new(size_t s, unsigned size) throw() {
  return CodeCache::allocate(size, CodeBlobType::NonNMethod);
}

// operator new shared by all singletons:
void* SingletonBlob::operator new(size_t s, unsigned size, bool alloc_fail_is_fatal) throw() {
  void* p = CodeCache::allocate(size, CodeBlobType::NonNMethod);
  if (alloc_fail_is_fatal && !p) fatal("Initial size of CodeCache is too small");
  return p;
}


//----------------------------------------------------------------------------------------------------
// Implementation of DeoptimizationBlob

DeoptimizationBlob::DeoptimizationBlob(
  CodeBuffer* cb,
  int         size,
  OopMapSet*  oop_maps,
  int         unpack_offset,
  int         unpack_with_exception_offset,
  int         unpack_with_reexecution_offset,
  int         frame_size
)
: SingletonBlob("DeoptimizationBlob", CodeBlobKind::Deoptimization, cb,
                size, sizeof(DeoptimizationBlob), frame_size, oop_maps)
{
  _unpack_offset           = unpack_offset;
  _unpack_with_exception   = unpack_with_exception_offset;
  _unpack_with_reexecution = unpack_with_reexecution_offset;
#ifdef COMPILER1
  _unpack_with_exception_in_tls   = -1;
#endif
}


DeoptimizationBlob* DeoptimizationBlob::create(
  CodeBuffer* cb,
  OopMapSet*  oop_maps,
  int        unpack_offset,
  int        unpack_with_exception_offset,
  int        unpack_with_reexecution_offset,
  int        frame_size)
{
  DeoptimizationBlob* blob = nullptr;
  unsigned int size = CodeBlob::allocation_size(cb, sizeof(DeoptimizationBlob));
  ThreadInVMfromUnknown __tiv;  // get to VM state in case we block on CodeCache_lock
  {
    MutexLocker mu(CodeCache_lock, Mutex::_no_safepoint_check_flag);
    blob = new (size) DeoptimizationBlob(cb,
                                         size,
                                         oop_maps,
                                         unpack_offset,
                                         unpack_with_exception_offset,
                                         unpack_with_reexecution_offset,
                                         frame_size);
  }

  trace_new_stub(blob, "DeoptimizationBlob");

  return blob;
}

#ifdef COMPILER2

//----------------------------------------------------------------------------------------------------
// Implementation of UncommonTrapBlob

UncommonTrapBlob::UncommonTrapBlob(
  CodeBuffer* cb,
  int         size,
  OopMapSet*  oop_maps,
  int         frame_size
)
: SingletonBlob("UncommonTrapBlob", CodeBlobKind::UncommonTrap, cb,
                size, sizeof(UncommonTrapBlob), frame_size, oop_maps)
{}


UncommonTrapBlob* UncommonTrapBlob::create(
  CodeBuffer* cb,
  OopMapSet*  oop_maps,
  int        frame_size)
{
  UncommonTrapBlob* blob = nullptr;
  unsigned int size = CodeBlob::allocation_size(cb, sizeof(UncommonTrapBlob));
  ThreadInVMfromUnknown __tiv;  // get to VM state in case we block on CodeCache_lock
  {
    MutexLocker mu(CodeCache_lock, Mutex::_no_safepoint_check_flag);
    blob = new (size, false) UncommonTrapBlob(cb, size, oop_maps, frame_size);
  }

  trace_new_stub(blob, "UncommonTrapBlob");

  return blob;
}

//----------------------------------------------------------------------------------------------------
// Implementation of ExceptionBlob

ExceptionBlob::ExceptionBlob(
  CodeBuffer* cb,
  int         size,
  OopMapSet*  oop_maps,
  int         frame_size
)
: SingletonBlob("ExceptionBlob", CodeBlobKind::Exception, cb,
                size, sizeof(ExceptionBlob), frame_size, oop_maps)
{}


ExceptionBlob* ExceptionBlob::create(
  CodeBuffer* cb,
  OopMapSet*  oop_maps,
  int         frame_size)
{
  ExceptionBlob* blob = nullptr;
  unsigned int size = CodeBlob::allocation_size(cb, sizeof(ExceptionBlob));
  ThreadInVMfromUnknown __tiv;  // get to VM state in case we block on CodeCache_lock
  {
    MutexLocker mu(CodeCache_lock, Mutex::_no_safepoint_check_flag);
    blob = new (size, false) ExceptionBlob(cb, size, oop_maps, frame_size);
  }

  trace_new_stub(blob, "ExceptionBlob");

  return blob;
}

#endif // COMPILER2

//----------------------------------------------------------------------------------------------------
// Implementation of SafepointBlob

SafepointBlob::SafepointBlob(
  CodeBuffer* cb,
  int         size,
  OopMapSet*  oop_maps,
  int         frame_size
)
: SingletonBlob("SafepointBlob", CodeBlobKind::Safepoint, cb,
                size, sizeof(SafepointBlob), frame_size, oop_maps)
{}


SafepointBlob* SafepointBlob::create(
  CodeBuffer* cb,
  OopMapSet*  oop_maps,
  int         frame_size)
{
  SafepointBlob* blob = nullptr;
  unsigned int size = CodeBlob::allocation_size(cb, sizeof(SafepointBlob));
  ThreadInVMfromUnknown __tiv;  // get to VM state in case we block on CodeCache_lock
  {
    MutexLocker mu(CodeCache_lock, Mutex::_no_safepoint_check_flag);
    blob = new (size) SafepointBlob(cb, size, oop_maps, frame_size);
  }

  trace_new_stub(blob, "SafepointBlob");

  return blob;
}

//----------------------------------------------------------------------------------------------------
// Implementation of UpcallStub

UpcallStub::UpcallStub(const char* name, CodeBuffer* cb, int size, jobject receiver, ByteSize frame_data_offset) :
  RuntimeBlob(name, CodeBlobKind::Upcall, cb, size, sizeof(UpcallStub),
              CodeOffsets::frame_never_safe, 0 /* no frame size */,
              /* oop maps = */ nullptr, /* caller must gc arguments = */ false),
  _receiver(receiver),
  _frame_data_offset(frame_data_offset)
{
  CodeCache::commit(this);
}

void* UpcallStub::operator new(size_t s, unsigned size) throw() {
  return CodeCache::allocate(size, CodeBlobType::NonNMethod);
}

UpcallStub* UpcallStub::create(const char* name, CodeBuffer* cb, jobject receiver, ByteSize frame_data_offset) {
  ThreadInVMfromUnknown __tiv;  // get to VM state in case we block on CodeCache_lock

  UpcallStub* blob = nullptr;
  unsigned int size = CodeBlob::allocation_size(cb, sizeof(UpcallStub));
  {
    MutexLocker mu(CodeCache_lock, Mutex::_no_safepoint_check_flag);
    blob = new (size) UpcallStub(name, cb, size, receiver, frame_data_offset);
  }
  if (blob == nullptr) {
    return nullptr; // caller must handle this
  }

  // Track memory usage statistic after releasing CodeCache_lock
  MemoryService::track_code_cache_memory_usage();

  trace_new_stub(blob, "UpcallStub - ", name);

  return blob;
}

void UpcallStub::oops_do(OopClosure* f, const frame& frame) {
  frame_data_for_frame(frame)->old_handles->oops_do(f);
}

JavaFrameAnchor* UpcallStub::jfa_for_frame(const frame& frame) const {
  return &frame_data_for_frame(frame)->jfa;
}

void UpcallStub::free(UpcallStub* blob) {
  assert(blob != nullptr, "caller must check for nullptr");
  JNIHandles::destroy_global(blob->receiver());
  RuntimeBlob::free(blob);
}

//----------------------------------------------------------------------------------------------------
// Verification and printing

void CodeBlob::verify() {
  if (is_nmethod()) {
    as_nmethod()->verify();
  }
}

void CodeBlob::print_on(outputStream* st) const {
  vptr()->print_on(this, st);
}

void CodeBlob::print() const { print_on(tty); }

void CodeBlob::print_value_on(outputStream* st) const {
  vptr()->print_value_on(this, st);
}

void CodeBlob::print_on_impl(outputStream* st) const {
  st->print_cr("[CodeBlob kind:%d (" INTPTR_FORMAT ")]", (int)_kind, p2i(this));
  st->print_cr("Framesize: %d", _frame_size);
}

void CodeBlob::print_value_on_impl(outputStream* st) const {
  st->print_cr("[CodeBlob]");
}

void CodeBlob::print_block_comment(outputStream* stream, address block_begin) const {
#if defined(SUPPORT_ASSEMBLY) || defined(SUPPORT_ABSTRACT_ASSEMBLY)
  if (is_nmethod()) {
    as_nmethod()->print_nmethod_labels(stream, block_begin);
  }
#endif

#ifndef PRODUCT
  ptrdiff_t offset = block_begin - code_begin();
  assert(offset >= 0, "Expecting non-negative offset!");
  _asm_remarks.print(uint(offset), stream);
#endif
  }

void CodeBlob::dump_for_addr(address addr, outputStream* st, bool verbose) const {
  if (is_buffer_blob() || is_adapter_blob() || is_vtable_blob() || is_method_handles_adapter_blob()) {
    // the interpreter is generated into a buffer blob
    InterpreterCodelet* i = Interpreter::codelet_containing(addr);
    if (i != nullptr) {
      st->print_cr(INTPTR_FORMAT " is at code_begin+%d in an Interpreter codelet", p2i(addr), (int)(addr - i->code_begin()));
      i->print_on(st);
      return;
    }
    if (Interpreter::contains(addr)) {
      st->print_cr(INTPTR_FORMAT " is pointing into interpreter code"
                   " (not bytecode specific)", p2i(addr));
      return;
    }
    //
    if (AdapterHandlerLibrary::contains(this)) {
      st->print_cr(INTPTR_FORMAT " is at code_begin+%d in an AdapterHandler", p2i(addr), (int)(addr - code_begin()));
      AdapterHandlerLibrary::print_handler_on(st, this);
    }
    // the stubroutines are generated into a buffer blob
    StubCodeDesc* d = StubCodeDesc::desc_for(addr);
    if (d != nullptr) {
      st->print_cr(INTPTR_FORMAT " is at begin+%d in a stub", p2i(addr), (int)(addr - d->begin()));
      d->print_on(st);
      st->cr();
      return;
    }
    if (StubRoutines::contains(addr)) {
      st->print_cr(INTPTR_FORMAT " is pointing to an (unnamed) stub routine", p2i(addr));
      return;
    }
    VtableStub* v = VtableStubs::stub_containing(addr);
    if (v != nullptr) {
      st->print_cr(INTPTR_FORMAT " is at entry_point+%d in a vtable stub", p2i(addr), (int)(addr - v->entry_point()));
      v->print_on(st);
      st->cr();
      return;
    }
  }
  if (is_nmethod()) {
    nmethod* nm = (nmethod*)this;
    ResourceMark rm;
    st->print(INTPTR_FORMAT " is at entry_point+%d in (nmethod*)" INTPTR_FORMAT,
              p2i(addr), (int)(addr - nm->entry_point()), p2i(nm));
    if (verbose) {
      st->print(" for ");
      nm->method()->print_value_on(st);
    }
    st->cr();
    if (verbose && st == tty) {
      // verbose is only ever true when called from findpc in debug.cpp
      nm->print_nmethod(true);
    } else {
      nm->print_on(st);
    }
    return;
  }
  st->print_cr(INTPTR_FORMAT " is at code_begin+%d in ", p2i(addr), (int)(addr - code_begin()));
  print_on(st);
}

void BufferBlob::print_on_impl(outputStream* st) const {
  RuntimeBlob::print_on_impl(st);
  print_value_on_impl(st);
}

void BufferBlob::print_value_on_impl(outputStream* st) const {
  st->print_cr("BufferBlob (" INTPTR_FORMAT  ") used for %s", p2i(this), name());
}

void RuntimeStub::print_on_impl(outputStream* st) const {
  ttyLocker ttyl;
  RuntimeBlob::print_on_impl(st);
  st->print("Runtime Stub (" INTPTR_FORMAT "): ", p2i(this));
  st->print_cr("%s", name());
  Disassembler::decode((RuntimeBlob*)this, st);
}

void RuntimeStub::print_value_on_impl(outputStream* st) const {
  st->print("RuntimeStub (" INTPTR_FORMAT "): ", p2i(this)); st->print("%s", name());
}

void SingletonBlob::print_on_impl(outputStream* st) const {
  ttyLocker ttyl;
  RuntimeBlob::print_on_impl(st);
  st->print_cr("%s", name());
  Disassembler::decode((RuntimeBlob*)this, st);
}

void SingletonBlob::print_value_on_impl(outputStream* st) const {
  st->print_cr("%s", name());
}

void DeoptimizationBlob::print_value_on_impl(outputStream* st) const {
  st->print_cr("Deoptimization (frame not available)");
}

void UpcallStub::print_on_impl(outputStream* st) const {
  RuntimeBlob::print_on_impl(st);
  print_value_on_impl(st);
  st->print_cr("Frame data offset: %d", (int) _frame_data_offset);
  oop recv = JNIHandles::resolve(_receiver);
  st->print("Receiver MH=");
  recv->print_on(st);
  Disassembler::decode((RuntimeBlob*)this, st);
}

void UpcallStub::print_value_on_impl(outputStream* st) const {
  st->print_cr("UpcallStub (" INTPTR_FORMAT  ") used for %s", p2i(this), name());
}<|MERGE_RESOLUTION|>--- conflicted
+++ resolved
@@ -297,17 +297,7 @@
                                     name,
                                     archived_reloc_data,
                                     archived_oop_maps);
-<<<<<<< HEAD
-=======
       assert(blob != nullptr, "sanity check");
-
-#ifndef PRODUCT
-      blob->use_remarks(archived_asm_remarks);
-      archived_asm_remarks.clear();
-      blob->use_strings(archived_dbg_strings);
-      archived_dbg_strings.clear();
-#endif // PRODUCT
->>>>>>> faf19abd
 
       // Flush the code block
       ICache::invalidate_range(blob->code_begin(), blob->code_size());
