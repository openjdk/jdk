--- conflicted
+++ resolved
@@ -757,15 +757,10 @@
   unsigned int size = CodeBlob::allocation_size(cb, sizeof(UpcallStub));
   {
     MutexLocker mu(CodeCache_lock, Mutex::_no_safepoint_check_flag);
-<<<<<<< HEAD
-    blob = new (size) UpcallStub(name, cb, size,
-                                         exception_handler_offset, receiver, frame_data_offset);
+    blob = new (size) UpcallStub(name, cb, size, receiver, frame_data_offset);
     if (blob == nullptr) {
       fatal("UpcallStub allocation failed. CodeCache is too small");
     }
-=======
-    blob = new (size) UpcallStub(name, cb, size, receiver, frame_data_offset);
->>>>>>> 5224e979
   }
   // Track memory usage statistic after releasing CodeCache_lock
   MemoryService::track_code_cache_memory_usage();
