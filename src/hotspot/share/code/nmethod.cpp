--- conflicted
+++ resolved
@@ -1301,12 +1301,7 @@
     }
     // Native wrappers do not have deopt handlers. Make the values
     // something that will never match a pc like the nmethod vtable entry
-<<<<<<< HEAD
     _deopt_handler_entry_offset    = 0;
-    _deopt_mh_handler_entry_offset = 0;
-=======
-    _deopt_handler_offset    = 0;
->>>>>>> 005877b0
     _unwind_handler_offset   = 0;
 
     CHECKED_CAST(_oops_size, uint16_t, align_up(code_buffer->total_oop_size(), oopSize));
@@ -1453,7 +1448,7 @@
   _skipped_instructions_size    = nm._skipped_instructions_size;
   _stub_offset                  = nm._stub_offset;
   _exception_offset             = nm._exception_offset;
-  _deopt_handler_offset         = nm._deopt_handler_offset;
+  _deopt_handler_entry_offset   = nm._deopt_handler_entry_offset;
   _unwind_handler_offset        = nm._unwind_handler_offset;
   _num_stack_arg_slots          = nm._num_stack_arg_slots;
   _oops_size                    = nm._oops_size;
@@ -1710,21 +1705,12 @@
       } else {
         _deopt_handler_entry_offset    = -1;
       }
-<<<<<<< HEAD
-      if (offsets->value(CodeOffsets::DeoptMH) != -1) {
-        _deopt_mh_handler_entry_offset = code_offset() + offsets->value(CodeOffsets::DeoptMH);
-      } else {
-        _deopt_mh_handler_entry_offset = -1;
-      }
-=======
->>>>>>> 005877b0
     } else
 #endif
     {
       // Exception handler and deopt handler are in the stub section
       assert(offsets->value(CodeOffsets::Deopt     ) != -1, "must be set");
 
-<<<<<<< HEAD
       bool has_exception_handler = (offsets->value(CodeOffsets::Exceptions) != -1);
       assert(has_exception_handler == (compiler->type() != compiler_c2),
              "C2 compiler doesn't provide exception handler stub code.");
@@ -1734,16 +1720,7 @@
         _exception_offset = -1;
       }
 
-      _deopt_handler_entry_offset      = _stub_offset + offsets->value(CodeOffsets::Deopt);
-      if (offsets->value(CodeOffsets::DeoptMH) != -1) {
-        _deopt_mh_handler_entry_offset = _stub_offset + offsets->value(CodeOffsets::DeoptMH);
-      } else {
-        _deopt_mh_handler_entry_offset = -1;
-      }
-=======
-      _exception_offset          = _stub_offset + offsets->value(CodeOffsets::Exceptions);
-      _deopt_handler_offset      = _stub_offset + offsets->value(CodeOffsets::Deopt);
->>>>>>> 005877b0
+      _deopt_handler_entry_offset = _stub_offset + offsets->value(CodeOffsets::Deopt);
     }
     if (offsets->value(CodeOffsets::UnwindHandler) != -1) {
       // C1 generates UnwindHandler at the end of instructions section.
@@ -3004,18 +2981,6 @@
          "must end with a sentinel");
 #endif //ASSERT
 
-<<<<<<< HEAD
-  // Search for MethodHandle invokes and tag the nmethod.
-  for (int i = 0; i < count; i++) {
-    if (pcs[i].is_method_handle_invoke()) {
-      set_has_method_handle_invokes(true);
-      break;
-    }
-  }
-  assert(has_method_handle_invokes() == (_deopt_mh_handler_entry_offset != -1), "must have deopt mh handler");
-
-=======
->>>>>>> 005877b0
   int size = count * sizeof(PcDesc);
   assert(scopes_pcs_size() >= size, "oob");
   memcpy(scopes_pcs_begin(), pcs, size);
@@ -4025,10 +3990,6 @@
   if (pos == code_begin())                                              label = "[Instructions begin]";
   if (pos == entry_point())                                             label = "[Entry Point]";
   if (pos == verified_entry_point())                                    label = "[Verified Entry Point]";
-<<<<<<< HEAD
-  if (has_method_handle_invokes() && (pos == deopt_mh_handler_entry())) label = "[Deopt MH Handler Entry Point]";
-=======
->>>>>>> 005877b0
   if (pos == consts_begin() && pos != insts_begin())                    label = "[Constants]";
   // Check stub_code before checking exception_handler or deopt_handler.
   if (pos == this->stub_begin())                                        label = "[Stub Code]";
