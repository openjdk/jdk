/*
 * Copyright (c) 2025, Oracle and/or its affiliates. All rights reserved.
 * DO NOT ALTER OR REMOVE COPYRIGHT NOTICES OR THIS FILE HEADER.
 *
 * This code is free software; you can redistribute it and/or modify it
 * under the terms of the GNU General Public License version 2 only, as
 * published by the Free Software Foundation.
 *
 * This code is distributed in the hope that it will be useful, but WITHOUT
 * ANY WARRANTY; without even the implied warranty of MERCHANTABILITY or
 * FITNESS FOR A PARTICULAR PURPOSE.  See the GNU General Public License
 * version 2 for more details (a copy is included in the LICENSE file that
 * accompanied this code).
 *
 * You should have received a copy of the GNU General Public License version
 * 2 along with this work; if not, write to the Free Software Foundation,
 * Inc., 51 Franklin St, Fifth Floor, Boston, MA 02110-1301 USA.
 *
 * Please contact Oracle, 500 Oracle Parkway, Redwood Shores, CA 94065 USA
 * or visit www.oracle.com if you need additional information or have any
 * questions.
 *
 */

<<<<<<< HEAD
#ifdef COMPILER1
#include "c1/c1_Runtime1.hpp"
#endif
=======
#include "asm/macroAssembler.hpp"
>>>>>>> 2a4f37cc
#include "cds/aotCacheAccess.hpp"
#include "cds/cds_globals.hpp"
#include "cds/cdsConfig.hpp"
#include "cds/heapShared.hpp"
#include "cds/metaspaceShared.hpp"
#include "classfile/javaAssertions.hpp"
#include "code/aotCodeCache.hpp"
#include "code/codeCache.hpp"
#include "gc/shared/gcConfig.hpp"
#include "logging/logStream.hpp"
#include "memory/memoryReserver.hpp"
#include "runtime/deoptimization.hpp"
#include "runtime/flags/flagSetting.hpp"
#include "runtime/globals_extension.hpp"
#include "runtime/java.hpp"
#include "runtime/mutexLocker.hpp"
#include "runtime/os.inline.hpp"
#include "runtime/sharedRuntime.hpp"
#include "runtime/stubRoutines.hpp"
<<<<<<< HEAD
=======
#include "utilities/copy.hpp"
#ifdef COMPILER2
#include "opto/runtime.hpp"
#endif
>>>>>>> 2a4f37cc
#if INCLUDE_G1GC
#include "gc/g1/g1BarrierSetRuntime.hpp"
#endif
#if INCLUDE_SHENANDOAHGC
#include "gc/shenandoah/shenandoahRuntime.hpp"
#endif
#if INCLUDE_ZGC
#include "gc/z/zBarrierSetRuntime.hpp"
#endif
#ifdef COMPILER2
#include "opto/runtime.hpp"
#endif

#include <sys/stat.h>
#include <errno.h>

static void report_load_failure() {
  if (AbortVMOnAOTCodeFailure) {
    vm_exit_during_initialization("Unable to use AOT Code Cache.", nullptr);
  }
  log_info(aot, codecache, init)("Unable to use AOT Code Cache.");
  AOTAdapterCaching = false;
  AOTStubCaching = false;
}

static void report_store_failure() {
  if (AbortVMOnAOTCodeFailure) {
    tty->print_cr("Unable to create AOT Code Cache.");
    vm_abort(false);
  }
  log_info(aot, codecache, exit)("Unable to create AOT Code Cache.");
  AOTAdapterCaching = false;
  AOTStubCaching = false;
}

bool AOTCodeCache::is_dumping_adapters() {
  return AOTAdapterCaching && is_on_for_dump();
}

bool AOTCodeCache::is_using_adapters()   {
  return AOTAdapterCaching && is_on_for_use();
}

bool AOTCodeCache::is_dumping_stubs() {
  return AOTStubCaching && is_on_for_dump();
}

bool AOTCodeCache::is_using_stubs()   {
  return AOTStubCaching && is_on_for_use();
}

static uint32_t encode_id(AOTCodeEntry::Kind kind, int id) {
  assert(AOTCodeEntry::is_valid_entry_kind(kind), "invalid AOTCodeEntry kind %d", (int)kind);
  // There can be a conflict of id between an Adapter and *Blob, but that should not cause any functional issue
  // becasue both id and kind are used to find an entry, and that combination should be unique
  if (kind == AOTCodeEntry::Adapter) {
    return id;
  } else if (kind == AOTCodeEntry::SharedBlob) {
    return id;
  } else if (kind == AOTCodeEntry::C1Blob) {
    return (int)SharedStubId::NUM_STUBIDS + id;
  } else {
    // kind must be AOTCodeEntry::C2Blob
    return (int)SharedStubId::NUM_STUBIDS + COMPILER1_PRESENT((int)C1StubId::NUM_STUBIDS) + id;
  }
}

const char* AOTCodeEntry::_kind_string[] = {
  "None",
  "Adapter",
  "SharedBlob",
  "C1Blob",
  "C2Blob"
};

static uint _max_aot_code_size = 0;
uint AOTCodeCache::max_aot_code_size() {
  return _max_aot_code_size;
}

void AOTCodeCache::initialize() {
  if (FLAG_IS_DEFAULT(AOTCache)) {
    log_info(aot, codecache, init)("AOT Code Cache is not used: AOTCache is not specified.");
    return; // AOTCache must be specified to dump and use AOT code
  }

  bool is_dumping = false;
  bool is_using   = false;
  if (CDSConfig::is_dumping_final_static_archive() && CDSConfig::is_dumping_aot_linked_classes()) {
    FLAG_SET_ERGO_IF_DEFAULT(AOTAdapterCaching, true);
    FLAG_SET_ERGO_IF_DEFAULT(AOTStubCaching, true);
    is_dumping = true;
  } else if (CDSConfig::is_using_archive() && CDSConfig::is_using_aot_linked_classes()) {
    FLAG_SET_ERGO_IF_DEFAULT(AOTAdapterCaching, true);
    FLAG_SET_ERGO_IF_DEFAULT(AOTStubCaching, true);
    is_using = true;
  } else {
    log_info(aot, codecache, init)("AOT Code Cache is not used: AOT Class Linking is not used.");
    return; // nothing to do
  }
  if (!AOTAdapterCaching && !AOTStubCaching) {
    return; // AOT code caching disabled on command line
  }
  _max_aot_code_size = AOTCodeMaxSize;
  if (!FLAG_IS_DEFAULT(AOTCodeMaxSize)) {
    if (!is_aligned(AOTCodeMaxSize, os::vm_allocation_granularity())) {
      _max_aot_code_size = align_up(AOTCodeMaxSize, os::vm_allocation_granularity());
      log_debug(aot,codecache,init)("Max AOT Code Cache size is aligned up to %uK", (int)(max_aot_code_size()/K));
    }
  }
  size_t aot_code_size = is_using ? AOTCacheAccess::get_aot_code_region_size() : 0;
  if (is_using && aot_code_size == 0) {
    log_info(aot, codecache, init)("AOT Code Cache is empty");
    return;
  }
  if (!open_cache(is_dumping, is_using)) {
    if (is_using) {
      report_load_failure();
    } else {
      report_store_failure();
    }
    return;
  }
  if (is_dumping) {
    FLAG_SET_DEFAULT(ForceUnreachable, true);
  }
  FLAG_SET_DEFAULT(DelayCompilerStubsGeneration, false);
}

void AOTCodeCache::init2() {
  if (!is_on()) {
    return;
  }
  if (!verify_vm_config()) {
    close();
    report_load_failure();
  }

  // initialize the table of external routines so we can save
  // generated code blobs that reference them
  init_extrs_table();
  init_early_stubs_table();
}

AOTCodeCache* AOTCodeCache::_cache = nullptr;

bool AOTCodeCache::open_cache(bool is_dumping, bool is_using) {
  AOTCodeCache* cache = new AOTCodeCache(is_dumping, is_using);
  if (cache->failed()) {
    delete cache;
    _cache = nullptr;
    return false;
  }
  _cache = cache;
  return true;
}

void AOTCodeCache::close() {
  if (is_on()) {
    delete _cache; // Free memory
    _cache = nullptr;
  }
}

#define DATA_ALIGNMENT HeapWordSize

AOTCodeCache::AOTCodeCache(bool is_dumping, bool is_using) :
  _load_header(nullptr),
  _load_buffer(nullptr),
  _store_buffer(nullptr),
  _C_store_buffer(nullptr),
  _write_position(0),
  _load_size(0),
  _store_size(0),
  _for_use(is_using),
  _for_dump(is_dumping),
  _closing(false),
  _failed(false),
  _lookup_failed(false),
  _table(nullptr),
  _load_entries(nullptr),
  _search_entries(nullptr),
  _store_entries(nullptr),
  _C_strings_buf(nullptr),
  _store_entries_cnt(0)
{
  // Read header at the begining of cache
  if (_for_use) {
    // Read cache
    size_t load_size = AOTCacheAccess::get_aot_code_region_size();
    ReservedSpace rs = MemoryReserver::reserve(load_size, mtCode);
    if (!rs.is_reserved()) {
      log_warning(aot, codecache, init)("Failed to reserved %u bytes of memory for mapping AOT code region into AOT Code Cache", (uint)load_size);
      set_failed();
      return;
    }
    if (!AOTCacheAccess::map_aot_code_region(rs)) {
      log_warning(aot, codecache, init)("Failed to read/mmap cached code region into AOT Code Cache");
      set_failed();
      return;
    }

    _load_size = (uint)load_size;
    _load_buffer = (char*)rs.base();
    assert(is_aligned(_load_buffer, DATA_ALIGNMENT), "load_buffer is not aligned");
    log_debug(aot, codecache, init)("Mapped %u bytes at address " INTPTR_FORMAT " at AOT Code Cache", _load_size, p2i(_load_buffer));

    _load_header = (Header*)addr(0);
    if (!_load_header->verify_config(_load_size)) {
      set_failed();
      return;
    }
    log_info (aot, codecache, init)("Loaded %u AOT code entries from AOT Code Cache", _load_header->entries_count());
    log_debug(aot, codecache, init)("  Adapters:  total=%u", _load_header->adapters_count());
    log_debug(aot, codecache, init)("  Shared Blobs: total=%u", _load_header->shared_blobs_count());
    log_debug(aot, codecache, init)("  C1 Blobs: total=%u", _load_header->C1_blobs_count());
    log_debug(aot, codecache, init)("  C2 Blobs: total=%u", _load_header->C2_blobs_count());
    log_debug(aot, codecache, init)("  AOT code cache size: %u bytes", _load_header->cache_size());

    // Read strings
    load_strings();
  }
  if (_for_dump) {
    _C_store_buffer = NEW_C_HEAP_ARRAY(char, max_aot_code_size() + DATA_ALIGNMENT, mtCode);
    _store_buffer = align_up(_C_store_buffer, DATA_ALIGNMENT);
    // Entries allocated at the end of buffer in reverse (as on stack).
    _store_entries = (AOTCodeEntry*)align_up(_C_store_buffer + max_aot_code_size(), DATA_ALIGNMENT);
    log_debug(aot, codecache, init)("Allocated store buffer at address " INTPTR_FORMAT " of size %u", p2i(_store_buffer), max_aot_code_size());
  }
  _table = new AOTCodeAddressTable();
}

void AOTCodeCache::init_extrs_table() {
  AOTCodeAddressTable* table = addr_table();
  if (table != nullptr) {
    table->init_extrs();
  }
}

void AOTCodeCache::init_early_stubs_table() {
  AOTCodeAddressTable* table = addr_table();
  if (table != nullptr) {
    table->init_early_stubs();
  }
}

void AOTCodeCache::init_shared_blobs_table() {
  AOTCodeAddressTable* table = addr_table();
  if (table != nullptr) {
    table->init_shared_blobs();
  }
}

void AOTCodeCache::init_early_c1_table() {
  AOTCodeAddressTable* table = addr_table();
  if (table != nullptr) {
    table->init_early_c1();
  }
}

AOTCodeCache::~AOTCodeCache() {
  if (_closing) {
    return; // Already closed
  }
  // Stop any further access to cache.
  _closing = true;

  MutexLocker ml(Compile_lock);
  if (for_dump()) { // Finalize cache
    finish_write();
  }
  _load_buffer = nullptr;
  if (_C_store_buffer != nullptr) {
    FREE_C_HEAP_ARRAY(char, _C_store_buffer);
    _C_store_buffer = nullptr;
    _store_buffer = nullptr;
  }
  if (_table != nullptr) {
    delete _table;
    _table = nullptr;
  }
}

void AOTCodeCache::Config::record() {
  _flags = 0;
#ifdef ASSERT
  _flags |= debugVM;
#endif
  if (UseCompressedOops) {
    _flags |= compressedOops;
  }
  if (UseCompressedClassPointers) {
    _flags |= compressedClassPointers;
  }
  if (UseTLAB) {
    _flags |= useTLAB;
  }
  if (JavaAssertions::systemClassDefault()) {
    _flags |= systemClassAssertions;
  }
  if (JavaAssertions::userClassDefault()) {
    _flags |= userClassAssertions;
  }
  if (EnableContended) {
    _flags |= enableContendedPadding;
  }
  if (RestrictContended) {
    _flags |= restrictContendedPadding;
  }
  _compressedOopShift    = CompressedOops::shift();
  _compressedKlassShift  = CompressedKlassPointers::shift();
  _contendedPaddingWidth = ContendedPaddingWidth;
  _objectAlignment       = ObjectAlignmentInBytes;
  _gc                    = (uint)Universe::heap()->kind();
}

bool AOTCodeCache::Config::verify() const {
#ifdef ASSERT
  if ((_flags & debugVM) == 0) {
    log_debug(aot, codecache, init)("AOT Code Cache disabled: it was created by product VM, it can't be used by debug VM");
    return false;
  }
#else
  if ((_flags & debugVM) != 0) {
    log_debug(aot, codecache, init)("AOT Code Cache disabled: it was created by debug VM, it can't be used by product VM");
    return false;
  }
#endif

  CollectedHeap::Name aot_gc = (CollectedHeap::Name)_gc;
  if (aot_gc != Universe::heap()->kind()) {
    log_debug(aot, codecache, init)("AOT Code Cache disabled: it was created with different GC: %s vs current %s", GCConfig::hs_err_name(aot_gc), GCConfig::hs_err_name());
    return false;
  }

  if (((_flags & compressedOops) != 0) != UseCompressedOops) {
    log_debug(aot, codecache, init)("AOT Code Cache disabled: it was created with UseCompressedOops = %s", UseCompressedOops ? "false" : "true");
    return false;
  }
  if (((_flags & compressedClassPointers) != 0) != UseCompressedClassPointers) {
    log_debug(aot, codecache, init)("AOT Code Cache disabled: it was created with UseCompressedClassPointers = %s", UseCompressedClassPointers ? "false" : "true");
    return false;
  }

  if (((_flags & systemClassAssertions) != 0) != JavaAssertions::systemClassDefault()) {
    log_debug(aot, codecache, init)("AOT Code Cache disabled: it was created with JavaAssertions::systemClassDefault() = %s", JavaAssertions::systemClassDefault() ? "disabled" : "enabled");
    return false;
  }
  if (((_flags & userClassAssertions) != 0) != JavaAssertions::userClassDefault()) {
    log_debug(aot, codecache, init)("AOT Code Cache disabled: it was created with JavaAssertions::userClassDefault() = %s", JavaAssertions::userClassDefault() ? "disabled" : "enabled");
    return false;
  }

  if (((_flags & enableContendedPadding) != 0) != EnableContended) {
    log_debug(aot, codecache, init)("AOT Code Cache disabled: it was created with EnableContended = %s", EnableContended ? "false" : "true");
    return false;
  }
  if (((_flags & restrictContendedPadding) != 0) != RestrictContended) {
    log_debug(aot, codecache, init)("AOT Code Cache disabled: it was created with RestrictContended = %s", RestrictContended ? "false" : "true");
    return false;
  }
  if (_compressedOopShift != (uint)CompressedOops::shift()) {
    log_debug(aot, codecache, init)("AOT Code Cache disabled: it was created with CompressedOops::shift() = %d vs current %d", _compressedOopShift, CompressedOops::shift());
    return false;
  }
  if (_compressedKlassShift != (uint)CompressedKlassPointers::shift()) {
    log_debug(aot, codecache, init)("AOT Code Cache disabled: it was created with CompressedKlassPointers::shift() = %d vs current %d", _compressedKlassShift, CompressedKlassPointers::shift());
    return false;
  }
  if (_contendedPaddingWidth != (uint)ContendedPaddingWidth) {
    log_debug(aot, codecache, init)("AOT Code Cache disabled: it was created with ContendedPaddingWidth = %d vs current %d", _contendedPaddingWidth, ContendedPaddingWidth);
    return false;
  }
  if (_objectAlignment != (uint)ObjectAlignmentInBytes) {
    log_debug(aot, codecache, init)("AOT Code Cache disabled: it was created with ObjectAlignmentInBytes = %d vs current %d", _objectAlignment, ObjectAlignmentInBytes);
    return false;
  }
  return true;
}

bool AOTCodeCache::Header::verify_config(uint load_size) const {
  if (_version != AOT_CODE_VERSION) {
    log_debug(aot, codecache, init)("AOT Code Cache disabled: different AOT Code version %d vs %d recorded in AOT Code header", AOT_CODE_VERSION, _version);
    return false;
  }
  if (load_size < _cache_size) {
    log_debug(aot, codecache, init)("AOT Code Cache disabled: AOT Code Cache size %d < %d recorded in AOT Code header", load_size, _cache_size);
    return false;
  }
  return true;
}

AOTCodeCache* AOTCodeCache::open_for_use() {
  if (AOTCodeCache::is_on_for_use()) {
    return AOTCodeCache::cache();
  }
  return nullptr;
}

AOTCodeCache* AOTCodeCache::open_for_dump() {
  if (AOTCodeCache::is_on_for_dump()) {
    AOTCodeCache* cache = AOTCodeCache::cache();
    cache->clear_lookup_failed(); // Reset bit
    return cache;
  }
  return nullptr;
}

void copy_bytes(const char* from, address to, uint size) {
  assert(size > 0, "sanity");
  bool by_words = true;
  if ((size > 2 * HeapWordSize) && (((intptr_t)from | (intptr_t)to) & (HeapWordSize - 1)) == 0) {
    // Use wordwise copies if possible:
    Copy::disjoint_words((HeapWord*)from,
                         (HeapWord*)to,
                         ((size_t)size + HeapWordSize-1) / HeapWordSize);
  } else {
    by_words = false;
    Copy::conjoint_jbytes(from, to, (size_t)size);
  }
  log_trace(aot, codecache)("Copied %d bytes as %s from " INTPTR_FORMAT " to " INTPTR_FORMAT, size, (by_words ? "HeapWord" : "bytes"), p2i(from), p2i(to));
}

AOTCodeReader::AOTCodeReader(AOTCodeCache* cache, AOTCodeEntry* entry) {
  _cache = cache;
  _entry = entry;
  _load_buffer = cache->cache_buffer();
  _read_position = 0;
  _lookup_failed = false;
}

void AOTCodeReader::set_read_position(uint pos) {
  if (pos == _read_position) {
    return;
  }
  assert(pos < _cache->load_size(), "offset:%d >= file size:%d", pos, _cache->load_size());
  _read_position = pos;
}

bool AOTCodeCache::set_write_position(uint pos) {
  if (pos == _write_position) {
    return true;
  }
  if (_store_size < _write_position) {
    _store_size = _write_position; // Adjust during write
  }
  assert(pos < _store_size, "offset:%d >= file size:%d", pos, _store_size);
  _write_position = pos;
  return true;
}

static char align_buffer[256] = { 0 };

bool AOTCodeCache::align_write() {
  // We are not executing code from cache - we copy it by bytes first.
  // No need for big alignment (or at all).
  uint padding = DATA_ALIGNMENT - (_write_position & (DATA_ALIGNMENT - 1));
  if (padding == DATA_ALIGNMENT) {
    return true;
  }
  uint n = write_bytes((const void*)&align_buffer, padding);
  if (n != padding) {
    return false;
  }
  log_trace(aot, codecache)("Adjust write alignment in AOT Code Cache");
  return true;
}

// Check to see if AOT code cache has required space to store "nbytes" of data
address AOTCodeCache::reserve_bytes(uint nbytes) {
  assert(for_dump(), "Code Cache file is not created");
  uint new_position = _write_position + nbytes;
  if (new_position >= (uint)((char*)_store_entries - _store_buffer)) {
    log_warning(aot,codecache)("Failed to ensure %d bytes at offset %d in AOT Code Cache. Increase AOTCodeMaxSize.",
                               nbytes, _write_position);
    set_failed();
    report_store_failure();
    return nullptr;
  }
  address buffer = (address)(_store_buffer + _write_position);
  log_trace(aot, codecache)("Reserved %d bytes at offset %d in AOT Code Cache", nbytes, _write_position);
  _write_position += nbytes;
  if (_store_size < _write_position) {
    _store_size = _write_position;
  }
  return buffer;
}

uint AOTCodeCache::write_bytes(const void* buffer, uint nbytes) {
  assert(for_dump(), "Code Cache file is not created");
  if (nbytes == 0) {
    return 0;
  }
  uint new_position = _write_position + nbytes;
  if (new_position >= (uint)((char*)_store_entries - _store_buffer)) {
    log_warning(aot, codecache)("Failed to write %d bytes at offset %d to AOT Code Cache. Increase AOTCodeMaxSize.",
                                nbytes, _write_position);
    set_failed();
    report_store_failure();
    return 0;
  }
  copy_bytes((const char* )buffer, (address)(_store_buffer + _write_position), nbytes);
  log_trace(aot, codecache)("Wrote %d bytes at offset %d to AOT Code Cache", nbytes, _write_position);
  _write_position += nbytes;
  if (_store_size < _write_position) {
    _store_size = _write_position;
  }
  return nbytes;
}

void* AOTCodeEntry::operator new(size_t x, AOTCodeCache* cache) {
  return (void*)(cache->add_entry());
}

static bool check_entry(AOTCodeEntry::Kind kind, uint id, AOTCodeEntry* entry) {
  if (entry->kind() == kind) {
    assert(entry->id() == id, "sanity");
    return true; // Found
  }
  return false;
}

AOTCodeEntry* AOTCodeCache::find_entry(AOTCodeEntry::Kind kind, uint id) {
  assert(_for_use, "sanity");
  uint count = _load_header->entries_count();
  if (_load_entries == nullptr) {
    // Read it
    _search_entries = (uint*)addr(_load_header->entries_offset()); // [id, index]
    _load_entries = (AOTCodeEntry*)(_search_entries + 2 * count);
    log_debug(aot, codecache, init)("Read %d entries table at offset %d from AOT Code Cache", count, _load_header->entries_offset());
  }
  // Binary search
  int l = 0;
  int h = count - 1;
  while (l <= h) {
    int mid = (l + h) >> 1;
    int ix = mid * 2;
    uint is = _search_entries[ix];
    if (is == id) {
      int index = _search_entries[ix + 1];
      AOTCodeEntry* entry = &(_load_entries[index]);
      if (check_entry(kind, id, entry)) {
        return entry; // Found
      }
      // Linear search around to handle id collission
      for (int i = mid - 1; i >= l; i--) { // search back
        ix = i * 2;
        is = _search_entries[ix];
        if (is != id) {
          break;
        }
        index = _search_entries[ix + 1];
        AOTCodeEntry* entry = &(_load_entries[index]);
        if (check_entry(kind, id, entry)) {
          return entry; // Found
        }
      }
      for (int i = mid + 1; i <= h; i++) { // search forward
        ix = i * 2;
        is = _search_entries[ix];
        if (is != id) {
          break;
        }
        index = _search_entries[ix + 1];
        AOTCodeEntry* entry = &(_load_entries[index]);
        if (check_entry(kind, id, entry)) {
          return entry; // Found
        }
      }
      break; // Not found match
    } else if (is < id) {
      l = mid + 1;
    } else {
      h = mid - 1;
    }
  }
  return nullptr;
}

extern "C" {
  static int uint_cmp(const void *i, const void *j) {
    uint a = *(uint *)i;
    uint b = *(uint *)j;
    return a > b ? 1 : a < b ? -1 : 0;
  }
}

bool AOTCodeCache::finish_write() {
  if (!align_write()) {
    return false;
  }
  uint strings_offset = _write_position;
  int strings_count = store_strings();
  if (strings_count < 0) {
    return false;
  }
  if (!align_write()) {
    return false;
  }
  uint strings_size = _write_position - strings_offset;

  uint entries_count = 0; // Number of entrant (useful) code entries
  uint entries_offset = _write_position;

  uint store_count = _store_entries_cnt;
  if (store_count > 0) {
    uint header_size = (uint)align_up(sizeof(AOTCodeCache::Header),  DATA_ALIGNMENT);
    uint code_count = store_count;
    uint search_count = code_count * 2;
    uint search_size = search_count * sizeof(uint);
    uint entries_size = (uint)align_up(code_count * sizeof(AOTCodeEntry), DATA_ALIGNMENT); // In bytes
    // _write_position includes size of code and strings
    uint code_alignment = code_count * DATA_ALIGNMENT; // We align_up code size when storing it.
    uint total_size = header_size + _write_position + code_alignment + search_size + entries_size;
    assert(total_size < max_aot_code_size(), "AOT Code size (" UINT32_FORMAT " bytes) is greater than AOTCodeMaxSize(" UINT32_FORMAT " bytes).", total_size, max_aot_code_size());

    // Create ordered search table for entries [id, index];
    uint* search = NEW_C_HEAP_ARRAY(uint, search_count, mtCode);
    // Allocate in AOT Cache buffer
    char* buffer = (char *)AOTCacheAccess::allocate_aot_code_region(total_size + DATA_ALIGNMENT);
    char* start = align_up(buffer, DATA_ALIGNMENT);
    char* current = start + header_size; // Skip header

    AOTCodeEntry* entries_address = _store_entries; // Pointer to latest entry
    uint adapters_count = 0;
    uint shared_blobs_count = 0;
    uint C1_blobs_count = 0;
    uint C2_blobs_count = 0;
    uint max_size = 0;
    // AOTCodeEntry entries were allocated in reverse in store buffer.
    // Process them in reverse order to cache first code first.
    for (int i = store_count - 1; i >= 0; i--) {
      entries_address[i].set_next(nullptr); // clear pointers before storing data
      uint size = align_up(entries_address[i].size(), DATA_ALIGNMENT);
      if (size > max_size) {
        max_size = size;
      }
      copy_bytes((_store_buffer + entries_address[i].offset()), (address)current, size);
      entries_address[i].set_offset(current - start); // New offset
      current += size;
      uint n = write_bytes(&(entries_address[i]), sizeof(AOTCodeEntry));
      if (n != sizeof(AOTCodeEntry)) {
        FREE_C_HEAP_ARRAY(uint, search);
        return false;
      }
      search[entries_count*2 + 0] = entries_address[i].id();
      search[entries_count*2 + 1] = entries_count;
      entries_count++;
      AOTCodeEntry::Kind kind = entries_address[i].kind();
      if (kind == AOTCodeEntry::Adapter) {
        adapters_count++;
      } else if (kind == AOTCodeEntry::SharedBlob) {
        shared_blobs_count++;
      } else if (kind == AOTCodeEntry::C1Blob) {
        C1_blobs_count++;
      } else if (kind == AOTCodeEntry::C2Blob) {
        C2_blobs_count++;
      }
    }
    if (entries_count == 0) {
      log_info(aot, codecache, exit)("AOT Code Cache was not created: no entires");
      FREE_C_HEAP_ARRAY(uint, search);
      return true; // Nothing to write
    }
    assert(entries_count <= store_count, "%d > %d", entries_count, store_count);
    // Write strings
    if (strings_count > 0) {
      copy_bytes((_store_buffer + strings_offset), (address)current, strings_size);
      strings_offset = (current - start); // New offset
      current += strings_size;
    }

    uint new_entries_offset = (current - start); // New offset
    // Sort and store search table
    qsort(search, entries_count, 2*sizeof(uint), uint_cmp);
    search_size = 2 * entries_count * sizeof(uint);
    copy_bytes((const char*)search, (address)current, search_size);
    FREE_C_HEAP_ARRAY(uint, search);
    current += search_size;

    // Write entries
    entries_size = entries_count * sizeof(AOTCodeEntry); // New size
    copy_bytes((_store_buffer + entries_offset), (address)current, entries_size);
    current += entries_size;
    uint size = (current - start);
    assert(size <= total_size, "%d > %d", size , total_size);

    log_debug(aot, codecache, exit)("  Adapters:  total=%u", adapters_count);
    log_debug(aot, codecache, exit)("  Shared Blobs:  total=%d", shared_blobs_count);
    log_debug(aot, codecache, exit)("  C1 Blobs:      total=%d", C1_blobs_count);
    log_debug(aot, codecache, exit)("  C2 Blobs:      total=%d", C2_blobs_count);
    log_debug(aot, codecache, exit)("  AOT code cache size: %u bytes, max entry's size: %u bytes", size, max_size);

    // Finalize header
    AOTCodeCache::Header* header = (AOTCodeCache::Header*)start;
    header->init(size, (uint)strings_count, strings_offset,
                 entries_count, new_entries_offset,
                 adapters_count, shared_blobs_count,
                 C1_blobs_count, C2_blobs_count);

    log_info(aot, codecache, exit)("Wrote %d AOT code entries to AOT Code Cache", entries_count);
  }
  return true;
}

//------------------Store/Load AOT code ----------------------

bool AOTCodeCache::store_code_blob(CodeBlob& blob, AOTCodeEntry::Kind entry_kind, uint id, const char* name, int entry_offset_count, int* entry_offsets) {
  AOTCodeCache* cache = open_for_dump();
  if (cache == nullptr) {
    return false;
  }
  assert(AOTCodeEntry::is_valid_entry_kind(entry_kind), "invalid entry_kind %d", entry_kind);

  if (AOTCodeEntry::is_adapter(entry_kind) && !AOTAdapterCaching) {
    return false;
  }
  if (AOTCodeEntry::is_blob(entry_kind) && !AOTStubCaching) {
    return false;
  }
  log_debug(aot, codecache, stubs)("Writing blob '%s' (id=%u, kind=%s) to AOT Code Cache", name, id, AOTCodeEntry::kind_string(entry_kind));

#ifdef ASSERT
  LogStreamHandle(Trace, aot, codecache, stubs) log;
  if (log.is_enabled()) {
    FlagSetting fs(PrintRelocations, true);
    blob.print_on(&log);
  }
#endif
  // we need to take a lock to prevent race between compiler threads generating AOT code
  // and the main thread generating adapter
  MutexLocker ml(Compile_lock);
  if (!cache->align_write()) {
    return false;
  }
  uint entry_position = cache->_write_position;

  // Write name
  uint name_offset = cache->_write_position - entry_position;
  uint name_size = (uint)strlen(name) + 1; // Includes '/0'
  uint n = cache->write_bytes(name, name_size);
  if (n != name_size) {
    return false;
  }

  // Write CodeBlob
  if (!cache->align_write()) {
    return false;
  }
  uint blob_offset = cache->_write_position - entry_position;
  address archive_buffer = cache->reserve_bytes(blob.size());
  if (archive_buffer == nullptr) {
    return false;
  }
  CodeBlob::archive_blob(&blob, archive_buffer);

  uint reloc_data_size = blob.relocation_size();
  n = cache->write_bytes((address)blob.relocation_begin(), reloc_data_size);
  if (n != reloc_data_size) {
    return false;
  }

  bool has_oop_maps = false;
  if (blob.oop_maps() != nullptr) {
    if (!cache->write_oop_map_set(blob)) {
      return false;
    }
    has_oop_maps = true;
  }

#ifndef PRODUCT
  // Write asm remarks
  if (!cache->write_asm_remarks(blob)) {
    return false;
  }
  if (!cache->write_dbg_strings(blob)) {
    return false;
  }
#endif /* PRODUCT */

  if (!cache->write_relocations(blob)) {
    return false;
  }

  // Write entries offsets
  n = cache->write_bytes(&entry_offset_count, sizeof(int));
  if (n != sizeof(int)) {
    return false;
  }
  for (int i = 0; i < entry_offset_count; i++) {
    uint32_t off = (uint32_t)entry_offsets[i];
    n = cache->write_bytes(&off, sizeof(uint32_t));
    if (n != sizeof(uint32_t)) {
      return false;
    }
  }
  uint entry_size = cache->_write_position - entry_position;
  AOTCodeEntry* entry = new(cache) AOTCodeEntry(entry_kind, encode_id(entry_kind, id),
                                                entry_position, entry_size, name_offset, name_size,
                                                blob_offset, has_oop_maps, blob.content_begin());
  log_debug(aot, codecache, stubs)("Wrote code blob '%s' (id=%u, kind=%s) to AOT Code Cache", name, id, AOTCodeEntry::kind_string(entry_kind));
  return true;
}

CodeBlob* AOTCodeCache::load_code_blob(AOTCodeEntry::Kind entry_kind, uint id, const char* name, int entry_offset_count, int* entry_offsets) {
  AOTCodeCache* cache = open_for_use();
  if (cache == nullptr) {
    return nullptr;
  }
  assert(AOTCodeEntry::is_valid_entry_kind(entry_kind), "invalid entry_kind %d", entry_kind);

  if (AOTCodeEntry::is_adapter(entry_kind) && !AOTAdapterCaching) {
    return nullptr;
  }
  if (AOTCodeEntry::is_blob(entry_kind) && !AOTStubCaching) {
    return nullptr;
  }
  log_debug(aot, codecache, stubs)("Reading blob '%s' (id=%u, kind=%s) from AOT Code Cache", name, id, AOTCodeEntry::kind_string(entry_kind));

  AOTCodeEntry* entry = cache->find_entry(entry_kind, encode_id(entry_kind, id));
  if (entry == nullptr) {
    return nullptr;
  }
  AOTCodeReader reader(cache, entry);
  CodeBlob* blob = reader.compile_code_blob(name, entry_offset_count, entry_offsets);

  log_debug(aot, codecache, stubs)("Read blob '%s' (id=%u, kind=%s) from AOT Code Cache", name, id, AOTCodeEntry::kind_string(entry_kind));
  return blob;
}

CodeBlob* AOTCodeReader::compile_code_blob(const char* name, int entry_offset_count, int* entry_offsets) {
  uint entry_position = _entry->offset();

  // Read name
  uint name_offset = entry_position + _entry->name_offset();
  uint name_size = _entry->name_size(); // Includes '/0'
  const char* stored_name = addr(name_offset);

  if (strncmp(stored_name, name, (name_size - 1)) != 0) {
    log_warning(aot, codecache, stubs)("Saved blob's name '%s' is different from the expected name '%s'",
                                       stored_name, name);
    ((AOTCodeCache*)_cache)->set_failed();
    report_load_failure();
    return nullptr;
  }

  // Read archived code blob
  uint offset = entry_position + _entry->blob_offset();
  CodeBlob* archived_blob = (CodeBlob*)addr(offset);
  offset += archived_blob->size();

  address reloc_data = (address)addr(offset);
  offset += archived_blob->relocation_size();
  set_read_position(offset);

  ImmutableOopMapSet* oop_maps = nullptr;
  if (_entry->has_oop_maps()) {
    oop_maps = read_oop_map_set();
  }

#ifndef PRODUCT
  AsmRemarks asm_remarks;
  read_asm_remarks(asm_remarks);
  DbgStrings dbg_strings;
  read_dbg_strings(dbg_strings);
#endif // PRODUCT

  CodeBlob* code_blob = CodeBlob::create(archived_blob,
                                         stored_name,
                                         reloc_data,
                                         oop_maps
#ifndef PRODUCT
                                         , asm_remarks
                                         , dbg_strings
#endif
                                        );
  if (code_blob == nullptr) { // no space left in CodeCache
    return nullptr;
  }

  fix_relocations(code_blob);

  // Read entries offsets
  offset = read_position();
  int stored_count = *(int*)addr(offset);
  assert(stored_count == entry_offset_count, "entry offset count mismatch, count in AOT code cache=%d, expected=%d", stored_count, entry_offset_count);
  offset += sizeof(int);
  set_read_position(offset);
  for (int i = 0; i < stored_count; i++) {
    uint32_t off = *(uint32_t*)addr(offset);
    offset += sizeof(uint32_t);
    const char* entry_name = (_entry->kind() == AOTCodeEntry::Adapter) ? AdapterHandlerEntry::entry_name(i) : "";
    log_trace(aot, codecache, stubs)("Reading adapter '%s:%s' (0x%x) offset: 0x%x from AOT Code Cache",
                                      stored_name, entry_name, _entry->id(), off);
    entry_offsets[i] = off;
  }

#ifdef ASSERT
  LogStreamHandle(Trace, aot, codecache, stubs) log;
  if (log.is_enabled()) {
    FlagSetting fs(PrintRelocations, true);
    code_blob->print_on(&log);
  }
#endif
  return code_blob;
}

// ------------ process code and data --------------

bool AOTCodeCache::write_relocations(CodeBlob& code_blob) {
  GrowableArray<uint> reloc_data;
  RelocIterator iter(&code_blob);
  LogStreamHandle(Trace, aot, codecache, reloc) log;
  while (iter.next()) {
    int idx = reloc_data.append(0); // default value
    switch (iter.type()) {
      case relocInfo::none:
        break;
      case relocInfo::runtime_call_type: {
        // Record offset of runtime destination
        CallRelocation* r = (CallRelocation*)iter.reloc();
        address dest = r->destination();
        if (dest == r->addr()) { // possible call via trampoline on Aarch64
          dest = (address)-1;    // do nothing in this case when loading this relocation
        }
        reloc_data.at_put(idx, _table->id_for_address(dest, iter, &code_blob));
        break;
      }
      case relocInfo::runtime_call_w_cp_type:
        fatal("runtime_call_w_cp_type unimplemented");
        break;
      case relocInfo::external_word_type: {
        // Record offset of runtime target
        address target = ((external_word_Relocation*)iter.reloc())->target();
        reloc_data.at_put(idx, _table->id_for_address(target, iter, &code_blob));
        break;
      }
      case relocInfo::internal_word_type:
        break;
      case relocInfo::section_word_type:
        break;
      case relocInfo::post_call_nop_type:
        break;
      default:
        fatal("relocation %d unimplemented", (int)iter.type());
        break;
    }
    if (log.is_enabled()) {
      iter.print_current_on(&log);
    }
  }

  // Write additional relocation data: uint per relocation
  // Write the count first
  int count = reloc_data.length();
  write_bytes(&count, sizeof(int));
  for (GrowableArrayIterator<uint> iter = reloc_data.begin();
       iter != reloc_data.end(); ++iter) {
    uint value = *iter;
    int n = write_bytes(&value, sizeof(uint));
    if (n != sizeof(uint)) {
      return false;
    }
  }
  return true;
}

void AOTCodeReader::fix_relocations(CodeBlob* code_blob) {
  LogStreamHandle(Trace, aot, reloc) log;
  uint offset = read_position();
  int count = *(int*)addr(offset);
  offset += sizeof(int);
  if (log.is_enabled()) {
    log.print_cr("======== extra relocations count=%d", count);
  }
  uint* reloc_data = (uint*)addr(offset);
  offset += (count * sizeof(uint));
  set_read_position(offset);

  RelocIterator iter(code_blob);
  int j = 0;
  while (iter.next()) {
    switch (iter.type()) {
      case relocInfo::none:
        break;
      case relocInfo::runtime_call_type: {
        address dest = _cache->address_for_id(reloc_data[j]);
        if (dest != (address)-1) {
          ((CallRelocation*)iter.reloc())->set_destination(dest);
        }
        break;
      }
      case relocInfo::runtime_call_w_cp_type:
        fatal("runtime_call_w_cp_type unimplemented");
        break;
      case relocInfo::external_word_type: {
        address target = _cache->address_for_id(reloc_data[j]);
        // Add external address to global table
        int index = ExternalsRecorder::find_index(target);
        // Update index in relocation
        Relocation::add_jint(iter.data(), index);
        external_word_Relocation* reloc = (external_word_Relocation*)iter.reloc();
        assert(reloc->target() == target, "sanity");
        reloc->set_value(target); // Patch address in the code
        break;
      }
      case relocInfo::internal_word_type: {
        internal_word_Relocation* r = (internal_word_Relocation*)iter.reloc();
        r->fix_relocation_after_aot_load(aot_code_entry()->dumptime_content_start_addr(), code_blob->content_begin());
        break;
      }
      case relocInfo::section_word_type: {
        section_word_Relocation* r = (section_word_Relocation*)iter.reloc();
        r->fix_relocation_after_aot_load(aot_code_entry()->dumptime_content_start_addr(), code_blob->content_begin());
        break;
      }
      case relocInfo::post_call_nop_type:
        break;
      default:
        fatal("relocation %d unimplemented", (int)iter.type());
        break;
    }
    if (log.is_enabled()) {
      iter.print_current_on(&log);
    }
    j++;
  }
  assert(j == count, "sanity");
}

bool AOTCodeCache::write_oop_map_set(CodeBlob& cb) {
  ImmutableOopMapSet* oopmaps = cb.oop_maps();
  int oopmaps_size = oopmaps->nr_of_bytes();
  if (!write_bytes(&oopmaps_size, sizeof(int))) {
    return false;
  }
  uint n = write_bytes(oopmaps, oopmaps->nr_of_bytes());
  if (n != (uint)oopmaps->nr_of_bytes()) {
    return false;
  }
  return true;
}

ImmutableOopMapSet* AOTCodeReader::read_oop_map_set() {
  uint offset = read_position();
  int size = *(int *)addr(offset);
  offset += sizeof(int);
  ImmutableOopMapSet* oopmaps = (ImmutableOopMapSet *)addr(offset);
  offset += size;
  set_read_position(offset);
  return oopmaps;
}

#ifndef PRODUCT
bool AOTCodeCache::write_asm_remarks(CodeBlob& cb) {
  // Write asm remarks
  uint* count_ptr = (uint *)reserve_bytes(sizeof(uint));
  if (count_ptr == nullptr) {
    return false;
  }
  uint count = 0;
  bool result = cb.asm_remarks().iterate([&] (uint offset, const char* str) -> bool {
    log_trace(aot, codecache, stubs)("asm remark offset=%d, str='%s'", offset, str);
    uint n = write_bytes(&offset, sizeof(uint));
    if (n != sizeof(uint)) {
      return false;
    }
    const char* cstr = add_C_string(str);
    int id = _table->id_for_C_string((address)cstr);
    assert(id != -1, "asm remark string '%s' not found in AOTCodeAddressTable", str);
    n = write_bytes(&id, sizeof(int));
    if (n != sizeof(int)) {
      return false;
    }
    count += 1;
    return true;
  });
  *count_ptr = count;
  return result;
}

void AOTCodeReader::read_asm_remarks(AsmRemarks& asm_remarks) {
  // Read asm remarks
  uint offset = read_position();
  uint count = *(uint *)addr(offset);
  offset += sizeof(uint);
  for (uint i = 0; i < count; i++) {
    uint remark_offset = *(uint *)addr(offset);
    offset += sizeof(uint);
    int remark_string_id = *(uint *)addr(offset);
    offset += sizeof(int);
    const char* remark = (const char*)_cache->address_for_C_string(remark_string_id);
    asm_remarks.insert(remark_offset, remark);
  }
  set_read_position(offset);
}

bool AOTCodeCache::write_dbg_strings(CodeBlob& cb) {
  // Write dbg strings
  uint* count_ptr = (uint *)reserve_bytes(sizeof(uint));
  if (count_ptr == nullptr) {
    return false;
  }
  uint count = 0;
  bool result = cb.dbg_strings().iterate([&] (const char* str) -> bool {
    log_trace(aot, codecache, stubs)("dbg string=%s", str);
    const char* cstr = add_C_string(str);
    int id = _table->id_for_C_string((address)cstr);
    assert(id != -1, "db string '%s' not found in AOTCodeAddressTable", str);
    uint n = write_bytes(&id, sizeof(int));
    if (n != sizeof(int)) {
      return false;
    }
    count += 1;
    return true;
  });
  *count_ptr = count;
  return result;
}

void AOTCodeReader::read_dbg_strings(DbgStrings& dbg_strings) {
  // Read dbg strings
  uint offset = read_position();
  uint count = *(uint *)addr(offset);
  offset += sizeof(uint);
  for (uint i = 0; i < count; i++) {
    int string_id = *(uint *)addr(offset);
    offset += sizeof(int);
    const char* str = (const char*)_cache->address_for_C_string(string_id);
    dbg_strings.insert(str);
  }
  set_read_position(offset);
}
#endif // PRODUCT

//======================= AOTCodeAddressTable ===============

// address table ids for generated routines, external addresses and C
// string addresses are partitioned into positive integer ranges
// defined by the following positive base and max values
// i.e. [_extrs_base, _extrs_base + _extrs_max -1],
//      [_blobs_base, _blobs_base + _blobs_max -1],
//      ...
//      [_c_str_base, _c_str_base + _c_str_max -1],
<<<<<<< HEAD
=======
#define _extrs_max 13
#define _blobs_max 10
#define _all_max   23
>>>>>>> 2a4f37cc

#define _extrs_max 100
#define _stubs_max 3

#define _shared_blobs_max 20
#define _C1_blobs_max 10
#define _blobs_max (_shared_blobs_max+_C1_blobs_max)
#define _all_max (_extrs_max+_stubs_max+_blobs_max)

#define _extrs_base 0
#define _stubs_base (_extrs_base + _extrs_max)
#define _shared_blobs_base (_stubs_base + _stubs_max)
#define _C1_blobs_base (_shared_blobs_base + _shared_blobs_max)
#define _blobs_end  (_shared_blobs_base + _blobs_max)

#define SET_ADDRESS(type, addr)                           \
  {                                                       \
    type##_addr[type##_length++] = (address) (addr);      \
    assert(type##_length <= type##_max, "increase size"); \
  }

static bool initializing_extrs = false;

void AOTCodeAddressTable::init_extrs() {
  if (_extrs_complete || initializing_extrs) return; // Done already

  assert(_blobs_end <= _all_max, "AOTCodeAddress table ranges need adjusting");

  initializing_extrs = true;
  _extrs_addr = NEW_C_HEAP_ARRAY(address, _extrs_max, mtCode);

  _extrs_length = 0;

  // Record addresses of VM runtime methods
  SET_ADDRESS(_extrs, SharedRuntime::fixup_callers_callsite);
  SET_ADDRESS(_extrs, SharedRuntime::handle_wrong_method);
  SET_ADDRESS(_extrs, SharedRuntime::handle_wrong_method_abstract);
  SET_ADDRESS(_extrs, SharedRuntime::handle_wrong_method_ic_miss);
#if defined(AARCH64)
  SET_ADDRESS(_extrs, JavaThread::aarch64_get_thread_helper);
#endif
  {
    // Required by Shared blobs
    SET_ADDRESS(_extrs, Deoptimization::fetch_unroll_info);
    SET_ADDRESS(_extrs, Deoptimization::unpack_frames);
    SET_ADDRESS(_extrs, SafepointSynchronize::handle_polling_page_exception);
    SET_ADDRESS(_extrs, SharedRuntime::resolve_opt_virtual_call_C);
    SET_ADDRESS(_extrs, SharedRuntime::resolve_virtual_call_C);
    SET_ADDRESS(_extrs, SharedRuntime::resolve_static_call_C);
    SET_ADDRESS(_extrs, SharedRuntime::throw_delayed_StackOverflowError);
    SET_ADDRESS(_extrs, SharedRuntime::throw_AbstractMethodError);
    SET_ADDRESS(_extrs, SharedRuntime::throw_IncompatibleClassChangeError);
    SET_ADDRESS(_extrs, SharedRuntime::throw_NullPointerException_at_call);
  }

#ifdef COMPILER1
  {
    // Required by C1 blobs
    SET_ADDRESS(_extrs, static_cast<int (*)(oopDesc*)>(SharedRuntime::dtrace_object_alloc));
    SET_ADDRESS(_extrs, SharedRuntime::exception_handler_for_return_address);
    SET_ADDRESS(_extrs, SharedRuntime::register_finalizer);
    SET_ADDRESS(_extrs, Runtime1::is_instance_of);
    SET_ADDRESS(_extrs, Runtime1::exception_handler_for_pc);
    SET_ADDRESS(_extrs, Runtime1::check_abort_on_vm_exception);
    SET_ADDRESS(_extrs, Runtime1::new_instance);
    SET_ADDRESS(_extrs, Runtime1::counter_overflow);
    SET_ADDRESS(_extrs, Runtime1::new_type_array);
    SET_ADDRESS(_extrs, Runtime1::new_object_array);
    SET_ADDRESS(_extrs, Runtime1::new_multi_array);
    SET_ADDRESS(_extrs, Runtime1::throw_range_check_exception);
    SET_ADDRESS(_extrs, Runtime1::throw_index_exception);
    SET_ADDRESS(_extrs, Runtime1::throw_div0_exception);
    SET_ADDRESS(_extrs, Runtime1::throw_null_pointer_exception);
    SET_ADDRESS(_extrs, Runtime1::throw_array_store_exception);
    SET_ADDRESS(_extrs, Runtime1::throw_class_cast_exception);
    SET_ADDRESS(_extrs, Runtime1::throw_incompatible_class_change_error);
    SET_ADDRESS(_extrs, Runtime1::is_instance_of);
    SET_ADDRESS(_extrs, Runtime1::monitorenter);
    SET_ADDRESS(_extrs, Runtime1::monitorexit);
    SET_ADDRESS(_extrs, Runtime1::deoptimize);
    SET_ADDRESS(_extrs, Runtime1::access_field_patching);
    SET_ADDRESS(_extrs, Runtime1::move_klass_patching);
    SET_ADDRESS(_extrs, Runtime1::move_mirror_patching);
    SET_ADDRESS(_extrs, Runtime1::move_appendix_patching);
    SET_ADDRESS(_extrs, Runtime1::predicate_failed_trap);
    SET_ADDRESS(_extrs, Runtime1::unimplemented_entry);
    SET_ADDRESS(_extrs, Thread::current);
    SET_ADDRESS(_extrs, CompressedKlassPointers::base_addr());
#ifndef PRODUCT
    SET_ADDRESS(_extrs, os::breakpoint);
#endif
  }
#endif

#ifdef COMPILER2
  {
    // Required by C2 blobs
    SET_ADDRESS(_extrs, Deoptimization::uncommon_trap);
    SET_ADDRESS(_extrs, OptoRuntime::handle_exception_C);
    SET_ADDRESS(_extrs, OptoRuntime::new_instance_C);
    SET_ADDRESS(_extrs, OptoRuntime::new_array_C);
    SET_ADDRESS(_extrs, OptoRuntime::new_array_nozero_C);
    SET_ADDRESS(_extrs, OptoRuntime::multianewarray2_C);
    SET_ADDRESS(_extrs, OptoRuntime::multianewarray3_C);
    SET_ADDRESS(_extrs, OptoRuntime::multianewarray4_C);
    SET_ADDRESS(_extrs, OptoRuntime::multianewarray5_C);
    SET_ADDRESS(_extrs, OptoRuntime::multianewarrayN_C);
#if INCLUDE_JVMTI
    SET_ADDRESS(_extrs, SharedRuntime::notify_jvmti_vthread_start);
    SET_ADDRESS(_extrs, SharedRuntime::notify_jvmti_vthread_end);
    SET_ADDRESS(_extrs, SharedRuntime::notify_jvmti_vthread_mount);
    SET_ADDRESS(_extrs, SharedRuntime::notify_jvmti_vthread_unmount);
#endif
    SET_ADDRESS(_extrs, OptoRuntime::complete_monitor_locking_C);
    SET_ADDRESS(_extrs, OptoRuntime::monitor_notify_C);
    SET_ADDRESS(_extrs, OptoRuntime::monitor_notifyAll_C);
    SET_ADDRESS(_extrs, OptoRuntime::rethrow_C);
    SET_ADDRESS(_extrs, OptoRuntime::slow_arraycopy_C);
    SET_ADDRESS(_extrs, OptoRuntime::register_finalizer_C);
#if defined(AARCH64)
    SET_ADDRESS(_extrs, JavaThread::verify_cross_modify_fence_failure);
#endif // AARCH64
  }
#endif // COMPILER2

#if INCLUDE_G1GC
  SET_ADDRESS(_extrs, G1BarrierSetRuntime::write_ref_field_post_entry);
  SET_ADDRESS(_extrs, G1BarrierSetRuntime::write_ref_field_pre_entry);
#endif
#if INCLUDE_SHENANDOAHGC
  SET_ADDRESS(_extrs, ShenandoahRuntime::write_ref_field_pre);
  SET_ADDRESS(_extrs, ShenandoahRuntime::load_reference_barrier_phantom);
  SET_ADDRESS(_extrs, ShenandoahRuntime::load_reference_barrier_phantom_narrow);
#endif
#if INCLUDE_ZGC
  SET_ADDRESS(_extrs, ZBarrierSetRuntime::load_barrier_on_phantom_oop_field_preloaded_addr());
#if defined(AMD64)
  SET_ADDRESS(_extrs, &ZPointerLoadShift);
#endif
#endif
#ifndef ZERO
#if defined(AMD64) || defined(AARCH64) || defined(RISCV64)
  SET_ADDRESS(_extrs, MacroAssembler::debug64);
#endif
#endif // ZERO

  _extrs_complete = true;
  log_debug(aot, codecache, init)("External addresses recorded");
}

static bool initializing_early_stubs = false;

void AOTCodeAddressTable::init_early_stubs() {
  if (_complete || initializing_early_stubs) return; // Done already
  initializing_early_stubs = true;
  _stubs_addr = NEW_C_HEAP_ARRAY(address, _stubs_max, mtCode);
  _stubs_length = 0;
  SET_ADDRESS(_stubs, StubRoutines::forward_exception_entry());

  {
    // Required by C1 blobs
#if defined(AMD64) && !defined(ZERO)
    SET_ADDRESS(_stubs, StubRoutines::x86::double_sign_flip());
    SET_ADDRESS(_stubs, StubRoutines::x86::d2l_fixup());
#endif // AMD64
  }

  _early_stubs_complete = true;
  log_info(aot, codecache, init)("Early stubs recorded");
}

static bool initializing_shared_blobs = false;

void AOTCodeAddressTable::init_shared_blobs() {
  if (_complete || initializing_shared_blobs) return; // Done already
  initializing_shared_blobs = true;
  address* blobs_addr = NEW_C_HEAP_ARRAY(address, _blobs_max, mtCode);
  _shared_blobs_addr = blobs_addr;
  _C1_blobs_addr = _shared_blobs_addr + _shared_blobs_max;
  _shared_blobs_length = _C1_blobs_length = 0;

  // clear the address table
  memset(blobs_addr, 0, sizeof(address)* _blobs_max);

  // Record addresses of generated code blobs
  SET_ADDRESS(_shared_blobs, SharedRuntime::get_handle_wrong_method_stub());
  SET_ADDRESS(_shared_blobs, SharedRuntime::get_ic_miss_stub());
  SET_ADDRESS(_shared_blobs, SharedRuntime::deopt_blob()->unpack());
  SET_ADDRESS(_shared_blobs, SharedRuntime::deopt_blob()->unpack_with_exception());
  SET_ADDRESS(_shared_blobs, SharedRuntime::deopt_blob()->unpack_with_reexecution());
  SET_ADDRESS(_shared_blobs, SharedRuntime::deopt_blob()->unpack_with_exception_in_tls());
#if INCLUDE_JVMCI
  if (EnableJVMCI) {
    SET_ADDRESS(_shared_blobs, SharedRuntime::deopt_blob()->uncommon_trap());
    SET_ADDRESS(_shared_blobs, SharedRuntime::deopt_blob()->implicit_exception_uncommon_trap());
  }
#endif

  _shared_blobs_complete = true;
  log_debug(aot, codecache, init)("Early shared blobs recorded");
  _complete = true;
}

void AOTCodeAddressTable::init_early_c1() {
#ifdef COMPILER1
  // Runtime1 Blobs
  for (int i = 0; i <= (int)C1StubId::forward_exception_id; i++) {
    C1StubId id = (C1StubId)i;
    if (Runtime1::blob_for(id) == nullptr) {
      log_info(aot, codecache, init)("C1 blob %s is missing", Runtime1::name_for(id));
      continue;
    }
    if (Runtime1::entry_for(id) == nullptr) {
      log_info(aot, codecache, init)("C1 blob %s is missing entry", Runtime1::name_for(id));
      continue;
    }
    address entry = Runtime1::entry_for(id);
    SET_ADDRESS(_C1_blobs, entry);
  }
#endif // COMPILER1
  assert(_C1_blobs_length <= _C1_blobs_max, "increase _C1_blobs_max to %d", _C1_blobs_length);
  _early_c1_complete = true;
}

#undef SET_ADDRESS

AOTCodeAddressTable::~AOTCodeAddressTable() {
  if (_extrs_addr != nullptr) {
    FREE_C_HEAP_ARRAY(address, _extrs_addr);
  }
  if (_shared_blobs_addr != nullptr) {
    FREE_C_HEAP_ARRAY(address, _shared_blobs_addr);
  }
}

#ifdef PRODUCT
#define MAX_STR_COUNT 200
#else
#define MAX_STR_COUNT 500
#endif
#define _c_str_max  MAX_STR_COUNT
static const int _c_str_base = _all_max;

static const char* _C_strings_in[MAX_STR_COUNT] = {nullptr}; // Incoming strings
static const char* _C_strings[MAX_STR_COUNT]    = {nullptr}; // Our duplicates
static int _C_strings_count = 0;
static int _C_strings_s[MAX_STR_COUNT] = {0};
static int _C_strings_id[MAX_STR_COUNT] = {0};
static int _C_strings_used = 0;

void AOTCodeCache::load_strings() {
  uint strings_count  = _load_header->strings_count();
  if (strings_count == 0) {
    return;
  }
  uint strings_offset = _load_header->strings_offset();
  uint* string_lengths = (uint*)addr(strings_offset);
  strings_offset += (strings_count * sizeof(uint));
  uint strings_size = _load_header->entries_offset() - strings_offset;
  // We have to keep cached strings longer than _cache buffer
  // because they are refernced from compiled code which may
  // still be executed on VM exit after _cache is freed.
  char* p = NEW_C_HEAP_ARRAY(char, strings_size+1, mtCode);
  memcpy(p, addr(strings_offset), strings_size);
  _C_strings_buf = p;
  assert(strings_count <= MAX_STR_COUNT, "sanity");
  for (uint i = 0; i < strings_count; i++) {
    _C_strings[i] = p;
    uint len = string_lengths[i];
    _C_strings_s[i] = i;
    _C_strings_id[i] = i;
    p += len;
  }
  assert((uint)(p - _C_strings_buf) <= strings_size, "(" INTPTR_FORMAT " - " INTPTR_FORMAT ") = %d > %d ", p2i(p), p2i(_C_strings_buf), (uint)(p - _C_strings_buf), strings_size);
  _C_strings_count = strings_count;
  _C_strings_used  = strings_count;
  log_debug(aot, codecache, init)("  Loaded %d C strings of total length %d at offset %d from AOT Code Cache", _C_strings_count, strings_size, strings_offset);
}

int AOTCodeCache::store_strings() {
  if (_C_strings_used > 0) {
    uint offset = _write_position;
    uint length = 0;
    uint* lengths = (uint *)reserve_bytes(sizeof(uint) * _C_strings_used);
    if (lengths == nullptr) {
      return -1;
    }
    for (int i = 0; i < _C_strings_used; i++) {
      const char* str = _C_strings[_C_strings_s[i]];
      uint len = (uint)strlen(str) + 1;
      length += len;
      assert(len < 1000, "big string: %s", str);
      lengths[i] = len;
      uint n = write_bytes(str, len);
      if (n != len) {
        return -1;
      }
    }
    log_debug(aot, codecache, exit)("  Wrote %d C strings of total length %d at offset %d to AOT Code Cache",
                                   _C_strings_used, length, offset);
  }
  return _C_strings_used;
}

const char* AOTCodeCache::add_C_string(const char* str) {
  if (is_on_for_dump() && str != nullptr) {
    return _cache->_table->add_C_string(str);
  }
  return str;
}

const char* AOTCodeAddressTable::add_C_string(const char* str) {
  if (_extrs_complete) {
    LogStreamHandle(Trace, aot, codecache, stringtable) log; // ctor outside lock
    MutexLocker ml(AOTCodeCStrings_lock, Mutex::_no_safepoint_check_flag);
    // Check previous strings address
    for (int i = 0; i < _C_strings_count; i++) {
      if (_C_strings_in[i] == str) {
        return _C_strings[i]; // Found previous one - return our duplicate
      } else if (strcmp(_C_strings[i], str) == 0) {
        return _C_strings[i];
      }
    }
    // Add new one
    if (_C_strings_count < MAX_STR_COUNT) {
      // Passed in string can be freed and used space become inaccessible.
      // Keep original address but duplicate string for future compare.
      _C_strings_id[_C_strings_count] = -1; // Init
      _C_strings_in[_C_strings_count] = str;
      const char* dup = os::strdup(str);
      _C_strings[_C_strings_count++] = dup;
      if (log.is_enabled()) {
        log.print_cr("add_C_string: [%d] " INTPTR_FORMAT " '%s'", _C_strings_count, p2i(dup), dup);
      }
      return dup;
    } else {
      fatal("Number of C strings >= MAX_STR_COUNT");
    }
  }
  return str;
}

int AOTCodeAddressTable::id_for_C_string(address str) {
  if (str == nullptr) {
    return -1;
  }
  MutexLocker ml(AOTCodeCStrings_lock, Mutex::_no_safepoint_check_flag);
  for (int i = 0; i < _C_strings_count; i++) {
    if (_C_strings[i] == (const char*)str) { // found
      int id = _C_strings_id[i];
      if (id >= 0) {
        assert(id < _C_strings_used, "%d >= %d", id , _C_strings_used);
        return id; // Found recorded
      }
      // Not found in recorded, add new
      id = _C_strings_used++;
      _C_strings_s[id] = i;
      _C_strings_id[i] = id;
      return id;
    }
  }
  return -1;
}

address AOTCodeAddressTable::address_for_C_string(int idx) {
  assert(idx < _C_strings_count, "sanity");
  return (address)_C_strings[idx];
}

static int search_address(address addr, address* table, uint length) {
  for (int i = 0; i < (int)length; i++) {
    if (table[i] == addr) {
      return i;
    }
  }
  return -1;
}

address AOTCodeAddressTable::address_for_id(int idx) {
  if (!_extrs_complete) {
    fatal("AOT Code Cache VM runtime addresses table is not complete");
  }
  if (idx == -1) {
    return (address)-1;
  }
  uint id = (uint)idx;
  // special case for symbols based relative to os::init
  if (id > (_c_str_base + _c_str_max)) {
    return (address)os::init + idx;
  }
  if (idx < 0) {
    fatal("Incorrect id %d for AOT Code Cache addresses table", id);
  }
  // no need to compare unsigned id against 0
  if (/* id >= _extrs_base && */ id < _extrs_length) {
    return _extrs_addr[id - _extrs_base];
  }
  if (id >= _stubs_base && id < _stubs_base + _stubs_length) {
    return _stubs_addr[id - _stubs_base];
  }
  if (id >= _shared_blobs_base && id < _shared_blobs_base + _shared_blobs_length) {
    return _shared_blobs_addr[id - _shared_blobs_base];
  }
  if (id >= _C1_blobs_base && id < _C1_blobs_base + _C1_blobs_length) {
    return _C1_blobs_addr[id - _C1_blobs_base];
  }
  if (id >= _c_str_base && id < (_c_str_base + (uint)_C_strings_count)) {
    return address_for_C_string(id - _c_str_base);
  }
  fatal("Incorrect id %d for AOT Code Cache addresses table", id);
  return nullptr;
}

int AOTCodeAddressTable::id_for_address(address addr, RelocIterator reloc, CodeBlob* code_blob) {
  if (!_extrs_complete) {
    fatal("AOT Code Cache VM runtime addresses table is not complete");
  }
  int id = -1;
  if (addr == (address)-1) { // Static call stub has jump to itself
    return id;
  }
  // Seach for C string
  id = id_for_C_string(addr);
  if (id >= 0) {
    return id + _c_str_base;
  }
  if (StubRoutines::contains(addr)) {
    // Search in stubs
    id = search_address(addr, _stubs_addr, _stubs_length);
    if (id < 0) {
      StubCodeDesc* desc = StubCodeDesc::desc_for(addr);
      if (desc == nullptr) {
        desc = StubCodeDesc::desc_for(addr + frame::pc_return_offset);
      }
      const char* sub_name = (desc != nullptr) ? desc->name() : "<unknown>";
      fatal("Address " INTPTR_FORMAT " for Stub:%s is missing in AOT Code Cache addresses table", p2i(addr), sub_name);
    } else {
      return id + _stubs_base;
    }
  } else {
    CodeBlob* cb = CodeCache::find_blob(addr);
    if (cb != nullptr) {
      // Search in code blobs
      int id_base = _shared_blobs_base;
      id = search_address(addr, _shared_blobs_addr, _blobs_max);
      if (id < 0) {
        fatal("Address " INTPTR_FORMAT " for Blob:%s is missing in AOT Code Cache addresses table", p2i(addr), cb->name());
      } else {
        return id_base + id;
      }
    } else {
      // Search in runtime functions
      id = search_address(addr, _extrs_addr, _extrs_length);
      if (id < 0) {
        ResourceMark rm;
        const int buflen = 1024;
        char* func_name = NEW_RESOURCE_ARRAY(char, buflen);
        int offset = 0;
        if (os::dll_address_to_function_name(addr, func_name, buflen, &offset)) {
          if (offset > 0) {
            // Could be address of C string
            uint dist = (uint)pointer_delta(addr, (address)os::init, 1);
            log_debug(aot, codecache)("Address " INTPTR_FORMAT " (offset %d) for runtime target '%s' is missing in AOT Code Cache addresses table",
                                      p2i(addr), dist, (const char*)addr);
            assert(dist > (uint)(_all_max + MAX_STR_COUNT), "change encoding of distance");
            return dist;
          }
          reloc.print_current_on(tty);
          code_blob->print_on(tty);
          code_blob->print_code_on(tty);
          fatal("Address " INTPTR_FORMAT " for runtime target '%s+%d' is missing in AOT Code Cache addresses table", p2i(addr), func_name, offset);
        } else {
          reloc.print_current_on(tty);
          code_blob->print_on(tty);
          code_blob->print_code_on(tty);
          os::find(addr, tty);
          fatal("Address " INTPTR_FORMAT " for <unknown>/('%s') is missing in AOT Code Cache addresses table", p2i(addr), (const char*)addr);
        }
      } else {
        return _extrs_base + id;
      }
    }
  }
  return id;
}

void AOTCodeCache::print_on(outputStream* st) {
  AOTCodeCache* cache = open_for_use();
  if (cache != nullptr) {
    uint count = cache->_load_header->entries_count();
    uint* search_entries = (uint*)cache->addr(cache->_load_header->entries_offset()); // [id, index]
    AOTCodeEntry* load_entries = (AOTCodeEntry*)(search_entries + 2 * count);

    for (uint i = 0; i < count; i++) {
      // Use search_entries[] to order ouput
      int index = search_entries[2*i + 1];
      AOTCodeEntry* entry = &(load_entries[index]);

      uint entry_position = entry->offset();
      uint name_offset = entry->name_offset() + entry_position;
      const char* saved_name = cache->addr(name_offset);

      st->print_cr("%4u: entry_idx:%4u Kind:%u Id:%u size=%u '%s'",
                   i, index, entry->kind(), entry->id(), entry->size(), saved_name);
    }
  } else {
    st->print_cr("failed to map code cache");
  }
}<|MERGE_RESOLUTION|>--- conflicted
+++ resolved
@@ -22,13 +22,8 @@
  *
  */
 
-<<<<<<< HEAD
-#ifdef COMPILER1
-#include "c1/c1_Runtime1.hpp"
-#endif
-=======
+
 #include "asm/macroAssembler.hpp"
->>>>>>> 2a4f37cc
 #include "cds/aotCacheAccess.hpp"
 #include "cds/cds_globals.hpp"
 #include "cds/cdsConfig.hpp"
@@ -48,13 +43,13 @@
 #include "runtime/os.inline.hpp"
 #include "runtime/sharedRuntime.hpp"
 #include "runtime/stubRoutines.hpp"
-<<<<<<< HEAD
-=======
 #include "utilities/copy.hpp"
+#ifdef COMPILER1
+#include "c1/c1_Runtime1.hpp"
+#endif
 #ifdef COMPILER2
 #include "opto/runtime.hpp"
 #endif
->>>>>>> 2a4f37cc
 #if INCLUDE_G1GC
 #include "gc/g1/g1BarrierSetRuntime.hpp"
 #endif
@@ -63,9 +58,6 @@
 #endif
 #if INCLUDE_ZGC
 #include "gc/z/zBarrierSetRuntime.hpp"
-#endif
-#ifdef COMPILER2
-#include "opto/runtime.hpp"
 #endif
 
 #include <sys/stat.h>
@@ -1199,12 +1191,6 @@
 //      [_blobs_base, _blobs_base + _blobs_max -1],
 //      ...
 //      [_c_str_base, _c_str_base + _c_str_max -1],
-<<<<<<< HEAD
-=======
-#define _extrs_max 13
-#define _blobs_max 10
-#define _all_max   23
->>>>>>> 2a4f37cc
 
 #define _extrs_max 100
 #define _stubs_max 3
