--- conflicted
+++ resolved
@@ -330,8 +330,6 @@
 #endif // PRODUCT
 
   // save and restore API for non-enumerable code blobs
-<<<<<<< HEAD
-=======
   static bool store_code_blob(CodeBlob& blob,
                               AOTCodeEntry::Kind entry_kind,
                               uint id, const char* name) NOT_CDS_RETURN_(false);
@@ -340,25 +338,12 @@
                                   uint id, const char* name) NOT_CDS_RETURN_(nullptr);
 
   // save and restore API for enumerable code blobs
->>>>>>> fde6cd77
   static bool store_code_blob(CodeBlob& blob,
                               AOTCodeEntry::Kind entry_kind,
                               BlobId id) NOT_CDS_RETURN_(false);
 
   static CodeBlob* load_code_blob(AOTCodeEntry::Kind kind,
                                   BlobId id) NOT_CDS_RETURN_(nullptr);
-
-  // save and restore API for enumerable code blobs
-  static bool store_code_blob(CodeBlob& blob,
-                              AOTCodeEntry::Kind entry_kind,
-                              BlobId id,
-                              int entry_offset_count = 0,
-                              int* entry_offsets = nullptr) NOT_CDS_RETURN_(false);
-
-  static CodeBlob* load_code_blob(AOTCodeEntry::Kind kind,
-                                  BlobId id,
-                                  int entry_offset_count = 0,
-                                  int* entry_offsets = nullptr) NOT_CDS_RETURN_(nullptr);
 
   static uint store_entries_cnt() {
     if (is_on_for_dump()) {
