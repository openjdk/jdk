--- conflicted
+++ resolved
@@ -1237,192 +1237,6 @@
   return (CompiledMethod*)cb;
 }
 
-<<<<<<< HEAD
-=======
-#if INCLUDE_JVMTI
-// RedefineClasses support for saving nmethods that are dependent on "old" methods.
-// We don't really expect this table to grow very large.  If it does, it can become a hashtable.
-static GrowableArray<CompiledMethod*>* old_compiled_method_table = NULL;
-
-static void add_to_old_table(CompiledMethod* c) {
-  if (old_compiled_method_table == NULL) {
-    old_compiled_method_table = new (ResourceObj::C_HEAP, mtCode) GrowableArray<CompiledMethod*>(100, mtCode);
-  }
-  old_compiled_method_table->push(c);
-}
-
-static void reset_old_method_table() {
-  if (old_compiled_method_table != NULL) {
-    delete old_compiled_method_table;
-    old_compiled_method_table = NULL;
-  }
-}
-
-// Remove this method when flushed.
-void CodeCache::unregister_old_nmethod(CompiledMethod* c) {
-  assert_lock_strong(CodeCache_lock);
-  if (old_compiled_method_table != NULL) {
-    int index = old_compiled_method_table->find(c);
-    if (index != -1) {
-      old_compiled_method_table->delete_at(index);
-    }
-  }
-}
-
-void CodeCache::old_nmethods_do(MetadataClosure* f) {
-  // Walk old method table and mark those on stack.
-  int length = 0;
-  if (old_compiled_method_table != NULL) {
-    length = old_compiled_method_table->length();
-    for (int i = 0; i < length; i++) {
-      CompiledMethod* cm = old_compiled_method_table->at(i);
-      // Only walk !is_unloading nmethods, the other ones will get removed by the GC.
-      if (!cm->is_unloading()) {
-        old_compiled_method_table->at(i)->metadata_do(f);
-      }
-    }
-  }
-  log_debug(redefine, class, nmethod)("Walked %d nmethods for mark_on_stack", length);
-}
-
-// Walk compiled methods and mark dependent methods for deoptimization.
-int CodeCache::mark_dependents_for_evol_deoptimization() {
-  assert(SafepointSynchronize::is_at_safepoint(), "Can only do this at a safepoint!");
-  // Each redefinition creates a new set of nmethods that have references to "old" Methods
-  // So delete old method table and create a new one.
-  reset_old_method_table();
-
-  int number_of_marked_CodeBlobs = 0;
-  CompiledMethodIterator iter(CompiledMethodIterator::all_blobs);
-  while(iter.next()) {
-    CompiledMethod* nm = iter.method();
-    // Walk all alive nmethods to check for old Methods.
-    // This includes methods whose inline caches point to old methods, so
-    // inline cache clearing is unnecessary.
-    if (nm->has_evol_metadata()) {
-      nm->mark_for_deoptimization();
-      add_to_old_table(nm);
-      number_of_marked_CodeBlobs++;
-    }
-  }
-
-  // return total count of nmethods marked for deoptimization, if zero the caller
-  // can skip deoptimization
-  return number_of_marked_CodeBlobs;
-}
-
-void CodeCache::mark_all_nmethods_for_evol_deoptimization() {
-  assert(SafepointSynchronize::is_at_safepoint(), "Can only do this at a safepoint!");
-  CompiledMethodIterator iter(CompiledMethodIterator::all_blobs);
-  while(iter.next()) {
-    CompiledMethod* nm = iter.method();
-    if (!nm->method()->is_method_handle_intrinsic()) {
-      if (nm->can_be_deoptimized()) {
-        nm->mark_for_deoptimization();
-      }
-      if (nm->has_evol_metadata()) {
-        add_to_old_table(nm);
-      }
-    }
-  }
-}
-
-// Flushes compiled methods dependent on redefined classes, that have already been
-// marked for deoptimization.
-void CodeCache::flush_evol_dependents() {
-  assert(SafepointSynchronize::is_at_safepoint(), "Can only do this at a safepoint!");
-
-  // CodeCache can only be updated by a thread_in_VM and they will all be
-  // stopped during the safepoint so CodeCache will be safe to update without
-  // holding the CodeCache_lock.
-
-  // At least one nmethod has been marked for deoptimization
-
-  Deoptimization::deoptimize_all_marked();
-}
-#endif // INCLUDE_JVMTI
-
-// Mark methods for deopt (if safe or possible).
-void CodeCache::mark_all_nmethods_for_deoptimization() {
-  MutexLocker mu(CodeCache_lock, Mutex::_no_safepoint_check_flag);
-  CompiledMethodIterator iter(CompiledMethodIterator::only_not_unloading);
-  while(iter.next()) {
-    CompiledMethod* nm = iter.method();
-    if (!nm->is_native_method()) {
-      nm->mark_for_deoptimization();
-    }
-  }
-}
-
-int CodeCache::mark_for_deoptimization(Method* dependee) {
-  MutexLocker mu(CodeCache_lock, Mutex::_no_safepoint_check_flag);
-  int number_of_marked_CodeBlobs = 0;
-
-  CompiledMethodIterator iter(CompiledMethodIterator::only_not_unloading);
-  while(iter.next()) {
-    CompiledMethod* nm = iter.method();
-    if (nm->is_dependent_on_method(dependee)) {
-      ResourceMark rm;
-      nm->mark_for_deoptimization();
-      number_of_marked_CodeBlobs++;
-    }
-  }
-
-  return number_of_marked_CodeBlobs;
-}
-
-void CodeCache::make_marked_nmethods_deoptimized() {
-  RelaxedCompiledMethodIterator iter(RelaxedCompiledMethodIterator::only_not_unloading);
-  while(iter.next()) {
-    CompiledMethod* nm = iter.method();
-    if (nm->is_marked_for_deoptimization() && !nm->has_been_deoptimized() && nm->can_be_deoptimized()) {
-      nm->make_not_entrant();
-      make_nmethod_deoptimized(nm);
-    }
-  }
-}
-
-void CodeCache::make_nmethod_deoptimized(CompiledMethod* nm) {
-  if (nm->is_marked_for_deoptimization() && nm->can_be_deoptimized()) {
-    nm->make_deoptimized();
-  }
-}
-
-// Flushes compiled methods dependent on dependee.
-void CodeCache::flush_dependents_on(InstanceKlass* dependee) {
-  assert_lock_strong(Compile_lock);
-
-  if (number_of_nmethods_with_dependencies() == 0) return;
-
-  int marked = 0;
-  if (dependee->is_linked()) {
-    // Class initialization state change.
-    KlassInitDepChange changes(dependee);
-    marked = mark_for_deoptimization(changes);
-  } else {
-    // New class is loaded.
-    NewKlassDepChange changes(dependee);
-    marked = mark_for_deoptimization(changes);
-  }
-
-  if (marked > 0) {
-    // At least one nmethod has been marked for deoptimization
-    Deoptimization::deoptimize_all_marked();
-  }
-}
-
-// Flushes compiled methods dependent on dependee
-void CodeCache::flush_dependents_on_method(const methodHandle& m_h) {
-  // --- Compile_lock is not held. However we are at a safepoint.
-  assert_locked_or_safepoint(Compile_lock);
-
-  // Compute the dependent nmethods
-  if (mark_for_deoptimization(m_h()) > 0) {
-    Deoptimization::deoptimize_all_marked();
-  }
-}
-
->>>>>>> 054c23f4
 void CodeCache::verify() {
   assert_locked_or_safepoint(CodeCache_lock);
   FOR_ALL_HEAPS(heap) {
