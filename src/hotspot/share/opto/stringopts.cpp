/*
<<<<<<< HEAD
 * Copyright (c) 2009, 2025, Oracle and/or its affiliates. All rights reserved.
=======
 * Copyright (c) 2009, 2024, Oracle and/or its affiliates. All rights reserved.
>>>>>>> f54e0bf2
 * DO NOT ALTER OR REMOVE COPYRIGHT NOTICES OR THIS FILE HEADER.
 *
 * This code is free software; you can redistribute it and/or modify it
 * under the terms of the GNU General Public License version 2 only, as
 * published by the Free Software Foundation.
 *
 * This code is distributed in the hope that it will be useful, but WITHOUT
 * ANY WARRANTY; without even the implied warranty of MERCHANTABILITY or
 * FITNESS FOR A PARTICULAR PURPOSE.  See the GNU General Public License
 * version 2 for more details (a copy is included in the LICENSE file that
 * accompanied this code).
 *
 * You should have received a copy of the GNU General Public License version
 * 2 along with this work; if not, write to the Free Software Foundation,
 * Inc., 51 Franklin St, Fifth Floor, Boston, MA 02110-1301 USA.
 *
 * Please contact Oracle, 500 Oracle Parkway, Redwood Shores, CA 94065 USA
 * or visit www.oracle.com if you need additional information or have any
 * questions.
 *
 */

#include "precompiled.hpp"
#include "ci/ciSymbols.hpp"
#include "classfile/javaClasses.hpp"
#include "compiler/compileLog.hpp"
#include "opto/callnode.hpp"
#include "opto/graphKit.hpp"
#include "opto/idealKit.hpp"
#include "opto/rootnode.hpp"
#include "opto/runtime.hpp"
#include "opto/stringopts.hpp"
#include "runtime/atomic.hpp"
#include "runtime/stubRoutines.hpp"

#define __ kit.

class StringConcat : public ResourceObj {
 private:
  PhaseStringOpts*    _stringopts;
  AllocateNode*       _begin;          // The allocation the begins the pattern
  CallStaticJavaNode* _end;            // The final call of the pattern.  Will either be
                                       // SB.toString or String.<init>(SB.toString)
  bool                _multiple;       // indicates this is a fusion of two or more
                                       // separate StringBuilders

  Node*               _arguments;      // The list of arguments to be concatenated
  GrowableArray<int>  _mode;           // into a String along with a mode flag
                                       // indicating how to treat the value.
  Node_List           _constructors;   // List of constructors (many in case of stacked concat)
  Node_List           _control;        // List of control nodes that will be deleted
  Node_List           _uncommon_traps; // Uncommon traps that needs to be rewritten
                                       // to restart at the initial JVMState.

 public:
  // Mode for converting arguments to Strings
  enum {
    StringMode,
    IntMode,
    CharMode,
    StringNullCheckMode,
    NegativeIntCheckMode
  };

  StringConcat(PhaseStringOpts* stringopts, CallStaticJavaNode* end):
    _stringopts(stringopts),
    _begin(nullptr),
    _end(end),
    _multiple(false) {
    _arguments = new Node(1);
    _arguments->del_req(0);
  }

  bool validate_mem_flow();
  bool validate_control_flow();

  StringConcat* merge(StringConcat* other, Node* arg);

  void set_allocation(AllocateNode* alloc) {
    _begin = alloc;
  }

  void append(Node* value, int mode) {
    _arguments->add_req(value);
    _mode.append(mode);
  }
  void push(Node* value, int mode) {
    _arguments->ins_req(0, value);
    _mode.insert_before(0, mode);
  }

  void push_string(Node* value) {
    push(value, StringMode);
  }

  void push_string_null_check(Node* value) {
    push(value, StringNullCheckMode);
  }

  void push_negative_int_check(Node* value) {
    push(value, NegativeIntCheckMode);
  }

  void push_int(Node* value) {
    push(value, IntMode);
  }

  void push_char(Node* value) {
    push(value, CharMode);
  }

  static bool is_SB_toString(Node* call) {
    if (call->is_CallStaticJava()) {
      CallStaticJavaNode* csj = call->as_CallStaticJava();
      ciMethod* m = csj->method();
      if (m != nullptr &&
          (m->intrinsic_id() == vmIntrinsics::_StringBuilder_toString ||
           m->intrinsic_id() == vmIntrinsics::_StringBuffer_toString)) {
        return true;
      }
    }
    return false;
  }

  static Node* skip_string_null_check(Node* value) {
    // Look for a diamond shaped Null check of toString() result
    // (could be code from String.valueOf()):
    // (Proj == nullptr) ? "null":"CastPP(Proj)#Notnull
    if (value->is_Phi()) {
      int true_path = value->as_Phi()->is_diamond_phi();
      if (true_path != 0) {
        // phi->region->if_proj->ifnode->bool
        BoolNode* b = value->in(0)->in(1)->in(0)->in(1)->as_Bool();
        Node* cmp = b->in(1);
        Node* v1 = cmp->in(1);
        Node* v2 = cmp->in(2);
        // Null check of the return of toString which can simply be skipped.
        if (b->_test._test == BoolTest::ne &&
            v2->bottom_type() == TypePtr::NULL_PTR &&
            value->in(true_path)->Opcode() == Op_CastPP &&
            value->in(true_path)->in(1) == v1 &&
            v1->is_Proj() && is_SB_toString(v1->in(0))) {
          return v1;
        }
      }
    }
    return value;
  }

  Node* argument(int i) {
    return _arguments->in(i);
  }
  Node* argument_uncast(int i) {
    Node* arg = argument(i);
    int amode = mode(i);
    if (amode == StringConcat::StringMode ||
        amode == StringConcat::StringNullCheckMode) {
      arg = skip_string_null_check(arg);
    }
    return arg;
  }
  void set_argument(int i, Node* value) {
    _arguments->set_req(i, value);
  }
  int num_arguments() {
    return _mode.length();
  }
  int mode(int i) {
    return _mode.at(i);
  }
  bool has_control(Node* ctrl) {
    return _control.contains(ctrl);
  }
  void add_control(Node* ctrl) {
    assert(!_control.contains(ctrl), "only push once");
    _control.push(ctrl);
  }
  void add_constructor(Node* init) {
    assert(!_constructors.contains(init), "only push once");
    _constructors.push(init);
  }
  CallStaticJavaNode* end() { return _end; }
  AllocateNode* begin() { return _begin; }

  void eliminate_unneeded_control();
  void eliminate_initialize(InitializeNode* init);
  void eliminate_call(CallNode* call);

  void maybe_log_transform() {
    CompileLog* log = _stringopts->C->log();
    if (log != nullptr) {
      log->head("replace_string_concat arguments='%d' multiple='%d'", num_arguments(), _multiple);
      JVMState* p = _begin->jvms();
      while (p != nullptr) {
        log->elem("jvms bci='%d' method='%d'", p->bci(), log->identify(p->method()));
        p = p->caller();
      }
      log->tail("replace_string_concat");
    }
  }

  void convert_uncommon_traps(GraphKit& kit, const JVMState* jvms) {
    for (uint u = 0; u < _uncommon_traps.size(); u++) {
      Node* uct = _uncommon_traps.at(u);

      // Build a new call using the jvms state of the allocate
      address call_addr = OptoRuntime::uncommon_trap_blob()->entry_point();
      const TypeFunc* call_type = OptoRuntime::uncommon_trap_Type();
      const TypePtr* no_memory_effects = nullptr;
      Compile* C = _stringopts->C;
      CallStaticJavaNode* call = new CallStaticJavaNode(call_type, call_addr, "uncommon_trap",
                                                        no_memory_effects);
      for (int e = 0; e < TypeFunc::Parms; e++) {
        call->init_req(e, uct->in(e));
      }
      // Set the trap request to record intrinsic failure if this trap
      // is taken too many times.  Ideally we would handle then traps by
      // doing the original bookkeeping in the MDO so that if it caused
      // the code to be thrown out we could still recompile and use the
      // optimization.  Failing the uncommon traps doesn't really mean
      // that the optimization is a bad idea but there's no other way to
      // do the MDO updates currently.
      int trap_request = Deoptimization::make_trap_request(Deoptimization::Reason_intrinsic,
                                                           Deoptimization::Action_make_not_entrant);
      call->init_req(TypeFunc::Parms, __ intcon(trap_request));
      kit.add_safepoint_edges(call);

      _stringopts->gvn()->transform(call);
      C->gvn_replace_by(uct, call);
      uct->disconnect_inputs(C);
    }
  }

  void cleanup() {
    // disconnect the hook node
    _arguments->disconnect_inputs(_stringopts->C);
  }
};


void StringConcat::eliminate_unneeded_control() {
  for (uint i = 0; i < _control.size(); i++) {
    Node* n = _control.at(i);
    if (n->is_Allocate()) {
      eliminate_initialize(n->as_Allocate()->initialization());
    }
    if (n->is_Call()) {
      if (n != _end) {
        eliminate_call(n->as_Call());
      }
    } else if (n->is_IfTrue()) {
      Compile* C = _stringopts->C;
      C->gvn_replace_by(n, n->in(0)->in(0));
      // get rid of the other projection
      C->gvn_replace_by(n->in(0)->as_If()->proj_out(false), C->top());
    } else if (n->is_Region()) {
      Node* iff = n->in(1)->in(0);
      assert(n->req() == 3 && n->in(2)->in(0) == iff, "not a diamond");
      assert(iff->is_If(), "no if for the diamond");
      Node* bol = iff->in(1);
      assert(bol->is_Bool(), "unexpected if shape");
      Node* cmp = bol->in(1);
      assert(cmp->is_Cmp(), "unexpected if shape");
      if (cmp->in(1)->is_top() || cmp->in(2)->is_top()) {
        // This region should lose its Phis. They are removed either in PhaseRemoveUseless (for data phis) or in IGVN
        // (for memory phis). During IGVN, there is a chance that the If folds to top before the Region is processed
        // which then causes a reachable part of the graph to become dead. To prevent this, set the boolean input of
        // the If to a constant to nicely let the diamond Region/If fold away.
        Compile* C = _stringopts->C;
        C->gvn_replace_by(iff->in(1), _stringopts->gvn()->intcon(0));
      }
    }
  }
}


StringConcat* StringConcat::merge(StringConcat* other, Node* arg) {
  StringConcat* result = new StringConcat(_stringopts, _end);
  for (uint x = 0; x < _control.size(); x++) {
    Node* n = _control.at(x);
    if (n->is_Call()) {
      result->_control.push(n);
    }
  }
  for (uint x = 0; x < other->_control.size(); x++) {
    Node* n = other->_control.at(x);
    if (n->is_Call()) {
      result->_control.push(n);
    }
  }
  assert(result->_control.contains(other->_end), "what?");
  assert(result->_control.contains(_begin), "what?");
  for (int x = 0; x < num_arguments(); x++) {
    Node* argx = argument_uncast(x);
    if (argx == arg) {
      // replace the toString result with the all the arguments that
      // made up the other StringConcat
      for (int y = 0; y < other->num_arguments(); y++) {
        result->append(other->argument(y), other->mode(y));
      }
    } else {
      result->append(argx, mode(x));
    }
  }
  result->set_allocation(other->_begin);
  for (uint i = 0; i < _constructors.size(); i++) {
    result->add_constructor(_constructors.at(i));
  }
  for (uint i = 0; i < other->_constructors.size(); i++) {
    result->add_constructor(other->_constructors.at(i));
  }
  result->_multiple = true;
  return result;
}


void StringConcat::eliminate_call(CallNode* call) {
  Compile* C = _stringopts->C;
  CallProjections projs;
  call->extract_projections(&projs, false);
  if (projs.fallthrough_catchproj != nullptr) {
    C->gvn_replace_by(projs.fallthrough_catchproj, call->in(TypeFunc::Control));
  }
  if (projs.fallthrough_memproj != nullptr) {
    C->gvn_replace_by(projs.fallthrough_memproj, call->in(TypeFunc::Memory));
  }
  if (projs.catchall_memproj != nullptr) {
    C->gvn_replace_by(projs.catchall_memproj, C->top());
  }
  if (projs.fallthrough_ioproj != nullptr) {
    C->gvn_replace_by(projs.fallthrough_ioproj, call->in(TypeFunc::I_O));
  }
  if (projs.catchall_ioproj != nullptr) {
    C->gvn_replace_by(projs.catchall_ioproj, C->top());
  }
  if (projs.catchall_catchproj != nullptr) {
    // EA can't cope with the partially collapsed graph this
    // creates so put it on the worklist to be collapsed later.
    for (SimpleDUIterator i(projs.catchall_catchproj); i.has_next(); i.next()) {
      Node *use = i.get();
      int opc = use->Opcode();
      if (opc == Op_CreateEx || opc == Op_Region) {
        _stringopts->record_dead_node(use);
      }
    }
    C->gvn_replace_by(projs.catchall_catchproj, C->top());
  }
  if (projs.resproj != nullptr) {
    C->gvn_replace_by(projs.resproj, C->top());
  }
  C->gvn_replace_by(call, C->top());
}

void StringConcat::eliminate_initialize(InitializeNode* init) {
  Compile* C = _stringopts->C;

  // Eliminate Initialize node.
  assert(init->outcnt() <= 2, "only a control and memory projection expected");
  assert(init->req() <= InitializeNode::RawStores, "no pending inits");
  Node *ctrl_proj = init->proj_out_or_null(TypeFunc::Control);
  if (ctrl_proj != nullptr) {
    C->gvn_replace_by(ctrl_proj, init->in(TypeFunc::Control));
  }
  Node *mem_proj = init->proj_out_or_null(TypeFunc::Memory);
  if (mem_proj != nullptr) {
    Node *mem = init->in(TypeFunc::Memory);
    C->gvn_replace_by(mem_proj, mem);
  }
  C->gvn_replace_by(init, C->top());
  init->disconnect_inputs(C);
}

Node_List PhaseStringOpts::collect_toString_calls() {
  Node_List string_calls;
  Node_List worklist;

  _visited.clear();

  // Prime the worklist
  for (uint i = 1; i < C->root()->len(); i++) {
    Node* n = C->root()->in(i);
    if (n != nullptr && !_visited.test_set(n->_idx)) {
      worklist.push(n);
    }
  }

  uint encountered = 0;
  while (worklist.size() > 0) {
    Node* ctrl = worklist.pop();
    if (StringConcat::is_SB_toString(ctrl)) {
      CallStaticJavaNode* csj = ctrl->as_CallStaticJava();
      string_calls.push(csj);
      encountered++;
    }
    if (ctrl->in(0) != nullptr && !_visited.test_set(ctrl->in(0)->_idx)) {
      worklist.push(ctrl->in(0));
    }
    if (ctrl->is_Region()) {
      for (uint i = 1; i < ctrl->len(); i++) {
        if (ctrl->in(i) != nullptr && !_visited.test_set(ctrl->in(i)->_idx)) {
          worklist.push(ctrl->in(i));
        }
      }
    }
  }
#ifndef PRODUCT
  Atomic::add(&_stropts_total, encountered);
#endif
  return string_calls;
}

PhaseStringOpts::ProcessAppendResult PhaseStringOpts::process_append_candidate(CallStaticJavaNode* cnode,
                                                                               StringConcat* sc,
                                                                               ciMethod* m,
                                                                               ciSymbol* string_sig,
                                                                               ciSymbol* int_sig,
                                                                               ciSymbol* char_sig) {
  if (cnode->method() != nullptr && !cnode->method()->is_static() &&
      cnode->method()->holder() == m->holder() &&
      cnode->method()->name() == ciSymbols::append_name() &&
      (cnode->method()->signature()->as_symbol() == string_sig ||
       cnode->method()->signature()->as_symbol() == char_sig ||
       cnode->method()->signature()->as_symbol() == int_sig)) {
    if (sc->has_control(cnode)) {
      return ProcessAppendResult::AppendWasAdded;
    }
    sc->add_control(cnode);
    Node* arg = cnode->in(TypeFunc::Parms + 1);
    if (arg == nullptr || arg->is_top()) {
#ifndef PRODUCT
      if (PrintOptimizeStringConcat) {
        tty->print("giving up because the call is effectively dead");
        cnode->jvms()->dump_spec(tty);
        tty->cr();
      }
#endif
      return ProcessAppendResult::AbortOptimization;
    }

    if (cnode->method()->signature()->as_symbol() == int_sig) {
      sc->push_int(arg);
    } else if (cnode->method()->signature()->as_symbol() == char_sig) {
      sc->push_char(arg);
    } else if (arg->is_Proj() && arg->in(0)->is_CallStaticJava()) {
      CallStaticJavaNode* csj = arg->in(0)->as_CallStaticJava();
      if (csj->method() != nullptr &&
          csj->method()->intrinsic_id() == vmIntrinsics::_Integer_toString &&
          arg->outcnt() == 1) {
        // _control is the list of StringBuilder calls nodes which
        // will be replaced by new String code after this optimization.
        // Integer::toString() call is not part of StringBuilder calls
        // chain. It could be eliminated only if its result is used
        // only by this SB calls chain.
        // Another limitation: it should be used only once because
        // it is unknown that it is used only by this SB calls chain
        // until all related SB calls nodes are collected.
        assert(arg->unique_out() == cnode, "sanity");
        sc->add_control(csj);
        sc->push_int(csj->in(TypeFunc::Parms));
      } else {
        sc->push_string(arg);
      }
    } else {
      sc->push_string(arg);
    }
    return ProcessAppendResult::AppendWasAdded;
  }
  return ProcessAppendResult::CandidateIsNotAppend;
}

// Recognize fluent-chain and non-fluent uses of StringBuilder/Buffer. They are either explicit usages
// of them or the legacy bytecodes of string concatenation prior to JEP-280. eg.
//
// String result = new StringBuilder()
//   .append("foo")
//   .append("bar")
//   .append(123)
//   .toString(); // "foobar123"
//
// Fluent-chains are recognized by walking upwards along the receivers, starting from toString().
// Once the allocation of the StringBuilder has been reached, DU pairs are examined to find the
// constructor and non-fluent uses of the StringBuilder such as in this example:
//
//   StringBuilder sb = new StringBuilder();
//   sb.append("foo");
//   sb.toString();
//
// PS: Only a certain subset of constructor and append methods are acceptable.
// The criterion is that the length of argument is easy to work out in this phrase.
// It will drop complex cases such as Object.
//
StringConcat* PhaseStringOpts::build_candidate(CallStaticJavaNode* call) {
  ciMethod* m = call->method();
  ciSymbol* string_sig;
  ciSymbol* int_sig;
  ciSymbol* char_sig;
  if (m->holder() == C->env()->StringBuilder_klass()) {
    string_sig = ciSymbols::String_StringBuilder_signature();
    int_sig = ciSymbols::int_StringBuilder_signature();
    char_sig = ciSymbols::char_StringBuilder_signature();
  } else if (m->holder() == C->env()->StringBuffer_klass()) {
    string_sig = ciSymbols::String_StringBuffer_signature();
    int_sig = ciSymbols::int_StringBuffer_signature();
    char_sig = ciSymbols::char_StringBuffer_signature();
  } else {
    return nullptr;
  }
#ifndef PRODUCT
  if (PrintOptimizeStringConcat) {
    tty->print("considering toString call in ");
    call->jvms()->dump_spec(tty); tty->cr();
  }
#endif

  StringConcat* sc = new StringConcat(this, call);
  AllocateNode* alloc = nullptr;

  // possible opportunity for StringBuilder fusion
  CallStaticJavaNode* cnode = call;
  while (cnode) {
    Node* recv = cnode->in(TypeFunc::Parms)->uncast();
    if (recv->is_Proj()) {
      recv = recv->in(0);
    }
    cnode = recv->isa_CallStaticJava();
    if (cnode == nullptr) {
      alloc = recv->isa_Allocate();
      if (alloc == nullptr) {
        return nullptr;
      }
      // Find the constructor call
      Node* result = alloc->result_cast();
      if (result == nullptr || !result->is_CheckCastPP() || alloc->in(TypeFunc::Memory)->is_top()) {
        // strange looking allocation
#ifndef PRODUCT
        if (PrintOptimizeStringConcat) {
          tty->print("giving up because allocation looks strange ");
          alloc->jvms()->dump_spec(tty); tty->cr();
        }
#endif
        return nullptr;
      }
      Node* constructor = nullptr;
      for (SimpleDUIterator i(result); i.has_next(); i.next()) {
        CallStaticJavaNode *use = i.get()->isa_CallStaticJava();
        if (use != nullptr &&
            use->method() != nullptr &&
            !use->method()->is_static() &&
            use->method()->name() == ciSymbols::object_initializer_name() &&
            use->method()->holder() == m->holder()) {
          // Matched the constructor.
          if (constructor != nullptr) {
            // The constructor again. We must only process it once.
            continue;
          }
          ciSymbol* sig = use->method()->signature()->as_symbol();
          if (sig == ciSymbols::void_method_signature() ||
              sig == ciSymbols::int_void_signature() ||
              sig == ciSymbols::string_void_signature()) {
            if (sig == ciSymbols::string_void_signature()) {
              // StringBuilder(String) so pick this up as the first argument
              assert(use->in(TypeFunc::Parms + 1) != nullptr, "what?");
              const Type* type = _gvn->type(use->in(TypeFunc::Parms + 1));
              if (type == TypePtr::NULL_PTR) {
                // StringBuilder(null) throws exception.
#ifndef PRODUCT
                if (PrintOptimizeStringConcat) {
                  tty->print("giving up because StringBuilder(null) throws exception");
                  alloc->jvms()->dump_spec(tty);
                  tty->cr();
                }
#endif
                return nullptr;
              }
              // StringBuilder(str) argument needs null check.
              sc->push_string_null_check(use->in(TypeFunc::Parms + 1));
            } else if (sig == ciSymbols::int_void_signature()) {
              // StringBuilder(int) case.
              Node* parm = use->in(TypeFunc::Parms + 1);
              assert(parm != nullptr, "must exist");
              const TypeInt* type = _gvn->type(parm)->is_int();
              if (type->_hi < 0) {
                // Initial capacity argument is always negative in which case StringBuilder(int) throws
                // a NegativeArraySizeException. Bail out from string opts.
#ifndef PRODUCT
                if (PrintOptimizeStringConcat) {
                  tty->print("giving up because a negative argument is passed to StringBuilder(int) which "
                             "throws a NegativeArraySizeException");
                  alloc->jvms()->dump_spec(tty);
                  tty->cr();
                }
#endif
                return nullptr;
              } else if (type->_lo < 0) {
                // Argument could be negative: We need a runtime check to throw NegativeArraySizeException in that case.
                sc->push_negative_int_check(parm);
              }
            }
            // The int variant takes an initial size for the backing
            // array so just treat it like the void version.
            constructor = use;
          } else {
#ifndef PRODUCT
            if (PrintOptimizeStringConcat) {
              tty->print("unexpected constructor signature: %s", sig->as_utf8());
            }
#endif
          }
        } else if (use != nullptr) {
          if (process_append_candidate(use, sc, m, string_sig, int_sig, char_sig) == ProcessAppendResult::AbortOptimization) {
            // We must abort if process_append_candidate tells us to...
            return nullptr;
          }
          // ...but we do not care if we really found an append or not:
          // - If we found an append, that's perfect. Nothing further to do.
          // - If this is a call to an unrelated method, validate_mem_flow() (and validate_control_flow())
          //   will later check if this call prevents the optimization. So nothing to do here.
          // We will continue to look for the constructor (if not found already) and appends.
        }
      }
      if (constructor == nullptr) {
        // couldn't find constructor
#ifndef PRODUCT
        if (PrintOptimizeStringConcat) {
          tty->print("giving up because couldn't find constructor ");
          alloc->jvms()->dump_spec(tty); tty->cr();
        }
#endif
        return nullptr;
      }

      // Walked all the way back and found the constructor call so see
      // if this call converted into a direct string concatenation.
      sc->add_control(call);
      sc->add_control(constructor);
      sc->add_control(alloc);
      sc->set_allocation(alloc);
      sc->add_constructor(constructor);
      if (sc->validate_control_flow() && sc->validate_mem_flow()) {
        return sc;
      } else {
        return nullptr;
      }
    } else {
      ProcessAppendResult result = process_append_candidate(cnode, sc, m, string_sig, int_sig, char_sig);

      if (result == ProcessAppendResult::AbortOptimization) {
        return nullptr;
      } else if (result == ProcessAppendResult::CandidateIsNotAppend) {
        // some unhandled signature
#ifndef PRODUCT
        if (PrintOptimizeStringConcat) {
          tty->print("giving up because encountered unexpected signature ");
          cnode->tf()->dump();
          tty->cr();
          cnode->in(TypeFunc::Parms + 1)->dump();
        }
#endif
        return nullptr;
      }
    }
  }
  return nullptr;
}


PhaseStringOpts::PhaseStringOpts(PhaseGVN* gvn):
  Phase(StringOpts),
  _gvn(gvn) {

  assert(OptimizeStringConcat, "shouldn't be here");

  // Collect the types needed to talk about the various slices of memory
  byte_adr_idx = C->get_alias_index(TypeAryPtr::BYTES);

  // For each locally allocated StringBuffer see if the usages can be
  // collapsed into a single String construction.

  // Run through the list of allocation looking for SB.toString to see
  // if it's possible to fuse the usage of the SB into a single String
  // construction.
  GrowableArray<StringConcat*> concats;
  Node_List toStrings = collect_toString_calls();
  while (toStrings.size() > 0) {
    StringConcat* sc = build_candidate(toStrings.pop()->as_CallStaticJava());
    if (sc != nullptr) {
      concats.push(sc);
    }
  }

  // try to coalesce separate concats
 restart:
  for (int c = 0; c < concats.length(); c++) {
    StringConcat* sc = concats.at(c);
    for (int i = 0; i < sc->num_arguments(); i++) {
      Node* arg = sc->argument_uncast(i);
      if (arg->is_Proj() && StringConcat::is_SB_toString(arg->in(0))) {
        CallStaticJavaNode* csj = arg->in(0)->as_CallStaticJava();
        for (int o = 0; o < concats.length(); o++) {
          if (c == o) continue;
          StringConcat* other = concats.at(o);
          if (other->end() == csj) {
#ifndef PRODUCT
            if (PrintOptimizeStringConcat) {
              tty->print_cr("considering stacked concats");
            }
#endif

            StringConcat* merged = sc->merge(other, arg);
            if (merged->validate_control_flow() && merged->validate_mem_flow()) {
#ifndef PRODUCT
              Atomic::inc(&_stropts_merged);
              if (PrintOptimizeStringConcat) {
                tty->print_cr("stacking would succeed");
              }
#endif
              if (c < o) {
                concats.remove_at(o);
                concats.at_put(c, merged);
              } else {
                concats.remove_at(c);
                concats.at_put(o, merged);
              }
              goto restart;
            } else {
#ifndef PRODUCT
              if (PrintOptimizeStringConcat) {
                tty->print_cr("stacking would fail");
              }
#endif
            }
          }
        }
      }
    }
  }


  for (int c = 0; c < concats.length(); c++) {
    StringConcat* sc = concats.at(c);
    replace_string_concat(sc);
  }

  remove_dead_nodes();
}

void PhaseStringOpts::record_dead_node(Node* dead) {
  dead_worklist.push(dead);
}

void PhaseStringOpts::remove_dead_nodes() {
  // Delete any dead nodes to make things clean enough that escape
  // analysis doesn't get unhappy.
  while (dead_worklist.size() > 0) {
    Node* use = dead_worklist.pop();
    int opc = use->Opcode();
    switch (opc) {
      case Op_Region: {
        uint i = 1;
        for (i = 1; i < use->req(); i++) {
          if (use->in(i) != C->top()) {
            break;
          }
        }
        if (i >= use->req()) {
          for (SimpleDUIterator i(use); i.has_next(); i.next()) {
            Node* m = i.get();
            if (m->is_Phi()) {
              dead_worklist.push(m);
            }
          }
          C->gvn_replace_by(use, C->top());
        }
        break;
      }
      case Op_AddP:
      case Op_CreateEx: {
        // Recursively clean up references to CreateEx so EA doesn't
        // get unhappy about the partially collapsed graph.
        for (SimpleDUIterator i(use); i.has_next(); i.next()) {
          Node* m = i.get();
          if (m->is_AddP()) {
            dead_worklist.push(m);
          }
        }
        C->gvn_replace_by(use, C->top());
        break;
      }
      case Op_Phi:
        if (use->in(0) == C->top()) {
          C->gvn_replace_by(use, C->top());
        }
        break;
    }
  }
}


bool StringConcat::validate_mem_flow() {
  Compile* C = _stringopts->C;

  for (uint i = 0; i < _control.size(); i++) {
#ifndef PRODUCT
    Node_List path;
#endif
    Node* curr = _control.at(i);
    if (curr->is_Call() && curr != _begin) { // For all calls except the first allocation
      // Now here's the main invariant in our case:
      // For memory between the constructor, and appends, and toString we should only see bottom memory,
      // produced by the previous call we know about.
      if (!_constructors.contains(curr)) {
        NOT_PRODUCT(path.push(curr);)
        Node* mem = curr->in(TypeFunc::Memory);
        assert(mem != nullptr, "calls should have memory edge");
        assert(!mem->is_Phi(), "should be handled by control flow validation");
        NOT_PRODUCT(path.push(mem);)
        while (mem->is_MergeMem()) {
          for (uint i = 1; i < mem->req(); i++) {
            if (i != Compile::AliasIdxBot && mem->in(i) != C->top()) {
#ifndef PRODUCT
              if (PrintOptimizeStringConcat) {
                tty->print("fusion has incorrect memory flow (side effects) for ");
                _begin->jvms()->dump_spec(tty); tty->cr();
                path.dump();
              }
#endif
              return false;
            }
          }
          // skip through a potential MergeMem chain, linked through Bot
          mem = mem->in(Compile::AliasIdxBot);
          NOT_PRODUCT(path.push(mem);)
        }
        // now let it fall through, and see if we have a projection
        if (mem->is_Proj()) {
          // Should point to a previous known call
          Node *prev = mem->in(0);
          NOT_PRODUCT(path.push(prev);)
          if (!prev->is_Call() || !_control.contains(prev)) {
#ifndef PRODUCT
            if (PrintOptimizeStringConcat) {
              tty->print("fusion has incorrect memory flow (unknown call) for ");
              _begin->jvms()->dump_spec(tty); tty->cr();
              path.dump();
            }
#endif
            return false;
          }
        } else {
          assert(mem->is_Store() || mem->is_LoadStore(), "unexpected node type: %s", mem->Name());
#ifndef PRODUCT
          if (PrintOptimizeStringConcat) {
            tty->print("fusion has incorrect memory flow (unexpected source) for ");
            _begin->jvms()->dump_spec(tty); tty->cr();
            path.dump();
          }
#endif
          return false;
        }
      } else {
        // For memory that feeds into constructors it's more complicated.
        // However the advantage is that any side effect that happens between the Allocate/Initialize and
        // the constructor will have to be control-dependent on Initialize.
        // So we actually don't have to do anything, since it's going to be caught by the control flow
        // analysis.
#ifdef ASSERT
        // Do a quick verification of the control pattern between the constructor and the initialize node
        assert(curr->is_Call(), "constructor should be a call");
        // Go up the control starting from the constructor call
        Node* ctrl = curr->in(0);
        IfNode* iff = nullptr;
        RegionNode* copy = nullptr;

        while (true) {
          // skip known check patterns
          if (ctrl->is_Region()) {
            if (ctrl->as_Region()->is_copy()) {
              copy = ctrl->as_Region();
              ctrl = copy->is_copy();
            } else { // a cast
              assert(ctrl->req() == 3 &&
                     ctrl->in(1) != nullptr && ctrl->in(1)->is_Proj() &&
                     ctrl->in(2) != nullptr && ctrl->in(2)->is_Proj() &&
                     ctrl->in(1)->in(0) == ctrl->in(2)->in(0) &&
                     ctrl->in(1)->in(0) != nullptr && ctrl->in(1)->in(0)->is_If(),
                     "must be a simple diamond");
              Node* true_proj = ctrl->in(1)->is_IfTrue() ? ctrl->in(1) : ctrl->in(2);
              for (SimpleDUIterator i(true_proj); i.has_next(); i.next()) {
                Node* use = i.get();
                assert(use == ctrl || use->is_ConstraintCast(),
                       "unexpected user: %s", use->Name());
              }

              iff = ctrl->in(1)->in(0)->as_If();
              ctrl = iff->in(0);
            }
          } else if (ctrl->is_IfTrue()) { // null checks, class checks
            iff = ctrl->in(0)->as_If();
            // Verify that the other arm is an uncommon trap
            Node* otherproj = iff->proj_out(1 - ctrl->as_Proj()->_con);
            CallStaticJavaNode* call = otherproj->unique_out()->isa_CallStaticJava();
            assert(strcmp(call->_name, "uncommon_trap") == 0, "must be uncommon trap");
            ctrl = iff->in(0);
          } else {
            break;
          }
        }

        assert(ctrl->is_Proj(), "must be a projection");
        assert(ctrl->in(0)->is_Initialize(), "should be initialize");
        for (SimpleDUIterator i(ctrl); i.has_next(); i.next()) {
          Node* use = i.get();
          assert(use == copy || use == iff || use == curr || use->is_CheckCastPP() || use->is_Load(),
                 "unexpected user: %s", use->Name());
        }
#endif // ASSERT
      }
    }
  }

#ifndef PRODUCT
  if (PrintOptimizeStringConcat) {
    tty->print("fusion has correct memory flow for ");
    _begin->jvms()->dump_spec(tty); tty->cr();
    tty->cr();
  }
#endif
  return true;
}

bool StringConcat::validate_control_flow() {
  // We found all the calls and arguments now lets see if it's
  // safe to transform the graph as we would expect.

  // Check to see if this resulted in too many uncommon traps previously
  if (Compile::current()->too_many_traps(_begin->jvms()->method(), _begin->jvms()->bci(),
                        Deoptimization::Reason_intrinsic)) {
    return false;
  }

  // Walk backwards over the control flow from toString to the
  // allocation and make sure all the control flow is ok.  This
  // means it's either going to be eliminated once the calls are
  // removed or it can safely be transformed into an uncommon
  // trap.

  int null_check_count = 0;
  Unique_Node_List ctrl_path;

  assert(_control.contains(_begin), "missing");
  assert(_control.contains(_end), "missing");

  // Collect the nodes that we know about and will eliminate into ctrl_path
  for (uint i = 0; i < _control.size(); i++) {
    // Push the call and it's control projection
    Node* n = _control.at(i);
    if (n->is_Allocate()) {
      AllocateNode* an = n->as_Allocate();
      InitializeNode* init = an->initialization();
      ctrl_path.push(init);
      ctrl_path.push(init->as_Multi()->proj_out(0));
    }
    if (n->is_Call()) {
      CallNode* cn = n->as_Call();
      ctrl_path.push(cn);
      ctrl_path.push(cn->proj_out(0));
      ctrl_path.push(cn->proj_out(0)->unique_out());
      Node* catchproj = cn->proj_out(0)->unique_out()->as_Catch()->proj_out_or_null(0);
      if (catchproj != nullptr) {
        ctrl_path.push(catchproj);
      }
    } else {
      ShouldNotReachHere();
    }
  }

  // Skip backwards through the control checking for unexpected control flow
  Node* ptr = _end;
  bool fail = false;
  while (ptr != _begin) {
    if (ptr->is_Call() && ctrl_path.member(ptr)) {
      ptr = ptr->in(0);
    } else if (ptr->is_CatchProj() && ctrl_path.member(ptr)) {
      ptr = ptr->in(0)->in(0)->in(0);
      assert(ctrl_path.member(ptr), "should be a known piece of control");
    } else if (ptr->is_IfTrue()) {
      IfNode* iff = ptr->in(0)->as_If();
      BoolNode* b = iff->in(1)->isa_Bool();

      if (b == nullptr) {
#ifndef PRODUCT
        if (PrintOptimizeStringConcat) {
          tty->print_cr("unexpected input to IfNode");
          iff->in(1)->dump();
          tty->cr();
        }
#endif
        fail = true;
        break;
      }

      Node* cmp = b->in(1);
      Node* v1 = cmp->in(1);
      Node* v2 = cmp->in(2);
      Node* otherproj = iff->proj_out(1 - ptr->as_Proj()->_con);

      // Null check of the return of append which can simply be eliminated
      if (b->_test._test == BoolTest::ne &&
          v2->bottom_type() == TypePtr::NULL_PTR &&
          v1->is_Proj() && ctrl_path.member(v1->in(0))) {
        // null check of the return value of the append
        null_check_count++;
        if (otherproj->outcnt() == 1) {
          CallStaticJavaNode* call = otherproj->unique_out()->isa_CallStaticJava();
          if (call != nullptr && call->_name != nullptr && strcmp(call->_name, "uncommon_trap") == 0) {
            ctrl_path.push(call);
          }
        }
        _control.push(ptr);
        ptr = ptr->in(0)->in(0);
        continue;
      }

      // A test which leads to an uncommon trap which should be safe.
      // Later this trap will be converted into a trap that restarts
      // at the beginning.
      if (otherproj->outcnt() == 1) {
        CallStaticJavaNode* call = otherproj->unique_out()->isa_CallStaticJava();
        if (call != nullptr && call->_name != nullptr && strcmp(call->_name, "uncommon_trap") == 0) {
          // control flow leads to uct so should be ok
          _uncommon_traps.push(call);
          ctrl_path.push(call);
          ptr = ptr->in(0)->in(0);
          continue;
        }
      }

#ifndef PRODUCT
      // Some unexpected control flow we don't know how to handle.
      if (PrintOptimizeStringConcat) {
        tty->print_cr("failing with unknown test");
        b->dump();
        cmp->dump();
        v1->dump();
        v2->dump();
        tty->cr();
      }
#endif
      fail = true;
      break;
    } else if (ptr->is_Proj() && ptr->in(0)->is_Initialize()) {
      // Check for side effect between Initialize and the constructor
      for (SimpleDUIterator iter(ptr); iter.has_next(); iter.next()) {
        Node* use = iter.get();
        if (!use->is_CFG() && !use->is_CheckCastPP() && !use->is_Load()) {
#ifndef PRODUCT
          if (PrintOptimizeStringConcat) {
            tty->print_cr("unexpected control use of Initialize");
            ptr->in(0)->dump(); // Initialize node
            use->dump(1);
          }
#endif
          fail = true;
          break;
        }
      }
      ptr = ptr->in(0)->in(0);
    } else if (ptr->is_Region()) {
      Node* copy = ptr->as_Region()->is_copy();
      if (copy != nullptr) {
        ptr = copy;
        continue;
      }
      if (ptr->req() == 3 &&
          ptr->in(1) != nullptr && ptr->in(1)->is_Proj() &&
          ptr->in(2) != nullptr && ptr->in(2)->is_Proj() &&
          ptr->in(1)->in(0) == ptr->in(2)->in(0) &&
          ptr->in(1)->in(0) != nullptr && ptr->in(1)->in(0)->is_If()) {
        // Simple diamond.
        // XXX should check for possibly merging stores.  simple data merges are ok.
        // The IGVN will make this simple diamond go away when it
        // transforms the Region. Make sure it sees it.
        Compile::current()->record_for_igvn(ptr);
        _control.push(ptr);
        ptr = ptr->in(1)->in(0)->in(0);
        continue;
      }
#ifndef PRODUCT
      if (PrintOptimizeStringConcat) {
        tty->print_cr("fusion would fail for region");
        _begin->dump();
        ptr->dump(2);
      }
#endif
      fail = true;
      break;
    } else {
      // other unknown control
      if (!fail) {
#ifndef PRODUCT
        if (PrintOptimizeStringConcat) {
          tty->print_cr("fusion would fail for");
          _begin->dump();
        }
#endif
        fail = true;
      }
#ifndef PRODUCT
      if (PrintOptimizeStringConcat) {
        ptr->dump();
      }
#endif
      ptr = ptr->in(0);
    }
  }
#ifndef PRODUCT
  if (PrintOptimizeStringConcat && fail) {
    tty->cr();
  }
#endif
  if (fail) return !fail;

  // Validate that all these results produced are contained within
  // this cluster of objects.  First collect all the results produced
  // by calls in the region.
  _stringopts->_visited.clear();
  Node_List worklist;
  Node* final_result = _end->proj_out_or_null(TypeFunc::Parms);
  for (uint i = 0; i < _control.size(); i++) {
    CallNode* cnode = _control.at(i)->isa_Call();
    if (cnode != nullptr) {
      _stringopts->_visited.test_set(cnode->_idx);
    }
    Node* result = cnode != nullptr ? cnode->proj_out_or_null(TypeFunc::Parms) : nullptr;
    if (result != nullptr && result != final_result) {
      worklist.push(result);
    }
  }

  Node* last_result = nullptr;
  while (worklist.size() > 0) {
    Node* result = worklist.pop();
    if (_stringopts->_visited.test_set(result->_idx))
      continue;
    for (SimpleDUIterator i(result); i.has_next(); i.next()) {
      Node *use = i.get();
      if (ctrl_path.member(use)) {
        // already checked this
        continue;
      }
      int opc = use->Opcode();
      if (opc == Op_CmpP || opc == Op_Node) {
        ctrl_path.push(use);
        continue;
      }
      if (opc == Op_CastPP || opc == Op_CheckCastPP) {
        for (SimpleDUIterator j(use); j.has_next(); j.next()) {
          worklist.push(j.get());
        }
        worklist.push(use->in(1));
        ctrl_path.push(use);
        continue;
      }
#ifndef PRODUCT
      if (PrintOptimizeStringConcat) {
        if (result != last_result) {
          last_result = result;
          tty->print_cr("extra uses for result:");
          last_result->dump();
        }
        use->dump();
      }
#endif
      fail = true;
      break;
    }
  }

#ifndef PRODUCT
  if (PrintOptimizeStringConcat && !fail) {
    ttyLocker ttyl;
    tty->cr();
    tty->print("fusion has correct control flow (%d %d) for ", null_check_count, _uncommon_traps.size());
    _begin->jvms()->dump_spec(tty); tty->cr();
    for (int i = 0; i < num_arguments(); i++) {
      argument(i)->dump();
    }
    _control.dump();
    tty->cr();
  }
#endif

  return !fail;
}

// Mirror of Integer.stringSize() method, return the count of digits in integer,
Node* PhaseStringOpts::int_stringSize(GraphKit& kit, Node* arg) {
  if (arg->is_Con()) {
    // Constant integer. Compute constant length
    jint arg_val = arg->get_int();
    jint d = 1;
    if (arg_val >= 0) {
      d = 0;
      arg_val = -arg_val;
    }
    jint p = -10;
    for (int i = 1; i < 10; i++) {
      if (arg_val > p) {
        return __ intcon(i + d);
      }
      p = java_multiply(10, p);
    }
    return __ intcon(10 + d);
  }

  // int d = 1;
  // if (x >= 0) {
  //     d = 0;
  //     x = -x;
  // }
  RegionNode* sign_merge = new RegionNode(3);
  kit.gvn().set_type(sign_merge, Type::CONTROL);
  Node* digit_cnt = new PhiNode(sign_merge, TypeInt::INT);
  kit.gvn().set_type(digit_cnt, TypeInt::INT);
  Node* val = new PhiNode(sign_merge, TypeInt::INT);
  kit.gvn().set_type(val, TypeInt::INT);

  IfNode* iff = kit.create_and_map_if(kit.control(),
                                      __ Bool(__ CmpI(arg, __ intcon(0)), BoolTest::ge),
                                      PROB_FAIR, COUNT_UNKNOWN);
  sign_merge->init_req(1, __ IfTrue(iff));
  sign_merge->init_req(2, __ IfFalse(iff));
  digit_cnt->init_req(1, __ intcon(0));
  digit_cnt->init_req(2, __ intcon(1));
  val->init_req(1, __ SubI(__ intcon(0), arg));
  val->init_req(2, arg);
  kit.set_control(sign_merge);

  // int p = -10;
  // for (int i = 1; i < 10; i++) {
  //     if (x > p)
  //         return i + d;
  //     p = 10 * p;
  // }
  RegionNode* final_merge = new RegionNode(3);
  kit.gvn().set_type(final_merge, Type::CONTROL);
  Node* final_size = new PhiNode(final_merge, TypeInt::INT);
  kit.gvn().set_type(final_size, TypeInt::INT);

  kit.add_parse_predicates();
  C->set_has_loops(true);

  RegionNode* loop = new RegionNode(3);
  kit.gvn().set_type(loop, Type::CONTROL);
  Node* index = new PhiNode(loop, TypeInt::INT);
  kit.gvn().set_type(index, TypeInt::INT);
  Node* temp = new PhiNode(loop, TypeInt::INT);
  kit.gvn().set_type(temp, TypeInt::INT);

  loop->init_req(1, kit.control());
  index->init_req(1, __ intcon(1));
  temp->init_req(1, __ intcon(-10));
  kit.set_control(loop);

  Node* limit = __ CmpI(index, __ intcon(10));
  Node* limitb = __ Bool(limit, BoolTest::lt);
  IfNode* iff2 = kit.create_and_map_if(kit.control(), limitb, PROB_MIN, COUNT_UNKNOWN);
  Node* limit_less = __ IfTrue(iff2);
  kit.set_control(limit_less);

  Node* cmp = __ CmpI(val, temp);
  Node* cmpb = __ Bool(cmp, BoolTest::gt);
  IfNode* iff3 = kit.create_and_map_if(kit.control(), cmpb, PROB_MIN, COUNT_UNKNOWN);
  Node* cmp_le = __ IfFalse(iff3);
  kit.set_control(cmp_le);

  loop->init_req(2, kit.control());
  index->init_req(2, __ AddI(index, __ intcon(1)));
  temp->init_req(2, __ MulI(temp, __ intcon(10)));

  final_merge->init_req(1, __ IfFalse(iff2));
  final_merge->init_req(2, __ IfTrue(iff3));
  final_size->init_req(1, __ AddI(digit_cnt, __ intcon(10)));
  final_size->init_req(2, __ AddI(digit_cnt, index));
  kit.set_control(final_merge);

  C->record_for_igvn(sign_merge);
  C->record_for_igvn(digit_cnt);
  C->record_for_igvn(val);
  C->record_for_igvn(final_merge);
  C->record_for_igvn(final_size);
  C->record_for_igvn(loop);
  C->record_for_igvn(index);
  C->record_for_igvn(temp);
  return final_size;
}

// Simplified version of Integer.getChars
void PhaseStringOpts::getChars(GraphKit& kit, Node* arg, Node* dst_array, BasicType bt, Node* end, Node* final_merge, Node* final_mem, int merge_index) {
  // if (i < 0) {
  //     sign = '-';
  //     i = -i;
  // }
  IfNode* iff = kit.create_and_map_if(kit.control(), __ Bool(__ CmpI(arg, __ intcon(0)), BoolTest::lt),
                                      PROB_FAIR, COUNT_UNKNOWN);

  RegionNode* merge = new RegionNode(3);
  kit.gvn().set_type(merge, Type::CONTROL);
  Node* i = new PhiNode(merge, TypeInt::INT);
  kit.gvn().set_type(i, TypeInt::INT);
  Node* sign = new PhiNode(merge, TypeInt::INT);
  kit.gvn().set_type(sign, TypeInt::INT);

  merge->init_req(1, __ IfTrue(iff));
  i->init_req(1, __ SubI(__ intcon(0), arg));
  sign->init_req(1, __ intcon('-'));
  merge->init_req(2, __ IfFalse(iff));
  i->init_req(2, arg);
  sign->init_req(2, __ intcon(0));

  kit.set_control(merge);

  C->record_for_igvn(merge);
  C->record_for_igvn(i);
  C->record_for_igvn(sign);

  // for (;;) {
  //     q = i / 10;
  //     r = i - ((q << 3) + (q << 1));  // r = i-(q*10) ...
  //     buf [--charPos] = digits [r];
  //     i = q;
  //     if (i == 0) break;
  // }

  // Add Parse Predicates first.
  kit.add_parse_predicates();

  C->set_has_loops(true);
  RegionNode* head = new RegionNode(3);
  head->init_req(1, kit.control());

  kit.gvn().set_type(head, Type::CONTROL);
  Node* i_phi = new PhiNode(head, TypeInt::INT);
  i_phi->init_req(1, i);
  kit.gvn().set_type(i_phi, TypeInt::INT);
  Node* charPos = new PhiNode(head, TypeInt::INT);
  charPos->init_req(1, end);
  kit.gvn().set_type(charPos, TypeInt::INT);
  Node* mem = PhiNode::make(head, kit.memory(byte_adr_idx), Type::MEMORY, TypeAryPtr::BYTES);
  kit.gvn().set_type(mem, Type::MEMORY);

  kit.set_control(head);
  kit.set_memory(mem, byte_adr_idx);

  Node* q = __ DivI(kit.null(), i_phi, __ intcon(10));
  Node* r = __ SubI(i_phi, __ AddI(__ LShiftI(q, __ intcon(3)),
                                   __ LShiftI(q, __ intcon(1))));
  Node* index = __ SubI(charPos, __ intcon((bt == T_BYTE) ? 1 : 2));
  Node* ch = __ AddI(r, __ intcon('0'));
  Node* st = __ store_to_memory(kit.control(), kit.array_element_address(dst_array, index, T_BYTE),
                                ch, bt, MemNode::unordered, false /* require_atomic_access */,
                                false /* unaligned */, (bt != T_BYTE) /* mismatched */);

  iff = kit.create_and_map_if(head, __ Bool(__ CmpI(q, __ intcon(0)), BoolTest::ne),
                              PROB_FAIR, COUNT_UNKNOWN);
  Node* ne = __ IfTrue(iff);
  Node* eq = __ IfFalse(iff);

  head->init_req(2, ne);
  mem->init_req(2, st);

  i_phi->init_req(2, q);
  charPos->init_req(2, index);
  charPos = index;

  kit.set_control(eq);
  kit.set_memory(st, byte_adr_idx);

  C->record_for_igvn(head);
  C->record_for_igvn(mem);
  C->record_for_igvn(i_phi);
  C->record_for_igvn(charPos);

  // if (sign != 0) {
  //     buf [--charPos] = sign;
  // }
  iff = kit.create_and_map_if(kit.control(), __ Bool(__ CmpI(sign, __ intcon(0)), BoolTest::ne),
                              PROB_FAIR, COUNT_UNKNOWN);

  final_merge->init_req(merge_index + 2, __ IfFalse(iff));
  final_mem->init_req(merge_index + 2, kit.memory(byte_adr_idx));

  kit.set_control(__ IfTrue(iff));
  if (kit.stopped()) {
    final_merge->init_req(merge_index + 1, C->top());
    final_mem->init_req(merge_index + 1, C->top());
  } else {
    Node* index = __ SubI(charPos, __ intcon((bt == T_BYTE) ? 1 : 2));
    st = __ store_to_memory(kit.control(), kit.array_element_address(dst_array, index, T_BYTE),
                            sign, bt, MemNode::unordered, false /* require_atomic_access */, false /* unaligned */,
                            (bt != T_BYTE) /* mismatched */);

    final_merge->init_req(merge_index + 1, kit.control());
    final_mem->init_req(merge_index + 1, st);
  }
}

// Copy the characters representing arg into dst_array starting at start
Node* PhaseStringOpts::int_getChars(GraphKit& kit, Node* arg, Node* dst_array, Node* dst_coder, Node* start, Node* size) {
  bool dcon = dst_coder->is_Con();
  bool dbyte = dcon ? (dst_coder->get_int() == java_lang_String::CODER_LATIN1) : false;
  Node* end = __ AddI(start, __ LShiftI(size, dst_coder));

  // The final_merge node has 4 entries in case the encoding is known:
  // (0) Control, (1) result w/ sign, (2) result w/o sign, (3) result for Integer.min_value
  // or 6 entries in case the encoding is not known:
  // (0) Control, (1) Latin1 w/ sign, (2) Latin1 w/o sign, (3) min_value, (4) UTF16 w/ sign, (5) UTF16 w/o sign
  RegionNode* final_merge = new RegionNode(dcon ? 4 : 6);
  kit.gvn().set_type(final_merge, Type::CONTROL);

  Node* final_mem = PhiNode::make(final_merge, kit.memory(byte_adr_idx), Type::MEMORY, TypeAryPtr::BYTES);
  kit.gvn().set_type(final_mem, Type::MEMORY);

  // need to handle arg == Integer.MIN_VALUE specially because negating doesn't make it positive
  IfNode* iff = kit.create_and_map_if(kit.control(), __ Bool(__ CmpI(arg, __ intcon(0x80000000)), BoolTest::ne),
                                      PROB_FAIR, COUNT_UNKNOWN);

  Node* old_mem = kit.memory(byte_adr_idx);

  kit.set_control(__ IfFalse(iff));
  if (kit.stopped()) {
    // Statically not equal to MIN_VALUE so this path is dead
    final_merge->init_req(3, kit.control());
  } else {
    copy_string(kit, __ makecon(TypeInstPtr::make(C->env()->the_min_jint_string())),
                dst_array, dst_coder, start);
    final_merge->init_req(3, kit.control());
    final_mem->init_req(3, kit.memory(byte_adr_idx));
  }

  kit.set_control(__ IfTrue(iff));
  kit.set_memory(old_mem, byte_adr_idx);

  if (!dcon) {
    // Check encoding of destination
    iff = kit.create_and_map_if(kit.control(), __ Bool(__ CmpI(dst_coder, __ intcon(0)), BoolTest::eq),
                                PROB_FAIR, COUNT_UNKNOWN);
    old_mem = kit.memory(byte_adr_idx);
  }
  if (!dcon || dbyte) {
    // Destination is Latin1,
    if (!dcon) {
      kit.set_control(__ IfTrue(iff));
    }
    getChars(kit, arg, dst_array, T_BYTE, end, final_merge, final_mem);
  }
  if (!dcon || !dbyte) {
    // Destination is UTF16
    int merge_index = 0;
    if (!dcon) {
      kit.set_control(__ IfFalse(iff));
      kit.set_memory(old_mem, byte_adr_idx);
      merge_index = 3; // Account for Latin1 case
    }
    getChars(kit, arg, dst_array, T_CHAR, end, final_merge, final_mem, merge_index);
  }

  // Final merge point for Latin1 and UTF16 case
  kit.set_control(final_merge);
  kit.set_memory(final_mem, byte_adr_idx);

  C->record_for_igvn(final_merge);
  C->record_for_igvn(final_mem);
  return end;
}

// Copy 'count' bytes/chars from src_array to dst_array starting at index start
void PhaseStringOpts::arraycopy(GraphKit& kit, IdealKit& ideal, Node* src_array, Node* dst_array, BasicType elembt, Node* start, Node* count) {
  assert(elembt == T_BYTE || elembt == T_CHAR, "Invalid type for arraycopy");

  if (elembt == T_CHAR) {
    // Get number of chars
    count = __ RShiftI(count, __ intcon(1));
  }

  Node* extra = nullptr;
#ifdef _LP64
  count = __ ConvI2L(count);
  extra = C->top();
#endif

  Node* src_ptr = __ array_element_address(src_array, __ intcon(0), T_BYTE);
  Node* dst_ptr = __ array_element_address(dst_array, start, T_BYTE);
  // Check if destination address is aligned to HeapWordSize
  const TypeInt* tdst = __ gvn().type(start)->is_int();
  bool aligned = tdst->is_con() && ((tdst->get_con() * type2aelembytes(T_BYTE)) % HeapWordSize == 0);
  // Figure out which arraycopy runtime method to call (disjoint, uninitialized).
  const char* copyfunc_name = "arraycopy";
  address     copyfunc_addr = StubRoutines::select_arraycopy_function(elembt, aligned, true, copyfunc_name, true);
  ideal.make_leaf_call_no_fp(OptoRuntime::fast_arraycopy_Type(), copyfunc_addr, copyfunc_name,
                             TypeAryPtr::BYTES, src_ptr, dst_ptr, count, extra);
}

#undef __
#define __ ideal.

// Copy contents of a Latin1 encoded string from src_array to dst_array
void PhaseStringOpts::copy_latin1_string(GraphKit& kit, IdealKit& ideal, Node* src_array, IdealVariable& count,
                                         Node* dst_array, Node* dst_coder, Node* start) {
  bool dcon = dst_coder->is_Con();
  bool dbyte = dcon ? (dst_coder->get_int() == java_lang_String::CODER_LATIN1) : false;

  if (!dcon) {
    __ if_then(dst_coder, BoolTest::eq, __ ConI(java_lang_String::CODER_LATIN1));
  }
  if (!dcon || dbyte) {
    // Destination is Latin1. Simply emit a byte arraycopy.
    arraycopy(kit, ideal, src_array, dst_array, T_BYTE, start, __ value(count));
  }
  if (!dcon) {
    __ else_();
  }
  if (!dcon || !dbyte) {
    // Destination is UTF16. Inflate src_array into dst_array.
    kit.sync_kit(ideal);
    if (Matcher::match_rule_supported(Op_StrInflatedCopy)) {
      // Use fast intrinsic
      Node* src = kit.array_element_address(src_array, kit.intcon(0), T_BYTE);
      Node* dst = kit.array_element_address(dst_array, start, T_BYTE);
      kit.inflate_string(src, dst, TypeAryPtr::BYTES, __ value(count));
    } else {
      // No intrinsic available, use slow method
      kit.inflate_string_slow(src_array, dst_array, start, __ value(count));
    }
    ideal.sync_kit(&kit);
    // Multiply count by two since we now need two bytes per char
    __ set(count, __ LShiftI(__ value(count), __ ConI(1)));
  }
  if (!dcon) {
    __ end_if();
  }
}

// Read two bytes from index and index+1 and convert them to a char
static jchar readChar(ciTypeArray* array, int index) {
  int shift_high, shift_low;
#ifdef VM_LITTLE_ENDIAN
    shift_high = 0;
    shift_low = 8;
#else
    shift_high = 8;
    shift_low = 0;
#endif

  jchar b1 = ((jchar) array->byte_at(index)) & 0xff;
  jchar b2 = ((jchar) array->byte_at(index+1)) & 0xff;
  return (b1 << shift_high) | (b2 << shift_low);
}

// Copy contents of constant src_array to dst_array by emitting individual stores
void PhaseStringOpts::copy_constant_string(GraphKit& kit, IdealKit& ideal, ciTypeArray* src_array, IdealVariable& count,
                                           bool src_is_byte, Node* dst_array, Node* dst_coder, Node* start) {
  bool dcon = dst_coder->is_Con();
  bool dbyte = dcon ? (dst_coder->get_int() == java_lang_String::CODER_LATIN1) : false;
  int length = src_array->length();

  if (!dcon) {
    __ if_then(dst_coder, BoolTest::eq, __ ConI(java_lang_String::CODER_LATIN1));
  }
  if (!dcon || dbyte) {
    // Destination is Latin1. Copy each byte of src_array into dst_array.
    Node* index = start;
    for (int i = 0; i < length; i++) {
      Node* adr = kit.array_element_address(dst_array, index, T_BYTE);
      Node* val = __ ConI(src_array->byte_at(i));
      __ store(__ ctrl(), adr, val, T_BYTE, byte_adr_idx, MemNode::unordered);
      index = __ AddI(index, __ ConI(1));
    }
  }
  if (!dcon) {
    __ else_();
  }
  if (!dcon || !dbyte) {
    // Destination is UTF16. Copy each char of src_array into dst_array.
    Node* index = start;
    for (int i = 0; i < length; i++) {
      Node* adr = kit.array_element_address(dst_array, index, T_BYTE);
      jchar val;
      if (src_is_byte) {
        val = src_array->byte_at(i) & 0xff;
      } else {
        val = readChar(src_array, i++);
      }
      __ store(__ ctrl(), adr, __ ConI(val), T_CHAR, byte_adr_idx, MemNode::unordered, false /* require_atomic_access */,
               true /* mismatched */);
      index = __ AddI(index, __ ConI(2));
    }
    if (src_is_byte) {
      // Multiply count by two since we now need two bytes per char
      __ set(count, __ ConI(2 * length));
    }
  }
  if (!dcon) {
    __ end_if();
  }
}

// Compress copy contents of the byte/char String str into dst_array starting at index start.
Node* PhaseStringOpts::copy_string(GraphKit& kit, Node* str, Node* dst_array, Node* dst_coder, Node* start) {
  Node* src_array = kit.load_String_value(str, true);

  IdealKit ideal(&kit, true, true);
  IdealVariable count(ideal); __ declarations_done();

  if (str->is_Con()) {
    // Constant source string
    ciTypeArray* src_array_type = get_constant_value(kit, str);

    // Check encoding of constant string
    bool src_is_byte = (get_constant_coder(kit, str) == java_lang_String::CODER_LATIN1);

    // For small constant strings just emit individual stores.
    // A length of 6 seems like a good space/speed tradeof.
    __ set(count, __ ConI(src_array_type->length()));
    int src_len = src_array_type->length() / (src_is_byte ? 1 : 2);
    if (src_len < unroll_string_copy_length) {
      // Small constant string
      copy_constant_string(kit, ideal, src_array_type, count, src_is_byte, dst_array, dst_coder, start);
    } else if (src_is_byte) {
      // Source is Latin1
      copy_latin1_string(kit, ideal, src_array, count, dst_array, dst_coder, start);
    } else {
      // Source is UTF16 (destination too). Simply emit a char arraycopy.
      arraycopy(kit, ideal, src_array, dst_array, T_CHAR, start, __ value(count));
    }
  } else {
    Node* size = kit.load_array_length(src_array);
    __ set(count, size);
    // Non-constant source string
    if (CompactStrings) {
      // Emit runtime check for coder
      Node* coder = kit.load_String_coder(str, true);
      __ if_then(coder, BoolTest::eq, __ ConI(java_lang_String::CODER_LATIN1)); {
        // Source is Latin1
        copy_latin1_string(kit, ideal, src_array, count, dst_array, dst_coder, start);
      } __ else_();
    }
    // Source is UTF16 (destination too). Simply emit a char arraycopy.
    arraycopy(kit, ideal, src_array, dst_array, T_CHAR, start, __ value(count));

    if (CompactStrings) {
      __ end_if();
    }
  }

  // Finally sync IdealKit and GraphKit.
  kit.sync_kit(ideal);
  return __ AddI(start, __ value(count));
}

// Compress copy the char into dst_array at index start.
Node* PhaseStringOpts::copy_char(GraphKit& kit, Node* val, Node* dst_array, Node* dst_coder, Node* start) {
  bool dcon = (dst_coder != nullptr) && dst_coder->is_Con();
  bool dbyte = dcon ? (dst_coder->get_int() == java_lang_String::CODER_LATIN1) : false;

  IdealKit ideal(&kit, true, true);
  IdealVariable end(ideal); __ declarations_done();
  Node* adr = kit.array_element_address(dst_array, start, T_BYTE);
  if (!dcon){
    __ if_then(dst_coder, BoolTest::eq, __ ConI(java_lang_String::CODER_LATIN1));
  }
  if (!dcon || dbyte) {
    // Destination is Latin1. Store a byte.
    __ store(__ ctrl(), adr, val, T_BYTE, byte_adr_idx, MemNode::unordered);
    __ set(end, __ AddI(start, __ ConI(1)));
  }
  if (!dcon) {
    __ else_();
  }
  if (!dcon || !dbyte) {
    // Destination is UTF16. Store a char.
    __ store(__ ctrl(), adr, val, T_CHAR, byte_adr_idx, MemNode::unordered, false /* require_atomic_access */,
             true /* mismatched */);
    __ set(end, __ AddI(start, __ ConI(2)));
  }
  if (!dcon) {
    __ end_if();
  }
  // Finally sync IdealKit and GraphKit.
  kit.sync_kit(ideal);
  return __ value(end);
}

#undef __
#define __ kit.

// Allocate a byte array of specified length.
Node* PhaseStringOpts::allocate_byte_array(GraphKit& kit, IdealKit* ideal, Node* length) {
  if (ideal != nullptr) {
    // Sync IdealKit and graphKit.
    kit.sync_kit(*ideal);
  }
  Node* byte_array = nullptr;
  {
    PreserveReexecuteState preexecs(&kit);
    // The original jvms is for an allocation of either a String or
    // StringBuffer so no stack adjustment is necessary for proper
    // reexecution.  If we deoptimize in the slow path the bytecode
    // will be reexecuted and the char[] allocation will be thrown away.
    kit.jvms()->set_should_reexecute(true);
    byte_array = kit.new_array(__ makecon(TypeKlassPtr::make(ciTypeArrayKlass::make(T_BYTE))),
                               length, 1);
  }

  // Mark the allocation so that zeroing is skipped since the code
  // below will overwrite the entire array
  AllocateArrayNode* byte_alloc = AllocateArrayNode::Ideal_array_allocation(byte_array);
  byte_alloc->maybe_set_complete(_gvn);

  if (ideal != nullptr) {
    // Sync IdealKit and graphKit.
    ideal->sync_kit(&kit);
  }
  return byte_array;
}

jbyte PhaseStringOpts::get_constant_coder(GraphKit& kit, Node* str) {
  assert(str->is_Con(), "String must be constant");
  const TypeOopPtr* str_type = kit.gvn().type(str)->isa_oopptr();
  ciInstance* str_instance = str_type->const_oop()->as_instance();
  jbyte coder = str_instance->field_value_by_offset(java_lang_String::coder_offset()).as_byte();
  assert(CompactStrings || (coder == java_lang_String::CODER_UTF16), "Strings must be UTF16 encoded");
  return coder;
}

int PhaseStringOpts::get_constant_length(GraphKit& kit, Node* str) {
  assert(str->is_Con(), "String must be constant");
  return get_constant_value(kit, str)->length();
}

ciTypeArray* PhaseStringOpts::get_constant_value(GraphKit& kit, Node* str) {
  assert(str->is_Con(), "String must be constant");
  const TypeOopPtr* str_type = kit.gvn().type(str)->isa_oopptr();
  ciInstance* str_instance = str_type->const_oop()->as_instance();
  ciObject* src_array = str_instance->field_value_by_offset(java_lang_String::value_offset()).as_object();
  return src_array->as_type_array();
}

void PhaseStringOpts::replace_string_concat(StringConcat* sc) {
  // Log a little info about the transformation
  sc->maybe_log_transform();

  // pull the JVMState of the allocation into a SafePointNode to serve as
  // as a shim for the insertion of the new code.
  JVMState* jvms     = sc->begin()->jvms()->clone_shallow(C);
  uint size = sc->begin()->req();
  SafePointNode* map = new SafePointNode(size, jvms);

  // copy the control and memory state from the final call into our
  // new starting state.  This allows any preceding tests to feed
  // into the new section of code.
  for (uint i1 = 0; i1 < TypeFunc::Parms; i1++) {
    map->init_req(i1, sc->end()->in(i1));
  }
  // blow away old allocation arguments
  for (uint i1 = TypeFunc::Parms; i1 < jvms->debug_start(); i1++) {
    map->init_req(i1, C->top());
  }
  // Copy the rest of the inputs for the JVMState
  for (uint i1 = jvms->debug_start(); i1 < sc->begin()->req(); i1++) {
    map->init_req(i1, sc->begin()->in(i1));
  }
  // Make sure the memory state is a MergeMem for parsing.
  if (!map->in(TypeFunc::Memory)->is_MergeMem()) {
    map->set_req(TypeFunc::Memory, MergeMemNode::make(map->in(TypeFunc::Memory)));
  }

  jvms->set_map(map);
  map->ensure_stack(jvms, jvms->method()->max_stack());

  // disconnect all the old StringBuilder calls from the graph
  sc->eliminate_unneeded_control();

  // At this point all the old work has been completely removed from
  // the graph and the saved JVMState exists at the point where the
  // final toString call used to be.
  GraphKit kit(jvms);

  // There may be uncommon traps which are still using the
  // intermediate states and these need to be rewritten to point at
  // the JVMState at the beginning of the transformation.
  sc->convert_uncommon_traps(kit, jvms);

  // Now insert the logic to compute the size of the string followed
  // by all the logic to construct array and resulting string.

  Node* null_string = __ makecon(TypeInstPtr::make(C->env()->the_null_string()));

  // Create a region for the overflow checks to merge into.
  int args = MAX2(sc->num_arguments(), 1);
  RegionNode* overflow = new RegionNode(args);
  kit.gvn().set_type(overflow, Type::CONTROL);

  // Create a hook node to hold onto the individual sizes since they
  // are need for the copying phase.
  Node* string_sizes = new Node(args);

  Node* coder = __ intcon(0);
  Node* length = __ intcon(0);
  // If at least one argument is UTF16 encoded, we can fix the encoding.
  bool coder_fixed = false;

  if (!CompactStrings) {
    // Fix encoding of result string to UTF16
    coder_fixed = true;
    coder = __ intcon(java_lang_String::CODER_UTF16);
  }

  for (int argi = 0; argi < sc->num_arguments(); argi++) {
    Node* arg = sc->argument(argi);
    switch (sc->mode(argi)) {
      case StringConcat::NegativeIntCheckMode: {
        // Initial capacity argument might be negative in which case StringBuilder(int) throws
        // a NegativeArraySizeException. Insert a runtime check with an uncommon trap.
        const TypeInt* type = kit.gvn().type(arg)->is_int();
        assert(type->_hi >= 0 && type->_lo < 0, "no runtime int check needed");
        Node* p = __ Bool(__ CmpI(arg, kit.intcon(0)), BoolTest::ge);
        IfNode* iff = kit.create_and_map_if(kit.control(), p, PROB_MIN, COUNT_UNKNOWN);
        {
          // Negative int -> uncommon trap.
          PreserveJVMState pjvms(&kit);
          kit.set_control(__ IfFalse(iff));
          kit.uncommon_trap(Deoptimization::Reason_intrinsic,
                            Deoptimization::Action_maybe_recompile);
        }
        kit.set_control(__ IfTrue(iff));
        break;
      }
      case StringConcat::IntMode: {
        Node* string_size = int_stringSize(kit, arg);

        // accumulate total
        length = __ AddI(length, string_size);

        // Cache this value for the use by int_toString
        string_sizes->init_req(argi, string_size);
        break;
      }
      case StringConcat::StringNullCheckMode: {
        const Type* type = kit.gvn().type(arg);
        assert(type != TypePtr::NULL_PTR, "missing check");
        if (!type->higher_equal(TypeInstPtr::NOTNULL)) {
          // Null check with uncommon trap since
          // StringBuilder(null) throws exception.
          // Use special uncommon trap instead of
          // calling normal do_null_check().
          Node* p = __ Bool(__ CmpP(arg, kit.null()), BoolTest::ne);
          IfNode* iff = kit.create_and_map_if(kit.control(), p, PROB_MIN, COUNT_UNKNOWN);
          overflow->add_req(__ IfFalse(iff));
          Node* notnull = __ IfTrue(iff);
          kit.set_control(notnull); // set control for the cast_not_null
          arg = kit.cast_not_null(arg, false);
          sc->set_argument(argi, arg);
        }
        assert(kit.gvn().type(arg)->higher_equal(TypeInstPtr::NOTNULL), "sanity");
        // Fallthrough to add string length.
      }
      case StringConcat::StringMode: {
        const Type* type = kit.gvn().type(arg);
        Node* count = nullptr;
        Node* arg_coder = nullptr;
        if (type == TypePtr::NULL_PTR) {
          // replace the argument with the null checked version
          arg = null_string;
          sc->set_argument(argi, arg);
          count = kit.load_String_length(arg, true);
          arg_coder = kit.load_String_coder(arg, true);
        } else if (!type->higher_equal(TypeInstPtr::NOTNULL)) {
          // s = s != null ? s : "null";
          // length = length + (s.count - s.offset);
          RegionNode *r = new RegionNode(3);
          kit.gvn().set_type(r, Type::CONTROL);
          Node *phi = new PhiNode(r, type);
          kit.gvn().set_type(phi, phi->bottom_type());
          Node* p = __ Bool(__ CmpP(arg, kit.null()), BoolTest::ne);
          IfNode* iff = kit.create_and_map_if(kit.control(), p, PROB_MIN, COUNT_UNKNOWN);
          Node* notnull = __ IfTrue(iff);
          Node* isnull =  __ IfFalse(iff);
          kit.set_control(notnull); // set control for the cast_not_null
          r->init_req(1, notnull);
          phi->init_req(1, kit.cast_not_null(arg, false));
          r->init_req(2, isnull);
          phi->init_req(2, null_string);
          kit.set_control(r);
          C->record_for_igvn(r);
          C->record_for_igvn(phi);
          // replace the argument with the null checked version
          arg = phi;
          sc->set_argument(argi, arg);
          count = kit.load_String_length(arg, true);
          arg_coder = kit.load_String_coder(arg, true);
        } else {
          // A corresponding nullcheck will be connected during IGVN MemNode::Ideal_common_DU_postCCP
          // kit.control might be a different test, that can be hoisted above the actual nullcheck
          // in case, that the control input is not null, Ideal_common_DU_postCCP will not look for a nullcheck.
          count = kit.load_String_length(arg, false);
          arg_coder = kit.load_String_coder(arg, false);
        }
        if (arg->is_Con()) {
          // Constant string. Get constant coder and length.
          jbyte const_coder = get_constant_coder(kit, arg);
          int const_length = get_constant_length(kit, arg);
          if (const_coder == java_lang_String::CODER_LATIN1) {
            // Can be latin1 encoded
            arg_coder = __ intcon(const_coder);
            count = __ intcon(const_length);
          } else {
            // Found UTF16 encoded string. Fix result array encoding to UTF16.
            coder_fixed = true;
            coder = __ intcon(const_coder);
            count = __ intcon(const_length / 2);
          }
        }

        if (!coder_fixed) {
          coder = __ OrI(coder, arg_coder);
        }
        length = __ AddI(length, count);
        string_sizes->init_req(argi, nullptr);
        break;
      }
      case StringConcat::CharMode: {
        // one character only
        const TypeInt* t = kit.gvn().type(arg)->is_int();
        if (!coder_fixed && t->is_con()) {
          // Constant char
          if (t->get_con() <= 255) {
            // Can be latin1 encoded
            coder = __ OrI(coder, __ intcon(java_lang_String::CODER_LATIN1));
          } else {
            // Must be UTF16 encoded. Fix result array encoding to UTF16.
            coder_fixed = true;
            coder = __ intcon(java_lang_String::CODER_UTF16);
          }
        } else if (!coder_fixed) {
          // Not constant
#undef __
#define __ ideal.
          IdealKit ideal(&kit, true, true);
          IdealVariable char_coder(ideal); __ declarations_done();
          // Check if character can be latin1 encoded
          __ if_then(arg, BoolTest::le, __ ConI(0xFF));
            __ set(char_coder, __ ConI(java_lang_String::CODER_LATIN1));
          __ else_();
            __ set(char_coder, __ ConI(java_lang_String::CODER_UTF16));
          __ end_if();
          kit.sync_kit(ideal);
          coder = __ OrI(coder, __ value(char_coder));
#undef __
#define __ kit.
        }
        length = __ AddI(length, __ intcon(1));
        break;
      }
      default:
        ShouldNotReachHere();
    }
    if (argi > 0) {
      // Check that the sum hasn't overflowed
      IfNode* iff = kit.create_and_map_if(kit.control(),
                                          __ Bool(__ CmpI(length, __ intcon(0)), BoolTest::lt),
                                          PROB_MIN, COUNT_UNKNOWN);
      kit.set_control(__ IfFalse(iff));
      overflow->set_req(argi, __ IfTrue(iff));
    }
  }

  {
    // Hook
    PreserveJVMState pjvms(&kit);
    kit.set_control(overflow);
    C->record_for_igvn(overflow);
    kit.uncommon_trap(Deoptimization::Reason_intrinsic,
                      Deoptimization::Action_make_not_entrant);
  }

  Node* result;
  if (!kit.stopped()) {
    assert(CompactStrings || (coder->is_Con() && coder->get_int() == java_lang_String::CODER_UTF16),
           "Result string must be UTF16 encoded if CompactStrings is disabled");

    Node* dst_array = nullptr;
    if (sc->num_arguments() == 1 &&
        (sc->mode(0) == StringConcat::StringMode ||
         sc->mode(0) == StringConcat::StringNullCheckMode)) {
      // Handle the case when there is only a single String argument.
      // In this case, we can just pull the value from the String itself.
      dst_array = kit.load_String_value(sc->argument(0), true);
    } else {
      // Allocate destination byte array according to coder
      dst_array = allocate_byte_array(kit, nullptr, __ LShiftI(length, coder));

      // Now copy the string representations into the final byte[]
      Node* start = __ intcon(0);
      for (int argi = 0; argi < sc->num_arguments(); argi++) {
        Node* arg = sc->argument(argi);
        switch (sc->mode(argi)) {
          case StringConcat::NegativeIntCheckMode:
            break; // Nothing to do, was only needed to add a runtime check earlier.
          case StringConcat::IntMode: {
            start = int_getChars(kit, arg, dst_array, coder, start, string_sizes->in(argi));
            break;
          }
          case StringConcat::StringNullCheckMode:
          case StringConcat::StringMode: {
            start = copy_string(kit, arg, dst_array, coder, start);
            break;
          }
          case StringConcat::CharMode: {
            start = copy_char(kit, arg, dst_array, coder, start);
          break;
          }
          default:
            ShouldNotReachHere();
        }
      }
    }

    {
      PreserveReexecuteState preexecs(&kit);
      // The original jvms is for an allocation of either a String or
      // StringBuffer so no stack adjustment is necessary for proper
      // reexecution.
      kit.jvms()->set_should_reexecute(true);
      result = kit.new_instance(__ makecon(TypeKlassPtr::make(C->env()->String_klass())));
    }

    // Initialize the string
    kit.store_String_value(result, dst_array);
    kit.store_String_coder(result, coder);

    // The value field is final. Emit a barrier here to ensure that the effect
    // of the initialization is committed to memory before any code publishes
    // a reference to the newly constructed object (see Parse::do_exits()).
    assert(AllocateNode::Ideal_allocation(result) != nullptr, "should be newly allocated");
    kit.insert_mem_bar(UseStoreStoreForCtor ? Op_MemBarStoreStore : Op_MemBarRelease, result);
  } else {
    result = C->top();
  }
  // hook up the outgoing control and result
  kit.replace_call(sc->end(), result);

  // Unhook any hook nodes
  string_sizes->disconnect_inputs(C);
  sc->cleanup();
#ifndef PRODUCT
  Atomic::inc(&_stropts_replaced);
#endif
}

#ifndef PRODUCT
uint PhaseStringOpts::_stropts_replaced = 0;
uint PhaseStringOpts::_stropts_merged = 0;
uint PhaseStringOpts::_stropts_total = 0;

void PhaseStringOpts::print_statistics() {
  tty->print_cr("StringConcat: %4d/%4d/%4d(replaced/merged/total)", _stropts_replaced, _stropts_merged, _stropts_total);
}
#endif<|MERGE_RESOLUTION|>--- conflicted
+++ resolved
@@ -1,9 +1,5 @@
 /*
-<<<<<<< HEAD
  * Copyright (c) 2009, 2025, Oracle and/or its affiliates. All rights reserved.
-=======
- * Copyright (c) 2009, 2024, Oracle and/or its affiliates. All rights reserved.
->>>>>>> f54e0bf2
  * DO NOT ALTER OR REMOVE COPYRIGHT NOTICES OR THIS FILE HEADER.
  *
  * This code is free software; you can redistribute it and/or modify it
@@ -174,9 +170,6 @@
   int mode(int i) {
     return _mode.at(i);
   }
-  bool has_control(Node* ctrl) {
-    return _control.contains(ctrl);
-  }
   void add_control(Node* ctrl) {
     assert(!_control.contains(ctrl), "only push once");
     _control.push(ctrl);
@@ -415,66 +408,7 @@
   return string_calls;
 }
 
-PhaseStringOpts::ProcessAppendResult PhaseStringOpts::process_append_candidate(CallStaticJavaNode* cnode,
-                                                                               StringConcat* sc,
-                                                                               ciMethod* m,
-                                                                               ciSymbol* string_sig,
-                                                                               ciSymbol* int_sig,
-                                                                               ciSymbol* char_sig) {
-  if (cnode->method() != nullptr && !cnode->method()->is_static() &&
-      cnode->method()->holder() == m->holder() &&
-      cnode->method()->name() == ciSymbols::append_name() &&
-      (cnode->method()->signature()->as_symbol() == string_sig ||
-       cnode->method()->signature()->as_symbol() == char_sig ||
-       cnode->method()->signature()->as_symbol() == int_sig)) {
-    if (sc->has_control(cnode)) {
-      return ProcessAppendResult::AppendWasAdded;
-    }
-    sc->add_control(cnode);
-    Node* arg = cnode->in(TypeFunc::Parms + 1);
-    if (arg == nullptr || arg->is_top()) {
-#ifndef PRODUCT
-      if (PrintOptimizeStringConcat) {
-        tty->print("giving up because the call is effectively dead");
-        cnode->jvms()->dump_spec(tty);
-        tty->cr();
-      }
-#endif
-      return ProcessAppendResult::AbortOptimization;
-    }
-
-    if (cnode->method()->signature()->as_symbol() == int_sig) {
-      sc->push_int(arg);
-    } else if (cnode->method()->signature()->as_symbol() == char_sig) {
-      sc->push_char(arg);
-    } else if (arg->is_Proj() && arg->in(0)->is_CallStaticJava()) {
-      CallStaticJavaNode* csj = arg->in(0)->as_CallStaticJava();
-      if (csj->method() != nullptr &&
-          csj->method()->intrinsic_id() == vmIntrinsics::_Integer_toString &&
-          arg->outcnt() == 1) {
-        // _control is the list of StringBuilder calls nodes which
-        // will be replaced by new String code after this optimization.
-        // Integer::toString() call is not part of StringBuilder calls
-        // chain. It could be eliminated only if its result is used
-        // only by this SB calls chain.
-        // Another limitation: it should be used only once because
-        // it is unknown that it is used only by this SB calls chain
-        // until all related SB calls nodes are collected.
-        assert(arg->unique_out() == cnode, "sanity");
-        sc->add_control(csj);
-        sc->push_int(csj->in(TypeFunc::Parms));
-      } else {
-        sc->push_string(arg);
-      }
-    } else {
-      sc->push_string(arg);
-    }
-    return ProcessAppendResult::AppendWasAdded;
-  }
-  return ProcessAppendResult::CandidateIsNotAppend;
-}
-
-// Recognize fluent-chain and non-fluent uses of StringBuilder/Buffer. They are either explicit usages
+// Recognize a fluent-chain of StringBuilder/Buffer. They are either explicit usages
 // of them or the legacy bytecodes of string concatenation prior to JEP-280. eg.
 //
 // String result = new StringBuilder()
@@ -483,17 +417,18 @@
 //   .append(123)
 //   .toString(); // "foobar123"
 //
-// Fluent-chains are recognized by walking upwards along the receivers, starting from toString().
-// Once the allocation of the StringBuilder has been reached, DU pairs are examined to find the
-// constructor and non-fluent uses of the StringBuilder such as in this example:
+// PS: Only a certain subset of constructor and append methods are acceptable.
+// The criterion is that the length of argument is easy to work out in this phrase.
+// It will drop complex cases such as Object.
 //
+// Since it walks along the receivers of fluent-chain, it will give up if the codeshape is
+// not "fluent" enough. eg.
 //   StringBuilder sb = new StringBuilder();
 //   sb.append("foo");
 //   sb.toString();
 //
-// PS: Only a certain subset of constructor and append methods are acceptable.
-// The criterion is that the length of argument is easy to work out in this phrase.
-// It will drop complex cases such as Object.
+// The receiver of toString method is the result of Allocation Node(CheckCastPP).
+// The append method is overlooked. It will fail at validate_control_flow() test.
 //
 StringConcat* PhaseStringOpts::build_candidate(CallStaticJavaNode* call) {
   ciMethod* m = call->method();
@@ -532,7 +467,7 @@
     if (cnode == nullptr) {
       alloc = recv->isa_Allocate();
       if (alloc == nullptr) {
-        return nullptr;
+        break;
       }
       // Find the constructor call
       Node* result = alloc->result_cast();
@@ -544,7 +479,7 @@
           alloc->jvms()->dump_spec(tty); tty->cr();
         }
 #endif
-        return nullptr;
+        break;
       }
       Node* constructor = nullptr;
       for (SimpleDUIterator i(result); i.has_next(); i.next()) {
@@ -555,10 +490,6 @@
             use->method()->name() == ciSymbols::object_initializer_name() &&
             use->method()->holder() == m->holder()) {
           // Matched the constructor.
-          if (constructor != nullptr) {
-            // The constructor again. We must only process it once.
-            continue;
-          }
           ciSymbol* sig = use->method()->signature()->as_symbol();
           if (sig == ciSymbols::void_method_signature() ||
               sig == ciSymbols::int_void_signature() ||
@@ -612,16 +543,7 @@
             }
 #endif
           }
-        } else if (use != nullptr) {
-          if (process_append_candidate(use, sc, m, string_sig, int_sig, char_sig) == ProcessAppendResult::AbortOptimization) {
-            // We must abort if process_append_candidate tells us to...
-            return nullptr;
-          }
-          // ...but we do not care if we really found an append or not:
-          // - If we found an append, that's perfect. Nothing further to do.
-          // - If this is a call to an unrelated method, validate_mem_flow() (and validate_control_flow())
-          //   will later check if this call prevents the optimization. So nothing to do here.
-          // We will continue to look for the constructor (if not found already) and appends.
+          break;
         }
       }
       if (constructor == nullptr) {
@@ -632,7 +554,7 @@
           alloc->jvms()->dump_spec(tty); tty->cr();
         }
 #endif
-        return nullptr;
+        break;
       }
 
       // Walked all the way back and found the constructor call so see
@@ -647,23 +569,62 @@
       } else {
         return nullptr;
       }
+    } else if (cnode->method() == nullptr) {
+      break;
+    } else if (!cnode->method()->is_static() &&
+               cnode->method()->holder() == m->holder() &&
+               cnode->method()->name() == ciSymbols::append_name() &&
+               (cnode->method()->signature()->as_symbol() == string_sig ||
+                cnode->method()->signature()->as_symbol() == char_sig ||
+                cnode->method()->signature()->as_symbol() == int_sig)) {
+      sc->add_control(cnode);
+      Node* arg = cnode->in(TypeFunc::Parms + 1);
+      if (arg == nullptr || arg->is_top()) {
+#ifndef PRODUCT
+        if (PrintOptimizeStringConcat) {
+          tty->print("giving up because the call is effectively dead");
+          cnode->jvms()->dump_spec(tty); tty->cr();
+        }
+#endif
+        break;
+      }
+      if (cnode->method()->signature()->as_symbol() == int_sig) {
+        sc->push_int(arg);
+      } else if (cnode->method()->signature()->as_symbol() == char_sig) {
+        sc->push_char(arg);
+      } else {
+        if (arg->is_Proj() && arg->in(0)->is_CallStaticJava()) {
+          CallStaticJavaNode* csj = arg->in(0)->as_CallStaticJava();
+          if (csj->method() != nullptr &&
+              csj->method()->intrinsic_id() == vmIntrinsics::_Integer_toString &&
+              arg->outcnt() == 1) {
+            // _control is the list of StringBuilder calls nodes which
+            // will be replaced by new String code after this optimization.
+            // Integer::toString() call is not part of StringBuilder calls
+            // chain. It could be eliminated only if its result is used
+            // only by this SB calls chain.
+            // Another limitation: it should be used only once because
+            // it is unknown that it is used only by this SB calls chain
+            // until all related SB calls nodes are collected.
+            assert(arg->unique_out() == cnode, "sanity");
+            sc->add_control(csj);
+            sc->push_int(csj->in(TypeFunc::Parms));
+            continue;
+          }
+        }
+        sc->push_string(arg);
+      }
+      continue;
     } else {
-      ProcessAppendResult result = process_append_candidate(cnode, sc, m, string_sig, int_sig, char_sig);
-
-      if (result == ProcessAppendResult::AbortOptimization) {
-        return nullptr;
-      } else if (result == ProcessAppendResult::CandidateIsNotAppend) {
-        // some unhandled signature
-#ifndef PRODUCT
-        if (PrintOptimizeStringConcat) {
-          tty->print("giving up because encountered unexpected signature ");
-          cnode->tf()->dump();
-          tty->cr();
-          cnode->in(TypeFunc::Parms + 1)->dump();
-        }
-#endif
-        return nullptr;
-      }
+      // some unhandled signature
+#ifndef PRODUCT
+      if (PrintOptimizeStringConcat) {
+        tty->print("giving up because encountered unexpected signature ");
+        cnode->tf()->dump(); tty->cr();
+        cnode->in(TypeFunc::Parms + 1)->dump();
+      }
+#endif
+      break;
     }
   }
   return nullptr;
