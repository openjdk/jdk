/*
 * Copyright (c) 2024, 2025, Oracle and/or its affiliates. All rights reserved.
 * DO NOT ALTER OR REMOVE COPYRIGHT NOTICES OR THIS FILE HEADER.
 *
 * This code is free software; you can redistribute it and/or modify it
 * under the terms of the GNU General Public License version 2 only, as
 * published by the Free Software Foundation.
 *
 * This code is distributed in the hope that it will be useful, but WITHOUT
 * ANY WARRANTY; without even the implied warranty of MERCHANTABILITY or
 * FITNESS FOR A PARTICULAR PURPOSE.  See the GNU General Public License
 * version 2 for more details (a copy is included in the LICENSE file that
 * accompanied this code).
 *
 * You should have received a copy of the GNU General Public License version
 * 2 along with this work; if not, write to the Free Software Foundation,
 * Inc., 51 Franklin St, Fifth Floor, Boston, MA 02110-1301 USA.
 *
 * Please contact Oracle, 500 Oracle Parkway, Redwood Shores, CA 94065 USA
 * or visit www.oracle.com if you need additional information or have any
 * questions.
 */

#ifndef SHARE_OPTO_VTRANSFORM_HPP
#define SHARE_OPTO_VTRANSFORM_HPP

#include "opto/node.hpp"
#include "opto/vectorization.hpp"
#include "opto/vectornode.hpp"

// VTransform:
// - Models the transformation of the scalar loop to vectorized loop:
//   It is a "C2 subgraph" -> "C2 subgraph" mapping.
// - The VTransform contains a graph (VTransformGraph), which consists of
//   many vtnodes (VTransformNode).
// - Each vtnode models a part of the transformation, and is supposed
//   to represent the output C2 nodes after the vectorization as closely
//   as possible.
//
// This is the life-cycle of a VTransform:
// - Construction:
//   - From SuperWord PackSet, with the SuperWordVTransformBuilder.
//
// - Optimize:
//   - Move non-strict order reductions out of the loop. This means we have
//     only element-wise operations inside the loop, rather than the much
//     more expensive lane-crossing reductions. We need to do this before
//     assessing profitability with the cost-model.
//
// - Schedule:
//   - Compute linearization of the VTransformGraph, into an order that respects
//     all edges in the graph (bailout if cycle detected).
//
// - Cost-Model:
//   - We use a cost-model as a heuristic to determine if vectorization is profitable.
//     Compute the cost of the loop with and without vectorization.
//
// - Apply:
//   - Changes to the C2 IR are only made once the "apply" method is called.
//   - Align the main loop, by adjusting pre loop limit.
//   - Add speculative runtime checks (alignment and aliasing).
//   - Each vtnode generates its corresponding scalar and vector C2 nodes,
//     possibly replacing old scalar C2 nodes. We apply each vtnode in order
//     of the schedule, so that all input vtnodes are already applied, i.e.
//     all input vtnodes have already generated the transformed C2 nodes.
//   - We also build the new memory graph on the fly. The schedule may have
//     reordered the memory operations, and so we cannot use the old memory
//     graph, but must build it from the scheduled order. We keep track of
//     the current memory state in VTransformApplyState.
//
// Future Plans with VTransform:
// - Cost model: estimate if vectorization is profitable.
// - Pack/Unpack/Shuffle: introduce additional nodes not present in the scalar loop.
//                        This is difficult to do with the SuperWord packset approach.
// - If-conversion: convert predicated nodes into CFG.

typedef int VTransformNodeIDX;
class VTransform;
class VTransformNode;
class VTransformMemopScalarNode;
class VTransformDataScalarNode;
class VTransformPhiScalarNode;
class VTransformCFGNode;
class VTransformCountedLoopNode;
class VTransformOuterNode;
class VTransformVectorNode;
class VTransformElementWiseVectorNode;
class VTransformCmpVectorNode;
class VTransformBoolVectorNode;
class VTransformReductionVectorNode;
class VTransformPhiVectorNode;
class VTransformMemVectorNode;
class VTransformLoadVectorNode;
class VTransformStoreVectorNode;

// Result from VTransformNode::apply
class VTransformApplyResult {
private:
  Node* const _node;
  const uint _vector_length; // number of elements
  const uint _vector_width;  // total width in bytes

  VTransformApplyResult(Node* n, uint vector_length, uint vector_width) :
    _node(n),
    _vector_length(vector_length),
    _vector_width(vector_width) {}

public:
  static VTransformApplyResult make_scalar(Node* n) {
    return VTransformApplyResult(n, 0, 0);
  }

  static VTransformApplyResult make_vector(VectorNode* vn) {
    return VTransformApplyResult(vn, vn->length(), vn->length_in_bytes());
  }

  static VTransformApplyResult make_vector(Node* n, const TypeVect* vt) {
    return VTransformApplyResult(n, vt->length(), vt->length_in_bytes());
  }

  static VTransformApplyResult make_empty() {
    return VTransformApplyResult(nullptr, 0, 0);
  }

  Node* node() const { return _node; }
  uint vector_length() const { return _vector_length; }
  uint vector_width() const { return _vector_width; }
  NOT_PRODUCT( void trace(VTransformNode* vtnode) const; )
};

#ifndef PRODUCT
// Convenience class for tracing flags.
class VTransformTrace {
public:
  const bool _verbose;
  const bool _rejections;
  const bool _align_vector;
  const bool _speculative_aliasing_analysis;
  const bool _speculative_runtime_checks;
  const bool _info;

  VTransformTrace(const VTrace& vtrace,
                  const bool is_trace_rejections,
                  const bool is_trace_align_vector,
                  const bool is_trace_speculative_aliasing_analysis,
                  const bool is_trace_speculative_runtime_checks,
                  const bool is_trace_info) :
    _verbose                   (vtrace.is_trace(TraceAutoVectorizationTag::ALL)),
    _rejections                    (_verbose | is_trace_vtransform(vtrace) | is_trace_rejections),
    _align_vector                  (_verbose | is_trace_vtransform(vtrace) | is_trace_align_vector),
    _speculative_aliasing_analysis (_verbose | is_trace_vtransform(vtrace) | is_trace_speculative_aliasing_analysis),
    _speculative_runtime_checks    (_verbose | is_trace_vtransform(vtrace) | is_trace_speculative_runtime_checks),
    _info                          (_verbose | is_trace_vtransform(vtrace) | is_trace_info) {}

  static bool is_trace_vtransform(const VTrace& vtrace) {
    return vtrace.is_trace(TraceAutoVectorizationTag::VTRANSFORM);
  }
};
#endif

// VTransformGraph: component of VTransform
// See description at top of this file.
class VTransformGraph : public StackObj {
private:
  const VLoopAnalyzer& _vloop_analyzer;
  const VLoop& _vloop;

  NOT_PRODUCT(const VTransformTrace _trace;)

  VTransformNodeIDX _next_idx;
  GrowableArray<VTransformNode*> _vtnodes;

  // Schedule (linearization) of the graph. We use this to reorder the memory graph
  // before inserting vector operations.
  GrowableArray<VTransformNode*> _schedule;

public:
  VTransformGraph(const VLoopAnalyzer& vloop_analyzer,
                  Arena& arena
                  NOT_PRODUCT( COMMA const VTransformTrace trace)) :
    _vloop_analyzer(vloop_analyzer),
    _vloop(vloop_analyzer.vloop()),
    NOT_PRODUCT(_trace(trace) COMMA)
    _next_idx(0),
    _vtnodes(&arena, _vloop.estimated_body_length(), 0, nullptr),
    _schedule(&arena, _vloop.estimated_body_length(), 0, nullptr) {}

  VTransformNodeIDX new_idx() { return _next_idx++; }
  void add_vtnode(VTransformNode* vtnode);
  DEBUG_ONLY( bool is_empty() const { return _vtnodes.is_empty(); } )
  DEBUG_ONLY( bool is_scheduled() const { return _schedule.is_nonempty(); } )
  const GrowableArray<VTransformNode*>& vtnodes() const { return _vtnodes; }
  const GrowableArray<VTransformNode*>& get_schedule() const { return _schedule; }

  void optimize(VTransform& vtransform);
  bool schedule();
  bool has_store_to_load_forwarding_failure(const VLoopAnalyzer& vloop_analyzer) const;
  float cost_for_vector_loop() const;
  void apply_vectorization_for_each_vtnode(uint& max_vector_length, uint& max_vector_width) const;

private:
  // VLoop accessors
  PhaseIdealLoop* phase()     const { return _vloop.phase(); }
  PhaseIterGVN& igvn()        const { return _vloop.phase()->igvn(); }
  bool in_bb(const Node* n)   const { return _vloop.in_bb(n); }

  void collect_nodes_without_strong_in_edges(GrowableArray<VTransformNode*>& stack) const;
  int count_alive_vtnodes() const;
  void mark_vtnodes_in_loop(VectorSet& in_loop) const;

#ifndef PRODUCT
  void print_vtnodes() const;
  void print_schedule() const;
  void trace_schedule_cycle(const GrowableArray<VTransformNode*>& stack,
                            const VectorSet& pre_visited,
                            const VectorSet& post_visited) const;
#endif
};

// VTransform: models the transformation of the scalar loop to vectorized loop.
// It is a "C2 subgraph" to "C2 subgraph" mapping.
// See description at top of this file.
class VTransform : public StackObj {
private:
  const VLoopAnalyzer& _vloop_analyzer;
  const VLoop& _vloop;

  NOT_PRODUCT(const VTransformTrace _trace;)

  // Everything in the vtransform is allocated from this arena, including all vtnodes.
  Arena _arena;

  VTransformGraph _graph;

  // VPointer, and the alignment width (aw) for which we align the main-loop,
  // by adjusting the pre-loop limit.
  VPointer const* _vpointer_for_main_loop_alignment;
  int _aw_for_main_loop_alignment;

public:
  VTransform(const VLoopAnalyzer& vloop_analyzer,
             VPointer const* vpointer_for_main_loop_alignment,
             int aw_for_main_loop_alignment
             NOT_PRODUCT( COMMA const VTransformTrace trace)
             ) :
    _vloop_analyzer(vloop_analyzer),
    _vloop(vloop_analyzer.vloop()),
    NOT_PRODUCT(_trace(trace) COMMA)
    _arena(mtCompiler, Arena::Tag::tag_superword),
    _graph(_vloop_analyzer, _arena NOT_PRODUCT(COMMA _trace)),
    _vpointer_for_main_loop_alignment(vpointer_for_main_loop_alignment),
    _aw_for_main_loop_alignment(aw_for_main_loop_alignment) {}

  const VLoopAnalyzer& vloop_analyzer() const { return _vloop_analyzer; }
  const VLoop& vloop() const { return _vloop; }
  Arena* arena() { return &_arena; }
  DEBUG_ONLY( bool has_graph() const { return !_graph.is_empty(); } )
  VTransformGraph& graph() { return _graph; }

  void optimize() { return _graph.optimize(*this); }
  bool schedule() { return _graph.schedule(); }
  bool is_profitable() const;
  float cost_for_vector_loop() const { return _graph.cost_for_vector_loop(); }
  bool has_store_to_load_forwarding_failure() const { return _graph.has_store_to_load_forwarding_failure(_vloop_analyzer); }
  void apply();

private:
  // VLoop accessors
  PhaseIdealLoop* phase()     const { return _vloop.phase(); }
  PhaseIterGVN& igvn()        const { return _vloop.phase()->igvn(); }
  IdealLoopTree* lpt()        const { return _vloop.lpt(); }
  CountedLoopNode* cl()       const { return _vloop.cl(); }
  int iv_stride()             const { return cl()->stride_con(); }

  // VLoopVPointers accessors
  const VPointer& vpointer(const MemNode* mem) const {
    return _vloop_analyzer.vpointers().vpointer(mem);
  }

  // Ensure that the main loop vectors are aligned by adjusting the pre loop limit.
  void determine_vpointer_and_aw_for_main_loop_alignment();
  void adjust_pre_loop_limit_to_align_main_loop_vectors();

  void apply_speculative_alignment_runtime_checks();
  void apply_speculative_aliasing_runtime_checks();
  void add_speculative_alignment_check(Node* node, juint alignment);

  template<typename Callback>
  void add_speculative_check(Callback callback);

  void apply_vectorization() const;
};

// Keeps track of the state during "VTransform::apply"
// -> keep track of the already transformed nodes and the memory state.
class VTransformApplyState : public StackObj {
private:
  const VLoopAnalyzer& _vloop_analyzer;

  // We keep track of the resulting Nodes from every "VTransformNode::apply" call.
  // Since "apply" is called on defs before uses, this allows us to find the
  // generated def (input) nodes when we are generating the use nodes in "apply".
  GrowableArray<Node*> _vtnode_idx_to_transformed_node;

  // We keep track of the current memory state in each slice. If the slice has only
  // loads (and no phi), then this is always the input memory state from before the
  // loop. If there is a memory phi, this is initially the memory phi, and each time
  // a store is processed, it is updated to that store.
  GrowableArray<Node*> _memory_states;

  // We need to keep track of the memory uses after the loop, for the slices that
  // have a memory phi.
  //   use->in(in_idx) = <last memory state in loop of slice alias_idx>
  class MemoryStateUseAfterLoop : public StackObj {
  public:
    Node* _use;
    int _in_idx;
    int _alias_idx;

    MemoryStateUseAfterLoop(Node* use, int in_idx, int alias_idx) :
      _use(use), _in_idx(in_idx), _alias_idx(alias_idx) {}
    MemoryStateUseAfterLoop() : MemoryStateUseAfterLoop(nullptr, 0, 0) {}
  };

  GrowableArray<MemoryStateUseAfterLoop> _memory_state_uses_after_loop;

public:
  VTransformApplyState(const VLoopAnalyzer& vloop_analyzer, int num_vtnodes) :
    _vloop_analyzer(vloop_analyzer),
    _vtnode_idx_to_transformed_node(num_vtnodes, num_vtnodes, nullptr),
    _memory_states(num_slices(), num_slices(), nullptr)
  {
    init_memory_states_and_uses_after_loop();
  }

  const VLoop& vloop() const { return _vloop_analyzer.vloop(); }
  PhaseIdealLoop* phase() const { return vloop().phase(); }
  const VLoopAnalyzer& vloop_analyzer() const { return _vloop_analyzer; }

  void set_transformed_node(VTransformNode* vtn, Node* n);
  Node* transformed_node(const VTransformNode* vtn) const;

  Node* memory_state(int alias_idx) const { return _memory_states.at(alias_idx); }
  void set_memory_state(int alias_idx, Node* n) { _memory_states.at_put(alias_idx, n); }

  Node* memory_state(const TypePtr* adr_type) const {
    int alias_idx = phase()->C->get_alias_index(adr_type);
    return memory_state(alias_idx);
  }

  void set_memory_state(const TypePtr* adr_type, Node* n) {
    int alias_idx = phase()->C->get_alias_index(adr_type);
    return set_memory_state(alias_idx, n);
  }

  void fix_memory_state_uses_after_loop();

private:
  int num_slices() const { return _vloop_analyzer.memory_slices().heads().length(); }
  void init_memory_states_and_uses_after_loop();
};

// The vtnodes (VTransformNode) resemble the C2 IR Nodes, and model a part of the
// VTransform. Many such vtnodes make up the VTransformGraph. The vtnodes represent
// the resulting scalar and vector nodes as closely as possible.
// See description at top of this file.
//
// There are 3 tyes of edges:
// - data edges (req):           corresponding to C2 IR Node data edges, except control
//                               and memory.
// - strong memory edges:        memory edges that must be respected when scheduling.
// - weak memory edges:          memory edges that can be violated, but if violated then
//                               corresponding aliasing analysis runtime checks must be
//                               inserted.
//
// Strong edges: union of data edges and strong memory edges.
//               These must be respected by scheduling in all cases.
//
// The C2 IR Node memory edges essentially define a linear order of all memory operations
// (only Loads with the same memory input can be executed in an arbitrary order). This is
// efficient, because it means every Load and Store has exactly one input memory edge,
// which keeps the memory edge count linear. This is approach is too restrictive for
// vectorization, for example, we could never vectorize stores, since they are all in a
// dependency chain. Instead, we model the memory edges between all memory nodes, which
// could be quadratic in the worst case. For vectorization, we must essentially reorder the
// instructions in the graph. For this we must model all memory dependencies.
class VTransformNode : public ArenaObj {
public:
  const VTransformNodeIDX _idx;

private:
  bool _is_alive;

  // We split _in into 3 sections:
  // - data edges (req):     _in[0                           .. _req-1]
  // - strong memory edges:  _in[_req                        .. _in_end_strong_memory_edges-1]
  // - weak memory edges:    _in[_in_end_strong_memory_edges .. ]
  const uint _req;
  uint _in_end_strong_memory_edges;
  GrowableArray<VTransformNode*> _in;

  // We split _out into 2 sections:
  // - strong edges:         _out[0                     .. _out_end_strong_edges-1]
  // - weak memory edges:    _out[_out_end_strong_edges .. _len-1]
  uint _out_end_strong_edges;
  GrowableArray<VTransformNode*> _out;

public:
  VTransformNode(VTransform& vtransform, const uint req) :
    _idx(vtransform.graph().new_idx()),
    _is_alive(true),
    _req(req),
    _in_end_strong_memory_edges(req),
    _in(vtransform.arena(),  req, req, nullptr),
    _out_end_strong_edges(0),
    _out(vtransform.arena(), 4, 0, nullptr)
  {
    vtransform.graph().add_vtnode(this);
  }

  void init_req(uint i, VTransformNode* n) {
    assert(i < _req, "must be a req");
    assert(_in.at(i) == nullptr && n != nullptr, "only set once");
    _in.at_put(i, n);
    n->add_out_strong_edge(this);
  }

  void set_req(uint i, VTransformNode* n) {
    assert(i < _req, "must be a req");
    VTransformNode* old = _in.at(i);
    if (old != nullptr) { old->del_out_strong_edge(this); }
    _in.at_put(i, n);
    if (n != nullptr) { n->add_out_strong_edge(this); }
  }

  void swap_req(uint i, uint j) {
    assert(i < _req, "must be a req");
    assert(j < _req, "must be a req");
    VTransformNode* tmp = _in.at(i);
    _in.at_put(i, _in.at(j));
    _in.at_put(j, tmp);
  }

  void add_strong_memory_edge(VTransformNode* n) {
    assert(n != nullptr, "no need to add nullptr");
    if (_in_end_strong_memory_edges < (uint)_in.length()) {
      // Put n in place of first weak memory edge, and move
      // the weak memory edge to the end.
      VTransformNode* first_weak = _in.at(_in_end_strong_memory_edges);
      _in.at_put(_in_end_strong_memory_edges, n);
      _in.push(first_weak);
    } else {
      _in.push(n);
    }
    _in_end_strong_memory_edges++;
    n->add_out_strong_edge(this);
  }

  void add_weak_memory_edge(VTransformNode* n) {
    assert(n != nullptr, "no need to add nullptr");
    _in.push(n);
    n->add_out_weak_memory_edge(this);
  }

private:
  void add_out_strong_edge(VTransformNode* n) {
    if (_out_end_strong_edges < (uint)_out.length()) {
      // Put n in place of first weak memory edge, and move
      // the weak memory edge to the end.
      VTransformNode* first_weak = _out.at(_out_end_strong_edges);
      _out.at_put(_out_end_strong_edges, n);
      _out.push(first_weak);
    } else {
      _out.push(n);
    }
    _out_end_strong_edges++;
  }

  void add_out_weak_memory_edge(VTransformNode* n) {
    _out.push(n);
  }

  void del_out_strong_edge(VTransformNode* n) {
    int i = _out.find(n);
    assert(0 <= i && i < (int)_out_end_strong_edges, "must be in strong edges");

    // Replace n with the last strong edge.
    VTransformNode* last_strong = _out.at(_out_end_strong_edges - 1);
    _out.at_put(i, last_strong);

    if (_out_end_strong_edges < (uint)_out.length()) {
      // Now replace where last_strong was with the last weak edge.
      VTransformNode* last_weak = _out.top();
      _out.at_put(_out_end_strong_edges - 1, last_weak);
    }
    _out.pop();
    _out_end_strong_edges--;
  }

public:
  uint req() const { return _req; }
  uint out_strong_edges() const { return _out_end_strong_edges; }
  uint out_weak_edges() const { return _out.length() - _out_end_strong_edges; }

  VTransformNode* in_req(uint i) const {
    assert(i < _req, "must be a req");
    return _in.at(i);
  }

  VTransformNode* out_strong_edge(uint i) const {
    assert(i < out_strong_edges(), "must be a strong memory edge or data edge");
    return _out.at(i);
  }

  VTransformNode* out_weak_edge(uint i) const {
    assert(i < out_weak_edges(), "must be a strong memory edge");
    return _out.at(_out_end_strong_edges + i);
  }

  bool has_strong_in_edge() const {
    for (uint i = 0; i < _in_end_strong_memory_edges; i++) {
      if (_in.at(i) != nullptr) { return true; }
    }
    return false;
  }

  VTransformNode* unique_out_strong_edge() const {
    assert(out_strong_edges() == 1, "must be unique");
    return _out.at(0);
  }

  bool is_alive() const { return _is_alive; }

  void mark_dead() {
    _is_alive = false;
    // Remove all inputs
    for (uint i = 0; i < req(); i++) {
      set_req(i, nullptr);
    }
  }

  virtual VTransformMemopScalarNode* isa_MemopScalar() { return nullptr; }
  virtual VTransformPhiScalarNode* isa_PhiScalar() { return nullptr; }
  virtual VTransformCountedLoopNode* isa_CountedLoop() { return nullptr; }
  virtual VTransformOuterNode* isa_Outer() { return nullptr; }
  virtual VTransformVectorNode* isa_Vector() { return nullptr; }
  virtual VTransformElementWiseVectorNode* isa_ElementWiseVector() { return nullptr; }
  virtual VTransformCmpVectorNode* isa_CmpVector() { return nullptr; }
  virtual VTransformBoolVectorNode* isa_BoolVector() { return nullptr; }
  virtual VTransformReductionVectorNode* isa_ReductionVector() { return nullptr; }
  virtual VTransformPhiVectorNode* isa_PhiVector() { return nullptr; }
  virtual VTransformMemVectorNode* isa_MemVector() { return nullptr; }
  virtual VTransformLoadVectorNode* isa_LoadVector() { return nullptr; }
  virtual VTransformStoreVectorNode* isa_StoreVector() { return nullptr; }

  virtual bool is_load_in_loop() const { return false; }
  virtual bool is_load_or_store_in_loop() const { return false; }
  virtual const VPointer& vpointer() const { ShouldNotReachHere(); }

  virtual bool optimize(const VLoopAnalyzer& vloop_analyzer, VTransform& vtransform) { return false; }

  virtual float cost(const VLoopAnalyzer& vloop_analyzer) const = 0;

  virtual VTransformApplyResult apply(VTransformApplyState& apply_state) const = 0;
  virtual void apply_backedge(VTransformApplyState& apply_state) const {};
  void apply_vtn_inputs_to_node(Node* n, VTransformApplyState& apply_state) const;
  void register_new_node_from_vectorization(VTransformApplyState& apply_state, Node* vn) const;

  NOT_PRODUCT(virtual const char* name() const = 0;)
  NOT_PRODUCT(void print() const;)
  NOT_PRODUCT(virtual void print_spec() const {};)
  NOT_PRODUCT(static void print_node_idx(const VTransformNode* vtn);)
};

// Identity transform for scalar loads and stores.
class VTransformMemopScalarNode : public VTransformNode {
private:
  MemNode* _node;
  const VPointer _vpointer;
public:
  VTransformMemopScalarNode(VTransform& vtransform, MemNode* n, const VPointer& vpointer) :
    VTransformNode(vtransform, n->req()), _node(n), _vpointer(vpointer)
  {
    assert(node()->is_Load() || node()->is_Store(), "must be memop");
  }

  MemNode* node() const { return _node; }
  virtual VTransformMemopScalarNode* isa_MemopScalar() override { return this; }

  virtual bool is_load_in_loop() const override { return _node->is_Load(); }
  virtual bool is_load_or_store_in_loop() const override { return true; }

  virtual const VPointer& vpointer() const override { return _vpointer; }
  virtual float cost(const VLoopAnalyzer& vloop_analyzer) const override;
  virtual VTransformApplyResult apply(VTransformApplyState& apply_state) const override;
  NOT_PRODUCT(virtual const char* name() const override { return "MemopScalar"; };)
  NOT_PRODUCT(virtual void print_spec() const override;)
};

// Identity transform for scalar data nodes.
class VTransformDataScalarNode : public VTransformNode {
private:
  Node* _node;
public:
  VTransformDataScalarNode(VTransform& vtransform, Node* n) :
    VTransformNode(vtransform, n->req()), _node(n)
  {
    assert(!_node->is_Mem() && !_node->is_Phi() && !_node->is_CFG(), "must be data node: %s", _node->Name());
  }

  virtual float cost(const VLoopAnalyzer& vloop_analyzer) const override;
  virtual VTransformApplyResult apply(VTransformApplyState& apply_state) const override;
  NOT_PRODUCT(virtual const char* name() const override { return "DataScalar"; };)
  NOT_PRODUCT(virtual void print_spec() const override;)
};

// Identity transform for loop head phi nodes.
class VTransformPhiScalarNode : public VTransformNode {
private:
  PhiNode* _node;
public:
  VTransformPhiScalarNode(VTransform& vtransform, PhiNode* n) :
    VTransformNode(vtransform, n->req()), _node(n)
  {
    assert(_node->in(0)->is_Loop(), "phi ctrl must be Loop: %s", _node->in(0)->Name());
  }

<<<<<<< HEAD
  PhiNode* node() const { return _node; }

  virtual VTransformPhiScalarNode* isa_PhiScalar() override { return this; }
=======
  virtual VTransformLoopPhiNode* isa_LoopPhi() override { return this; }
  virtual float cost(const VLoopAnalyzer& vloop_analyzer) const override { return 0; }
>>>>>>> 72989e0f
  virtual VTransformApplyResult apply(VTransformApplyState& apply_state) const override;
  virtual void apply_backedge(VTransformApplyState& apply_state) const override;
  NOT_PRODUCT(virtual const char* name() const override { return "PhiScalar"; };)
  NOT_PRODUCT(virtual void print_spec() const override;)
};

// Identity transform for CFG nodes.
class VTransformCFGNode : public VTransformNode {
private:
  Node* _node;
public:
  VTransformCFGNode(VTransform& vtransform, Node* n) :
    VTransformNode(vtransform, n->req()), _node(n)
  {
    assert(_node->is_CFG(), "must be CFG node: %s", _node->Name());
  }

  virtual float cost(const VLoopAnalyzer& vloop_analyzer) const override { return 0; }
  virtual VTransformApplyResult apply(VTransformApplyState& apply_state) const override;
  NOT_PRODUCT(virtual const char* name() const override { return "CFG"; };)
  NOT_PRODUCT(virtual void print_spec() const override;)
};

// Identity transform for CountedLoop, the only CFG node with a backedge.
class VTransformCountedLoopNode : public VTransformCFGNode {
public:
  VTransformCountedLoopNode(VTransform& vtransform, CountedLoopNode* n) :
    VTransformCFGNode(vtransform, n) {}

  virtual VTransformCountedLoopNode* isa_CountedLoop() override { return this; }
  NOT_PRODUCT(virtual const char* name() const override { return "CountedLoop"; };)
};

// Wrapper node for nodes outside the loop that are inputs to nodes in the loop.
// Since we want the loop-internal nodes to be able to reference all inputs as vtnodes,
// we must wrap the inputs that are outside the loop into special vtnodes, too.
class VTransformOuterNode : public VTransformNode {
private:
  Node* _node;
public:
  VTransformOuterNode(VTransform& vtransform, Node* n) :
    VTransformNode(vtransform, n->req()), _node(n) {}

  virtual VTransformOuterNode* isa_Outer() override { return this; }
  virtual float cost(const VLoopAnalyzer& vloop_analyzer) const override { ShouldNotReachHere(); }
  virtual VTransformApplyResult apply(VTransformApplyState& apply_state) const override;
  NOT_PRODUCT(virtual const char* name() const override { return "Outer"; };)
  NOT_PRODUCT(virtual void print_spec() const override;)
};

// Transform produces a ReplicateNode, replicating the input to all vector lanes.
class VTransformReplicateNode : public VTransformNode {
private:
  int _vlen;
  BasicType _element_type;
public:
  VTransformReplicateNode(VTransform& vtransform, int vlen, BasicType element_type) :
    VTransformNode(vtransform, 2), _vlen(vlen), _element_type(element_type) {}
  virtual float cost(const VLoopAnalyzer& vloop_analyzer) const override;
  virtual VTransformApplyResult apply(VTransformApplyState& apply_state) const override;
  NOT_PRODUCT(virtual const char* name() const override { return "Replicate"; };)
  NOT_PRODUCT(virtual void print_spec() const override;)
};

// Transform introduces a scalar ConvI2LNode that was not previously in the C2 graph.
class VTransformConvI2LNode : public VTransformNode {
public:
  VTransformConvI2LNode(VTransform& vtransform) : VTransformNode(vtransform, 2) {}
  virtual float cost(const VLoopAnalyzer& vloop_analyzer) const override;
  virtual VTransformApplyResult apply(VTransformApplyState& apply_state) const override;
  NOT_PRODUCT(virtual const char* name() const override { return "ConvI2L"; };)
};

// Transform introduces a shift-count node that truncates the shift count for a vector shift.
class VTransformShiftCountNode : public VTransformNode {
private:
  int _vlen;
  const BasicType _element_bt;
  juint _mask;
  int _shift_opcode;
public:
  VTransformShiftCountNode(VTransform& vtransform, int vlen, BasicType element_bt, juint mask, int shift_opcode) :
    VTransformNode(vtransform, 2), _vlen(vlen), _element_bt(element_bt), _mask(mask), _shift_opcode(shift_opcode) {}
  virtual float cost(const VLoopAnalyzer& vloop_analyzer) const override;
  virtual VTransformApplyResult apply(VTransformApplyState& apply_state) const override;
  NOT_PRODUCT(virtual const char* name() const override { return "ShiftCount"; };)
  NOT_PRODUCT(virtual void print_spec() const override;)
};

// Transform introduces a PopulateIndex node: [phi, phi+1, phi+2, phi+3, ...].
class VTransformPopulateIndexNode : public VTransformNode {
private:
  int _vlen;
  const BasicType _element_bt;
public:
  VTransformPopulateIndexNode(VTransform& vtransform, int vlen, const BasicType element_bt) :
    VTransformNode(vtransform, 2), _vlen(vlen), _element_bt(element_bt) {}
  virtual float cost(const VLoopAnalyzer& vloop_analyzer) const override;
  virtual VTransformApplyResult apply(VTransformApplyState& apply_state) const override;
  NOT_PRODUCT(virtual const char* name() const override { return "PopulateIndex"; };)
  NOT_PRODUCT(virtual void print_spec() const override;)
};

// Bundle the information needed for vector nodes.
class VTransformVectorNodeProperties : public StackObj {
private:
  Node* _approximate_origin; // for proper propagation of node notes
  const int _scalar_opcode;
  const uint _vector_length;
  const BasicType _element_basic_type;

  VTransformVectorNodeProperties(Node* approximate_origin,
                                 int scalar_opcode,
                                 uint vector_length,
                                 BasicType element_basic_type) :
    _approximate_origin(approximate_origin),
    _scalar_opcode(scalar_opcode),
    _vector_length(vector_length),
    _element_basic_type(element_basic_type) {}

public:
  static VTransformVectorNodeProperties make_from_pack(const Node_List* pack, const VLoopAnalyzer& vloop_analyzer) {
    Node* first = pack->at(0);
    int opc = first->Opcode();
    int vlen = pack->size();
    BasicType bt = vloop_analyzer.types().velt_basic_type(first);
    return VTransformVectorNodeProperties(first, opc, vlen, bt);
  }

  static VTransformVectorNodeProperties make_for_phi_vector(PhiNode* phi, int vlen, BasicType bt) {
    return VTransformVectorNodeProperties(phi, phi->Opcode(), vlen, bt);
  }

  Node* approximate_origin()     const { return _approximate_origin; }
  int scalar_opcode()            const { return _scalar_opcode; }
  uint vector_length()           const { return _vector_length; }
  BasicType element_basic_type() const { return _element_basic_type; }
};

// Abstract base class for all vector vtnodes.
class VTransformVectorNode : public VTransformNode {
private:
  const VTransformVectorNodeProperties _properties;
public:
  VTransformVectorNode(VTransform& vtransform, const uint req, const VTransformVectorNodeProperties properties) :
    VTransformNode(vtransform, req), _properties(properties) {}

  virtual VTransformVectorNode* isa_Vector() override { return this; }
  void register_new_node_from_vectorization_and_replace_scalar_nodes(VTransformApplyState& apply_state, Node* vn) const;
  NOT_PRODUCT(virtual void print_spec() const override;)

protected:
  const VTransformVectorNodeProperties& properties() const { return _properties; }
  Node* approximate_origin()     const { return _properties.approximate_origin(); }
  int scalar_opcode()            const { return _properties.scalar_opcode(); }
  uint vector_length()           const { return _properties.vector_length(); }
  BasicType element_basic_type() const { return _properties.element_basic_type(); }
};

// Catch all for all element-wise vector operations.
class VTransformElementWiseVectorNode : public VTransformVectorNode {
private:
  const int _vector_opcode;
public:
  VTransformElementWiseVectorNode(VTransform& vtransform, uint req, const VTransformVectorNodeProperties properties, const int vector_opcode) :
    VTransformVectorNode(vtransform, req, properties), _vector_opcode(vector_opcode) {}
  virtual VTransformElementWiseVectorNode* isa_ElementWiseVector() override { return this; }
  virtual float cost(const VLoopAnalyzer& vloop_analyzer) const override;
  virtual VTransformApplyResult apply(VTransformApplyState& apply_state) const override;
  NOT_PRODUCT(virtual const char* name() const override { return "ElementWiseVector"; };)
  NOT_PRODUCT(virtual void print_spec() const override;)
};

// The scalar operation was a long -> int operation.
// However, the vector operation is long -> long.
// Hence, we vectorize it as: long --long_op--> long --cast--> int
class VTransformElementWiseLongOpWithCastToIntVectorNode : public VTransformVectorNode {
public:
  VTransformElementWiseLongOpWithCastToIntVectorNode(VTransform& vtransform, const VTransformVectorNodeProperties properties) :
    VTransformVectorNode(vtransform, 2, properties) {}
  virtual float cost(const VLoopAnalyzer& vloop_analyzer) const override;
  virtual VTransformApplyResult apply(VTransformApplyState& apply_state) const override;
  NOT_PRODUCT(virtual const char* name() const override { return "ElementWiseLongOpWithCastToIntVector"; };)
};

class VTransformReinterpretVectorNode : public VTransformVectorNode {
private:
  const BasicType _src_bt;
public:
  VTransformReinterpretVectorNode(VTransform& vtransform, const VTransformVectorNodeProperties properties, const BasicType src_bt) :
    VTransformVectorNode(vtransform, 2, properties), _src_bt(src_bt) {}
  virtual float cost(const VLoopAnalyzer& vloop_analyzer) const override;
  virtual VTransformApplyResult apply(VTransformApplyState& apply_state) const override;
  NOT_PRODUCT(virtual const char* name() const override { return "ReinterpretVector"; };)
  NOT_PRODUCT(virtual void print_spec() const override;)
};

struct VTransformBoolTest {
  const BoolTest::mask _mask;
  const bool _is_negated;

  VTransformBoolTest(const BoolTest::mask mask, bool is_negated) :
    _mask(mask), _is_negated(is_negated) {}
};

// Cmp + Bool -> VectorMaskCmp
// The Bool node takes care of "apply".
class VTransformCmpVectorNode : public VTransformVectorNode {
public:
  VTransformCmpVectorNode(VTransform& vtransform, const VTransformVectorNodeProperties properties) :
    VTransformVectorNode(vtransform, 3, properties) {}
  virtual VTransformCmpVectorNode* isa_CmpVector() override { return this; }
  virtual float cost(const VLoopAnalyzer& vloop_analyzer) const override { return 0; }
  virtual VTransformApplyResult apply(VTransformApplyState& apply_state) const override { return VTransformApplyResult::make_empty(); }
  NOT_PRODUCT(virtual const char* name() const override { return "CmpVector"; };)
};

class VTransformBoolVectorNode : public VTransformVectorNode {
private:
  const VTransformBoolTest _test;
public:
  VTransformBoolVectorNode(VTransform& vtransform, const VTransformVectorNodeProperties properties, VTransformBoolTest test) :
    VTransformVectorNode(vtransform, 2, properties), _test(test) {}
  VTransformBoolTest test() const { return _test; }
  virtual VTransformBoolVectorNode* isa_BoolVector() override { return this; }
  virtual float cost(const VLoopAnalyzer& vloop_analyzer) const override;
  virtual VTransformApplyResult apply(VTransformApplyState& apply_state) const override;
  NOT_PRODUCT(virtual const char* name() const override { return "BoolVector"; };)
  NOT_PRODUCT(virtual void print_spec() const override;)
};

class VTransformReductionVectorNode : public VTransformVectorNode {
public:
  // req = 3 -> [ctrl, scalar init, vector]
  VTransformReductionVectorNode(VTransform& vtransform, const VTransformVectorNodeProperties properties) :
    VTransformVectorNode(vtransform, 3, properties) {}
  virtual VTransformReductionVectorNode* isa_ReductionVector() override { return this; }
  virtual bool optimize(const VLoopAnalyzer& vloop_analyzer, VTransform& vtransform) override;
  virtual float cost(const VLoopAnalyzer& vloop_analyzer) const override;
  virtual VTransformApplyResult apply(VTransformApplyState& apply_state) const override;
  NOT_PRODUCT(virtual const char* name() const override { return "ReductionVector"; };)

private:
  int vector_reduction_opcode() const;
  bool requires_strict_order() const;
  bool optimize_move_non_strict_order_reductions_out_of_loop_preconditions(VTransform& vtransform);
  bool optimize_move_non_strict_order_reductions_out_of_loop(const VLoopAnalyzer& vloop_analyzer, VTransform& vtransform);
};

class VTransformPhiVectorNode : public VTransformVectorNode {
public:
  VTransformPhiVectorNode(VTransform& vtransform, uint req, const VTransformVectorNodeProperties properties) :
    VTransformVectorNode(vtransform, req, properties) {}
  virtual VTransformPhiVectorNode* isa_PhiVector() override { return this; }
  virtual VTransformApplyResult apply(VTransformApplyState& apply_state) const override;
  virtual void apply_backedge(VTransformApplyState& apply_state) const override;
  NOT_PRODUCT(virtual const char* name() const override { return "PhiVector"; };)
};

class VTransformMemVectorNode : public VTransformVectorNode {
private:
  const VPointer _vpointer; // with size of the vector
protected:
  const TypePtr* _adr_type;

public:
  VTransformMemVectorNode(VTransform& vtransform, const uint req, const VTransformVectorNodeProperties properties, const VPointer& vpointer, const TypePtr* adr_type) :
    VTransformVectorNode(vtransform, req, properties),
    _vpointer(vpointer),
    _adr_type(adr_type) {}

  virtual VTransformMemVectorNode* isa_MemVector() override { return this; }
  virtual bool is_load_or_store_in_loop() const override { return true; }
  virtual const VPointer& vpointer() const override { return _vpointer; }
};

class VTransformLoadVectorNode : public VTransformMemVectorNode {
private:
  const LoadNode::ControlDependency _control_dependency;

public:
  // req = 3 -> [ctrl, mem, adr]
  VTransformLoadVectorNode(VTransform& vtransform,
                           const VTransformVectorNodeProperties properties,
                           const VPointer& vpointer,
                           const TypePtr* adr_type,
                           const LoadNode::ControlDependency control_dependency) :
    VTransformMemVectorNode(vtransform, 3, properties, vpointer, adr_type), _control_dependency(control_dependency) {}
  LoadNode::ControlDependency control_dependency() const;
  virtual VTransformLoadVectorNode* isa_LoadVector() override { return this; }
  virtual bool is_load_in_loop() const override { return true; }
  virtual float cost(const VLoopAnalyzer& vloop_analyzer) const override;
  virtual VTransformApplyResult apply(VTransformApplyState& apply_state) const override;
  NOT_PRODUCT(virtual const char* name() const override { return "LoadVector"; };)
};

class VTransformStoreVectorNode : public VTransformMemVectorNode {
public:
  // req = 4 -> [ctrl, mem, adr, val]
  VTransformStoreVectorNode(VTransform& vtransform, const VTransformVectorNodeProperties properties, const VPointer& vpointer, const TypePtr* adr_type) :
    VTransformMemVectorNode(vtransform, 4, properties, vpointer, adr_type) {}
  virtual VTransformStoreVectorNode* isa_StoreVector() override { return this; }
  virtual bool is_load_in_loop() const override { return false; }
  virtual float cost(const VLoopAnalyzer& vloop_analyzer) const override;
  virtual VTransformApplyResult apply(VTransformApplyState& apply_state) const override;
  NOT_PRODUCT(virtual const char* name() const override { return "StoreVector"; };)
};
#endif // SHARE_OPTO_VTRANSFORM_HPP<|MERGE_RESOLUTION|>--- conflicted
+++ resolved
@@ -625,14 +625,10 @@
     assert(_node->in(0)->is_Loop(), "phi ctrl must be Loop: %s", _node->in(0)->Name());
   }
 
-<<<<<<< HEAD
   PhiNode* node() const { return _node; }
 
   virtual VTransformPhiScalarNode* isa_PhiScalar() override { return this; }
-=======
-  virtual VTransformLoopPhiNode* isa_LoopPhi() override { return this; }
   virtual float cost(const VLoopAnalyzer& vloop_analyzer) const override { return 0; }
->>>>>>> 72989e0f
   virtual VTransformApplyResult apply(VTransformApplyState& apply_state) const override;
   virtual void apply_backedge(VTransformApplyState& apply_state) const override;
   NOT_PRODUCT(virtual const char* name() const override { return "PhiScalar"; };)
@@ -887,6 +883,7 @@
   VTransformPhiVectorNode(VTransform& vtransform, uint req, const VTransformVectorNodeProperties properties) :
     VTransformVectorNode(vtransform, req, properties) {}
   virtual VTransformPhiVectorNode* isa_PhiVector() override { return this; }
+  virtual float cost(const VLoopAnalyzer& vloop_analyzer) const override { return 0; }
   virtual VTransformApplyResult apply(VTransformApplyState& apply_state) const override;
   virtual void apply_backedge(VTransformApplyState& apply_state) const override;
   NOT_PRODUCT(virtual const char* name() const override { return "PhiVector"; };)
