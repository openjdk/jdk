/*
 * Copyright (c) 2024, 2025, Oracle and/or its affiliates. All rights reserved.
 * DO NOT ALTER OR REMOVE COPYRIGHT NOTICES OR THIS FILE HEADER.
 *
 * This code is free software; you can redistribute it and/or modify it
 * under the terms of the GNU General Public License version 2 only, as
 * published by the Free Software Foundation.
 *
 * This code is distributed in the hope that it will be useful, but WITHOUT
 * ANY WARRANTY; without even the implied warranty of MERCHANTABILITY or
 * FITNESS FOR A PARTICULAR PURPOSE.  See the GNU General Public License
 * version 2 for more details (a copy is included in the LICENSE file that
 * accompanied this code).
 *
 * You should have received a copy of the GNU General Public License version
 * 2 along with this work; if not, write to the Free Software Foundation,
 * Inc., 51 Franklin St, Fifth Floor, Boston, MA 02110-1301 USA.
 *
 * Please contact Oracle, 500 Oracle Parkway, Redwood Shores, CA 94065 USA
 * or visit www.oracle.com if you need additional information or have any
 * questions.
 */

#include "precompiled.hpp"
#include "opto/superwordVTransformBuilder.hpp"
#include "opto/vectornode.hpp"

void SuperWordVTransformBuilder::build() {
  assert(!_packset.is_empty(), "must have non-empty packset");
  assert(!_vtransform.has_graph(), "start with empty vtransform");

  // Create vtnodes for all nodes in the loop.
  build_vector_vtnodes_for_packed_nodes();
  build_scalar_vtnodes_for_non_packed_nodes();

  // Connect all vtnodes with their inputs. Possibly create vtnodes for input
  // nodes that are outside the loop.
  VectorSet vtn_dependencies; // Shared, but cleared for every vtnode.
  build_inputs_for_vector_vtnodes(vtn_dependencies);
  build_inputs_for_scalar_vtnodes(vtn_dependencies);

  // Create vtnodes for all output nodes, i.e. the nodes that are outside
  // the loop body and have inputs coming from the loop.
  build_outputs();
}

void SuperWordVTransformBuilder::build_vector_vtnodes_for_packed_nodes() {
  for (int i = 0; i < _packset.length(); i++) {
    Node_List* pack = _packset.at(i);
    VTransformVectorNode* vtn = make_vector_vtnode_for_pack(pack);
    for (uint k = 0; k < pack->size(); k++) {
      map_node_to_vtnode(pack->at(k), vtn);
    }
  }
}

void SuperWordVTransformBuilder::build_scalar_vtnodes_for_non_packed_nodes() {
  for (int i = 0; i < _vloop_analyzer.body().body().length(); i++) {
    Node* n = _vloop_analyzer.body().body().at(i);
    if (_packset.get_pack(n) != nullptr) { continue; }

    VTransformNodePrototype prototype = VTransformNodePrototype::make_from_scalar(n, _vloop_analyzer);
    VTransformScalarNode* vtn = nullptr;
    if (n->is_Phi()) {
      vtn = new (_vtransform.arena()) VTransformLoopPhiNode(_vtransform, prototype, n->as_Phi());
    } else {
      vtn = new (_vtransform.arena()) VTransformScalarNode(_vtransform, prototype, n);
    }
    map_node_to_vtnode(n, vtn);
  }
}

void SuperWordVTransformBuilder::build_inputs_for_vector_vtnodes(VectorSet& vtn_dependencies) {
  for (int i = 0; i < _packset.length(); i++) {
    Node_List* pack = _packset.at(i);
    Node* p0 = pack->at(0);

    VTransformVectorNode* vtn = get_vtnode(p0)->isa_Vector();
    assert(vtn != nullptr, "all packs must have vector vtnodes");
    vtn_dependencies.clear(); // Add every dependency only once per vtn.

    if (p0->is_Load()) {
      init_req_with_scalar(p0,   vtn, vtn_dependencies, MemNode::Address);
    } else if (p0->is_Store()) {
      init_req_with_scalar(p0,   vtn, vtn_dependencies, MemNode::Address);
      init_req_with_vector(pack, vtn, vtn_dependencies, MemNode::ValueIn);
    } else if (vtn->isa_ReductionVector() != nullptr) {
      init_req_with_scalar(p0,   vtn, vtn_dependencies, 1); // scalar init
      init_req_with_vector(pack, vtn, vtn_dependencies, 2); // vector
    } else if (p0->is_CMove()) {
      // Cmp + Bool + CMove -> VectorMaskCmp + VectorBlend.
      init_all_req_with_vectors(pack, vtn, vtn_dependencies);
      // Inputs must be permuted from (mask, blend1, blend2) -> (blend1, blend2, mask)
      vtn->swap_req(1, 2);
      vtn->swap_req(2, 3);
      // If the test was negated: (blend1, blend2, mask) -> (blend2, blend1, mask)
      VTransformBoolVectorNode* vtn_mask_cmp = vtn->in(3)->isa_BoolVector();
      if (vtn_mask_cmp->test()._is_negated) {
        vtn->swap_req(1, 2);
      }
    } else if (VectorNode::is_scalar_rotate(p0) &&
               p0->in(2)->is_Con() &&
               Matcher::supports_vector_constant_rotates(p0->in(2)->get_int())) {
      init_req_with_vector(pack, vtn, vtn_dependencies, 1);
      init_req_with_scalar(p0,   vtn, vtn_dependencies, 2); // constant rotation
    } else if (VectorNode::is_roundopD(p0)) {
      init_req_with_vector(pack, vtn, vtn_dependencies, 1);
      init_req_with_scalar(p0,   vtn, vtn_dependencies, 2); // constant rounding mode
    } else {
      init_all_req_with_vectors(pack, vtn, vtn_dependencies);
    }

    for (uint k = 0; k < pack->size(); k++) {
      add_dependencies_of_node_to_vtnode(pack->at(k), vtn, vtn_dependencies);
    }
  }
}

void SuperWordVTransformBuilder::build_inputs_for_scalar_vtnodes(VectorSet& vtn_dependencies) {
  for (int i = 0; i < _vloop_analyzer.body().body().length(); i++) {
    Node* n = _vloop_analyzer.body().body().at(i);
    VTransformScalarNode* vtn = get_vtnode(n)->isa_Scalar();
    if (vtn == nullptr) { continue; }
    vtn_dependencies.clear(); // Add every dependency only once per vtn.

    if (n->is_Load()) {
      init_req_with_scalar(n, vtn, vtn_dependencies, MemNode::Address);
    } else if (n->is_Store()) {
      init_req_with_scalar(n, vtn, vtn_dependencies, MemNode::Address);
      init_req_with_scalar(n, vtn, vtn_dependencies, MemNode::ValueIn);
    } else if (n->is_CountedLoop()) {
      continue; // Is "root", has no dependency.
    } else if (n->is_Phi()) {
      assert(n->in(0) == _vloop.cl(), "only Phi's from the CountedLoop allowed");
      init_all_req_with_scalars(n, vtn, vtn_dependencies);
      continue;
    } else {
      init_all_req_with_scalars(n, vtn, vtn_dependencies);
    }

    add_dependencies_of_node_to_vtnode(n, vtn, vtn_dependencies);
  }
}

void SuperWordVTransformBuilder::build_outputs() {
  for (int i = 0; i < _vloop_analyzer.body().body().length(); i++) {
    Node* n = _vloop_analyzer.body().body().at(i);
    VTransformNode* vtn = get_vtnode(n);

    for (DUIterator_Fast imax, i = n->fast_outs(imax); i < imax; i++) {
      Node* use = n->fast_out(i);

      if (!_vloop.in_bb(use)) {
        // Found an output node: use
        VTransformNode* vtn_use = get_vtnode_or_null(use);

        // Create a new one if it does not exist
        if (vtn_use == nullptr) {
          VTransformNodePrototype prototype = VTransformNodePrototype::make_from_scalar(use, _vloop_analyzer);
          vtn_use = new (_vtransform.arena()) VTransformOutputScalarNode(_vtransform, prototype, use);
          map_node_to_vtnode(use, vtn_use);
        }

        // Set all edges
        for (uint j = 0; j < use->req(); j++) {
          Node* def = use->in(j);
          if (n == def) {
            assert(vtn_use->in(j) == nullptr || vtn_use->in(j) == vtn, "still empty or set the same");
            vtn_use->set_req(j, vtn);
          }
        }
      }
    }
  }
}

// Create a vtnode for each pack. No in/out edges set yet.
VTransformVectorNode* SuperWordVTransformBuilder::make_vector_vtnode_for_pack(const Node_List* pack) const {
  Node* p0 = pack->at(0);
  int opc = p0->Opcode();
  VTransformVectorNode* vtn = nullptr;
  const VTransformNodePrototype prototype = VTransformNodePrototype::make_from_pack(pack, _vloop_analyzer);
  BasicType bt = prototype.element_basic_type();

  if (p0->is_Load()) {
<<<<<<< HEAD
    const VPointer* vpointer = &_vloop_analyzer.vpointers().vpointer(p0->as_Load());
    const LoadNode::ControlDependency dep = load_control_dependency(pack);;
    VTransformLoadVectorNode* load;
    load = new (_vtransform.arena()) VTransformLoadVectorNode(_vtransform, prototype, vpointer, dep);
    load->set_nodes(pack);
    vtn = load;
  } else if (p0->is_Store()) {
    const VPointer* vpointer = &_vloop_analyzer.vpointers().vpointer(p0->as_Store());
    vtn = new (_vtransform.arena()) VTransformStoreVectorNode(_vtransform, prototype, vpointer);
  } else if (p0->is_Cmp()) {
    vtn = new (_vtransform.arena()) VTransformCmpVectorNode(_vtransform, prototype, p0->req());
=======
    const VPointer& scalar_p = _vloop_analyzer.vpointers().vpointer(p0->as_Load());
    const VPointer vector_p(scalar_p.make_with_size(scalar_p.size() * pack_size));
    vtn = new (_vtransform.arena()) VTransformLoadVectorNode(_vtransform, pack_size, vector_p);
  } else if (p0->is_Store()) {
    const VPointer& scalar_p = _vloop_analyzer.vpointers().vpointer(p0->as_Store());
    const VPointer vector_p(scalar_p.make_with_size(scalar_p.size() * pack_size));
    vtn = new (_vtransform.arena()) VTransformStoreVectorNode(_vtransform, pack_size, vector_p);
>>>>>>> 0f426e4a
  } else if (p0->is_Bool()) {
    VTransformBoolTest kind = _packset.get_bool_test(pack);
    vtn = new (_vtransform.arena()) VTransformBoolVectorNode(_vtransform, prototype, kind);
  } else if (p0->is_CMove()) {
    vtn = new (_vtransform.arena()) VTransformElementWiseVectorNode(_vtransform, prototype, p0->req(), Op_VectorBlend);
  } else if (_vloop_analyzer.reductions().is_marked_reduction(p0)) {
    vtn = new (_vtransform.arena()) VTransformReductionVectorNode(_vtransform, prototype);
  } else if (VectorNode::is_muladds2i(p0)) {
    // A special kind of binary element-wise vector op: the inputs are "ints" a and b,
    // but reinterpreted as two "shorts" [a0, a1] and [b0, b1]:
    //   v = MulAddS2I(a, b) = a0 * b0 + a1 + b1
    assert(p0->req() == 5, "MulAddS2I should have 4 operands");
    int vopc = VectorNode::opcode(opc, bt);
    vtn = new (_vtransform.arena()) VTransformElementWiseVectorNode(_vtransform, prototype, 3, vopc);
  } else if (VectorNode::is_convert_opcode(opc)) {
    BasicType def_bt = _vloop_analyzer.types().velt_basic_type(p0->in(1));
    int vopc = VectorCastNode::opcode(opc, def_bt);
    vtn = new (_vtransform.arena()) VTransformElementWiseVectorNode(_vtransform, prototype, p0->req(), vopc);
  } else if (VectorNode::can_use_RShiftI_instead_of_URShiftI(p0, bt)) {
    // TODO ensure we have a good test for these
    int vopc = VectorNode::opcode(Op_RShiftI, bt);
    vtn = new (_vtransform.arena()) VTransformElementWiseVectorNode(_vtransform, prototype, p0->req(), vopc);
  } else if (VectorNode::is_scalar_op_that_returns_int_but_vector_op_returns_long(opc)) {
    vtn = new (_vtransform.arena()) VTransformLongToIntVectorNode(_vtransform, prototype, p0->req());
  } else {
    assert(p0->req() == 3 ||
           VectorNode::is_scalar_unary_op_with_equal_input_and_output_types(opc) ||
           opc == Op_FmaD ||
           opc == Op_FmaF ||
           opc == Op_SignumF ||
           opc == Op_SignumD,
           "pack type must be in this list");
    assert(!VectorNode::is_roundopD(p0) || p0->in(2)->is_Con(), "rounding mode must be constant");
    int vopc = VectorNode::opcode(opc, bt);
    vtn = new (_vtransform.arena()) VTransformElementWiseVectorNode(_vtransform, prototype, p0->req(), vopc);
  }
  return vtn;
}

void SuperWordVTransformBuilder::init_req_with_scalar(Node* n, VTransformNode* vtn, VectorSet& vtn_dependencies, const int index) {
  VTransformNode* req = get_vtnode_or_wrap_as_input_scalar(n->in(index));
  vtn->init_req(index, req);
  vtn_dependencies.set(req->_idx);
}

// Either get the existing vtnode vector input (when input is a pack), or else make a
// new vector vtnode for the input (e.g. for Replicate or PopulateIndex).
VTransformNode* SuperWordVTransformBuilder::get_or_make_vtnode_vector_input_at_index(const Node_List* pack, const int index) {
  Node* p0 = pack->at(0);

  Node_List* pack_in = _packset.pack_input_at_index_or_null(pack, index);
  if (pack_in != nullptr) {
    // Input is a matching pack -> vtnode already exists.
    assert(index != 2 || !VectorNode::is_shift(p0), "shift's count cannot be vector");
    return get_vtnode(pack_in->at(0));
  }

  if (VectorNode::is_muladds2i(p0)) {
    assert(_packset.is_muladds2i_pack_with_pack_inputs(pack), "inputs must all be packs");
    // All inputs are strided (stride = 2), either with offset 0 or 1.
    Node_List* pack_in0 = _packset.strided_pack_input_at_index_or_null(pack, index, 2, 0);
    if (pack_in0 != nullptr) {
      return get_vtnode(pack_in0->at(0));
    }
    Node_List* pack_in1 = _packset.strided_pack_input_at_index_or_null(pack, index, 2, 1);
    if (pack_in1 != nullptr) {
      return get_vtnode(pack_in1->at(0));
    }
  }

  Node* same_input = _packset.same_inputs_at_index_or_null(pack, index);
  if (same_input == nullptr && p0->in(index) == _vloop.iv()) {
    // PopulateIndex: [iv+0, iv+1, iv+2, ...]
    VTransformNode* iv_vtn = get_vtnode_or_wrap_as_input_scalar(_vloop.iv());
    BasicType p0_bt = _vloop_analyzer.types().velt_basic_type(p0);
    // If we have subword type, take that type directly. If p0 is some ConvI2L/F/D,
    // then the p0_bt can also be L/F/D but we need to produce ints for the input of
    // the ConvI2L/F/D.
    BasicType element_bt = is_subword_type(p0_bt) ? p0_bt : T_INT;
    VTransformNodePrototype prototype = VTransformNodePrototype(_vloop.iv(), Op_Phi, pack->size(), element_bt, nullptr);
    VTransformNode* populate_index = new (_vtransform.arena()) VTransformPopulateIndexNode(_vtransform, prototype);
    populate_index->init_req(1, iv_vtn);
    return populate_index;
  }

  if (same_input != nullptr) {
    VTransformNode* same_input_vtn = get_vtnode_or_wrap_as_input_scalar(same_input);
    if (index == 2 && VectorNode::is_shift(p0)) {
      // Scalar shift count for vector shift operation: vec2 = shiftV(vec1, scalar_count)
      // Scalar shift operations masks the shift count, but the vector shift does not, so
      // create a special ShiftCount node.
      BasicType element_bt = _vloop_analyzer.types().velt_basic_type(p0);
      juint mask = (p0->bottom_type() == TypeInt::INT) ? (BitsPerInt - 1) : (BitsPerLong - 1);
      VTransformNodePrototype prototype = VTransformNodePrototype(p0, p0->Opcode(), pack->size(), element_bt, nullptr);
      VTransformNode* shift_count = new (_vtransform.arena()) VTransformShiftCountNode(_vtransform, prototype, mask);
      shift_count->init_req(1, same_input_vtn);
      return shift_count;
    } else {
      // Replicate the scalar same_input to every vector element.
<<<<<<< HEAD
      BasicType element_bt = _vloop_analyzer.types().velt_basic_type(p0);
      if (index == 2 && VectorNode::is_scalar_rotate(p0) && element_bt == T_LONG) {
=======
      // In some rare case, p0 is Convert node such as a ConvL2I: all
      // ConvL2I nodes in the pack only differ in their types.
      // velt_basic_type(p0) is the output type of the pack. In the
      // case of a ConvL2I, it can be int or some narrower type such
      // as short etc. But given we replicate the input of the Convert
      // node, we have to use the input type instead.
      BasicType element_type = p0->is_Convert() ? p0->in(1)->bottom_type()->basic_type() : _vloop_analyzer.types().velt_basic_type(p0);
      if (index == 2 && VectorNode::is_scalar_rotate(p0) && element_type == T_LONG) {
>>>>>>> 0f426e4a
        // Scalar rotate has int rotation value, but the scalar rotate expects longs.
        assert(same_input->bottom_type()->isa_int(), "scalar rotate expects int rotation");
        VTransformNodePrototype conv_prototype = VTransformNodePrototype(p0, Op_ConvI2L, 1, T_LONG, nullptr);
        VTransformNode* conv = new (_vtransform.arena()) VTransformConvI2LNode(_vtransform, conv_prototype);
        conv->init_req(1, same_input_vtn);
        same_input_vtn = conv;
      }
      VTransformNodePrototype prototype = VTransformNodePrototype(p0, -1, pack->size(), element_bt, nullptr);
      VTransformNode* replicate = new (_vtransform.arena()) VTransformReplicateNode(_vtransform, prototype);
      replicate->init_req(1, same_input_vtn);
      return replicate;
    }
  }

  // The input is neither a pack not a same_input node. SuperWord::profitable does not allow
  // any other case. In the future, we could insert a PackNode.
#ifdef ASSERT
  tty->print_cr("\nSuperWordVTransformBuilder::get_or_make_vtnode_vector_input_at_index: index=%d", index);
  pack->dump();
  assert(false, "Pack input was neither a pack nor a same_input node");
#endif
  ShouldNotReachHere();
}

VTransformNode* SuperWordVTransformBuilder::get_vtnode_or_wrap_as_input_scalar(Node* n) {
  VTransformNode* vtn = get_vtnode_or_null(n);
  if (vtn != nullptr) { return vtn; }

  assert(!_vloop.in_bb(n), "only nodes outside the loop can be input nodes to the loop");
  VTransformNodePrototype prototype = VTransformNodePrototype::make_from_scalar(n, _vloop_analyzer);
  vtn = new (_vtransform.arena()) VTransformInputScalarNode(_vtransform, prototype, n);
  map_node_to_vtnode(n, vtn);
  return vtn;
}

void SuperWordVTransformBuilder::init_req_with_vector(const Node_List* pack, VTransformNode* vtn, VectorSet& vtn_dependencies, int j) {
  VTransformNode* req = get_or_make_vtnode_vector_input_at_index(pack, j);
  vtn->init_req(j, req);
  vtn_dependencies.set(req->_idx);
}

void SuperWordVTransformBuilder::init_all_req_with_scalars(Node* n, VTransformNode* vtn, VectorSet& vtn_dependencies) {
  assert(vtn->req() == n->req(), "scalars must have same number of reqs");
  for (uint j = 0; j < n->req(); j++) {
    Node* def = n->in(j);
    if (def == nullptr) { continue; }
    init_req_with_scalar(n, vtn, vtn_dependencies, j);
  }
}

void SuperWordVTransformBuilder::init_all_req_with_vectors(const Node_List* pack, VTransformNode* vtn, VectorSet& vtn_dependencies) {
  Node* p0 = pack->at(0);
  assert(vtn->req() <= p0->req(), "must have at at most as many reqs");
  // Vectors have no ctrl, so ignore it.
  for (uint j = 1; j < vtn->req(); j++) {
    Node* def = p0->in(j);
    if (def == nullptr) { continue; }
    init_req_with_vector(pack, vtn, vtn_dependencies, j);
  }
}

void SuperWordVTransformBuilder::add_dependencies_of_node_to_vtnode(Node*n, VTransformNode* vtn, VectorSet& vtn_dependencies) {
  for (VLoopDependencyGraph::PredsIterator preds(_vloop_analyzer.dependency_graph(), n); !preds.done(); preds.next()) {
    Node* pred = preds.current();
    if (!_vloop.in_bb(pred)) { continue; }

    // Only add memory dependencies to memory nodes. All others are taken care of with the req.
    if (n->is_Mem() && !pred->is_Mem()) { continue; }

    VTransformNode* dependency = get_vtnode(pred);

    // Reduction self-cycle?
    if (vtn == dependency && _vloop_analyzer.reductions().is_marked_reduction(n)) { continue; }

    if (vtn_dependencies.test_set(dependency->_idx)) { continue; }
    vtn->add_dependency(dependency); // Add every dependency only once per vtn.
  }
}
<|MERGE_RESOLUTION|>--- conflicted
+++ resolved
@@ -176,6 +176,7 @@
 
 // Create a vtnode for each pack. No in/out edges set yet.
 VTransformVectorNode* SuperWordVTransformBuilder::make_vector_vtnode_for_pack(const Node_List* pack) const {
+  uint pack_size = pack->size();
   Node* p0 = pack->at(0);
   int opc = p0->Opcode();
   VTransformVectorNode* vtn = nullptr;
@@ -183,27 +184,22 @@
   BasicType bt = prototype.element_basic_type();
 
   if (p0->is_Load()) {
-<<<<<<< HEAD
-    const VPointer* vpointer = &_vloop_analyzer.vpointers().vpointer(p0->as_Load());
-    const LoadNode::ControlDependency dep = load_control_dependency(pack);;
-    VTransformLoadVectorNode* load;
-    load = new (_vtransform.arena()) VTransformLoadVectorNode(_vtransform, prototype, vpointer, dep);
-    load->set_nodes(pack);
-    vtn = load;
-  } else if (p0->is_Store()) {
-    const VPointer* vpointer = &_vloop_analyzer.vpointers().vpointer(p0->as_Store());
-    vtn = new (_vtransform.arena()) VTransformStoreVectorNode(_vtransform, prototype, vpointer);
-  } else if (p0->is_Cmp()) {
-    vtn = new (_vtransform.arena()) VTransformCmpVectorNode(_vtransform, prototype, p0->req());
-=======
     const VPointer& scalar_p = _vloop_analyzer.vpointers().vpointer(p0->as_Load());
     const VPointer vector_p(scalar_p.make_with_size(scalar_p.size() * pack_size));
-    vtn = new (_vtransform.arena()) VTransformLoadVectorNode(_vtransform, pack_size, vector_p);
+
+    const LoadNode::ControlDependency dep = load_control_dependency(pack);;
+
+    VTransformLoadVectorNode* load;
+    load = new (_vtransform.arena()) VTransformLoadVectorNode(_vtransform, prototype, vector_p, dep);
+    load->set_nodes(pack); // TODO do we still need this?
+    vtn = load;
   } else if (p0->is_Store()) {
     const VPointer& scalar_p = _vloop_analyzer.vpointers().vpointer(p0->as_Store());
     const VPointer vector_p(scalar_p.make_with_size(scalar_p.size() * pack_size));
-    vtn = new (_vtransform.arena()) VTransformStoreVectorNode(_vtransform, pack_size, vector_p);
->>>>>>> 0f426e4a
+
+    vtn = new (_vtransform.arena()) VTransformStoreVectorNode(_vtransform, prototype, vector_p);
+  } else if (p0->is_Cmp()) {
+    vtn = new (_vtransform.arena()) VTransformCmpVectorNode(_vtransform, prototype, p0->req());
   } else if (p0->is_Bool()) {
     VTransformBoolTest kind = _packset.get_bool_test(pack);
     vtn = new (_vtransform.arena()) VTransformBoolVectorNode(_vtransform, prototype, kind);
@@ -303,19 +299,14 @@
       return shift_count;
     } else {
       // Replicate the scalar same_input to every vector element.
-<<<<<<< HEAD
-      BasicType element_bt = _vloop_analyzer.types().velt_basic_type(p0);
-      if (index == 2 && VectorNode::is_scalar_rotate(p0) && element_bt == T_LONG) {
-=======
       // In some rare case, p0 is Convert node such as a ConvL2I: all
       // ConvL2I nodes in the pack only differ in their types.
       // velt_basic_type(p0) is the output type of the pack. In the
       // case of a ConvL2I, it can be int or some narrower type such
       // as short etc. But given we replicate the input of the Convert
       // node, we have to use the input type instead.
-      BasicType element_type = p0->is_Convert() ? p0->in(1)->bottom_type()->basic_type() : _vloop_analyzer.types().velt_basic_type(p0);
-      if (index == 2 && VectorNode::is_scalar_rotate(p0) && element_type == T_LONG) {
->>>>>>> 0f426e4a
+      BasicType element_bt = p0->is_Convert() ? p0->in(1)->bottom_type()->basic_type() : _vloop_analyzer.types().velt_basic_type(p0);
+      if (index == 2 && VectorNode::is_scalar_rotate(p0) && element_bt == T_LONG) {
         // Scalar rotate has int rotation value, but the scalar rotate expects longs.
         assert(same_input->bottom_type()->isa_int(), "scalar rotate expects int rotation");
         VTransformNodePrototype conv_prototype = VTransformNodePrototype(p0, Op_ConvI2L, 1, T_LONG, nullptr);
