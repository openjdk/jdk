--- conflicted
+++ resolved
@@ -2715,13 +2715,8 @@
   }
 
 #ifndef PRODUCT
-<<<<<<< HEAD
   if (_head->as_Loop()->is_loop_nest_inner_loop() && _iv_bt == T_LONG) {
-    Atomic::inc(&_long_loop_counted_loops);
-=======
-  if (x->as_Loop()->is_loop_nest_inner_loop() && iv_bt == T_LONG) {
     AtomicAccess::inc(&_long_loop_counted_loops);
->>>>>>> 0366d882
   }
 #endif
 
