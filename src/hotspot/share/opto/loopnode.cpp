/*
 * Copyright (c) 1998, 2023, Oracle and/or its affiliates. All rights reserved.
 * DO NOT ALTER OR REMOVE COPYRIGHT NOTICES OR THIS FILE HEADER.
 *
 * This code is free software; you can redistribute it and/or modify it
 * under the terms of the GNU General Public License version 2 only, as
 * published by the Free Software Foundation.
 *
 * This code is distributed in the hope that it will be useful, but WITHOUT
 * ANY WARRANTY; without even the implied warranty of MERCHANTABILITY or
 * FITNESS FOR A PARTICULAR PURPOSE.  See the GNU General Public License
 * version 2 for more details (a copy is included in the LICENSE file that
 * accompanied this code).
 *
 * You should have received a copy of the GNU General Public License version
 * 2 along with this work; if not, write to the Free Software Foundation,
 * Inc., 51 Franklin St, Fifth Floor, Boston, MA 02110-1301 USA.
 *
 * Please contact Oracle, 500 Oracle Parkway, Redwood Shores, CA 94065 USA
 * or visit www.oracle.com if you need additional information or have any
 * questions.
 *
 */

#include "precompiled.hpp"
#include "ci/ciMethodData.hpp"
#include "compiler/compileLog.hpp"
#include "gc/shared/barrierSet.hpp"
#include "gc/shared/c2/barrierSetC2.hpp"
#include "libadt/vectset.hpp"
#include "memory/allocation.inline.hpp"
#include "memory/resourceArea.hpp"
#include "opto/addnode.hpp"
#include "opto/arraycopynode.hpp"
#include "opto/callnode.hpp"
#include "opto/castnode.hpp"
#include "opto/connode.hpp"
#include "opto/convertnode.hpp"
#include "opto/divnode.hpp"
#include "opto/idealGraphPrinter.hpp"
#include "opto/intrinsicnode.hpp"
#include "opto/loopnode.hpp"
#include "opto/movenode.hpp"
#include "opto/mulnode.hpp"
#include "opto/opaquenode.hpp"
#include "opto/predicates.hpp"
#include "opto/rootnode.hpp"
#include "opto/runtime.hpp"
#include "opto/vectorization.hpp"
#include "runtime/sharedRuntime.hpp"
#include "utilities/checkedCast.hpp"
#include "utilities/powerOfTwo.hpp"

//=============================================================================
//--------------------------is_cloop_ind_var-----------------------------------
// Determine if a node is a counted loop induction variable.
// NOTE: The method is declared in "node.hpp".
bool Node::is_cloop_ind_var() const {
  return (is_Phi() &&
          as_Phi()->region()->is_CountedLoop() &&
          as_Phi()->region()->as_CountedLoop()->phi() == this);
}

//=============================================================================
//------------------------------dump_spec--------------------------------------
// Dump special per-node info
#ifndef PRODUCT
void LoopNode::dump_spec(outputStream *st) const {
  RegionNode::dump_spec(st);
  if (is_inner_loop()) st->print( "inner " );
  if (is_partial_peel_loop()) st->print( "partial_peel " );
  if (partial_peel_has_failed()) st->print( "partial_peel_failed " );
}
#endif

//------------------------------is_valid_counted_loop-------------------------
bool LoopNode::is_valid_counted_loop(BasicType bt) const {
  if (is_BaseCountedLoop() && as_BaseCountedLoop()->bt() == bt) {
    BaseCountedLoopNode*    l  = as_BaseCountedLoop();
    BaseCountedLoopEndNode* le = l->loopexit_or_null();
    if (le != nullptr &&
        le->proj_out_or_null(1 /* true */) == l->in(LoopNode::LoopBackControl)) {
      Node* phi  = l->phi();
      Node* exit = le->proj_out_or_null(0 /* false */);
      if (exit != nullptr && exit->Opcode() == Op_IfFalse &&
          phi != nullptr && phi->is_Phi() &&
          phi->in(LoopNode::LoopBackControl) == l->incr() &&
          le->loopnode() == l && le->stride_is_con()) {
        return true;
      }
    }
  }
  return false;
}

//------------------------------get_early_ctrl---------------------------------
// Compute earliest legal control
Node *PhaseIdealLoop::get_early_ctrl( Node *n ) {
  assert( !n->is_Phi() && !n->is_CFG(), "this code only handles data nodes" );
  uint i;
  Node *early;
  if (n->in(0) && !n->is_expensive()) {
    early = n->in(0);
    if (!early->is_CFG()) // Might be a non-CFG multi-def
      early = get_ctrl(early);        // So treat input as a straight data input
    i = 1;
  } else {
    early = get_ctrl(n->in(1));
    i = 2;
  }
  uint e_d = dom_depth(early);
  assert( early, "" );
  for (; i < n->req(); i++) {
    Node *cin = get_ctrl(n->in(i));
    assert( cin, "" );
    // Keep deepest dominator depth
    uint c_d = dom_depth(cin);
    if (c_d > e_d) {           // Deeper guy?
      early = cin;              // Keep deepest found so far
      e_d = c_d;
    } else if (c_d == e_d &&    // Same depth?
               early != cin) { // If not equal, must use slower algorithm
      // If same depth but not equal, one _must_ dominate the other
      // and we want the deeper (i.e., dominated) guy.
      Node *n1 = early;
      Node *n2 = cin;
      while (1) {
        n1 = idom(n1);          // Walk up until break cycle
        n2 = idom(n2);
        if (n1 == cin ||        // Walked early up to cin
            dom_depth(n2) < c_d)
          break;                // early is deeper; keep him
        if (n2 == early ||      // Walked cin up to early
            dom_depth(n1) < c_d) {
          early = cin;          // cin is deeper; keep him
          break;
        }
      }
      e_d = dom_depth(early);   // Reset depth register cache
    }
  }

  // Return earliest legal location
  assert(early == find_non_split_ctrl(early), "unexpected early control");

  if (n->is_expensive() && !_verify_only && !_verify_me) {
    assert(n->in(0), "should have control input");
    early = get_early_ctrl_for_expensive(n, early);
  }

  return early;
}

//------------------------------get_early_ctrl_for_expensive---------------------------------
// Move node up the dominator tree as high as legal while still beneficial
Node *PhaseIdealLoop::get_early_ctrl_for_expensive(Node *n, Node* earliest) {
  assert(n->in(0) && n->is_expensive(), "expensive node with control input here");
  assert(OptimizeExpensiveOps, "optimization off?");

  Node* ctl = n->in(0);
  assert(ctl->is_CFG(), "expensive input 0 must be cfg");
  uint min_dom_depth = dom_depth(earliest);
#ifdef ASSERT
  if (!is_dominator(ctl, earliest) && !is_dominator(earliest, ctl)) {
    dump_bad_graph("Bad graph detected in get_early_ctrl_for_expensive", n, earliest, ctl);
    assert(false, "Bad graph detected in get_early_ctrl_for_expensive");
  }
#endif
  if (dom_depth(ctl) < min_dom_depth) {
    return earliest;
  }

  while (1) {
    Node *next = ctl;
    // Moving the node out of a loop on the projection of a If
    // confuses loop predication. So once we hit a Loop in a If branch
    // that doesn't branch to an UNC, we stop. The code that process
    // expensive nodes will notice the loop and skip over it to try to
    // move the node further up.
    if (ctl->is_CountedLoop() && ctl->in(1) != nullptr && ctl->in(1)->in(0) != nullptr && ctl->in(1)->in(0)->is_If()) {
      if (!ctl->in(1)->as_Proj()->is_uncommon_trap_if_pattern()) {
        break;
      }
      next = idom(ctl->in(1)->in(0));
    } else if (ctl->is_Proj()) {
      // We only move it up along a projection if the projection is
      // the single control projection for its parent: same code path,
      // if it's a If with UNC or fallthrough of a call.
      Node* parent_ctl = ctl->in(0);
      if (parent_ctl == nullptr) {
        break;
      } else if (parent_ctl->is_CountedLoopEnd() && parent_ctl->as_CountedLoopEnd()->loopnode() != nullptr) {
        next = parent_ctl->as_CountedLoopEnd()->loopnode()->init_control();
      } else if (parent_ctl->is_If()) {
        if (!ctl->as_Proj()->is_uncommon_trap_if_pattern()) {
          break;
        }
        assert(idom(ctl) == parent_ctl, "strange");
        next = idom(parent_ctl);
      } else if (ctl->is_CatchProj()) {
        if (ctl->as_Proj()->_con != CatchProjNode::fall_through_index) {
          break;
        }
        assert(parent_ctl->in(0)->in(0)->is_Call(), "strange graph");
        next = parent_ctl->in(0)->in(0)->in(0);
      } else {
        // Check if parent control has a single projection (this
        // control is the only possible successor of the parent
        // control). If so, we can try to move the node above the
        // parent control.
        int nb_ctl_proj = 0;
        for (DUIterator_Fast imax, i = parent_ctl->fast_outs(imax); i < imax; i++) {
          Node *p = parent_ctl->fast_out(i);
          if (p->is_Proj() && p->is_CFG()) {
            nb_ctl_proj++;
            if (nb_ctl_proj > 1) {
              break;
            }
          }
        }

        if (nb_ctl_proj > 1) {
          break;
        }
        assert(parent_ctl->is_Start() || parent_ctl->is_MemBar() || parent_ctl->is_Call() ||
               BarrierSet::barrier_set()->barrier_set_c2()->is_gc_barrier_node(parent_ctl), "unexpected node");
        assert(idom(ctl) == parent_ctl, "strange");
        next = idom(parent_ctl);
      }
    } else {
      next = idom(ctl);
    }
    if (next->is_Root() || next->is_Start() || dom_depth(next) < min_dom_depth) {
      break;
    }
    ctl = next;
  }

  if (ctl != n->in(0)) {
    _igvn.replace_input_of(n, 0, ctl);
    _igvn.hash_insert(n);
  }

  return ctl;
}


//------------------------------set_early_ctrl---------------------------------
// Set earliest legal control
void PhaseIdealLoop::set_early_ctrl(Node* n, bool update_body) {
  Node *early = get_early_ctrl(n);

  // Record earliest legal location
  set_ctrl(n, early);
  IdealLoopTree *loop = get_loop(early);
  if (update_body && loop->_child == nullptr) {
    loop->_body.push(n);
  }
}

//------------------------------set_subtree_ctrl-------------------------------
// set missing _ctrl entries on new nodes
void PhaseIdealLoop::set_subtree_ctrl(Node* n, bool update_body) {
  // Already set?  Get out.
  if (_loop_or_ctrl[n->_idx]) return;
  // Recursively set _loop_or_ctrl array to indicate where the Node goes
  uint i;
  for (i = 0; i < n->req(); ++i) {
    Node *m = n->in(i);
    if (m && m != C->root()) {
      set_subtree_ctrl(m, update_body);
    }
  }

  // Fixup self
  set_early_ctrl(n, update_body);
}

IdealLoopTree* PhaseIdealLoop::insert_outer_loop(IdealLoopTree* loop, LoopNode* outer_l, Node* outer_ift) {
  IdealLoopTree* outer_ilt = new IdealLoopTree(this, outer_l, outer_ift);
  IdealLoopTree* parent = loop->_parent;
  IdealLoopTree* sibling = parent->_child;
  if (sibling == loop) {
    parent->_child = outer_ilt;
  } else {
    while (sibling->_next != loop) {
      sibling = sibling->_next;
    }
    sibling->_next = outer_ilt;
  }
  outer_ilt->_next = loop->_next;
  outer_ilt->_parent = parent;
  outer_ilt->_child = loop;
  outer_ilt->_nest = loop->_nest;
  loop->_parent = outer_ilt;
  loop->_next = nullptr;
  loop->_nest++;
  assert(loop->_nest <= SHRT_MAX, "sanity");
  return outer_ilt;
}

// Create a skeleton strip mined outer loop: a Loop head before the
// inner strip mined loop, a safepoint and an exit condition guarded
// by an opaque node after the inner strip mined loop with a backedge
// to the loop head. The inner strip mined loop is left as it is. Only
// once loop optimizations are over, do we adjust the inner loop exit
// condition to limit its number of iterations, set the outer loop
// exit condition and add Phis to the outer loop head. Some loop
// optimizations that operate on the inner strip mined loop need to be
// aware of the outer strip mined loop: loop unswitching needs to
// clone the outer loop as well as the inner, unrolling needs to only
// clone the inner loop etc. No optimizations need to change the outer
// strip mined loop as it is only a skeleton.
IdealLoopTree* PhaseIdealLoop::create_outer_strip_mined_loop(BoolNode *test, Node *cmp, Node *init_control,
                                                             IdealLoopTree* loop, float cl_prob, float le_fcnt,
                                                             Node*& entry_control, Node*& iffalse) {
  Node* outer_test = _igvn.intcon(0);
  set_ctrl(outer_test, C->root());
  Node *orig = iffalse;
  iffalse = iffalse->clone();
  _igvn.register_new_node_with_optimizer(iffalse);
  set_idom(iffalse, idom(orig), dom_depth(orig));

  IfNode *outer_le = new OuterStripMinedLoopEndNode(iffalse, outer_test, cl_prob, le_fcnt);
  Node *outer_ift = new IfTrueNode (outer_le);
  Node* outer_iff = orig;
  _igvn.replace_input_of(outer_iff, 0, outer_le);

  LoopNode *outer_l = new OuterStripMinedLoopNode(C, init_control, outer_ift);
  entry_control = outer_l;

  IdealLoopTree* outer_ilt = insert_outer_loop(loop, outer_l, outer_ift);

  set_loop(iffalse, outer_ilt);
  // When this code runs, loop bodies have not yet been populated.
  const bool body_populated = false;
  register_control(outer_le, outer_ilt, iffalse, body_populated);
  register_control(outer_ift, outer_ilt, outer_le, body_populated);
  set_idom(outer_iff, outer_le, dom_depth(outer_le));
  _igvn.register_new_node_with_optimizer(outer_l);
  set_loop(outer_l, outer_ilt);
  set_idom(outer_l, init_control, dom_depth(init_control)+1);

  return outer_ilt;
}

void PhaseIdealLoop::insert_loop_limit_check_predicate(ParsePredicateSuccessProj* loop_limit_check_parse_proj,
                                                       Node* cmp_limit, Node* bol) {
  assert(loop_limit_check_parse_proj->in(0)->is_ParsePredicate(), "must be parse predicate");
  Node* new_predicate_proj = create_new_if_for_predicate(loop_limit_check_parse_proj, nullptr,
                                                         Deoptimization::Reason_loop_limit_check,
                                                         Op_If);
  Node* iff = new_predicate_proj->in(0);
  cmp_limit = _igvn.register_new_node_with_optimizer(cmp_limit);
  bol = _igvn.register_new_node_with_optimizer(bol);
  set_subtree_ctrl(bol, false);
  _igvn.replace_input_of(iff, 1, bol);

#ifndef PRODUCT
  // report that the loop predication has been actually performed
  // for this loop
  if (TraceLoopLimitCheck) {
    tty->print_cr("Counted Loop Limit Check generated:");
    debug_only( bol->dump(2); )
  }
#endif
}

Node* PhaseIdealLoop::loop_exit_control(Node* x, IdealLoopTree* loop) {
  // Counted loop head must be a good RegionNode with only 3 not null
  // control input edges: Self, Entry, LoopBack.
  if (x->in(LoopNode::Self) == nullptr || x->req() != 3 || loop->_irreducible) {
    return nullptr;
  }
  Node *init_control = x->in(LoopNode::EntryControl);
  Node *back_control = x->in(LoopNode::LoopBackControl);
  if (init_control == nullptr || back_control == nullptr) {   // Partially dead
    return nullptr;
  }
  // Must also check for TOP when looking for a dead loop
  if (init_control->is_top() || back_control->is_top()) {
    return nullptr;
  }

  // Allow funny placement of Safepoint
  if (back_control->Opcode() == Op_SafePoint) {
    back_control = back_control->in(TypeFunc::Control);
  }

  // Controlling test for loop
  Node *iftrue = back_control;
  uint iftrue_op = iftrue->Opcode();
  if (iftrue_op != Op_IfTrue &&
      iftrue_op != Op_IfFalse) {
    // I have a weird back-control.  Probably the loop-exit test is in
    // the middle of the loop and I am looking at some trailing control-flow
    // merge point.  To fix this I would have to partially peel the loop.
    return nullptr; // Obscure back-control
  }

  // Get boolean guarding loop-back test
  Node *iff = iftrue->in(0);
  if (get_loop(iff) != loop || !iff->in(1)->is_Bool()) {
    return nullptr;
  }
  return iftrue;
}

Node* PhaseIdealLoop::loop_exit_test(Node* back_control, IdealLoopTree* loop, Node*& incr, Node*& limit, BoolTest::mask& bt, float& cl_prob) {
  Node* iftrue = back_control;
  uint iftrue_op = iftrue->Opcode();
  Node* iff = iftrue->in(0);
  BoolNode* test = iff->in(1)->as_Bool();
  bt = test->_test._test;
  cl_prob = iff->as_If()->_prob;
  if (iftrue_op == Op_IfFalse) {
    bt = BoolTest(bt).negate();
    cl_prob = 1.0 - cl_prob;
  }
  // Get backedge compare
  Node* cmp = test->in(1);
  if (!cmp->is_Cmp()) {
    return nullptr;
  }

  // Find the trip-counter increment & limit.  Limit must be loop invariant.
  incr  = cmp->in(1);
  limit = cmp->in(2);

  // ---------
  // need 'loop()' test to tell if limit is loop invariant
  // ---------

  if (!is_member(loop, get_ctrl(incr))) { // Swapped trip counter and limit?
    Node* tmp = incr;            // Then reverse order into the CmpI
    incr = limit;
    limit = tmp;
    bt = BoolTest(bt).commute(); // And commute the exit test
  }
  if (is_member(loop, get_ctrl(limit))) { // Limit must be loop-invariant
    return nullptr;
  }
  if (!is_member(loop, get_ctrl(incr))) { // Trip counter must be loop-variant
    return nullptr;
  }
  return cmp;
}

Node* PhaseIdealLoop::loop_iv_incr(Node* incr, Node* x, IdealLoopTree* loop, Node*& phi_incr) {
  if (incr->is_Phi()) {
    if (incr->as_Phi()->region() != x || incr->req() != 3) {
      return nullptr; // Not simple trip counter expression
    }
    phi_incr = incr;
    incr = phi_incr->in(LoopNode::LoopBackControl); // Assume incr is on backedge of Phi
    if (!is_member(loop, get_ctrl(incr))) { // Trip counter must be loop-variant
      return nullptr;
    }
  }
  return incr;
}

Node* PhaseIdealLoop::loop_iv_stride(Node* incr, IdealLoopTree* loop, Node*& xphi) {
  assert(incr->Opcode() == Op_AddI || incr->Opcode() == Op_AddL, "caller resp.");
  // Get merge point
  xphi = incr->in(1);
  Node *stride = incr->in(2);
  if (!stride->is_Con()) {     // Oops, swap these
    if (!xphi->is_Con()) {     // Is the other guy a constant?
      return nullptr;          // Nope, unknown stride, bail out
    }
    Node *tmp = xphi;          // 'incr' is commutative, so ok to swap
    xphi = stride;
    stride = tmp;
  }
  return stride;
}

PhiNode* PhaseIdealLoop::loop_iv_phi(Node* xphi, Node* phi_incr, Node* x, IdealLoopTree* loop) {
  if (!xphi->is_Phi()) {
    return nullptr; // Too much math on the trip counter
  }
  if (phi_incr != nullptr && phi_incr != xphi) {
    return nullptr;
  }
  PhiNode *phi = xphi->as_Phi();

  // Phi must be of loop header; backedge must wrap to increment
  if (phi->region() != x) {
    return nullptr;
  }
  return phi;
}

static int check_stride_overflow(jlong final_correction, const TypeInteger* limit_t, BasicType bt) {
  if (final_correction > 0) {
    if (limit_t->lo_as_long() > (max_signed_integer(bt) - final_correction)) {
      return -1;
    }
    if (limit_t->hi_as_long() > (max_signed_integer(bt) - final_correction)) {
      return 1;
    }
  } else {
    if (limit_t->hi_as_long() < (min_signed_integer(bt) - final_correction)) {
      return -1;
    }
    if (limit_t->lo_as_long() < (min_signed_integer(bt) - final_correction)) {
      return 1;
    }
  }
  return 0;
}

static bool condition_stride_ok(BoolTest::mask bt, jlong stride_con) {
  // If the condition is inverted and we will be rolling
  // through MININT to MAXINT, then bail out.
  if (bt == BoolTest::eq || // Bail out, but this loop trips at most twice!
      // Odd stride
      (bt == BoolTest::ne && stride_con != 1 && stride_con != -1) ||
      // Count down loop rolls through MAXINT
      ((bt == BoolTest::le || bt == BoolTest::lt) && stride_con < 0) ||
      // Count up loop rolls through MININT
      ((bt == BoolTest::ge || bt == BoolTest::gt) && stride_con > 0)) {
    return false; // Bail out
  }
  return true;
}

Node* PhaseIdealLoop::loop_nest_replace_iv(Node* iv_to_replace, Node* inner_iv, Node* outer_phi, Node* inner_head,
                                           BasicType bt) {
  Node* iv_as_long;
  if (bt == T_LONG) {
    iv_as_long = new ConvI2LNode(inner_iv, TypeLong::INT);
    register_new_node(iv_as_long, inner_head);
  } else {
    iv_as_long = inner_iv;
  }
  Node* iv_replacement = AddNode::make(outer_phi, iv_as_long, bt);
  register_new_node(iv_replacement, inner_head);
  for (DUIterator_Last imin, i = iv_to_replace->last_outs(imin); i >= imin;) {
    Node* u = iv_to_replace->last_out(i);
#ifdef ASSERT
    if (!is_dominator(inner_head, ctrl_or_self(u))) {
      assert(u->is_Phi(), "should be a Phi");
      for (uint j = 1; j < u->req(); j++) {
        if (u->in(j) == iv_to_replace) {
          assert(is_dominator(inner_head, u->in(0)->in(j)), "iv use above loop?");
        }
      }
    }
#endif
    _igvn.rehash_node_delayed(u);
    int nb = u->replace_edge(iv_to_replace, iv_replacement, &_igvn);
    i -= nb;
  }
  return iv_replacement;
}

// Add a Parse Predicate with an uncommon trap on the failing/false path. Normal control will continue on the true path.
void PhaseIdealLoop::add_parse_predicate(Deoptimization::DeoptReason reason, Node* inner_head, IdealLoopTree* loop,
                                         SafePointNode* sfpt) {
  if (!C->too_many_traps(reason)) {
    ParsePredicateNode* parse_predicate = new ParsePredicateNode(inner_head->in(LoopNode::EntryControl), reason, &_igvn);
    register_control(parse_predicate, loop, inner_head->in(LoopNode::EntryControl));
    Node* if_false = new IfFalseNode(parse_predicate);
    register_control(if_false, _ltree_root, parse_predicate);
    Node* if_true = new IfTrueNode(parse_predicate);
    register_control(if_true, loop, parse_predicate);

    int trap_request = Deoptimization::make_trap_request(reason, Deoptimization::Action_maybe_recompile);
    address call_addr = SharedRuntime::uncommon_trap_blob()->entry_point();
    const TypePtr* no_memory_effects = nullptr;
    JVMState* jvms = sfpt->jvms();
    CallNode* unc = new CallStaticJavaNode(OptoRuntime::uncommon_trap_Type(), call_addr, "uncommon_trap",
                                           no_memory_effects);

    Node* mem = nullptr;
    Node* i_o = nullptr;
    if (sfpt->is_Call()) {
      mem = sfpt->proj_out(TypeFunc::Memory);
      i_o = sfpt->proj_out(TypeFunc::I_O);
    } else {
      mem = sfpt->memory();
      i_o = sfpt->i_o();
    }

    Node *frame = new ParmNode(C->start(), TypeFunc::FramePtr);
    register_new_node(frame, C->start());
    Node *ret = new ParmNode(C->start(), TypeFunc::ReturnAdr);
    register_new_node(ret, C->start());

    unc->init_req(TypeFunc::Control, if_false);
    unc->init_req(TypeFunc::I_O, i_o);
    unc->init_req(TypeFunc::Memory, mem); // may gc ptrs
    unc->init_req(TypeFunc::FramePtr, frame);
    unc->init_req(TypeFunc::ReturnAdr, ret);
    unc->init_req(TypeFunc::Parms+0, _igvn.intcon(trap_request));
    unc->set_cnt(PROB_UNLIKELY_MAG(4));
    unc->copy_call_debug_info(&_igvn, sfpt);

    for (uint i = TypeFunc::Parms; i < unc->req(); i++) {
      set_subtree_ctrl(unc->in(i), false);
    }
    register_control(unc, _ltree_root, if_false);

    Node* ctrl = new ProjNode(unc, TypeFunc::Control);
    register_control(ctrl, _ltree_root, unc);
    Node* halt = new HaltNode(ctrl, frame, "uncommon trap returned which should never happen" PRODUCT_ONLY(COMMA /*reachable*/false));
    register_control(halt, _ltree_root, ctrl);
    _igvn.add_input_to(C->root(), halt);

    _igvn.replace_input_of(inner_head, LoopNode::EntryControl, if_true);
    set_idom(inner_head, if_true, dom_depth(inner_head));
  }
}

// Find a safepoint node that dominates the back edge. We need a
// SafePointNode so we can use its jvm state to create empty
// predicates.
static bool no_side_effect_since_safepoint(Compile* C, Node* x, Node* mem, MergeMemNode* mm, PhaseIdealLoop* phase) {
  SafePointNode* safepoint = nullptr;
  for (DUIterator_Fast imax, i = x->fast_outs(imax); i < imax; i++) {
    Node* u = x->fast_out(i);
    if (u->is_memory_phi()) {
      Node* m = u->in(LoopNode::LoopBackControl);
      if (u->adr_type() == TypePtr::BOTTOM) {
        if (m->is_MergeMem() && mem->is_MergeMem()) {
          if (m != mem DEBUG_ONLY(|| true)) {
            // MergeMemStream can modify m, for example to adjust the length to mem.
            // This is unfortunate, and probably unnecessary. But as it is, we need
            // to add m to the igvn worklist, else we may have a modified node that
            // is not on the igvn worklist.
            phase->igvn()._worklist.push(m);
            for (MergeMemStream mms(m->as_MergeMem(), mem->as_MergeMem()); mms.next_non_empty2(); ) {
              if (!mms.is_empty()) {
                if (mms.memory() != mms.memory2()) {
                  return false;
                }
#ifdef ASSERT
                if (mms.alias_idx() != Compile::AliasIdxBot) {
                  mm->set_memory_at(mms.alias_idx(), mem->as_MergeMem()->base_memory());
                }
#endif
              }
            }
          }
        } else if (mem->is_MergeMem()) {
          if (m != mem->as_MergeMem()->base_memory()) {
            return false;
          }
        } else {
          return false;
        }
      } else {
        if (mem->is_MergeMem()) {
          if (m != mem->as_MergeMem()->memory_at(C->get_alias_index(u->adr_type()))) {
            return false;
          }
#ifdef ASSERT
          mm->set_memory_at(C->get_alias_index(u->adr_type()), mem->as_MergeMem()->base_memory());
#endif
        } else {
          if (m != mem) {
            return false;
          }
        }
      }
    }
  }
  return true;
}

SafePointNode* PhaseIdealLoop::find_safepoint(Node* back_control, Node* x, IdealLoopTree* loop) {
  IfNode* exit_test = back_control->in(0)->as_If();
  SafePointNode* safepoint = nullptr;
  if (exit_test->in(0)->is_SafePoint() && exit_test->in(0)->outcnt() == 1) {
    safepoint = exit_test->in(0)->as_SafePoint();
  } else {
    Node* c = back_control;
    while (c != x && c->Opcode() != Op_SafePoint) {
      c = idom(c);
    }

    if (c->Opcode() == Op_SafePoint) {
      safepoint = c->as_SafePoint();
    }

    if (safepoint == nullptr) {
      return nullptr;
    }

    Node* mem = safepoint->in(TypeFunc::Memory);

    // We can only use that safepoint if there's no side effect between the backedge and the safepoint.

    // mm is used for book keeping
    MergeMemNode* mm = nullptr;
#ifdef ASSERT
    if (mem->is_MergeMem()) {
      mm = mem->clone()->as_MergeMem();
      _igvn._worklist.push(mm);
      for (MergeMemStream mms(mem->as_MergeMem()); mms.next_non_empty(); ) {
        if (mms.alias_idx() != Compile::AliasIdxBot && loop != get_loop(ctrl_or_self(mms.memory()))) {
          mm->set_memory_at(mms.alias_idx(), mem->as_MergeMem()->base_memory());
        }
      }
    }
#endif
    if (!no_side_effect_since_safepoint(C, x, mem, mm, this)) {
      safepoint = nullptr;
    } else {
      assert(mm == nullptr|| _igvn.transform(mm) == mem->as_MergeMem()->base_memory(), "all memory state should have been processed");
    }
#ifdef ASSERT
    if (mm != nullptr) {
      _igvn.remove_dead_node(mm);
    }
#endif
  }
  return safepoint;
}

// If the loop has the shape of a counted loop but with a long
// induction variable, transform the loop in a loop nest: an inner
// loop that iterates for at most max int iterations with an integer
// induction variable and an outer loop that iterates over the full
// range of long values from the initial loop in (at most) max int
// steps. That is:
//
// x: for (long phi = init; phi < limit; phi += stride) {
//   // phi := Phi(L, init, incr)
//   // incr := AddL(phi, longcon(stride))
//   long incr = phi + stride;
//   ... use phi and incr ...
// }
//
// OR:
//
// x: for (long phi = init; (phi += stride) < limit; ) {
//   // phi := Phi(L, AddL(init, stride), incr)
//   // incr := AddL(phi, longcon(stride))
//   long incr = phi + stride;
//   ... use phi and (phi + stride) ...
// }
//
// ==transform=>
//
// const ulong inner_iters_limit = INT_MAX - stride - 1;  //near 0x7FFFFFF0
// assert(stride <= inner_iters_limit);  // else abort transform
// assert((extralong)limit + stride <= LONG_MAX);  // else deopt
// outer_head: for (long outer_phi = init;;) {
//   // outer_phi := Phi(outer_head, init, AddL(outer_phi, I2L(inner_phi)))
//   ulong inner_iters_max = (ulong) MAX(0, ((extralong)limit + stride - outer_phi));
//   long inner_iters_actual = MIN(inner_iters_limit, inner_iters_max);
//   assert(inner_iters_actual == (int)inner_iters_actual);
//   int inner_phi, inner_incr;
//   x: for (inner_phi = 0;; inner_phi = inner_incr) {
//     // inner_phi := Phi(x, intcon(0), inner_incr)
//     // inner_incr := AddI(inner_phi, intcon(stride))
//     inner_incr = inner_phi + stride;
//     if (inner_incr < inner_iters_actual) {
//       ... use phi=>(outer_phi+inner_phi) ...
//       continue;
//     }
//     else break;
//   }
//   if ((outer_phi+inner_phi) < limit)  //OR (outer_phi+inner_incr) < limit
//     continue;
//   else break;
// }
//
// The same logic is used to transform an int counted loop that contains long range checks into a loop nest of 2 int
// loops with long range checks transformed to int range checks in the inner loop.
bool PhaseIdealLoop::create_loop_nest(IdealLoopTree* loop, Node_List &old_new) {
  Node* x = loop->_head;
  // Only for inner loops
  if (loop->_child != nullptr || !x->is_BaseCountedLoop() || x->as_Loop()->is_loop_nest_outer_loop()) {
    return false;
  }

  if (x->is_CountedLoop() && !x->as_CountedLoop()->is_main_loop() && !x->as_CountedLoop()->is_normal_loop()) {
    return false;
  }

  BaseCountedLoopNode* head = x->as_BaseCountedLoop();
  BasicType bt = x->as_BaseCountedLoop()->bt();

  check_counted_loop_shape(loop, x, bt);

#ifndef PRODUCT
  if (bt == T_LONG) {
    Atomic::inc(&_long_loop_candidates);
  }
#endif

  jlong stride_con = head->stride_con();
  assert(stride_con != 0, "missed some peephole opt");
  // We can't iterate for more than max int at a time.
  if (stride_con != (jint)stride_con) {
    assert(bt == T_LONG, "only for long loops");
    return false;
  }
  // The number of iterations for the integer count loop: guarantee no
  // overflow: max_jint - stride_con max. -1 so there's no need for a
  // loop limit check if the exit test is <= or >=.
  int iters_limit = max_jint - ABS(stride_con) - 1;
#ifdef ASSERT
  if (bt == T_LONG && StressLongCountedLoop > 0) {
    iters_limit = iters_limit / StressLongCountedLoop;
  }
#endif
  // At least 2 iterations so counted loop construction doesn't fail
  if (iters_limit/ABS(stride_con) < 2) {
    return false;
  }

  PhiNode* phi = head->phi()->as_Phi();
  Node* incr = head->incr();

  Node* back_control = head->in(LoopNode::LoopBackControl);

  // data nodes on back branch not supported
  if (back_control->outcnt() > 1) {
    return false;
  }

  Node* limit = head->limit();
  // We'll need to use the loop limit before the inner loop is entered
  if (!is_dominator(get_ctrl(limit), x)) {
    return false;
  }

  IfNode* exit_test = head->loopexit();

  assert(back_control->Opcode() == Op_IfTrue, "wrong projection for back edge");

  Node_List range_checks;
  iters_limit = extract_long_range_checks(loop, stride_con, iters_limit, phi, range_checks);

  if (bt == T_INT) {
    // The only purpose of creating a loop nest is to handle long range checks. If there are none, do not proceed further.
    if (range_checks.size() == 0) {
      return false;
    }
  }

  // Take what we know about the number of iterations of the long counted loop into account when computing the limit of
  // the inner loop.
  const Node* init = head->init_trip();
  const TypeInteger* lo = _igvn.type(init)->is_integer(bt);
  const TypeInteger* hi = _igvn.type(limit)->is_integer(bt);
  if (stride_con < 0) {
    swap(lo, hi);
  }
  if (hi->hi_as_long() <= lo->lo_as_long()) {
    // not a loop after all
    return false;
  }

  if (range_checks.size() > 0) {
    // This transformation requires peeling one iteration. Also, if it has range checks and they are eliminated by Loop
    // Predication, then 2 Hoisted Check Predicates are added for one range check. Finally, transforming a long range
    // check requires extra logic to be executed before the loop is entered and for the outer loop. As a result, the
    // transformations can't pay off for a small number of iterations: roughly, if the loop runs for 3 iterations, it's
    // going to execute as many range checks once transformed with range checks eliminated (1 peeled iteration with
    // range checks + 2 predicates per range checks) as it would have not transformed. It also has to pay for the extra
    // logic on loop entry and for the outer loop.
    loop->compute_trip_count(this);
    if (head->is_CountedLoop() && head->as_CountedLoop()->has_exact_trip_count()) {
      if (head->as_CountedLoop()->trip_count() <= 3) {
        return false;
      }
    } else {
      loop->compute_profile_trip_cnt(this);
      if (!head->is_profile_trip_failed() && head->profile_trip_cnt() <= 3) {
        return false;
      }
    }
  }

  julong orig_iters = (julong)hi->hi_as_long() - lo->lo_as_long();
  iters_limit = checked_cast<int>(MIN2((julong)iters_limit, orig_iters));

  // We need a safepoint to insert Parse Predicates for the inner loop.
  SafePointNode* safepoint;
  if (bt == T_INT && head->as_CountedLoop()->is_strip_mined()) {
    // Loop is strip mined: use the safepoint of the outer strip mined loop
    OuterStripMinedLoopNode* outer_loop = head->as_CountedLoop()->outer_loop();
    assert(outer_loop != nullptr, "no outer loop");
    safepoint = outer_loop->outer_safepoint();
    outer_loop->transform_to_counted_loop(&_igvn, this);
    exit_test = head->loopexit();
  } else {
    safepoint = find_safepoint(back_control, x, loop);
  }

  Node* exit_branch = exit_test->proj_out(false);
  Node* entry_control = head->in(LoopNode::EntryControl);

  // Clone the control flow of the loop to build an outer loop
  Node* outer_back_branch = back_control->clone();
  Node* outer_exit_test = new IfNode(exit_test->in(0), exit_test->in(1), exit_test->_prob, exit_test->_fcnt);
  Node* inner_exit_branch = exit_branch->clone();

  LoopNode* outer_head = new LoopNode(entry_control, outer_back_branch);
  IdealLoopTree* outer_ilt = insert_outer_loop(loop, outer_head, outer_back_branch);

  const bool body_populated = true;
  register_control(outer_head, outer_ilt, entry_control, body_populated);

  _igvn.register_new_node_with_optimizer(inner_exit_branch);
  set_loop(inner_exit_branch, outer_ilt);
  set_idom(inner_exit_branch, exit_test, dom_depth(exit_branch));

  outer_exit_test->set_req(0, inner_exit_branch);
  register_control(outer_exit_test, outer_ilt, inner_exit_branch, body_populated);

  _igvn.replace_input_of(exit_branch, 0, outer_exit_test);
  set_idom(exit_branch, outer_exit_test, dom_depth(exit_branch));

  outer_back_branch->set_req(0, outer_exit_test);
  register_control(outer_back_branch, outer_ilt, outer_exit_test, body_populated);

  _igvn.replace_input_of(x, LoopNode::EntryControl, outer_head);
  set_idom(x, outer_head, dom_depth(x));

  // add an iv phi to the outer loop and use it to compute the inner
  // loop iteration limit
  Node* outer_phi = phi->clone();
  outer_phi->set_req(0, outer_head);
  register_new_node(outer_phi, outer_head);

  Node* inner_iters_max = nullptr;
  if (stride_con > 0) {
    inner_iters_max = MaxNode::max_diff_with_zero(limit, outer_phi, TypeInteger::bottom(bt), _igvn);
  } else {
    inner_iters_max = MaxNode::max_diff_with_zero(outer_phi, limit, TypeInteger::bottom(bt), _igvn);
  }

  Node* inner_iters_limit = _igvn.integercon(iters_limit, bt);
  // inner_iters_max may not fit in a signed integer (iterating from
  // Long.MIN_VALUE to Long.MAX_VALUE for instance). Use an unsigned
  // min.
  Node* inner_iters_actual = MaxNode::unsigned_min(inner_iters_max, inner_iters_limit, TypeInteger::make(0, iters_limit, Type::WidenMin, bt), _igvn);

  Node* inner_iters_actual_int;
  if (bt == T_LONG) {
    inner_iters_actual_int = new ConvL2INode(inner_iters_actual);
    _igvn.register_new_node_with_optimizer(inner_iters_actual_int);
  } else {
    inner_iters_actual_int = inner_iters_actual;
  }

  Node* int_zero = _igvn.intcon(0);
  set_ctrl(int_zero, C->root());
  if (stride_con < 0) {
    inner_iters_actual_int = new SubINode(int_zero, inner_iters_actual_int);
    _igvn.register_new_node_with_optimizer(inner_iters_actual_int);
  }

  // Clone the iv data nodes as an integer iv
  Node* int_stride = _igvn.intcon(checked_cast<int>(stride_con));
  set_ctrl(int_stride, C->root());
  Node* inner_phi = new PhiNode(x->in(0), TypeInt::INT);
  Node* inner_incr = new AddINode(inner_phi, int_stride);
  Node* inner_cmp = nullptr;
  inner_cmp = new CmpINode(inner_incr, inner_iters_actual_int);
  Node* inner_bol = new BoolNode(inner_cmp, exit_test->in(1)->as_Bool()->_test._test);
  inner_phi->set_req(LoopNode::EntryControl, int_zero);
  inner_phi->set_req(LoopNode::LoopBackControl, inner_incr);
  register_new_node(inner_phi, x);
  register_new_node(inner_incr, x);
  register_new_node(inner_cmp, x);
  register_new_node(inner_bol, x);

  _igvn.replace_input_of(exit_test, 1, inner_bol);

  // Clone inner loop phis to outer loop
  for (uint i = 0; i < head->outcnt(); i++) {
    Node* u = head->raw_out(i);
    if (u->is_Phi() && u != inner_phi && u != phi) {
      assert(u->in(0) == head, "inconsistent");
      Node* clone = u->clone();
      clone->set_req(0, outer_head);
      register_new_node(clone, outer_head);
      _igvn.replace_input_of(u, LoopNode::EntryControl, clone);
    }
  }

  // Replace inner loop long iv phi as inner loop int iv phi + outer
  // loop iv phi
  Node* iv_add = loop_nest_replace_iv(phi, inner_phi, outer_phi, head, bt);

  set_subtree_ctrl(inner_iters_actual_int, body_populated);

  LoopNode* inner_head = create_inner_head(loop, head, exit_test);

  // Summary of steps from initial loop to loop nest:
  //
  // == old IR nodes =>
  //
  // entry_control: {...}
  // x:
  // for (long phi = init;;) {
  //   // phi := Phi(x, init, incr)
  //   // incr := AddL(phi, longcon(stride))
  //   exit_test:
  //   if (phi < limit)
  //     back_control: fallthrough;
  //   else
  //     exit_branch: break;
  //   long incr = phi + stride;
  //   ... use phi and incr ...
  //   phi = incr;
  // }
  //
  // == new IR nodes (just before final peel) =>
  //
  // entry_control: {...}
  // long adjusted_limit = limit + stride;  //because phi_incr != nullptr
  // assert(!limit_check_required || (extralong)limit + stride == adjusted_limit);  // else deopt
  // ulong inner_iters_limit = max_jint - ABS(stride) - 1;  //near 0x7FFFFFF0
  // outer_head:
  // for (long outer_phi = init;;) {
  //   // outer_phi := phi->clone(), in(0):=outer_head, => Phi(outer_head, init, incr)
  //   // REPLACE phi  => AddL(outer_phi, I2L(inner_phi))
  //   // REPLACE incr => AddL(outer_phi, I2L(inner_incr))
  //   // SO THAT outer_phi := Phi(outer_head, init, AddL(outer_phi, I2L(inner_incr)))
  //   ulong inner_iters_max = (ulong) MAX(0, ((extralong)adjusted_limit - outer_phi) * SGN(stride));
  //   int inner_iters_actual_int = (int) MIN(inner_iters_limit, inner_iters_max) * SGN(stride);
  //   inner_head: x: //in(1) := outer_head
  //   int inner_phi;
  //   for (inner_phi = 0;;) {
  //     // inner_phi := Phi(x, intcon(0), inner_phi + stride)
  //     int inner_incr = inner_phi + stride;
  //     bool inner_bol = (inner_incr < inner_iters_actual_int);
  //     exit_test: //exit_test->in(1) := inner_bol;
  //     if (inner_bol) // WAS (phi < limit)
  //       back_control: fallthrough;
  //     else
  //       inner_exit_branch: break;  //exit_branch->clone()
  //     ... use phi=>(outer_phi+inner_phi) ...
  //     inner_phi = inner_phi + stride;  // inner_incr
  //   }
  //   outer_exit_test:  //exit_test->clone(), in(0):=inner_exit_branch
  //   if ((outer_phi+inner_phi) < limit)  // WAS (phi < limit)
  //     outer_back_branch: fallthrough;  //back_control->clone(), in(0):=outer_exit_test
  //   else
  //     exit_branch: break;  //in(0) := outer_exit_test
  // }

  if (bt == T_INT) {
    outer_phi = new ConvI2LNode(outer_phi);
    register_new_node(outer_phi, outer_head);
  }

  transform_long_range_checks(checked_cast<int>(stride_con), range_checks, outer_phi, inner_iters_actual_int,
                              inner_phi, iv_add, inner_head);
  // Peel one iteration of the loop and use the safepoint at the end
  // of the peeled iteration to insert Parse Predicates. If no well
  // positioned safepoint peel to guarantee a safepoint in the outer
  // loop.
  if (safepoint != nullptr || !loop->_has_call) {
    old_new.clear();
    do_peeling(loop, old_new);
  } else {
    C->set_major_progress();
  }

  if (safepoint != nullptr) {
    SafePointNode* cloned_sfpt = old_new[safepoint->_idx]->as_SafePoint();

    if (UseLoopPredicate) {
      add_parse_predicate(Deoptimization::Reason_predicate, inner_head, outer_ilt, cloned_sfpt);
    }
    if (UseProfiledLoopPredicate) {
      add_parse_predicate(Deoptimization::Reason_profile_predicate, inner_head, outer_ilt, cloned_sfpt);
    }
    add_parse_predicate(Deoptimization::Reason_loop_limit_check, inner_head, outer_ilt, cloned_sfpt);
  }

#ifndef PRODUCT
  if (bt == T_LONG) {
    Atomic::inc(&_long_loop_nests);
  }
#endif

  inner_head->mark_loop_nest_inner_loop();
  outer_head->mark_loop_nest_outer_loop();

  return true;
}

int PhaseIdealLoop::extract_long_range_checks(const IdealLoopTree* loop, jlong stride_con, int iters_limit, PhiNode* phi,
                                              Node_List& range_checks) {
  const jlong min_iters = 2;
  jlong reduced_iters_limit = iters_limit;
  jlong original_iters_limit = iters_limit;
  for (uint i = 0; i < loop->_body.size(); i++) {
    Node* c = loop->_body.at(i);
    if (c->is_IfProj() && c->in(0)->is_RangeCheck()) {
      IfProjNode* if_proj = c->as_IfProj();
      CallStaticJavaNode* call = if_proj->is_uncommon_trap_if_pattern();
      if (call != nullptr) {
        Node* range = nullptr;
        Node* offset = nullptr;
        jlong scale = 0;
        if (loop->is_range_check_if(if_proj, this, T_LONG, phi, range, offset, scale) &&
            loop->is_invariant(range) && loop->is_invariant(offset) &&
            original_iters_limit / ABS(scale * stride_con) >= min_iters) {
          reduced_iters_limit = MIN2(reduced_iters_limit, original_iters_limit/ABS(scale));
          range_checks.push(c);
        }
      }
    }
  }

  return checked_cast<int>(reduced_iters_limit);
}

// One execution of the inner loop covers a sub-range of the entire iteration range of the loop: [A,Z), aka [A=init,
// Z=limit). If the loop has at least one trip (which is the case here), the iteration variable i always takes A as its
// first value, followed by A+S (S is the stride), next A+2S, etc. The limit is exclusive, so that the final value B of
// i is never Z.  It will be B=Z-1 if S=1, or B=Z+1 if S=-1.

// If |S|>1 the formula for the last value B would require a floor operation, specifically B=floor((Z-sgn(S)-A)/S)*S+A,
// which is B=Z-sgn(S)U for some U in [1,|S|].  So when S>0, i ranges as i:[A,Z) or i:[A,B=Z-U], or else (in reverse)
// as i:(Z,A] or i:[B=Z+U,A].  It will become important to reason about this inclusive range [A,B] or [B,A].

// Within the loop there may be many range checks.  Each such range check (R.C.) is of the form 0 <= i*K+L < R, where K
// is a scale factor applied to the loop iteration variable i, and L is some offset; K, L, and R are loop-invariant.
// Because R is never negative (see below), this check can always be simplified to an unsigned check i*K+L <u R.

// When a long loop over a 64-bit variable i (outer_iv) is decomposed into a series of shorter sub-loops over a 32-bit
// variable j (inner_iv), j ranges over a shorter interval j:[0,B_2] or [0,Z_2) (assuming S > 0), where the limit is
// chosen to prevent various cases of 32-bit overflow (including multiplications j*K below).  In the sub-loop the
// logical value i is offset from j by a 64-bit constant C, so i ranges in i:C+[0,Z_2).

// For S<0, j ranges (in reverse!) through j:[-|B_2|,0] or (-|Z_2|,0].  For either sign of S, we can say i=j+C and j
// ranges through 32-bit ranges [A_2,B_2] or [B_2,A_2] (A_2=0 of course).

// The disjoint union of all the C+[A_2,B_2] ranges from the sub-loops must be identical to the whole range [A,B].
// Assuming S>0, the first C must be A itself, and the next C value is the previous C+B_2, plus S.  If |S|=1, the next
// C value is also the previous C+Z_2.  In each sub-loop, j counts from j=A_2=0 and i counts from C+0 and exits at
// j=B_2 (i=C+B_2), just before it gets to i=C+Z_2.  Both i and j count up (from C and 0) if S>0; otherwise they count
// down (from C and 0 again).

// Returning to range checks, we see that each i*K+L <u R expands to (C+j)*K+L <u R, or j*K+Q <u R, where Q=(C*K+L).
// (Recall that K and L and R are loop-invariant scale, offset and range values for a particular R.C.)  This is still a
// 64-bit comparison, so the range check elimination logic will not apply to it.  (The R.C.E. transforms operate only on
// 32-bit indexes and comparisons, because they use 64-bit temporary values to avoid overflow; see
// PhaseIdealLoop::add_constraint.)

// We must transform this comparison so that it gets the same answer, but by means of a 32-bit R.C. (using j not i) of
// the form j*K+L_2 <u32 R_2.  Note that L_2 and R_2 must be loop-invariant, but only with respect to the sub-loop.  Thus, the
// problem reduces to computing values for L_2 and R_2 (for each R.C. in the loop) in the loop header for the sub-loop.
// Then the standard R.C.E. transforms can take those as inputs and further compute the necessary minimum and maximum
// values for the 32-bit counter j within which the range checks can be eliminated.

// So, given j*K+Q <u R, we need to find some j*K+L_2 <u32 R_2, where L_2 and R_2 fit in 32 bits, and the 32-bit operations do
// not overflow. We also need to cover the cases where i*K+L (= j*K+Q) overflows to a 64-bit negative, since that is
// allowed as an input to the R.C., as long as the R.C. as a whole fails.

// If 32-bit multiplication j*K might overflow, we adjust the sub-loop limit Z_2 closer to zero to reduce j's range.

// For each R.C. j*K+Q <u32 R, the range of mathematical values of j*K+Q in the sub-loop is [Q_min, Q_max], where
// Q_min=Q and Q_max=B_2*K+Q (if S>0 and K>0), Q_min=A_2*K+Q and Q_max=Q (if S<0 and K>0),
// Q_min=B_2*K+Q and Q_max=Q if (S>0 and K<0), Q_min=Q and Q_max=A_2*K+Q (if S<0 and K<0)

// Note that the first R.C. value is always Q=(S*K>0 ? Q_min : Q_max).  Also Q_{min,max} = Q + {min,max}(A_2*K,B_2*K).
// If S*K>0 then, as the loop iterations progress, each R.C. value i*K+L = j*K+Q goes up from Q=Q_min towards Q_max.
// If S*K<0 then j*K+Q starts at Q=Q_max and goes down towards Q_min.

// Case A: Some Negatives (but no overflow).
// Number line:
// |s64_min   .    .    .    0    .    .    .   s64_max|
// |    .  Q_min..Q_max .    0    .    .    .     .    |  s64 negative
// |    .     .    .    .    R=0  R<   R<   R<    R<   |  (against R values)
// |    .     .    .  Q_min..0..Q_max  .    .     .    |  small mixed
// |    .     .    .    .    R    R    R<   R<    R<   |  (against R values)
//
// R values which are out of range (>Q_max+1) are reduced to max(0,Q_max+1).  They are marked on the number line as R<.
//
// So, if Q_min <s64 0, then use this test:
// j*K + s32_trunc(Q_min) <u32 clamp(R, 0, Q_max+1) if S*K>0 (R.C.E. steps upward)
// j*K + s32_trunc(Q_max) <u32 clamp(R, 0, Q_max+1) if S*K<0 (R.C.E. steps downward)
// Both formulas reduce to adding j*K to the 32-bit truncated value of the first R.C. expression value, Q:
// j*K + s32_trunc(Q) <u32 clamp(R, 0, Q_max+1) for all S,K

// If the 32-bit truncation loses information, no harm is done, since certainly the clamp also will return R_2=zero.

// Case B: No Negatives.
// Number line:
// |s64_min   .    .    .    0    .    .    .   s64_max|
// |    .     .    .    .    0 Q_min..Q_max .     .    |  small positive
// |    .     .    .    .    R>   R    R    R<    R<   |  (against R values)
// |    .     .    .    .    0    . Q_min..Q_max  .    |  s64 positive
// |    .     .    .    .    R>   R>   R    R     R<   |  (against R values)
//
// R values which are out of range (<Q_min or >Q_max+1) are reduced as marked: R> up to Q_min, R< down to Q_max+1.
// Then the whole comparison is shifted left by Q_min, so it can take place at zero, which is a nice 32-bit value.
//
// So, if both Q_min, Q_max+1 >=s64 0, then use this test:
// j*K + 0         <u32 clamp(R, Q_min, Q_max+1) - Q_min if S*K>0
// More generally:
// j*K + Q - Q_min <u32 clamp(R, Q_min, Q_max+1) - Q_min for all S,K

// Case C: Overflow in the 64-bit domain
// Number line:
// |..Q_max-2^64   .    .    0    .    .    .   Q_min..|  s64 overflow
// |    .     .    .    .    R>   R>   R>   R>    R    |  (against R values)
//
// In this case, Q_min >s64 Q_max+1, even though the mathematical values of Q_min and Q_max+1 are correctly ordered.
// The formulas from the previous case can be used, except that the bad upper bound Q_max is replaced by max_jlong.
// (In fact, we could use any replacement bound from R to max_jlong inclusive, as the input to the clamp function.)
//
// So if Q_min >=s64 0 but Q_max+1 <s64 0, use this test:
// j*K + 0         <u32 clamp(R, Q_min, max_jlong) - Q_min if S*K>0
// More generally:
// j*K + Q - Q_min <u32 clamp(R, Q_min, max_jlong) - Q_min for all S,K
//
// Dropping the bad bound means only Q_min is used to reduce the range of R:
// j*K + Q - Q_min <u32 max(Q_min, R) - Q_min for all S,K
//
// Here the clamp function is a 64-bit min/max that reduces the dynamic range of its R operand to the required [L,H]:
//     clamp(X, L, H) := max(L, min(X, H))
// When degenerately L > H, it returns L not H.
//
// All of the formulas above can be merged into a single one:
//     L_clamp = Q_min < 0 ? 0 : Q_min        --whether and how far to left-shift
//     H_clamp = Q_max+1 < Q_min ? max_jlong : Q_max+1
//             = Q_max+1 < 0 && Q_min >= 0 ? max_jlong : Q_max+1
//     Q_first = Q = (S*K>0 ? Q_min : Q_max) = (C*K+L)
//     R_clamp = clamp(R, L_clamp, H_clamp)   --reduced dynamic range
//     replacement R.C.:
//       j*K + Q_first - L_clamp <u32 R_clamp - L_clamp
//     or equivalently:
//       j*K + L_2 <u32 R_2
//     where
//       L_2 = Q_first - L_clamp
//       R_2 = R_clamp - L_clamp
//
// Note on why R is never negative:
//
// Various details of this transformation would break badly if R could be negative, so this transformation only
// operates after obtaining hard evidence that R<0 is impossible.  For example, if R comes from a LoadRange node, we
// know R cannot be negative.  For explicit checks (of both int and long) a proof is constructed in
// inline_preconditions_checkIndex, which triggers an uncommon trap if R<0, then wraps R in a ConstraintCastNode with a
// non-negative type.  Later on, when IdealLoopTree::is_range_check_if looks for an optimizable R.C., it checks that
// the type of that R node is non-negative.  Any "wild" R node that could be negative is not treated as an optimizable
// R.C., but R values from a.length and inside checkIndex are good to go.
//
void PhaseIdealLoop::transform_long_range_checks(int stride_con, const Node_List &range_checks, Node* outer_phi,
                                                 Node* inner_iters_actual_int, Node* inner_phi,
                                                 Node* iv_add, LoopNode* inner_head) {
  Node* long_zero = _igvn.longcon(0);
  set_ctrl(long_zero, C->root());
  Node* int_zero = _igvn.intcon(0);
  set_ctrl(int_zero, this->C->root());
  Node* long_one = _igvn.longcon(1);
  set_ctrl(long_one, this->C->root());
  Node* int_stride = _igvn.intcon(checked_cast<int>(stride_con));
  set_ctrl(int_stride, this->C->root());

  for (uint i = 0; i < range_checks.size(); i++) {
    ProjNode* proj = range_checks.at(i)->as_Proj();
    ProjNode* unc_proj = proj->other_if_proj();
    RangeCheckNode* rc = proj->in(0)->as_RangeCheck();
    jlong scale = 0;
    Node* offset = nullptr;
    Node* rc_bol = rc->in(1);
    Node* rc_cmp = rc_bol->in(1);
    if (rc_cmp->Opcode() == Op_CmpU) {
      // could be shared and have already been taken care of
      continue;
    }
    bool short_scale = false;
    bool ok = is_scaled_iv_plus_offset(rc_cmp->in(1), iv_add, T_LONG, &scale, &offset, &short_scale);
    assert(ok, "inconsistent: was tested before");
    Node* range = rc_cmp->in(2);
    Node* c = rc->in(0);
    Node* entry_control = inner_head->in(LoopNode::EntryControl);

    Node* R = range;
    Node* K = _igvn.longcon(scale);
    set_ctrl(K, this->C->root());

    Node* L = offset;

    if (short_scale) {
      // This converts:
      // (int)i*K + L <u64 R
      // with K an int into:
      // i*(long)K + L <u64 unsigned_min((long)max_jint + L + 1, R)
      // to protect against an overflow of (int)i*K
      //
      // Because if (int)i*K overflows, there are K,L where:
      // (int)i*K + L <u64 R is false because (int)i*K+L overflows to a negative which becomes a huge u64 value.
      // But if i*(long)K + L is >u64 (long)max_jint and still is <u64 R, then
      // i*(long)K + L <u64 R is true.
      //
      // As a consequence simply converting i*K + L <u64 R to i*(long)K + L <u64 R could cause incorrect execution.
      //
      // It's always true that:
      // (int)i*K <u64 (long)max_jint + 1
      // which implies (int)i*K + L <u64 (long)max_jint + 1 + L
      // As a consequence:
      // i*(long)K + L <u64 unsigned_min((long)max_jint + L + 1, R)
      // is always false in case of overflow of i*K
      //
      // Note, there are also K,L where i*K overflows and
      // i*K + L <u64 R is true, but
      // i*(long)K + L <u64 unsigned_min((long)max_jint + L + 1, R) is false
      // So this transformation could cause spurious deoptimizations and failed range check elimination
      // (but not incorrect execution) for unlikely corner cases with overflow.
      // If this causes problems in practice, we could maybe direct execution to a post-loop, instead of deoptimizing.
      Node* max_jint_plus_one_long = _igvn.longcon((jlong)max_jint + 1);
      set_ctrl(max_jint_plus_one_long, C->root());
      Node* max_range = new AddLNode(max_jint_plus_one_long, L);
      register_new_node(max_range, entry_control);
      R = MaxNode::unsigned_min(R, max_range, TypeLong::POS, _igvn);
      set_subtree_ctrl(R, true);
    }

    Node* C = outer_phi;

    // Start with 64-bit values:
    //   i*K + L <u64 R
    //   (C+j)*K + L <u64 R
    //   j*K + Q <u64 R    where Q = Q_first = C*K+L
    Node* Q_first = new MulLNode(C, K);
    register_new_node(Q_first, entry_control);
    Q_first = new AddLNode(Q_first, L);
    register_new_node(Q_first, entry_control);

    // Compute endpoints of the range of values j*K + Q.
    //  Q_min = (j=0)*K + Q;  Q_max = (j=B_2)*K + Q
    Node* Q_min = Q_first;

    // Compute the exact ending value B_2 (which is really A_2 if S < 0)
    Node* B_2 = new LoopLimitNode(this->C, int_zero, inner_iters_actual_int, int_stride);
    register_new_node(B_2, entry_control);
    B_2 = new SubINode(B_2, int_stride);
    register_new_node(B_2, entry_control);
    B_2 = new ConvI2LNode(B_2);
    register_new_node(B_2, entry_control);

    Node* Q_max = new MulLNode(B_2, K);
    register_new_node(Q_max, entry_control);
    Q_max = new AddLNode(Q_max, Q_first);
    register_new_node(Q_max, entry_control);

    if (scale * stride_con < 0) {
      swap(Q_min, Q_max);
    }
    // Now, mathematically, Q_max > Q_min, and they are close enough so that (Q_max-Q_min) fits in 32 bits.

    // L_clamp = Q_min < 0 ? 0 : Q_min
    Node* Q_min_cmp = new CmpLNode(Q_min, long_zero);
    register_new_node(Q_min_cmp, entry_control);
    Node* Q_min_bool = new BoolNode(Q_min_cmp, BoolTest::lt);
    register_new_node(Q_min_bool, entry_control);
    Node* L_clamp = new CMoveLNode(Q_min_bool, Q_min, long_zero, TypeLong::LONG);
    register_new_node(L_clamp, entry_control);
    // (This could also be coded bitwise as L_clamp = Q_min & ~(Q_min>>63).)

    Node* Q_max_plus_one = new AddLNode(Q_max, long_one);
    register_new_node(Q_max_plus_one, entry_control);

    // H_clamp = Q_max+1 < Q_min ? max_jlong : Q_max+1
    // (Because Q_min and Q_max are close, the overflow check could also be encoded as Q_max+1 < 0 & Q_min >= 0.)
    Node* max_jlong_long = _igvn.longcon(max_jlong);
    set_ctrl(max_jlong_long, this->C->root());
    Node* Q_max_cmp = new CmpLNode(Q_max_plus_one, Q_min);
    register_new_node(Q_max_cmp, entry_control);
    Node* Q_max_bool = new BoolNode(Q_max_cmp, BoolTest::lt);
    register_new_node(Q_max_bool, entry_control);
    Node* H_clamp = new CMoveLNode(Q_max_bool, Q_max_plus_one, max_jlong_long, TypeLong::LONG);
    register_new_node(H_clamp, entry_control);
    // (This could also be coded bitwise as H_clamp = ((Q_max+1)<<1 | M)>>>1 where M = (Q_max+1)>>63 & ~Q_min>>63.)

    // R_2 = clamp(R, L_clamp, H_clamp) - L_clamp
    // that is:  R_2 = clamp(R, L_clamp=0, H_clamp=Q_max)      if Q_min < 0
    // or else:  R_2 = clamp(R, L_clamp,   H_clamp) - Q_min    if Q_min >= 0
    // and also: R_2 = clamp(R, L_clamp,   Q_max+1) - L_clamp  if Q_min < Q_max+1 (no overflow)
    // or else:  R_2 = clamp(R, L_clamp, *no limit*)- L_clamp  if Q_max+1 < Q_min (overflow)
    Node* R_2 = clamp(R, L_clamp, H_clamp);
    R_2 = new SubLNode(R_2, L_clamp);
    register_new_node(R_2, entry_control);
    R_2 = new ConvL2INode(R_2, TypeInt::POS);
    register_new_node(R_2, entry_control);

    // L_2 = Q_first - L_clamp
    // We are subtracting L_clamp from both sides of the <u32 comparison.
    // If S*K>0, then Q_first == 0 and the R.C. expression at -L_clamp and steps upward to Q_max-L_clamp.
    // If S*K<0, then Q_first != 0 and the R.C. expression starts high and steps downward to Q_min-L_clamp.
    Node* L_2 = new SubLNode(Q_first, L_clamp);
    register_new_node(L_2, entry_control);
    L_2 = new ConvL2INode(L_2, TypeInt::INT);
    register_new_node(L_2, entry_control);

    // Transform the range check using the computed values L_2/R_2
    // from:   i*K + L   <u64 R
    // to:     j*K + L_2 <u32 R_2
    // that is:
    //   (j*K + Q_first) - L_clamp <u32 clamp(R, L_clamp, H_clamp) - L_clamp
    K = _igvn.intcon(checked_cast<int>(scale));
    set_ctrl(K, this->C->root());
    Node* scaled_iv = new MulINode(inner_phi, K);
    register_new_node(scaled_iv, c);
    Node* scaled_iv_plus_offset = new AddINode(scaled_iv, L_2);
    register_new_node(scaled_iv_plus_offset, c);

    Node* new_rc_cmp = new CmpUNode(scaled_iv_plus_offset, R_2);
    register_new_node(new_rc_cmp, c);

    _igvn.replace_input_of(rc_bol, 1, new_rc_cmp);
  }
}

Node* PhaseIdealLoop::clamp(Node* R, Node* L, Node* H) {
  Node* min = MaxNode::signed_min(R, H, TypeLong::LONG, _igvn);
  set_subtree_ctrl(min, true);
  Node* max = MaxNode::signed_max(L, min, TypeLong::LONG, _igvn);
  set_subtree_ctrl(max, true);
  return max;
}

LoopNode* PhaseIdealLoop::create_inner_head(IdealLoopTree* loop, BaseCountedLoopNode* head,
                                            IfNode* exit_test) {
  LoopNode* new_inner_head = new LoopNode(head->in(1), head->in(2));
  IfNode* new_inner_exit = new IfNode(exit_test->in(0), exit_test->in(1), exit_test->_prob, exit_test->_fcnt);
  _igvn.register_new_node_with_optimizer(new_inner_head);
  _igvn.register_new_node_with_optimizer(new_inner_exit);
  loop->_body.push(new_inner_head);
  loop->_body.push(new_inner_exit);
  loop->_body.yank(head);
  loop->_body.yank(exit_test);
  set_loop(new_inner_head, loop);
  set_loop(new_inner_exit, loop);
  set_idom(new_inner_head, idom(head), dom_depth(head));
  set_idom(new_inner_exit, idom(exit_test), dom_depth(exit_test));
  lazy_replace(head, new_inner_head);
  lazy_replace(exit_test, new_inner_exit);
  loop->_head = new_inner_head;
  return new_inner_head;
}

#ifdef ASSERT
void PhaseIdealLoop::check_counted_loop_shape(IdealLoopTree* loop, Node* x, BasicType bt) {
  Node* back_control = loop_exit_control(x, loop);
  assert(back_control != nullptr, "no back control");

  BoolTest::mask mask = BoolTest::illegal;
  float cl_prob = 0;
  Node* incr = nullptr;
  Node* limit = nullptr;

  Node* cmp = loop_exit_test(back_control, loop, incr, limit, mask, cl_prob);
  assert(cmp != nullptr && cmp->Opcode() == Op_Cmp(bt), "no exit test");

  Node* phi_incr = nullptr;
  incr = loop_iv_incr(incr, x, loop, phi_incr);
  assert(incr != nullptr && incr->Opcode() == Op_Add(bt), "no incr");

  Node* xphi = nullptr;
  Node* stride = loop_iv_stride(incr, loop, xphi);

  assert(stride != nullptr, "no stride");

  PhiNode* phi = loop_iv_phi(xphi, phi_incr, x, loop);

  assert(phi != nullptr && phi->in(LoopNode::LoopBackControl) == incr, "No phi");

  jlong stride_con = stride->get_integer_as_long(bt);

  assert(condition_stride_ok(mask, stride_con), "illegal condition");

  assert(mask != BoolTest::ne, "unexpected condition");
  assert(phi_incr == nullptr, "bad loop shape");
  assert(cmp->in(1) == incr, "bad exit test shape");

  // Safepoint on backedge not supported
  assert(x->in(LoopNode::LoopBackControl)->Opcode() != Op_SafePoint, "no safepoint on backedge");
}
#endif

#ifdef ASSERT
// convert an int counted loop to a long counted to stress handling of
// long counted loops
bool PhaseIdealLoop::convert_to_long_loop(Node* cmp, Node* phi, IdealLoopTree* loop) {
  Unique_Node_List iv_nodes;
  Node_List old_new;
  iv_nodes.push(cmp);
  bool failed = false;

  for (uint i = 0; i < iv_nodes.size() && !failed; i++) {
    Node* n = iv_nodes.at(i);
    switch(n->Opcode()) {
      case Op_Phi: {
        Node* clone = new PhiNode(n->in(0), TypeLong::LONG);
        old_new.map(n->_idx, clone);
        break;
      }
      case Op_CmpI: {
        Node* clone = new CmpLNode(nullptr, nullptr);
        old_new.map(n->_idx, clone);
        break;
      }
      case Op_AddI: {
        Node* clone = new AddLNode(nullptr, nullptr);
        old_new.map(n->_idx, clone);
        break;
      }
      case Op_CastII: {
        failed = true;
        break;
      }
      default:
        DEBUG_ONLY(n->dump());
        fatal("unexpected");
    }

    for (uint i = 1; i < n->req(); i++) {
      Node* in = n->in(i);
      if (in == nullptr) {
        continue;
      }
      if (loop->is_member(get_loop(get_ctrl(in)))) {
        iv_nodes.push(in);
      }
    }
  }

  if (failed) {
    for (uint i = 0; i < iv_nodes.size(); i++) {
      Node* n = iv_nodes.at(i);
      Node* clone = old_new[n->_idx];
      if (clone != nullptr) {
        _igvn.remove_dead_node(clone);
      }
    }
    return false;
  }

  for (uint i = 0; i < iv_nodes.size(); i++) {
    Node* n = iv_nodes.at(i);
    Node* clone = old_new[n->_idx];
    for (uint i = 1; i < n->req(); i++) {
      Node* in = n->in(i);
      if (in == nullptr) {
        continue;
      }
      Node* in_clone = old_new[in->_idx];
      if (in_clone == nullptr) {
        assert(_igvn.type(in)->isa_int(), "");
        in_clone = new ConvI2LNode(in);
        _igvn.register_new_node_with_optimizer(in_clone);
        set_subtree_ctrl(in_clone, false);
      }
      if (in_clone->in(0) == nullptr) {
        in_clone->set_req(0, C->top());
        clone->set_req(i, in_clone);
        in_clone->set_req(0, nullptr);
      } else {
        clone->set_req(i, in_clone);
      }
    }
    _igvn.register_new_node_with_optimizer(clone);
  }
  set_ctrl(old_new[phi->_idx], phi->in(0));

  for (uint i = 0; i < iv_nodes.size(); i++) {
    Node* n = iv_nodes.at(i);
    Node* clone = old_new[n->_idx];
    set_subtree_ctrl(clone, false);
    Node* m = n->Opcode() == Op_CmpI ? clone : nullptr;
    for (DUIterator_Fast imax, i = n->fast_outs(imax); i < imax; i++) {
      Node* u = n->fast_out(i);
      if (iv_nodes.member(u)) {
        continue;
      }
      if (m == nullptr) {
        m = new ConvL2INode(clone);
        _igvn.register_new_node_with_optimizer(m);
        set_subtree_ctrl(m, false);
      }
      _igvn.rehash_node_delayed(u);
      int nb = u->replace_edge(n, m, &_igvn);
      --i, imax -= nb;
    }
  }
  return true;
}
#endif

//------------------------------is_counted_loop--------------------------------
bool PhaseIdealLoop::is_counted_loop(Node* x, IdealLoopTree*&loop, BasicType iv_bt) {
  PhaseGVN *gvn = &_igvn;

  Node* back_control = loop_exit_control(x, loop);
  if (back_control == nullptr) {
    return false;
  }

  BoolTest::mask bt = BoolTest::illegal;
  float cl_prob = 0;
  Node* incr = nullptr;
  Node* limit = nullptr;
  Node* cmp = loop_exit_test(back_control, loop, incr, limit, bt, cl_prob);
  if (cmp == nullptr || cmp->Opcode() != Op_Cmp(iv_bt)) {
    return false; // Avoid pointer & float & 64-bit compares
  }

  // Trip-counter increment must be commutative & associative.
  if (incr->Opcode() == Op_Cast(iv_bt)) {
    incr = incr->in(1);
  }

  Node* phi_incr = nullptr;
  incr = loop_iv_incr(incr, x, loop, phi_incr);
  if (incr == nullptr) {
    return false;
  }

  Node* trunc1 = nullptr;
  Node* trunc2 = nullptr;
  const TypeInteger* iv_trunc_t = nullptr;
  Node* orig_incr = incr;
  if (!(incr = CountedLoopNode::match_incr_with_optional_truncation(incr, &trunc1, &trunc2, &iv_trunc_t, iv_bt))) {
    return false; // Funny increment opcode
  }
  assert(incr->Opcode() == Op_Add(iv_bt), "wrong increment code");

  Node* xphi = nullptr;
  Node* stride = loop_iv_stride(incr, loop, xphi);

  if (stride == nullptr) {
    return false;
  }

  if (xphi->Opcode() == Op_Cast(iv_bt)) {
    xphi = xphi->in(1);
  }

  // Stride must be constant
  jlong stride_con = stride->get_integer_as_long(iv_bt);
  assert(stride_con != 0, "missed some peephole opt");

  PhiNode* phi = loop_iv_phi(xphi, phi_incr, x, loop);

  if (phi == nullptr ||
      (trunc1 == nullptr && phi->in(LoopNode::LoopBackControl) != incr) ||
      (trunc1 != nullptr && phi->in(LoopNode::LoopBackControl) != trunc1)) {
    return false;
  }

  Node* iftrue = back_control;
  uint iftrue_op = iftrue->Opcode();
  Node* iff = iftrue->in(0);
  BoolNode* test = iff->in(1)->as_Bool();

  const TypeInteger* limit_t = gvn->type(limit)->is_integer(iv_bt);
  if (trunc1 != nullptr) {
    // When there is a truncation, we must be sure that after the truncation
    // the trip counter will end up higher than the limit, otherwise we are looking
    // at an endless loop. Can happen with range checks.

    // Example:
    // int i = 0;
    // while (true)
    //    sum + = array[i];
    //    i++;
    //    i = i && 0x7fff;
    //  }
    //
    // If the array is shorter than 0x8000 this exits through a AIOOB
    //  - Counted loop transformation is ok
    // If the array is longer then this is an endless loop
    //  - No transformation can be done.

    const TypeInteger* incr_t = gvn->type(orig_incr)->is_integer(iv_bt);
    if (limit_t->hi_as_long() > incr_t->hi_as_long()) {
      // if the limit can have a higher value than the increment (before the phi)
      return false;
    }
  }

  Node *init_trip = phi->in(LoopNode::EntryControl);

  // If iv trunc type is smaller than int, check for possible wrap.
  if (!TypeInteger::bottom(iv_bt)->higher_equal(iv_trunc_t)) {
    assert(trunc1 != nullptr, "must have found some truncation");

    // Get a better type for the phi (filtered thru if's)
    const TypeInteger* phi_ft = filtered_type(phi);

    // Can iv take on a value that will wrap?
    //
    // Ensure iv's limit is not within "stride" of the wrap value.
    //
    // Example for "short" type
    //    Truncation ensures value is in the range -32768..32767 (iv_trunc_t)
    //    If the stride is +10, then the last value of the induction
    //    variable before the increment (phi_ft->_hi) must be
    //    <= 32767 - 10 and (phi_ft->_lo) must be >= -32768 to
    //    ensure no truncation occurs after the increment.

    if (stride_con > 0) {
      if (iv_trunc_t->hi_as_long() - phi_ft->hi_as_long() < stride_con ||
          iv_trunc_t->lo_as_long() > phi_ft->lo_as_long()) {
        return false;  // truncation may occur
      }
    } else if (stride_con < 0) {
      if (iv_trunc_t->lo_as_long() - phi_ft->lo_as_long() > stride_con ||
          iv_trunc_t->hi_as_long() < phi_ft->hi_as_long()) {
        return false;  // truncation may occur
      }
    }
    // No possibility of wrap so truncation can be discarded
    // Promote iv type to Int
  } else {
    assert(trunc1 == nullptr && trunc2 == nullptr, "no truncation for int");
  }

  if (!condition_stride_ok(bt, stride_con)) {
    return false;
  }

  const TypeInteger* init_t = gvn->type(init_trip)->is_integer(iv_bt);

  if (stride_con > 0) {
    if (init_t->lo_as_long() > max_signed_integer(iv_bt) - stride_con) {
      return false; // cyclic loop
    }
  } else {
    if (init_t->hi_as_long() < min_signed_integer(iv_bt) - stride_con) {
      return false; // cyclic loop
    }
  }

  if (phi_incr != nullptr && bt != BoolTest::ne) {
    // check if there is a possibility of IV overflowing after the first increment
    if (stride_con > 0) {
      if (init_t->hi_as_long() > max_signed_integer(iv_bt) - stride_con) {
        return false;
      }
    } else {
      if (init_t->lo_as_long() < min_signed_integer(iv_bt) - stride_con) {
        return false;
      }
    }
  }

  // =================================================
  // ---- SUCCESS!   Found A Trip-Counted Loop!  -----
  //

  if (x->Opcode() == Op_Region) {
    // x has not yet been transformed to Loop or LongCountedLoop.
    // This should only happen if we are inside an infinite loop.
    // It happens like this:
    //   build_loop_tree -> do not attach infinite loop and nested loops
    //   beautify_loops  -> does not transform the infinite and nested loops to LoopNode, because not attached yet
    //   build_loop_tree -> find and attach infinite and nested loops
    //   counted_loop    -> nested Regions are not yet transformed to LoopNodes, we land here
    assert(x->as_Region()->is_in_infinite_subgraph(),
           "x can only be a Region and not Loop if inside infinite loop");
    // Come back later when Region is transformed to LoopNode
    return false;
  }

  assert(x->Opcode() == Op_Loop || x->Opcode() == Op_LongCountedLoop, "regular loops only");
  C->print_method(PHASE_BEFORE_CLOOPS, 3);

  // ===================================================
  // We can only convert this loop to a counted loop if we can guarantee that the iv phi will never overflow at runtime.
  // This is an implicit assumption taken by some loop optimizations. We therefore must ensure this property at all cost.
  // At this point, we've already excluded some trivial cases where an overflow could have been proven statically.
  // But even though we cannot prove that an overflow will *not* happen, we still want to speculatively convert this loop
  // to a counted loop. This can be achieved by adding additional iv phi overflow checks before the loop. If they fail,
  // we trap and resume execution before the loop without having executed any iteration of the loop, yet.
  //
  // These additional iv phi overflow checks can be inserted as Loop Limit Check Predicates above the Loop Limit Check
  // Parse Predicate which captures a JVM state just before the entry of the loop. If there is no such Parse Predicate,
  // we cannot generate a Loop Limit Check Predicate and thus cannot speculatively convert the loop to a counted loop.
  //
  // In the following, we only focus on int loops with stride > 0 to keep things simple. The argumentation and proof
  // for stride < 0 is analogously. For long loops, we would replace max_int with max_long.
  //
  //
  // The loop to be converted does not always need to have the often used shape:
  //
  //                                                 i = init
  //     i = init                                loop:
  //     do {                                        ...
  //         // ...               equivalent         i+=stride
  //         i+=stride               <==>            if (i < limit)
  //     } while (i < limit);                          goto loop
  //                                             exit:
  //                                                 ...
  //
  // where the loop exit check uses the post-incremented iv phi and a '<'-operator.
  //
  // We could also have '<='-operator (or '>='-operator for negative strides) or use the pre-incremented iv phi value
  // in the loop exit check:
  //
  //         i = init
  //     loop:
  //         ...
  //         if (i <= limit)
  //             i+=stride
  //             goto loop
  //     exit:
  //         ...
  //
  // Let's define the following terms:
  // - iv_pre_i: The pre-incremented iv phi before the i-th iteration.
  // - iv_post_i: The post-incremented iv phi after the i-th iteration.
  //
  // The iv_pre_i and iv_post_i have the following relation:
  //      iv_pre_i + stride = iv_post_i
  //
  // When converting a loop to a counted loop, we want to have a canonicalized loop exit check of the form:
  //     iv_post_i < adjusted_limit
  //
  // If that is not the case, we need to canonicalize the loop exit check by using different values for adjusted_limit:
  // (LE1) iv_post_i < limit: Already canonicalized. We can directly use limit as adjusted_limit.
  //           -> adjusted_limit = limit.
  // (LE2) iv_post_i <= limit:
  //           iv_post_i < limit + 1
  //           -> adjusted limit = limit + 1
  // (LE3) iv_pre_i < limit:
  //           iv_pre_i + stride < limit + stride
  //           iv_post_i < limit + stride
  //           -> adjusted_limit = limit + stride
  // (LE4) iv_pre_i <= limit:
  //           iv_pre_i < limit + 1
  //           iv_pre_i + stride < limit + stride + 1
  //           iv_post_i < limit + stride + 1
  //           -> adjusted_limit = limit + stride + 1
  //
  // Note that:
  //     (AL) limit <= adjusted_limit.
  //
  // The following loop invariant has to hold for counted loops with n iterations (i.e. loop exit check true after n-th
  // loop iteration) and a canonicalized loop exit check to guarantee that no iv_post_i over- or underflows:
  // (INV) For i = 1..n, min_int <= iv_post_i <= max_int
  //
  // To prove (INV), we require the following two conditions/assumptions:
  // (i): adjusted_limit - 1 + stride <= max_int
  // (ii): init < limit
  //
  // If we can prove (INV), we know that there can be no over- or underflow of any iv phi value. We prove (INV) by
  // induction by assuming (i) and (ii).
  //
  // Proof by Induction
  // ------------------
  // > Base case (i = 1): We show that (INV) holds after the first iteration:
  //     min_int <= iv_post_1 = init + stride <= max_int
  // Proof:
  //     First, we note that (ii) implies
  //         (iii) init <= limit - 1
  //     max_int >= adjusted_limit - 1 + stride   [using (i)]
  //             >= limit - 1 + stride            [using (AL)]
  //             >= init + stride                 [using (iii)]
  //             >= min_int                       [using stride > 0, no underflow]
  // Thus, no overflow happens after the first iteration and (INV) holds for i = 1.
  //
  // Note that to prove the base case we need (i) and (ii).
  //
  // > Induction Hypothesis (i = j, j > 1): Assume that (INV) holds after the j-th iteration:
  //     min_int <= iv_post_j <= max_int
  // > Step case (i = j + 1): We show that (INV) also holds after the j+1-th iteration:
  //     min_int <= iv_post_{j+1} = iv_post_j + stride <= max_int
  // Proof:
  // If iv_post_j >= adjusted_limit:
  //     We exit the loop after the j-th iteration, and we don't execute the j+1-th iteration anymore. Thus, there is
  //     also no iv_{j+1}. Since (INV) holds for iv_j, there is nothing left to prove.
  // If iv_post_j < adjusted_limit:
  //     First, we note that:
  //         (iv) iv_post_j <= adjusted_limit - 1
  //     max_int >= adjusted_limit - 1 + stride    [using (i)]
  //             >= iv_post_j + stride             [using (iv)]
  //             >= min_int                        [using stride > 0, no underflow]
  //
  // Note that to prove the step case we only need (i).
  //
  // Thus, by assuming (i) and (ii), we proved (INV).
  //
  //
  // It is therefore enough to add the following two Loop Limit Check Predicates to check assumptions (i) and (ii):
  //
  // (1) Loop Limit Check Predicate for (i):
  //     Using (i): adjusted_limit - 1 + stride <= max_int
  //
  //     This condition is now restated to use limit instead of adjusted_limit:
  //
  //     To prevent an overflow of adjusted_limit -1 + stride itself, we rewrite this check to
  //         max_int - stride + 1 >= adjusted_limit
  //     We can merge the two constants into
  //         canonicalized_correction = stride - 1
  //     which gives us
  //        max_int - canonicalized_correction >= adjusted_limit
  //
  //     To directly use limit instead of adjusted_limit in the predicate condition, we split adjusted_limit into:
  //         adjusted_limit = limit + limit_correction
  //     Since stride > 0 and limit_correction <= stride + 1, we can restate this with no over- or underflow into:
  //         max_int - canonicalized_correction - limit_correction >= limit
  //     Since canonicalized_correction and limit_correction are both constants, we can replace them with a new constant:
  //         final_correction = canonicalized_correction + limit_correction
  //     which gives us:
  //
  //     Final predicate condition:
  //         max_int - final_correction >= limit
  //
  // (2) Loop Limit Check Predicate for (ii):
  //     Using (ii): init < limit
  //
  //     This Loop Limit Check Predicate is not required if we can prove at compile time that either:
  //        (2.1) type(init) < type(limit)
  //             In this case, we know:
  //                 all possible values of init < all possible values of limit
  //             and we can skip the predicate.
  //
  //        (2.2) init < limit is already checked before (i.e. found as a dominating check)
  //            In this case, we do not need to re-check the condition and can skip the predicate.
  //            This is often found for while- and for-loops which have the following shape:
  //
  //                if (init < limit) { // Dominating test. Do not need the Loop Limit Check Predicate below.
  //                    i = init;
  //                    if (init >= limit) { trap(); } // Here we would insert the Loop Limit Check Predicate
  //                    do {
  //                        i += stride;
  //                    } while (i < limit);
  //                }
  //
  //        (2.3) init + stride <= max_int
  //            In this case, there is no overflow of the iv phi after the first loop iteration.
  //            In the proof of the base case above we showed that init + stride <= max_int by using assumption (ii):
  //                init < limit
  //            In the proof of the step case above, we did not need (ii) anymore. Therefore, if we already know at
  //            compile time that init + stride <= max_int then we have trivially proven the base case and that
  //            there is no overflow of the iv phi after the first iteration. In this case, we don't need to check (ii)
  //            again and can skip the predicate.


  // Accounting for (LE3) and (LE4) where we use pre-incremented phis in the loop exit check.
  const jlong limit_correction_for_pre_iv_exit_check = (phi_incr != nullptr) ? stride_con : 0;

  // Accounting for (LE2) and (LE4) where we use <= or >= in the loop exit check.
  const bool includes_limit = (bt == BoolTest::le || bt == BoolTest::ge);
  const jlong limit_correction_for_le_ge_exit_check = (includes_limit ? (stride_con > 0 ? 1 : -1) : 0);

  const jlong limit_correction = limit_correction_for_pre_iv_exit_check + limit_correction_for_le_ge_exit_check;
  const jlong canonicalized_correction = stride_con + (stride_con > 0 ? -1 : 1);
  const jlong final_correction = canonicalized_correction + limit_correction;

  int sov = check_stride_overflow(final_correction, limit_t, iv_bt);
  Node* init_control = x->in(LoopNode::EntryControl);

  // If sov==0, limit's type always satisfies the condition, for
  // example, when it is an array length.
  if (sov != 0) {
    if (sov < 0) {
      return false;  // Bailout: integer overflow is certain.
    }
    // (1) Loop Limit Check Predicate is required because we could not statically prove that
    //     limit + final_correction = adjusted_limit - 1 + stride <= max_int
    assert(!x->as_Loop()->is_loop_nest_inner_loop(), "loop was transformed");
    const Predicates predicates(init_control);
    const PredicateBlock* loop_limit_check_predicate_block = predicates.loop_limit_check_predicate_block();
    if (!loop_limit_check_predicate_block->has_parse_predicate()) {
      // The Loop Limit Check Parse Predicate is not generated if this method trapped here before.
#ifdef ASSERT
      if (TraceLoopLimitCheck) {
        tty->print("Missing Loop Limit Check Parse Predicate:");
        loop->dump_head();
        x->dump(1);
      }
#endif
      return false;
    }

    ParsePredicateNode* loop_limit_check_parse_predicate = loop_limit_check_predicate_block->parse_predicate();
    if (!is_dominator(get_ctrl(limit), loop_limit_check_parse_predicate->in(0))) {
      return false;
    }

    Node* cmp_limit;
    Node* bol;

    if (stride_con > 0) {
      cmp_limit = CmpNode::make(limit, _igvn.integercon(max_signed_integer(iv_bt) - final_correction, iv_bt), iv_bt);
      bol = new BoolNode(cmp_limit, BoolTest::le);
    } else {
      cmp_limit = CmpNode::make(limit, _igvn.integercon(min_signed_integer(iv_bt) - final_correction, iv_bt), iv_bt);
      bol = new BoolNode(cmp_limit, BoolTest::ge);
    }

    insert_loop_limit_check_predicate(init_control->as_IfTrue(), cmp_limit, bol);
  }

  // (2.3)
  const bool init_plus_stride_could_overflow =
          (stride_con > 0 && init_t->hi_as_long() > max_signed_integer(iv_bt) - stride_con) ||
          (stride_con < 0 && init_t->lo_as_long() < min_signed_integer(iv_bt) - stride_con);
  // (2.1)
  const bool init_gte_limit = (stride_con > 0 && init_t->hi_as_long() >= limit_t->lo_as_long()) ||
                              (stride_con < 0 && init_t->lo_as_long() <= limit_t->hi_as_long());

  if (init_gte_limit && // (2.1)
     ((bt == BoolTest::ne || init_plus_stride_could_overflow) && // (2.3)
      !has_dominating_loop_limit_check(init_trip, limit, stride_con, iv_bt, init_control))) { // (2.2)
    // (2) Iteration Loop Limit Check Predicate is required because neither (2.1), (2.2), nor (2.3) holds.
    // We use the following condition:
    // - stride > 0: init < limit
    // - stride < 0: init > limit
    //
    // This predicate is always required if we have a non-equal-operator in the loop exit check (where stride = 1 is
    // a requirement). We transform the loop exit check by using a less-than-operator. By doing so, we must always
    // check that init < limit. Otherwise, we could have a different number of iterations at runtime.

    const Predicates predicates(init_control);
    const PredicateBlock* loop_limit_check_predicate_block = predicates.loop_limit_check_predicate_block();
    if (!loop_limit_check_predicate_block->has_parse_predicate()) {
      // The Loop Limit Check Parse Predicate is not generated if this method trapped here before.
#ifdef ASSERT
      if (TraceLoopLimitCheck) {
        tty->print("Missing Loop Limit Check Parse Predicate:");
        loop->dump_head();
        x->dump(1);
      }
#endif
      return false;
    }

    ParsePredicateNode* loop_limit_check_parse_predicate = loop_limit_check_predicate_block->parse_predicate();
    Node* parse_predicate_entry = loop_limit_check_parse_predicate->in(0);
    if (!is_dominator(get_ctrl(limit), parse_predicate_entry) ||
        !is_dominator(get_ctrl(init_trip), parse_predicate_entry)) {
      return false;
    }

    Node* cmp_limit;
    Node* bol;

    if (stride_con > 0) {
      cmp_limit = CmpNode::make(init_trip, limit, iv_bt);
      bol = new BoolNode(cmp_limit, BoolTest::lt);
    } else {
      cmp_limit = CmpNode::make(init_trip, limit, iv_bt);
      bol = new BoolNode(cmp_limit, BoolTest::gt);
    }

    insert_loop_limit_check_predicate(init_control->as_IfTrue(), cmp_limit, bol);
  }

  if (bt == BoolTest::ne) {
    // Now we need to canonicalize the loop condition if it is 'ne'.
    assert(stride_con == 1 || stride_con == -1, "simple increment only - checked before");
    if (stride_con > 0) {
      // 'ne' can be replaced with 'lt' only when init < limit. This is ensured by the inserted predicate above.
      bt = BoolTest::lt;
    } else {
      assert(stride_con < 0, "must be");
      // 'ne' can be replaced with 'gt' only when init > limit. This is ensured by the inserted predicate above.
      bt = BoolTest::gt;
    }
  }

  Node* sfpt = nullptr;
  if (loop->_child == nullptr) {
    sfpt = find_safepoint(back_control, x, loop);
  } else {
    sfpt = iff->in(0);
    if (sfpt->Opcode() != Op_SafePoint) {
      sfpt = nullptr;
    }
  }

  if (x->in(LoopNode::LoopBackControl)->Opcode() == Op_SafePoint) {
    Node* backedge_sfpt = x->in(LoopNode::LoopBackControl);
    if (((iv_bt == T_INT && LoopStripMiningIter != 0) ||
         iv_bt == T_LONG) &&
        sfpt == nullptr) {
      // Leaving the safepoint on the backedge and creating a
      // CountedLoop will confuse optimizations. We can't move the
      // safepoint around because its jvm state wouldn't match a new
      // location. Give up on that loop.
      return false;
    }
    if (is_deleteable_safept(backedge_sfpt)) {
      lazy_replace(backedge_sfpt, iftrue);
      if (loop->_safepts != nullptr) {
        loop->_safepts->yank(backedge_sfpt);
      }
      loop->_tail = iftrue;
    }
  }


#ifdef ASSERT
  if (iv_bt == T_INT &&
      !x->as_Loop()->is_loop_nest_inner_loop() &&
      StressLongCountedLoop > 0 &&
      trunc1 == nullptr &&
      convert_to_long_loop(cmp, phi, loop)) {
    return false;
  }
#endif

  Node* adjusted_limit = limit;
  if (phi_incr != nullptr) {
    // If compare points directly to the phi we need to adjust
    // the compare so that it points to the incr. Limit have
    // to be adjusted to keep trip count the same and we
    // should avoid int overflow.
    //
    //   i = init; do {} while(i++ < limit);
    // is converted to
    //   i = init; do {} while(++i < limit+1);
    //
    adjusted_limit = gvn->transform(AddNode::make(limit, stride, iv_bt));
  }

  if (includes_limit) {
    // The limit check guaranties that 'limit <= (max_jint - stride)' so
    // we can convert 'i <= limit' to 'i < limit+1' since stride != 0.
    //
    Node* one = (stride_con > 0) ? gvn->integercon( 1, iv_bt) : gvn->integercon(-1, iv_bt);
    adjusted_limit = gvn->transform(AddNode::make(adjusted_limit, one, iv_bt));
    if (bt == BoolTest::le)
      bt = BoolTest::lt;
    else if (bt == BoolTest::ge)
      bt = BoolTest::gt;
    else
      ShouldNotReachHere();
  }
  set_subtree_ctrl(adjusted_limit, false);

  // Build a canonical trip test.
  // Clone code, as old values may be in use.
  incr = incr->clone();
  incr->set_req(1,phi);
  incr->set_req(2,stride);
  incr = _igvn.register_new_node_with_optimizer(incr);
  set_early_ctrl(incr, false);
  _igvn.rehash_node_delayed(phi);
  phi->set_req_X( LoopNode::LoopBackControl, incr, &_igvn );

  // If phi type is more restrictive than Int, raise to
  // Int to prevent (almost) infinite recursion in igvn
  // which can only handle integer types for constants or minint..maxint.
  if (!TypeInteger::bottom(iv_bt)->higher_equal(phi->bottom_type())) {
    Node* nphi = PhiNode::make(phi->in(0), phi->in(LoopNode::EntryControl), TypeInteger::bottom(iv_bt));
    nphi->set_req(LoopNode::LoopBackControl, phi->in(LoopNode::LoopBackControl));
    nphi = _igvn.register_new_node_with_optimizer(nphi);
    set_ctrl(nphi, get_ctrl(phi));
    _igvn.replace_node(phi, nphi);
    phi = nphi->as_Phi();
  }
  cmp = cmp->clone();
  cmp->set_req(1,incr);
  cmp->set_req(2, adjusted_limit);
  cmp = _igvn.register_new_node_with_optimizer(cmp);
  set_ctrl(cmp, iff->in(0));

  test = test->clone()->as_Bool();
  (*(BoolTest*)&test->_test)._test = bt;
  test->set_req(1,cmp);
  _igvn.register_new_node_with_optimizer(test);
  set_ctrl(test, iff->in(0));

  // Replace the old IfNode with a new LoopEndNode
  Node *lex = _igvn.register_new_node_with_optimizer(BaseCountedLoopEndNode::make(iff->in(0), test, cl_prob, iff->as_If()->_fcnt, iv_bt));
  IfNode *le = lex->as_If();
  uint dd = dom_depth(iff);
  set_idom(le, le->in(0), dd); // Update dominance for loop exit
  set_loop(le, loop);

  // Get the loop-exit control
  Node *iffalse = iff->as_If()->proj_out(!(iftrue_op == Op_IfTrue));

  // Need to swap loop-exit and loop-back control?
  if (iftrue_op == Op_IfFalse) {
    Node *ift2=_igvn.register_new_node_with_optimizer(new IfTrueNode (le));
    Node *iff2=_igvn.register_new_node_with_optimizer(new IfFalseNode(le));

    loop->_tail = back_control = ift2;
    set_loop(ift2, loop);
    set_loop(iff2, get_loop(iffalse));

    // Lazy update of 'get_ctrl' mechanism.
    lazy_replace(iffalse, iff2);
    lazy_replace(iftrue,  ift2);

    // Swap names
    iffalse = iff2;
    iftrue  = ift2;
  } else {
    _igvn.rehash_node_delayed(iffalse);
    _igvn.rehash_node_delayed(iftrue);
    iffalse->set_req_X( 0, le, &_igvn );
    iftrue ->set_req_X( 0, le, &_igvn );
  }

  set_idom(iftrue,  le, dd+1);
  set_idom(iffalse, le, dd+1);
  assert(iff->outcnt() == 0, "should be dead now");
  lazy_replace( iff, le ); // fix 'get_ctrl'

  Node* entry_control = init_control;
  bool strip_mine_loop = iv_bt == T_INT &&
                         loop->_child == nullptr &&
                         sfpt != nullptr &&
                         !loop->_has_call &&
                         is_deleteable_safept(sfpt);
  IdealLoopTree* outer_ilt = nullptr;
  if (strip_mine_loop) {
    outer_ilt = create_outer_strip_mined_loop(test, cmp, init_control, loop,
                                              cl_prob, le->_fcnt, entry_control,
                                              iffalse);
  }

  // Now setup a new CountedLoopNode to replace the existing LoopNode
  BaseCountedLoopNode *l = BaseCountedLoopNode::make(entry_control, back_control, iv_bt);
  l->set_unswitch_count(x->as_Loop()->unswitch_count()); // Preserve
  // The following assert is approximately true, and defines the intention
  // of can_be_counted_loop.  It fails, however, because phase->type
  // is not yet initialized for this loop and its parts.
  //assert(l->can_be_counted_loop(this), "sanity");
  _igvn.register_new_node_with_optimizer(l);
  set_loop(l, loop);
  loop->_head = l;
  // Fix all data nodes placed at the old loop head.
  // Uses the lazy-update mechanism of 'get_ctrl'.
  lazy_replace( x, l );
  set_idom(l, entry_control, dom_depth(entry_control) + 1);

  if (iv_bt == T_INT && (LoopStripMiningIter == 0 || strip_mine_loop)) {
    // Check for immediately preceding SafePoint and remove
    if (sfpt != nullptr && (strip_mine_loop || is_deleteable_safept(sfpt))) {
      if (strip_mine_loop) {
        Node* outer_le = outer_ilt->_tail->in(0);
        Node* sfpt_clone = sfpt->clone();
        sfpt_clone->set_req(0, iffalse);
        outer_le->set_req(0, sfpt_clone);

        Node* polladdr = sfpt_clone->in(TypeFunc::Parms);
        if (polladdr != nullptr && polladdr->is_Load()) {
          // Polling load should be pinned outside inner loop.
          Node* new_polladdr = polladdr->clone();
          new_polladdr->set_req(0, iffalse);
          _igvn.register_new_node_with_optimizer(new_polladdr, polladdr);
          set_ctrl(new_polladdr, iffalse);
          sfpt_clone->set_req(TypeFunc::Parms, new_polladdr);
        }
        // When this code runs, loop bodies have not yet been populated.
        const bool body_populated = false;
        register_control(sfpt_clone, outer_ilt, iffalse, body_populated);
        set_idom(outer_le, sfpt_clone, dom_depth(sfpt_clone));
      }
      lazy_replace(sfpt, sfpt->in(TypeFunc::Control));
      if (loop->_safepts != nullptr) {
        loop->_safepts->yank(sfpt);
      }
    }
  }

#ifdef ASSERT
  assert(l->is_valid_counted_loop(iv_bt), "counted loop shape is messed up");
  assert(l == loop->_head && l->phi() == phi && l->loopexit_or_null() == lex, "" );
#endif
#ifndef PRODUCT
  if (TraceLoopOpts) {
    tty->print("Counted      ");
    loop->dump_head();
  }
#endif

  C->print_method(PHASE_AFTER_CLOOPS, 3);

  // Capture bounds of the loop in the induction variable Phi before
  // subsequent transformation (iteration splitting) obscures the
  // bounds
  l->phi()->as_Phi()->set_type(l->phi()->Value(&_igvn));

  if (strip_mine_loop) {
    l->mark_strip_mined();
    l->verify_strip_mined(1);
    outer_ilt->_head->as_Loop()->verify_strip_mined(1);
    loop = outer_ilt;
  }

#ifndef PRODUCT
  if (x->as_Loop()->is_loop_nest_inner_loop() && iv_bt == T_LONG) {
    Atomic::inc(&_long_loop_counted_loops);
  }
#endif
  if (iv_bt == T_LONG && x->as_Loop()->is_loop_nest_outer_loop()) {
    l->mark_loop_nest_outer_loop();
  }

  return true;
}

// Check if there is a dominating loop limit check of the form 'init < limit' starting at the loop entry.
// If there is one, then we do not need to create an additional Loop Limit Check Predicate.
bool PhaseIdealLoop::has_dominating_loop_limit_check(Node* init_trip, Node* limit, const jlong stride_con,
                                                     const BasicType iv_bt, Node* loop_entry) {
  // Eagerly call transform() on the Cmp and Bool node to common them up if possible. This is required in order to
  // successfully find a dominated test with the If node below.
  Node* cmp_limit;
  Node* bol;
  if (stride_con > 0) {
    cmp_limit = _igvn.transform(CmpNode::make(init_trip, limit, iv_bt));
    bol = _igvn.transform(new BoolNode(cmp_limit, BoolTest::lt));
  } else {
    cmp_limit = _igvn.transform(CmpNode::make(init_trip, limit, iv_bt));
    bol = _igvn.transform(new BoolNode(cmp_limit, BoolTest::gt));
  }

  // Check if there is already a dominating init < limit check. If so, we do not need a Loop Limit Check Predicate.
  IfNode* iff = new IfNode(loop_entry, bol, PROB_MIN, COUNT_UNKNOWN);
  // Also add fake IfProj nodes in order to call transform() on the newly created IfNode.
  IfFalseNode* if_false = new IfFalseNode(iff);
  IfTrueNode* if_true = new IfTrueNode(iff);
  Node* dominated_iff = _igvn.transform(iff);
  // ConI node? Found dominating test (IfNode::dominated_by() returns a ConI node).
  const bool found_dominating_test = dominated_iff != nullptr && dominated_iff->is_ConI();

  // Kill the If with its projections again in the next IGVN round by cutting it off from the graph.
  _igvn.replace_input_of(iff, 0, C->top());
  _igvn.replace_input_of(iff, 1, C->top());
  return found_dominating_test;
}

//----------------------exact_limit-------------------------------------------
Node* PhaseIdealLoop::exact_limit( IdealLoopTree *loop ) {
  assert(loop->_head->is_CountedLoop(), "");
  CountedLoopNode *cl = loop->_head->as_CountedLoop();
  assert(cl->is_valid_counted_loop(T_INT), "");

  if (ABS(cl->stride_con()) == 1 ||
      cl->limit()->Opcode() == Op_LoopLimit) {
    // Old code has exact limit (it could be incorrect in case of int overflow).
    // Loop limit is exact with stride == 1. And loop may already have exact limit.
    return cl->limit();
  }
  Node *limit = nullptr;
#ifdef ASSERT
  BoolTest::mask bt = cl->loopexit()->test_trip();
  assert(bt == BoolTest::lt || bt == BoolTest::gt, "canonical test is expected");
#endif
  if (cl->has_exact_trip_count()) {
    // Simple case: loop has constant boundaries.
    // Use jlongs to avoid integer overflow.
    int stride_con = cl->stride_con();
    jlong  init_con = cl->init_trip()->get_int();
    jlong limit_con = cl->limit()->get_int();
    julong trip_cnt = cl->trip_count();
    jlong final_con = init_con + trip_cnt*stride_con;
    int final_int = (int)final_con;
    // The final value should be in integer range since the loop
    // is counted and the limit was checked for overflow.
    assert(final_con == (jlong)final_int, "final value should be integer");
    limit = _igvn.intcon(final_int);
  } else {
    // Create new LoopLimit node to get exact limit (final iv value).
    limit = new LoopLimitNode(C, cl->init_trip(), cl->limit(), cl->stride());
    register_new_node(limit, cl->in(LoopNode::EntryControl));
  }
  assert(limit != nullptr, "sanity");
  return limit;
}

//------------------------------Ideal------------------------------------------
// Return a node which is more "ideal" than the current node.
// Attempt to convert into a counted-loop.
Node *LoopNode::Ideal(PhaseGVN *phase, bool can_reshape) {
  if (!can_be_counted_loop(phase) && !is_OuterStripMinedLoop()) {
    phase->C->set_major_progress();
  }
  return RegionNode::Ideal(phase, can_reshape);
}

#ifdef ASSERT
void LoopNode::verify_strip_mined(int expect_skeleton) const {
  const OuterStripMinedLoopNode* outer = nullptr;
  const CountedLoopNode* inner = nullptr;
  if (is_strip_mined()) {
    if (!is_valid_counted_loop(T_INT)) {
      return; // Skip malformed counted loop
    }
    assert(is_CountedLoop(), "no Loop should be marked strip mined");
    inner = as_CountedLoop();
    outer = inner->in(LoopNode::EntryControl)->as_OuterStripMinedLoop();
  } else if (is_OuterStripMinedLoop()) {
    outer = this->as_OuterStripMinedLoop();
    inner = outer->unique_ctrl_out()->as_CountedLoop();
    assert(inner->is_valid_counted_loop(T_INT) && inner->is_strip_mined(), "OuterStripMinedLoop should have been removed");
    assert(!is_strip_mined(), "outer loop shouldn't be marked strip mined");
  }
  if (inner != nullptr || outer != nullptr) {
    assert(inner != nullptr && outer != nullptr, "missing loop in strip mined nest");
    Node* outer_tail = outer->in(LoopNode::LoopBackControl);
    Node* outer_le = outer_tail->in(0);
    assert(outer_le->Opcode() == Op_OuterStripMinedLoopEnd, "tail of outer loop should be an If");
    Node* sfpt = outer_le->in(0);
    assert(sfpt->Opcode() == Op_SafePoint, "where's the safepoint?");
    Node* inner_out = sfpt->in(0);
    CountedLoopEndNode* cle = inner_out->in(0)->as_CountedLoopEnd();
    assert(cle == inner->loopexit_or_null(), "mismatch");
    bool has_skeleton = outer_le->in(1)->bottom_type()->singleton() && outer_le->in(1)->bottom_type()->is_int()->get_con() == 0;
    if (has_skeleton) {
      assert(expect_skeleton == 1 || expect_skeleton == -1, "unexpected skeleton node");
      assert(outer->outcnt() == 2, "only control nodes");
    } else {
      assert(expect_skeleton == 0 || expect_skeleton == -1, "no skeleton node?");
      uint phis = 0;
      uint be_loads = 0;
      Node* be = inner->in(LoopNode::LoopBackControl);
      for (DUIterator_Fast imax, i = inner->fast_outs(imax); i < imax; i++) {
        Node* u = inner->fast_out(i);
        if (u->is_Phi()) {
          phis++;
          for (DUIterator_Fast jmax, j = be->fast_outs(jmax); j < jmax; j++) {
            Node* n = be->fast_out(j);
            if (n->is_Load()) {
              assert(n->in(0) == be || n->find_prec_edge(be) > 0, "should be on the backedge");
              do {
                n = n->raw_out(0);
              } while (!n->is_Phi());
              if (n == u) {
                be_loads++;
                break;
              }
            }
          }
        }
      }
      assert(be_loads <= phis, "wrong number phis that depends on a pinned load");
      for (DUIterator_Fast imax, i = outer->fast_outs(imax); i < imax; i++) {
        Node* u = outer->fast_out(i);
        assert(u == outer || u == inner || u->is_Phi(), "nothing between inner and outer loop");
      }
      uint stores = 0;
      for (DUIterator_Fast imax, i = inner_out->fast_outs(imax); i < imax; i++) {
        Node* u = inner_out->fast_out(i);
        if (u->is_Store()) {
          stores++;
        }
      }
      // Late optimization of loads on backedge can cause Phi of outer loop to be eliminated but Phi of inner loop is
      // not guaranteed to be optimized out.
      assert(outer->outcnt() >= phis + 2 - be_loads && outer->outcnt() <= phis + 2 + stores + 1, "only phis");
    }
    assert(sfpt->outcnt() == 1, "no data node");
    assert(outer_tail->outcnt() == 1 || !has_skeleton, "no data node");
  }
}
#endif

//=============================================================================
//------------------------------Ideal------------------------------------------
// Return a node which is more "ideal" than the current node.
// Attempt to convert into a counted-loop.
Node *CountedLoopNode::Ideal(PhaseGVN *phase, bool can_reshape) {
  return RegionNode::Ideal(phase, can_reshape);
}

//------------------------------dump_spec--------------------------------------
// Dump special per-node info
#ifndef PRODUCT
void CountedLoopNode::dump_spec(outputStream *st) const {
  LoopNode::dump_spec(st);
  if (stride_is_con()) {
    st->print("stride: %d ",stride_con());
  }
  if (is_pre_loop ()) st->print("pre of N%d" , _main_idx);
  if (is_main_loop()) st->print("main of N%d", _idx);
  if (is_post_loop()) st->print("post of N%d", _main_idx);
  if (is_strip_mined()) st->print(" strip mined");
}
#endif

//=============================================================================
jlong BaseCountedLoopEndNode::stride_con() const {
  return stride()->bottom_type()->is_integer(bt())->get_con_as_long(bt());
}


BaseCountedLoopEndNode* BaseCountedLoopEndNode::make(Node* control, Node* test, float prob, float cnt, BasicType bt) {
  if (bt == T_INT) {
    return new CountedLoopEndNode(control, test, prob, cnt);
  }
  assert(bt == T_LONG, "unsupported");
  return new LongCountedLoopEndNode(control, test, prob, cnt);
}

//=============================================================================
//------------------------------Value-----------------------------------------
const Type* LoopLimitNode::Value(PhaseGVN* phase) const {
  const Type* init_t   = phase->type(in(Init));
  const Type* limit_t  = phase->type(in(Limit));
  const Type* stride_t = phase->type(in(Stride));
  // Either input is TOP ==> the result is TOP
  if (init_t   == Type::TOP) return Type::TOP;
  if (limit_t  == Type::TOP) return Type::TOP;
  if (stride_t == Type::TOP) return Type::TOP;

  int stride_con = stride_t->is_int()->get_con();
  if (stride_con == 1)
    return bottom_type();  // Identity

  if (init_t->is_int()->is_con() && limit_t->is_int()->is_con()) {
    // Use jlongs to avoid integer overflow.
    jlong init_con   =  init_t->is_int()->get_con();
    jlong limit_con  = limit_t->is_int()->get_con();
    int  stride_m   = stride_con - (stride_con > 0 ? 1 : -1);
    jlong trip_count = (limit_con - init_con + stride_m)/stride_con;
    jlong final_con  = init_con + stride_con*trip_count;
    int final_int = (int)final_con;
    // The final value should be in integer range since the loop
    // is counted and the limit was checked for overflow.
    // Assert checks for overflow only if all input nodes are ConINodes, as during CCP
    // there might be a temporary overflow from PhiNodes see JDK-8309266
    assert((in(Init)->is_ConI() && in(Limit)->is_ConI() && in(Stride)->is_ConI()) ? final_con == (jlong)final_int : true, "final value should be integer");
    if (final_con == (jlong)final_int) {
      return TypeInt::make(final_int);
    } else {
      return bottom_type();
    }
  }

  return bottom_type(); // TypeInt::INT
}

//------------------------------Ideal------------------------------------------
// Return a node which is more "ideal" than the current node.
Node *LoopLimitNode::Ideal(PhaseGVN *phase, bool can_reshape) {
  if (phase->type(in(Init))   == Type::TOP ||
      phase->type(in(Limit))  == Type::TOP ||
      phase->type(in(Stride)) == Type::TOP)
    return nullptr;  // Dead

  int stride_con = phase->type(in(Stride))->is_int()->get_con();
  if (stride_con == 1)
    return nullptr;  // Identity

  if (in(Init)->is_Con() && in(Limit)->is_Con())
    return nullptr;  // Value

  // Delay following optimizations until all loop optimizations
  // done to keep Ideal graph simple.
  if (!can_reshape || !phase->C->post_loop_opts_phase()) {
    return nullptr;
  }

  const TypeInt* init_t  = phase->type(in(Init) )->is_int();
  const TypeInt* limit_t = phase->type(in(Limit))->is_int();
  int stride_p;
  jlong lim, ini;
  julong max;
  if (stride_con > 0) {
    stride_p = stride_con;
    lim = limit_t->_hi;
    ini = init_t->_lo;
    max = (julong)max_jint;
  } else {
    stride_p = -stride_con;
    lim = init_t->_hi;
    ini = limit_t->_lo;
    max = (julong)min_jint;
  }
  julong range = lim - ini + stride_p;
  if (range <= max) {
    // Convert to integer expression if it is not overflow.
    Node* stride_m = phase->intcon(stride_con - (stride_con > 0 ? 1 : -1));
    Node *range = phase->transform(new SubINode(in(Limit), in(Init)));
    Node *bias  = phase->transform(new AddINode(range, stride_m));
    Node *trip  = phase->transform(new DivINode(0, bias, in(Stride)));
    Node *span  = phase->transform(new MulINode(trip, in(Stride)));
    return new AddINode(span, in(Init)); // exact limit
  }

  if (is_power_of_2(stride_p) ||                // divisor is 2^n
      !Matcher::has_match_rule(Op_LoopLimit)) { // or no specialized Mach node?
    // Convert to long expression to avoid integer overflow
    // and let igvn optimizer convert this division.
    //
    Node*   init   = phase->transform( new ConvI2LNode(in(Init)));
    Node*  limit   = phase->transform( new ConvI2LNode(in(Limit)));
    Node* stride   = phase->longcon(stride_con);
    Node* stride_m = phase->longcon(stride_con - (stride_con > 0 ? 1 : -1));

    Node *range = phase->transform(new SubLNode(limit, init));
    Node *bias  = phase->transform(new AddLNode(range, stride_m));
    Node *span;
    if (stride_con > 0 && is_power_of_2(stride_p)) {
      // bias >= 0 if stride >0, so if stride is 2^n we can use &(-stride)
      // and avoid generating rounding for division. Zero trip guard should
      // guarantee that init < limit but sometimes the guard is missing and
      // we can get situation when init > limit. Note, for the empty loop
      // optimization zero trip guard is generated explicitly which leaves
      // only RCE predicate where exact limit is used and the predicate
      // will simply fail forcing recompilation.
      Node* neg_stride   = phase->longcon(-stride_con);
      span = phase->transform(new AndLNode(bias, neg_stride));
    } else {
      Node *trip  = phase->transform(new DivLNode(0, bias, stride));
      span = phase->transform(new MulLNode(trip, stride));
    }
    // Convert back to int
    Node *span_int = phase->transform(new ConvL2INode(span));
    return new AddINode(span_int, in(Init)); // exact limit
  }

  return nullptr;    // No progress
}

//------------------------------Identity---------------------------------------
// If stride == 1 return limit node.
Node* LoopLimitNode::Identity(PhaseGVN* phase) {
  int stride_con = phase->type(in(Stride))->is_int()->get_con();
  if (stride_con == 1 || stride_con == -1)
    return in(Limit);
  return this;
}

//=============================================================================
//----------------------match_incr_with_optional_truncation--------------------
// Match increment with optional truncation:
// CHAR: (i+1)&0x7fff, BYTE: ((i+1)<<8)>>8, or SHORT: ((i+1)<<16)>>16
// Return null for failure. Success returns the increment node.
Node* CountedLoopNode::match_incr_with_optional_truncation(Node* expr, Node** trunc1, Node** trunc2,
                                                           const TypeInteger** trunc_type,
                                                           BasicType bt) {
  // Quick cutouts:
  if (expr == nullptr || expr->req() != 3)  return nullptr;

  Node *t1 = nullptr;
  Node *t2 = nullptr;
  Node* n1 = expr;
  int   n1op = n1->Opcode();
  const TypeInteger* trunc_t = TypeInteger::bottom(bt);

  if (bt == T_INT) {
    // Try to strip (n1 & M) or (n1 << N >> N) from n1.
    if (n1op == Op_AndI &&
        n1->in(2)->is_Con() &&
        n1->in(2)->bottom_type()->is_int()->get_con() == 0x7fff) {
      // %%% This check should match any mask of 2**K-1.
      t1 = n1;
      n1 = t1->in(1);
      n1op = n1->Opcode();
      trunc_t = TypeInt::CHAR;
    } else if (n1op == Op_RShiftI &&
               n1->in(1) != nullptr &&
               n1->in(1)->Opcode() == Op_LShiftI &&
               n1->in(2) == n1->in(1)->in(2) &&
               n1->in(2)->is_Con()) {
      jint shift = n1->in(2)->bottom_type()->is_int()->get_con();
      // %%% This check should match any shift in [1..31].
      if (shift == 16 || shift == 8) {
        t1 = n1;
        t2 = t1->in(1);
        n1 = t2->in(1);
        n1op = n1->Opcode();
        if (shift == 16) {
          trunc_t = TypeInt::SHORT;
        } else if (shift == 8) {
          trunc_t = TypeInt::BYTE;
        }
      }
    }
  }

  // If (maybe after stripping) it is an AddI, we won:
  if (n1op == Op_Add(bt)) {
    *trunc1 = t1;
    *trunc2 = t2;
    *trunc_type = trunc_t;
    return n1;
  }

  // failed
  return nullptr;
}

LoopNode* CountedLoopNode::skip_strip_mined(int expect_skeleton) {
  if (is_strip_mined() && in(EntryControl) != nullptr && in(EntryControl)->is_OuterStripMinedLoop()) {
    verify_strip_mined(expect_skeleton);
    return in(EntryControl)->as_Loop();
  }
  return this;
}

OuterStripMinedLoopNode* CountedLoopNode::outer_loop() const {
  assert(is_strip_mined(), "not a strip mined loop");
  Node* c = in(EntryControl);
  if (c == nullptr || c->is_top() || !c->is_OuterStripMinedLoop()) {
    return nullptr;
  }
  return c->as_OuterStripMinedLoop();
}

IfTrueNode* OuterStripMinedLoopNode::outer_loop_tail() const {
  Node* c = in(LoopBackControl);
  if (c == nullptr || c->is_top()) {
    return nullptr;
  }
  return c->as_IfTrue();
}

IfTrueNode* CountedLoopNode::outer_loop_tail() const {
  LoopNode* l = outer_loop();
  if (l == nullptr) {
    return nullptr;
  }
  return l->outer_loop_tail();
}

OuterStripMinedLoopEndNode* OuterStripMinedLoopNode::outer_loop_end() const {
  IfTrueNode* proj = outer_loop_tail();
  if (proj == nullptr) {
    return nullptr;
  }
  Node* c = proj->in(0);
  if (c == nullptr || c->is_top() || c->outcnt() != 2) {
    return nullptr;
  }
  return c->as_OuterStripMinedLoopEnd();
}

OuterStripMinedLoopEndNode* CountedLoopNode::outer_loop_end() const {
  LoopNode* l = outer_loop();
  if (l == nullptr) {
    return nullptr;
  }
  return l->outer_loop_end();
}

IfFalseNode* OuterStripMinedLoopNode::outer_loop_exit() const {
  IfNode* le = outer_loop_end();
  if (le == nullptr) {
    return nullptr;
  }
  Node* c = le->proj_out_or_null(false);
  if (c == nullptr) {
    return nullptr;
  }
  return c->as_IfFalse();
}

IfFalseNode* CountedLoopNode::outer_loop_exit() const {
  LoopNode* l = outer_loop();
  if (l == nullptr) {
    return nullptr;
  }
  return l->outer_loop_exit();
}

SafePointNode* OuterStripMinedLoopNode::outer_safepoint() const {
  IfNode* le = outer_loop_end();
  if (le == nullptr) {
    return nullptr;
  }
  Node* c = le->in(0);
  if (c == nullptr || c->is_top()) {
    return nullptr;
  }
  assert(c->Opcode() == Op_SafePoint, "broken outer loop");
  return c->as_SafePoint();
}

SafePointNode* CountedLoopNode::outer_safepoint() const {
  LoopNode* l = outer_loop();
  if (l == nullptr) {
    return nullptr;
  }
  return l->outer_safepoint();
}

Node* CountedLoopNode::skip_assertion_predicates_with_halt() {
  Node* ctrl = in(LoopNode::EntryControl);
  if (is_main_loop()) {
    ctrl = skip_strip_mined()->in(LoopNode::EntryControl);
  }
  if (is_main_loop() || is_post_loop()) {
    AssertionPredicatesWithHalt assertion_predicates(ctrl);
    return assertion_predicates.entry();
  }
  return ctrl;
}


int CountedLoopNode::stride_con() const {
  CountedLoopEndNode* cle = loopexit_or_null();
  return cle != nullptr ? cle->stride_con() : 0;
}

BaseCountedLoopNode* BaseCountedLoopNode::make(Node* entry, Node* backedge, BasicType bt) {
  if (bt == T_INT) {
    return new CountedLoopNode(entry, backedge);
  }
  assert(bt == T_LONG, "unsupported");
  return new LongCountedLoopNode(entry, backedge);
}

void OuterStripMinedLoopNode::fix_sunk_stores(CountedLoopEndNode* inner_cle, LoopNode* inner_cl, PhaseIterGVN* igvn,
                                              PhaseIdealLoop* iloop) {
  Node* cle_out = inner_cle->proj_out(false);
  Node* cle_tail = inner_cle->proj_out(true);
  if (cle_out->outcnt() > 1) {
    // Look for chains of stores that were sunk
    // out of the inner loop and are in the outer loop
    for (DUIterator_Fast imax, i = cle_out->fast_outs(imax); i < imax; i++) {
      Node* u = cle_out->fast_out(i);
      if (u->is_Store()) {
        int alias_idx = igvn->C->get_alias_index(u->adr_type());
        Node* first = u;
        for (;;) {
          Node* next = first->in(MemNode::Memory);
          if (!next->is_Store() || next->in(0) != cle_out) {
            break;
          }
          assert(igvn->C->get_alias_index(next->adr_type()) == alias_idx, "");
          first = next;
        }
        Node* last = u;
        for (;;) {
          Node* next = nullptr;
          for (DUIterator_Fast jmax, j = last->fast_outs(jmax); j < jmax; j++) {
            Node* uu = last->fast_out(j);
            if (uu->is_Store() && uu->in(0) == cle_out) {
              assert(next == nullptr, "only one in the outer loop");
              next = uu;
              assert(igvn->C->get_alias_index(next->adr_type()) == alias_idx, "");
            }
          }
          if (next == nullptr) {
            break;
          }
          last = next;
        }
        Node* phi = nullptr;
        for (DUIterator_Fast jmax, j = inner_cl->fast_outs(jmax); j < jmax; j++) {
          Node* uu = inner_cl->fast_out(j);
          if (uu->is_Phi()) {
            Node* be = uu->in(LoopNode::LoopBackControl);
            if (be->is_Store() && be->in(0) == inner_cl->in(LoopNode::LoopBackControl)) {
              assert(igvn->C->get_alias_index(uu->adr_type()) != alias_idx && igvn->C->get_alias_index(uu->adr_type()) != Compile::AliasIdxBot, "unexpected store");
            }
            if (be == last || be == first->in(MemNode::Memory)) {
              assert(igvn->C->get_alias_index(uu->adr_type()) == alias_idx || igvn->C->get_alias_index(uu->adr_type()) == Compile::AliasIdxBot, "unexpected alias");
              assert(phi == nullptr, "only one phi");
              phi = uu;
            }
          }
        }
#ifdef ASSERT
        for (DUIterator_Fast jmax, j = inner_cl->fast_outs(jmax); j < jmax; j++) {
          Node* uu = inner_cl->fast_out(j);
          if (uu->is_memory_phi()) {
            if (uu->adr_type() == igvn->C->get_adr_type(igvn->C->get_alias_index(u->adr_type()))) {
              assert(phi == uu, "what's that phi?");
            } else if (uu->adr_type() == TypePtr::BOTTOM) {
              Node* n = uu->in(LoopNode::LoopBackControl);
              uint limit = igvn->C->live_nodes();
              uint i = 0;
              while (n != uu) {
                i++;
                assert(i < limit, "infinite loop");
                if (n->is_Proj()) {
                  n = n->in(0);
                } else if (n->is_SafePoint() || n->is_MemBar()) {
                  n = n->in(TypeFunc::Memory);
                } else if (n->is_Phi()) {
                  n = n->in(1);
                } else if (n->is_MergeMem()) {
                  n = n->as_MergeMem()->memory_at(igvn->C->get_alias_index(u->adr_type()));
                } else if (n->is_Store() || n->is_LoadStore() || n->is_ClearArray()) {
                  n = n->in(MemNode::Memory);
                } else {
                  n->dump();
                  ShouldNotReachHere();
                }
              }
            }
          }
        }
#endif
        if (phi == nullptr) {
          // If an entire chains was sunk, the
          // inner loop has no phi for that memory
          // slice, create one for the outer loop
          phi = PhiNode::make(inner_cl, first->in(MemNode::Memory), Type::MEMORY,
                              igvn->C->get_adr_type(igvn->C->get_alias_index(u->adr_type())));
          phi->set_req(LoopNode::LoopBackControl, last);
          phi = register_new_node(phi, inner_cl, igvn, iloop);
          igvn->replace_input_of(first, MemNode::Memory, phi);
        } else {
          // Or fix the outer loop fix to include
          // that chain of stores.
          Node* be = phi->in(LoopNode::LoopBackControl);
          assert(!(be->is_Store() && be->in(0) == inner_cl->in(LoopNode::LoopBackControl)), "store on the backedge + sunk stores: unsupported");
          if (be == first->in(MemNode::Memory)) {
            if (be == phi->in(LoopNode::LoopBackControl)) {
              igvn->replace_input_of(phi, LoopNode::LoopBackControl, last);
            } else {
              igvn->replace_input_of(be, MemNode::Memory, last);
            }
          } else {
#ifdef ASSERT
            if (be == phi->in(LoopNode::LoopBackControl)) {
              assert(phi->in(LoopNode::LoopBackControl) == last, "");
            } else {
              assert(be->in(MemNode::Memory) == last, "");
            }
#endif
          }
        }
      }
    }
  }
}

void OuterStripMinedLoopNode::adjust_strip_mined_loop(PhaseIterGVN* igvn) {
  // Look for the outer & inner strip mined loop, reduce number of
  // iterations of the inner loop, set exit condition of outer loop,
  // construct required phi nodes for outer loop.
  CountedLoopNode* inner_cl = unique_ctrl_out()->as_CountedLoop();
  assert(inner_cl->is_strip_mined(), "inner loop should be strip mined");
  if (LoopStripMiningIter == 0) {
    remove_outer_loop_and_safepoint(igvn);
    return;
  }
  if (LoopStripMiningIter == 1) {
    transform_to_counted_loop(igvn, nullptr);
    return;
  }
  Node* inner_iv_phi = inner_cl->phi();
  if (inner_iv_phi == nullptr) {
    IfNode* outer_le = outer_loop_end();
    Node* iff = igvn->transform(new IfNode(outer_le->in(0), outer_le->in(1), outer_le->_prob, outer_le->_fcnt));
    igvn->replace_node(outer_le, iff);
    inner_cl->clear_strip_mined();
    return;
  }
  CountedLoopEndNode* inner_cle = inner_cl->loopexit();

  int stride = inner_cl->stride_con();
  jlong scaled_iters_long = ((jlong)LoopStripMiningIter) * ABS(stride);
  int scaled_iters = (int)scaled_iters_long;
  int short_scaled_iters = LoopStripMiningIterShortLoop* ABS(stride);
  const TypeInt* inner_iv_t = igvn->type(inner_iv_phi)->is_int();
  jlong iter_estimate = (jlong)inner_iv_t->_hi - (jlong)inner_iv_t->_lo;
  assert(iter_estimate > 0, "broken");
  if ((jlong)scaled_iters != scaled_iters_long || iter_estimate <= short_scaled_iters) {
    // Remove outer loop and safepoint (too few iterations)
    remove_outer_loop_and_safepoint(igvn);
    return;
  }
  if (iter_estimate <= scaled_iters_long) {
    // We would only go through one iteration of
    // the outer loop: drop the outer loop but
    // keep the safepoint so we don't run for
    // too long without a safepoint
    IfNode* outer_le = outer_loop_end();
    Node* iff = igvn->transform(new IfNode(outer_le->in(0), outer_le->in(1), outer_le->_prob, outer_le->_fcnt));
    igvn->replace_node(outer_le, iff);
    inner_cl->clear_strip_mined();
    return;
  }

  Node* cle_tail = inner_cle->proj_out(true);
  ResourceMark rm;
  Node_List old_new;
  if (cle_tail->outcnt() > 1) {
    // Look for nodes on backedge of inner loop and clone them
    Unique_Node_List backedge_nodes;
    for (DUIterator_Fast imax, i = cle_tail->fast_outs(imax); i < imax; i++) {
      Node* u = cle_tail->fast_out(i);
      if (u != inner_cl) {
        assert(!u->is_CFG(), "control flow on the backedge?");
        backedge_nodes.push(u);
      }
    }
    uint last = igvn->C->unique();
    for (uint next = 0; next < backedge_nodes.size(); next++) {
      Node* n = backedge_nodes.at(next);
      old_new.map(n->_idx, n->clone());
      for (DUIterator_Fast imax, i = n->fast_outs(imax); i < imax; i++) {
        Node* u = n->fast_out(i);
        assert(!u->is_CFG(), "broken");
        if (u->_idx >= last) {
          continue;
        }
        if (!u->is_Phi()) {
          backedge_nodes.push(u);
        } else {
          assert(u->in(0) == inner_cl, "strange phi on the backedge");
        }
      }
    }
    // Put the clones on the outer loop backedge
    Node* le_tail = outer_loop_tail();
    for (uint next = 0; next < backedge_nodes.size(); next++) {
      Node *n = old_new[backedge_nodes.at(next)->_idx];
      for (uint i = 1; i < n->req(); i++) {
        if (n->in(i) != nullptr && old_new[n->in(i)->_idx] != nullptr) {
          n->set_req(i, old_new[n->in(i)->_idx]);
        }
      }
      if (n->in(0) != nullptr && n->in(0) == cle_tail) {
        n->set_req(0, le_tail);
      }
      igvn->register_new_node_with_optimizer(n);
    }
  }

  Node* iv_phi = nullptr;
  // Make a clone of each phi in the inner loop
  // for the outer loop
  for (uint i = 0; i < inner_cl->outcnt(); i++) {
    Node* u = inner_cl->raw_out(i);
    if (u->is_Phi()) {
      assert(u->in(0) == inner_cl, "inconsistent");
      Node* phi = u->clone();
      phi->set_req(0, this);
      Node* be = old_new[phi->in(LoopNode::LoopBackControl)->_idx];
      if (be != nullptr) {
        phi->set_req(LoopNode::LoopBackControl, be);
      }
      phi = igvn->transform(phi);
      igvn->replace_input_of(u, LoopNode::EntryControl, phi);
      if (u == inner_iv_phi) {
        iv_phi = phi;
      }
    }
  }

  if (iv_phi != nullptr) {
    // Now adjust the inner loop's exit condition
    Node* limit = inner_cl->limit();
    // If limit < init for stride > 0 (or limit > init for stride < 0),
    // the loop body is run only once. Given limit - init (init - limit resp.)
    // would be negative, the unsigned comparison below would cause
    // the loop body to be run for LoopStripMiningIter.
    Node* max = nullptr;
    if (stride > 0) {
      max = MaxNode::max_diff_with_zero(limit, iv_phi, TypeInt::INT, *igvn);
    } else {
      max = MaxNode::max_diff_with_zero(iv_phi, limit, TypeInt::INT, *igvn);
    }
    // sub is positive and can be larger than the max signed int
    // value. Use an unsigned min.
    Node* const_iters = igvn->intcon(scaled_iters);
    Node* min = MaxNode::unsigned_min(max, const_iters, TypeInt::make(0, scaled_iters, Type::WidenMin), *igvn);
    // min is the number of iterations for the next inner loop execution:
    // unsigned_min(max(limit - iv_phi, 0), scaled_iters) if stride > 0
    // unsigned_min(max(iv_phi - limit, 0), scaled_iters) if stride < 0

    Node* new_limit = nullptr;
    if (stride > 0) {
      new_limit = igvn->transform(new AddINode(min, iv_phi));
    } else {
      new_limit = igvn->transform(new SubINode(iv_phi, min));
    }
    Node* inner_cmp = inner_cle->cmp_node();
    Node* inner_bol = inner_cle->in(CountedLoopEndNode::TestValue);
    Node* outer_bol = inner_bol;
    // cmp node for inner loop may be shared
    inner_cmp = inner_cmp->clone();
    inner_cmp->set_req(2, new_limit);
    inner_bol = inner_bol->clone();
    inner_bol->set_req(1, igvn->transform(inner_cmp));
    igvn->replace_input_of(inner_cle, CountedLoopEndNode::TestValue, igvn->transform(inner_bol));
    // Set the outer loop's exit condition too
    igvn->replace_input_of(outer_loop_end(), 1, outer_bol);
  } else {
    assert(false, "should be able to adjust outer loop");
    IfNode* outer_le = outer_loop_end();
    Node* iff = igvn->transform(new IfNode(outer_le->in(0), outer_le->in(1), outer_le->_prob, outer_le->_fcnt));
    igvn->replace_node(outer_le, iff);
    inner_cl->clear_strip_mined();
  }
}

void OuterStripMinedLoopNode::transform_to_counted_loop(PhaseIterGVN* igvn, PhaseIdealLoop* iloop) {
  CountedLoopNode* inner_cl = unique_ctrl_out()->as_CountedLoop();
  CountedLoopEndNode* cle = inner_cl->loopexit();
  Node* inner_test = cle->in(1);
  IfNode* outer_le = outer_loop_end();
  CountedLoopEndNode* inner_cle = inner_cl->loopexit();
  Node* safepoint = outer_safepoint();

  fix_sunk_stores(inner_cle, inner_cl, igvn, iloop);

  // make counted loop exit test always fail
  ConINode* zero = igvn->intcon(0);
  if (iloop != nullptr) {
    iloop->set_ctrl(zero, igvn->C->root());
  }
  igvn->replace_input_of(cle, 1, zero);
  // replace outer loop end with CountedLoopEndNode with formers' CLE's exit test
  Node* new_end = new CountedLoopEndNode(outer_le->in(0), inner_test, cle->_prob, cle->_fcnt);
  register_control(new_end, inner_cl, outer_le->in(0), igvn, iloop);
  if (iloop == nullptr) {
    igvn->replace_node(outer_le, new_end);
  } else {
    iloop->lazy_replace(outer_le, new_end);
  }
  // the backedge of the inner loop must be rewired to the new loop end
  Node* backedge = cle->proj_out(true);
  igvn->replace_input_of(backedge, 0, new_end);
  if (iloop != nullptr) {
    iloop->set_idom(backedge, new_end, iloop->dom_depth(new_end) + 1);
  }
  // make the outer loop go away
  igvn->replace_input_of(in(LoopBackControl), 0, igvn->C->top());
  igvn->replace_input_of(this, LoopBackControl, igvn->C->top());
  inner_cl->clear_strip_mined();
  if (iloop != nullptr) {
    Unique_Node_List wq;
    wq.push(safepoint);

    IdealLoopTree* outer_loop_ilt = iloop->get_loop(this);
    IdealLoopTree* loop = iloop->get_loop(inner_cl);

    for (uint i = 0; i < wq.size(); i++) {
      Node* n = wq.at(i);
      for (uint j = 0; j < n->req(); ++j) {
        Node* in = n->in(j);
        if (in == nullptr || in->is_CFG()) {
          continue;
        }
        if (iloop->get_loop(iloop->get_ctrl(in)) != outer_loop_ilt) {
          continue;
        }
        assert(!loop->_body.contains(in), "");
        loop->_body.push(in);
        wq.push(in);
      }
    }
    iloop->set_loop(safepoint, loop);
    loop->_body.push(safepoint);
    iloop->set_loop(safepoint->in(0), loop);
    loop->_body.push(safepoint->in(0));
    outer_loop_ilt->_tail = igvn->C->top();
  }
}

void OuterStripMinedLoopNode::remove_outer_loop_and_safepoint(PhaseIterGVN* igvn) const {
  CountedLoopNode* inner_cl = unique_ctrl_out()->as_CountedLoop();
  Node* outer_sfpt = outer_safepoint();
  Node* outer_out = outer_loop_exit();
  igvn->replace_node(outer_out, outer_sfpt->in(0));
  igvn->replace_input_of(outer_sfpt, 0, igvn->C->top());
  inner_cl->clear_strip_mined();
}

Node* OuterStripMinedLoopNode::register_new_node(Node* node, LoopNode* ctrl, PhaseIterGVN* igvn, PhaseIdealLoop* iloop) {
  if (iloop == nullptr) {
    return igvn->transform(node);
  }
  iloop->register_new_node(node, ctrl);
  return node;
}

Node* OuterStripMinedLoopNode::register_control(Node* node, Node* loop, Node* idom, PhaseIterGVN* igvn,
                                                PhaseIdealLoop* iloop) {
  if (iloop == nullptr) {
    return igvn->transform(node);
  }
  iloop->register_control(node, iloop->get_loop(loop), idom);
  return node;
}

const Type* OuterStripMinedLoopEndNode::Value(PhaseGVN* phase) const {
  if (!in(0)) return Type::TOP;
  if (phase->type(in(0)) == Type::TOP)
    return Type::TOP;

  // Until expansion, the loop end condition is not set so this should not constant fold.
  if (is_expanded(phase)) {
    return IfNode::Value(phase);
  }

  return TypeTuple::IFBOTH;
}

bool OuterStripMinedLoopEndNode::is_expanded(PhaseGVN *phase) const {
  // The outer strip mined loop head only has Phi uses after expansion
  if (phase->is_IterGVN()) {
    Node* backedge = proj_out_or_null(true);
    if (backedge != nullptr) {
      Node* head = backedge->unique_ctrl_out_or_null();
      if (head != nullptr && head->is_OuterStripMinedLoop()) {
        if (head->find_out_with(Op_Phi) != nullptr) {
          return true;
        }
      }
    }
  }
  return false;
}

Node *OuterStripMinedLoopEndNode::Ideal(PhaseGVN *phase, bool can_reshape) {
  if (remove_dead_region(phase, can_reshape))  return this;

  return nullptr;
}

//------------------------------filtered_type--------------------------------
// Return a type based on condition control flow
// A successful return will be a type that is restricted due
// to a series of dominating if-tests, such as:
//    if (i < 10) {
//       if (i > 0) {
//          here: "i" type is [1..10)
//       }
//    }
// or a control flow merge
//    if (i < 10) {
//       do {
//          phi( , ) -- at top of loop type is [min_int..10)
//         i = ?
//       } while ( i < 10)
//
const TypeInt* PhaseIdealLoop::filtered_type( Node *n, Node* n_ctrl) {
  assert(n && n->bottom_type()->is_int(), "must be int");
  const TypeInt* filtered_t = nullptr;
  if (!n->is_Phi()) {
    assert(n_ctrl != nullptr || n_ctrl == C->top(), "valid control");
    filtered_t = filtered_type_from_dominators(n, n_ctrl);

  } else {
    Node* phi    = n->as_Phi();
    Node* region = phi->in(0);
    assert(n_ctrl == nullptr || n_ctrl == region, "ctrl parameter must be region");
    if (region && region != C->top()) {
      for (uint i = 1; i < phi->req(); i++) {
        Node* val   = phi->in(i);
        Node* use_c = region->in(i);
        const TypeInt* val_t = filtered_type_from_dominators(val, use_c);
        if (val_t != nullptr) {
          if (filtered_t == nullptr) {
            filtered_t = val_t;
          } else {
            filtered_t = filtered_t->meet(val_t)->is_int();
          }
        }
      }
    }
  }
  const TypeInt* n_t = _igvn.type(n)->is_int();
  if (filtered_t != nullptr) {
    n_t = n_t->join(filtered_t)->is_int();
  }
  return n_t;
}


//------------------------------filtered_type_from_dominators--------------------------------
// Return a possibly more restrictive type for val based on condition control flow of dominators
const TypeInt* PhaseIdealLoop::filtered_type_from_dominators( Node* val, Node *use_ctrl) {
  if (val->is_Con()) {
     return val->bottom_type()->is_int();
  }
  uint if_limit = 10; // Max number of dominating if's visited
  const TypeInt* rtn_t = nullptr;

  if (use_ctrl && use_ctrl != C->top()) {
    Node* val_ctrl = get_ctrl(val);
    uint val_dom_depth = dom_depth(val_ctrl);
    Node* pred = use_ctrl;
    uint if_cnt = 0;
    while (if_cnt < if_limit) {
      if ((pred->Opcode() == Op_IfTrue || pred->Opcode() == Op_IfFalse)) {
        if_cnt++;
        const TypeInt* if_t = IfNode::filtered_int_type(&_igvn, val, pred);
        if (if_t != nullptr) {
          if (rtn_t == nullptr) {
            rtn_t = if_t;
          } else {
            rtn_t = rtn_t->join(if_t)->is_int();
          }
        }
      }
      pred = idom(pred);
      if (pred == nullptr || pred == C->top()) {
        break;
      }
      // Stop if going beyond definition block of val
      if (dom_depth(pred) < val_dom_depth) {
        break;
      }
    }
  }
  return rtn_t;
}


//------------------------------dump_spec--------------------------------------
// Dump special per-node info
#ifndef PRODUCT
void CountedLoopEndNode::dump_spec(outputStream *st) const {
  if( in(TestValue) != nullptr && in(TestValue)->is_Bool() ) {
    BoolTest bt( test_trip()); // Added this for g++.

    st->print("[");
    bt.dump_on(st);
    st->print("]");
  }
  st->print(" ");
  IfNode::dump_spec(st);
}
#endif

//=============================================================================
//------------------------------is_member--------------------------------------
// Is 'l' a member of 'this'?
bool IdealLoopTree::is_member(const IdealLoopTree *l) const {
  while( l->_nest > _nest ) l = l->_parent;
  return l == this;
}

//------------------------------set_nest---------------------------------------
// Set loop tree nesting depth.  Accumulate _has_call bits.
int IdealLoopTree::set_nest( uint depth ) {
  assert(depth <= SHRT_MAX, "sanity");
  _nest = depth;
  int bits = _has_call;
  if( _child ) bits |= _child->set_nest(depth+1);
  if( bits ) _has_call = 1;
  if( _next  ) bits |= _next ->set_nest(depth  );
  return bits;
}

//------------------------------split_fall_in----------------------------------
// Split out multiple fall-in edges from the loop header.  Move them to a
// private RegionNode before the loop.  This becomes the loop landing pad.
void IdealLoopTree::split_fall_in( PhaseIdealLoop *phase, int fall_in_cnt ) {
  PhaseIterGVN &igvn = phase->_igvn;
  uint i;

  // Make a new RegionNode to be the landing pad.
  RegionNode* landing_pad = new RegionNode(fall_in_cnt + 1);
  phase->set_loop(landing_pad,_parent);
  // If _head was irreducible loop entry, landing_pad may now be too
  landing_pad->set_loop_status(_head->as_Region()->loop_status());
  // Gather all the fall-in control paths into the landing pad
  uint icnt = fall_in_cnt;
  uint oreq = _head->req();
  for( i = oreq-1; i>0; i-- )
    if( !phase->is_member( this, _head->in(i) ) )
      landing_pad->set_req(icnt--,_head->in(i));

  // Peel off PhiNode edges as well
  for (DUIterator_Fast jmax, j = _head->fast_outs(jmax); j < jmax; j++) {
    Node *oj = _head->fast_out(j);
    if( oj->is_Phi() ) {
      PhiNode* old_phi = oj->as_Phi();
      assert( old_phi->region() == _head, "" );
      igvn.hash_delete(old_phi);   // Yank from hash before hacking edges
      Node *p = PhiNode::make_blank(landing_pad, old_phi);
      uint icnt = fall_in_cnt;
      for( i = oreq-1; i>0; i-- ) {
        if( !phase->is_member( this, _head->in(i) ) ) {
          p->init_req(icnt--, old_phi->in(i));
          // Go ahead and clean out old edges from old phi
          old_phi->del_req(i);
        }
      }
      // Search for CSE's here, because ZKM.jar does a lot of
      // loop hackery and we need to be a little incremental
      // with the CSE to avoid O(N^2) node blow-up.
      Node *p2 = igvn.hash_find_insert(p); // Look for a CSE
      if( p2 ) {                // Found CSE
        p->destruct(&igvn);     // Recover useless new node
        p = p2;                 // Use old node
      } else {
        igvn.register_new_node_with_optimizer(p, old_phi);
      }
      // Make old Phi refer to new Phi.
      old_phi->add_req(p);
      // Check for the special case of making the old phi useless and
      // disappear it.  In JavaGrande I have a case where this useless
      // Phi is the loop limit and prevents recognizing a CountedLoop
      // which in turn prevents removing an empty loop.
      Node *id_old_phi = old_phi->Identity(&igvn);
      if( id_old_phi != old_phi ) { // Found a simple identity?
        // Note that I cannot call 'replace_node' here, because
        // that will yank the edge from old_phi to the Region and
        // I'm mid-iteration over the Region's uses.
        for (DUIterator_Last imin, i = old_phi->last_outs(imin); i >= imin; ) {
          Node* use = old_phi->last_out(i);
          igvn.rehash_node_delayed(use);
          uint uses_found = 0;
          for (uint j = 0; j < use->len(); j++) {
            if (use->in(j) == old_phi) {
              if (j < use->req()) use->set_req (j, id_old_phi);
              else                use->set_prec(j, id_old_phi);
              uses_found++;
            }
          }
          i -= uses_found;    // we deleted 1 or more copies of this edge
        }
      }
      igvn._worklist.push(old_phi);
    }
  }
  // Finally clean out the fall-in edges from the RegionNode
  for( i = oreq-1; i>0; i-- ) {
    if( !phase->is_member( this, _head->in(i) ) ) {
      _head->del_req(i);
    }
  }
  igvn.rehash_node_delayed(_head);
  // Transform landing pad
  igvn.register_new_node_with_optimizer(landing_pad, _head);
  // Insert landing pad into the header
  _head->add_req(landing_pad);
}

//------------------------------split_outer_loop-------------------------------
// Split out the outermost loop from this shared header.
void IdealLoopTree::split_outer_loop( PhaseIdealLoop *phase ) {
  PhaseIterGVN &igvn = phase->_igvn;

  // Find index of outermost loop; it should also be my tail.
  uint outer_idx = 1;
  while( _head->in(outer_idx) != _tail ) outer_idx++;

  // Make a LoopNode for the outermost loop.
  Node *ctl = _head->in(LoopNode::EntryControl);
  Node *outer = new LoopNode( ctl, _head->in(outer_idx) );
  outer = igvn.register_new_node_with_optimizer(outer, _head);
  phase->set_created_loop_node();

  // Outermost loop falls into '_head' loop
  _head->set_req(LoopNode::EntryControl, outer);
  _head->del_req(outer_idx);
  // Split all the Phis up between '_head' loop and 'outer' loop.
  for (DUIterator_Fast jmax, j = _head->fast_outs(jmax); j < jmax; j++) {
    Node *out = _head->fast_out(j);
    if( out->is_Phi() ) {
      PhiNode *old_phi = out->as_Phi();
      assert( old_phi->region() == _head, "" );
      Node *phi = PhiNode::make_blank(outer, old_phi);
      phi->init_req(LoopNode::EntryControl,    old_phi->in(LoopNode::EntryControl));
      phi->init_req(LoopNode::LoopBackControl, old_phi->in(outer_idx));
      phi = igvn.register_new_node_with_optimizer(phi, old_phi);
      // Make old Phi point to new Phi on the fall-in path
      igvn.replace_input_of(old_phi, LoopNode::EntryControl, phi);
      old_phi->del_req(outer_idx);
    }
  }

  // Use the new loop head instead of the old shared one
  _head = outer;
  phase->set_loop(_head, this);
}

//------------------------------fix_parent-------------------------------------
static void fix_parent( IdealLoopTree *loop, IdealLoopTree *parent ) {
  loop->_parent = parent;
  if( loop->_child ) fix_parent( loop->_child, loop   );
  if( loop->_next  ) fix_parent( loop->_next , parent );
}

//------------------------------estimate_path_freq-----------------------------
static float estimate_path_freq( Node *n ) {
  // Try to extract some path frequency info
  IfNode *iff;
  for( int i = 0; i < 50; i++ ) { // Skip through a bunch of uncommon tests
    uint nop = n->Opcode();
    if( nop == Op_SafePoint ) {   // Skip any safepoint
      n = n->in(0);
      continue;
    }
    if( nop == Op_CatchProj ) {   // Get count from a prior call
      // Assume call does not always throw exceptions: means the call-site
      // count is also the frequency of the fall-through path.
      assert( n->is_CatchProj(), "" );
      if( ((CatchProjNode*)n)->_con != CatchProjNode::fall_through_index )
        return 0.0f;            // Assume call exception path is rare
      Node *call = n->in(0)->in(0)->in(0);
      assert( call->is_Call(), "expect a call here" );
      const JVMState *jvms = ((CallNode*)call)->jvms();
      ciMethodData* methodData = jvms->method()->method_data();
      if (!methodData->is_mature())  return 0.0f; // No call-site data
      ciProfileData* data = methodData->bci_to_data(jvms->bci());
      if ((data == nullptr) || !data->is_CounterData()) {
        // no call profile available, try call's control input
        n = n->in(0);
        continue;
      }
      return data->as_CounterData()->count()/FreqCountInvocations;
    }
    // See if there's a gating IF test
    Node *n_c = n->in(0);
    if( !n_c->is_If() ) break;       // No estimate available
    iff = n_c->as_If();
    if( iff->_fcnt != COUNT_UNKNOWN )   // Have a valid count?
      // Compute how much count comes on this path
      return ((nop == Op_IfTrue) ? iff->_prob : 1.0f - iff->_prob) * iff->_fcnt;
    // Have no count info.  Skip dull uncommon-trap like branches.
    if( (nop == Op_IfTrue  && iff->_prob < PROB_LIKELY_MAG(5)) ||
        (nop == Op_IfFalse && iff->_prob > PROB_UNLIKELY_MAG(5)) )
      break;
    // Skip through never-taken branch; look for a real loop exit.
    n = iff->in(0);
  }
  return 0.0f;                  // No estimate available
}

//------------------------------merge_many_backedges---------------------------
// Merge all the backedges from the shared header into a private Region.
// Feed that region as the one backedge to this loop.
void IdealLoopTree::merge_many_backedges( PhaseIdealLoop *phase ) {
  uint i;

  // Scan for the top 2 hottest backedges
  float hotcnt = 0.0f;
  float warmcnt = 0.0f;
  uint hot_idx = 0;
  // Loop starts at 2 because slot 1 is the fall-in path
  for( i = 2; i < _head->req(); i++ ) {
    float cnt = estimate_path_freq(_head->in(i));
    if( cnt > hotcnt ) {       // Grab hottest path
      warmcnt = hotcnt;
      hotcnt = cnt;
      hot_idx = i;
    } else if( cnt > warmcnt ) { // And 2nd hottest path
      warmcnt = cnt;
    }
  }

  // See if the hottest backedge is worthy of being an inner loop
  // by being much hotter than the next hottest backedge.
  if( hotcnt <= 0.0001 ||
      hotcnt < 2.0*warmcnt ) hot_idx = 0;// No hot backedge

  // Peel out the backedges into a private merge point; peel
  // them all except optionally hot_idx.
  PhaseIterGVN &igvn = phase->_igvn;

  Node *hot_tail = nullptr;
  // Make a Region for the merge point
  Node *r = new RegionNode(1);
  for( i = 2; i < _head->req(); i++ ) {
    if( i != hot_idx )
      r->add_req( _head->in(i) );
    else hot_tail = _head->in(i);
  }
  igvn.register_new_node_with_optimizer(r, _head);
  // Plug region into end of loop _head, followed by hot_tail
  while( _head->req() > 3 ) _head->del_req( _head->req()-1 );
  igvn.replace_input_of(_head, 2, r);
  if( hot_idx ) _head->add_req(hot_tail);

  // Split all the Phis up between '_head' loop and the Region 'r'
  for (DUIterator_Fast jmax, j = _head->fast_outs(jmax); j < jmax; j++) {
    Node *out = _head->fast_out(j);
    if( out->is_Phi() ) {
      PhiNode* n = out->as_Phi();
      igvn.hash_delete(n);      // Delete from hash before hacking edges
      Node *hot_phi = nullptr;
      Node *phi = new PhiNode(r, n->type(), n->adr_type());
      // Check all inputs for the ones to peel out
      uint j = 1;
      for( uint i = 2; i < n->req(); i++ ) {
        if( i != hot_idx )
          phi->set_req( j++, n->in(i) );
        else hot_phi = n->in(i);
      }
      // Register the phi but do not transform until whole place transforms
      igvn.register_new_node_with_optimizer(phi, n);
      // Add the merge phi to the old Phi
      while( n->req() > 3 ) n->del_req( n->req()-1 );
      igvn.replace_input_of(n, 2, phi);
      if( hot_idx ) n->add_req(hot_phi);
    }
  }


  // Insert a new IdealLoopTree inserted below me.  Turn it into a clone
  // of self loop tree.  Turn self into a loop headed by _head and with
  // tail being the new merge point.
  IdealLoopTree *ilt = new IdealLoopTree( phase, _head, _tail );
  phase->set_loop(_tail,ilt);   // Adjust tail
  _tail = r;                    // Self's tail is new merge point
  phase->set_loop(r,this);
  ilt->_child = _child;         // New guy has my children
  _child = ilt;                 // Self has new guy as only child
  ilt->_parent = this;          // new guy has self for parent
  ilt->_nest = _nest;           // Same nesting depth (for now)

  // Starting with 'ilt', look for child loop trees using the same shared
  // header.  Flatten these out; they will no longer be loops in the end.
  IdealLoopTree **pilt = &_child;
  while( ilt ) {
    if( ilt->_head == _head ) {
      uint i;
      for( i = 2; i < _head->req(); i++ )
        if( _head->in(i) == ilt->_tail )
          break;                // Still a loop
      if( i == _head->req() ) { // No longer a loop
        // Flatten ilt.  Hang ilt's "_next" list from the end of
        // ilt's '_child' list.  Move the ilt's _child up to replace ilt.
        IdealLoopTree **cp = &ilt->_child;
        while( *cp ) cp = &(*cp)->_next;   // Find end of child list
        *cp = ilt->_next;       // Hang next list at end of child list
        *pilt = ilt->_child;    // Move child up to replace ilt
        ilt->_head = nullptr;   // Flag as a loop UNIONED into parent
        ilt = ilt->_child;      // Repeat using new ilt
        continue;               // do not advance over ilt->_child
      }
      assert( ilt->_tail == hot_tail, "expected to only find the hot inner loop here" );
      phase->set_loop(_head,ilt);
    }
    pilt = &ilt->_child;        // Advance to next
    ilt = *pilt;
  }

  if( _child ) fix_parent( _child, this );
}

//------------------------------beautify_loops---------------------------------
// Split shared headers and insert loop landing pads.
// Insert a LoopNode to replace the RegionNode.
// Return TRUE if loop tree is structurally changed.
bool IdealLoopTree::beautify_loops( PhaseIdealLoop *phase ) {
  bool result = false;
  // Cache parts in locals for easy
  PhaseIterGVN &igvn = phase->_igvn;

  igvn.hash_delete(_head);      // Yank from hash before hacking edges

  // Check for multiple fall-in paths.  Peel off a landing pad if need be.
  int fall_in_cnt = 0;
  for( uint i = 1; i < _head->req(); i++ )
    if( !phase->is_member( this, _head->in(i) ) )
      fall_in_cnt++;
  assert( fall_in_cnt, "at least 1 fall-in path" );
  if( fall_in_cnt > 1 )         // Need a loop landing pad to merge fall-ins
    split_fall_in( phase, fall_in_cnt );

  // Swap inputs to the _head and all Phis to move the fall-in edge to
  // the left.
  fall_in_cnt = 1;
  while( phase->is_member( this, _head->in(fall_in_cnt) ) )
    fall_in_cnt++;
  if( fall_in_cnt > 1 ) {
    // Since I am just swapping inputs I do not need to update def-use info
    Node *tmp = _head->in(1);
    igvn.rehash_node_delayed(_head);
    _head->set_req( 1, _head->in(fall_in_cnt) );
    _head->set_req( fall_in_cnt, tmp );
    // Swap also all Phis
    for (DUIterator_Fast imax, i = _head->fast_outs(imax); i < imax; i++) {
      Node* phi = _head->fast_out(i);
      if( phi->is_Phi() ) {
        igvn.rehash_node_delayed(phi); // Yank from hash before hacking edges
        tmp = phi->in(1);
        phi->set_req( 1, phi->in(fall_in_cnt) );
        phi->set_req( fall_in_cnt, tmp );
      }
    }
  }
  assert( !phase->is_member( this, _head->in(1) ), "left edge is fall-in" );
  assert(  phase->is_member( this, _head->in(2) ), "right edge is loop" );

  // If I am a shared header (multiple backedges), peel off the many
  // backedges into a private merge point and use the merge point as
  // the one true backedge.
  if (_head->req() > 3) {
    // Merge the many backedges into a single backedge but leave
    // the hottest backedge as separate edge for the following peel.
    if (!_irreducible) {
      merge_many_backedges( phase );
    }

    // When recursively beautify my children, split_fall_in can change
    // loop tree structure when I am an irreducible loop. Then the head
    // of my children has a req() not bigger than 3. Here we need to set
    // result to true to catch that case in order to tell the caller to
    // rebuild loop tree. See issue JDK-8244407 for details.
    result = true;
  }

  // If I have one hot backedge, peel off myself loop.
  // I better be the outermost loop.
  if (_head->req() > 3 && !_irreducible) {
    split_outer_loop( phase );
    result = true;

  } else if (!_head->is_Loop() && !_irreducible) {
    // Make a new LoopNode to replace the old loop head
    Node *l = new LoopNode( _head->in(1), _head->in(2) );
    l = igvn.register_new_node_with_optimizer(l, _head);
    phase->set_created_loop_node();
    // Go ahead and replace _head
    phase->_igvn.replace_node( _head, l );
    _head = l;
    phase->set_loop(_head, this);
  }

  // Now recursively beautify nested loops
  if( _child ) result |= _child->beautify_loops( phase );
  if( _next  ) result |= _next ->beautify_loops( phase );
  return result;
}

//------------------------------allpaths_check_safepts----------------------------
// Allpaths backwards scan. Starting at the head, traversing all backedges, and the body. Terminating each path at first
// safepoint encountered.  Helper for check_safepts.
void IdealLoopTree::allpaths_check_safepts(VectorSet &visited, Node_List &stack) {
  assert(stack.size() == 0, "empty stack");
  stack.push(_head);
  visited.clear();
  visited.set(_head->_idx);
  while (stack.size() > 0) {
    Node* n = stack.pop();
    if (n->is_Call() && n->as_Call()->guaranteed_safepoint()) {
      // Terminate this path
    } else if (n->Opcode() == Op_SafePoint) {
      if (_phase->get_loop(n) != this) {
        if (_required_safept == nullptr) _required_safept = new Node_List();
        // save the first we run into on that path: closest to the tail if the head has a single backedge
        _required_safept->push(n);
      }
      // Terminate this path
    } else {
      uint start = n->is_Region() ? 1 : 0;
      uint end   = n->is_Region() && (!n->is_Loop() || n == _head) ? n->req() : start + 1;
      for (uint i = start; i < end; i++) {
        Node* in = n->in(i);
        assert(in->is_CFG(), "must be");
        if (!visited.test_set(in->_idx) && is_member(_phase->get_loop(in))) {
          stack.push(in);
        }
      }
    }
  }
}

//------------------------------check_safepts----------------------------
// Given dominators, try to find loops with calls that must always be
// executed (call dominates loop tail).  These loops do not need non-call
// safepoints (ncsfpt).
//
// A complication is that a safepoint in a inner loop may be needed
// by an outer loop. In the following, the inner loop sees it has a
// call (block 3) on every path from the head (block 2) to the
// backedge (arc 3->2).  So it deletes the ncsfpt (non-call safepoint)
// in block 2, _but_ this leaves the outer loop without a safepoint.
//
//          entry  0
//                 |
//                 v
// outer 1,2    +->1
//              |  |
//              |  v
//              |  2<---+  ncsfpt in 2
//              |_/|\   |
//                 | v  |
// inner 2,3      /  3  |  call in 3
//               /   |  |
//              v    +--+
//        exit  4
//
//
// This method creates a list (_required_safept) of ncsfpt nodes that must
// be protected is created for each loop. When a ncsfpt maybe deleted, it
// is first looked for in the lists for the outer loops of the current loop.
//
// The insights into the problem:
//  A) counted loops are okay
//  B) innermost loops are okay (only an inner loop can delete
//     a ncsfpt needed by an outer loop)
//  C) a loop is immune from an inner loop deleting a safepoint
//     if the loop has a call on the idom-path
//  D) a loop is also immune if it has a ncsfpt (non-call safepoint) on the
//     idom-path that is not in a nested loop
//  E) otherwise, an ncsfpt on the idom-path that is nested in an inner
//     loop needs to be prevented from deletion by an inner loop
//
// There are two analyses:
//  1) The first, and cheaper one, scans the loop body from
//     tail to head following the idom (immediate dominator)
//     chain, looking for the cases (C,D,E) above.
//     Since inner loops are scanned before outer loops, there is summary
//     information about inner loops.  Inner loops can be skipped over
//     when the tail of an inner loop is encountered.
//
//  2) The second, invoked if the first fails to find a call or ncsfpt on
//     the idom path (which is rare), scans all predecessor control paths
//     from the tail to the head, terminating a path when a call or sfpt
//     is encountered, to find the ncsfpt's that are closest to the tail.
//
void IdealLoopTree::check_safepts(VectorSet &visited, Node_List &stack) {
  // Bottom up traversal
  IdealLoopTree* ch = _child;
  if (_child) _child->check_safepts(visited, stack);
  if (_next)  _next ->check_safepts(visited, stack);

  if (!_head->is_CountedLoop() && !_has_sfpt && _parent != nullptr) {
    bool  has_call         = false;    // call on dom-path
    bool  has_local_ncsfpt = false;    // ncsfpt on dom-path at this loop depth
    Node* nonlocal_ncsfpt  = nullptr;  // ncsfpt on dom-path at a deeper depth
    if (!_irreducible) {
      // Scan the dom-path nodes from tail to head
      for (Node* n = tail(); n != _head; n = _phase->idom(n)) {
        if (n->is_Call() && n->as_Call()->guaranteed_safepoint()) {
          has_call = true;
          _has_sfpt = 1;          // Then no need for a safept!
          break;
        } else if (n->Opcode() == Op_SafePoint) {
          if (_phase->get_loop(n) == this) {
            has_local_ncsfpt = true;
            break;
          }
          if (nonlocal_ncsfpt == nullptr) {
            nonlocal_ncsfpt = n; // save the one closest to the tail
          }
        } else {
          IdealLoopTree* nlpt = _phase->get_loop(n);
          if (this != nlpt) {
            // If at an inner loop tail, see if the inner loop has already
            // recorded seeing a call on the dom-path (and stop.)  If not,
            // jump to the head of the inner loop.
            assert(is_member(nlpt), "nested loop");
            Node* tail = nlpt->_tail;
            if (tail->in(0)->is_If()) tail = tail->in(0);
            if (n == tail) {
              // If inner loop has call on dom-path, so does outer loop
              if (nlpt->_has_sfpt) {
                has_call = true;
                _has_sfpt = 1;
                break;
              }
              // Skip to head of inner loop
              assert(_phase->is_dominator(_head, nlpt->_head), "inner head dominated by outer head");
              n = nlpt->_head;
              if (_head == n) {
                // this and nlpt (inner loop) have the same loop head. This should not happen because
                // during beautify_loops we call merge_many_backedges. However, infinite loops may not
                // have been attached to the loop-tree during build_loop_tree before beautify_loops,
                // but then attached in the build_loop_tree afterwards, and so still have unmerged
                // backedges. Check if we are indeed in an infinite subgraph, and terminate the scan,
                // since we have reached the loop head of this.
                assert(_head->as_Region()->is_in_infinite_subgraph(),
                       "only expect unmerged backedges in infinite loops");
                break;
              }
            }
          }
        }
      }
    }
    // Record safept's that this loop needs preserved when an
    // inner loop attempts to delete it's safepoints.
    if (_child != nullptr && !has_call && !has_local_ncsfpt) {
      if (nonlocal_ncsfpt != nullptr) {
        if (_required_safept == nullptr) _required_safept = new Node_List();
        _required_safept->push(nonlocal_ncsfpt);
      } else {
        // Failed to find a suitable safept on the dom-path.  Now use
        // an all paths walk from tail to head, looking for safepoints to preserve.
        allpaths_check_safepts(visited, stack);
      }
    }
  }
}

//---------------------------is_deleteable_safept----------------------------
// Is safept not required by an outer loop?
bool PhaseIdealLoop::is_deleteable_safept(Node* sfpt) {
  assert(sfpt->Opcode() == Op_SafePoint, "");
  IdealLoopTree* lp = get_loop(sfpt)->_parent;
  while (lp != nullptr) {
    Node_List* sfpts = lp->_required_safept;
    if (sfpts != nullptr) {
      for (uint i = 0; i < sfpts->size(); i++) {
        if (sfpt == sfpts->at(i))
          return false;
      }
    }
    lp = lp->_parent;
  }
  return true;
}

//---------------------------replace_parallel_iv-------------------------------
// Replace parallel induction variable (parallel to trip counter)
void PhaseIdealLoop::replace_parallel_iv(IdealLoopTree *loop) {
  assert(loop->_head->is_CountedLoop(), "");
  CountedLoopNode *cl = loop->_head->as_CountedLoop();
  if (!cl->is_valid_counted_loop(T_INT)) {
    return;         // skip malformed counted loop
  }
  Node *incr = cl->incr();
  if (incr == nullptr) {
    return;         // Dead loop?
  }
  Node *init = cl->init_trip();
  Node *phi  = cl->phi();
  int stride_con = cl->stride_con();

  // Visit all children, looking for Phis
  for (DUIterator i = cl->outs(); cl->has_out(i); i++) {
    Node *out = cl->out(i);
    // Look for other phis (secondary IVs). Skip dead ones
    if (!out->is_Phi() || out == phi || !has_node(out)) {
      continue;
    }

    PhiNode* phi2 = out->as_Phi();
    Node* incr2 = phi2->in(LoopNode::LoopBackControl);
    // Look for induction variables of the form:  X += constant
    if (phi2->region() != loop->_head ||
        incr2->req() != 3 ||
        incr2->in(1)->uncast() != phi2 ||
        incr2 == incr ||
        incr2->Opcode() != Op_AddI ||
        !incr2->in(2)->is_Con()) {
      continue;
    }

    if (incr2->in(1)->is_ConstraintCast() &&
        !(incr2->in(1)->in(0)->is_IfProj() && incr2->in(1)->in(0)->in(0)->is_RangeCheck())) {
      // Skip AddI->CastII->Phi case if CastII is not controlled by local RangeCheck
      continue;
    }
    // Check for parallel induction variable (parallel to trip counter)
    // via an affine function.  In particular, count-down loops with
    // count-up array indices are common. We only RCE references off
    // the trip-counter, so we need to convert all these to trip-counter
    // expressions.
    Node* init2 = phi2->in(LoopNode::EntryControl);
    int stride_con2 = incr2->in(2)->get_int();

    // The ratio of the two strides cannot be represented as an int
    // if stride_con2 is min_int and stride_con is -1.
    if (stride_con2 == min_jint && stride_con == -1) {
      continue;
    }

    // The general case here gets a little tricky.  We want to find the
    // GCD of all possible parallel IV's and make a new IV using this
    // GCD for the loop.  Then all possible IVs are simple multiples of
    // the GCD.  In practice, this will cover very few extra loops.
    // Instead we require 'stride_con2' to be a multiple of 'stride_con',
    // where +/-1 is the common case, but other integer multiples are
    // also easy to handle.
    int ratio_con = stride_con2/stride_con;

    if ((ratio_con * stride_con) == stride_con2) { // Check for exact
#ifndef PRODUCT
      if (TraceLoopOpts) {
        tty->print("Parallel IV: %d ", phi2->_idx);
        loop->dump_head();
      }
#endif
      // Convert to using the trip counter.  The parallel induction
      // variable differs from the trip counter by a loop-invariant
      // amount, the difference between their respective initial values.
      // It is scaled by the 'ratio_con'.
      Node* ratio = _igvn.intcon(ratio_con);
      set_ctrl(ratio, C->root());
      Node* ratio_init = new MulINode(init, ratio);
      _igvn.register_new_node_with_optimizer(ratio_init, init);
      set_early_ctrl(ratio_init, false);
      Node* diff = new SubINode(init2, ratio_init);
      _igvn.register_new_node_with_optimizer(diff, init2);
      set_early_ctrl(diff, false);
      Node* ratio_idx = new MulINode(phi, ratio);
      _igvn.register_new_node_with_optimizer(ratio_idx, phi);
      set_ctrl(ratio_idx, cl);
      Node* add = new AddINode(ratio_idx, diff);
      _igvn.register_new_node_with_optimizer(add);
      set_ctrl(add, cl);
      _igvn.replace_node( phi2, add );
      // Sometimes an induction variable is unused
      if (add->outcnt() == 0) {
        _igvn.remove_dead_node(add);
      }
      --i; // deleted this phi; rescan starting with next position
      continue;
    }
  }
}

void IdealLoopTree::remove_safepoints(PhaseIdealLoop* phase, bool keep_one) {
  Node* keep = nullptr;
  if (keep_one) {
    // Look for a safepoint on the idom-path.
    for (Node* i = tail(); i != _head; i = phase->idom(i)) {
      if (i->Opcode() == Op_SafePoint && phase->get_loop(i) == this) {
        keep = i;
        break; // Found one
      }
    }
  }

  // Don't remove any safepoints if it is requested to keep a single safepoint and
  // no safepoint was found on idom-path. It is not safe to remove any safepoint
  // in this case since there's no safepoint dominating all paths in the loop body.
  bool prune = !keep_one || keep != nullptr;

  // Delete other safepoints in this loop.
  Node_List* sfpts = _safepts;
  if (prune && sfpts != nullptr) {
    assert(keep == nullptr || keep->Opcode() == Op_SafePoint, "not safepoint");
    for (uint i = 0; i < sfpts->size(); i++) {
      Node* n = sfpts->at(i);
      assert(phase->get_loop(n) == this, "");
      if (n != keep && phase->is_deleteable_safept(n)) {
        phase->lazy_replace(n, n->in(TypeFunc::Control));
      }
    }
  }
}

//------------------------------counted_loop-----------------------------------
// Convert to counted loops where possible
void IdealLoopTree::counted_loop( PhaseIdealLoop *phase ) {

  // For grins, set the inner-loop flag here
  if (!_child) {
    if (_head->is_Loop()) _head->as_Loop()->set_inner_loop();
  }

  IdealLoopTree* loop = this;
  if (_head->is_CountedLoop() ||
      phase->is_counted_loop(_head, loop, T_INT)) {

    if (LoopStripMiningIter == 0 || _head->as_CountedLoop()->is_strip_mined()) {
      // Indicate we do not need a safepoint here
      _has_sfpt = 1;
    }

    // Remove safepoints
    bool keep_one_sfpt = !(_has_call || _has_sfpt);
    remove_safepoints(phase, keep_one_sfpt);

    // Look for induction variables
    phase->replace_parallel_iv(this);
  } else if (_head->is_LongCountedLoop() ||
             phase->is_counted_loop(_head, loop, T_LONG)) {
    remove_safepoints(phase, true);
  } else {
    assert(!_head->is_Loop() || !_head->as_Loop()->is_loop_nest_inner_loop(), "transformation to counted loop should not fail");
    if (_parent != nullptr && !_irreducible) {
      // Not a counted loop. Keep one safepoint.
      bool keep_one_sfpt = true;
      remove_safepoints(phase, keep_one_sfpt);
    }
  }

  // Recursively
  assert(loop->_child != this || (loop->_head->as_Loop()->is_OuterStripMinedLoop() && _head->as_CountedLoop()->is_strip_mined()), "what kind of loop was added?");
  assert(loop->_child != this || (loop->_child->_child == nullptr && loop->_child->_next == nullptr), "would miss some loops");
  if (loop->_child && loop->_child != this) loop->_child->counted_loop(phase);
  if (loop->_next)  loop->_next ->counted_loop(phase);
}


// The Estimated Loop Clone Size:
//   CloneFactor * (~112% * BodySize + BC) + CC + FanOutTerm,
// where  BC and  CC are  totally ad-hoc/magic  "body" and "clone" constants,
// respectively, used to ensure that the node usage estimates made are on the
// safe side, for the most part. The FanOutTerm is an attempt to estimate the
// possible additional/excessive nodes generated due to data and control flow
// merging, for edges reaching outside the loop.
uint IdealLoopTree::est_loop_clone_sz(uint factor) const {

  precond(0 < factor && factor < 16);

  uint const bc = 13;
  uint const cc = 17;
  uint const sz = _body.size() + (_body.size() + 7) / 2;
  uint estimate = factor * (sz + bc) + cc;

  assert((estimate - cc) / factor == sz + bc, "overflow");

  return estimate + est_loop_flow_merge_sz();
}

// The Estimated Loop (full-) Unroll Size:
//   UnrollFactor * (~106% * BodySize) + CC + FanOutTerm,
// where CC is a (totally) ad-hoc/magic "clone" constant, used to ensure that
// node usage estimates made are on the safe side, for the most part. This is
// a "light" version of the loop clone size calculation (above), based on the
// assumption that most of the loop-construct overhead will be unraveled when
// (fully) unrolled. Defined for unroll factors larger or equal to one (>=1),
// including an overflow check and returning UINT_MAX in case of an overflow.
uint IdealLoopTree::est_loop_unroll_sz(uint factor) const {

  precond(factor > 0);

  // Take into account that after unroll conjoined heads and tails will fold.
  uint const b0 = _body.size() - EMPTY_LOOP_SIZE;
  uint const cc = 7;
  uint const sz = b0 + (b0 + 15) / 16;
  uint estimate = factor * sz + cc;

  if ((estimate - cc) / factor != sz) {
    return UINT_MAX;
  }

  return estimate + est_loop_flow_merge_sz();
}

// Estimate the growth effect (in nodes) of merging control and data flow when
// cloning a loop body, based on the amount of  control and data flow reaching
// outside of the (current) loop body.
uint IdealLoopTree::est_loop_flow_merge_sz() const {

  uint ctrl_edge_out_cnt = 0;
  uint data_edge_out_cnt = 0;

  for (uint i = 0; i < _body.size(); i++) {
    Node* node = _body.at(i);
    uint outcnt = node->outcnt();

    for (uint k = 0; k < outcnt; k++) {
      Node* out = node->raw_out(k);
      if (out == nullptr) continue;
      if (out->is_CFG()) {
        if (!is_member(_phase->get_loop(out))) {
          ctrl_edge_out_cnt++;
        }
      } else if (_phase->has_ctrl(out)) {
        Node* ctrl = _phase->get_ctrl(out);
        assert(ctrl != nullptr, "must be");
        assert(ctrl->is_CFG(), "must be");
        if (!is_member(_phase->get_loop(ctrl))) {
          data_edge_out_cnt++;
        }
      }
    }
  }
  // Use data and control count (x2.0) in estimate iff both are > 0. This is
  // a rather pessimistic estimate for the most part, in particular for some
  // complex loops, but still not enough to capture all loops.
  if (ctrl_edge_out_cnt > 0 && data_edge_out_cnt > 0) {
    return 2 * (ctrl_edge_out_cnt + data_edge_out_cnt);
  }
  return 0;
}

#ifndef PRODUCT
//------------------------------dump_head--------------------------------------
// Dump 1 liner for loop header info
void IdealLoopTree::dump_head() {
  tty->sp(2 * _nest);
  tty->print("Loop: N%d/N%d ", _head->_idx, _tail->_idx);
  if (_irreducible) tty->print(" IRREDUCIBLE");
  Node* entry = _head->is_Loop() ? _head->as_Loop()->skip_strip_mined(-1)->in(LoopNode::EntryControl)
                                 : _head->in(LoopNode::EntryControl);
  const Predicates predicates(entry);
  if (predicates.loop_limit_check_predicate_block()->is_non_empty()) {
    tty->print(" limit_check");
  }
  if (UseProfiledLoopPredicate && predicates.profiled_loop_predicate_block()->is_non_empty()) {
    tty->print(" profile_predicated");
  }
  if (UseLoopPredicate && predicates.loop_predicate_block()->is_non_empty()) {
    tty->print(" predicated");
  }
  if (_head->is_CountedLoop()) {
    CountedLoopNode *cl = _head->as_CountedLoop();
    tty->print(" counted");

    Node* init_n = cl->init_trip();
    if (init_n  != nullptr &&  init_n->is_Con())
      tty->print(" [%d,", cl->init_trip()->get_int());
    else
      tty->print(" [int,");
    Node* limit_n = cl->limit();
    if (limit_n  != nullptr &&  limit_n->is_Con())
      tty->print("%d),", cl->limit()->get_int());
    else
      tty->print("int),");
    int stride_con  = cl->stride_con();
    if (stride_con > 0) tty->print("+");
    tty->print("%d", stride_con);

    tty->print(" (%0.f iters) ", cl->profile_trip_cnt());

    if (cl->is_pre_loop ()) tty->print(" pre" );
    if (cl->is_main_loop()) tty->print(" main");
    if (cl->is_post_loop()) tty->print(" post");
    if (cl->is_vectorized_loop()) tty->print(" vector");
    if (range_checks_present()) tty->print(" rc ");
  }
  if (_has_call) tty->print(" has_call");
  if (_has_sfpt) tty->print(" has_sfpt");
  if (_rce_candidate) tty->print(" rce");
  if (_safepts != nullptr && _safepts->size() > 0) {
    tty->print(" sfpts={"); _safepts->dump_simple(); tty->print(" }");
  }
  if (_required_safept != nullptr && _required_safept->size() > 0) {
    tty->print(" req={"); _required_safept->dump_simple(); tty->print(" }");
  }
  if (Verbose) {
    tty->print(" body={"); _body.dump_simple(); tty->print(" }");
  }
  if (_head->is_Loop() && _head->as_Loop()->is_strip_mined()) {
    tty->print(" strip_mined");
  }
  tty->cr();
}

//------------------------------dump-------------------------------------------
// Dump loops by loop tree
void IdealLoopTree::dump() {
  dump_head();
  if (_child) _child->dump();
  if (_next)  _next ->dump();
}

#endif

static void log_loop_tree_helper(IdealLoopTree* root, IdealLoopTree* loop, CompileLog* log) {
  if (loop == root) {
    if (loop->_child != nullptr) {
      log->begin_head("loop_tree");
      log->end_head();
      log_loop_tree_helper(root, loop->_child, log);
      log->tail("loop_tree");
      assert(loop->_next == nullptr, "what?");
    }
  } else if (loop != nullptr) {
    Node* head = loop->_head;
    log->begin_head("loop");
    log->print(" idx='%d' ", head->_idx);
    if (loop->_irreducible) log->print("irreducible='1' ");
    if (head->is_Loop()) {
      if (head->as_Loop()->is_inner_loop())        log->print("inner_loop='1' ");
      if (head->as_Loop()->is_partial_peel_loop()) log->print("partial_peel_loop='1' ");
    } else if (head->is_CountedLoop()) {
      CountedLoopNode* cl = head->as_CountedLoop();
      if (cl->is_pre_loop())  log->print("pre_loop='%d' ",  cl->main_idx());
      if (cl->is_main_loop()) log->print("main_loop='%d' ", cl->_idx);
      if (cl->is_post_loop()) log->print("post_loop='%d' ", cl->main_idx());
    }
    log->end_head();
    log_loop_tree_helper(root, loop->_child, log);
    log->tail("loop");
    log_loop_tree_helper(root, loop->_next, log);
  }
}

void PhaseIdealLoop::log_loop_tree() {
  if (C->log() != nullptr) {
    log_loop_tree_helper(_ltree_root, _ltree_root, C->log());
  }
}

// Eliminate all Parse and Template Assertion Predicates that are not associated with a loop anymore. The eliminated
// predicates will be removed during the next round of IGVN.
void PhaseIdealLoop::eliminate_useless_predicates() {
  if (C->parse_predicate_count() == 0 && C->template_assertion_predicate_count() == 0) {
    return; // No predicates left.
  }

  eliminate_useless_parse_predicates();
  eliminate_useless_template_assertion_predicates();
}

// Eliminate all Parse Predicates that do not belong to a loop anymore by marking them useless. These will be removed
// during the next round of IGVN.
void PhaseIdealLoop::eliminate_useless_parse_predicates() {
  mark_all_parse_predicates_useless();
  if (C->has_loops()) {
    mark_loop_associated_parse_predicates_useful();
  }
  add_useless_parse_predicates_to_igvn_worklist();
}

void PhaseIdealLoop::mark_all_parse_predicates_useless() const {
  for (int i = 0; i < C->parse_predicate_count(); i++) {
    C->parse_predicate(i)->mark_useless();
  }
}

void PhaseIdealLoop::mark_loop_associated_parse_predicates_useful() {
  for (LoopTreeIterator iterator(_ltree_root); !iterator.done(); iterator.next()) {
    IdealLoopTree* loop = iterator.current();
    if (loop->can_apply_loop_predication()) {
      mark_useful_parse_predicates_for_loop(loop);
    }
  }
}

void PhaseIdealLoop::mark_useful_parse_predicates_for_loop(IdealLoopTree* loop) {
  Node* entry = loop->_head->in(LoopNode::EntryControl);
  const Predicates predicates(entry);
  ParsePredicateIterator iterator(predicates);
  while (iterator.has_next()) {
    iterator.next()->mark_useful();
  }
}

void PhaseIdealLoop::add_useless_parse_predicates_to_igvn_worklist() {
  for (int i = 0; i < C->parse_predicate_count(); i++) {
    ParsePredicateNode* parse_predicate_node = C->parse_predicate(i);
    if (parse_predicate_node->is_useless()) {
      _igvn._worklist.push(parse_predicate_node);
    }
  }
}


// Eliminate all Template Assertion Predicates that do not belong to their originally associated loop anymore by
// replacing the Opaque4 node of the If node with true. These nodes will be removed during the next round of IGVN.
void PhaseIdealLoop::eliminate_useless_template_assertion_predicates() {
  Unique_Node_List useful_predicates;
  if (C->has_loops()) {
    collect_useful_template_assertion_predicates(useful_predicates);
  }
  eliminate_useless_template_assertion_predicates(useful_predicates);
}

void PhaseIdealLoop::collect_useful_template_assertion_predicates(Unique_Node_List& useful_predicates) {
  for (LoopTreeIterator iterator(_ltree_root); !iterator.done(); iterator.next()) {
    IdealLoopTree* loop = iterator.current();
    if (loop->can_apply_loop_predication()) {
      collect_useful_template_assertion_predicates_for_loop(loop, useful_predicates);
    }
  }
}

void PhaseIdealLoop::collect_useful_template_assertion_predicates_for_loop(IdealLoopTree* loop,
                                                                           Unique_Node_List &useful_predicates) {
  Node* entry = loop->_head->in(LoopNode::EntryControl);
  const Predicates predicates(entry);
  if (UseProfiledLoopPredicate) {
    const PredicateBlock* profiled_loop_predicate_block = predicates.profiled_loop_predicate_block();
    if (profiled_loop_predicate_block->has_parse_predicate()) {
      IfProjNode* parse_predicate_proj = profiled_loop_predicate_block->parse_predicate_success_proj();
      get_assertion_predicates(parse_predicate_proj, useful_predicates, true);
    }
  }

  if (UseLoopPredicate) {
    const PredicateBlock* loop_predicate_block = predicates.loop_predicate_block();
    if (loop_predicate_block->has_parse_predicate()) {
      IfProjNode* parse_predicate_proj = loop_predicate_block->parse_predicate_success_proj();
      get_assertion_predicates(parse_predicate_proj, useful_predicates, true);
    }
  }
}

void PhaseIdealLoop::eliminate_useless_template_assertion_predicates(Unique_Node_List& useful_predicates) {
  for (int i = C->template_assertion_predicate_count(); i > 0; i--) {
    Node* opaque4 = C->template_assertion_predicate_opaq_node(i - 1);
    assert(opaque4->Opcode() == Op_Opaque4, "must be");
    if (!useful_predicates.member(opaque4)) { // not in the useful list
      _igvn.replace_node(opaque4, opaque4->in(2));
    }
  }
}

// If a post or main loop is removed due to an assert predicate, the opaque that guards the loop is not needed anymore
void PhaseIdealLoop::eliminate_useless_zero_trip_guard() {
  if (_zero_trip_guard_opaque_nodes.size() == 0) {
    return;
  }
  Unique_Node_List useful_zero_trip_guard_opaques_nodes;
  for (LoopTreeIterator iter(_ltree_root); !iter.done(); iter.next()) {
    IdealLoopTree* lpt = iter.current();
    if (lpt->_child == nullptr && lpt->is_counted()) {
      CountedLoopNode* head = lpt->_head->as_CountedLoop();
      Node* opaque = head->is_canonical_loop_entry();
      if (opaque != nullptr) {
        useful_zero_trip_guard_opaques_nodes.push(opaque);
      }
    }
  }
  for (uint i = 0; i < _zero_trip_guard_opaque_nodes.size(); ++i) {
    OpaqueZeroTripGuardNode* opaque = ((OpaqueZeroTripGuardNode*)_zero_trip_guard_opaque_nodes.at(i));
    DEBUG_ONLY(CountedLoopNode* guarded_loop = opaque->guarded_loop());
    if (!useful_zero_trip_guard_opaques_nodes.member(opaque)) {
      IfNode* iff = opaque->if_node();
      IdealLoopTree* loop = get_loop(iff);
      while (loop != _ltree_root && loop != nullptr) {
        loop = loop->_parent;
      }
      if (loop == nullptr) {
        // unreachable from _ltree_root: zero trip guard is in a newly discovered infinite loop.
        // We can't tell if the opaque node is useful or not
        assert(guarded_loop == nullptr || guarded_loop->is_in_infinite_subgraph(), "");
      } else {
        assert(guarded_loop == nullptr, "");
        this->_igvn.replace_node(opaque, opaque->in(1));
      }
    } else {
      assert(guarded_loop != nullptr, "");
    }
  }
}

//------------------------process_expensive_nodes-----------------------------
// Expensive nodes have their control input set to prevent the GVN
// from commoning them and as a result forcing the resulting node to
// be in a more frequent path. Use CFG information here, to change the
// control inputs so that some expensive nodes can be commoned while
// not executed more frequently.
bool PhaseIdealLoop::process_expensive_nodes() {
  assert(OptimizeExpensiveOps, "optimization off?");

  // Sort nodes to bring similar nodes together
  C->sort_expensive_nodes();

  bool progress = false;

  for (int i = 0; i < C->expensive_count(); ) {
    Node* n = C->expensive_node(i);
    int start = i;
    // Find nodes similar to n
    i++;
    for (; i < C->expensive_count() && Compile::cmp_expensive_nodes(n, C->expensive_node(i)) == 0; i++);
    int end = i;
    // And compare them two by two
    for (int j = start; j < end; j++) {
      Node* n1 = C->expensive_node(j);
      if (is_node_unreachable(n1)) {
        continue;
      }
      for (int k = j+1; k < end; k++) {
        Node* n2 = C->expensive_node(k);
        if (is_node_unreachable(n2)) {
          continue;
        }

        assert(n1 != n2, "should be pair of nodes");

        Node* c1 = n1->in(0);
        Node* c2 = n2->in(0);

        Node* parent_c1 = c1;
        Node* parent_c2 = c2;

        // The call to get_early_ctrl_for_expensive() moves the
        // expensive nodes up but stops at loops that are in a if
        // branch. See whether we can exit the loop and move above the
        // If.
        if (c1->is_Loop()) {
          parent_c1 = c1->in(1);
        }
        if (c2->is_Loop()) {
          parent_c2 = c2->in(1);
        }

        if (parent_c1 == parent_c2) {
          _igvn._worklist.push(n1);
          _igvn._worklist.push(n2);
          continue;
        }

        // Look for identical expensive node up the dominator chain.
        if (is_dominator(c1, c2)) {
          c2 = c1;
        } else if (is_dominator(c2, c1)) {
          c1 = c2;
        } else if (parent_c1->is_Proj() && parent_c1->in(0)->is_If() &&
                   parent_c2->is_Proj() && parent_c1->in(0) == parent_c2->in(0)) {
          // Both branches have the same expensive node so move it up
          // before the if.
          c1 = c2 = idom(parent_c1->in(0));
        }
        // Do the actual moves
        if (n1->in(0) != c1) {
          _igvn.replace_input_of(n1, 0, c1);
          progress = true;
        }
        if (n2->in(0) != c2) {
          _igvn.replace_input_of(n2, 0, c2);
          progress = true;
        }
      }
    }
  }

  return progress;
}

#ifdef ASSERT
// Goes over all children of the root of the loop tree. Check if any of them have a path
// down to Root, that does not go via a NeverBranch exit.
bool PhaseIdealLoop::only_has_infinite_loops() {
  ResourceMark rm;
  Unique_Node_List worklist;
  // start traversal at all loop heads of first-level loops
  for (IdealLoopTree* l = _ltree_root->_child; l != nullptr; l = l->_next) {
    Node* head = l->_head;
    assert(head->is_Region(), "");
    worklist.push(head);
  }
  return RegionNode::are_all_nodes_in_infinite_subgraph(worklist);
}
#endif


//=============================================================================
//----------------------------build_and_optimize-------------------------------
// Create a PhaseLoop.  Build the ideal Loop tree.  Map each Ideal Node to
// its corresponding LoopNode.  If 'optimize' is true, do some loop cleanups.
void PhaseIdealLoop::build_and_optimize() {
  assert(!C->post_loop_opts_phase(), "no loop opts allowed");

  bool do_split_ifs = (_mode == LoopOptsDefault);
  bool skip_loop_opts = (_mode == LoopOptsNone);
  bool do_max_unroll = (_mode == LoopOptsMaxUnroll);


  int old_progress = C->major_progress();
  uint orig_worklist_size = _igvn._worklist.size();

  // Reset major-progress flag for the driver's heuristics
  C->clear_major_progress();

#ifndef PRODUCT
  // Capture for later assert
  uint unique = C->unique();
  _loop_invokes++;
  _loop_work += unique;
#endif

  // True if the method has at least 1 irreducible loop
  _has_irreducible_loops = false;

  _created_loop_node = false;

  VectorSet visited;
  // Pre-grow the mapping from Nodes to IdealLoopTrees.
  _loop_or_ctrl.map(C->unique(), nullptr);
  memset(_loop_or_ctrl.adr(), 0, wordSize * C->unique());

  // Pre-build the top-level outermost loop tree entry
  _ltree_root = new IdealLoopTree( this, C->root(), C->root() );
  // Do not need a safepoint at the top level
  _ltree_root->_has_sfpt = 1;

  // Initialize Dominators.
  // Checked in clone_loop_predicate() during beautify_loops().
  _idom_size = 0;
  _idom      = nullptr;
  _dom_depth = nullptr;
  _dom_stk   = nullptr;

  // Empty pre-order array
  allocate_preorders();

  // Build a loop tree on the fly.  Build a mapping from CFG nodes to
  // IdealLoopTree entries.  Data nodes are NOT walked.
  build_loop_tree();
  // Check for bailout, and return
  if (C->failing()) {
    return;
  }

  // Verify that the has_loops() flag set at parse time is consistent
  // with the just built loop tree. With infinite loops, it could be
  // that one pass of loop opts only finds infinite loops, clears the
  // has_loops() flag but adds NeverBranch nodes so the next loop opts
  // verification pass finds a non empty loop tree. When the back edge
  // is an exception edge, parsing doesn't set has_loops().
  assert(_ltree_root->_child == nullptr || C->has_loops() || only_has_infinite_loops() || C->has_exception_backedge(), "parsing found no loops but there are some");
  // No loops after all
  if( !_ltree_root->_child && !_verify_only ) C->set_has_loops(false);

  // There should always be an outer loop containing the Root and Return nodes.
  // If not, we have a degenerate empty program.  Bail out in this case.
  if (!has_node(C->root())) {
    if (!_verify_only) {
      C->clear_major_progress();
      assert(false, "empty program detected during loop optimization");
      C->record_method_not_compilable("empty program detected during loop optimization");
    }
    return;
  }

  BarrierSetC2* bs = BarrierSet::barrier_set()->barrier_set_c2();
  // Nothing to do, so get out
  bool stop_early = !C->has_loops() && !skip_loop_opts && !do_split_ifs && !do_max_unroll && !_verify_me &&
          !_verify_only && !bs->is_gc_specific_loop_opts_pass(_mode) && !C->has_scoped_value_get_nodes();
  bool do_expensive_nodes = C->should_optimize_expensive_nodes(_igvn);
  bool strip_mined_loops_expanded = bs->strip_mined_loops_expanded(_mode);
  if (stop_early && !do_expensive_nodes) {
    return;
  }

  // Set loop nesting depth
  _ltree_root->set_nest( 0 );

  // Split shared headers and insert loop landing pads.
  // Do not bother doing this on the Root loop of course.
  if( !_verify_me && !_verify_only && _ltree_root->_child ) {
    C->print_method(PHASE_BEFORE_BEAUTIFY_LOOPS, 3);
    if( _ltree_root->_child->beautify_loops( this ) ) {
      // Re-build loop tree!
      _ltree_root->_child = nullptr;
      _loop_or_ctrl.clear();
      reallocate_preorders();
      build_loop_tree();
      // Check for bailout, and return
      if (C->failing()) {
        return;
      }
      // Reset loop nesting depth
      _ltree_root->set_nest( 0 );

      C->print_method(PHASE_AFTER_BEAUTIFY_LOOPS, 3);
    }
  }

  // Build Dominators for elision of null checks & loop finding.
  // Since nodes do not have a slot for immediate dominator, make
  // a persistent side array for that info indexed on node->_idx.
  _idom_size = C->unique();
  _idom      = NEW_RESOURCE_ARRAY( Node*, _idom_size );
  _dom_depth = NEW_RESOURCE_ARRAY( uint,  _idom_size );
  _dom_stk   = nullptr; // Allocated on demand in recompute_dom_depth
  memset( _dom_depth, 0, _idom_size * sizeof(uint) );

  Dominators();

  if (!_verify_only) {
    // As a side effect, Dominators removed any unreachable CFG paths
    // into RegionNodes.  It doesn't do this test against Root, so
    // we do it here.
    for( uint i = 1; i < C->root()->req(); i++ ) {
      if (!_loop_or_ctrl[C->root()->in(i)->_idx]) { // Dead path into Root?
        _igvn.delete_input_of(C->root(), i);
        i--;                      // Rerun same iteration on compressed edges
      }
    }

    // Given dominators, try to find inner loops with calls that must
    // always be executed (call dominates loop tail).  These loops do
    // not need a separate safepoint.
    Node_List cisstack;
    _ltree_root->check_safepts(visited, cisstack);
  }

  // Walk the DATA nodes and place into loops.  Find earliest control
  // node.  For CFG nodes, the _loop_or_ctrl array starts out and remains
  // holding the associated IdealLoopTree pointer.  For DATA nodes, the
  // _loop_or_ctrl array holds the earliest legal controlling CFG node.

  // Allocate stack with enough space to avoid frequent realloc
  int stack_size = (C->live_nodes() >> 1) + 16; // (live_nodes>>1)+16 from Java2D stats
  Node_Stack nstack(stack_size);

  visited.clear();
  Node_List worklist;
  // Don't need C->root() on worklist since
  // it will be processed among C->top() inputs
  worklist.push(C->top());
  visited.set(C->top()->_idx); // Set C->top() as visited now
  build_loop_early( visited, worklist, nstack );

  // Given early legal placement, try finding counted loops.  This placement
  // is good enough to discover most loop invariants.
  if (!_verify_me && !_verify_only && !strip_mined_loops_expanded) {
    _ltree_root->counted_loop( this );
  }

  // Find latest loop placement.  Find ideal loop placement.
  visited.clear();
  init_dom_lca_tags();
  // Need C->root() on worklist when processing outs
  worklist.push(C->root());
  NOT_PRODUCT( C->verify_graph_edges(); )
  worklist.push(C->top());
  build_loop_late( visited, worklist, nstack );
  if (C->failing()) { return; }

  if (_verify_only) {
    C->restore_major_progress(old_progress);
    assert(C->unique() == unique, "verification _mode made Nodes? ? ?");
    assert(_igvn._worklist.size() == orig_worklist_size, "shouldn't push anything");
    return;
  }

  if (do_split_ifs) {
    C->set_has_scoped_value_get_nodes(_scoped_value_get_nodes.size() > 0);
  }

  // clear out the dead code after build_loop_late
  while (_deadlist.size()) {
    _igvn.remove_globally_dead_node(_deadlist.pop());
  }

  eliminate_useless_zero_trip_guard();

  if (stop_early) {
    assert(do_expensive_nodes, "why are we here?");
    if (process_expensive_nodes()) {
      // If we made some progress when processing expensive nodes then
      // the IGVN may modify the graph in a way that will allow us to
      // make some more progress: we need to try processing expensive
      // nodes again.
      C->set_major_progress();
    }
    return;
  }

  // Some parser-inserted loop predicates could never be used by loop
  // predication or they were moved away from loop during some optimizations.
  // For example, peeling. Eliminate them before next loop optimizations.
  eliminate_useless_predicates();

#ifndef PRODUCT
  C->verify_graph_edges();
  if (_verify_me) {             // Nested verify pass?
    // Check to see if the verify _mode is broken
    assert(C->unique() == unique, "non-optimize _mode made Nodes? ? ?");
    return;
  }
  DEBUG_ONLY( if (VerifyLoopOptimizations) { verify(); } );
  if (TraceLoopOpts && C->has_loops()) {
    _ltree_root->dump();
  }
#endif

  if (skip_loop_opts) {
    C->restore_major_progress(old_progress);
    return;
  }

  if (do_max_unroll) {
    for (LoopTreeIterator iter(_ltree_root); !iter.done(); iter.next()) {
      IdealLoopTree* lpt = iter.current();
      if (lpt->is_innermost() && lpt->_allow_optimizations && !lpt->_has_call && lpt->is_counted()) {
        lpt->compute_trip_count(this);
        if (!lpt->do_one_iteration_loop(this) &&
            !lpt->do_remove_empty_loop(this)) {
          AutoNodeBudget node_budget(this);
          if (lpt->_head->as_CountedLoop()->is_normal_loop() &&
              lpt->policy_maximally_unroll(this)) {
            memset( worklist.adr(), 0, worklist.max()*sizeof(Node*) );
            do_maximally_unroll(lpt, worklist);
          }
        }
      }
    }

    C->restore_major_progress(old_progress);
    return;
  }

  if (bs->optimize_loops(this, _mode, visited, nstack, worklist)) {
    return;
  }

  if (ReassociateInvariants && !C->major_progress()) {
    // Reassociate invariants and prep for split_thru_phi
    for (LoopTreeIterator iter(_ltree_root); !iter.done(); iter.next()) {
      IdealLoopTree* lpt = iter.current();
      if (!lpt->is_loop()) {
        continue;
      }
      Node* head = lpt->_head;
      if (!head->is_BaseCountedLoop() || !lpt->is_innermost()) continue;

      // check for vectorized loops, any reassociation of invariants was already done
      if (head->is_CountedLoop()) {
        if (head->as_CountedLoop()->is_unroll_only()) {
          continue;
        } else {
          AutoNodeBudget node_budget(this);
          lpt->reassociate_invariants(this);
        }
      }
      // Because RCE opportunities can be masked by split_thru_phi,
      // look for RCE candidates and inhibit split_thru_phi
      // on just their loop-phi's for this pass of loop opts
      if (SplitIfBlocks && do_split_ifs &&
          head->as_BaseCountedLoop()->is_valid_counted_loop(head->as_BaseCountedLoop()->bt()) &&
          (lpt->policy_range_check(this, true, T_LONG) ||
           (head->is_CountedLoop() && lpt->policy_range_check(this, true, T_INT)))) {
        lpt->_rce_candidate = 1; // = true
      }
    }
  }

  // Check for aggressive application of split-if and other transforms
  // that require basic-block info (like cloning through Phi's)
  if (!C->major_progress() && SplitIfBlocks && do_split_ifs) {
    visited.clear();
    split_if_with_blocks( visited, nstack);
    DEBUG_ONLY( if (VerifyLoopOptimizations) { verify(); } );
  }

  if (!C->major_progress() && do_expensive_nodes && process_expensive_nodes()) {
    C->set_major_progress();
  }

  if (!C->major_progress() && optimize_scoped_value_get_nodes()) {
    C->set_major_progress();
  }

  // Perform loop predication before iteration splitting
  if (UseLoopPredicate && C->has_loops() && !C->major_progress() && (C->parse_predicate_count() > 0)) {
    _ltree_root->_child->loop_predication(this);
  }

  if (OptimizeFill && UseLoopPredicate && C->has_loops() && !C->major_progress()) {
    if (do_intrinsify_fill()) {
      C->set_major_progress();
    }
  }

  // Perform iteration-splitting on inner loops.  Split iterations to avoid
  // range checks or one-shot null checks.

  // If split-if's didn't hack the graph too bad (no CFG changes)
  // then do loop opts.
  if (C->has_loops() && !C->major_progress()) {
    memset( worklist.adr(), 0, worklist.max()*sizeof(Node*) );
    _ltree_root->_child->iteration_split( this, worklist );
    // No verify after peeling!  GCM has hoisted code out of the loop.
    // After peeling, the hoisted code could sink inside the peeled area.
    // The peeling code does not try to recompute the best location for
    // all the code before the peeled area, so the verify pass will always
    // complain about it.
  }

  // Check for bailout, and return
  if (C->failing()) {
    return;
  }

  // Do verify graph edges in any case
  NOT_PRODUCT( C->verify_graph_edges(); );

  if (!do_split_ifs) {
    // We saw major progress in Split-If to get here.  We forced a
    // pass with unrolling and not split-if, however more split-if's
    // might make progress.  If the unrolling didn't make progress
    // then the major-progress flag got cleared and we won't try
    // another round of Split-If.  In particular the ever-common
    // instance-of/check-cast pattern requires at least 2 rounds of
    // Split-If to clear out.
    C->set_major_progress();
  }

  // Repeat loop optimizations if new loops were seen
  if (created_loop_node()) {
    C->set_major_progress();
  }

  // Keep loop predicates and perform optimizations with them
  // until no more loop optimizations could be done.
  // After that switch predicates off and do more loop optimizations.
  if (!C->major_progress() && (C->parse_predicate_count() > 0)) {
    C->mark_parse_predicate_nodes_useless(_igvn);
    assert(C->parse_predicate_count() == 0, "should be zero now");
     if (TraceLoopOpts) {
       tty->print_cr("PredicatesOff");
     }
     C->set_major_progress();
  }

<<<<<<< HEAD
  if (!C->major_progress() && do_split_ifs && expand_scoped_value_get_nodes()) {
    C->set_major_progress();
  }

  // Convert scalar to superword operations at the end of all loop opts.
=======
  // Auto-vectorize main-loop
>>>>>>> 7cd25ed6
  if (C->do_superword() && C->has_loops() && !C->major_progress()) {
    Compile::TracePhase tp("autoVectorize", &timers[_t_autoVectorize]);

    // Shared data structures for all AutoVectorizations, to reduce allocations
    // of large arrays.
    VSharedData vshared;
    for (LoopTreeIterator iter(_ltree_root); !iter.done(); iter.next()) {
      IdealLoopTree* lpt = iter.current();
      AutoVectorizeStatus status = auto_vectorize(lpt, vshared);

      if (status == AutoVectorizeStatus::TriedAndFailed) {
        // We tried vectorization, but failed. From now on only unroll the loop.
        CountedLoopNode* cl = lpt->_head->as_CountedLoop();
        if (cl->has_passed_slp()) {
          C->set_major_progress();
          cl->set_notpassed_slp();
          cl->mark_do_unroll_only();
        }
      }
    }
  }

  // Move UnorderedReduction out of counted loop. Can be introduced by AutoVectorization.
  if (C->has_loops() && !C->major_progress()) {
    for (LoopTreeIterator iter(_ltree_root); !iter.done(); iter.next()) {
      IdealLoopTree* lpt = iter.current();
      if (lpt->is_counted() && lpt->is_innermost()) {
        move_unordered_reduction_out_of_loop(lpt);
      }
    }
  }
}

// Expansion of ScopedValue nodes happen during loop opts because their expansion creates an opportunity for
// further loop optimizations (see comment in LateInlineScopedValueCallGenerator::process_result)
bool PhaseIdealLoop::expand_scoped_value_get_nodes() {
  bool progress = false;
  assert(!_igvn.delay_transform(), "about to delay igvn transform");
  _igvn.set_delay_transform(true);
  while (_scoped_value_get_nodes.size() > 0) {
    Node* n = _scoped_value_get_nodes.pop();
    if (n->Opcode() == Op_ScopedValueGetResult) {
      // Remove the ScopedValueGetResult and its projections entirely
      ScopedValueGetResultNode* get_result = n->as_ScopedValueGetResult();
      Node* result_out_proj = get_result->result_out_or_null();
      Node* result_in = get_result->in(ScopedValueGetResultNode::GetResult);
      if (result_out_proj != nullptr) {
        _igvn.replace_node(result_out_proj, result_in);
      } else {
        _igvn.replace_input_of(get_result, ScopedValueGetResultNode::GetResult, C->top());
      }
      lazy_replace(get_result->control_out(), get_result->in(ScopedValueGetResultNode::Control));
    } else {
      ScopedValueGetHitsInCacheNode* hits_in_cache = n->as_ScopedValueGetHitsInCache();
      expand_sv_get_hits_in_cache_and_load_from_cache(hits_in_cache);
    }
    progress = true;
  }
  _igvn.set_delay_transform(false);
  return progress;
}

// On entry to this, IR shape in pseudo-code:
//
// if (hits_in_the_cache) {
//   result = load_from_cache;
// } else {
//   if (cache == null) {
//     goto slow_call;
//   }
//   if (first_entry_hits) {
//     halt;
//   } else {
//     if (second_entry_hits) {
//        halt;
//      } else {
//        goto slow_call;
//     }
//   }
// }
// continue:
// ...
// return;
//
// slow_call:
// result = slowGet();
// goto continue;
//
// The hits_in_the_cache and load_from_cache are expanded back:
//
// if (cache == null) {
//   goto slow_path;
// }
// if (first_entry_hits) {
//   goto continue;
// } else {
//   if (second_entry_hits) {
//      goto continue;
//    } else {
//      goto slow_path;
//   }
// }
// slow_path:
// if (cache == null) {
//   goto slow_call;
// }
// if (first_entry_hits) {
//   halt;
// } else {
//   if (second_entry_hits) {
//      halt;
//    } else {
//      goto slow_call;
//   }
// }
// continue:
// ...
// return;
//
// slow_call:
// result = slowGet();
// goto continue;
//
// Split if in subsequent loop opts rounds will have a chance to clean the duplicated cache null, first_entry_hits,
// second_entry_hits checks
// The reason for having the duplicate checks is so that, if some checks branch to an uncommon trap, and a trap is hit,
// the right bci in the java method is marked as having trapped.
void PhaseIdealLoop::expand_sv_get_hits_in_cache_and_load_from_cache(ScopedValueGetHitsInCacheNode* hits_in_cache) {
  hits_in_cache->verify();
  BoolNode* bol = hits_in_cache->find_unique_out_with(Op_Bool)->as_Bool();
  assert(bol->_test._test == BoolTest::ne, "unexpected ScopedValueGetHitsInCache shape");
  IfNode* iff = bol->find_unique_out_with(Op_If)->as_If();
  ProjNode* success = iff->proj_out(1);
  ProjNode* failure = iff->proj_out(0);

  ScopedValueGetLoadFromCacheNode* load_from_cache = hits_in_cache->load_from_cache();
  if (load_from_cache != nullptr) {
    load_from_cache->verify();
  }
  Node* first_index = hits_in_cache->index1();
  Node* second_index = hits_in_cache->index2();

  // The cache was always seen to be null so no code to probe the cache was added to the IR.
  if (first_index == C->top() && second_index == C->top()) {
    Node* zero = _igvn.intcon(0);
    set_ctrl(zero, C->root());
    _igvn.replace_input_of(iff, 1, zero);
    _igvn.replace_node(hits_in_cache, C->top());
    return;
  }

  Node* load_of_cache = hits_in_cache->in(1);

  Node* null_ptr = hits_in_cache->in(2);
  Node* cache_not_null_cmp = new CmpPNode(load_of_cache, null_ptr);
  _igvn.register_new_node_with_optimizer(cache_not_null_cmp);
  Node* cache_not_null_bol = new BoolNode(cache_not_null_cmp, BoolTest::ne);
  _igvn.register_new_node_with_optimizer(cache_not_null_bol);
  set_subtree_ctrl(cache_not_null_bol, true);
  IfNode* cache_not_null_iff = new IfNode(iff->in(0), cache_not_null_bol, hits_in_cache->prob_cache_exists(),
                                          hits_in_cache->cnt_cache_exists());
  IdealLoopTree* loop = get_loop(iff->in(0));
  register_control(cache_not_null_iff, loop, iff->in(0));
  Node* cache_not_null_proj = new IfTrueNode(cache_not_null_iff);
  register_control(cache_not_null_proj, loop, cache_not_null_iff);
  Node* cache_null_proj = new IfFalseNode(cache_not_null_iff);
  register_control(cache_null_proj, loop, cache_not_null_iff);

  Node* not_null_load_of_cache = new CastPPNode(cache_not_null_proj, load_of_cache, _igvn.type(load_of_cache)->join(TypePtr::NOTNULL));
  register_new_node(not_null_load_of_cache, cache_not_null_proj);

  Node* mem = hits_in_cache->mem();

  Node* sv = hits_in_cache->scoped_value();
  Node* hit_proj = nullptr;
  Node* failure_proj = nullptr;
  Node* res = nullptr;
  Node* success_region = new RegionNode(3);
  Node* success_phi = new PhiNode(success_region, TypeInstPtr::BOTTOM);
  Node* failure_region = new RegionNode(3);
  float prob_cache_miss_at_first_if;
  float first_if_cnt;
  float prob_cache_miss_at_second_if;
  float second_if_cnt;
  find_most_likely_cache_index(hits_in_cache, first_index, second_index, prob_cache_miss_at_first_if, first_if_cnt,
                               prob_cache_miss_at_second_if,
                               second_if_cnt);

  test_and_load_from_cache(not_null_load_of_cache, mem, first_index, cache_not_null_proj,
                           prob_cache_miss_at_first_if, first_if_cnt, sv, failure_proj, hit_proj, res);
  Node* success_region_dom = hit_proj;
  success_region->init_req(1, hit_proj);
  success_phi->init_req(1, res);
  if (second_index != C->top()) {
    test_and_load_from_cache(not_null_load_of_cache, mem, second_index, failure_proj,
                             prob_cache_miss_at_second_if, second_if_cnt, sv, failure_proj, hit_proj, res);
    success_region->init_req(2, hit_proj);
    success_phi->init_req(2, res);
    success_region_dom = success_region_dom->in(0);
  }

  failure_region->init_req(1, cache_null_proj);
  failure_region->init_req(2, failure_proj);

  register_control(success_region, loop, success_region_dom);
  register_control(failure_region, loop, cache_not_null_iff);
  register_new_node(success_phi, success_region);

  Node* failure_path = failure->unique_ctrl_out();

  lazy_replace(success, success_region);
  lazy_replace(failure, failure_region);
  if (load_from_cache != nullptr) {
    _igvn.replace_node(load_from_cache, success_phi);
  }
  _igvn.replace_node(hits_in_cache, C->top());
}

// Java code for ScopedValue.get() probes a first cache location and in case of a miss, a second one. We should have
// probabilities for both tests. If the second location is more likely than the first one, have it be tested first.
void PhaseIdealLoop::find_most_likely_cache_index(const ScopedValueGetHitsInCacheNode* hits_in_cache, Node*& first_index,
                                                  Node*& second_index, float& prob_cache_miss_at_first_if,
                                                  float& first_if_cnt, float& prob_cache_miss_at_second_if,
                                                  float& second_if_cnt) const {
  prob_cache_miss_at_first_if= hits_in_cache->prob_first_cache_probe_fails();
  first_if_cnt= hits_in_cache->cnt_first_cache_probe_fails();
  prob_cache_miss_at_second_if= hits_in_cache->prob_second_cache_probe_fails();
  second_if_cnt= hits_in_cache->cnt_second_cache_probe_fails();
  if (prob_cache_miss_at_first_if != PROB_UNKNOWN && prob_cache_miss_at_second_if != PROB_UNKNOWN) {
    float prob_cache_miss_at_first_index = prob_cache_miss_at_first_if;
    float prob_cache_hit_at_second_if = 1 - prob_cache_miss_at_second_if;
    // Compute the probability of a hit in the second location. We have the probability that the test at the second
    // location fails once the test at the first location has failed.
    float prob_cache_hit_at_second_index = prob_cache_miss_at_first_if * prob_cache_hit_at_second_if;
    float prob_cache_miss_at_second_index = 1 - prob_cache_hit_at_second_index;
    if (second_index != C->top() && prob_cache_miss_at_second_index < prob_cache_miss_at_first_index) {
      // The second location is more likely to lead to a hit than the first one. Have it be tested first.
      swap(first_index, second_index);
      swap(prob_cache_miss_at_first_index, prob_cache_miss_at_second_index);
      prob_cache_miss_at_first_if = prob_cache_miss_at_first_index;
      prob_cache_hit_at_second_index = 1 - prob_cache_miss_at_second_index;
      prob_cache_hit_at_second_if = prob_cache_hit_at_second_index / prob_cache_miss_at_first_if;
      prob_cache_miss_at_second_if = 1 - prob_cache_hit_at_second_if;
      if (first_if_cnt != COUNT_UNKNOWN) {
        second_if_cnt = first_if_cnt * prob_cache_miss_at_first_if;
      }
    }
  }
}

void PhaseIdealLoop::test_and_load_from_cache(Node* load_of_cache, Node* mem, Node* index, Node* c, float prob, float cnt,
                                              Node* sv, Node*& failure, Node*& hit, Node*& res) {
  BasicType bt = TypeAryPtr::OOPS->array_element_basic_type();
  uint shift  = exact_log2(type2aelembytes(bt));
  uint header = arrayOopDesc::base_offset_in_bytes(bt);

  Node* header_offset = _igvn.MakeConX(header);
  set_ctrl(header_offset, C->root());
  Node* base  = new AddPNode(load_of_cache, load_of_cache, header_offset);
  _igvn.register_new_node_with_optimizer(base);
  Node* casted_idx = Compile::conv_I2X_index(&_igvn, index, nullptr, c);
  ConINode* shift_node = _igvn.intcon(shift);
  set_ctrl(shift_node, C->root());
  Node* scale = new LShiftXNode(casted_idx, shift_node);
  _igvn.register_new_node_with_optimizer(scale);
  Node* adr = new AddPNode(load_of_cache, base, scale);
  _igvn.register_new_node_with_optimizer(adr);

  DecoratorSet decorators = C2_READ_ACCESS | IN_HEAP | IS_ARRAY | C2_CONTROL_DEPENDENT_LOAD;
  C2AccessValuePtr addr(adr, TypeAryPtr::OOPS);
  C2OptAccess access(_igvn, c, mem, decorators, bt, load_of_cache, addr);
  BarrierSetC2* bs = BarrierSet::barrier_set()->barrier_set_c2();
  Node* cache_load = bs->load_at(access, TypeAryPtr::OOPS->elem());

  Node* cmp = new CmpPNode(cache_load, sv);
  _igvn.register_new_node_with_optimizer(cmp);
  Node* bol = new BoolNode(cmp, BoolTest::ne);
  _igvn.register_new_node_with_optimizer(bol);
  set_subtree_ctrl(bol, true);
  IfNode* iff = new IfNode(c, bol, prob, cnt);
  IdealLoopTree* loop = get_loop(c);
  register_control(iff, loop, c);
  failure = new IfTrueNode(iff);
  register_control(failure, loop, iff);
  hit = new IfFalseNode(iff);
  register_control(hit, loop, iff);

  index = new AddINode(index, _igvn.intcon(1));
  _igvn.register_new_node_with_optimizer(index);
  casted_idx = Compile::conv_I2X_index(&_igvn, index, nullptr, hit);
  scale = new LShiftXNode(casted_idx, shift_node);
  _igvn.register_new_node_with_optimizer(scale);
  adr = new AddPNode(load_of_cache, base, scale);
  _igvn.register_new_node_with_optimizer(adr);
  C2AccessValuePtr addr_res(adr, TypeAryPtr::OOPS);
  C2OptAccess access_res(_igvn, c, mem, decorators, bt, load_of_cache, addr_res);
  res = bs->load_at(access_res, TypeAryPtr::OOPS->elem());
  set_subtree_ctrl(res, true);
}

bool PhaseIdealLoop::optimize_scoped_value_get_nodes() {
  bool progress = false;
  for (uint i = _scoped_value_get_nodes.size(); i > 0; i--) {
    Node* n = _scoped_value_get_nodes.at(i - 1);
    if (n->Opcode() == Op_ScopedValueGetHitsInCache) {
      ScopedValueGetHitsInCacheNode* hits_in_cache = n->as_ScopedValueGetHitsInCache();
      hits_in_cache->verify();
      ScopedValueGetLoadFromCacheNode* load_from_cache = hits_in_cache->load_from_cache();
      if (load_from_cache != nullptr) {
        load_from_cache->verify();
      }
      IfNode* iff = hits_in_cache->success_proj()->in(0)->as_If();
      for (uint j = 0; j < _scoped_value_get_nodes.size(); j++) {
        Node* m = _scoped_value_get_nodes.at(j);
        if (m == n) {
          continue;
        }
        if (m->Opcode() == Op_ScopedValueGetHitsInCache) {
          ScopedValueGetHitsInCacheNode* hits_in_cache_dom = m->as_ScopedValueGetHitsInCache();
          ScopedValueGetLoadFromCacheNode* load_from_cache_dom = hits_in_cache_dom->load_from_cache();
          IfProjNode* dom_proj = hits_in_cache_dom->success_proj();
          if (hits_in_cache_dom->scoped_value() == hits_in_cache->scoped_value() &&
              is_dominator(dom_proj, iff)) {
            // The success projection of a dominating ScopedValueGetHitsInCache dominates this ScopedValueGetHitsInCache
            // for the same ScopedValue object: replace this ScopedValueGetHitsInCache by the dominating one
            _igvn.replace_node(hits_in_cache, hits_in_cache_dom);
            if (load_from_cache_dom != nullptr && load_from_cache != nullptr) {
              _igvn.replace_node(load_from_cache, load_from_cache_dom);
            }
            Node* bol = iff->in(1);
            dominated_by(dom_proj, iff, false, false);
            _igvn.replace_node(bol, C->top());
            progress = true;
            _scoped_value_get_nodes.delete_at(i-1);
            break;
          }
        } else {
          ScopedValueGetResultNode* get_result_dom = m->as_ScopedValueGetResult();
          if (get_result_dom->scoped_value() == hits_in_cache->scoped_value() &&
              is_dominator(get_result_dom, iff)) {
            // A ScopedValueGetResult dominates this ScopedValueGetHitsInCache for the same ScopedValue object:
            // the result of the dominating ScopedValue.get() makes this ScopedValueGetHitsInCache useless
            Node* one = _igvn.intcon(1);
            set_ctrl(one, C->root());
            _igvn.replace_input_of(iff, 1, one);
            if (load_from_cache != nullptr) {
              Node* result_out = get_result_dom->result_out_or_null();
              if (result_out == nullptr) {
                result_out = new ProjNode(get_result_dom, ScopedValueGetResultNode::Result);
                register_new_node(result_out, get_result_dom);
              }
              _igvn.replace_node(load_from_cache, result_out);
            }
            _igvn.replace_node(hits_in_cache, C->top());
            progress = true;
            _scoped_value_get_nodes.delete_at(i-1);
            break;
          }
        }
      }
    } else {
      ScopedValueGetResultNode* get_result = n->as_ScopedValueGetResult();
      for (uint j = 0; j < _scoped_value_get_nodes.size(); j++) {
        Node* m = _scoped_value_get_nodes.at(j);
        if (m == n) {
          continue;
        }
        if (m->Opcode() == Op_ScopedValueGetHitsInCache) {
          ScopedValueGetHitsInCacheNode* hits_in_cache_dom = m->as_ScopedValueGetHitsInCache();
          IfProjNode* dom_proj = hits_in_cache_dom->success_proj();
          if (replace_scoped_value_result_by_dominator(get_result, hits_in_cache_dom->scoped_value(), dom_proj)) {
            // This ScopedValueGetResult is dominated by the success projection of ScopedValueGetHitsInCache for the same
            // ScopedValue object: either the ScopedValueGetResult and ScopedValueGetHitsInCache are from the same
            // ScopedValue.get() and we remove the ScopedValueGetResult because it's only useful to optimize
            // ScopedValue.get() where the slow path is taken. Or They are from difference ScopedValue.get() and we
            // remove the ScopedValueGetResult. Its companion ScopedValueGetHitsInCache should be removed as well as part
            // of this round of optimizations.
            progress = true;
            _scoped_value_get_nodes.delete_at(i-1);
            break;
          }
        } else {
          assert(m->Opcode() == Op_ScopedValueGetResult, "There's no other ScopedValue,get() related nodes");
          ScopedValueGetResultNode* get_result_dom = m->as_ScopedValueGetResult();
          if (replace_scoped_value_result_by_dominator(get_result, get_result_dom->scoped_value(), get_result_dom)) {
            // This ScopedValueGetResult is dominated by another ScopedValueGetResult for the same ScopedValue object:
            // remove this one and use the result from the dominating ScopedValue.get()
            progress = true;
            _scoped_value_get_nodes.delete_at(i-1);
            break;
          }
        }
      }
    }
  }
  return progress;
}

bool PhaseIdealLoop::replace_scoped_value_result_by_dominator(ScopedValueGetResultNode* get_result, Node* scoped_value_object, Node* dom_ctrl) {
  if (scoped_value_object == get_result->scoped_value() &&
      is_dominator(dom_ctrl, get_result)) {
    lazy_replace(get_result->control_out(), get_result->in(0));
    ProjNode* result_out = get_result->result_out_or_null();
    if (result_out != nullptr) {
      _igvn.replace_node(result_out, get_result->in(ScopedValueGetResultNode::GetResult));
    }
    return true;
  }
  return false;
}

#ifndef PRODUCT
//------------------------------print_statistics-------------------------------
int PhaseIdealLoop::_loop_invokes=0;// Count of PhaseIdealLoop invokes
int PhaseIdealLoop::_loop_work=0; // Sum of PhaseIdealLoop x unique
volatile int PhaseIdealLoop::_long_loop_candidates=0; // Number of long loops seen
volatile int PhaseIdealLoop::_long_loop_nests=0; // Number of long loops successfully transformed to a nest
volatile int PhaseIdealLoop::_long_loop_counted_loops=0; // Number of long loops successfully transformed to a counted loop
void PhaseIdealLoop::print_statistics() {
  tty->print_cr("PhaseIdealLoop=%d, sum _unique=%d, long loops=%d/%d/%d", _loop_invokes, _loop_work, _long_loop_counted_loops, _long_loop_nests, _long_loop_candidates);
}
#endif

#ifdef ASSERT
// Build a verify-only PhaseIdealLoop, and see that it agrees with "this".
void PhaseIdealLoop::verify() const {
  ResourceMark rm;
  int old_progress = C->major_progress();
  bool success = true;

  PhaseIdealLoop phase_verify(_igvn, this);
  if (C->failing()) return;

  // Verify ctrl and idom of every node.
  success &= verify_idom_and_nodes(C->root(), &phase_verify);

  // Verify loop-tree.
  success &= _ltree_root->verify_tree(phase_verify._ltree_root);

  assert(success, "VerifyLoopOptimizations failed");

  // Major progress was cleared by creating a verify version of PhaseIdealLoop.
  C->restore_major_progress(old_progress);
}

// Perform a BFS starting at n, through all inputs.
// Call verify_idom and verify_node on all nodes of BFS traversal.
bool PhaseIdealLoop::verify_idom_and_nodes(Node* root, const PhaseIdealLoop* phase_verify) const {
  Unique_Node_List worklist;
  worklist.push(root);
  bool success = true;
  for (uint i = 0; i < worklist.size(); i++) {
    Node* n = worklist.at(i);
    // process node
    success &= verify_idom(n, phase_verify);
    success &= verify_loop_ctrl(n, phase_verify);
    // visit inputs
    for (uint j = 0; j < n->req(); j++) {
      if (n->in(j) != nullptr) {
        worklist.push(n->in(j));
      }
    }
  }
  return success;
}

// Verify dominator structure (IDOM).
bool PhaseIdealLoop::verify_idom(Node* n, const PhaseIdealLoop* phase_verify) const {
  // Verify IDOM for all CFG nodes (except root).
  if (!n->is_CFG() || n->is_Root()) {
    return true; // pass
  }

  if (n->_idx >= _idom_size) {
    tty->print("CFG Node with no idom: ");
    n->dump();
    return false; // fail
  }

  Node* id = idom_no_update(n);
  Node* id_verify = phase_verify->idom_no_update(n);
  if (id != id_verify) {
    tty->print("Mismatching idom for node: ");
    n->dump();
    tty->print("  We have idom: ");
    id->dump();
    tty->print("  Verify has idom: ");
    id_verify->dump();
    tty->cr();
    return false; // fail
  }
  return true; // pass
}

// Verify "_loop_or_ctrl": control and loop membership.
//  (0) _loop_or_ctrl[i] == nullptr -> node not reachable.
//  (1) has_ctrl -> check lowest bit. 1 -> data node. 0 -> ctrl node.
//  (2) has_ctrl true: get_ctrl_no_update returns ctrl of data node.
//  (3) has_ctrl false: get_loop_idx returns IdealLoopTree for ctrl node.
bool PhaseIdealLoop::verify_loop_ctrl(Node* n, const PhaseIdealLoop* phase_verify) const {
  const uint i = n->_idx;
  // The loop-tree was built from def to use (top-down).
  // The verification happens from use to def (bottom-up).
  // We may thus find nodes during verification that are not in the loop-tree.
  if (_loop_or_ctrl[i] == nullptr || phase_verify->_loop_or_ctrl[i] == nullptr) {
    if (_loop_or_ctrl[i] != nullptr || phase_verify->_loop_or_ctrl[i] != nullptr) {
      tty->print_cr("Was reachable in only one. this %d, verify %d.",
                 _loop_or_ctrl[i] != nullptr, phase_verify->_loop_or_ctrl[i] != nullptr);
      n->dump();
      return false; // fail
    }
    // Not reachable for both.
    return true; // pass
  }

  if (n->is_CFG() == has_ctrl(n)) {
    tty->print_cr("Exactly one should be true: %d for is_CFG, %d for has_ctrl.", n->is_CFG(), has_ctrl(n));
    n->dump();
    return false; // fail
  }

  if (has_ctrl(n) != phase_verify->has_ctrl(n)) {
    tty->print_cr("Mismatch has_ctrl: %d for this, %d for verify.", has_ctrl(n), phase_verify->has_ctrl(n));
    n->dump();
    return false; // fail
  } else if (has_ctrl(n)) {
    assert(phase_verify->has_ctrl(n), "sanity");
    // n is a data node.
    // Verify that its ctrl is the same.

    // Broken part of VerifyLoopOptimizations (A)
    // Reason:
    //   BUG, wrong control set for example in
    //   PhaseIdealLoop::split_if_with_blocks
    //   at "set_ctrl(x, new_ctrl);"
    /*
    if( _loop_or_ctrl[i] != loop_verify->_loop_or_ctrl[i] &&
        get_ctrl_no_update(n) != loop_verify->get_ctrl_no_update(n) ) {
      tty->print("Mismatched control setting for: ");
      n->dump();
      if( fail++ > 10 ) return;
      Node *c = get_ctrl_no_update(n);
      tty->print("We have it as: ");
      if( c->in(0) ) c->dump();
        else tty->print_cr("N%d",c->_idx);
      tty->print("Verify thinks: ");
      if( loop_verify->has_ctrl(n) )
        loop_verify->get_ctrl_no_update(n)->dump();
      else
        loop_verify->get_loop_idx(n)->dump();
      tty->cr();
    }
    */
    return true; // pass
  } else {
    assert(!phase_verify->has_ctrl(n), "sanity");
    // n is a ctrl node.
    // Verify that not has_ctrl, and that get_loop_idx is the same.

    // Broken part of VerifyLoopOptimizations (B)
    // Reason:
    //   NeverBranch node for example is added to loop outside its scope.
    //   Once we run build_loop_tree again, it is added to the correct loop.
    /*
    if (!C->major_progress()) {
      // Loop selection can be messed up if we did a major progress
      // operation, like split-if.  Do not verify in that case.
      IdealLoopTree *us = get_loop_idx(n);
      IdealLoopTree *them = loop_verify->get_loop_idx(n);
      if( us->_head != them->_head ||  us->_tail != them->_tail ) {
        tty->print("Unequals loops for: ");
        n->dump();
        if( fail++ > 10 ) return;
        tty->print("We have it as: ");
        us->dump();
        tty->print("Verify thinks: ");
        them->dump();
        tty->cr();
      }
    }
    */
    return true; // pass
  }
}

int compare_tree(IdealLoopTree* const& a, IdealLoopTree* const& b) {
  assert(a != nullptr && b != nullptr, "must be");
  return a->_head->_idx - b->_head->_idx;
}

GrowableArray<IdealLoopTree*> IdealLoopTree::collect_sorted_children() const {
  GrowableArray<IdealLoopTree*> children;
  IdealLoopTree* child = _child;
  while (child != nullptr) {
    assert(child->_parent == this, "all must be children of this");
    children.insert_sorted<compare_tree>(child);
    child = child->_next;
  }
  return children;
}

// Verify that tree structures match. Because the CFG can change, siblings
// within the loop tree can be reordered. We attempt to deal with that by
// reordering the verify's loop tree if possible.
bool IdealLoopTree::verify_tree(IdealLoopTree* loop_verify) const {
  assert(_head == loop_verify->_head, "mismatched loop head");
  assert(this->_parent != nullptr || this->_next == nullptr, "is_root_loop implies has_no_sibling");

  // Collect the children
  GrowableArray<IdealLoopTree*> children = collect_sorted_children();
  GrowableArray<IdealLoopTree*> children_verify = loop_verify->collect_sorted_children();

  bool success = true;

  // Compare the two children lists
  for (int i = 0, j = 0; i < children.length() || j < children_verify.length(); ) {
    IdealLoopTree* child        = nullptr;
    IdealLoopTree* child_verify = nullptr;
    // Read from both lists, if possible.
    if (i < children.length()) {
      child = children.at(i);
    }
    if (j < children_verify.length()) {
      child_verify = children_verify.at(j);
    }
    assert(child != nullptr || child_verify != nullptr, "must find at least one");
    if (child != nullptr && child_verify != nullptr && child->_head != child_verify->_head) {
      // We found two non-equal children. Select the smaller one.
      if (child->_head->_idx < child_verify->_head->_idx) {
        child_verify = nullptr;
      } else {
        child = nullptr;
      }
    }
    // Process the two children, or potentially log the failure if we only found one.
    if (child_verify == nullptr) {
      if (child->_irreducible && Compile::current()->major_progress()) {
        // Irreducible loops can pick a different header (one of its entries).
      } else {
        tty->print_cr("We have a loop that verify does not have");
        child->dump();
        success = false;
      }
      i++; // step for this
    } else if (child == nullptr) {
      if (child_verify->_irreducible && Compile::current()->major_progress()) {
        // Irreducible loops can pick a different header (one of its entries).
      } else if (child_verify->_head->as_Region()->is_in_infinite_subgraph()) {
        // Infinite loops do not get attached to the loop-tree on their first visit.
        // "this" runs before "loop_verify". It is thus possible that we find the
        // infinite loop only for "child_verify". Only finding it with "child" would
        // mean that we lost it, which is not ok.
      } else {
        tty->print_cr("Verify has a loop that we do not have");
        child_verify->dump();
        success = false;
      }
      j++; // step for verify
    } else {
      assert(child->_head == child_verify->_head, "We have both and they are equal");
      success &= child->verify_tree(child_verify); // Recursion
      i++; // step for this
      j++; // step for verify
    }
  }

  // Broken part of VerifyLoopOptimizations (D)
  // Reason:
  //   split_if has to update the _tail, if it is modified. But that is done by
  //   checking to what loop the iff belongs to. That info can be wrong, and then
  //   we do not update the _tail correctly.
  /*
  Node *tail = _tail;           // Inline a non-updating version of
  while( !tail->in(0) )         // the 'tail()' call.
    tail = tail->in(1);
  assert( tail == loop->_tail, "mismatched loop tail" );
  */

  if (_head->is_CountedLoop()) {
    CountedLoopNode *cl = _head->as_CountedLoop();

    Node* ctrl     = cl->init_control();
    Node* back     = cl->back_control();
    assert(ctrl != nullptr && ctrl->is_CFG(), "sane loop in-ctrl");
    assert(back != nullptr && back->is_CFG(), "sane loop backedge");
    cl->loopexit(); // assert implied
  }

  // Broken part of VerifyLoopOptimizations (E)
  // Reason:
  //   PhaseIdealLoop::split_thru_region creates new nodes for loop that are not added
  //   to the loop body. Or maybe they are not added to the correct loop.
  //   at "Node* x = n->clone();"
  /*
  // Innermost loops need to verify loop bodies,
  // but only if no 'major_progress'
  int fail = 0;
  if (!Compile::current()->major_progress() && _child == nullptr) {
    for( uint i = 0; i < _body.size(); i++ ) {
      Node *n = _body.at(i);
      if (n->outcnt() == 0)  continue; // Ignore dead
      uint j;
      for( j = 0; j < loop->_body.size(); j++ )
        if( loop->_body.at(j) == n )
          break;
      if( j == loop->_body.size() ) { // Not found in loop body
        // Last ditch effort to avoid assertion: Its possible that we
        // have some users (so outcnt not zero) but are still dead.
        // Try to find from root.
        if (Compile::current()->root()->find(n->_idx)) {
          fail++;
          tty->print("We have that verify does not: ");
          n->dump();
        }
      }
    }
    for( uint i2 = 0; i2 < loop->_body.size(); i2++ ) {
      Node *n = loop->_body.at(i2);
      if (n->outcnt() == 0)  continue; // Ignore dead
      uint j;
      for( j = 0; j < _body.size(); j++ )
        if( _body.at(j) == n )
          break;
      if( j == _body.size() ) { // Not found in loop body
        // Last ditch effort to avoid assertion: Its possible that we
        // have some users (so outcnt not zero) but are still dead.
        // Try to find from root.
        if (Compile::current()->root()->find(n->_idx)) {
          fail++;
          tty->print("Verify has that we do not: ");
          n->dump();
        }
      }
    }
    assert( !fail, "loop body mismatch" );
  }
  */
  return success;
}
#endif

//------------------------------set_idom---------------------------------------
void PhaseIdealLoop::set_idom(Node* d, Node* n, uint dom_depth) {
  uint idx = d->_idx;
  if (idx >= _idom_size) {
    uint newsize = next_power_of_2(idx);
    _idom      = REALLOC_RESOURCE_ARRAY( Node*,     _idom,_idom_size,newsize);
    _dom_depth = REALLOC_RESOURCE_ARRAY( uint, _dom_depth,_idom_size,newsize);
    memset( _dom_depth + _idom_size, 0, (newsize - _idom_size) * sizeof(uint) );
    _idom_size = newsize;
  }
  _idom[idx] = n;
  _dom_depth[idx] = dom_depth;
}

//------------------------------recompute_dom_depth---------------------------------------
// The dominator tree is constructed with only parent pointers.
// This recomputes the depth in the tree by first tagging all
// nodes as "no depth yet" marker.  The next pass then runs up
// the dom tree from each node marked "no depth yet", and computes
// the depth on the way back down.
void PhaseIdealLoop::recompute_dom_depth() {
  uint no_depth_marker = C->unique();
  uint i;
  // Initialize depth to "no depth yet" and realize all lazy updates
  for (i = 0; i < _idom_size; i++) {
    // Only indices with a _dom_depth has a Node* or null (otherwise uninitialized).
    if (_dom_depth[i] > 0 && _idom[i] != nullptr) {
      _dom_depth[i] = no_depth_marker;

      // heal _idom if it has a fwd mapping in _loop_or_ctrl
      if (_idom[i]->in(0) == nullptr) {
        idom(i);
      }
    }
  }
  if (_dom_stk == nullptr) {
    uint init_size = C->live_nodes() / 100; // Guess that 1/100 is a reasonable initial size.
    if (init_size < 10) init_size = 10;
    _dom_stk = new GrowableArray<uint>(init_size);
  }
  // Compute new depth for each node.
  for (i = 0; i < _idom_size; i++) {
    uint j = i;
    // Run up the dom tree to find a node with a depth
    while (_dom_depth[j] == no_depth_marker) {
      _dom_stk->push(j);
      j = _idom[j]->_idx;
    }
    // Compute the depth on the way back down this tree branch
    uint dd = _dom_depth[j] + 1;
    while (_dom_stk->length() > 0) {
      uint j = _dom_stk->pop();
      _dom_depth[j] = dd;
      dd++;
    }
  }
}

//------------------------------sort-------------------------------------------
// Insert 'loop' into the existing loop tree.  'innermost' is a leaf of the
// loop tree, not the root.
IdealLoopTree *PhaseIdealLoop::sort( IdealLoopTree *loop, IdealLoopTree *innermost ) {
  if( !innermost ) return loop; // New innermost loop

  int loop_preorder = get_preorder(loop->_head); // Cache pre-order number
  assert( loop_preorder, "not yet post-walked loop" );
  IdealLoopTree **pp = &innermost;      // Pointer to previous next-pointer
  IdealLoopTree *l = *pp;               // Do I go before or after 'l'?

  // Insert at start of list
  while( l ) {                  // Insertion sort based on pre-order
    if( l == loop ) return innermost; // Already on list!
    int l_preorder = get_preorder(l->_head); // Cache pre-order number
    assert( l_preorder, "not yet post-walked l" );
    // Check header pre-order number to figure proper nesting
    if( loop_preorder > l_preorder )
      break;                    // End of insertion
    // If headers tie (e.g., shared headers) check tail pre-order numbers.
    // Since I split shared headers, you'd think this could not happen.
    // BUT: I must first do the preorder numbering before I can discover I
    // have shared headers, so the split headers all get the same preorder
    // number as the RegionNode they split from.
    if( loop_preorder == l_preorder &&
        get_preorder(loop->_tail) < get_preorder(l->_tail) )
      break;                    // Also check for shared headers (same pre#)
    pp = &l->_parent;           // Chain up list
    l = *pp;
  }
  // Link into list
  // Point predecessor to me
  *pp = loop;
  // Point me to successor
  IdealLoopTree *p = loop->_parent;
  loop->_parent = l;            // Point me to successor
  if( p ) sort( p, innermost ); // Insert my parents into list as well
  return innermost;
}

//------------------------------build_loop_tree--------------------------------
// I use a modified Vick/Tarjan algorithm.  I need pre- and a post- visit
// bits.  The _loop_or_ctrl[] array is mapped by Node index and holds a null for
// not-yet-pre-walked, pre-order # for pre-but-not-post-walked and holds the
// tightest enclosing IdealLoopTree for post-walked.
//
// During my forward walk I do a short 1-layer lookahead to see if I can find
// a loop backedge with that doesn't have any work on the backedge.  This
// helps me construct nested loops with shared headers better.
//
// Once I've done the forward recursion, I do the post-work.  For each child
// I check to see if there is a backedge.  Backedges define a loop!  I
// insert an IdealLoopTree at the target of the backedge.
//
// During the post-work I also check to see if I have several children
// belonging to different loops.  If so, then this Node is a decision point
// where control flow can choose to change loop nests.  It is at this
// decision point where I can figure out how loops are nested.  At this
// time I can properly order the different loop nests from my children.
// Note that there may not be any backedges at the decision point!
//
// Since the decision point can be far removed from the backedges, I can't
// order my loops at the time I discover them.  Thus at the decision point
// I need to inspect loop header pre-order numbers to properly nest my
// loops.  This means I need to sort my childrens' loops by pre-order.
// The sort is of size number-of-control-children, which generally limits
// it to size 2 (i.e., I just choose between my 2 target loops).
void PhaseIdealLoop::build_loop_tree() {
  // Allocate stack of size C->live_nodes()/2 to avoid frequent realloc
  GrowableArray <Node *> bltstack(C->live_nodes() >> 1);
  Node *n = C->root();
  bltstack.push(n);
  int pre_order = 1;
  int stack_size;

  while ( ( stack_size = bltstack.length() ) != 0 ) {
    n = bltstack.top(); // Leave node on stack
    if ( !is_visited(n) ) {
      // ---- Pre-pass Work ----
      // Pre-walked but not post-walked nodes need a pre_order number.

      set_preorder_visited( n, pre_order ); // set as visited

      // ---- Scan over children ----
      // Scan first over control projections that lead to loop headers.
      // This helps us find inner-to-outer loops with shared headers better.

      // Scan children's children for loop headers.
      for ( int i = n->outcnt() - 1; i >= 0; --i ) {
        Node* m = n->raw_out(i);       // Child
        if( m->is_CFG() && !is_visited(m) ) { // Only for CFG children
          // Scan over children's children to find loop
          for (DUIterator_Fast jmax, j = m->fast_outs(jmax); j < jmax; j++) {
            Node* l = m->fast_out(j);
            if( is_visited(l) &&       // Been visited?
                !is_postvisited(l) &&  // But not post-visited
                get_preorder(l) < pre_order ) { // And smaller pre-order
              // Found!  Scan the DFS down this path before doing other paths
              bltstack.push(m);
              break;
            }
          }
        }
      }
      pre_order++;
    }
    else if ( !is_postvisited(n) ) {
      // Note: build_loop_tree_impl() adds out edges on rare occasions,
      // such as com.sun.rsasign.am::a.
      // For non-recursive version, first, process current children.
      // On next iteration, check if additional children were added.
      for ( int k = n->outcnt() - 1; k >= 0; --k ) {
        Node* u = n->raw_out(k);
        if ( u->is_CFG() && !is_visited(u) ) {
          bltstack.push(u);
        }
      }
      if ( bltstack.length() == stack_size ) {
        // There were no additional children, post visit node now
        (void)bltstack.pop(); // Remove node from stack
        pre_order = build_loop_tree_impl( n, pre_order );
        // Check for bailout
        if (C->failing()) {
          return;
        }
        // Check to grow _preorders[] array for the case when
        // build_loop_tree_impl() adds new nodes.
        check_grow_preorders();
      }
    }
    else {
      (void)bltstack.pop(); // Remove post-visited node from stack
    }
  }
  DEBUG_ONLY(verify_regions_in_irreducible_loops();)
}

//------------------------------build_loop_tree_impl---------------------------
int PhaseIdealLoop::build_loop_tree_impl( Node *n, int pre_order ) {
  // ---- Post-pass Work ----
  // Pre-walked but not post-walked nodes need a pre_order number.

  // Tightest enclosing loop for this Node
  IdealLoopTree *innermost = nullptr;

  // For all children, see if any edge is a backedge.  If so, make a loop
  // for it.  Then find the tightest enclosing loop for the self Node.
  for (DUIterator_Fast imax, i = n->fast_outs(imax); i < imax; i++) {
    Node* m = n->fast_out(i);   // Child
    if( n == m ) continue;      // Ignore control self-cycles
    if( !m->is_CFG() ) continue;// Ignore non-CFG edges

    IdealLoopTree *l;           // Child's loop
    if( !is_postvisited(m) ) {  // Child visited but not post-visited?
      // Found a backedge
      assert( get_preorder(m) < pre_order, "should be backedge" );
      // Check for the RootNode, which is already a LoopNode and is allowed
      // to have multiple "backedges".
      if( m == C->root()) {     // Found the root?
        l = _ltree_root;        // Root is the outermost LoopNode
      } else {                  // Else found a nested loop
        // Insert a LoopNode to mark this loop.
        l = new IdealLoopTree(this, m, n);
      } // End of Else found a nested loop
      if( !has_loop(m) )        // If 'm' does not already have a loop set
        set_loop(m, l);         // Set loop header to loop now

    } else {                    // Else not a nested loop
      if (!_loop_or_ctrl[m->_idx]) continue; // Dead code has no loop
      l = get_loop(m);          // Get previously determined loop
      // If successor is header of a loop (nest), move up-loop till it
      // is a member of some outer enclosing loop.  Since there are no
      // shared headers (I've split them already) I only need to go up
      // at most 1 level.
      while( l && l->_head == m ) // Successor heads loop?
        l = l->_parent;         // Move up 1 for me
      // If this loop is not properly parented, then this loop
      // has no exit path out, i.e. its an infinite loop.
      if( !l ) {
        // Make loop "reachable" from root so the CFG is reachable.  Basically
        // insert a bogus loop exit that is never taken.  'm', the loop head,
        // points to 'n', one (of possibly many) fall-in paths.  There may be
        // many backedges as well.

        // Here I set the loop to be the root loop.  I could have, after
        // inserting a bogus loop exit, restarted the recursion and found my
        // new loop exit.  This would make the infinite loop a first-class
        // loop and it would then get properly optimized.  What's the use of
        // optimizing an infinite loop?
        l = _ltree_root;        // Oops, found infinite loop

        if (!_verify_only) {
          // Insert the NeverBranch between 'm' and it's control user.
          NeverBranchNode *iff = new NeverBranchNode( m );
          _igvn.register_new_node_with_optimizer(iff);
          set_loop(iff, l);
          Node *if_t = new CProjNode( iff, 0 );
          _igvn.register_new_node_with_optimizer(if_t);
          set_loop(if_t, l);

          Node* cfg = nullptr;       // Find the One True Control User of m
          for (DUIterator_Fast jmax, j = m->fast_outs(jmax); j < jmax; j++) {
            Node* x = m->fast_out(j);
            if (x->is_CFG() && x != m && x != iff)
              { cfg = x; break; }
          }
          assert(cfg != nullptr, "must find the control user of m");
          uint k = 0;             // Probably cfg->in(0)
          while( cfg->in(k) != m ) k++; // But check in case cfg is a Region
          _igvn.replace_input_of(cfg, k, if_t); // Now point to NeverBranch

          // Now create the never-taken loop exit
          Node *if_f = new CProjNode( iff, 1 );
          _igvn.register_new_node_with_optimizer(if_f);
          set_loop(if_f, l);
          // Find frame ptr for Halt.  Relies on the optimizer
          // V-N'ing.  Easier and quicker than searching through
          // the program structure.
          Node *frame = new ParmNode( C->start(), TypeFunc::FramePtr );
          _igvn.register_new_node_with_optimizer(frame);
          // Halt & Catch Fire
          Node* halt = new HaltNode(if_f, frame, "never-taken loop exit reached");
          _igvn.register_new_node_with_optimizer(halt);
          set_loop(halt, l);
          _igvn.add_input_to(C->root(), halt);
        }
        set_loop(C->root(), _ltree_root);
      }
    }
    if (is_postvisited(l->_head)) {
      // We are currently visiting l, but its head has already been post-visited.
      // l is irreducible: we just found a second entry m.
      _has_irreducible_loops = true;
      RegionNode* secondary_entry = m->as_Region();
      DEBUG_ONLY(secondary_entry->verify_can_be_irreducible_entry();)

      // Walk up the loop-tree, mark all loops that are already post-visited as irreducible
      // Since m is a secondary entry to them all.
      while( is_postvisited(l->_head) ) {
        l->_irreducible = 1; // = true
        RegionNode* head = l->_head->as_Region();
        DEBUG_ONLY(head->verify_can_be_irreducible_entry();)
        l = l->_parent;
        // Check for bad CFG here to prevent crash, and bailout of compile
        if (l == nullptr) {
#ifndef PRODUCT
          if (TraceLoopOpts) {
            tty->print_cr("bailout: unhandled CFG: infinite irreducible loop");
            m->dump();
          }
#endif
          // This is a rare case that we do not want to handle in C2.
          C->record_method_not_compilable("unhandled CFG detected during loop optimization");
          return pre_order;
        }
      }
    }
    if (!_verify_only) {
      C->set_has_irreducible_loop(_has_irreducible_loops);
    }

    // This Node might be a decision point for loops.  It is only if
    // it's children belong to several different loops.  The sort call
    // does a trivial amount of work if there is only 1 child or all
    // children belong to the same loop.  If however, the children
    // belong to different loops, the sort call will properly set the
    // _parent pointers to show how the loops nest.
    //
    // In any case, it returns the tightest enclosing loop.
    innermost = sort( l, innermost );
  }

  // Def-use info will have some dead stuff; dead stuff will have no
  // loop decided on.

  // Am I a loop header?  If so fix up my parent's child and next ptrs.
  if( innermost && innermost->_head == n ) {
    assert( get_loop(n) == innermost, "" );
    IdealLoopTree *p = innermost->_parent;
    IdealLoopTree *l = innermost;
    while( p && l->_head == n ) {
      l->_next = p->_child;     // Put self on parents 'next child'
      p->_child = l;            // Make self as first child of parent
      l = p;                    // Now walk up the parent chain
      p = l->_parent;
    }
  } else {
    // Note that it is possible for a LoopNode to reach here, if the
    // backedge has been made unreachable (hence the LoopNode no longer
    // denotes a Loop, and will eventually be removed).

    // Record tightest enclosing loop for self.  Mark as post-visited.
    set_loop(n, innermost);
    // Also record has_call flag early on
    if( innermost ) {
      if( n->is_Call() && !n->is_CallLeaf() && !n->is_macro() ) {
        // Do not count uncommon calls
        if( !n->is_CallStaticJava() || !n->as_CallStaticJava()->_name ) {
          Node *iff = n->in(0)->in(0);
          // No any calls for vectorized loops.
          if (C->do_superword() ||
              !iff->is_If() ||
              (n->in(0)->Opcode() == Op_IfFalse && (1.0 - iff->as_If()->_prob) >= 0.01) ||
              iff->as_If()->_prob >= 0.01) {
            innermost->_has_call = 1;
          }
        }
      } else if( n->is_Allocate() && n->as_Allocate()->_is_scalar_replaceable ) {
        // Disable loop optimizations if the loop has a scalar replaceable
        // allocation. This disabling may cause a potential performance lost
        // if the allocation is not eliminated for some reason.
        innermost->_allow_optimizations = false;
        innermost->_has_call = 1; // = true
      } else if (n->Opcode() == Op_SafePoint) {
        // Record all safepoints in this loop.
        if (innermost->_safepts == nullptr) innermost->_safepts = new Node_List();
        innermost->_safepts->push(n);
      }
    }
  }

  // Flag as post-visited now
  set_postvisited(n);
  return pre_order;
}

#ifdef ASSERT
//--------------------------verify_regions_in_irreducible_loops----------------
// Iterate down from Root through CFG, verify for every region:
// if it is in an irreducible loop it must be marked as such
void PhaseIdealLoop::verify_regions_in_irreducible_loops() {
  ResourceMark rm;
  if (!_has_irreducible_loops) {
    // last build_loop_tree has not found any irreducible loops
    // hence no region has to be marked is_in_irreduible_loop
    return;
  }

  RootNode* root = C->root();
  Unique_Node_List worklist; // visit all nodes once
  worklist.push(root);
  bool failure = false;
  for (uint i = 0; i < worklist.size(); i++) {
    Node* n = worklist.at(i);
    if (n->is_Region()) {
      RegionNode* region = n->as_Region();
      if (is_in_irreducible_loop(region) &&
          region->loop_status() == RegionNode::LoopStatus::Reducible) {
        failure = true;
        tty->print("irreducible! ");
        region->dump();
      }
    }
    for (DUIterator_Fast jmax, j = n->fast_outs(jmax); j < jmax; j++) {
      Node* use = n->fast_out(j);
      if (use->is_CFG()) {
        worklist.push(use); // push if was not pushed before
      }
    }
  }
  assert(!failure, "region in irreducible loop was marked as reducible");
}

//---------------------------is_in_irreducible_loop-------------------------
// Analogous to ciTypeFlow::Block::is_in_irreducible_loop
bool PhaseIdealLoop::is_in_irreducible_loop(RegionNode* region) {
  if (!_has_irreducible_loops) {
    return false; // no irreducible loop in graph
  }
  IdealLoopTree* l = get_loop(region); // l: innermost loop that contains region
  do {
    if (l->_irreducible) {
      return true; // found it
    }
    if (l == _ltree_root) {
      return false; // reached root, terimnate
    }
    l = l->_parent;
  } while (l != nullptr);
  assert(region->is_in_infinite_subgraph(), "must be in infinite subgraph");
  // We have "l->_parent == nullptr", which happens only for infinite loops,
  // where no parent is attached to the loop. We did not find any irreducible
  // loop from this block out to lp. Thus lp only has one entry, and no exit
  // (it is infinite and reducible). We can always rewrite an infinite loop
  // that is nested inside other loops:
  // while(condition) { infinite_loop; }
  // with an equivalent program where the infinite loop is an outermost loop
  // that is not nested in any loop:
  // while(condition) { break; } infinite_loop;
  // Thus, we can understand lp as an outermost loop, and can terminate and
  // conclude: this block is in no irreducible loop.
  return false;
}
#endif

//------------------------------build_loop_early-------------------------------
// Put Data nodes into some loop nest, by setting the _loop_or_ctrl[]->loop mapping.
// First pass computes the earliest controlling node possible.  This is the
// controlling input with the deepest dominating depth.
void PhaseIdealLoop::build_loop_early( VectorSet &visited, Node_List &worklist, Node_Stack &nstack ) {
  while (worklist.size() != 0) {
    // Use local variables nstack_top_n & nstack_top_i to cache values
    // on nstack's top.
    Node *nstack_top_n = worklist.pop();
    uint  nstack_top_i = 0;
//while_nstack_nonempty:
    while (true) {
      // Get parent node and next input's index from stack's top.
      Node  *n = nstack_top_n;
      uint   i = nstack_top_i;
      uint cnt = n->req(); // Count of inputs
      if (i == 0) {        // Pre-process the node.
        if( has_node(n) &&            // Have either loop or control already?
            !has_ctrl(n) ) {          // Have loop picked out already?
          // During "merge_many_backedges" we fold up several nested loops
          // into a single loop.  This makes the members of the original
          // loop bodies pointing to dead loops; they need to move up
          // to the new UNION'd larger loop.  I set the _head field of these
          // dead loops to null and the _parent field points to the owning
          // loop.  Shades of UNION-FIND algorithm.
          IdealLoopTree *ilt;
          while( !(ilt = get_loop(n))->_head ) {
            // Normally I would use a set_loop here.  But in this one special
            // case, it is legal (and expected) to change what loop a Node
            // belongs to.
            _loop_or_ctrl.map(n->_idx, (Node*)(ilt->_parent));
          }
          // Remove safepoints ONLY if I've already seen I don't need one.
          // (the old code here would yank a 2nd safepoint after seeing a
          // first one, even though the 1st did not dominate in the loop body
          // and thus could be avoided indefinitely)
          if( !_verify_only && !_verify_me && ilt->_has_sfpt && n->Opcode() == Op_SafePoint &&
              is_deleteable_safept(n)) {
            Node *in = n->in(TypeFunc::Control);
            lazy_replace(n,in);       // Pull safepoint now
            if (ilt->_safepts != nullptr) {
              ilt->_safepts->yank(n);
            }
            // Carry on with the recursion "as if" we are walking
            // only the control input
            if( !visited.test_set( in->_idx ) ) {
              worklist.push(in);      // Visit this guy later, using worklist
            }
            // Get next node from nstack:
            // - skip n's inputs processing by setting i > cnt;
            // - we also will not call set_early_ctrl(n) since
            //   has_node(n) == true (see the condition above).
            i = cnt + 1;
          }
        }
      } // if (i == 0)

      // Visit all inputs
      bool done = true;       // Assume all n's inputs will be processed
      while (i < cnt) {
        Node *in = n->in(i);
        ++i;
        if (in == nullptr) continue;
        if (in->pinned() && !in->is_CFG())
          set_ctrl(in, in->in(0));
        int is_visited = visited.test_set( in->_idx );
        if (!has_node(in)) {  // No controlling input yet?
          assert( !in->is_CFG(), "CFG Node with no controlling input?" );
          assert( !is_visited, "visit only once" );
          nstack.push(n, i);  // Save parent node and next input's index.
          nstack_top_n = in;  // Process current input now.
          nstack_top_i = 0;
          done = false;       // Not all n's inputs processed.
          break; // continue while_nstack_nonempty;
        } else if (!is_visited) {
          // This guy has a location picked out for him, but has not yet
          // been visited.  Happens to all CFG nodes, for instance.
          // Visit him using the worklist instead of recursion, to break
          // cycles.  Since he has a location already we do not need to
          // find his location before proceeding with the current Node.
          worklist.push(in);  // Visit this guy later, using worklist
        }
      }
      if (done) {
        // All of n's inputs have been processed, complete post-processing.

        // Compute earliest point this Node can go.
        // CFG, Phi, pinned nodes already know their controlling input.
        if (!has_node(n)) {
          // Record earliest legal location
          set_early_ctrl(n, false);
        }
        if (nstack.is_empty()) {
          // Finished all nodes on stack.
          // Process next node on the worklist.
          break;
        }
        // Get saved parent node and next input's index.
        nstack_top_n = nstack.node();
        nstack_top_i = nstack.index();
        nstack.pop();
      }
    } // while (true)
  }
}

//------------------------------dom_lca_internal--------------------------------
// Pair-wise LCA
Node *PhaseIdealLoop::dom_lca_internal( Node *n1, Node *n2 ) const {
  if( !n1 ) return n2;          // Handle null original LCA
  assert( n1->is_CFG(), "" );
  assert( n2->is_CFG(), "" );
  // find LCA of all uses
  uint d1 = dom_depth(n1);
  uint d2 = dom_depth(n2);
  while (n1 != n2) {
    if (d1 > d2) {
      n1 =      idom(n1);
      d1 = dom_depth(n1);
    } else if (d1 < d2) {
      n2 =      idom(n2);
      d2 = dom_depth(n2);
    } else {
      // Here d1 == d2.  Due to edits of the dominator-tree, sections
      // of the tree might have the same depth.  These sections have
      // to be searched more carefully.

      // Scan up all the n1's with equal depth, looking for n2.
      Node *t1 = idom(n1);
      while (dom_depth(t1) == d1) {
        if (t1 == n2)  return n2;
        t1 = idom(t1);
      }
      // Scan up all the n2's with equal depth, looking for n1.
      Node *t2 = idom(n2);
      while (dom_depth(t2) == d2) {
        if (t2 == n1)  return n1;
        t2 = idom(t2);
      }
      // Move up to a new dominator-depth value as well as up the dom-tree.
      n1 = t1;
      n2 = t2;
      d1 = dom_depth(n1);
      d2 = dom_depth(n2);
    }
  }
  return n1;
}

//------------------------------compute_idom-----------------------------------
// Locally compute IDOM using dom_lca call.  Correct only if the incoming
// IDOMs are correct.
Node *PhaseIdealLoop::compute_idom( Node *region ) const {
  assert( region->is_Region(), "" );
  Node *LCA = nullptr;
  for( uint i = 1; i < region->req(); i++ ) {
    if( region->in(i) != C->top() )
      LCA = dom_lca( LCA, region->in(i) );
  }
  return LCA;
}

bool PhaseIdealLoop::verify_dominance(Node* n, Node* use, Node* LCA, Node* early) {
  bool had_error = false;
#ifdef ASSERT
  if (early != C->root()) {
    // Make sure that there's a dominance path from LCA to early
    Node* d = LCA;
    while (d != early) {
      if (d == C->root()) {
        dump_bad_graph("Bad graph detected in compute_lca_of_uses", n, early, LCA);
        tty->print_cr("*** Use %d isn't dominated by def %d ***", use->_idx, n->_idx);
        had_error = true;
        break;
      }
      d = idom(d);
    }
  }
#endif
  return had_error;
}


Node* PhaseIdealLoop::compute_lca_of_uses(Node* n, Node* early, bool verify) {
  // Compute LCA over list of uses
  bool had_error = false;
  Node *LCA = nullptr;
  for (DUIterator_Fast imax, i = n->fast_outs(imax); i < imax && LCA != early; i++) {
    Node* c = n->fast_out(i);
    if (_loop_or_ctrl[c->_idx] == nullptr)
      continue;                 // Skip the occasional dead node
    if( c->is_Phi() ) {         // For Phis, we must land above on the path
      for( uint j=1; j<c->req(); j++ ) {// For all inputs
        if( c->in(j) == n ) {   // Found matching input?
          Node *use = c->in(0)->in(j);
          if (_verify_only && use->is_top()) continue;
          LCA = dom_lca_for_get_late_ctrl( LCA, use, n );
          if (verify) had_error = verify_dominance(n, use, LCA, early) || had_error;
        }
      }
    } else {
      // For CFG data-users, use is in the block just prior
      Node *use = has_ctrl(c) ? get_ctrl(c) : c->in(0);
      LCA = dom_lca_for_get_late_ctrl( LCA, use, n );
      if (verify) had_error = verify_dominance(n, use, LCA, early) || had_error;
    }
  }
  assert(!had_error, "bad dominance");
  return LCA;
}

// Check the shape of the graph at the loop entry. In some cases,
// the shape of the graph does not match the shape outlined below.
// That is caused by the Opaque1 node "protecting" the shape of
// the graph being removed by, for example, the IGVN performed
// in PhaseIdealLoop::build_and_optimize().
//
// After the Opaque1 node has been removed, optimizations (e.g., split-if,
// loop unswitching, and IGVN, or a combination of them) can freely change
// the graph's shape. As a result, the graph shape outlined below cannot
// be guaranteed anymore.
Node* CountedLoopNode::is_canonical_loop_entry() {
  if (!is_main_loop() && !is_post_loop()) {
    return nullptr;
  }
  Node* ctrl = skip_assertion_predicates_with_halt();

  if (ctrl == nullptr || (!ctrl->is_IfTrue() && !ctrl->is_IfFalse())) {
    return nullptr;
  }
  Node* iffm = ctrl->in(0);
  if (iffm == nullptr || iffm->Opcode() != Op_If) {
    return nullptr;
  }
  Node* bolzm = iffm->in(1);
  if (bolzm == nullptr || !bolzm->is_Bool()) {
    return nullptr;
  }
  Node* cmpzm = bolzm->in(1);
  if (cmpzm == nullptr || !cmpzm->is_Cmp()) {
    return nullptr;
  }

  uint input = is_main_loop() ? 2 : 1;
  if (input >= cmpzm->req() || cmpzm->in(input) == nullptr) {
    return nullptr;
  }
  bool res = cmpzm->in(input)->Opcode() == Op_OpaqueZeroTripGuard;
#ifdef ASSERT
  bool found_opaque = false;
  for (uint i = 1; i < cmpzm->req(); i++) {
    Node* opnd = cmpzm->in(i);
    if (opnd && opnd->is_Opaque1()) {
      found_opaque = true;
      break;
    }
  }
  assert(found_opaque == res, "wrong pattern");
#endif
  return res ? cmpzm->in(input) : nullptr;
}

// Find pre loop end from main loop. Returns nullptr if none.
CountedLoopEndNode* CountedLoopNode::find_pre_loop_end() {
  assert(is_main_loop(), "Can only find pre-loop from main-loop");
  // The loop cannot be optimized if the graph shape at the loop entry is
  // inappropriate.
  if (is_canonical_loop_entry() == nullptr) {
    return nullptr;
  }

  Node* p_f = skip_assertion_predicates_with_halt()->in(0)->in(0);
  if (!p_f->is_IfFalse() || !p_f->in(0)->is_CountedLoopEnd()) {
    return nullptr;
  }
  CountedLoopEndNode* pre_end = p_f->in(0)->as_CountedLoopEnd();
  CountedLoopNode* loop_node = pre_end->loopnode();
  if (loop_node == nullptr || !loop_node->is_pre_loop()) {
    return nullptr;
  }
  return pre_end;
}

//------------------------------get_late_ctrl----------------------------------
// Compute latest legal control.
Node *PhaseIdealLoop::get_late_ctrl( Node *n, Node *early ) {
  assert(early != nullptr, "early control should not be null");

  Node* LCA = compute_lca_of_uses(n, early);
#ifdef ASSERT
  if (LCA == C->root() && LCA != early) {
    // def doesn't dominate uses so print some useful debugging output
    compute_lca_of_uses(n, early, true);
  }
#endif

  if (n->is_Load() && LCA != early) {
    LCA = get_late_ctrl_with_anti_dep(n->as_Load(), early, LCA);
  }

  assert(LCA == find_non_split_ctrl(LCA), "unexpected late control");
  return LCA;
}

// if this is a load, check for anti-dependent stores
// We use a conservative algorithm to identify potential interfering
// instructions and for rescheduling the load.  The users of the memory
// input of this load are examined.  Any use which is not a load and is
// dominated by early is considered a potentially interfering store.
// This can produce false positives.
Node* PhaseIdealLoop::get_late_ctrl_with_anti_dep(LoadNode* n, Node* early, Node* LCA) {
  int load_alias_idx = C->get_alias_index(n->adr_type());
  if (C->alias_type(load_alias_idx)->is_rewritable()) {
    Unique_Node_List worklist;

    Node* mem = n->in(MemNode::Memory);
    for (DUIterator_Fast imax, i = mem->fast_outs(imax); i < imax; i++) {
      Node* s = mem->fast_out(i);
      worklist.push(s);
    }
    for (uint i = 0; i < worklist.size() && LCA != early; i++) {
      Node* s = worklist.at(i);
      if (s->is_Load() || s->Opcode() == Op_SafePoint ||
          (s->is_CallStaticJava() && s->as_CallStaticJava()->uncommon_trap_request() != 0) ||
          s->is_Phi()) {
        continue;
      } else if (s->is_MergeMem()) {
        for (DUIterator_Fast imax, i = s->fast_outs(imax); i < imax; i++) {
          Node* s1 = s->fast_out(i);
          worklist.push(s1);
        }
      } else {
        Node* sctrl = has_ctrl(s) ? get_ctrl(s) : s->in(0);
        assert(sctrl != nullptr || !s->is_reachable_from_root(), "must have control");
        if (sctrl != nullptr && !sctrl->is_top() && is_dominator(early, sctrl)) {
          const TypePtr* adr_type = s->adr_type();
          if (s->is_ArrayCopy()) {
            // Copy to known instance needs destination type to test for aliasing
            const TypePtr* dest_type = s->as_ArrayCopy()->_dest_type;
            if (dest_type != TypeOopPtr::BOTTOM) {
              adr_type = dest_type;
            }
          }
          if (C->can_alias(adr_type, load_alias_idx)) {
            LCA = dom_lca_for_get_late_ctrl(LCA, sctrl, n);
          } else if (s->is_CFG() && s->is_Multi()) {
            // Look for the memory use of s (that is the use of its memory projection)
            for (DUIterator_Fast imax, i = s->fast_outs(imax); i < imax; i++) {
              Node* s1 = s->fast_out(i);
              assert(s1->is_Proj(), "projection expected");
              if (_igvn.type(s1) == Type::MEMORY) {
                for (DUIterator_Fast jmax, j = s1->fast_outs(jmax); j < jmax; j++) {
                  Node* s2 = s1->fast_out(j);
                  worklist.push(s2);
                }
              }
            }
          }
        }
      }
    }
    // For Phis only consider Region's inputs that were reached by following the memory edges
    if (LCA != early) {
      for (uint i = 0; i < worklist.size(); i++) {
        Node* s = worklist.at(i);
        if (s->is_Phi() && C->can_alias(s->adr_type(), load_alias_idx)) {
          Node* r = s->in(0);
          for (uint j = 1; j < s->req(); j++) {
            Node* in = s->in(j);
            Node* r_in = r->in(j);
            // We can't reach any node from a Phi because we don't enqueue Phi's uses above
            if (((worklist.member(in) && !in->is_Phi()) || in == mem) && is_dominator(early, r_in)) {
              LCA = dom_lca_for_get_late_ctrl(LCA, r_in, n);
            }
          }
        }
      }
    }
  }
  return LCA;
}

// true if CFG node d dominates CFG node n
bool PhaseIdealLoop::is_dominator(Node *d, Node *n) {
  if (d == n)
    return true;
  assert(d->is_CFG() && n->is_CFG(), "must have CFG nodes");
  uint dd = dom_depth(d);
  while (dom_depth(n) >= dd) {
    if (n == d)
      return true;
    n = idom(n);
  }
  return false;
}

//------------------------------dom_lca_for_get_late_ctrl_internal-------------
// Pair-wise LCA with tags.
// Tag each index with the node 'tag' currently being processed
// before advancing up the dominator chain using idom().
// Later calls that find a match to 'tag' know that this path has already
// been considered in the current LCA (which is input 'n1' by convention).
// Since get_late_ctrl() is only called once for each node, the tag array
// does not need to be cleared between calls to get_late_ctrl().
// Algorithm trades a larger constant factor for better asymptotic behavior
//
Node *PhaseIdealLoop::dom_lca_for_get_late_ctrl_internal(Node *n1, Node *n2, Node *tag_node) {
  uint d1 = dom_depth(n1);
  uint d2 = dom_depth(n2);
  jlong tag = tag_node->_idx | (((jlong)_dom_lca_tags_round) << 32);

  do {
    if (d1 > d2) {
      // current lca is deeper than n2
      _dom_lca_tags.at_put_grow(n1->_idx, tag);
      n1 =      idom(n1);
      d1 = dom_depth(n1);
    } else if (d1 < d2) {
      // n2 is deeper than current lca
      jlong memo = _dom_lca_tags.at_grow(n2->_idx, 0);
      if (memo == tag) {
        return n1;    // Return the current LCA
      }
      _dom_lca_tags.at_put_grow(n2->_idx, tag);
      n2 =      idom(n2);
      d2 = dom_depth(n2);
    } else {
      // Here d1 == d2.  Due to edits of the dominator-tree, sections
      // of the tree might have the same depth.  These sections have
      // to be searched more carefully.

      // Scan up all the n1's with equal depth, looking for n2.
      _dom_lca_tags.at_put_grow(n1->_idx, tag);
      Node *t1 = idom(n1);
      while (dom_depth(t1) == d1) {
        if (t1 == n2)  return n2;
        _dom_lca_tags.at_put_grow(t1->_idx, tag);
        t1 = idom(t1);
      }
      // Scan up all the n2's with equal depth, looking for n1.
      _dom_lca_tags.at_put_grow(n2->_idx, tag);
      Node *t2 = idom(n2);
      while (dom_depth(t2) == d2) {
        if (t2 == n1)  return n1;
        _dom_lca_tags.at_put_grow(t2->_idx, tag);
        t2 = idom(t2);
      }
      // Move up to a new dominator-depth value as well as up the dom-tree.
      n1 = t1;
      n2 = t2;
      d1 = dom_depth(n1);
      d2 = dom_depth(n2);
    }
  } while (n1 != n2);
  return n1;
}

//------------------------------init_dom_lca_tags------------------------------
// Tag could be a node's integer index, 32bits instead of 64bits in some cases
// Intended use does not involve any growth for the array, so it could
// be of fixed size.
void PhaseIdealLoop::init_dom_lca_tags() {
  uint limit = C->unique() + 1;
  _dom_lca_tags.at_grow(limit, 0);
  _dom_lca_tags_round = 0;
#ifdef ASSERT
  for (uint i = 0; i < limit; ++i) {
    assert(_dom_lca_tags.at(i) == 0, "Must be distinct from each node pointer");
  }
#endif // ASSERT
}

//------------------------------build_loop_late--------------------------------
// Put Data nodes into some loop nest, by setting the _loop_or_ctrl[]->loop mapping.
// Second pass finds latest legal placement, and ideal loop placement.
void PhaseIdealLoop::build_loop_late( VectorSet &visited, Node_List &worklist, Node_Stack &nstack ) {
  while (worklist.size() != 0) {
    Node *n = worklist.pop();
    // Only visit once
    if (visited.test_set(n->_idx)) continue;
    uint cnt = n->outcnt();
    uint   i = 0;
    while (true) {
      assert(_loop_or_ctrl[n->_idx], "no dead nodes");
      // Visit all children
      if (i < cnt) {
        Node* use = n->raw_out(i);
        ++i;
        // Check for dead uses.  Aggressively prune such junk.  It might be
        // dead in the global sense, but still have local uses so I cannot
        // easily call 'remove_dead_node'.
        if (_loop_or_ctrl[use->_idx] != nullptr || use->is_top()) { // Not dead?
          // Due to cycles, we might not hit the same fixed point in the verify
          // pass as we do in the regular pass.  Instead, visit such phis as
          // simple uses of the loop head.
          if( use->in(0) && (use->is_CFG() || use->is_Phi()) ) {
            if( !visited.test(use->_idx) )
              worklist.push(use);
          } else if( !visited.test_set(use->_idx) ) {
            nstack.push(n, i); // Save parent and next use's index.
            n   = use;         // Process all children of current use.
            cnt = use->outcnt();
            i   = 0;
          }
        } else {
          // Do not visit around the backedge of loops via data edges.
          // push dead code onto a worklist
          _deadlist.push(use);
        }
      } else {
        // All of n's children have been processed, complete post-processing.
        build_loop_late_post(n);
        if (C->failing()) { return; }
        if (nstack.is_empty()) {
          // Finished all nodes on stack.
          // Process next node on the worklist.
          break;
        }
        // Get saved parent node and next use's index. Visit the rest of uses.
        n   = nstack.node();
        cnt = n->outcnt();
        i   = nstack.index();
        nstack.pop();
      }
    }
  }
}

// Verify that no data node is scheduled in the outer loop of a strip
// mined loop.
void PhaseIdealLoop::verify_strip_mined_scheduling(Node *n, Node* least) {
#ifdef ASSERT
  if (get_loop(least)->_nest == 0) {
    return;
  }
  IdealLoopTree* loop = get_loop(least);
  Node* head = loop->_head;
  if (head->is_OuterStripMinedLoop() &&
      // Verification can't be applied to fully built strip mined loops
      head->as_Loop()->outer_loop_end()->in(1)->find_int_con(-1) == 0) {
    Node* sfpt = head->as_Loop()->outer_safepoint();
    ResourceMark rm;
    Unique_Node_List wq;
    wq.push(sfpt);
    for (uint i = 0; i < wq.size(); i++) {
      Node *m = wq.at(i);
      for (uint i = 1; i < m->req(); i++) {
        Node* nn = m->in(i);
        if (nn == n) {
          return;
        }
        if (nn != nullptr && has_ctrl(nn) && get_loop(get_ctrl(nn)) == loop) {
          wq.push(nn);
        }
      }
    }
    ShouldNotReachHere();
  }
#endif
}


//------------------------------build_loop_late_post---------------------------
// Put Data nodes into some loop nest, by setting the _loop_or_ctrl[]->loop mapping.
// Second pass finds latest legal placement, and ideal loop placement.
void PhaseIdealLoop::build_loop_late_post(Node *n) {
  build_loop_late_post_work(n, true);
}

void PhaseIdealLoop::build_loop_late_post_work(Node *n, bool pinned) {

  if (n->req() == 2 && (n->Opcode() == Op_ConvI2L || n->Opcode() == Op_CastII) && !C->major_progress() && !_verify_only) {
    _igvn._worklist.push(n);  // Maybe we'll normalize it, if no more loops.
  }

  if (!_verify_only && (n->Opcode() == Op_ScopedValueGetResult || n->Opcode() == Op_ScopedValueGetHitsInCache)) {
#ifdef ASSERT
    if (n->Opcode() == Op_ScopedValueGetHitsInCache) {
      n->as_ScopedValueGetHitsInCache()->verify();
    } else if (n->Opcode() == Op_ScopedValueGetLoadFromCache) {
      n->as_ScopedValueGetLoadFromCache()->verify();
    }
#endif
    _scoped_value_get_nodes.push(n);
  }

#ifdef ASSERT
  if (_verify_only && !n->is_CFG()) {
    // Check def-use domination.
    compute_lca_of_uses(n, get_ctrl(n), true /* verify */);
  }
#endif

  // CFG and pinned nodes already handled
  if( n->in(0) ) {
    if( n->in(0)->is_top() ) return; // Dead?

    // We'd like +VerifyLoopOptimizations to not believe that Mod's/Loads
    // _must_ be pinned (they have to observe their control edge of course).
    // Unlike Stores (which modify an unallocable resource, the memory
    // state), Mods/Loads can float around.  So free them up.
    switch( n->Opcode() ) {
    case Op_DivI:
    case Op_DivF:
    case Op_DivD:
    case Op_ModI:
    case Op_ModF:
    case Op_ModD:
    case Op_LoadB:              // Same with Loads; they can sink
    case Op_LoadUB:             // during loop optimizations.
    case Op_LoadUS:
    case Op_LoadD:
    case Op_LoadF:
    case Op_LoadI:
    case Op_LoadKlass:
    case Op_LoadNKlass:
    case Op_LoadL:
    case Op_LoadS:
    case Op_LoadP:
    case Op_LoadN:
    case Op_LoadRange:
    case Op_LoadD_unaligned:
    case Op_LoadL_unaligned:
    case Op_StrComp:            // Does a bunch of load-like effects
    case Op_StrEquals:
    case Op_StrIndexOf:
    case Op_StrIndexOfChar:
    case Op_AryEq:
    case Op_VectorizedHashCode:
    case Op_CountPositives:
      pinned = false;
    }
    if (n->is_CMove() || n->is_ConstraintCast()) {
      pinned = false;
    }
    if( pinned ) {
      IdealLoopTree *chosen_loop = get_loop(n->is_CFG() ? n : get_ctrl(n));
      if( !chosen_loop->_child )       // Inner loop?
        chosen_loop->_body.push(n); // Collect inner loops
      return;
    }
  } else {                      // No slot zero
    if( n->is_CFG() ) {         // CFG with no slot 0 is dead
      _loop_or_ctrl.map(n->_idx,0);    // No block setting, it's globally dead
      return;
    }
    assert(!n->is_CFG() || n->outcnt() == 0, "");
  }

  // Do I have a "safe range" I can select over?
  Node *early = get_ctrl(n);// Early location already computed

  // Compute latest point this Node can go
  Node *LCA = get_late_ctrl( n, early );
  // LCA is null due to uses being dead
  if( LCA == nullptr ) {
#ifdef ASSERT
    for (DUIterator i1 = n->outs(); n->has_out(i1); i1++) {
      assert(_loop_or_ctrl[n->out(i1)->_idx] == nullptr, "all uses must also be dead");
    }
#endif
    _loop_or_ctrl.map(n->_idx, 0);     // This node is useless
    _deadlist.push(n);
    return;
  }
  assert(LCA != nullptr && !LCA->is_top(), "no dead nodes");

  Node *legal = LCA;            // Walk 'legal' up the IDOM chain
  Node *least = legal;          // Best legal position so far
  while( early != legal ) {     // While not at earliest legal
    if (legal->is_Start() && !early->is_Root()) {
#ifdef ASSERT
      // Bad graph. Print idom path and fail.
      dump_bad_graph("Bad graph detected in build_loop_late", n, early, LCA);
      assert(false, "Bad graph detected in build_loop_late");
#endif
      C->record_method_not_compilable("Bad graph detected in build_loop_late");
      return;
    }
    // Find least loop nesting depth
    legal = idom(legal);        // Bump up the IDOM tree
    // Check for lower nesting depth
    if( get_loop(legal)->_nest < get_loop(least)->_nest )
      least = legal;
  }
  assert(early == legal || legal != C->root(), "bad dominance of inputs");

  if (least != early) {
    // Move the node above predicates as far up as possible so a
    // following pass of loop predication doesn't hoist a predicate
    // that depends on it above that node.
    Node* new_ctrl = least;
    for (;;) {
      if (!new_ctrl->is_Proj()) {
        break;
      }
      CallStaticJavaNode* call = new_ctrl->as_Proj()->is_uncommon_trap_if_pattern();
      if (call == nullptr) {
        break;
      }
      int req = call->uncommon_trap_request();
      Deoptimization::DeoptReason trap_reason = Deoptimization::trap_request_reason(req);
      if (trap_reason != Deoptimization::Reason_loop_limit_check &&
          trap_reason != Deoptimization::Reason_predicate &&
          trap_reason != Deoptimization::Reason_profile_predicate) {
        break;
      }
      Node* c = new_ctrl->in(0)->in(0);
      if (is_dominator(c, early) && c != early) {
        break;
      }
      new_ctrl = c;
    }
    least = new_ctrl;
  }
  // Try not to place code on a loop entry projection
  // which can inhibit range check elimination.
  if (least != early && !BarrierSet::barrier_set()->barrier_set_c2()->is_gc_specific_loop_opts_pass(_mode)) {
    Node* ctrl_out = least->unique_ctrl_out_or_null();
    if (ctrl_out != nullptr && ctrl_out->is_Loop() &&
        least == ctrl_out->in(LoopNode::EntryControl) &&
        (ctrl_out->is_CountedLoop() || ctrl_out->is_OuterStripMinedLoop())) {
      Node* least_dom = idom(least);
      if (get_loop(least_dom)->is_member(get_loop(least))) {
        least = least_dom;
      }
    }
  }
  // Don't extend live ranges of raw oops
  if (least != early && n->is_ConstraintCast() && n->in(1)->bottom_type()->isa_rawptr() &&
      !n->bottom_type()->isa_rawptr()) {
    least = early;
  }

#ifdef ASSERT
  // Broken part of VerifyLoopOptimizations (F)
  // Reason:
  //   _verify_me->get_ctrl_no_update(n) seems to return wrong result
  /*
  // If verifying, verify that 'verify_me' has a legal location
  // and choose it as our location.
  if( _verify_me ) {
    Node *v_ctrl = _verify_me->get_ctrl_no_update(n);
    Node *legal = LCA;
    while( early != legal ) {   // While not at earliest legal
      if( legal == v_ctrl ) break;  // Check for prior good location
      legal = idom(legal)      ;// Bump up the IDOM tree
    }
    // Check for prior good location
    if( legal == v_ctrl ) least = legal; // Keep prior if found
  }
  */
#endif

  // Assign discovered "here or above" point
  least = find_non_split_ctrl(least);
  verify_strip_mined_scheduling(n, least);
  set_ctrl(n, least);

  // Collect inner loop bodies
  IdealLoopTree *chosen_loop = get_loop(least);
  if( !chosen_loop->_child )   // Inner loop?
    chosen_loop->_body.push(n);// Collect inner loops

  if (!_verify_only && n->Opcode() == Op_OpaqueZeroTripGuard) {
    _zero_trip_guard_opaque_nodes.push(n);
  }

}

#ifdef ASSERT
void PhaseIdealLoop::dump_bad_graph(const char* msg, Node* n, Node* early, Node* LCA) {
  tty->print_cr("%s", msg);
  tty->print("n: "); n->dump();
  tty->print("early(n): "); early->dump();
  if (n->in(0) != nullptr  && !n->in(0)->is_top() &&
      n->in(0) != early && !n->in(0)->is_Root()) {
    tty->print("n->in(0): "); n->in(0)->dump();
  }
  for (uint i = 1; i < n->req(); i++) {
    Node* in1 = n->in(i);
    if (in1 != nullptr && in1 != n && !in1->is_top()) {
      tty->print("n->in(%d): ", i); in1->dump();
      Node* in1_early = get_ctrl(in1);
      tty->print("early(n->in(%d)): ", i); in1_early->dump();
      if (in1->in(0) != nullptr     && !in1->in(0)->is_top() &&
          in1->in(0) != in1_early && !in1->in(0)->is_Root()) {
        tty->print("n->in(%d)->in(0): ", i); in1->in(0)->dump();
      }
      for (uint j = 1; j < in1->req(); j++) {
        Node* in2 = in1->in(j);
        if (in2 != nullptr && in2 != n && in2 != in1 && !in2->is_top()) {
          tty->print("n->in(%d)->in(%d): ", i, j); in2->dump();
          Node* in2_early = get_ctrl(in2);
          tty->print("early(n->in(%d)->in(%d)): ", i, j); in2_early->dump();
          if (in2->in(0) != nullptr     && !in2->in(0)->is_top() &&
              in2->in(0) != in2_early && !in2->in(0)->is_Root()) {
            tty->print("n->in(%d)->in(%d)->in(0): ", i, j); in2->in(0)->dump();
          }
        }
      }
    }
  }
  tty->cr();
  tty->print("LCA(n): "); LCA->dump();
  for (uint i = 0; i < n->outcnt(); i++) {
    Node* u1 = n->raw_out(i);
    if (u1 == n)
      continue;
    tty->print("n->out(%d): ", i); u1->dump();
    if (u1->is_CFG()) {
      for (uint j = 0; j < u1->outcnt(); j++) {
        Node* u2 = u1->raw_out(j);
        if (u2 != u1 && u2 != n && u2->is_CFG()) {
          tty->print("n->out(%d)->out(%d): ", i, j); u2->dump();
        }
      }
    } else {
      Node* u1_later = get_ctrl(u1);
      tty->print("later(n->out(%d)): ", i); u1_later->dump();
      if (u1->in(0) != nullptr     && !u1->in(0)->is_top() &&
          u1->in(0) != u1_later && !u1->in(0)->is_Root()) {
        tty->print("n->out(%d)->in(0): ", i); u1->in(0)->dump();
      }
      for (uint j = 0; j < u1->outcnt(); j++) {
        Node* u2 = u1->raw_out(j);
        if (u2 == n || u2 == u1)
          continue;
        tty->print("n->out(%d)->out(%d): ", i, j); u2->dump();
        if (!u2->is_CFG()) {
          Node* u2_later = get_ctrl(u2);
          tty->print("later(n->out(%d)->out(%d)): ", i, j); u2_later->dump();
          if (u2->in(0) != nullptr     && !u2->in(0)->is_top() &&
              u2->in(0) != u2_later && !u2->in(0)->is_Root()) {
            tty->print("n->out(%d)->in(0): ", i); u2->in(0)->dump();
          }
        }
      }
    }
  }
  dump_idoms(early, LCA);
  tty->cr();
}

// Class to compute the real LCA given an early node and a wrong LCA in a bad graph.
class RealLCA {
  const PhaseIdealLoop* _phase;
  Node* _early;
  Node* _wrong_lca;
  uint _early_index;
  int _wrong_lca_index;

  // Given idom chains of early and wrong LCA: Walk through idoms starting at StartNode and find the first node which
  // is different: Return the previously visited node which must be the real LCA.
  // The node lists also contain _early and _wrong_lca, respectively.
  Node* find_real_lca(Unique_Node_List& early_with_idoms, Unique_Node_List& wrong_lca_with_idoms) {
    int early_index = early_with_idoms.size() - 1;
    int wrong_lca_index = wrong_lca_with_idoms.size() - 1;
    bool found_difference = false;
    do {
      if (early_with_idoms[early_index] != wrong_lca_with_idoms[wrong_lca_index]) {
        // First time early and wrong LCA idoms differ. Real LCA must be at the previous index.
        found_difference = true;
        break;
      }
      early_index--;
      wrong_lca_index--;
    } while (wrong_lca_index >= 0);

    assert(early_index >= 0, "must always find an LCA - cannot be early");
    _early_index = early_index;
    _wrong_lca_index = wrong_lca_index;
    Node* real_lca = early_with_idoms[_early_index + 1]; // Plus one to skip _early.
    assert(found_difference || real_lca == _wrong_lca, "wrong LCA dominates early and is therefore the real LCA");
    return real_lca;
  }

  void dump(Node* real_lca) {
    tty->cr();
    tty->print_cr("idoms of early \"%d %s\":", _early->_idx, _early->Name());
    _phase->dump_idom(_early, _early_index + 1);

    tty->cr();
    tty->print_cr("idoms of (wrong) LCA \"%d %s\":", _wrong_lca->_idx, _wrong_lca->Name());
    _phase->dump_idom(_wrong_lca, _wrong_lca_index + 1);

    tty->cr();
    tty->print("Real LCA of early \"%d %s\" (idom[%d]) and wrong LCA \"%d %s\"",
               _early->_idx, _early->Name(), _early_index, _wrong_lca->_idx, _wrong_lca->Name());
    if (_wrong_lca_index >= 0) {
      tty->print(" (idom[%d])", _wrong_lca_index);
    }
    tty->print_cr(":");
    real_lca->dump();
  }

 public:
  RealLCA(const PhaseIdealLoop* phase, Node* early, Node* wrong_lca)
      : _phase(phase), _early(early), _wrong_lca(wrong_lca), _early_index(0), _wrong_lca_index(0) {
    assert(!wrong_lca->is_Start(), "StartNode is always a common dominator");
  }

  void compute_and_dump() {
    ResourceMark rm;
    Unique_Node_List early_with_idoms;
    Unique_Node_List wrong_lca_with_idoms;
    early_with_idoms.push(_early);
    wrong_lca_with_idoms.push(_wrong_lca);
    _phase->get_idoms(_early, 10000, early_with_idoms);
    _phase->get_idoms(_wrong_lca, 10000, wrong_lca_with_idoms);
    Node* real_lca = find_real_lca(early_with_idoms, wrong_lca_with_idoms);
    dump(real_lca);
  }
};

// Dump the idom chain of early, of the wrong LCA and dump the real LCA of early and wrong LCA.
void PhaseIdealLoop::dump_idoms(Node* early, Node* wrong_lca) {
  assert(!is_dominator(early, wrong_lca), "sanity check that early does not dominate wrong lca");
  assert(!has_ctrl(early) && !has_ctrl(wrong_lca), "sanity check, no data nodes");

  RealLCA real_lca(this, early, wrong_lca);
  real_lca.compute_and_dump();
}
#endif // ASSERT

#ifndef PRODUCT
//------------------------------dump-------------------------------------------
void PhaseIdealLoop::dump() const {
  ResourceMark rm;
  Node_Stack stack(C->live_nodes() >> 2);
  Node_List rpo_list;
  VectorSet visited;
  visited.set(C->top()->_idx);
  rpo(C->root(), stack, visited, rpo_list);
  // Dump root loop indexed by last element in PO order
  dump(_ltree_root, rpo_list.size(), rpo_list);
}

void PhaseIdealLoop::dump(IdealLoopTree* loop, uint idx, Node_List &rpo_list) const {
  loop->dump_head();

  // Now scan for CFG nodes in the same loop
  for (uint j = idx; j > 0; j--) {
    Node* n = rpo_list[j-1];
    if (!_loop_or_ctrl[n->_idx])      // Skip dead nodes
      continue;

    if (get_loop(n) != loop) { // Wrong loop nest
      if (get_loop(n)->_head == n &&    // Found nested loop?
          get_loop(n)->_parent == loop)
        dump(get_loop(n), rpo_list.size(), rpo_list);     // Print it nested-ly
      continue;
    }

    // Dump controlling node
    tty->sp(2 * loop->_nest);
    tty->print("C");
    if (n == C->root()) {
      n->dump();
    } else {
      Node* cached_idom   = idom_no_update(n);
      Node* computed_idom = n->in(0);
      if (n->is_Region()) {
        computed_idom = compute_idom(n);
        // computed_idom() will return n->in(0) when idom(n) is an IfNode (or
        // any MultiBranch ctrl node), so apply a similar transform to
        // the cached idom returned from idom_no_update.
        cached_idom = find_non_split_ctrl(cached_idom);
      }
      tty->print(" ID:%d", computed_idom->_idx);
      n->dump();
      if (cached_idom != computed_idom) {
        tty->print_cr("*** BROKEN IDOM!  Computed as: %d, cached as: %d",
                      computed_idom->_idx, cached_idom->_idx);
      }
    }
    // Dump nodes it controls
    for (uint k = 0; k < _loop_or_ctrl.max(); k++) {
      // (k < C->unique() && get_ctrl(find(k)) == n)
      if (k < C->unique() && _loop_or_ctrl[k] == (Node*)((intptr_t)n + 1)) {
        Node* m = C->root()->find(k);
        if (m && m->outcnt() > 0) {
          if (!(has_ctrl(m) && get_ctrl_no_update(m) == n)) {
            tty->print_cr("*** BROKEN CTRL ACCESSOR!  _loop_or_ctrl[k] is %p, ctrl is %p",
                          _loop_or_ctrl[k], has_ctrl(m) ? get_ctrl_no_update(m) : nullptr);
          }
          tty->sp(2 * loop->_nest + 1);
          m->dump();
        }
      }
    }
  }
}

void PhaseIdealLoop::dump_idom(Node* n, const uint count) const {
  if (has_ctrl(n)) {
    tty->print_cr("No idom for data nodes");
  } else {
    ResourceMark rm;
    Unique_Node_List idoms;
    get_idoms(n, count, idoms);
    dump_idoms_in_reverse(n, idoms);
  }
}

void PhaseIdealLoop::get_idoms(Node* n, const uint count, Unique_Node_List& idoms) const {
  Node* next = n;
  for (uint i = 0; !next->is_Start() && i < count; i++) {
    next = idom(next);
    assert(!idoms.member(next), "duplicated idom is not possible");
    idoms.push(next);
  }
}

void PhaseIdealLoop::dump_idoms_in_reverse(const Node* n, const Node_List& idom_list) const {
  Node* next;
  uint padding = 3;
  uint node_index_padding_width = static_cast<int>(log10(static_cast<double>(C->unique()))) + 1;
  for (int i = idom_list.size() - 1; i >= 0; i--) {
    if (i == 9 || i == 99) {
      padding++;
    }
    next = idom_list[i];
    tty->print_cr("idom[%d]:%*c%*d  %s", i, padding, ' ', node_index_padding_width, next->_idx, next->Name());
  }
  tty->print_cr("n:      %*c%*d  %s", padding, ' ', node_index_padding_width, n->_idx, n->Name());
}
#endif // NOT PRODUCT

// Collect a R-P-O for the whole CFG.
// Result list is in post-order (scan backwards for RPO)
void PhaseIdealLoop::rpo(Node* start, Node_Stack &stk, VectorSet &visited, Node_List &rpo_list) const {
  stk.push(start, 0);
  visited.set(start->_idx);

  while (stk.is_nonempty()) {
    Node* m   = stk.node();
    uint  idx = stk.index();
    if (idx < m->outcnt()) {
      stk.set_index(idx + 1);
      Node* n = m->raw_out(idx);
      if (n->is_CFG() && !visited.test_set(n->_idx)) {
        stk.push(n, 0);
      }
    } else {
      rpo_list.push(m);
      stk.pop();
    }
  }
}


//=============================================================================
//------------------------------LoopTreeIterator-------------------------------

// Advance to next loop tree using a preorder, left-to-right traversal.
void LoopTreeIterator::next() {
  assert(!done(), "must not be done.");
  if (_curnt->_child != nullptr) {
    _curnt = _curnt->_child;
  } else if (_curnt->_next != nullptr) {
    _curnt = _curnt->_next;
  } else {
    while (_curnt != _root && _curnt->_next == nullptr) {
      _curnt = _curnt->_parent;
    }
    if (_curnt == _root) {
      _curnt = nullptr;
      assert(done(), "must be done.");
    } else {
      assert(_curnt->_next != nullptr, "must be more to do");
      _curnt = _curnt->_next;
    }
  }
}<|MERGE_RESOLUTION|>--- conflicted
+++ resolved
@@ -4872,15 +4872,11 @@
      C->set_major_progress();
   }
 
-<<<<<<< HEAD
   if (!C->major_progress() && do_split_ifs && expand_scoped_value_get_nodes()) {
     C->set_major_progress();
   }
 
-  // Convert scalar to superword operations at the end of all loop opts.
-=======
   // Auto-vectorize main-loop
->>>>>>> 7cd25ed6
   if (C->do_superword() && C->has_loops() && !C->major_progress()) {
     Compile::TracePhase tp("autoVectorize", &timers[_t_autoVectorize]);
 
