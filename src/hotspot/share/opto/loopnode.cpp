/*
 * Copyright (c) 1998, 2025, Oracle and/or its affiliates. All rights reserved.
 * DO NOT ALTER OR REMOVE COPYRIGHT NOTICES OR THIS FILE HEADER.
 *
 * This code is free software; you can redistribute it and/or modify it
 * under the terms of the GNU General Public License version 2 only, as
 * published by the Free Software Foundation.
 *
 * This code is distributed in the hope that it will be useful, but WITHOUT
 * ANY WARRANTY; without even the implied warranty of MERCHANTABILITY or
 * FITNESS FOR A PARTICULAR PURPOSE.  See the GNU General Public License
 * version 2 for more details (a copy is included in the LICENSE file that
 * accompanied this code).
 *
 * You should have received a copy of the GNU General Public License version
 * 2 along with this work; if not, write to the Free Software Foundation,
 * Inc., 51 Franklin St, Fifth Floor, Boston, MA 02110-1301 USA.
 *
 * Please contact Oracle, 500 Oracle Parkway, Redwood Shores, CA 94065 USA
 * or visit www.oracle.com if you need additional information or have any
 * questions.
 *
 */

#include "ci/ciMethodData.hpp"
#include "compiler/compileLog.hpp"
#include "gc/shared/barrierSet.hpp"
#include "gc/shared/c2/barrierSetC2.hpp"
#include "libadt/vectset.hpp"
#include "memory/allocation.inline.hpp"
#include "memory/resourceArea.hpp"
#include "opto/addnode.hpp"
#include "opto/arraycopynode.hpp"
#include "opto/c2_globals.hpp"
#include "opto/callnode.hpp"
#include "opto/castnode.hpp"
#include "opto/connode.hpp"
#include "opto/convertnode.hpp"
#include "opto/divnode.hpp"
#include "opto/idealGraphPrinter.hpp"
#include "opto/loopnode.hpp"
#include "opto/movenode.hpp"
#include "opto/mulnode.hpp"
#include "opto/opaquenode.hpp"
#include "opto/opcodes.hpp"
#include "opto/predicates.hpp"
#include "opto/rootnode.hpp"
#include "opto/runtime.hpp"
#include "opto/vectorization.hpp"
#include "runtime/sharedRuntime.hpp"
#include "utilities/checkedCast.hpp"
#include "utilities/powerOfTwo.hpp"

//=============================================================================
//--------------------------is_cloop_ind_var-----------------------------------
// Determine if a node is a counted loop induction variable.
// NOTE: The method is declared in "node.hpp".
bool Node::is_cloop_ind_var() const {
  return (is_Phi() &&
          as_Phi()->region()->is_CountedLoop() &&
          as_Phi()->region()->as_CountedLoop()->phi() == this);
}

//=============================================================================
//------------------------------dump_spec--------------------------------------
// Dump special per-node info
#ifndef PRODUCT
void LoopNode::dump_spec(outputStream *st) const {
  RegionNode::dump_spec(st);
  if (is_inner_loop()) st->print( "inner " );
  if (is_partial_peel_loop()) st->print( "partial_peel " );
  if (partial_peel_has_failed()) st->print( "partial_peel_failed " );
}
#endif

//------------------------------is_valid_counted_loop-------------------------
bool LoopNode::is_valid_counted_loop(BasicType bt) const {
  if (is_BaseCountedLoop() && as_BaseCountedLoop()->bt() == bt) {
    BaseCountedLoopNode*    l  = as_BaseCountedLoop();
    BaseCountedLoopEndNode* le = l->loopexit_or_null();
    if (le != nullptr &&
        le->proj_out_or_null(1 /* true */) == l->in(LoopNode::LoopBackControl)) {
      Node* phi  = l->phi();
      Node* exit = le->proj_out_or_null(0 /* false */);
      if (exit != nullptr && exit->Opcode() == Op_IfFalse &&
          phi != nullptr && phi->is_Phi() &&
          phi->in(LoopNode::LoopBackControl) == l->incr() &&
          le->loopnode() == l && le->stride_is_con()) {
        return true;
      }
    }
  }
  return false;
}

//------------------------------get_early_ctrl---------------------------------
// Compute earliest legal control
Node *PhaseIdealLoop::get_early_ctrl( Node *n ) {
  assert( !n->is_Phi() && !n->is_CFG(), "this code only handles data nodes" );
  uint i;
  Node *early;
  if (n->in(0) && !n->is_expensive()) {
    early = n->in(0);
    if (!early->is_CFG()) // Might be a non-CFG multi-def
      early = get_ctrl(early);        // So treat input as a straight data input
    i = 1;
  } else {
    early = get_ctrl(n->in(1));
    i = 2;
  }
  uint e_d = dom_depth(early);
  assert( early, "" );
  for (; i < n->req(); i++) {
    Node *cin = get_ctrl(n->in(i));
    assert( cin, "" );
    // Keep deepest dominator depth
    uint c_d = dom_depth(cin);
    if (c_d > e_d) {           // Deeper guy?
      early = cin;              // Keep deepest found so far
      e_d = c_d;
    } else if (c_d == e_d &&    // Same depth?
               early != cin) { // If not equal, must use slower algorithm
      // If same depth but not equal, one _must_ dominate the other
      // and we want the deeper (i.e., dominated) guy.
      Node *n1 = early;
      Node *n2 = cin;
      while (1) {
        n1 = idom(n1);          // Walk up until break cycle
        n2 = idom(n2);
        if (n1 == cin ||        // Walked early up to cin
            dom_depth(n2) < c_d)
          break;                // early is deeper; keep him
        if (n2 == early ||      // Walked cin up to early
            dom_depth(n1) < c_d) {
          early = cin;          // cin is deeper; keep him
          break;
        }
      }
      e_d = dom_depth(early);   // Reset depth register cache
    }
  }

  // Return earliest legal location
  assert(early == find_non_split_ctrl(early), "unexpected early control");

  if (n->is_expensive() && !_verify_only && !_verify_me) {
    assert(n->in(0), "should have control input");
    early = get_early_ctrl_for_expensive(n, early);
  }

  return early;
}

//------------------------------get_early_ctrl_for_expensive---------------------------------
// Move node up the dominator tree as high as legal while still beneficial
Node *PhaseIdealLoop::get_early_ctrl_for_expensive(Node *n, Node* earliest) {
  assert(n->in(0) && n->is_expensive(), "expensive node with control input here");
  assert(OptimizeExpensiveOps, "optimization off?");

  Node* ctl = n->in(0);
  assert(ctl->is_CFG(), "expensive input 0 must be cfg");
  uint min_dom_depth = dom_depth(earliest);
#ifdef ASSERT
  if (!is_dominator(ctl, earliest) && !is_dominator(earliest, ctl)) {
    dump_bad_graph("Bad graph detected in get_early_ctrl_for_expensive", n, earliest, ctl);
    assert(false, "Bad graph detected in get_early_ctrl_for_expensive");
  }
#endif
  if (dom_depth(ctl) < min_dom_depth) {
    return earliest;
  }

  while (true) {
    Node* next = ctl;
    // Moving the node out of a loop on the projection of an If
    // confuses Loop Predication. So, once we hit a loop in an If branch
    // that doesn't branch to an UNC, we stop. The code that process
    // expensive nodes will notice the loop and skip over it to try to
    // move the node further up.
    if (ctl->is_CountedLoop() && ctl->in(1) != nullptr && ctl->in(1)->in(0) != nullptr && ctl->in(1)->in(0)->is_If()) {
      if (!ctl->in(1)->as_Proj()->is_uncommon_trap_if_pattern()) {
        break;
      }
      next = idom(ctl->in(1)->in(0));
    } else if (ctl->is_Proj()) {
      // We only move it up along a projection if the projection is
      // the single control projection for its parent: same code path,
      // if it's a If with UNC or fallthrough of a call.
      Node* parent_ctl = ctl->in(0);
      if (parent_ctl == nullptr) {
        break;
      } else if (parent_ctl->is_CountedLoopEnd() && parent_ctl->as_CountedLoopEnd()->loopnode() != nullptr) {
        next = parent_ctl->as_CountedLoopEnd()->loopnode()->init_control();
      } else if (parent_ctl->is_If()) {
        if (!ctl->as_Proj()->is_uncommon_trap_if_pattern()) {
          break;
        }
        assert(idom(ctl) == parent_ctl, "strange");
        next = idom(parent_ctl);
      } else if (ctl->is_CatchProj()) {
        if (ctl->as_Proj()->_con != CatchProjNode::fall_through_index) {
          break;
        }
        assert(parent_ctl->in(0)->in(0)->is_Call(), "strange graph");
        next = parent_ctl->in(0)->in(0)->in(0);
      } else {
        // Check if parent control has a single projection (this
        // control is the only possible successor of the parent
        // control). If so, we can try to move the node above the
        // parent control.
        int nb_ctl_proj = 0;
        for (DUIterator_Fast imax, i = parent_ctl->fast_outs(imax); i < imax; i++) {
          Node *p = parent_ctl->fast_out(i);
          if (p->is_Proj() && p->is_CFG()) {
            nb_ctl_proj++;
            if (nb_ctl_proj > 1) {
              break;
            }
          }
        }

        if (nb_ctl_proj > 1) {
          break;
        }
        assert(parent_ctl->is_Start() || parent_ctl->is_MemBar() || parent_ctl->is_Call() ||
               BarrierSet::barrier_set()->barrier_set_c2()->is_gc_barrier_node(parent_ctl), "unexpected node");
        assert(idom(ctl) == parent_ctl, "strange");
        next = idom(parent_ctl);
      }
    } else {
      next = idom(ctl);
    }
    if (next->is_Root() || next->is_Start() || dom_depth(next) < min_dom_depth) {
      break;
    }
    ctl = next;
  }

  if (ctl != n->in(0)) {
    _igvn.replace_input_of(n, 0, ctl);
    _igvn.hash_insert(n);
  }

  return ctl;
}


//------------------------------set_early_ctrl---------------------------------
// Set earliest legal control
void PhaseIdealLoop::set_early_ctrl(Node* n, bool update_body) {
  Node *early = get_early_ctrl(n);

  // Record earliest legal location
  set_ctrl(n, early);
  IdealLoopTree *loop = get_loop(early);
  if (update_body && loop->_child == nullptr) {
    loop->_body.push(n);
  }
}

//------------------------------set_subtree_ctrl-------------------------------
// set missing _ctrl entries on new nodes
void PhaseIdealLoop::set_subtree_ctrl(Node* n, bool update_body) {
  // Already set?  Get out.
  if (_loop_or_ctrl[n->_idx]) return;
  // Recursively set _loop_or_ctrl array to indicate where the Node goes
  uint i;
  for (i = 0; i < n->req(); ++i) {
    Node *m = n->in(i);
    if (m && m != C->root()) {
      set_subtree_ctrl(m, update_body);
    }
  }

  // Fixup self
  set_early_ctrl(n, update_body);
}

IdealLoopTree* PhaseIdealLoop::insert_outer_loop(IdealLoopTree* loop, LoopNode* outer_l, Node* outer_ift) {
  IdealLoopTree* outer_ilt = new IdealLoopTree(this, outer_l, outer_ift);
  IdealLoopTree* parent = loop->_parent;
  IdealLoopTree* sibling = parent->_child;
  if (sibling == loop) {
    parent->_child = outer_ilt;
  } else {
    while (sibling->_next != loop) {
      sibling = sibling->_next;
    }
    sibling->_next = outer_ilt;
  }
  outer_ilt->_next = loop->_next;
  outer_ilt->_parent = parent;
  outer_ilt->_child = loop;
  outer_ilt->_nest = loop->_nest;
  loop->_parent = outer_ilt;
  loop->_next = nullptr;
  loop->_nest++;
  assert(loop->_nest <= SHRT_MAX, "sanity");
  return outer_ilt;
}

// Create a skeleton strip mined outer loop: an OuterStripMinedLoop head before the inner strip mined CountedLoop, a
// SafePoint on exit of the inner CountedLoopEnd and an OuterStripMinedLoopEnd test that can't constant fold until loop
// optimizations are over. The inner strip mined loop is left as it is. Only once loop optimizations are over, do we
// adjust the inner loop exit condition to limit its number of iterations, set the outer loop exit condition and add
// Phis to the outer loop head. Some loop optimizations that operate on the inner strip mined loop need to be aware of
// the outer strip mined loop: loop unswitching needs to clone the outer loop as well as the inner, unrolling needs to
// only clone the inner loop etc. No optimizations need to change the outer strip mined loop as it is only a skeleton.
//
// Schematically:
//
// OuterStripMinedLoop -------|
//       |                    |
// CountedLoop ----------- |  |
//     \- Phi (iv) -|      |  |
//       /  \       |      |  |
//     CmpI  AddI --|      |  |
//       \                 |  |
//        Bool             |  |
//         \               |  |
// CountedLoopEnd          |  |
//       /  \              |  |
// IfFalse   IfTrue--------|  |
//      |                     |
// SafePoint                  |
//      |                     |
// OuterStripMinedLoopEnd     |
//       /   \                |
// IfFalse   IfTrue-----------|
//      |
//
//
// As loop optimizations transform the inner loop, the outer strip mined loop stays mostly unchanged. The only exception
// is nodes referenced from the SafePoint and sunk from the inner loop: they end up in the outer strip mined loop.
//
// Not adding Phis to the outer loop head from the beginning, and only adding them after loop optimizations does not
// conform to C2's IR rules: any variable or memory slice that is mutated in a loop should have a Phi. The main
// motivation for such a design that doesn't conform to C2's IR rules is to allow existing loop optimizations to be
// mostly unaffected by the outer strip mined loop: the only extra step needed in most cases is to step over the
// OuterStripMinedLoop. The main drawback is that once loop optimizations are over, an extra step is needed to finish
// constructing the outer loop. This is handled by OuterStripMinedLoopNode::adjust_strip_mined_loop().
//
// Adding Phis to the outer loop is largely straightforward: there needs to be one Phi in the outer loop for every Phi
// in the inner loop. Things may be more complicated for sunk Store nodes: there may not be any inner loop Phi left
// after sinking for a particular memory slice but the outer loop needs a Phi. See
// OuterStripMinedLoopNode::handle_sunk_stores_when_finishing_construction()
IdealLoopTree* PhaseIdealLoop::create_outer_strip_mined_loop(Node* init_control,
                                                             IdealLoopTree* loop, float cl_prob, float le_fcnt,
                                                             Node*& entry_control, Node*& iffalse) {
  Node* outer_test = intcon(0);
  Node *orig = iffalse;
  iffalse = iffalse->clone();
  _igvn.register_new_node_with_optimizer(iffalse);
  set_idom(iffalse, idom(orig), dom_depth(orig));

  IfNode *outer_le = new OuterStripMinedLoopEndNode(iffalse, outer_test, cl_prob, le_fcnt);
  Node *outer_ift = new IfTrueNode (outer_le);
  Node* outer_iff = orig;
  _igvn.replace_input_of(outer_iff, 0, outer_le);

  LoopNode *outer_l = new OuterStripMinedLoopNode(C, init_control, outer_ift);
  entry_control = outer_l;

  IdealLoopTree* outer_ilt = insert_outer_loop(loop, outer_l, outer_ift);

  set_loop(iffalse, outer_ilt);
  // When this code runs, loop bodies have not yet been populated.
  const bool body_populated = false;
  register_control(outer_le, outer_ilt, iffalse, body_populated);
  register_control(outer_ift, outer_ilt, outer_le, body_populated);
  set_idom(outer_iff, outer_le, dom_depth(outer_le));
  _igvn.register_new_node_with_optimizer(outer_l);
  set_loop(outer_l, outer_ilt);
  set_idom(outer_l, init_control, dom_depth(init_control)+1);

  return outer_ilt;
}


void CountedLoopConverter::insert_loop_limit_check_predicate(const ParsePredicateSuccessProj* loop_limit_check_parse_proj,
                                                             Node* cmp_limit, Node* bol) const {
  assert(loop_limit_check_parse_proj->in(0)->is_ParsePredicate(), "must be parse predicate");
  Node* new_predicate_proj = _phase->create_new_if_for_predicate(loop_limit_check_parse_proj, nullptr,
                                                                 Deoptimization::Reason_loop_limit_check,
                                                                 Op_If);

  PhaseIterGVN& igvn = _phase->igvn();
  Node* iff = new_predicate_proj->in(0);
  cmp_limit = igvn.register_new_node_with_optimizer(cmp_limit);
  bol = igvn.register_new_node_with_optimizer(bol);
  _phase->set_subtree_ctrl(bol, false);
  igvn.replace_input_of(iff, 1, bol);

#ifndef PRODUCT
  // report that the loop predication has been actually performed
  // for this loop
  if (TraceLoopLimitCheck) {
    tty->print_cr("Counted Loop Limit Check generated:");
    DEBUG_ONLY( bol->dump(2); )
  }
#endif
}

Node* PhaseIdealLoop::loop_exit_control(const Node* head, const IdealLoopTree* loop) const {
  // Counted loop head must be a good RegionNode with only 3 not null
  // control input edges: Self, Entry, LoopBack.
  if (head->in(LoopNode::Self) == nullptr || head->req() != 3 || loop->_irreducible) {
    return nullptr;
  }
  Node* init_control = head->in(LoopNode::EntryControl);
  Node* back_control = head->in(LoopNode::LoopBackControl);
  if (init_control == nullptr || back_control == nullptr) {   // Partially dead
    return nullptr;
  }
  // Must also check for TOP when looking for a dead loop
  if (init_control->is_top() || back_control->is_top()) {
    return nullptr;
  }

  // Allow funny placement of Safepoint
  if (back_control->Opcode() == Op_SafePoint) {
    back_control = back_control->in(TypeFunc::Control);
  }

  // Controlling test for loop
  Node *iftrue = back_control;
  uint iftrue_op = iftrue->Opcode();
  if (iftrue_op != Op_IfTrue &&
      iftrue_op != Op_IfFalse) {
    // I have a weird back-control.  Probably the loop-exit test is in
    // the middle of the loop and I am looking at some trailing control-flow
    // merge point.  To fix this I would have to partially peel the loop.
    return nullptr; // Obscure back-control
  }

  // Get boolean guarding loop-back test
  Node *iff = iftrue->in(0);
  if (get_loop(iff) != loop || !iff->in(1)->is_Bool()) {
    return nullptr;
  }
  return iftrue;
}

PhiNode* PhaseIdealLoop::loop_iv_phi(const Node* xphi, const Node* phi_incr, const Node* head) {
  if (!xphi->is_Phi()) {
    return nullptr; // Too much math on the trip counter
  }
  if (phi_incr != nullptr && phi_incr != xphi) {
    return nullptr;
  }
  PhiNode *phi = xphi->as_Phi();

  // Phi must be of loop header; backedge must wrap to increment
  if (phi->region() != head) {
    return nullptr;
  }
  return phi;
}

static int check_stride_overflow(jlong final_correction, const TypeInteger* limit_t, BasicType bt) {
  if (final_correction > 0) {
    if (limit_t->lo_as_long() > (max_signed_integer(bt) - final_correction)) {
      return -1;
    }
    if (limit_t->hi_as_long() > (max_signed_integer(bt) - final_correction)) {
      return 1;
    }
  } else {
    if (limit_t->hi_as_long() < (min_signed_integer(bt) - final_correction)) {
      return -1;
    }
    if (limit_t->lo_as_long() < (min_signed_integer(bt) - final_correction)) {
      return 1;
    }
  }
  return 0;
}

Node* PhaseIdealLoop::loop_nest_replace_iv(Node* iv_to_replace, Node* inner_iv, Node* outer_phi, Node* inner_head,
                                           BasicType bt) {
  Node* iv_as_long;
  if (bt == T_LONG) {
    iv_as_long = new ConvI2LNode(inner_iv, TypeLong::INT);
    register_new_node(iv_as_long, inner_head);
  } else {
    iv_as_long = inner_iv;
  }
  Node* iv_replacement = AddNode::make(outer_phi, iv_as_long, bt);
  register_new_node(iv_replacement, inner_head);
  for (DUIterator_Last imin, i = iv_to_replace->last_outs(imin); i >= imin;) {
    Node* u = iv_to_replace->last_out(i);
#ifdef ASSERT
    if (!is_dominator(inner_head, ctrl_or_self(u))) {
      assert(u->is_Phi(), "should be a Phi");
      for (uint j = 1; j < u->req(); j++) {
        if (u->in(j) == iv_to_replace) {
          assert(is_dominator(inner_head, u->in(0)->in(j)), "iv use above loop?");
        }
      }
    }
#endif
    _igvn.rehash_node_delayed(u);
    int nb = u->replace_edge(iv_to_replace, iv_replacement, &_igvn);
    i -= nb;
  }
  return iv_replacement;
}

// Add a Parse Predicate with an uncommon trap on the failing/false path. Normal control will continue on the true path.
void PhaseIdealLoop::add_parse_predicate(Deoptimization::DeoptReason reason, Node* inner_head, IdealLoopTree* loop,
                                         SafePointNode* sfpt) {
  if (!C->too_many_traps(reason)) {
    ParsePredicateNode* parse_predicate = new ParsePredicateNode(inner_head->in(LoopNode::EntryControl), reason, &_igvn);
    register_control(parse_predicate, loop, inner_head->in(LoopNode::EntryControl));
    Node* if_false = new IfFalseNode(parse_predicate);
    register_control(if_false, _ltree_root, parse_predicate);
    Node* if_true = new IfTrueNode(parse_predicate);
    register_control(if_true, loop, parse_predicate);

    int trap_request = Deoptimization::make_trap_request(reason, Deoptimization::Action_maybe_recompile);
    address call_addr = OptoRuntime::uncommon_trap_blob()->entry_point();
    const TypePtr* no_memory_effects = nullptr;
    CallNode* unc = new CallStaticJavaNode(OptoRuntime::uncommon_trap_Type(), call_addr, "uncommon_trap",
                                           no_memory_effects);

    Node* mem = nullptr;
    Node* i_o = nullptr;
    if (sfpt->is_Call()) {
      mem = sfpt->proj_out(TypeFunc::Memory);
      i_o = sfpt->proj_out(TypeFunc::I_O);
    } else {
      mem = sfpt->memory();
      i_o = sfpt->i_o();
    }

    Node *frame = new ParmNode(C->start(), TypeFunc::FramePtr);
    register_new_node(frame, C->start());
    Node *ret = new ParmNode(C->start(), TypeFunc::ReturnAdr);
    register_new_node(ret, C->start());

    unc->init_req(TypeFunc::Control, if_false);
    unc->init_req(TypeFunc::I_O, i_o);
    unc->init_req(TypeFunc::Memory, mem); // may gc ptrs
    unc->init_req(TypeFunc::FramePtr, frame);
    unc->init_req(TypeFunc::ReturnAdr, ret);
    unc->init_req(TypeFunc::Parms+0, _igvn.intcon(trap_request));
    unc->set_cnt(PROB_UNLIKELY_MAG(4));
    unc->copy_call_debug_info(&_igvn, sfpt);

    for (uint i = TypeFunc::Parms; i < unc->req(); i++) {
      set_subtree_ctrl(unc->in(i), false);
    }
    register_control(unc, _ltree_root, if_false);

    Node* ctrl = new ProjNode(unc, TypeFunc::Control);
    register_control(ctrl, _ltree_root, unc);
    Node* halt = new HaltNode(ctrl, frame, "uncommon trap returned which should never happen" PRODUCT_ONLY(COMMA /*reachable*/false));
    register_control(halt, _ltree_root, ctrl);
    _igvn.add_input_to(C->root(), halt);

    _igvn.replace_input_of(inner_head, LoopNode::EntryControl, if_true);
    set_idom(inner_head, if_true, dom_depth(inner_head));
  }
}

// Find a safepoint node that dominates the back edge. We need a
// SafePointNode so we can use its jvm state to create empty
// predicates.
static bool no_side_effect_since_safepoint(Compile* C, const Node* head, const Node* mem, MergeMemNode* mm, const PhaseIdealLoop* phase) {
  SafePointNode* safepoint = nullptr;
  for (DUIterator_Fast imax, i = head->fast_outs(imax); i < imax; i++) {
    Node* u = head->fast_out(i);
    if (u->is_memory_phi()) {
      Node* m = u->in(LoopNode::LoopBackControl);
      if (u->adr_type() == TypePtr::BOTTOM) {
        if (m->is_MergeMem() && mem->is_MergeMem()) {
          if (m != mem DEBUG_ONLY(|| true)) {
            // MergeMemStream can modify m, for example to adjust the length to mem.
            // This is unfortunate, and probably unnecessary. But as it is, we need
            // to add m to the igvn worklist, else we may have a modified node that
            // is not on the igvn worklist.
            phase->igvn()._worklist.push(m);
            for (MergeMemStream mms(m->as_MergeMem(), mem->as_MergeMem()); mms.next_non_empty2(); ) {
              if (!mms.is_empty()) {
                if (mms.memory() != mms.memory2()) {
                  return false;
                }
#ifdef ASSERT
                if (mms.alias_idx() != Compile::AliasIdxBot) {
                  mm->set_memory_at(mms.alias_idx(), mem->as_MergeMem()->base_memory());
                }
#endif
              }
            }
          }
        } else if (mem->is_MergeMem()) {
          if (m != mem->as_MergeMem()->base_memory()) {
            return false;
          }
        } else {
          return false;
        }
      } else {
        if (mem->is_MergeMem()) {
          if (m != mem->as_MergeMem()->memory_at(C->get_alias_index(u->adr_type()))) {
            return false;
          }
#ifdef ASSERT
          mm->set_memory_at(C->get_alias_index(u->adr_type()), mem->as_MergeMem()->base_memory());
#endif
        } else {
          if (m != mem) {
            return false;
          }
        }
      }
    }
  }
  return true;
}

SafePointNode* PhaseIdealLoop::find_safepoint(Node* back_control, const Node* head, const IdealLoopTree* loop) {
  IfNode* exit_test = back_control->in(0)->as_If();
  SafePointNode* safepoint = nullptr;
  if (exit_test->in(0)->is_SafePoint() && exit_test->in(0)->outcnt() == 1) {
    safepoint = exit_test->in(0)->as_SafePoint();
  } else {
    Node* c = back_control;
    while (c != head && c->Opcode() != Op_SafePoint) {
      c = idom(c);
    }

    if (c->Opcode() == Op_SafePoint) {
      safepoint = c->as_SafePoint();
    }

    if (safepoint == nullptr) {
      return nullptr;
    }

    Node* mem = safepoint->in(TypeFunc::Memory);

    // We can only use that safepoint if there's no side effect between the backedge and the safepoint.

    // mm is the memory state at the safepoint (when it's a MergeMem)
    // no_side_effect_since_safepoint() goes over the memory state at the backedge. It resets the mm input for each
    // component of the memory state it encounters so it points to the base memory. Once no_side_effect_since_safepoint()
    // is done, if no side effect after the safepoint was found, mm should transform to the base memory: the states at
    // the backedge and safepoint are the same so all components of the memory state at the safepoint should have been
    // reset.
    MergeMemNode* mm = nullptr;
#ifdef ASSERT
    if (mem->is_MergeMem()) {
      mm = mem->clone()->as_MergeMem();
      _igvn._worklist.push(mm);
      for (MergeMemStream mms(mem->as_MergeMem()); mms.next_non_empty(); ) {
        // Loop invariant memory state won't be reset by no_side_effect_since_safepoint(). Do it here.
        // Escape Analysis can add state to mm that it doesn't add to the backedge memory Phis, breaking verification
        // code that relies on mm. Clear that extra state here.
        if (mms.alias_idx() != Compile::AliasIdxBot &&
            (loop != get_loop(ctrl_or_self(mms.memory())) ||
             (mms.adr_type()->isa_oop_ptr() && mms.adr_type()->is_known_instance()))) {
          mm->set_memory_at(mms.alias_idx(), mem->as_MergeMem()->base_memory());
        }
      }
    }
#endif
    if (!no_side_effect_since_safepoint(C, head, mem, mm, this)) {
      safepoint = nullptr;
    } else {
      assert(mm == nullptr|| _igvn.transform(mm) == mem->as_MergeMem()->base_memory(), "all memory state should have been processed");
    }
#ifdef ASSERT
    if (mm != nullptr) {
      _igvn.remove_dead_node(mm);
    }
#endif
  }
  return safepoint;
}

// If the loop has the shape of a counted loop but with a long
// induction variable, transform the loop in a loop nest: an inner
// loop that iterates for at most max int iterations with an integer
// induction variable and an outer loop that iterates over the full
// range of long values from the initial loop in (at most) max int
// steps. That is:
//
// x: for (long phi = init; phi < limit; phi += stride) {
//   // phi := Phi(L, init, incr)
//   // incr := AddL(phi, longcon(stride))
//   long incr = phi + stride;
//   ... use phi and incr ...
// }
//
// OR:
//
// x: for (long phi = init; (phi += stride) < limit; ) {
//   // phi := Phi(L, AddL(init, stride), incr)
//   // incr := AddL(phi, longcon(stride))
//   long incr = phi + stride;
//   ... use phi and (phi + stride) ...
// }
//
// ==transform=>
//
// const ulong inner_iters_limit = INT_MAX - stride - 1;  //near 0x7FFFFFF0
// assert(stride <= inner_iters_limit);  // else abort transform
// assert((extralong)limit + stride <= LONG_MAX);  // else deopt
// outer_head: for (long outer_phi = init;;) {
//   // outer_phi := Phi(outer_head, init, AddL(outer_phi, I2L(inner_phi)))
//   ulong inner_iters_max = (ulong) MAX(0, ((extralong)limit + stride - outer_phi));
//   long inner_iters_actual = MIN(inner_iters_limit, inner_iters_max);
//   assert(inner_iters_actual == (int)inner_iters_actual);
//   int inner_phi, inner_incr;
//   x: for (inner_phi = 0;; inner_phi = inner_incr) {
//     // inner_phi := Phi(x, intcon(0), inner_incr)
//     // inner_incr := AddI(inner_phi, intcon(stride))
//     inner_incr = inner_phi + stride;
//     if (inner_incr < inner_iters_actual) {
//       ... use phi=>(outer_phi+inner_phi) ...
//       continue;
//     }
//     else break;
//   }
//   if ((outer_phi+inner_phi) < limit)  //OR (outer_phi+inner_incr) < limit
//     continue;
//   else break;
// }
//
// The same logic is used to transform an int counted loop that contains long range checks into a loop nest of 2 int
// loops with long range checks transformed to int range checks in the inner loop.
bool PhaseIdealLoop::create_loop_nest(IdealLoopTree* loop, Node_List &old_new) {
  Node* x = loop->_head;
  // Only for inner loops
  if (loop->_child != nullptr || !x->is_BaseCountedLoop() || x->as_Loop()->is_loop_nest_outer_loop()) {
    return false;
  }

  if (x->is_CountedLoop() && !x->as_CountedLoop()->is_main_loop() && !x->as_CountedLoop()->is_normal_loop()) {
    return false;
  }

  BaseCountedLoopNode* head = x->as_BaseCountedLoop();
  BasicType bt = x->as_BaseCountedLoop()->bt();

  check_counted_loop_shape(loop, x, bt);

#ifndef PRODUCT
  if (bt == T_LONG) {
    AtomicAccess::inc(&_long_loop_candidates);
  }
#endif

  jlong stride_con_long = head->stride_con();
  assert(stride_con_long != 0, "missed some peephole opt");
  // We can't iterate for more than max int at a time.
  if (stride_con_long != (jint)stride_con_long || stride_con_long == min_jint) {
    assert(bt == T_LONG, "only for long loops");
    return false;
  }
  jint stride_con = checked_cast<jint>(stride_con_long);
  // The number of iterations for the integer count loop: guarantee no
  // overflow: max_jint - stride_con max. -1 so there's no need for a
  // loop limit check if the exit test is <= or >=.
  int iters_limit = max_jint - ABS(stride_con) - 1;
#ifdef ASSERT
  if (bt == T_LONG && StressLongCountedLoop > 0) {
    iters_limit = iters_limit / StressLongCountedLoop;
  }
#endif
  // At least 2 iterations so counted loop construction doesn't fail
  if (iters_limit/ABS(stride_con) < 2) {
    return false;
  }

  assert(iters_limit > 0, "can't be negative");

  PhiNode* phi = head->phi()->as_Phi();

  Node* back_control = head->in(LoopNode::LoopBackControl);

  // data nodes on back branch not supported
  if (back_control->outcnt() > 1) {
    return false;
  }

  Node* limit = head->limit();
  // We'll need to use the loop limit before the inner loop is entered
  if (!is_dominator(get_ctrl(limit), x)) {
    return false;
  }

  IfNode* exit_test = head->loopexit();

  assert(back_control->Opcode() == Op_IfTrue, "wrong projection for back edge");

  Node_List range_checks;
  iters_limit = extract_long_range_checks(loop, stride_con, iters_limit, phi, range_checks);

  if (bt == T_INT) {
    // The only purpose of creating a loop nest is to handle long range checks. If there are none, do not proceed further.
    if (range_checks.size() == 0) {
      return false;
    }
  }

  // Take what we know about the number of iterations of the long counted loop into account when computing the limit of
  // the inner loop.
  Node* init = head->init_trip();
  const TypeInteger* lo = _igvn.type(init)->is_integer(bt);
  const TypeInteger* hi = _igvn.type(limit)->is_integer(bt);
  if (stride_con < 0) {
    swap(lo, hi);
  }
  if (hi->hi_as_long() <= lo->lo_as_long()) {
    // not a loop after all
    return false;
  }

  if (range_checks.size() > 0) {
    // This transformation requires peeling one iteration. Also, if it has range checks and they are eliminated by Loop
    // Predication, then 2 Hoisted Check Predicates are added for one range check. Finally, transforming a long range
    // check requires extra logic to be executed before the loop is entered and for the outer loop. As a result, the
    // transformations can't pay off for a small number of iterations: roughly, if the loop runs for 3 iterations, it's
    // going to execute as many range checks once transformed with range checks eliminated (1 peeled iteration with
    // range checks + 2 predicates per range checks) as it would have not transformed. It also has to pay for the extra
    // logic on loop entry and for the outer loop.
    loop->compute_trip_count(this, bt);
    if (head->is_CountedLoop() && head->as_CountedLoop()->has_exact_trip_count()) {
      if (head->as_CountedLoop()->trip_count() <= 3) {
        return false;
      }
    } else {
      loop->compute_profile_trip_cnt(this);
      if (!head->is_profile_trip_failed() && head->profile_trip_cnt() <= 3) {
        return false;
      }
    }
  }

  if (try_make_short_running_loop(loop, stride_con, range_checks, iters_limit)) {
    C->set_major_progress();
    return true;
  }

  julong orig_iters = (julong)hi->hi_as_long() - lo->lo_as_long();
  iters_limit = checked_cast<int>(MIN2((julong)iters_limit, orig_iters));

  // We need a safepoint to insert Parse Predicates for the inner loop.
  SafePointNode* safepoint;
  if (bt == T_INT && head->as_CountedLoop()->is_strip_mined()) {
    // Loop is strip mined: use the safepoint of the outer strip mined loop
    OuterStripMinedLoopNode* outer_loop = head->as_CountedLoop()->outer_loop();
    assert(outer_loop != nullptr, "no outer loop");
    safepoint = outer_loop->outer_safepoint();
    outer_loop->transform_to_counted_loop(&_igvn, this);
    exit_test = head->loopexit();
  } else {
    safepoint = find_safepoint(back_control, x, loop);
  }

  Node* exit_branch = exit_test->proj_out(false);
  Node* entry_control = head->in(LoopNode::EntryControl);

  // Clone the control flow of the loop to build an outer loop
  Node* outer_back_branch = back_control->clone();
  Node* outer_exit_test = new IfNode(exit_test->in(0), exit_test->in(1), exit_test->_prob, exit_test->_fcnt);
  Node* inner_exit_branch = exit_branch->clone();

  LoopNode* outer_head = new LoopNode(entry_control, outer_back_branch);
  IdealLoopTree* outer_ilt = insert_outer_loop(loop, outer_head, outer_back_branch);

  const bool body_populated = true;
  register_control(outer_head, outer_ilt, entry_control, body_populated);

  _igvn.register_new_node_with_optimizer(inner_exit_branch);
  set_loop(inner_exit_branch, outer_ilt);
  set_idom(inner_exit_branch, exit_test, dom_depth(exit_branch));

  outer_exit_test->set_req(0, inner_exit_branch);
  register_control(outer_exit_test, outer_ilt, inner_exit_branch, body_populated);

  _igvn.replace_input_of(exit_branch, 0, outer_exit_test);
  set_idom(exit_branch, outer_exit_test, dom_depth(exit_branch));

  outer_back_branch->set_req(0, outer_exit_test);
  register_control(outer_back_branch, outer_ilt, outer_exit_test, body_populated);

  _igvn.replace_input_of(x, LoopNode::EntryControl, outer_head);
  set_idom(x, outer_head, dom_depth(x));

  // add an iv phi to the outer loop and use it to compute the inner
  // loop iteration limit
  Node* outer_phi = phi->clone();
  outer_phi->set_req(0, outer_head);
  register_new_node(outer_phi, outer_head);

  Node* inner_iters_max = nullptr;
  if (stride_con > 0) {
    inner_iters_max = MaxNode::max_diff_with_zero(limit, outer_phi, TypeInteger::bottom(bt), _igvn);
  } else {
    inner_iters_max = MaxNode::max_diff_with_zero(outer_phi, limit, TypeInteger::bottom(bt), _igvn);
  }

  Node* inner_iters_limit = _igvn.integercon(iters_limit, bt);
  // inner_iters_max may not fit in a signed integer (iterating from
  // Long.MIN_VALUE to Long.MAX_VALUE for instance). Use an unsigned
  // min.
  const TypeInteger* inner_iters_actual_range = TypeInteger::make(0, iters_limit, Type::WidenMin, bt);
  Node* inner_iters_actual = MaxNode::unsigned_min(inner_iters_max, inner_iters_limit, inner_iters_actual_range, _igvn);

  Node* inner_iters_actual_int;
  if (bt == T_LONG) {
    inner_iters_actual_int = new ConvL2INode(inner_iters_actual);
    _igvn.register_new_node_with_optimizer(inner_iters_actual_int);
    // When the inner loop is transformed to a counted loop, a loop limit check is not expected to be needed because
    // the loop limit is less or equal to max_jint - stride - 1 (if stride is positive but a similar argument exists for
    // a negative stride). We add a CastII here to guarantee that, when the counted loop is created in a subsequent loop
    // opts pass, an accurate range of values for the limits is found.
    const TypeInt* inner_iters_actual_int_range = TypeInt::make(0, iters_limit, Type::WidenMin);
    inner_iters_actual_int = new CastIINode(outer_head, inner_iters_actual_int, inner_iters_actual_int_range, ConstraintCastNode::UnconditionalDependency);
    _igvn.register_new_node_with_optimizer(inner_iters_actual_int);
  } else {
    inner_iters_actual_int = inner_iters_actual;
  }

  Node* int_zero = intcon(0);
  if (stride_con < 0) {
    inner_iters_actual_int = new SubINode(int_zero, inner_iters_actual_int);
    _igvn.register_new_node_with_optimizer(inner_iters_actual_int);
  }

  // Clone the iv data nodes as an integer iv
  Node* int_stride = intcon(stride_con);
  Node* inner_phi = new PhiNode(x->in(0), TypeInt::INT);
  Node* inner_incr = new AddINode(inner_phi, int_stride);
  Node* inner_cmp = nullptr;
  inner_cmp = new CmpINode(inner_incr, inner_iters_actual_int);
  Node* inner_bol = new BoolNode(inner_cmp, exit_test->in(1)->as_Bool()->_test._test);
  inner_phi->set_req(LoopNode::EntryControl, int_zero);
  inner_phi->set_req(LoopNode::LoopBackControl, inner_incr);
  register_new_node(inner_phi, x);
  register_new_node(inner_incr, x);
  register_new_node(inner_cmp, x);
  register_new_node(inner_bol, x);

  _igvn.replace_input_of(exit_test, 1, inner_bol);

  // Clone inner loop phis to outer loop
  for (uint i = 0; i < head->outcnt(); i++) {
    Node* u = head->raw_out(i);
    if (u->is_Phi() && u != inner_phi && u != phi) {
      assert(u->in(0) == head, "inconsistent");
      Node* clone = u->clone();
      clone->set_req(0, outer_head);
      register_new_node(clone, outer_head);
      _igvn.replace_input_of(u, LoopNode::EntryControl, clone);
    }
  }

  // Replace inner loop long iv phi as inner loop int iv phi + outer
  // loop iv phi
  Node* iv_add = loop_nest_replace_iv(phi, inner_phi, outer_phi, head, bt);

  set_subtree_ctrl(inner_iters_actual_int, body_populated);

  LoopNode* inner_head = create_inner_head(loop, head, exit_test);

  // Summary of steps from initial loop to loop nest:
  //
  // == old IR nodes =>
  //
  // entry_control: {...}
  // x:
  // for (long phi = init;;) {
  //   // phi := Phi(x, init, incr)
  //   // incr := AddL(phi, longcon(stride))
  //   exit_test:
  //   if (phi < limit)
  //     back_control: fallthrough;
  //   else
  //     exit_branch: break;
  //   long incr = phi + stride;
  //   ... use phi and incr ...
  //   phi = incr;
  // }
  //
  // == new IR nodes (just before final peel) =>
  //
  // entry_control: {...}
  // long adjusted_limit = limit + stride;  //because phi_incr != nullptr
  // assert(!limit_check_required || (extralong)limit + stride == adjusted_limit);  // else deopt
  // ulong inner_iters_limit = max_jint - ABS(stride) - 1;  //near 0x7FFFFFF0
  // outer_head:
  // for (long outer_phi = init;;) {
  //   // outer_phi := phi->clone(), in(0):=outer_head, => Phi(outer_head, init, incr)
  //   // REPLACE phi  => AddL(outer_phi, I2L(inner_phi))
  //   // REPLACE incr => AddL(outer_phi, I2L(inner_incr))
  //   // SO THAT outer_phi := Phi(outer_head, init, AddL(outer_phi, I2L(inner_incr)))
  //   ulong inner_iters_max = (ulong) MAX(0, ((extralong)adjusted_limit - outer_phi) * SGN(stride));
  //   int inner_iters_actual_int = (int) MIN(inner_iters_limit, inner_iters_max) * SGN(stride);
  //   inner_head: x: //in(1) := outer_head
  //   int inner_phi;
  //   for (inner_phi = 0;;) {
  //     // inner_phi := Phi(x, intcon(0), inner_phi + stride)
  //     int inner_incr = inner_phi + stride;
  //     bool inner_bol = (inner_incr < inner_iters_actual_int);
  //     exit_test: //exit_test->in(1) := inner_bol;
  //     if (inner_bol) // WAS (phi < limit)
  //       back_control: fallthrough;
  //     else
  //       inner_exit_branch: break;  //exit_branch->clone()
  //     ... use phi=>(outer_phi+inner_phi) ...
  //     inner_phi = inner_phi + stride;  // inner_incr
  //   }
  //   outer_exit_test:  //exit_test->clone(), in(0):=inner_exit_branch
  //   if ((outer_phi+inner_phi) < limit)  // WAS (phi < limit)
  //     outer_back_branch: fallthrough;  //back_control->clone(), in(0):=outer_exit_test
  //   else
  //     exit_branch: break;  //in(0) := outer_exit_test
  // }

  if (bt == T_INT) {
    outer_phi = new ConvI2LNode(outer_phi);
    register_new_node(outer_phi, outer_head);
  }

  transform_long_range_checks(stride_con, range_checks, outer_phi, inner_iters_actual_int,
                              inner_phi, iv_add, inner_head);
  // Peel one iteration of the loop and use the safepoint at the end
  // of the peeled iteration to insert Parse Predicates. If no well
  // positioned safepoint peel to guarantee a safepoint in the outer
  // loop.
  if (safepoint != nullptr || !loop->_has_call) {
    old_new.clear();
    do_peeling(loop, old_new);
  } else {
    C->set_major_progress();
  }

  if (safepoint != nullptr) {
    SafePointNode* cloned_sfpt = old_new[safepoint->_idx]->as_SafePoint();

    if (ShortRunningLongLoop) {
      add_parse_predicate(Deoptimization::Reason_short_running_long_loop, inner_head, outer_ilt, cloned_sfpt);
    }
    if (UseLoopPredicate) {
      add_parse_predicate(Deoptimization::Reason_predicate, inner_head, outer_ilt, cloned_sfpt);
      if (UseProfiledLoopPredicate) {
        add_parse_predicate(Deoptimization::Reason_profile_predicate, inner_head, outer_ilt, cloned_sfpt);
      }
    }

    if (UseAutoVectorizationPredicate) {
      // We only want to use the auto-vectorization check as a trap once per bci. And
      // PhaseIdealLoop::add_parse_predicate only checks trap limits per method, so
      // we do a custom check here.
      if (!C->too_many_traps(cloned_sfpt->jvms()->method(), cloned_sfpt->jvms()->bci(), Deoptimization::Reason_auto_vectorization_check)) {
        add_parse_predicate(Deoptimization::Reason_auto_vectorization_check, inner_head, outer_ilt, cloned_sfpt);
      }
    }

    add_parse_predicate(Deoptimization::Reason_loop_limit_check, inner_head, outer_ilt, cloned_sfpt);
  }

#ifndef PRODUCT
  if (bt == T_LONG) {
    AtomicAccess::inc(&_long_loop_nests);
  }
#endif

  inner_head->mark_loop_nest_inner_loop();
  outer_head->mark_loop_nest_outer_loop();

  return true;
}

// Make a copy of Parse/Template Assertion predicates below existing predicates at the loop passed as argument
class CloneShortLoopPredicateVisitor : public PredicateVisitor {
  ClonePredicateToTargetLoop _clone_predicate_to_loop;
  PhaseIdealLoop* const _phase;

public:
  CloneShortLoopPredicateVisitor(LoopNode* target_loop_head,
                                 const NodeInSingleLoopBody &node_in_loop_body,
                                 PhaseIdealLoop* phase)
    : _clone_predicate_to_loop(target_loop_head, node_in_loop_body, phase),
      _phase(phase) {
  }
  NONCOPYABLE(CloneShortLoopPredicateVisitor);

  using PredicateVisitor::visit;

  void visit(const ParsePredicate& parse_predicate) override {
    _clone_predicate_to_loop.clone_parse_predicate(parse_predicate, true);
    parse_predicate.kill(_phase->igvn());
  }

  void visit(const TemplateAssertionPredicate& template_assertion_predicate) override {
    _clone_predicate_to_loop.clone_template_assertion_predicate(template_assertion_predicate);
    template_assertion_predicate.kill(_phase->igvn());
  }
};

// If the loop is either statically known to run for a small enough number of iterations or if profile data indicates
// that, we don't want an outer loop because the overhead of having an outer loop whose backedge is never taken, has a
// measurable cost. Furthermore, creating the loop nest usually causes one iteration of the loop to be peeled so
// predicates can be set up. If the loop is short running, then it's an extra iteration that's run with range checks
// (compared to an int counted loop with int range checks).
//
// In the short running case, turn the loop into a regular loop again and transform the long range checks:
// - LongCountedLoop: Create LoopNode but keep the loop limit type with a CastLL node to avoid that we later try to
//                    create a Loop Limit Check when turning the LoopNode into a CountedLoopNode.
// - CountedLoop: Can be reused.
bool PhaseIdealLoop::try_make_short_running_loop(IdealLoopTree* loop, jint stride_con, const Node_List &range_checks,
                                                 const uint iters_limit) {
  if (!ShortRunningLongLoop) {
    return false;
  }
  BaseCountedLoopNode* head = loop->_head->as_BaseCountedLoop();
  BasicType bt = head->bt();
  Node* entry_control = head->skip_strip_mined()->in(LoopNode::EntryControl);

  loop->compute_trip_count(this, bt);
  // Loop must run for no more than iter_limits as it guarantees no overflow of scale * iv in long range checks (see
  // comment above PhaseIdealLoop::transform_long_range_checks()).
  // iters_limit / ABS(stride_con) is the largest trip count for which we know it's correct to not create a loop nest:
  // it's always beneficial to have a single loop rather than a loop nest, so we try to apply this transformation as
  // often as possible.
  bool known_short_running_loop = head->trip_count() <= iters_limit / ABS(stride_con);
  bool profile_short_running_loop = false;
  if (!known_short_running_loop) {
    loop->compute_profile_trip_cnt(this);
    if (StressShortRunningLongLoop) {
      profile_short_running_loop = true;
    } else {
      profile_short_running_loop = !head->is_profile_trip_failed() && head->profile_trip_cnt() <= iters_limit / ABS(stride_con);
    }
  }

  if (!known_short_running_loop && !profile_short_running_loop) {
    return false;
  }

  Node* limit = head->limit();
  Node* init = head->init_trip();

  Node* new_limit;
  if (stride_con > 0) {
    new_limit = SubNode::make(limit, init, bt);
  } else {
    new_limit = SubNode::make(init, limit, bt);
  }
  register_new_node(new_limit, entry_control);

  PhiNode* phi = head->phi()->as_Phi();
  if (profile_short_running_loop) {
    // Add a Short Running Long Loop Predicate. It's the first predicate in the predicate chain before entering a loop
    // because a cast that's control dependent on the Short Running Long Loop Predicate is added to narrow the limit and
    // future predicates may be dependent on the new limit (so have to be between the loop and Short Running Long Loop
    // Predicate). The current limit could, itself, be dependent on an existing predicate. Clone parse and template
    // assertion predicates below existing predicates to get proper ordering of predicates when walking from the loop
    // up: future predicates, Short Running Long Loop Predicate, existing predicates.
    //
    //        Existing Hoisted
    //        Check Predicates
    //               |
    //     New Short Running Long
    //         Loop Predicate
    //               |
    //   Cloned Parse Predicates and
    //  Template Assertion Predicates
    //  (future predicates added here)
    //               |
    //             Loop
    const Predicates predicates_before_cloning(entry_control);
    const PredicateBlock* short_running_long_loop_predicate_block = predicates_before_cloning.short_running_long_loop_predicate_block();
    if (!short_running_long_loop_predicate_block->has_parse_predicate()) { // already trapped
      return false;
    }
    PredicateIterator predicate_iterator(entry_control);
    NodeInSingleLoopBody node_in_short_loop_body(this, loop);
    CloneShortLoopPredicateVisitor clone_short_loop_predicates_visitor(head, node_in_short_loop_body, this);
    predicate_iterator.for_each(clone_short_loop_predicates_visitor);

    entry_control = head->skip_strip_mined()->in(LoopNode::EntryControl);

    const Predicates predicates_after_cloning(entry_control);

    ParsePredicateSuccessProj* short_running_loop_predicate_proj = predicates_after_cloning.
        short_running_long_loop_predicate_block()->
        parse_predicate_success_proj();
    assert(short_running_loop_predicate_proj->in(0)->is_ParsePredicate(), "must be parse predicate");

    const jlong iters_limit_long = iters_limit;
    Node* cmp_limit = CmpNode::make(new_limit, _igvn.integercon(iters_limit_long, bt), bt);
    Node* bol = new BoolNode(cmp_limit, BoolTest::le);
    Node* new_predicate_proj = create_new_if_for_predicate(short_running_loop_predicate_proj,
                                                           nullptr,
                                                           Deoptimization::Reason_short_running_long_loop,
                                                           Op_If);
    Node* iff = new_predicate_proj->in(0);
    _igvn.replace_input_of(iff, 1, bol);
    register_new_node(cmp_limit, iff->in(0));
    register_new_node(bol, iff->in(0));
    new_limit = ConstraintCastNode::make_cast_for_basic_type(new_predicate_proj, new_limit,
                                                             TypeInteger::make(1, iters_limit_long, Type::WidenMin, bt),
                                                             ConstraintCastNode::UnconditionalDependency, bt);
    register_new_node(new_limit, new_predicate_proj);

#ifndef PRODUCT
    if (TraceLoopLimitCheck) {
      tty->print_cr("Short Long Loop Check Predicate generated:");
      DEBUG_ONLY(bol->dump(2);)
    }
#endif
    entry_control = head->skip_strip_mined()->in(LoopNode::EntryControl);
  } else if (bt == T_LONG) {
    // We're turning a long counted loop into a regular loop that will be converted into an int counted loop. That loop
    // won't need loop limit check predicates (iters_limit guarantees that). Add a cast to make sure that, whatever
    // transformation happens by the time the counted loop is created (in a subsequent pass of loop opts), C2 knows
    // enough about the loop's limit that it doesn't try to add loop limit check predicates.
    const Predicates predicates(entry_control);
    const TypeLong* new_limit_t = new_limit->Value(&_igvn)->is_long();
    new_limit = ConstraintCastNode::make_cast_for_basic_type(predicates.entry(), new_limit,
                                                             TypeLong::make(0, new_limit_t->_hi, new_limit_t->_widen),
                                                             ConstraintCastNode::UnconditionalDependency, bt);
    register_new_node(new_limit, predicates.entry());
  } else {
    assert(bt == T_INT && known_short_running_loop, "only CountedLoop statically known to be short running");
  }
  IfNode* exit_test = head->loopexit();

  if (bt == T_LONG) {
    // The loop is short running so new_limit fits into an int: either we determined that statically or added a guard
    new_limit = new ConvL2INode(new_limit);
    register_new_node(new_limit, entry_control);
  }

  Node* int_zero = intcon(0);
  if (stride_con < 0) {
    new_limit = new SubINode(int_zero, new_limit);
    register_new_node(new_limit, entry_control);
  }

  // Clone the iv data nodes as an integer iv
  Node* int_stride = intcon(stride_con);
  Node* inner_phi = new PhiNode(head, TypeInt::INT);
  Node* inner_incr = new AddINode(inner_phi, int_stride);
  Node* inner_cmp = new CmpINode(inner_incr, new_limit);
  Node* inner_bol = new BoolNode(inner_cmp, exit_test->in(1)->as_Bool()->_test._test);
  inner_phi->set_req(LoopNode::EntryControl, int_zero);
  inner_phi->set_req(LoopNode::LoopBackControl, inner_incr);
  register_new_node(inner_phi, head);
  register_new_node(inner_incr, head);
  register_new_node(inner_cmp, head);
  register_new_node(inner_bol, head);

  _igvn.replace_input_of(exit_test, 1, inner_bol);

  // Replace inner loop long iv phi as inner loop int iv phi + outer
  // loop iv phi
  Node* iv_add = loop_nest_replace_iv(phi, inner_phi, init, head, bt);

  LoopNode* inner_head = head;
  if (bt == T_LONG) {
    // Turn the loop back to a counted loop
    inner_head = create_inner_head(loop, head, exit_test);
  } else {
    // Use existing counted loop
    revert_to_normal_loop(head);
  }

  if (bt == T_INT) {
    init = new ConvI2LNode(init);
    register_new_node(init, entry_control);
  }

  transform_long_range_checks(stride_con, range_checks, init, new_limit,
                              inner_phi, iv_add, inner_head);

  inner_head->mark_loop_nest_inner_loop();

  return true;
}

int PhaseIdealLoop::extract_long_range_checks(const IdealLoopTree* loop, jint stride_con, int iters_limit, PhiNode* phi,
                                              Node_List& range_checks) {
  const jlong min_iters = 2;
  jlong reduced_iters_limit = iters_limit;
  jlong original_iters_limit = iters_limit;
  for (uint i = 0; i < loop->_body.size(); i++) {
    Node* c = loop->_body.at(i);
    if (c->is_IfProj() && c->in(0)->is_RangeCheck()) {
      IfProjNode* if_proj = c->as_IfProj();
      CallStaticJavaNode* call = if_proj->is_uncommon_trap_if_pattern();
      if (call != nullptr) {
        Node* range = nullptr;
        Node* offset = nullptr;
        jlong scale = 0;
        if (loop->is_range_check_if(if_proj, this, T_LONG, phi, range, offset, scale) &&
            loop->is_invariant(range) && loop->is_invariant(offset) &&
            scale != min_jlong &&
            original_iters_limit / ABS(scale) >= min_iters * ABS(stride_con)) {
          assert(scale == (jint)scale, "scale should be an int");
          reduced_iters_limit = MIN2(reduced_iters_limit, original_iters_limit/ABS(scale));
          range_checks.push(c);
        }
      }
    }
  }

  return checked_cast<int>(reduced_iters_limit);
}

// One execution of the inner loop covers a sub-range of the entire iteration range of the loop: [A,Z), aka [A=init,
// Z=limit). If the loop has at least one trip (which is the case here), the iteration variable i always takes A as its
// first value, followed by A+S (S is the stride), next A+2S, etc. The limit is exclusive, so that the final value B of
// i is never Z.  It will be B=Z-1 if S=1, or B=Z+1 if S=-1.

// If |S|>1 the formula for the last value B would require a floor operation, specifically B=floor((Z-sgn(S)-A)/S)*S+A,
// which is B=Z-sgn(S)U for some U in [1,|S|].  So when S>0, i ranges as i:[A,Z) or i:[A,B=Z-U], or else (in reverse)
// as i:(Z,A] or i:[B=Z+U,A].  It will become important to reason about this inclusive range [A,B] or [B,A].

// Within the loop there may be many range checks.  Each such range check (R.C.) is of the form 0 <= i*K+L < R, where K
// is a scale factor applied to the loop iteration variable i, and L is some offset; K, L, and R are loop-invariant.
// Because R is never negative (see below), this check can always be simplified to an unsigned check i*K+L <u R.

// When a long loop over a 64-bit variable i (outer_iv) is decomposed into a series of shorter sub-loops over a 32-bit
// variable j (inner_iv), j ranges over a shorter interval j:[0,B_2] or [0,Z_2) (assuming S > 0), where the limit is
// chosen to prevent various cases of 32-bit overflow (including multiplications j*K below).  In the sub-loop the
// logical value i is offset from j by a 64-bit constant C, so i ranges in i:C+[0,Z_2).

// For S<0, j ranges (in reverse!) through j:[-|B_2|,0] or (-|Z_2|,0].  For either sign of S, we can say i=j+C and j
// ranges through 32-bit ranges [A_2,B_2] or [B_2,A_2] (A_2=0 of course).

// The disjoint union of all the C+[A_2,B_2] ranges from the sub-loops must be identical to the whole range [A,B].
// Assuming S>0, the first C must be A itself, and the next C value is the previous C+B_2, plus S.  If |S|=1, the next
// C value is also the previous C+Z_2.  In each sub-loop, j counts from j=A_2=0 and i counts from C+0 and exits at
// j=B_2 (i=C+B_2), just before it gets to i=C+Z_2.  Both i and j count up (from C and 0) if S>0; otherwise they count
// down (from C and 0 again).

// Returning to range checks, we see that each i*K+L <u R expands to (C+j)*K+L <u R, or j*K+Q <u R, where Q=(C*K+L).
// (Recall that K and L and R are loop-invariant scale, offset and range values for a particular R.C.)  This is still a
// 64-bit comparison, so the range check elimination logic will not apply to it.  (The R.C.E. transforms operate only on
// 32-bit indexes and comparisons, because they use 64-bit temporary values to avoid overflow; see
// PhaseIdealLoop::add_constraint.)

// We must transform this comparison so that it gets the same answer, but by means of a 32-bit R.C. (using j not i) of
// the form j*K+L_2 <u32 R_2.  Note that L_2 and R_2 must be loop-invariant, but only with respect to the sub-loop.  Thus, the
// problem reduces to computing values for L_2 and R_2 (for each R.C. in the loop) in the loop header for the sub-loop.
// Then the standard R.C.E. transforms can take those as inputs and further compute the necessary minimum and maximum
// values for the 32-bit counter j within which the range checks can be eliminated.

// So, given j*K+Q <u R, we need to find some j*K+L_2 <u32 R_2, where L_2 and R_2 fit in 32 bits, and the 32-bit operations do
// not overflow. We also need to cover the cases where i*K+L (= j*K+Q) overflows to a 64-bit negative, since that is
// allowed as an input to the R.C., as long as the R.C. as a whole fails.

// If 32-bit multiplication j*K might overflow, we adjust the sub-loop limit Z_2 closer to zero to reduce j's range.

// For each R.C. j*K+Q <u32 R, the range of mathematical values of j*K+Q in the sub-loop is [Q_min, Q_max], where
// Q_min=Q and Q_max=B_2*K+Q (if S>0 and K>0), Q_min=A_2*K+Q and Q_max=Q (if S<0 and K>0),
// Q_min=B_2*K+Q and Q_max=Q if (S>0 and K<0), Q_min=Q and Q_max=A_2*K+Q (if S<0 and K<0)

// Note that the first R.C. value is always Q=(S*K>0 ? Q_min : Q_max).  Also Q_{min,max} = Q + {min,max}(A_2*K,B_2*K).
// If S*K>0 then, as the loop iterations progress, each R.C. value i*K+L = j*K+Q goes up from Q=Q_min towards Q_max.
// If S*K<0 then j*K+Q starts at Q=Q_max and goes down towards Q_min.

// Case A: Some Negatives (but no overflow).
// Number line:
// |s64_min   .    .    .    0    .    .    .   s64_max|
// |    .  Q_min..Q_max .    0    .    .    .     .    |  s64 negative
// |    .     .    .    .    R=0  R<   R<   R<    R<   |  (against R values)
// |    .     .    .  Q_min..0..Q_max  .    .     .    |  small mixed
// |    .     .    .    .    R    R    R<   R<    R<   |  (against R values)
//
// R values which are out of range (>Q_max+1) are reduced to max(0,Q_max+1).  They are marked on the number line as R<.
//
// So, if Q_min <s64 0, then use this test:
// j*K + s32_trunc(Q_min) <u32 clamp(R, 0, Q_max+1) if S*K>0 (R.C.E. steps upward)
// j*K + s32_trunc(Q_max) <u32 clamp(R, 0, Q_max+1) if S*K<0 (R.C.E. steps downward)
// Both formulas reduce to adding j*K to the 32-bit truncated value of the first R.C. expression value, Q:
// j*K + s32_trunc(Q) <u32 clamp(R, 0, Q_max+1) for all S,K

// If the 32-bit truncation loses information, no harm is done, since certainly the clamp also will return R_2=zero.

// Case B: No Negatives.
// Number line:
// |s64_min   .    .    .    0    .    .    .   s64_max|
// |    .     .    .    .    0 Q_min..Q_max .     .    |  small positive
// |    .     .    .    .    R>   R    R    R<    R<   |  (against R values)
// |    .     .    .    .    0    . Q_min..Q_max  .    |  s64 positive
// |    .     .    .    .    R>   R>   R    R     R<   |  (against R values)
//
// R values which are out of range (<Q_min or >Q_max+1) are reduced as marked: R> up to Q_min, R< down to Q_max+1.
// Then the whole comparison is shifted left by Q_min, so it can take place at zero, which is a nice 32-bit value.
//
// So, if both Q_min, Q_max+1 >=s64 0, then use this test:
// j*K + 0         <u32 clamp(R, Q_min, Q_max+1) - Q_min if S*K>0
// More generally:
// j*K + Q - Q_min <u32 clamp(R, Q_min, Q_max+1) - Q_min for all S,K

// Case C: Overflow in the 64-bit domain
// Number line:
// |..Q_max-2^64   .    .    0    .    .    .   Q_min..|  s64 overflow
// |    .     .    .    .    R>   R>   R>   R>    R    |  (against R values)
//
// In this case, Q_min >s64 Q_max+1, even though the mathematical values of Q_min and Q_max+1 are correctly ordered.
// The formulas from the previous case can be used, except that the bad upper bound Q_max is replaced by max_jlong.
// (In fact, we could use any replacement bound from R to max_jlong inclusive, as the input to the clamp function.)
//
// So if Q_min >=s64 0 but Q_max+1 <s64 0, use this test:
// j*K + 0         <u32 clamp(R, Q_min, max_jlong) - Q_min if S*K>0
// More generally:
// j*K + Q - Q_min <u32 clamp(R, Q_min, max_jlong) - Q_min for all S,K
//
// Dropping the bad bound means only Q_min is used to reduce the range of R:
// j*K + Q - Q_min <u32 max(Q_min, R) - Q_min for all S,K
//
// Here the clamp function is a 64-bit min/max that reduces the dynamic range of its R operand to the required [L,H]:
//     clamp(X, L, H) := max(L, min(X, H))
// When degenerately L > H, it returns L not H.
//
// All of the formulas above can be merged into a single one:
//     L_clamp = Q_min < 0 ? 0 : Q_min        --whether and how far to left-shift
//     H_clamp = Q_max+1 < Q_min ? max_jlong : Q_max+1
//             = Q_max+1 < 0 && Q_min >= 0 ? max_jlong : Q_max+1
//     Q_first = Q = (S*K>0 ? Q_min : Q_max) = (C*K+L)
//     R_clamp = clamp(R, L_clamp, H_clamp)   --reduced dynamic range
//     replacement R.C.:
//       j*K + Q_first - L_clamp <u32 R_clamp - L_clamp
//     or equivalently:
//       j*K + L_2 <u32 R_2
//     where
//       L_2 = Q_first - L_clamp
//       R_2 = R_clamp - L_clamp
//
// Note on why R is never negative:
//
// Various details of this transformation would break badly if R could be negative, so this transformation only
// operates after obtaining hard evidence that R<0 is impossible.  For example, if R comes from a LoadRange node, we
// know R cannot be negative.  For explicit checks (of both int and long) a proof is constructed in
// inline_preconditions_checkIndex, which triggers an uncommon trap if R<0, then wraps R in a ConstraintCastNode with a
// non-negative type.  Later on, when IdealLoopTree::is_range_check_if looks for an optimizable R.C., it checks that
// the type of that R node is non-negative.  Any "wild" R node that could be negative is not treated as an optimizable
// R.C., but R values from a.length and inside checkIndex are good to go.
//
void PhaseIdealLoop::transform_long_range_checks(int stride_con, const Node_List &range_checks, Node* outer_phi,
                                                 Node* inner_iters_actual_int, Node* inner_phi,
                                                 Node* iv_add, LoopNode* inner_head) {
  Node* long_zero = longcon(0);
  Node* int_zero = intcon(0);
  Node* long_one = longcon(1);
  Node* int_stride = intcon(checked_cast<int>(stride_con));

  for (uint i = 0; i < range_checks.size(); i++) {
    ProjNode* proj = range_checks.at(i)->as_Proj();
    RangeCheckNode* rc = proj->in(0)->as_RangeCheck();
    jlong scale = 0;
    Node* offset = nullptr;
    Node* rc_bol = rc->in(1);
    Node* rc_cmp = rc_bol->in(1);
    if (rc_cmp->Opcode() == Op_CmpU) {
      // could be shared and have already been taken care of
      continue;
    }
    bool short_scale = false;
    bool ok = is_scaled_iv_plus_offset(rc_cmp->in(1), iv_add, T_LONG, &scale, &offset, &short_scale);
    assert(ok, "inconsistent: was tested before");
    Node* range = rc_cmp->in(2);
    Node* c = rc->in(0);
    Node* entry_control = inner_head->in(LoopNode::EntryControl);

    Node* R = range;
    Node* K = longcon(scale);

    Node* L = offset;

    if (short_scale) {
      // This converts:
      // (int)i*K + L <u64 R
      // with K an int into:
      // i*(long)K + L <u64 unsigned_min((long)max_jint + L + 1, R)
      // to protect against an overflow of (int)i*K
      //
      // Because if (int)i*K overflows, there are K,L where:
      // (int)i*K + L <u64 R is false because (int)i*K+L overflows to a negative which becomes a huge u64 value.
      // But if i*(long)K + L is >u64 (long)max_jint and still is <u64 R, then
      // i*(long)K + L <u64 R is true.
      //
      // As a consequence simply converting i*K + L <u64 R to i*(long)K + L <u64 R could cause incorrect execution.
      //
      // It's always true that:
      // (int)i*K <u64 (long)max_jint + 1
      // which implies (int)i*K + L <u64 (long)max_jint + 1 + L
      // As a consequence:
      // i*(long)K + L <u64 unsigned_min((long)max_jint + L + 1, R)
      // is always false in case of overflow of i*K
      //
      // Note, there are also K,L where i*K overflows and
      // i*K + L <u64 R is true, but
      // i*(long)K + L <u64 unsigned_min((long)max_jint + L + 1, R) is false
      // So this transformation could cause spurious deoptimizations and failed range check elimination
      // (but not incorrect execution) for unlikely corner cases with overflow.
      // If this causes problems in practice, we could maybe direct execution to a post-loop, instead of deoptimizing.
      Node* max_jint_plus_one_long = longcon((jlong)max_jint + 1);
      Node* max_range = new AddLNode(max_jint_plus_one_long, L);
      register_new_node(max_range, entry_control);
      R = MaxNode::unsigned_min(R, max_range, TypeLong::POS, _igvn);
      set_subtree_ctrl(R, true);
    }

    Node* C = outer_phi;

    // Start with 64-bit values:
    //   i*K + L <u64 R
    //   (C+j)*K + L <u64 R
    //   j*K + Q <u64 R    where Q = Q_first = C*K+L
    Node* Q_first = new MulLNode(C, K);
    register_new_node(Q_first, entry_control);
    Q_first = new AddLNode(Q_first, L);
    register_new_node(Q_first, entry_control);

    // Compute endpoints of the range of values j*K + Q.
    //  Q_min = (j=0)*K + Q;  Q_max = (j=B_2)*K + Q
    Node* Q_min = Q_first;

    // Compute the exact ending value B_2 (which is really A_2 if S < 0)
    Node* B_2 = new LoopLimitNode(this->C, int_zero, inner_iters_actual_int, int_stride);
    register_new_node(B_2, entry_control);
    B_2 = new SubINode(B_2, int_stride);
    register_new_node(B_2, entry_control);
    B_2 = new ConvI2LNode(B_2);
    register_new_node(B_2, entry_control);

    Node* Q_max = new MulLNode(B_2, K);
    register_new_node(Q_max, entry_control);
    Q_max = new AddLNode(Q_max, Q_first);
    register_new_node(Q_max, entry_control);

    if (scale * stride_con < 0) {
      swap(Q_min, Q_max);
    }
    // Now, mathematically, Q_max > Q_min, and they are close enough so that (Q_max-Q_min) fits in 32 bits.

    // L_clamp = Q_min < 0 ? 0 : Q_min
    Node* Q_min_cmp = new CmpLNode(Q_min, long_zero);
    register_new_node(Q_min_cmp, entry_control);
    Node* Q_min_bool = new BoolNode(Q_min_cmp, BoolTest::lt);
    register_new_node(Q_min_bool, entry_control);
    Node* L_clamp = new CMoveLNode(Q_min_bool, Q_min, long_zero, TypeLong::LONG);
    register_new_node(L_clamp, entry_control);
    // (This could also be coded bitwise as L_clamp = Q_min & ~(Q_min>>63).)

    Node* Q_max_plus_one = new AddLNode(Q_max, long_one);
    register_new_node(Q_max_plus_one, entry_control);

    // H_clamp = Q_max+1 < Q_min ? max_jlong : Q_max+1
    // (Because Q_min and Q_max are close, the overflow check could also be encoded as Q_max+1 < 0 & Q_min >= 0.)
    Node* max_jlong_long = longcon(max_jlong);
    Node* Q_max_cmp = new CmpLNode(Q_max_plus_one, Q_min);
    register_new_node(Q_max_cmp, entry_control);
    Node* Q_max_bool = new BoolNode(Q_max_cmp, BoolTest::lt);
    register_new_node(Q_max_bool, entry_control);
    Node* H_clamp = new CMoveLNode(Q_max_bool, Q_max_plus_one, max_jlong_long, TypeLong::LONG);
    register_new_node(H_clamp, entry_control);
    // (This could also be coded bitwise as H_clamp = ((Q_max+1)<<1 | M)>>>1 where M = (Q_max+1)>>63 & ~Q_min>>63.)

    // R_2 = clamp(R, L_clamp, H_clamp) - L_clamp
    // that is:  R_2 = clamp(R, L_clamp=0, H_clamp=Q_max)      if Q_min < 0
    // or else:  R_2 = clamp(R, L_clamp,   H_clamp) - Q_min    if Q_min >= 0
    // and also: R_2 = clamp(R, L_clamp,   Q_max+1) - L_clamp  if Q_min < Q_max+1 (no overflow)
    // or else:  R_2 = clamp(R, L_clamp, *no limit*)- L_clamp  if Q_max+1 < Q_min (overflow)
    Node* R_2 = clamp(R, L_clamp, H_clamp);
    R_2 = new SubLNode(R_2, L_clamp);
    register_new_node(R_2, entry_control);
    R_2 = new ConvL2INode(R_2, TypeInt::POS);
    register_new_node(R_2, entry_control);

    // L_2 = Q_first - L_clamp
    // We are subtracting L_clamp from both sides of the <u32 comparison.
    // If S*K>0, then Q_first == 0 and the R.C. expression at -L_clamp and steps upward to Q_max-L_clamp.
    // If S*K<0, then Q_first != 0 and the R.C. expression starts high and steps downward to Q_min-L_clamp.
    Node* L_2 = new SubLNode(Q_first, L_clamp);
    register_new_node(L_2, entry_control);
    L_2 = new ConvL2INode(L_2, TypeInt::INT);
    register_new_node(L_2, entry_control);

    // Transform the range check using the computed values L_2/R_2
    // from:   i*K + L   <u64 R
    // to:     j*K + L_2 <u32 R_2
    // that is:
    //   (j*K + Q_first) - L_clamp <u32 clamp(R, L_clamp, H_clamp) - L_clamp
    K = intcon(checked_cast<int>(scale));
    Node* scaled_iv = new MulINode(inner_phi, K);
    register_new_node(scaled_iv, c);
    Node* scaled_iv_plus_offset = new AddINode(scaled_iv, L_2);
    register_new_node(scaled_iv_plus_offset, c);

    Node* new_rc_cmp = new CmpUNode(scaled_iv_plus_offset, R_2);
    register_new_node(new_rc_cmp, c);

    _igvn.replace_input_of(rc_bol, 1, new_rc_cmp);
  }
}

Node* PhaseIdealLoop::clamp(Node* R, Node* L, Node* H) {
  Node* min = MaxNode::signed_min(R, H, TypeLong::LONG, _igvn);
  set_subtree_ctrl(min, true);
  Node* max = MaxNode::signed_max(L, min, TypeLong::LONG, _igvn);
  set_subtree_ctrl(max, true);
  return max;
}

LoopNode* PhaseIdealLoop::create_inner_head(IdealLoopTree* loop, BaseCountedLoopNode* head,
                                            IfNode* exit_test) {
  LoopNode* new_inner_head = new LoopNode(head->in(1), head->in(2));
  IfNode* new_inner_exit = new IfNode(exit_test->in(0), exit_test->in(1), exit_test->_prob, exit_test->_fcnt);
  _igvn.register_new_node_with_optimizer(new_inner_head);
  _igvn.register_new_node_with_optimizer(new_inner_exit);
  loop->_body.push(new_inner_head);
  loop->_body.push(new_inner_exit);
  loop->_body.yank(head);
  loop->_body.yank(exit_test);
  set_loop(new_inner_head, loop);
  set_loop(new_inner_exit, loop);
  set_idom(new_inner_head, idom(head), dom_depth(head));
  set_idom(new_inner_exit, idom(exit_test), dom_depth(exit_test));
  replace_node_and_forward_ctrl(head, new_inner_head);
  replace_node_and_forward_ctrl(exit_test, new_inner_exit);
  loop->_head = new_inner_head;
  return new_inner_head;
}

#ifdef ASSERT
void PhaseIdealLoop::check_counted_loop_shape(IdealLoopTree* loop, Node* x, BasicType bt) {
  Node* back_control = loop_exit_control(x, loop);
  assert(back_control != nullptr, "no back control");

  LoopExitTest exit_test(back_control, loop, this);
  exit_test.build();
  assert(exit_test.is_valid_with_bt(bt), "no exit test");

  LoopIVIncr iv_incr(x, loop);
  iv_incr.build(exit_test.incr());
  assert(iv_incr.is_valid_with_bt(bt), "no incr");

  LoopIVStride stride = LoopIVStride();
  stride.build(iv_incr.incr());
  assert(stride.is_valid(), "no stride");

  PhiNode* phi = loop_iv_phi(stride.xphi(), iv_incr.phi_incr(), x);
  assert(phi != nullptr && phi->in(LoopNode::LoopBackControl) == iv_incr.incr(), "No phi");

  assert(stride.compute_non_zero_stride_con(exit_test.mask(), bt), "illegal condition");

  assert(exit_test.mask() != BoolTest::ne, "unexpected condition");
  assert(iv_incr.phi_incr() == nullptr, "bad loop shape");
  assert(exit_test.cmp()->in(1) == iv_incr.incr(), "bad exit test shape");

  // Safepoint on backedge not supported
  assert(x->in(LoopNode::LoopBackControl)->Opcode() != Op_SafePoint, "no safepoint on backedge");
}
#endif

void PhaseIdealLoop::LoopExitTest::build() {
  _is_valid = false;

  const Node* iftrue = _back_control;
  uint iftrue_op = iftrue->Opcode();
  Node* iff = iftrue->in(0);
  BoolNode* test = iff->in(1)->as_Bool();
  _mask = test->_test._test;
  _cl_prob = iff->as_If()->_prob;
  if (iftrue_op == Op_IfFalse) {
    _mask = BoolTest(_mask).negate();
    _cl_prob = 1.0f - _cl_prob;
  }
  // Get backedge compare
  _cmp = test->in(1);
  if (!_cmp->is_Cmp()) {
    return;
  }

  // Find the trip-counter increment & limit.  Limit must be loop invariant.
  _incr  = _cmp->in(1);
  _limit = _cmp->in(2);

  // ---------
  // need 'loop()' test to tell if limit is loop invariant
  // ---------

  if (!_phase->is_member(_loop, _phase->get_ctrl(_incr))) { // Swapped trip counter and limit?
    swap(_incr, _limit);   // Then reverse order into the CmpI
    _mask = BoolTest(_mask).commute(); // And commute the exit test
  }

  if (!_loop->is_invariant(_limit)) { // Limit must be loop-invariant
     return;
  }
  if (!_phase->is_member(_loop, _phase->get_ctrl(_incr))) { // Trip counter must be loop-variant
    return;
  }

  _is_valid = true;
}

// Canonicalize the loop condition if it is 'ne'.
void PhaseIdealLoop::LoopExitTest::canonicalize_mask(jlong stride_con) {
  if (_mask != BoolTest::ne) {
    return;
  }

  assert(stride_con == 1 || stride_con == -1, "simple increment only - checked in CountedLoopConverter");

  if (stride_con == 1) {
    // 'ne' can be replaced with 'lt' only when init < limit.
    // This is ensured by the inserted predicate in CountedLoopConverter
    _mask = BoolTest::lt;
  } else {
    // 'ne' can be replaced with 'gt' only when init > limit.
    // This is ensured by the inserted predicate in CountedLoopConverter.
    _mask = BoolTest::gt;
  }
}

void PhaseIdealLoop::LoopIVIncr::build(Node* old_incr) {
  _is_valid = false;

  Node* incr = old_incr;
  // Trip-counter increment must be commutative & associative.
  if (incr->is_Phi()) {
    if (incr->as_Phi()->region() != _head || incr->req() != 3) {
      return; // Not simple trip counter expression
    }
    Node* phi_incr = incr;
    Node* back_control = phi_incr->in(LoopNode::LoopBackControl); // Assume incr is on backedge of Phi
    if (_loop->_phase->is_member(_loop, _loop->_phase->get_ctrl(back_control))) { // Trip counter must be loop-variant
      _incr = back_control;
      _phi_incr = phi_incr;
      _is_valid = true;
      return;
    }
  }
  _incr = incr;
  _phi_incr = nullptr;

  _is_valid = true;
}

void PhaseIdealLoop::LoopIVStride::build(const Node* incr) {
  _is_valid = false;

  assert(incr->Opcode() == Op_AddI || incr->Opcode() == Op_AddL, "caller resp.");
  // Get merge point
  _xphi = incr->in(1);
  _stride_node = incr->in(2);
  if (!_stride_node->is_Con()) {     // Oops, swap these
    if (!_xphi->is_Con()) {     // Is the other guy a constant?
      return;            // Nope, unknown stride, bail out
    }

    swap(_xphi, _stride_node);        // 'incr' is commutative, so ok to swap
  }

  _is_valid = true;
}

jlong PhaseIdealLoop::LoopIVStride::compute_non_zero_stride_con(const BoolTest::mask mask, const BasicType iv_bt) const {
  jlong stride_con = stride_node()->get_integer_as_long(iv_bt);
  assert(stride_con != 0, "missed some peephole opt"); // stride constant can never be 0!

  // If the condition is inverted and we will be rolling
  // through MININT to MAXINT, then bail out.
  if (mask == BoolTest::eq || // Bail out, but this loop trips at most twice!
      // Odd stride
      (mask == BoolTest::ne && stride_con != 1 && stride_con != -1) ||
      // Count down loop rolls through MAXINT
      ((mask == BoolTest::le || mask == BoolTest::lt) && stride_con < 0) ||
      // Count up loop rolls through MININT
      ((mask == BoolTest::ge || mask == BoolTest::gt) && stride_con > 0)) {
    return 0; // Bail out with sentinel = 0
  }

  // Bail out if the stride is too big.
  if (stride_con == min_signed_integer(iv_bt) || (ABS(stride_con) > max_signed_integer(iv_bt) / 2)) {
    return 0; // Bail out with sentinel = 0
  }

  return stride_con;
}

void CountedLoopConverter::LoopStructure::build() {
  _is_valid = false;

  _back_control = _phase->loop_exit_control(_head, _loop);
  if (_back_control == nullptr) {
    return;
  }

  _exit_test.build();
  if (!_exit_test.is_valid_with_bt(_iv_bt)) {
    return; // Avoid pointer & float & 64-bit compares
  }

  Node* incr = _exit_test.incr();
  if (_exit_test.incr()->Opcode() == Op_Cast(_iv_bt)) {
    incr = incr->in(1);
  }

  _iv_incr.build(incr);
  if (!_iv_incr.is_valid()) {
    return;
  }

  _truncated_increment.build(_iv_incr.incr());
  if (!_truncated_increment.is_valid()) {
    return; // Funny increment opcode
  }
  assert(_truncated_increment.incr()->Opcode() == Op_Add(_iv_bt), "wrong increment code");

  _stride.build(_truncated_increment.incr());
  if (!_stride.is_valid()) {
    return;
  }

  Node* xphi = _stride.xphi();
  // Iteratively uncast the loop induction variable
  // until no more CastII/CastLL nodes are found.
  while (xphi->Opcode() == Op_Cast(_iv_bt)) {
    xphi = xphi->in(1);
  }

  _phi = PhaseIdealLoop::loop_iv_phi(xphi, _iv_incr.phi_incr(), _head);
  if (_phi == nullptr ||
      (_truncated_increment.outer_trunc() == nullptr && _phi->in(LoopNode::LoopBackControl) != _truncated_increment.incr()) ||
      (_truncated_increment.outer_trunc() != nullptr && _phi->in(LoopNode::LoopBackControl) != _truncated_increment.outer_trunc())) {
    return;
  }

  Node* sfpt = _back_control->in(0)->in(0);
  if (_loop->_child != nullptr && sfpt->Opcode() == Op_SafePoint) {
    _safepoint = sfpt->as_SafePoint();
  } else {
    _safepoint = _phase->find_safepoint(_back_control, _head, _loop);
  }

  _is_valid = true;
}

// We need to canonicalize the loop exit check by using different values for adjusted_limit:
// (LE1) iv_post_i < limit: Already canonicalized. We can directly use limit as adjusted_limit.
//           -> adjusted_limit = limit.
// (LE2) iv_post_i <= limit:
//           iv_post_i < limit + 1
//           -> adjusted limit = limit + 1
// (LE3) iv_pre_i < limit:
//           iv_pre_i + stride < limit + stride
//           iv_post_i < limit + stride
//           -> adjusted_limit = limit + stride
// (LE4) iv_pre_i <= limit:
//           iv_pre_i < limit + 1
//           iv_pre_i + stride < limit + stride + 1
//           iv_post_i < limit + stride + 1
//           -> adjusted_limit = limit + stride + 1
//
// Note that:
//     (AL) limit <= adjusted_limit.
jlong CountedLoopConverter::LoopStructure::final_limit_correction() const {
  const jlong stride_con = _stride.compute_non_zero_stride_con(_exit_test.mask(), _iv_bt);

  // Accounting for (LE3) and (LE4) where we use pre-incremented phis in the loop exit check.
  const jlong limit_correction_for_pre_iv_exit_check = _iv_incr.phi_incr() != nullptr ? stride_con : 0;

  // Accounting for (LE2) and (LE4) where we use <= or >= in the loop exit check.
  const jlong limit_correction_for_le_ge_exit_check = _exit_test.should_include_limit()
                                                        ? (stride_con > 0 ? 1 : -1)
                                                        : 0;

  const jlong limit_correction = limit_correction_for_pre_iv_exit_check + limit_correction_for_le_ge_exit_check;
  const jlong canonicalized_correction = stride_con + (stride_con > 0 ? -1 : 1);

  return canonicalized_correction + limit_correction; // final_correction
}

#ifdef ASSERT
bool CountedLoopConverter::should_stress_long_counted_loop() {
  assert(_checked_for_counted_loop, "must check for counted loop before stressing");

  return StressLongCountedLoop > 0 &&
      _iv_bt == T_INT &&
      !_head->as_Loop()->is_loop_nest_inner_loop() &&
      _structure.truncated_increment().trunc_type() == TypeInt::INT; // Only stress an int loop (i.e., not char, byte or short)
}

// Convert an int counted loop to a long counted to stress handling of long counted loops. Returns true upon success.
bool CountedLoopConverter::stress_long_counted_loop() {
  assert(should_stress_long_counted_loop(), "stress condition not satisfied");

  PhaseIterGVN* igvn = &_phase->igvn();
  Unique_Node_List iv_nodes;
  Node_List old_new;
  iv_nodes.push(_structure.exit_test().cmp());
  bool failed = false;

  for (uint i = 0; i < iv_nodes.size() && !failed; i++) {
    Node* n = iv_nodes.at(i);
    switch(n->Opcode()) {
      case Op_Phi: {
        Node* clone = new PhiNode(n->in(0), TypeLong::LONG);
        old_new.map(n->_idx, clone);
        break;
      }
      case Op_CmpI: {
        Node* clone = new CmpLNode(nullptr, nullptr);
        old_new.map(n->_idx, clone);
        break;
      }
      case Op_AddI: {
        Node* clone = new AddLNode(nullptr, nullptr);
        old_new.map(n->_idx, clone);
        break;
      }
      case Op_CastII: {
        failed = true;
        break;
      }
      default:
        DEBUG_ONLY(n->dump());
        fatal("unexpected");
    }

    for (uint j = 1; j < n->req(); j++) {
      Node* in = n->in(j);
      if (in == nullptr) {
        continue;
      }
      if (_loop->is_member(_phase->get_loop(_phase->get_ctrl(in)))) {
        iv_nodes.push(in);
      }
    }
  }

  if (failed) {
    for (uint i = 0; i < iv_nodes.size(); i++) {
      Node* n = iv_nodes.at(i);
      Node* clone = old_new[n->_idx];
      if (clone != nullptr) {
        igvn->remove_dead_node(clone);
      }
    }
    return false;
  }

  for (uint i = 0; i < iv_nodes.size(); i++) {
    Node* n = iv_nodes.at(i);
    Node* clone = old_new[n->_idx];
    for (uint j = 1; j < n->req(); j++) {
      Node* in = n->in(j);
      if (in == nullptr) {
        continue;
      }
      Node* in_clone = old_new[in->_idx];
      if (in_clone == nullptr) {
        assert(igvn->type(in)->isa_int(), "");
        in_clone = new ConvI2LNode(in);
        igvn->register_new_node_with_optimizer(in_clone);
        _phase->set_subtree_ctrl(in_clone, false);
      }
      if (in_clone->in(0) == nullptr) {
        in_clone->set_req(0, _phase->C->top());
        clone->set_req(j, in_clone);
        in_clone->set_req(0, nullptr);
      } else {
        clone->set_req(j, in_clone);
      }
    }
    igvn->register_new_node_with_optimizer(clone);
  }
  _phase->set_ctrl(old_new[_structure.phi()->_idx], _structure.phi()->in(0));

  for (uint i = 0; i < iv_nodes.size(); i++) {
    Node* n = iv_nodes.at(i);
    Node* clone = old_new[n->_idx];
    _phase->set_subtree_ctrl(clone, false);
    Node* m = n->Opcode() == Op_CmpI ? clone : nullptr;
    for (DUIterator_Fast imax, j = n->fast_outs(imax); j < imax; j++) {
      Node* u = n->fast_out(j);
      if (iv_nodes.member(u)) {
        continue;
      }
      if (m == nullptr) {
        m = new ConvL2INode(clone);
        igvn->register_new_node_with_optimizer(m);
        _phase->set_subtree_ctrl(m, false);
      }
      igvn->rehash_node_delayed(u);
      int nb = u->replace_edge(n, m, igvn);
      --j, imax -= nb;
    }
  }
  return true;
}
#endif

bool PhaseIdealLoop::try_convert_to_counted_loop(Node* head, IdealLoopTree*& loop, const BasicType iv_bt) {
  CountedLoopConverter converter(this, head, loop, iv_bt);
  if (converter.is_counted_loop()) {
#ifdef ASSERT
    // Stress by converting int counted loops to long counted loops
    if (converter.should_stress_long_counted_loop() && converter.stress_long_counted_loop()) {
      return false;
    }
#endif

    loop = converter.convert();
    return true;
  }

  return false;
}

bool CountedLoopConverter::is_counted_loop() {
  PhaseIterGVN* igvn = &_phase->igvn();

  _structure.build();
  if (!_structure.is_valid()) {
    return false;
  }

  // =================================================
  // ---- Is the loop trip counted? ----

  // Check trip counter will end up higher than the limit
  const TypeInteger* limit_t = igvn->type(_structure.limit())->is_integer(_iv_bt);
  if (_structure.is_infinite_loop(limit_t)) {
    return false;
  }

  // Stride must be constant
  const jlong stride_con = _structure.stride_con();
  if (stride_con == 0) {
    return false;
  }

  // Check iv type can be promoted to int for short/char/byte loops
  if (has_truncation_wrap(_structure.truncated_increment(), _structure.phi(), stride_con)) {
    return false;
  }

  // Check iv is not overflowing
  Node* init_trip = _structure.phi()->in(LoopNode::EntryControl);
  const TypeInteger* init_t = igvn->type(init_trip)->is_integer(_iv_bt);
  if (is_iv_overflowing(init_t, stride_con, _structure.iv_incr().phi_incr(), _structure.exit_test().mask())) {
    return false;
  }

  // =================================================
  // ---- SUCCESS!   Found A Trip-Counted Loop!  -----

  if (_head->Opcode() == Op_Region) {
    // head has not yet been transformed to Loop or LongCountedLoop.
    // This should only happen if we are inside an infinite loop.
    // It happens like this:
    //   build_loop_tree -> do not attach infinite loop and nested loops
    //   beautify_loops  -> does not transform the infinite and nested loops to LoopNode, because not attached yet
    //   build_loop_tree -> find and attach infinite and nested loops
    //   counted_loop    -> nested Regions are not yet transformed to LoopNodes, we land here
    assert(_head->as_Region()->is_in_infinite_subgraph(),
           "head can only be a Region and not Loop if inside infinite loop");
    // Come back later when Region is transformed to LoopNode
    return false;
  }

  assert(_head->Opcode() == Op_Loop || _head->Opcode() == Op_LongCountedLoop, "regular loops only");
  _phase->C->print_method(PHASE_BEFORE_CLOOPS, 3, _head);

  // ===================================================
  // We can only convert this loop to a counted loop if we can guarantee that the iv phi will never overflow at runtime.
  // This is an implicit assumption taken by some loop optimizations. We therefore must ensure this property at all cost.
  // At this point, we've already excluded some trivial cases where an overflow could have been proven statically.
  // But even though we cannot prove that an overflow will *not* happen, we still want to speculatively convert this loop
  // to a counted loop. This can be achieved by adding additional iv phi overflow checks before the loop. If they fail,
  // we trap and resume execution before the loop without having executed any iteration of the loop, yet.
  //
  // These additional iv phi overflow checks can be inserted as Loop Limit Check Predicates above the Loop Limit Check
  // Parse Predicate which captures a JVM state just before the entry of the loop. If there is no such Parse Predicate,
  // we cannot generate a Loop Limit Check Predicate and thus cannot speculatively convert the loop to a counted loop.
  //
  // In the following, we only focus on int loops with stride > 0 to keep things simple. The argumentation and proof
  // for stride < 0 is analogously. For long loops, we would replace max_int with max_long.
  //
  //
  // The loop to be converted does not always need to have the often used shape:
  //
  //                                                 i = init
  //     i = init                                loop:
  //     do {                                        ...
  //         // ...               equivalent         i+=stride
  //         i+=stride               <==>            if (i < limit)
  //     } while (i < limit);                          goto loop
  //                                             exit:
  //                                                 ...
  //
  // where the loop exit check uses the post-incremented iv phi and a '<'-operator.
  //
  // We could also have '<='-operator (or '>='-operator for negative strides) or use the pre-incremented iv phi value
  // in the loop exit check:
  //
  //         i = init
  //     loop:
  //         ...
  //         if (i <= limit)
  //             i+=stride
  //             goto loop
  //     exit:
  //         ...
  //
  // Let's define the following terms:
  // - iv_pre_i: The pre-incremented iv phi before the i-th iteration.
  // - iv_post_i: The post-incremented iv phi after the i-th iteration.
  //
  // The iv_pre_i and iv_post_i have the following relation:
  //      iv_pre_i + stride = iv_post_i
  //
  // When converting a loop to a counted loop, we want to have a canonicalized loop exit check of the form:
  //     iv_post_i < adjusted_limit
  //
  // If that is not the case, we need to canonicalize the loop exit check by using different values for adjusted_limit
  // (see LoopStructure::final_limit_correction()).
  //
  // Note that after canonicalization:
  //     (AL) limit <= adjusted_limit.
  //
  // The following loop invariant has to hold for counted loops with n iterations (i.e. loop exit check true after n-th
  // loop iteration) and a canonicalized loop exit check to guarantee that no iv_post_i over- or underflows:
  // (INV) For i = 1..n, min_int <= iv_post_i <= max_int
  //
  // To prove (INV), we require the following two conditions/assumptions:
  // (i): adjusted_limit - 1 + stride <= max_int
  // (ii): init < limit
  //
  // If we can prove (INV), we know that there can be no over- or underflow of any iv phi value. We prove (INV) by
  // induction by assuming (i) and (ii).
  //
  // Proof by Induction
  // ------------------
  // > Base case (i = 1): We show that (INV) holds after the first iteration:
  //     min_int <= iv_post_1 = init + stride <= max_int
  // Proof:
  //     First, we note that (ii) implies
  //         (iii) init <= limit - 1
  //     max_int >= adjusted_limit - 1 + stride   [using (i)]
  //             >= limit - 1 + stride            [using (AL)]
  //             >= init + stride                 [using (iii)]
  //             >= min_int                       [using stride > 0, no underflow]
  // Thus, no overflow happens after the first iteration and (INV) holds for i = 1.
  //
  // Note that to prove the base case we need (i) and (ii).
  //
  // > Induction Hypothesis (i = j, j > 1): Assume that (INV) holds after the j-th iteration:
  //     min_int <= iv_post_j <= max_int
  // > Step case (i = j + 1): We show that (INV) also holds after the j+1-th iteration:
  //     min_int <= iv_post_{j+1} = iv_post_j + stride <= max_int
  // Proof:
  // If iv_post_j >= adjusted_limit:
  //     We exit the loop after the j-th iteration, and we don't execute the j+1-th iteration anymore. Thus, there is
  //     also no iv_{j+1}. Since (INV) holds for iv_j, there is nothing left to prove.
  // If iv_post_j < adjusted_limit:
  //     First, we note that:
  //         (iv) iv_post_j <= adjusted_limit - 1
  //     max_int >= adjusted_limit - 1 + stride    [using (i)]
  //             >= iv_post_j + stride             [using (iv)]
  //             >= min_int                        [using stride > 0, no underflow]
  //
  // Note that to prove the step case we only need (i).
  //
  // Thus, by assuming (i) and (ii), we proved (INV).
  //
  //
  // It is therefore enough to add the following two Loop Limit Check Predicates to check assumptions (i) and (ii):
  //
  // (1) Loop Limit Check Predicate for (i):
  //     Using (i): adjusted_limit - 1 + stride <= max_int
  //
  //     This condition is now restated to use limit instead of adjusted_limit:
  //
  //     To prevent an overflow of adjusted_limit -1 + stride itself, we rewrite this check to
  //         max_int - stride + 1 >= adjusted_limit
  //     We can merge the two constants into
  //         canonicalized_correction = stride - 1
  //     which gives us
  //        max_int - canonicalized_correction >= adjusted_limit
  //
  //     To directly use limit instead of adjusted_limit in the predicate condition, we split adjusted_limit into:
  //         adjusted_limit = limit + limit_correction
  //     Since stride > 0 and limit_correction <= stride + 1, we can restate this with no over- or underflow into:
  //         max_int - canonicalized_correction - limit_correction >= limit
  //     Since canonicalized_correction and limit_correction are both constants, we can replace them with a new constant:
  //         (v) final_correction = canonicalized_correction + limit_correction
  //
  //     which gives us:
  //
  //     Final predicate condition:
  //         max_int - final_correction >= limit
  //
  //     However, we need to be careful that (v) does not over- or underflow.
  //     We know that:
  //         canonicalized_correction = stride - 1
  //     and
  //         limit_correction <= stride + 1
  //     and thus
  //         canonicalized_correction + limit_correction <= 2 * stride
  //     To prevent an over- or underflow of (v), we must ensure that
  //         2 * stride <= max_int
  //     which can safely be checked without over- or underflow with
  //         (vi) stride != min_int AND abs(stride) <= max_int / 2
  //
  //     We could try to further optimize the cases where (vi) does not hold but given that such large strides are
  //     very uncommon and the loop would only run for a very few iterations anyway, we simply bail out if (vi) fails.
  //
  // (2) Loop Limit Check Predicate for (ii):
  //     Using (ii): init < limit
  //
  //     This Loop Limit Check Predicate is not required if we can prove at compile time that either:
  //        (2.1) type(init) < type(limit)
  //             In this case, we know:
  //                 all possible values of init < all possible values of limit
  //             and we can skip the predicate.
  //
  //        (2.2) init < limit is already checked before (i.e. found as a dominating check)
  //            In this case, we do not need to re-check the condition and can skip the predicate.
  //            This is often found for while- and for-loops which have the following shape:
  //
  //                if (init < limit) { // Dominating test. Do not need the Loop Limit Check Predicate below.
  //                    i = init;
  //                    if (init >= limit) { trap(); } // Here we would insert the Loop Limit Check Predicate
  //                    do {
  //                        i += stride;
  //                    } while (i < limit);
  //                }
  //
  //        (2.3) init + stride <= max_int
  //            In this case, there is no overflow of the iv phi after the first loop iteration.
  //            In the proof of the base case above we showed that init + stride <= max_int by using assumption (ii):
  //                init < limit
  //            In the proof of the step case above, we did not need (ii) anymore. Therefore, if we already know at
  //            compile time that init + stride <= max_int then we have trivially proven the base case and that
  //            there is no overflow of the iv phi after the first iteration. In this case, we don't need to check (ii)
  //            again and can skip the predicate.

  int sov = check_stride_overflow(_structure.final_limit_correction(), limit_t, _iv_bt);

  Node* init_control = _head->in(LoopNode::EntryControl);
  const Predicates predicates(init_control);
  const PredicateBlock* loop_limit_check_predicate_block = predicates.loop_limit_check_predicate_block();

  if (sov < 0) {
    return false; // Bailout: integer overflow is certain.
  }

  // If sov == 0, limit's type always satisfies the condition, for
  // example, when it is an array length.

  _insert_stride_overflow_limit_check = false;
  if (sov > 0) {
    // (1) Loop Limit Check Predicate is required because we could not statically prove that
    //     limit + final_correction = adjusted_limit - 1 + stride <= max_int
    assert(!_head->as_Loop()->is_loop_nest_inner_loop(), "loop was transformed");
    if (!loop_limit_check_predicate_block->has_parse_predicate()) {
      // The Loop Limit Check Parse Predicate is not generated if this method trapped here before.
#ifdef ASSERT
      if (TraceLoopLimitCheck) {
        tty->print("Missing Loop Limit Check Parse Predicate:");
        _loop->dump_head();
        _head->dump(1);
      }
#endif
      return false;
    }

    ParsePredicateNode* loop_limit_check_parse_predicate = loop_limit_check_predicate_block->parse_predicate();
    if (!_phase->is_dominator(_phase->get_ctrl(_structure.limit()), loop_limit_check_parse_predicate->in(0))) {
      return false;
    }

    _insert_stride_overflow_limit_check = true;
  }

  // (2.3)
  const bool init_plus_stride_could_overflow =
      (stride_con > 0 && init_t->hi_as_long() > max_signed_integer(_iv_bt) - stride_con) ||
      (stride_con < 0 && init_t->lo_as_long() < min_signed_integer(_iv_bt) - stride_con);

  // (2.1)
  const bool init_gte_limit =
      (stride_con > 0 && init_t->hi_as_long() >= limit_t->lo_as_long()) ||
      (stride_con < 0 && init_t->lo_as_long() <= limit_t->hi_as_long());

  _insert_init_trip_limit_check = false;
  if (init_gte_limit && // (2.1)
      ((_structure.exit_test().mask() == BoolTest::ne || init_plus_stride_could_overflow) && // (2.3)
          !has_dominating_loop_limit_check(init_trip,
                                           _structure.limit(),
                                           stride_con,
                                           _iv_bt,
                                           init_control))) { // (2.2)
    // (2) Iteration Loop Limit Check Predicate is required because neither (2.1), (2.2), nor (2.3) holds.
    // We use the following condition:
    // - stride > 0: init < limit
    // - stride < 0: init > limit
    //
    // This predicate is always required if we have a non-equal-operator in the loop exit check (where stride = 1 is
    // a requirement). We transform the loop exit check by using a less-than-operator. By doing so, we must always
    // check that init < limit. Otherwise, we could have a different number of iterations at runtime.

    if (!loop_limit_check_predicate_block->has_parse_predicate()) {
      // The Loop Limit Check Parse Predicate is not generated if this method trapped here before.
#ifdef ASSERT
      if (TraceLoopLimitCheck) {
        tty->print("Missing Loop Limit Check Parse Predicate:");
        _loop->dump_head();
        _head->dump(1);
      }
#endif
      return false;
    }

    ParsePredicateNode* loop_limit_check_parse_predicate = loop_limit_check_predicate_block->parse_predicate();
    Node* parse_predicate_entry = loop_limit_check_parse_predicate->in(0);
    if (!_phase->is_dominator(_phase->get_ctrl(_structure.limit()), parse_predicate_entry) ||
        !_phase->is_dominator(_phase->get_ctrl(init_trip), parse_predicate_entry)) {
      return false;
    }

    _insert_init_trip_limit_check = true;
  }

  _structure.exit_test().canonicalize_mask(stride_con);

  if (is_safepoint_invalid(_structure.sfpt())) {
    return false;
  }

#ifdef ASSERT
  _checked_for_counted_loop = true;
#endif

  return true;
}

bool CountedLoopConverter::is_iv_overflowing(const TypeInteger* init_t, jlong stride_con, Node* phi_increment,
                                             BoolTest::mask mask) const {
  if (stride_con > 0) {
    if (init_t->lo_as_long() > max_signed_integer(_iv_bt) - stride_con) {
      return true; // cyclic loop
    }
  } else {
    if (init_t->hi_as_long() < min_signed_integer(_iv_bt) - stride_con) {
      return true; // cyclic loop
    }
  }

  if (phi_increment != nullptr && mask != BoolTest::ne) {
    // check if there is a possibility of IV overflowing after the first increment
    if (stride_con > 0) {
      if (init_t->hi_as_long() > max_signed_integer(_iv_bt) - stride_con) {
        return true;
      }
    } else {
      if (init_t->lo_as_long() < min_signed_integer(_iv_bt) - stride_con) {
        return true;
      }
    }
  }

  return false;
}

bool CountedLoopConverter::LoopStructure::is_infinite_loop(const TypeInteger* limit_t) const {
  PhaseIterGVN& igvn = _phase->igvn();

  if (_truncated_increment.outer_trunc() != nullptr) {
    // When there is a truncation, we must be sure that after the truncation
    // the trip counter will end up higher than the limit, otherwise we are looking
    // at an endless loop. Can happen with range checks.

    // Example:
    // int i = 0;
    // while (true)
    //    sum + = array[i];
    //    i++;
    //    i = i && 0x7fff;
    //  }
    //
    // If the array is shorter than 0x8000 this exits through an AIOOB
    //  - Counted loop transformation is ok
    // If the array is longer then this is an endless loop
    //  - No transformation can be done.

    const TypeInteger* incr_t = igvn.type(_iv_incr.incr())->is_integer(_iv_bt);
    if (limit_t->hi_as_long() > incr_t->hi_as_long()) {
      // if the limit can have a higher value than the increment (before the phi)
      return true;
    }
  }

  return false;
}

bool CountedLoopConverter::has_truncation_wrap(CountedLoopNode::TruncatedIncrement truncation, Node* phi,
                                               jlong stride_con) {
  // If iv trunc type is smaller than int (i.e., short/char/byte), check for possible wrap.
  if (!TypeInteger::bottom(_iv_bt)->higher_equal(truncation.trunc_type())) {
    assert(truncation.outer_trunc() != nullptr, "must have found some truncation");

    // Get a better type for the phi (filtered thru if's)
    const TypeInteger* phi_ft = filtered_type(phi);

    // Can iv take on a value that will wrap?
    //
    // Ensure iv's limit is not within "stride" of the wrap value.
    //
    // Example for "short" type
    //    Truncation ensures value is in the range -32768..32767 (iv_trunc_t)
    //    If the stride is +10, then the last value of the induction
    //    variable before the increment (phi_ft->_hi) must be
    //    <= 32767 - 10 and (phi_ft->_lo) must be >= -32768 to
    //    ensure no truncation occurs after the increment.

    if (stride_con > 0) {
      if (truncation.trunc_type()->hi_as_long() - phi_ft->hi_as_long() < stride_con ||
          truncation.trunc_type()->lo_as_long() > phi_ft->lo_as_long()) {
        return true;  // truncation may occur
      }
    } else if (stride_con < 0) {
      if (truncation.trunc_type()->lo_as_long() - phi_ft->lo_as_long() > stride_con ||
          truncation.trunc_type()->hi_as_long() < phi_ft->hi_as_long()) {
        return true;  // truncation may occur
      }
    }

    // No possibility of wrap so truncation can be discarded
    // Promote iv type to Int
  } else {
    assert(Type::equals(truncation.trunc_type(), TypeInt::INT) || Type::equals(truncation.trunc_type(), TypeLong::LONG),
           "unexpected truncation type");
    assert(truncation.outer_trunc() == nullptr && truncation.inner_trunc() == nullptr, "no truncation for int");
  }

  return false;
}

SafePointNode* CountedLoopConverter::find_safepoint(Node* iftrue) {
  Node* iff = iftrue->in(0);

  if (_loop->_child == nullptr) {
    return _phase->find_safepoint(iftrue, _head, _loop);
  }

  Node* sfpt = iff->in(0);
  if (sfpt->Opcode() == Op_SafePoint) {
    return sfpt->as_SafePoint();
  }
  return nullptr;
}

bool CountedLoopConverter::is_safepoint_invalid(SafePointNode* sfpt) const {
  if (_head->in(LoopNode::LoopBackControl)->Opcode() == Op_SafePoint) {
    if (((_iv_bt == T_INT && LoopStripMiningIter != 0) ||
        _iv_bt == T_LONG) &&
        sfpt == nullptr) {
      // Leaving the safepoint on the backedge and creating a
      // CountedLoop will confuse optimizations. We can't move the
      // safepoint around because its jvm state wouldn't match a new
      // location. Give up on that loop.
<<<<<<< HEAD
      return true;
=======
      return false;
    }
    if (is_deleteable_safept(backedge_sfpt)) {
      replace_node_and_forward_ctrl(backedge_sfpt, iftrue);
      if (loop->_safepts != nullptr) {
        loop->_safepts->yank(backedge_sfpt);
      }
      loop->_tail = iftrue;
>>>>>>> 9f972008
    }
  }

  return false;
}

IdealLoopTree* CountedLoopConverter::convert() {
#ifdef ASSERT
  assert(_checked_for_counted_loop, "must check for counted loop before conversion");
#endif

  PhaseIterGVN* igvn = &_phase->igvn();
  Node* init_control = _head->in(LoopNode::EntryControl);
  const jlong stride_con = _structure.stride_con();

  if (_insert_stride_overflow_limit_check) {
    jlong adjusted_stride_con = (stride_con > 0
                               ? max_signed_integer(_iv_bt)
                               : min_signed_integer(_iv_bt)) - _structure.final_limit_correction();

    Node* cmp_limit = CmpNode::make(_structure.limit(), igvn->integercon(adjusted_stride_con, _iv_bt), _iv_bt);
    Node* bol = new BoolNode(cmp_limit, stride_con > 0 ? BoolTest::le : BoolTest::ge);
    insert_loop_limit_check_predicate(init_control->as_IfTrue(), cmp_limit, bol);
  }

  Node* init_trip = _structure.phi()->in(LoopNode::EntryControl);
  if (_insert_init_trip_limit_check) {
    Node* cmp_limit = CmpNode::make(init_trip, _structure.limit(), _iv_bt);
    Node* bol = new BoolNode(cmp_limit, stride_con > 0 ? BoolTest::lt : BoolTest::gt);
    insert_loop_limit_check_predicate(init_control->as_IfTrue(), cmp_limit, bol);
  }

  Node* back_control = _phase->loop_exit_control(_head, _loop);
  if (_head->in(LoopNode::LoopBackControl)->Opcode() == Op_SafePoint) {
    Node* backedge_sfpt = _head->in(LoopNode::LoopBackControl);
    if (_phase->is_deleteable_safept(backedge_sfpt)) {
      _phase->lazy_replace(backedge_sfpt, back_control);
      if (_loop->_safepts != nullptr) {
        _loop->_safepts->yank(backedge_sfpt);
      }
      _loop->_tail = back_control;
    }
  }

  Node* adjusted_limit = _structure.limit();
  if (_structure.iv_incr().phi_incr() != nullptr) {
    // If compare points directly to the phi we need to adjust
    // the compare so that it points to the incr. Limit have
    // to be adjusted to keep trip count the same and we
    // should avoid int overflow.
    //
    //   i = init; do {} while(i++ < limit);
    // is converted to
    //   i = init; do {} while(++i < limit+1);
    //
    adjusted_limit = igvn->transform(AddNode::make(_structure.limit(), _structure.stride().stride_node(), _iv_bt));
  }

  BoolTest::mask mask = _structure.exit_test().mask();
  if (_structure.exit_test().should_include_limit()) {
    // The limit check guaranties that 'limit <= (max_jint - stride)' so
    // we can convert 'i <= limit' to 'i < limit+1' since stride != 0.
    //
    Node* one = (stride_con > 0) ? igvn->integercon(1, _iv_bt) : igvn->integercon(-1, _iv_bt);
    adjusted_limit = igvn->transform(AddNode::make(adjusted_limit, one, _iv_bt));
    if (mask == BoolTest::le)
      mask = BoolTest::lt;
    else if (mask == BoolTest::ge)
      mask = BoolTest::gt;
    else
      ShouldNotReachHere();
  }
  _phase->set_subtree_ctrl(adjusted_limit, false);

  // Build a canonical trip test.
  // Clone code, as old values may be in use.
  Node* incr = _structure.truncated_increment().incr()->clone();
  incr->set_req(1, _structure.phi());
  incr->set_req(2, _structure.stride().stride_node());
  incr = igvn->register_new_node_with_optimizer(incr);
  _phase->set_early_ctrl(incr, false);
  igvn->rehash_node_delayed(_structure.phi());
  _structure.phi()->set_req_X(LoopNode::LoopBackControl, incr, igvn);

  // If phi type is more restrictive than Int, raise to
  // Int to prevent (almost) infinite recursion in igvn
  // which can only handle integer types for constants or minint..maxint.
  Node* phi = _structure.phi();
  if (!TypeInteger::bottom(_iv_bt)->higher_equal(_structure.phi()->bottom_type())) {
    Node* nphi =
        PhiNode::make(_structure.phi()->in(0), _structure.phi()->in(LoopNode::EntryControl), TypeInteger::bottom(_iv_bt));
    nphi->set_req(LoopNode::LoopBackControl, _structure.phi()->in(LoopNode::LoopBackControl));
    nphi = igvn->register_new_node_with_optimizer(nphi);
    _phase->set_ctrl(nphi, _phase->get_ctrl(phi));
    igvn->replace_node(_structure.phi(), nphi);
    phi = nphi->as_Phi();
  }

  Node* iftrue = back_control;
  const uint iftrue_op = iftrue->Opcode();
  Node* iff = iftrue->in(0);
  Node* cmp = _structure.exit_test().cmp()->clone();

  cmp->set_req(1, incr);
  cmp->set_req(2, adjusted_limit);
  cmp = igvn->register_new_node_with_optimizer(cmp);
  _phase->set_ctrl(cmp, iff->in(0));

  BoolNode* test = iff->in(1)->clone()->as_Bool();
  const_cast<BoolTest*>(&test->_test)->_test = mask; // Yes, it's a const, but it's a newly cloned node so we should be fine.
  test->set_req(1, cmp);
  igvn->register_new_node_with_optimizer(test);
  _phase->set_ctrl(test, iff->in(0));

  // Replace the old IfNode with a new LoopEndNode
  Node* lex = igvn->register_new_node_with_optimizer(BaseCountedLoopEndNode::make(iff->in(0),
                                                                                  test,
                                                                                  _structure.exit_test().cl_prob(),
                                                                                  iff->as_If()->_fcnt,
                                                                                  _iv_bt));
  IfNode* le = lex->as_If();
  const uint dd = _phase->dom_depth(iff);
  _phase->set_idom(le, le->in(0), dd); // Update dominance for loop exit
  _phase->set_loop(le, _loop);

  // Get the loop-exit control
  Node* iffalse = iff->as_If()->proj_out(!(iftrue_op == Op_IfTrue));

  // Need to swap loop-exit and loop-back control?
  if (iftrue_op == Op_IfFalse) {
    Node* ift2 = igvn->register_new_node_with_optimizer(new IfTrueNode(le));
    Node* iff2 = igvn->register_new_node_with_optimizer(new IfFalseNode(le));

    _loop->_tail = back_control = ift2;
    _phase->set_loop(ift2, _loop);
    _phase->set_loop(iff2, _phase->get_loop(iffalse));

    // Lazy update of 'get_ctrl' mechanism.
<<<<<<< HEAD
    _phase->lazy_replace(iffalse, iff2);
    _phase->lazy_replace(iftrue, ift2);
=======
    replace_node_and_forward_ctrl(iffalse, iff2);
    replace_node_and_forward_ctrl(iftrue,  ift2);
>>>>>>> 9f972008

    // Swap names
    iffalse = iff2;
    iftrue = ift2;
  } else {
    igvn->rehash_node_delayed(iffalse);
    igvn->rehash_node_delayed(iftrue);
    iffalse->set_req_X(0, le, igvn);
    iftrue->set_req_X(0, le, igvn);
  }

  _phase->set_idom(iftrue, le, dd + 1);
  _phase->set_idom(iffalse, le, dd + 1);
  assert(iff->outcnt() == 0, "should be dead now");
<<<<<<< HEAD
  _phase->lazy_replace(iff, le); // fix 'get_ctrl'
=======
  replace_node_and_forward_ctrl(iff, le); // fix 'get_ctrl'
>>>>>>> 9f972008

  Node* entry_control = init_control;
  bool strip_mine_loop = _iv_bt == T_INT &&
      _loop->_child == nullptr &&
      _structure.sfpt() != nullptr &&
      !_loop->_has_call &&
      _phase->is_deleteable_safept(_structure.sfpt());
  IdealLoopTree* outer_ilt = nullptr;
  if (strip_mine_loop) {
    outer_ilt = _phase->create_outer_strip_mined_loop(init_control,
                                                      _loop,
                                                      _structure.exit_test().cl_prob(),
                                                      le->_fcnt,
                                                      entry_control,
                                                      iffalse);
  }

  // Now setup a new CountedLoopNode to replace the existing LoopNode
  BaseCountedLoopNode* l = BaseCountedLoopNode::make(entry_control, back_control, _iv_bt);
  l->set_unswitch_count(_head->as_Loop()->unswitch_count()); // Preserve
  // The following assert is approximately true, and defines the intention
  // of can_be_counted_loop.  It fails, however, because phase->type
  // is not yet initialized for this loop and its parts.
  //assert(l->can_be_counted_loop(this), "sanity");
  igvn->register_new_node_with_optimizer(l);
  _phase->set_loop(l, _loop);
  _loop->_head = l;
  // Fix all data nodes placed at the old loop head.
  // Uses the lazy-update mechanism of 'get_ctrl'.
<<<<<<< HEAD
  _phase->lazy_replace(_head, l);
  _phase->set_idom(l, entry_control, _phase->dom_depth(entry_control) + 1);
=======
  replace_node_and_forward_ctrl(x, l);
  set_idom(l, entry_control, dom_depth(entry_control) + 1);
>>>>>>> 9f972008

  if (_iv_bt == T_INT && (LoopStripMiningIter == 0 || strip_mine_loop)) {
    // Check for immediately preceding SafePoint and remove
    if (_structure.sfpt() != nullptr && (strip_mine_loop || _phase->is_deleteable_safept(_structure.sfpt()))) {
      if (strip_mine_loop) {
        Node* outer_le = outer_ilt->_tail->in(0);
        Node* sfpt_clone = _structure.sfpt()->clone();
        sfpt_clone->set_req(0, iffalse);
        outer_le->set_req(0, sfpt_clone);

        Node* polladdr = sfpt_clone->in(TypeFunc::Parms);
        if (polladdr != nullptr && polladdr->is_Load()) {
          // Polling load should be pinned outside inner loop.
          Node* new_polladdr = polladdr->clone();
          new_polladdr->set_req(0, iffalse);
          igvn->register_new_node_with_optimizer(new_polladdr, polladdr);
          _phase->set_ctrl(new_polladdr, iffalse);
          sfpt_clone->set_req(TypeFunc::Parms, new_polladdr);
        }
        // When this code runs, loop bodies have not yet been populated.
        const bool body_populated = false;
        _phase->register_control(sfpt_clone, outer_ilt, iffalse, body_populated);
        _phase->set_idom(outer_le, sfpt_clone, _phase->dom_depth(sfpt_clone));
      }
<<<<<<< HEAD
      _phase->lazy_replace(_structure.sfpt(), _structure.sfpt()->in(TypeFunc::Control));
      if (_loop->_safepts != nullptr) {
        _loop->_safepts->yank(_structure.sfpt());
=======
      replace_node_and_forward_ctrl(sfpt, sfpt->in(TypeFunc::Control));
      if (loop->_safepts != nullptr) {
        loop->_safepts->yank(sfpt);
>>>>>>> 9f972008
      }
    }
  }

#ifdef ASSERT
  assert(l->is_valid_counted_loop(_iv_bt), "counted loop shape is messed up");
  assert(l == _loop->_head && l->phi() == phi && l->loopexit_or_null() == lex, "" );
#endif

#ifndef PRODUCT
  if (TraceLoopOpts) {
    tty->print("Counted      ");
    _loop->dump_head();
  }
#endif

  _phase->C->print_method(PHASE_AFTER_CLOOPS, 3, l);

  // Capture bounds of the loop in the induction variable Phi before
  // subsequent transformation (iteration splitting) obscures the
  // bounds
  l->phi()->as_Phi()->set_type(l->phi()->Value(igvn));

  IdealLoopTree* loop = _loop;
  if (strip_mine_loop) {
    l->mark_strip_mined();
    l->verify_strip_mined(1);
    outer_ilt->_head->as_Loop()->verify_strip_mined(1);
    loop = outer_ilt;
  }

#ifndef PRODUCT
  if (_head->as_Loop()->is_loop_nest_inner_loop() && _iv_bt == T_LONG) {
    AtomicAccess::inc(&_long_loop_counted_loops);
  }
#endif

  if (_iv_bt == T_LONG && _head->as_Loop()->is_loop_nest_outer_loop()) {
    l->mark_loop_nest_outer_loop();
  }

  return loop;
}

// Check if there is a dominating loop limit check of the form 'init < limit' starting at the loop entry.
// If there is one, then we do not need to create an additional Loop Limit Check Predicate.
bool CountedLoopConverter::has_dominating_loop_limit_check(Node* init_trip, Node* limit, const jlong stride_con,
                                                     const BasicType iv_bt, Node* loop_entry) const {
  PhaseIterGVN& _igvn = _phase->igvn();

  // Eagerly call transform() on the Cmp and Bool node to common them up if possible. This is required in order to
  // successfully find a dominated test with the If node below.
  Node* cmp_limit;
  Node* bol;
  if (stride_con > 0) {
    cmp_limit = _igvn.transform(CmpNode::make(init_trip, limit, iv_bt));
    bol = _igvn.transform(new BoolNode(cmp_limit, BoolTest::lt));
  } else {
    cmp_limit = _igvn.transform(CmpNode::make(init_trip, limit, iv_bt));
    bol = _igvn.transform(new BoolNode(cmp_limit, BoolTest::gt));
  }

  // Check if there is already a dominating init < limit check. If so, we do not need a Loop Limit Check Predicate.
  IfNode* iff = new IfNode(loop_entry, bol, PROB_MIN, COUNT_UNKNOWN);
  // Also add fake IfProj nodes in order to call transform() on the newly created IfNode.
  IfFalseNode* if_false = new IfFalseNode(iff);
  IfTrueNode* if_true = new IfTrueNode(iff);
  Node* dominated_iff = _igvn.transform(iff);
  // ConI node? Found dominating test (IfNode::dominated_by() returns a ConI node).
  const bool found_dominating_test = dominated_iff != nullptr && dominated_iff->is_ConI();

  // Kill the If with its projections again in the next IGVN round by cutting it off from the graph.
  _igvn.replace_input_of(iff, 0, _phase->C->top());
  _igvn.replace_input_of(iff, 1, _phase->C->top());
  return found_dominating_test;
}

//----------------------exact_limit-------------------------------------------
Node* PhaseIdealLoop::exact_limit( IdealLoopTree *loop ) {
  assert(loop->_head->is_CountedLoop(), "");
  CountedLoopNode *cl = loop->_head->as_CountedLoop();
  assert(cl->is_valid_counted_loop(T_INT), "");

  if (cl->stride_con() == 1 ||
      cl->stride_con() == -1 ||
      cl->limit()->Opcode() == Op_LoopLimit) {
    // Old code has exact limit (it could be incorrect in case of int overflow).
    // Loop limit is exact with stride == 1. And loop may already have exact limit.
    return cl->limit();
  }
  Node *limit = nullptr;
#ifdef ASSERT
  BoolTest::mask bt = cl->loopexit()->test_trip();
  assert(bt == BoolTest::lt || bt == BoolTest::gt, "canonical test is expected");
#endif
  if (cl->has_exact_trip_count()) {
    // Simple case: loop has constant boundaries.
    // Use jlongs to avoid integer overflow.
    int stride_con = cl->stride_con();
    jlong  init_con = cl->init_trip()->get_int();
    jlong limit_con = cl->limit()->get_int();
    julong trip_cnt = cl->trip_count();
    jlong final_con = init_con + trip_cnt*stride_con;
    int final_int = (int)final_con;
    // The final value should be in integer range since the loop
    // is counted and the limit was checked for overflow.
    assert(final_con == (jlong)final_int, "final value should be integer");
    limit = _igvn.intcon(final_int);
  } else {
    // Create new LoopLimit node to get exact limit (final iv value).
    limit = new LoopLimitNode(C, cl->init_trip(), cl->limit(), cl->stride());
    register_new_node(limit, cl->in(LoopNode::EntryControl));
  }
  assert(limit != nullptr, "sanity");
  return limit;
}

//------------------------------Ideal------------------------------------------
// Return a node which is more "ideal" than the current node.
// Attempt to convert into a counted-loop.
Node *LoopNode::Ideal(PhaseGVN *phase, bool can_reshape) {
  if (!can_be_counted_loop(phase) && !is_OuterStripMinedLoop()) {
    phase->C->set_major_progress();
  }
  return RegionNode::Ideal(phase, can_reshape);
}

#ifdef ASSERT
void LoopNode::verify_strip_mined(int expect_skeleton) const {
  const OuterStripMinedLoopNode* outer = nullptr;
  const CountedLoopNode* inner = nullptr;
  if (is_strip_mined()) {
    if (!is_valid_counted_loop(T_INT)) {
      return; // Skip malformed counted loop
    }
    assert(is_CountedLoop(), "no Loop should be marked strip mined");
    inner = as_CountedLoop();
    outer = inner->in(LoopNode::EntryControl)->as_OuterStripMinedLoop();
  } else if (is_OuterStripMinedLoop()) {
    outer = this->as_OuterStripMinedLoop();
    inner = outer->unique_ctrl_out()->as_CountedLoop();
    assert(inner->is_valid_counted_loop(T_INT) && inner->is_strip_mined(), "OuterStripMinedLoop should have been removed");
    assert(!is_strip_mined(), "outer loop shouldn't be marked strip mined");
  }
  if (inner != nullptr || outer != nullptr) {
    assert(inner != nullptr && outer != nullptr, "missing loop in strip mined nest");
    Node* outer_tail = outer->in(LoopNode::LoopBackControl);
    Node* outer_le = outer_tail->in(0);
    assert(outer_le->Opcode() == Op_OuterStripMinedLoopEnd, "tail of outer loop should be an If");
    Node* sfpt = outer_le->in(0);
    assert(sfpt->Opcode() == Op_SafePoint, "where's the safepoint?");
    Node* inner_out = sfpt->in(0);
    CountedLoopEndNode* cle = inner_out->in(0)->as_CountedLoopEnd();
    assert(cle == inner->loopexit_or_null(), "mismatch");
    bool has_skeleton = outer_le->in(1)->bottom_type()->singleton() && outer_le->in(1)->bottom_type()->is_int()->get_con() == 0;
    if (has_skeleton) {
      assert(expect_skeleton == 1 || expect_skeleton == -1, "unexpected skeleton node");
      assert(outer->outcnt() == 2, "only control nodes");
    } else {
      assert(expect_skeleton == 0 || expect_skeleton == -1, "no skeleton node?");
      uint phis = 0;
      uint be_loads = 0;
      Node* be = inner->in(LoopNode::LoopBackControl);
      for (DUIterator_Fast imax, i = inner->fast_outs(imax); i < imax; i++) {
        Node* u = inner->fast_out(i);
        if (u->is_Phi()) {
          phis++;
          for (DUIterator_Fast jmax, j = be->fast_outs(jmax); j < jmax; j++) {
            Node* n = be->fast_out(j);
            if (n->is_Load()) {
              assert(n->in(0) == be || n->find_prec_edge(be) > 0, "should be on the backedge");
              do {
                n = n->raw_out(0);
              } while (!n->is_Phi());
              if (n == u) {
                be_loads++;
                break;
              }
            }
          }
        }
      }
      assert(be_loads <= phis, "wrong number phis that depends on a pinned load");
      for (DUIterator_Fast imax, i = outer->fast_outs(imax); i < imax; i++) {
        Node* u = outer->fast_out(i);
        assert(u == outer || u == inner || u->is_Phi(), "nothing between inner and outer loop");
      }
      uint stores = 0;
      for (DUIterator_Fast imax, i = inner_out->fast_outs(imax); i < imax; i++) {
        Node* u = inner_out->fast_out(i);
        if (u->is_Store()) {
          stores++;
        }
      }
      // Late optimization of loads on backedge can cause Phi of outer loop to be eliminated but Phi of inner loop is
      // not guaranteed to be optimized out.
      assert(outer->outcnt() >= phis + 2 - be_loads && outer->outcnt() <= phis + 2 + stores + 1, "only phis");
    }
    assert(sfpt->outcnt() == 1, "no data node");
    assert(outer_tail->outcnt() == 1 || !has_skeleton, "no data node");
  }
}
#endif

//=============================================================================
//------------------------------Ideal------------------------------------------
// Return a node which is more "ideal" than the current node.
// Attempt to convert into a counted-loop.
Node *CountedLoopNode::Ideal(PhaseGVN *phase, bool can_reshape) {
  return RegionNode::Ideal(phase, can_reshape);
}

//------------------------------dump_spec--------------------------------------
// Dump special per-node info
#ifndef PRODUCT
void CountedLoopNode::dump_spec(outputStream *st) const {
  LoopNode::dump_spec(st);
  if (stride_is_con()) {
    st->print("stride: %d ",stride_con());
  }
  if (is_pre_loop ()) st->print("pre of N%d" , _main_idx);
  if (is_main_loop()) st->print("main of N%d", _idx);
  if (is_post_loop()) st->print("post of N%d", _main_idx);
  if (is_strip_mined()) st->print(" strip mined");
  if (is_multiversion_fast_loop())         { st->print(" multiversion_fast"); }
  if (is_multiversion_slow_loop())         { st->print(" multiversion_slow"); }
  if (is_multiversion_delayed_slow_loop()) { st->print(" multiversion_delayed_slow"); }
}
#endif

//=============================================================================
jlong BaseCountedLoopEndNode::stride_con() const {
  return stride()->bottom_type()->is_integer(bt())->get_con_as_long(bt());
}


BaseCountedLoopEndNode* BaseCountedLoopEndNode::make(Node* control, Node* test, float prob, float cnt, BasicType bt) {
  if (bt == T_INT) {
    return new CountedLoopEndNode(control, test, prob, cnt);
  }
  assert(bt == T_LONG, "unsupported");
  return new LongCountedLoopEndNode(control, test, prob, cnt);
}

//=============================================================================
//------------------------------Value-----------------------------------------
const Type* LoopLimitNode::Value(PhaseGVN* phase) const {
  const Type* init_t   = phase->type(in(Init));
  const Type* limit_t  = phase->type(in(Limit));
  const Type* stride_t = phase->type(in(Stride));
  // Either input is TOP ==> the result is TOP
  if (init_t   == Type::TOP) return Type::TOP;
  if (limit_t  == Type::TOP) return Type::TOP;
  if (stride_t == Type::TOP) return Type::TOP;

  int stride_con = stride_t->is_int()->get_con();
  if (stride_con == 1)
    return bottom_type();  // Identity

  if (init_t->is_int()->is_con() && limit_t->is_int()->is_con()) {
    // Use jlongs to avoid integer overflow.
    jlong init_con   =  init_t->is_int()->get_con();
    jlong limit_con  = limit_t->is_int()->get_con();
    int  stride_m   = stride_con - (stride_con > 0 ? 1 : -1);
    jlong trip_count = (limit_con - init_con + stride_m)/stride_con;
    jlong final_con  = init_con + stride_con*trip_count;
    int final_int = (int)final_con;
    // The final value should be in integer range in almost all cases,
    // since the loop is counted and the limit was checked for overflow.
    // There some exceptions, for example:
    // - During CCP, there might be a temporary overflow from PhiNodes, see JDK-8309266.
    // - During PhaseIdealLoop::split_thru_phi, the LoopLimitNode floats possibly far above
    //   the loop and its predicates, and we might get constants on one side of the phi that
    //   would lead to overflows. Such a code path would never lead us to enter the loop
    //   because of the loop limit overflow check that happens after the LoopLimitNode
    //   computation with overflow, but before we enter the loop, see JDK-8335747.
    if (final_con == (jlong)final_int) {
      return TypeInt::make(final_int);
    } else {
      return bottom_type();
    }
  }

  return bottom_type(); // TypeInt::INT
}

//------------------------------Ideal------------------------------------------
// Return a node which is more "ideal" than the current node.
Node *LoopLimitNode::Ideal(PhaseGVN *phase, bool can_reshape) {
  if (phase->type(in(Init))   == Type::TOP ||
      phase->type(in(Limit))  == Type::TOP ||
      phase->type(in(Stride)) == Type::TOP)
    return nullptr;  // Dead

  int stride_con = phase->type(in(Stride))->is_int()->get_con();
  if (stride_con == 1)
    return nullptr;  // Identity

  // Delay following optimizations until all loop optimizations
  // done to keep Ideal graph simple.
  if (!can_reshape || !phase->C->post_loop_opts_phase()) {
    phase->C->record_for_post_loop_opts_igvn(this);
    return nullptr;
  }

  const TypeInt* init_t  = phase->type(in(Init) )->is_int();
  const TypeInt* limit_t = phase->type(in(Limit))->is_int();
  jlong stride_p;
  jlong lim, ini;
  julong max;
  if (stride_con > 0) {
    stride_p = stride_con;
    lim = limit_t->_hi;
    ini = init_t->_lo;
    max = (julong)max_jint;
  } else {
    stride_p = -(jlong)stride_con;
    lim = init_t->_hi;
    ini = limit_t->_lo;
    max = (julong)(juint)min_jint; // double cast to get 0x0000000080000000, not 0xffffffff80000000
  }
  julong range = lim - ini + stride_p;
  if (range <= max) {
    // Convert to integer expression if it is not overflow.
    Node* stride_m = phase->intcon(stride_con - (stride_con > 0 ? 1 : -1));
    Node *range = phase->transform(new SubINode(in(Limit), in(Init)));
    Node *bias  = phase->transform(new AddINode(range, stride_m));
    Node *trip  = phase->transform(new DivINode(nullptr, bias, in(Stride)));
    Node *span  = phase->transform(new MulINode(trip, in(Stride)));
    return new AddINode(span, in(Init)); // exact limit
  }

  if (is_power_of_2(stride_p) ||                // divisor is 2^n
      !Matcher::has_match_rule(Op_LoopLimit)) { // or no specialized Mach node?
    // Convert to long expression to avoid integer overflow
    // and let igvn optimizer convert this division.
    //
    Node*   init   = phase->transform( new ConvI2LNode(in(Init)));
    Node*  limit   = phase->transform( new ConvI2LNode(in(Limit)));
    Node* stride   = phase->longcon(stride_con);
    Node* stride_m = phase->longcon(stride_con - (stride_con > 0 ? 1 : -1));

    Node *range = phase->transform(new SubLNode(limit, init));
    Node *bias  = phase->transform(new AddLNode(range, stride_m));
    Node *span;
    if (stride_con > 0 && is_power_of_2(stride_p)) {
      // bias >= 0 if stride >0, so if stride is 2^n we can use &(-stride)
      // and avoid generating rounding for division. Zero trip guard should
      // guarantee that init < limit but sometimes the guard is missing and
      // we can get situation when init > limit. Note, for the empty loop
      // optimization zero trip guard is generated explicitly which leaves
      // only RCE predicate where exact limit is used and the predicate
      // will simply fail forcing recompilation.
      Node* neg_stride   = phase->longcon(-stride_con);
      span = phase->transform(new AndLNode(bias, neg_stride));
    } else {
      Node *trip  = phase->transform(new DivLNode(nullptr, bias, stride));
      span = phase->transform(new MulLNode(trip, stride));
    }
    // Convert back to int
    Node *span_int = phase->transform(new ConvL2INode(span));
    return new AddINode(span_int, in(Init)); // exact limit
  }

  return nullptr;    // No progress
}

//------------------------------Identity---------------------------------------
// If stride == 1 return limit node.
Node* LoopLimitNode::Identity(PhaseGVN* phase) {
  int stride_con = phase->type(in(Stride))->is_int()->get_con();
  if (stride_con == 1 || stride_con == -1)
    return in(Limit);
  return this;
}

//=============================================================================
// Match increment with optional truncation:
// CHAR: (i+1)&0x7fff, BYTE: ((i+1)<<8)>>8, or SHORT: ((i+1)<<16)>>16
void CountedLoopNode::TruncatedIncrement::build(Node* expr) {
  _is_valid = false;

  // Quick cutouts:
  if (expr == nullptr || expr->req() != 3) {
    return;
  }

  Node* t1 = nullptr;
  Node* t2 = nullptr;
  Node* n1 = expr;
  int   n1op = n1->Opcode();
  const TypeInteger* trunc_t = TypeInteger::bottom(_bt);

  if (_bt == T_INT) {
    // Try to strip (n1 & M) or (n1 << N >> N) from n1.
    if (n1op == Op_AndI &&
        n1->in(2)->is_Con() &&
        n1->in(2)->bottom_type()->is_int()->get_con() == 0x7fff) {
      // %%% This check should match any mask of 2**K-1.
      t1 = n1;
      n1 = t1->in(1);
      n1op = n1->Opcode();
      trunc_t = TypeInt::CHAR;
    } else if (n1op == Op_RShiftI &&
               n1->in(1) != nullptr &&
               n1->in(1)->Opcode() == Op_LShiftI &&
               n1->in(2) == n1->in(1)->in(2) &&
               n1->in(2)->is_Con()) {
      jint shift = n1->in(2)->bottom_type()->is_int()->get_con();
      // %%% This check should match any shift in [1..31].
      if (shift == 16 || shift == 8) {
        t1 = n1;
        t2 = t1->in(1);
        n1 = t2->in(1);
        n1op = n1->Opcode();
        if (shift == 16) {
          trunc_t = TypeInt::SHORT;
        } else if (shift == 8) {
          trunc_t = TypeInt::BYTE;
        }
      }
    }
  }

  // If (maybe after stripping) it is an AddI, we won:
  if (n1op == Op_Add(_bt)) {
    _incr = n1;
    _outer_trunc = t1;
    _inner_trunc = t2;
    _trunc_type = trunc_t;

    _is_valid = true;
  }
}

IfNode* CountedLoopNode::find_multiversion_if_from_multiversion_fast_main_loop() {
  assert(is_main_loop() && is_multiversion_fast_loop(), "must be multiversion fast main loop");
  CountedLoopEndNode* pre_end = find_pre_loop_end();
  if (pre_end == nullptr) { return nullptr; }
  Node* pre_entry = pre_end->loopnode()->in(LoopNode::EntryControl);
  const Predicates predicates(pre_entry);
  IfTrueNode* before_predicates = predicates.entry()->isa_IfTrue();
  if (before_predicates != nullptr &&
      before_predicates->in(0)->in(1)->is_OpaqueMultiversioning()) {
    return before_predicates->in(0)->as_If();
  }
  return nullptr;
}

LoopNode* CountedLoopNode::skip_strip_mined(int expect_skeleton) {
  if (is_strip_mined() && in(EntryControl) != nullptr && in(EntryControl)->is_OuterStripMinedLoop()) {
    verify_strip_mined(expect_skeleton);
    return in(EntryControl)->as_Loop();
  }
  return this;
}

OuterStripMinedLoopNode* CountedLoopNode::outer_loop() const {
  assert(is_strip_mined(), "not a strip mined loop");
  Node* c = in(EntryControl);
  if (c == nullptr || c->is_top() || !c->is_OuterStripMinedLoop()) {
    return nullptr;
  }
  return c->as_OuterStripMinedLoop();
}

IfTrueNode* OuterStripMinedLoopNode::outer_loop_tail() const {
  Node* c = in(LoopBackControl);
  if (c == nullptr || c->is_top()) {
    return nullptr;
  }
  return c->as_IfTrue();
}

IfTrueNode* CountedLoopNode::outer_loop_tail() const {
  LoopNode* l = outer_loop();
  if (l == nullptr) {
    return nullptr;
  }
  return l->outer_loop_tail();
}

OuterStripMinedLoopEndNode* OuterStripMinedLoopNode::outer_loop_end() const {
  IfTrueNode* proj = outer_loop_tail();
  if (proj == nullptr) {
    return nullptr;
  }
  Node* c = proj->in(0);
  if (c == nullptr || c->is_top() || c->outcnt() != 2) {
    return nullptr;
  }
  return c->as_OuterStripMinedLoopEnd();
}

OuterStripMinedLoopEndNode* CountedLoopNode::outer_loop_end() const {
  LoopNode* l = outer_loop();
  if (l == nullptr) {
    return nullptr;
  }
  return l->outer_loop_end();
}

IfFalseNode* OuterStripMinedLoopNode::outer_loop_exit() const {
  IfNode* le = outer_loop_end();
  if (le == nullptr) {
    return nullptr;
  }
  Node* c = le->proj_out_or_null(false);
  if (c == nullptr) {
    return nullptr;
  }
  return c->as_IfFalse();
}

IfFalseNode* CountedLoopNode::outer_loop_exit() const {
  LoopNode* l = outer_loop();
  if (l == nullptr) {
    return nullptr;
  }
  return l->outer_loop_exit();
}

SafePointNode* OuterStripMinedLoopNode::outer_safepoint() const {
  IfNode* le = outer_loop_end();
  if (le == nullptr) {
    return nullptr;
  }
  Node* c = le->in(0);
  if (c == nullptr || c->is_top()) {
    return nullptr;
  }
  assert(c->Opcode() == Op_SafePoint, "broken outer loop");
  return c->as_SafePoint();
}

SafePointNode* CountedLoopNode::outer_safepoint() const {
  LoopNode* l = outer_loop();
  if (l == nullptr) {
    return nullptr;
  }
  return l->outer_safepoint();
}

Node* CountedLoopNode::skip_assertion_predicates_with_halt() {
  Node* ctrl = in(LoopNode::EntryControl);
  if (ctrl == nullptr) {
    // Dying loop.
    return nullptr;
  }
  if (is_main_loop()) {
    ctrl = skip_strip_mined()->in(LoopNode::EntryControl);
  }
  if (is_main_loop() || is_post_loop()) {
    AssertionPredicates assertion_predicates(ctrl);
    return assertion_predicates.entry();
  }
  return ctrl;
}


int CountedLoopNode::stride_con() const {
  CountedLoopEndNode* cle = loopexit_or_null();
  return cle != nullptr ? cle->stride_con() : 0;
}

BaseCountedLoopNode* BaseCountedLoopNode::make(Node* entry, Node* backedge, BasicType bt) {
  if (bt == T_INT) {
    return new CountedLoopNode(entry, backedge);
  }
  assert(bt == T_LONG, "unsupported");
  return new LongCountedLoopNode(entry, backedge);
}

void OuterStripMinedLoopNode::fix_sunk_stores_when_back_to_counted_loop(PhaseIterGVN* igvn,
                                                                        PhaseIdealLoop* iloop) const {
  CountedLoopNode* inner_cl = inner_counted_loop();
  IfFalseNode* cle_out = inner_loop_exit();

  if (cle_out->outcnt() > 1) {
    // Look for chains of stores that were sunk
    // out of the inner loop and are in the outer loop
    for (DUIterator_Fast imax, i = cle_out->fast_outs(imax); i < imax; i++) {
      Node* u = cle_out->fast_out(i);
      if (u->is_Store()) {
        int alias_idx = igvn->C->get_alias_index(u->adr_type());
        Node* first = u;
        for (;;) {
          Node* next = first->in(MemNode::Memory);
          if (!next->is_Store() || next->in(0) != cle_out) {
            break;
          }
          assert(igvn->C->get_alias_index(next->adr_type()) == alias_idx, "");
          first = next;
        }
        Node* last = u;
        for (;;) {
          Node* next = nullptr;
          for (DUIterator_Fast jmax, j = last->fast_outs(jmax); j < jmax; j++) {
            Node* uu = last->fast_out(j);
            if (uu->is_Store() && uu->in(0) == cle_out) {
              assert(next == nullptr, "only one in the outer loop");
              next = uu;
              assert(igvn->C->get_alias_index(next->adr_type()) == alias_idx, "");
            }
          }
          if (next == nullptr) {
            break;
          }
          last = next;
        }
        Node* phi = nullptr;
        for (DUIterator_Fast jmax, j = inner_cl->fast_outs(jmax); j < jmax; j++) {
          Node* uu = inner_cl->fast_out(j);
          if (uu->is_Phi()) {
            Node* be = uu->in(LoopNode::LoopBackControl);
            if (be->is_Store() && be->in(0) == inner_cl->in(LoopNode::LoopBackControl)) {
              assert(igvn->C->get_alias_index(uu->adr_type()) != alias_idx && igvn->C->get_alias_index(uu->adr_type()) != Compile::AliasIdxBot, "unexpected store");
            }
            if (be == last || be == first->in(MemNode::Memory)) {
              assert(igvn->C->get_alias_index(uu->adr_type()) == alias_idx || igvn->C->get_alias_index(uu->adr_type()) == Compile::AliasIdxBot, "unexpected alias");
              assert(phi == nullptr, "only one phi");
              phi = uu;
            }
          }
        }
#ifdef ASSERT
        for (DUIterator_Fast jmax, j = inner_cl->fast_outs(jmax); j < jmax; j++) {
          Node* uu = inner_cl->fast_out(j);
          if (uu->is_memory_phi()) {
            if (uu->adr_type() == igvn->C->get_adr_type(igvn->C->get_alias_index(u->adr_type()))) {
              assert(phi == uu, "what's that phi?");
            } else if (uu->adr_type() == TypePtr::BOTTOM) {
              Node* n = uu->in(LoopNode::LoopBackControl);
              uint limit = igvn->C->live_nodes();
              uint i = 0;
              while (n != uu) {
                i++;
                assert(i < limit, "infinite loop");
                if (n->is_Proj()) {
                  n = n->in(0);
                } else if (n->is_SafePoint() || n->is_MemBar()) {
                  n = n->in(TypeFunc::Memory);
                } else if (n->is_Phi()) {
                  n = n->in(1);
                } else if (n->is_MergeMem()) {
                  n = n->as_MergeMem()->memory_at(igvn->C->get_alias_index(u->adr_type()));
                } else if (n->is_Store() || n->is_LoadStore() || n->is_ClearArray()) {
                  n = n->in(MemNode::Memory);
                } else {
                  n->dump();
                  ShouldNotReachHere();
                }
              }
            }
          }
        }
#endif
        if (phi == nullptr) {
          // If an entire chains was sunk, the
          // inner loop has no phi for that memory
          // slice, create one for the outer loop
          phi = PhiNode::make(inner_cl, first->in(MemNode::Memory), Type::MEMORY,
                              igvn->C->get_adr_type(igvn->C->get_alias_index(u->adr_type())));
          phi->set_req(LoopNode::LoopBackControl, last);
          phi = register_new_node(phi, inner_cl, igvn, iloop);
          igvn->replace_input_of(first, MemNode::Memory, phi);
        } else {
          // Or fix the outer loop fix to include
          // that chain of stores.
          Node* be = phi->in(LoopNode::LoopBackControl);
          assert(!(be->is_Store() && be->in(0) == inner_cl->in(LoopNode::LoopBackControl)), "store on the backedge + sunk stores: unsupported");
          if (be == first->in(MemNode::Memory)) {
            if (be == phi->in(LoopNode::LoopBackControl)) {
              igvn->replace_input_of(phi, LoopNode::LoopBackControl, last);
            } else {
              igvn->replace_input_of(be, MemNode::Memory, last);
            }
          } else {
#ifdef ASSERT
            if (be == phi->in(LoopNode::LoopBackControl)) {
              assert(phi->in(LoopNode::LoopBackControl) == last, "");
            } else {
              assert(be->in(MemNode::Memory) == last, "");
            }
#endif
          }
        }
      }
    }
  }
}

// The outer strip mined loop is initially only partially constructed. In particular Phis are omitted.
// See comment above: PhaseIdealLoop::create_outer_strip_mined_loop()
// We're now in the process of finishing the construction of the outer loop. For each Phi in the inner loop, a Phi in
// the outer loop was just now created. However, Sunk Stores cause an extra challenge:
// 1) If all Stores in the inner loop were sunk for a particular memory slice, there's no Phi left for that memory slice
//    in the inner loop anymore, and hence we did not yet add a Phi for the outer loop. So an extra Phi must now be
//    added for each chain of sunk Stores for a particular memory slice.
// 2) If some Stores were sunk and some left in the inner loop, a Phi was already created in the outer loop but
//    its backedge input wasn't wired correctly to the last Store of the chain: the backedge input was set to the
//    backedge of the inner loop Phi instead, but it needs to be the last Store of the chain in the outer loop. We now
//    have to fix that too.
void OuterStripMinedLoopNode::handle_sunk_stores_when_finishing_construction(PhaseIterGVN* igvn) {
  IfFalseNode* cle_exit_proj = inner_loop_exit();

  // Find Sunk stores: Sunk stores are pinned on the loop exit projection of the inner loop. Indeed, because Sunk Stores
  // modify the memory state captured by the SafePoint in the outer strip mined loop, they must be above it. The
  // SafePoint's control input is the loop exit projection. It's also the only control out of the inner loop above the
  // SafePoint.
#ifdef ASSERT
  int stores_in_outer_loop_cnt = 0;
  for (DUIterator_Fast imax, i = cle_exit_proj->fast_outs(imax); i < imax; i++) {
    Node* u = cle_exit_proj->fast_out(i);
    if (u->is_Store()) {
      stores_in_outer_loop_cnt++;
    }
  }
#endif

  // Sunk stores are reachable from the memory state of the outer loop safepoint
  SafePointNode* safepoint = outer_safepoint();
  MergeMemNode* mm = safepoint->in(TypeFunc::Memory)->isa_MergeMem();
  if (mm == nullptr) {
    // There is no MergeMem, which should only happen if there was no memory node
    // sunk out of the loop.
    assert(stores_in_outer_loop_cnt == 0, "inconsistent");
    return;
  }
  DEBUG_ONLY(int stores_in_outer_loop_cnt2 = 0);
  for (MergeMemStream mms(mm); mms.next_non_empty();) {
    Node* mem = mms.memory();
    // Traverse up the chain of stores to find the first store pinned
    // at the loop exit projection.
    Node* last = mem;
    Node* first = nullptr;
    while (mem->is_Store() && mem->in(0) == cle_exit_proj) {
      DEBUG_ONLY(stores_in_outer_loop_cnt2++);
      first = mem;
      mem = mem->in(MemNode::Memory);
    }
    if (first != nullptr) {
      // Found a chain of Stores that were sunk
      // Do we already have a memory Phi for that slice on the outer loop? If that is the case, that Phi was created
      // by cloning an inner loop Phi. The inner loop Phi should have mem, the memory state of the first Store out of
      // the inner loop, as input on the backedge. So does the outer loop Phi given it's a clone.
      Node* phi = nullptr;
      for (DUIterator_Fast imax, i = mem->fast_outs(imax); i < imax; i++) {
        Node* u = mem->fast_out(i);
        if (u->is_Phi() && u->in(0) == this && u->in(LoopBackControl) == mem) {
          assert(phi == nullptr, "there should be only one");
          phi = u;
          PRODUCT_ONLY(break);
        }
      }
      if (phi == nullptr) {
        // No outer loop Phi? create one
        phi = PhiNode::make(this, last);
        phi->set_req(EntryControl, mem);
        phi = igvn->transform(phi);
        igvn->replace_input_of(first, MemNode::Memory, phi);
      } else {
        // Fix memory state along the backedge: it should be the last sunk Store of the chain
        igvn->replace_input_of(phi, LoopBackControl, last);
      }
    }
  }
  assert(stores_in_outer_loop_cnt == stores_in_outer_loop_cnt2, "inconsistent");
}

void OuterStripMinedLoopNode::adjust_strip_mined_loop(PhaseIterGVN* igvn) {
  verify_strip_mined(1);
  // Look for the outer & inner strip mined loop, reduce number of
  // iterations of the inner loop, set exit condition of outer loop,
  // construct required phi nodes for outer loop.
  CountedLoopNode* inner_cl = inner_counted_loop();
  assert(inner_cl->is_strip_mined(), "inner loop should be strip mined");
  if (LoopStripMiningIter == 0) {
    remove_outer_loop_and_safepoint(igvn);
    return;
  }
  if (LoopStripMiningIter == 1) {
    transform_to_counted_loop(igvn, nullptr);
    return;
  }
  Node* inner_iv_phi = inner_cl->phi();
  if (inner_iv_phi == nullptr) {
    IfNode* outer_le = outer_loop_end();
    Node* iff = igvn->transform(new IfNode(outer_le->in(0), outer_le->in(1), outer_le->_prob, outer_le->_fcnt));
    igvn->replace_node(outer_le, iff);
    inner_cl->clear_strip_mined();
    return;
  }
  CountedLoopEndNode* inner_cle = inner_counted_loop_end();

  int stride = inner_cl->stride_con();
  // For a min int stride, LoopStripMiningIter * stride overflows the int range for all values of LoopStripMiningIter
  // except 0 or 1. Those values are handled early on in this method and causes the method to return. So for a min int
  // stride, the method is guaranteed to return at the next check below.
  jlong scaled_iters_long = ((jlong)LoopStripMiningIter) * ABS((jlong)stride);
  int scaled_iters = (int)scaled_iters_long;
  if ((jlong)scaled_iters != scaled_iters_long) {
    // Remove outer loop and safepoint (too few iterations)
    remove_outer_loop_and_safepoint(igvn);
    return;
  }
  jlong short_scaled_iters = LoopStripMiningIterShortLoop * ABS(stride);
  const TypeInt* inner_iv_t = igvn->type(inner_iv_phi)->is_int();
  jlong iter_estimate = (jlong)inner_iv_t->_hi - (jlong)inner_iv_t->_lo;
  assert(iter_estimate > 0, "broken");
  if (iter_estimate <= short_scaled_iters) {
    // Remove outer loop and safepoint: loop executes less than LoopStripMiningIterShortLoop
    remove_outer_loop_and_safepoint(igvn);
    return;
  }
  if (iter_estimate <= scaled_iters_long) {
    // We would only go through one iteration of
    // the outer loop: drop the outer loop but
    // keep the safepoint so we don't run for
    // too long without a safepoint
    IfNode* outer_le = outer_loop_end();
    Node* iff = igvn->transform(new IfNode(outer_le->in(0), outer_le->in(1), outer_le->_prob, outer_le->_fcnt));
    igvn->replace_node(outer_le, iff);
    inner_cl->clear_strip_mined();
    return;
  }

  Node* cle_tail = inner_cle->proj_out(true);
  ResourceMark rm;
  Node_List old_new;
  if (cle_tail->outcnt() > 1) {
    // Look for nodes on backedge of inner loop and clone them
    Unique_Node_List backedge_nodes;
    for (DUIterator_Fast imax, i = cle_tail->fast_outs(imax); i < imax; i++) {
      Node* u = cle_tail->fast_out(i);
      if (u != inner_cl) {
        assert(!u->is_CFG(), "control flow on the backedge?");
        backedge_nodes.push(u);
      }
    }
    uint last = igvn->C->unique();
    for (uint next = 0; next < backedge_nodes.size(); next++) {
      Node* n = backedge_nodes.at(next);
      old_new.map(n->_idx, n->clone());
      for (DUIterator_Fast imax, i = n->fast_outs(imax); i < imax; i++) {
        Node* u = n->fast_out(i);
        assert(!u->is_CFG(), "broken");
        if (u->_idx >= last) {
          continue;
        }
        if (!u->is_Phi()) {
          backedge_nodes.push(u);
        } else {
          assert(u->in(0) == inner_cl, "strange phi on the backedge");
        }
      }
    }
    // Put the clones on the outer loop backedge
    Node* le_tail = outer_loop_tail();
    for (uint next = 0; next < backedge_nodes.size(); next++) {
      Node *n = old_new[backedge_nodes.at(next)->_idx];
      for (uint i = 1; i < n->req(); i++) {
        if (n->in(i) != nullptr && old_new[n->in(i)->_idx] != nullptr) {
          n->set_req(i, old_new[n->in(i)->_idx]);
        }
      }
      if (n->in(0) != nullptr && n->in(0) == cle_tail) {
        n->set_req(0, le_tail);
      }
      igvn->register_new_node_with_optimizer(n);
    }
  }

  Node* iv_phi = nullptr;
  // Make a clone of each phi in the inner loop for the outer loop
  // When Stores were Sunk, after this step, a Phi may still be missing or its backedge incorrectly wired. See
  // handle_sunk_stores_when_finishing_construction()
  for (uint i = 0; i < inner_cl->outcnt(); i++) {
    Node* u = inner_cl->raw_out(i);
    if (u->is_Phi()) {
      assert(u->in(0) == inner_cl, "inconsistent");
      Node* phi = u->clone();
      phi->set_req(0, this);
      Node* be = old_new[phi->in(LoopNode::LoopBackControl)->_idx];
      if (be != nullptr) {
        phi->set_req(LoopNode::LoopBackControl, be);
      }
      phi = igvn->transform(phi);
      igvn->replace_input_of(u, LoopNode::EntryControl, phi);
      if (u == inner_iv_phi) {
        iv_phi = phi;
      }
    }
  }

  handle_sunk_stores_when_finishing_construction(igvn);

  if (iv_phi != nullptr) {
    // Now adjust the inner loop's exit condition
    Node* limit = inner_cl->limit();
    // If limit < init for stride > 0 (or limit > init for stride < 0),
    // the loop body is run only once. Given limit - init (init - limit resp.)
    // would be negative, the unsigned comparison below would cause
    // the loop body to be run for LoopStripMiningIter.
    Node* max = nullptr;
    if (stride > 0) {
      max = MaxNode::max_diff_with_zero(limit, iv_phi, TypeInt::INT, *igvn);
    } else {
      max = MaxNode::max_diff_with_zero(iv_phi, limit, TypeInt::INT, *igvn);
    }
    // sub is positive and can be larger than the max signed int
    // value. Use an unsigned min.
    Node* const_iters = igvn->intcon(scaled_iters);
    Node* min = MaxNode::unsigned_min(max, const_iters, TypeInt::make(0, scaled_iters, Type::WidenMin), *igvn);
    // min is the number of iterations for the next inner loop execution:
    // unsigned_min(max(limit - iv_phi, 0), scaled_iters) if stride > 0
    // unsigned_min(max(iv_phi - limit, 0), scaled_iters) if stride < 0

    Node* new_limit = nullptr;
    if (stride > 0) {
      new_limit = igvn->transform(new AddINode(min, iv_phi));
    } else {
      new_limit = igvn->transform(new SubINode(iv_phi, min));
    }
    Node* inner_cmp = inner_cle->cmp_node();
    Node* inner_bol = inner_cle->in(CountedLoopEndNode::TestValue);
    Node* outer_bol = inner_bol;
    // cmp node for inner loop may be shared
    inner_cmp = inner_cmp->clone();
    inner_cmp->set_req(2, new_limit);
    inner_bol = inner_bol->clone();
    inner_bol->set_req(1, igvn->transform(inner_cmp));
    igvn->replace_input_of(inner_cle, CountedLoopEndNode::TestValue, igvn->transform(inner_bol));
    // Set the outer loop's exit condition too
    igvn->replace_input_of(outer_loop_end(), 1, outer_bol);
  } else {
    assert(false, "should be able to adjust outer loop");
    IfNode* outer_le = outer_loop_end();
    Node* iff = igvn->transform(new IfNode(outer_le->in(0), outer_le->in(1), outer_le->_prob, outer_le->_fcnt));
    igvn->replace_node(outer_le, iff);
    inner_cl->clear_strip_mined();
  }
}

void OuterStripMinedLoopNode::transform_to_counted_loop(PhaseIterGVN* igvn, PhaseIdealLoop* iloop) {
  CountedLoopNode* inner_cl = unique_ctrl_out()->as_CountedLoop();
  CountedLoopEndNode* cle = inner_cl->loopexit();
  Node* inner_test = cle->in(1);
  IfNode* outer_le = outer_loop_end();
  CountedLoopEndNode* inner_cle = inner_cl->loopexit();
  Node* safepoint = outer_safepoint();

  fix_sunk_stores_when_back_to_counted_loop(igvn, iloop);

  // make counted loop exit test always fail
  ConINode* zero = igvn->intcon(0);
  if (iloop != nullptr) {
    iloop->set_root_as_ctrl(zero);
  }
  igvn->replace_input_of(cle, 1, zero);
  // replace outer loop end with CountedLoopEndNode with formers' CLE's exit test
  Node* new_end = new CountedLoopEndNode(outer_le->in(0), inner_test, cle->_prob, cle->_fcnt);
  register_control(new_end, inner_cl, outer_le->in(0), igvn, iloop);
  if (iloop == nullptr) {
    igvn->replace_node(outer_le, new_end);
  } else {
    iloop->replace_node_and_forward_ctrl(outer_le, new_end);
  }
  // the backedge of the inner loop must be rewired to the new loop end
  Node* backedge = cle->proj_out(true);
  igvn->replace_input_of(backedge, 0, new_end);
  if (iloop != nullptr) {
    iloop->set_idom(backedge, new_end, iloop->dom_depth(new_end) + 1);
  }
  // make the outer loop go away
  igvn->replace_input_of(in(LoopBackControl), 0, igvn->C->top());
  igvn->replace_input_of(this, LoopBackControl, igvn->C->top());
  inner_cl->clear_strip_mined();
  if (iloop != nullptr) {
    Unique_Node_List wq;
    wq.push(safepoint);

    IdealLoopTree* outer_loop_ilt = iloop->get_loop(this);
    IdealLoopTree* loop = iloop->get_loop(inner_cl);

    for (uint i = 0; i < wq.size(); i++) {
      Node* n = wq.at(i);
      for (uint j = 0; j < n->req(); ++j) {
        Node* in = n->in(j);
        if (in == nullptr || in->is_CFG()) {
          continue;
        }
        if (iloop->get_loop(iloop->get_ctrl(in)) != outer_loop_ilt) {
          continue;
        }
        wq.push(in);
      }
      assert(!loop->_body.contains(n), "Shouldn't append node to body twice");
      loop->_body.push(n);
    }
    iloop->set_loop(safepoint, loop);
    loop->_body.push(safepoint);
    iloop->set_loop(safepoint->in(0), loop);
    loop->_body.push(safepoint->in(0));
    outer_loop_ilt->_tail = igvn->C->top();
  }
}

void OuterStripMinedLoopNode::remove_outer_loop_and_safepoint(PhaseIterGVN* igvn) const {
  CountedLoopNode* inner_cl = unique_ctrl_out()->as_CountedLoop();
  Node* outer_sfpt = outer_safepoint();
  Node* outer_out = outer_loop_exit();
  igvn->replace_node(outer_out, outer_sfpt->in(0));
  igvn->replace_input_of(outer_sfpt, 0, igvn->C->top());
  inner_cl->clear_strip_mined();
}

Node* OuterStripMinedLoopNode::register_new_node(Node* node, LoopNode* ctrl, PhaseIterGVN* igvn, PhaseIdealLoop* iloop) {
  if (iloop == nullptr) {
    return igvn->transform(node);
  }
  iloop->register_new_node(node, ctrl);
  return node;
}

Node* OuterStripMinedLoopNode::register_control(Node* node, Node* loop, Node* idom, PhaseIterGVN* igvn,
                                                PhaseIdealLoop* iloop) {
  if (iloop == nullptr) {
    return igvn->transform(node);
  }
  iloop->register_control(node, iloop->get_loop(loop), idom);
  return node;
}

const Type* OuterStripMinedLoopEndNode::Value(PhaseGVN* phase) const {
  if (!in(0)) return Type::TOP;
  if (phase->type(in(0)) == Type::TOP)
    return Type::TOP;

  // Until expansion, the loop end condition is not set so this should not constant fold.
  if (is_expanded(phase)) {
    return IfNode::Value(phase);
  }

  return TypeTuple::IFBOTH;
}

bool OuterStripMinedLoopEndNode::is_expanded(PhaseGVN *phase) const {
  // The outer strip mined loop head only has Phi uses after expansion
  if (phase->is_IterGVN()) {
    Node* backedge = proj_out_or_null(true);
    if (backedge != nullptr) {
      Node* head = backedge->unique_ctrl_out_or_null();
      if (head != nullptr && head->is_OuterStripMinedLoop()) {
        if (head->find_out_with(Op_Phi) != nullptr) {
          return true;
        }
      }
    }
  }
  return false;
}

Node *OuterStripMinedLoopEndNode::Ideal(PhaseGVN *phase, bool can_reshape) {
  if (remove_dead_region(phase, can_reshape))  return this;

  return nullptr;
}

//------------------------------filtered_type--------------------------------
// Return a type based on condition control flow
// A successful return will be a type that is restricted due
// to a series of dominating if-tests, such as:
//    if (i < 10) {
//       if (i > 0) {
//          here: "i" type is [1..10)
//       }
//    }
// or a control flow merge
//    if (i < 10) {
//       do {
//          phi( , ) -- at top of loop type is [min_int..10)
//         i = ?
//       } while ( i < 10)
//
const TypeInt* CountedLoopConverter::filtered_type(Node* n, Node* n_ctrl) {
  assert(n && n->bottom_type()->is_int(), "must be int");
  const TypeInt* filtered_t = nullptr;
  if (!n->is_Phi()) {
    assert(n_ctrl != nullptr || n_ctrl == _phase->C->top(), "valid control");
    filtered_t = filtered_type_from_dominators(n, n_ctrl);

  } else {
    Node* phi    = n->as_Phi();
    Node* region = phi->in(0);
    assert(n_ctrl == nullptr || n_ctrl == region, "ctrl parameter must be region");
    if (region && region != _phase->C->top()) {
      for (uint i = 1; i < phi->req(); i++) {
        Node* val   = phi->in(i);
        Node* use_c = region->in(i);
        const TypeInt* val_t = filtered_type_from_dominators(val, use_c);
        if (val_t != nullptr) {
          if (filtered_t == nullptr) {
            filtered_t = val_t;
          } else {
            filtered_t = filtered_t->meet(val_t)->is_int();
          }
        }
      }
    }
  }
  const TypeInt* n_t = _phase->igvn().type(n)->is_int();
  if (filtered_t != nullptr) {
    n_t = n_t->join(filtered_t)->is_int();
  }
  return n_t;
}


//------------------------------filtered_type_from_dominators--------------------------------
// Return a possibly more restrictive type for val based on condition control flow of dominators
const TypeInt* CountedLoopConverter::filtered_type_from_dominators(Node* val, Node* use_ctrl) {
  if (val->is_Con()) {
     return val->bottom_type()->is_int();
  }
  uint if_limit = 10; // Max number of dominating if's visited
  const TypeInt* rtn_t = nullptr;

  if (use_ctrl && use_ctrl != _phase->C->top()) {
    Node* val_ctrl = _phase->get_ctrl(val);
    uint val_dom_depth = _phase->dom_depth(val_ctrl);
    Node* pred = use_ctrl;
    uint if_cnt = 0;
    while (if_cnt < if_limit) {
      if ((pred->Opcode() == Op_IfTrue || pred->Opcode() == Op_IfFalse)) {
        if_cnt++;
        const TypeInt* if_t = IfNode::filtered_int_type(&_phase->igvn(), val, pred);
        if (if_t != nullptr) {
          if (rtn_t == nullptr) {
            rtn_t = if_t;
          } else {
            rtn_t = rtn_t->join(if_t)->is_int();
          }
        }
      }
      pred = _phase->idom(pred);
      if (pred == nullptr || pred == _phase->C->top()) {
        break;
      }
      // Stop if going beyond definition block of val
      if (_phase->dom_depth(pred) < val_dom_depth) {
        break;
      }
    }
  }
  return rtn_t;
}


//------------------------------dump_spec--------------------------------------
// Dump special per-node info
#ifndef PRODUCT
void CountedLoopEndNode::dump_spec(outputStream *st) const {
  if( in(TestValue) != nullptr && in(TestValue)->is_Bool() ) {
    BoolTest bt( test_trip()); // Added this for g++.

    st->print("[");
    bt.dump_on(st);
    st->print("]");
  }
  st->print(" ");
  IfNode::dump_spec(st);
}
#endif

//=============================================================================
//------------------------------is_member--------------------------------------
// Is 'l' a member of 'this'?
bool IdealLoopTree::is_member(const IdealLoopTree *l) const {
  while( l->_nest > _nest ) l = l->_parent;
  return l == this;
}

//------------------------------set_nest---------------------------------------
// Set loop tree nesting depth.  Accumulate _has_call bits.
int IdealLoopTree::set_nest( uint depth ) {
  assert(depth <= SHRT_MAX, "sanity");
  _nest = depth;
  int bits = _has_call;
  if( _child ) bits |= _child->set_nest(depth+1);
  if( bits ) _has_call = 1;
  if( _next  ) bits |= _next ->set_nest(depth  );
  return bits;
}

//------------------------------split_fall_in----------------------------------
// Split out multiple fall-in edges from the loop header.  Move them to a
// private RegionNode before the loop.  This becomes the loop landing pad.
void IdealLoopTree::split_fall_in( PhaseIdealLoop *phase, int fall_in_cnt ) {
  PhaseIterGVN &igvn = phase->_igvn;
  uint i;

  // Make a new RegionNode to be the landing pad.
  RegionNode* landing_pad = new RegionNode(fall_in_cnt + 1);
  phase->set_loop(landing_pad,_parent);
  // If _head was irreducible loop entry, landing_pad may now be too
  landing_pad->set_loop_status(_head->as_Region()->loop_status());
  // Gather all the fall-in control paths into the landing pad
  uint icnt = fall_in_cnt;
  uint oreq = _head->req();
  for( i = oreq-1; i>0; i-- )
    if( !phase->is_member( this, _head->in(i) ) )
      landing_pad->set_req(icnt--,_head->in(i));

  // Peel off PhiNode edges as well
  for (DUIterator_Fast jmax, j = _head->fast_outs(jmax); j < jmax; j++) {
    Node *oj = _head->fast_out(j);
    if( oj->is_Phi() ) {
      PhiNode* old_phi = oj->as_Phi();
      assert( old_phi->region() == _head, "" );
      igvn.hash_delete(old_phi);   // Yank from hash before hacking edges
      Node *p = PhiNode::make_blank(landing_pad, old_phi);
      uint icnt = fall_in_cnt;
      for( i = oreq-1; i>0; i-- ) {
        if( !phase->is_member( this, _head->in(i) ) ) {
          p->init_req(icnt--, old_phi->in(i));
          // Go ahead and clean out old edges from old phi
          old_phi->del_req(i);
        }
      }
      // Search for CSE's here, because ZKM.jar does a lot of
      // loop hackery and we need to be a little incremental
      // with the CSE to avoid O(N^2) node blow-up.
      Node *p2 = igvn.hash_find_insert(p); // Look for a CSE
      if( p2 ) {                // Found CSE
        p->destruct(&igvn);     // Recover useless new node
        p = p2;                 // Use old node
      } else {
        igvn.register_new_node_with_optimizer(p, old_phi);
      }
      // Make old Phi refer to new Phi.
      old_phi->add_req(p);
      // Check for the special case of making the old phi useless and
      // disappear it.  In JavaGrande I have a case where this useless
      // Phi is the loop limit and prevents recognizing a CountedLoop
      // which in turn prevents removing an empty loop.
      Node *id_old_phi = old_phi->Identity(&igvn);
      if( id_old_phi != old_phi ) { // Found a simple identity?
        // Note that I cannot call 'replace_node' here, because
        // that will yank the edge from old_phi to the Region and
        // I'm mid-iteration over the Region's uses.
        for (DUIterator_Last imin, i = old_phi->last_outs(imin); i >= imin; ) {
          Node* use = old_phi->last_out(i);
          igvn.rehash_node_delayed(use);
          uint uses_found = 0;
          for (uint j = 0; j < use->len(); j++) {
            if (use->in(j) == old_phi) {
              if (j < use->req()) use->set_req (j, id_old_phi);
              else                use->set_prec(j, id_old_phi);
              uses_found++;
            }
          }
          i -= uses_found;    // we deleted 1 or more copies of this edge
        }
      }
      igvn._worklist.push(old_phi);
    }
  }
  // Finally clean out the fall-in edges from the RegionNode
  for( i = oreq-1; i>0; i-- ) {
    if( !phase->is_member( this, _head->in(i) ) ) {
      _head->del_req(i);
    }
  }
  igvn.rehash_node_delayed(_head);
  // Transform landing pad
  igvn.register_new_node_with_optimizer(landing_pad, _head);
  // Insert landing pad into the header
  _head->add_req(landing_pad);
}

//------------------------------split_outer_loop-------------------------------
// Split out the outermost loop from this shared header.
void IdealLoopTree::split_outer_loop( PhaseIdealLoop *phase ) {
  PhaseIterGVN &igvn = phase->_igvn;

  // Find index of outermost loop; it should also be my tail.
  uint outer_idx = 1;
  while( _head->in(outer_idx) != _tail ) outer_idx++;

  // Make a LoopNode for the outermost loop.
  Node *ctl = _head->in(LoopNode::EntryControl);
  Node *outer = new LoopNode( ctl, _head->in(outer_idx) );
  outer = igvn.register_new_node_with_optimizer(outer, _head);
  phase->set_created_loop_node();

  // Outermost loop falls into '_head' loop
  _head->set_req(LoopNode::EntryControl, outer);
  _head->del_req(outer_idx);
  // Split all the Phis up between '_head' loop and 'outer' loop.
  for (DUIterator_Fast jmax, j = _head->fast_outs(jmax); j < jmax; j++) {
    Node *out = _head->fast_out(j);
    if( out->is_Phi() ) {
      PhiNode *old_phi = out->as_Phi();
      assert( old_phi->region() == _head, "" );
      Node *phi = PhiNode::make_blank(outer, old_phi);
      phi->init_req(LoopNode::EntryControl,    old_phi->in(LoopNode::EntryControl));
      phi->init_req(LoopNode::LoopBackControl, old_phi->in(outer_idx));
      phi = igvn.register_new_node_with_optimizer(phi, old_phi);
      // Make old Phi point to new Phi on the fall-in path
      igvn.replace_input_of(old_phi, LoopNode::EntryControl, phi);
      old_phi->del_req(outer_idx);
    }
  }

  // Use the new loop head instead of the old shared one
  _head = outer;
  phase->set_loop(_head, this);
}

//------------------------------fix_parent-------------------------------------
static void fix_parent( IdealLoopTree *loop, IdealLoopTree *parent ) {
  loop->_parent = parent;
  if( loop->_child ) fix_parent( loop->_child, loop   );
  if( loop->_next  ) fix_parent( loop->_next , parent );
}

//------------------------------estimate_path_freq-----------------------------
static float estimate_path_freq( Node *n ) {
  // Try to extract some path frequency info
  IfNode *iff;
  for( int i = 0; i < 50; i++ ) { // Skip through a bunch of uncommon tests
    uint nop = n->Opcode();
    if( nop == Op_SafePoint ) {   // Skip any safepoint
      n = n->in(0);
      continue;
    }
    if( nop == Op_CatchProj ) {   // Get count from a prior call
      // Assume call does not always throw exceptions: means the call-site
      // count is also the frequency of the fall-through path.
      assert( n->is_CatchProj(), "" );
      if( ((CatchProjNode*)n)->_con != CatchProjNode::fall_through_index )
        return 0.0f;            // Assume call exception path is rare
      Node *call = n->in(0)->in(0)->in(0);
      assert( call->is_Call(), "expect a call here" );
      const JVMState *jvms = ((CallNode*)call)->jvms();
      ciMethodData* methodData = jvms->method()->method_data();
      if (!methodData->is_mature())  return 0.0f; // No call-site data
      ciProfileData* data = methodData->bci_to_data(jvms->bci());
      if ((data == nullptr) || !data->is_CounterData()) {
        // no call profile available, try call's control input
        n = n->in(0);
        continue;
      }
      return data->as_CounterData()->count()/FreqCountInvocations;
    }
    // See if there's a gating IF test
    Node *n_c = n->in(0);
    if( !n_c->is_If() ) break;       // No estimate available
    iff = n_c->as_If();
    if( iff->_fcnt != COUNT_UNKNOWN )   // Have a valid count?
      // Compute how much count comes on this path
      return ((nop == Op_IfTrue) ? iff->_prob : 1.0f - iff->_prob) * iff->_fcnt;
    // Have no count info.  Skip dull uncommon-trap like branches.
    if( (nop == Op_IfTrue  && iff->_prob < PROB_LIKELY_MAG(5)) ||
        (nop == Op_IfFalse && iff->_prob > PROB_UNLIKELY_MAG(5)) )
      break;
    // Skip through never-taken branch; look for a real loop exit.
    n = iff->in(0);
  }
  return 0.0f;                  // No estimate available
}

//------------------------------merge_many_backedges---------------------------
// Merge all the backedges from the shared header into a private Region.
// Feed that region as the one backedge to this loop.
void IdealLoopTree::merge_many_backedges( PhaseIdealLoop *phase ) {
  uint i;

  // Scan for the top 2 hottest backedges
  float hotcnt = 0.0f;
  float warmcnt = 0.0f;
  uint hot_idx = 0;
  // Loop starts at 2 because slot 1 is the fall-in path
  for( i = 2; i < _head->req(); i++ ) {
    float cnt = estimate_path_freq(_head->in(i));
    if( cnt > hotcnt ) {       // Grab hottest path
      warmcnt = hotcnt;
      hotcnt = cnt;
      hot_idx = i;
    } else if( cnt > warmcnt ) { // And 2nd hottest path
      warmcnt = cnt;
    }
  }

  // See if the hottest backedge is worthy of being an inner loop
  // by being much hotter than the next hottest backedge.
  if( hotcnt <= 0.0001 ||
      hotcnt < 2.0*warmcnt ) hot_idx = 0;// No hot backedge

  // Peel out the backedges into a private merge point; peel
  // them all except optionally hot_idx.
  PhaseIterGVN &igvn = phase->_igvn;

  Node *hot_tail = nullptr;
  // Make a Region for the merge point
  Node *r = new RegionNode(1);
  for( i = 2; i < _head->req(); i++ ) {
    if( i != hot_idx )
      r->add_req( _head->in(i) );
    else hot_tail = _head->in(i);
  }
  igvn.register_new_node_with_optimizer(r, _head);
  // Plug region into end of loop _head, followed by hot_tail
  while( _head->req() > 3 ) _head->del_req( _head->req()-1 );
  igvn.replace_input_of(_head, 2, r);
  if( hot_idx ) _head->add_req(hot_tail);

  // Split all the Phis up between '_head' loop and the Region 'r'
  for (DUIterator_Fast jmax, j = _head->fast_outs(jmax); j < jmax; j++) {
    Node *out = _head->fast_out(j);
    if( out->is_Phi() ) {
      PhiNode* n = out->as_Phi();
      igvn.hash_delete(n);      // Delete from hash before hacking edges
      Node *hot_phi = nullptr;
      Node *phi = new PhiNode(r, n->type(), n->adr_type());
      // Check all inputs for the ones to peel out
      uint j = 1;
      for( uint i = 2; i < n->req(); i++ ) {
        if( i != hot_idx )
          phi->set_req( j++, n->in(i) );
        else hot_phi = n->in(i);
      }
      // Register the phi but do not transform until whole place transforms
      igvn.register_new_node_with_optimizer(phi, n);
      // Add the merge phi to the old Phi
      while( n->req() > 3 ) n->del_req( n->req()-1 );
      igvn.replace_input_of(n, 2, phi);
      if( hot_idx ) n->add_req(hot_phi);
    }
  }


  // Insert a new IdealLoopTree inserted below me.  Turn it into a clone
  // of self loop tree.  Turn self into a loop headed by _head and with
  // tail being the new merge point.
  IdealLoopTree *ilt = new IdealLoopTree( phase, _head, _tail );
  phase->set_loop(_tail,ilt);   // Adjust tail
  _tail = r;                    // Self's tail is new merge point
  phase->set_loop(r,this);
  ilt->_child = _child;         // New guy has my children
  _child = ilt;                 // Self has new guy as only child
  ilt->_parent = this;          // new guy has self for parent
  ilt->_nest = _nest;           // Same nesting depth (for now)

  // Starting with 'ilt', look for child loop trees using the same shared
  // header.  Flatten these out; they will no longer be loops in the end.
  IdealLoopTree **pilt = &_child;
  while( ilt ) {
    if( ilt->_head == _head ) {
      uint i;
      for( i = 2; i < _head->req(); i++ )
        if( _head->in(i) == ilt->_tail )
          break;                // Still a loop
      if( i == _head->req() ) { // No longer a loop
        // Flatten ilt.  Hang ilt's "_next" list from the end of
        // ilt's '_child' list.  Move the ilt's _child up to replace ilt.
        IdealLoopTree **cp = &ilt->_child;
        while( *cp ) cp = &(*cp)->_next;   // Find end of child list
        *cp = ilt->_next;       // Hang next list at end of child list
        *pilt = ilt->_child;    // Move child up to replace ilt
        ilt->_head = nullptr;   // Flag as a loop UNIONED into parent
        ilt = ilt->_child;      // Repeat using new ilt
        continue;               // do not advance over ilt->_child
      }
      assert( ilt->_tail == hot_tail, "expected to only find the hot inner loop here" );
      phase->set_loop(_head,ilt);
    }
    pilt = &ilt->_child;        // Advance to next
    ilt = *pilt;
  }

  if( _child ) fix_parent( _child, this );
}

//------------------------------beautify_loops---------------------------------
// Split shared headers and insert loop landing pads.
// Insert a LoopNode to replace the RegionNode.
// Return TRUE if loop tree is structurally changed.
bool IdealLoopTree::beautify_loops( PhaseIdealLoop *phase ) {
  bool result = false;
  // Cache parts in locals for easy
  PhaseIterGVN &igvn = phase->_igvn;

  igvn.hash_delete(_head);      // Yank from hash before hacking edges

  // Check for multiple fall-in paths.  Peel off a landing pad if need be.
  int fall_in_cnt = 0;
  for( uint i = 1; i < _head->req(); i++ )
    if( !phase->is_member( this, _head->in(i) ) )
      fall_in_cnt++;
  assert( fall_in_cnt, "at least 1 fall-in path" );
  if( fall_in_cnt > 1 )         // Need a loop landing pad to merge fall-ins
    split_fall_in( phase, fall_in_cnt );

  // Swap inputs to the _head and all Phis to move the fall-in edge to
  // the left.
  fall_in_cnt = 1;
  while( phase->is_member( this, _head->in(fall_in_cnt) ) )
    fall_in_cnt++;
  if( fall_in_cnt > 1 ) {
    // Since I am just swapping inputs I do not need to update def-use info
    Node *tmp = _head->in(1);
    igvn.rehash_node_delayed(_head);
    _head->set_req( 1, _head->in(fall_in_cnt) );
    _head->set_req( fall_in_cnt, tmp );
    // Swap also all Phis
    for (DUIterator_Fast imax, i = _head->fast_outs(imax); i < imax; i++) {
      Node* phi = _head->fast_out(i);
      if( phi->is_Phi() ) {
        igvn.rehash_node_delayed(phi); // Yank from hash before hacking edges
        tmp = phi->in(1);
        phi->set_req( 1, phi->in(fall_in_cnt) );
        phi->set_req( fall_in_cnt, tmp );
      }
    }
  }
  assert( !phase->is_member( this, _head->in(1) ), "left edge is fall-in" );
  assert(  phase->is_member( this, _head->in(2) ), "right edge is loop" );

  // If I am a shared header (multiple backedges), peel off the many
  // backedges into a private merge point and use the merge point as
  // the one true backedge.
  if (_head->req() > 3) {
    // Merge the many backedges into a single backedge but leave
    // the hottest backedge as separate edge for the following peel.
    if (!_irreducible) {
      merge_many_backedges( phase );
    }

    // When recursively beautify my children, split_fall_in can change
    // loop tree structure when I am an irreducible loop. Then the head
    // of my children has a req() not bigger than 3. Here we need to set
    // result to true to catch that case in order to tell the caller to
    // rebuild loop tree. See issue JDK-8244407 for details.
    result = true;
  }

  // If I have one hot backedge, peel off myself loop.
  // I better be the outermost loop.
  if (_head->req() > 3 && !_irreducible) {
    split_outer_loop( phase );
    result = true;

  } else if (!_head->is_Loop() && !_irreducible) {
    // Make a new LoopNode to replace the old loop head
    Node *l = new LoopNode( _head->in(1), _head->in(2) );
    l = igvn.register_new_node_with_optimizer(l, _head);
    phase->set_created_loop_node();
    // Go ahead and replace _head
    phase->_igvn.replace_node( _head, l );
    _head = l;
    phase->set_loop(_head, this);
  }

  // Now recursively beautify nested loops
  if( _child ) result |= _child->beautify_loops( phase );
  if( _next  ) result |= _next ->beautify_loops( phase );
  return result;
}

//------------------------------allpaths_check_safepts----------------------------
// Allpaths backwards scan. Starting at the head, traversing all backedges, and the body. Terminating each path at first
// safepoint encountered.  Helper for check_safepts.
void IdealLoopTree::allpaths_check_safepts(VectorSet &visited, Node_List &stack) {
  assert(stack.size() == 0, "empty stack");
  stack.push(_head);
  visited.clear();
  visited.set(_head->_idx);
  while (stack.size() > 0) {
    Node* n = stack.pop();
    if (n->is_Call() && n->as_Call()->guaranteed_safepoint()) {
      // Terminate this path
    } else if (n->Opcode() == Op_SafePoint) {
      if (_phase->get_loop(n) != this) {
        if (_required_safept == nullptr) _required_safept = new Node_List();
        // save the first we run into on that path: closest to the tail if the head has a single backedge
        _required_safept->push(n);
      }
      // Terminate this path
    } else {
      uint start = n->is_Region() ? 1 : 0;
      uint end   = n->is_Region() && (!n->is_Loop() || n == _head) ? n->req() : start + 1;
      for (uint i = start; i < end; i++) {
        Node* in = n->in(i);
        assert(in->is_CFG(), "must be");
        if (!visited.test_set(in->_idx) && is_member(_phase->get_loop(in))) {
          stack.push(in);
        }
      }
    }
  }
}

//------------------------------check_safepts----------------------------
// Given dominators, try to find loops with calls that must always be
// executed (call dominates loop tail).  These loops do not need non-call
// safepoints (ncsfpt).
//
// A complication is that a safepoint in a inner loop may be needed
// by an outer loop. In the following, the inner loop sees it has a
// call (block 3) on every path from the head (block 2) to the
// backedge (arc 3->2).  So it deletes the ncsfpt (non-call safepoint)
// in block 2, _but_ this leaves the outer loop without a safepoint.
//
//          entry  0
//                 |
//                 v
// outer 1,2    +->1
//              |  |
//              |  v
//              |  2<---+  ncsfpt in 2
//              |_/|\   |
//                 | v  |
// inner 2,3      /  3  |  call in 3
//               /   |  |
//              v    +--+
//        exit  4
//
//
// This method creates a list (_required_safept) of ncsfpt nodes that must
// be protected is created for each loop. When a ncsfpt maybe deleted, it
// is first looked for in the lists for the outer loops of the current loop.
//
// The insights into the problem:
//  A) counted loops are okay
//  B) innermost loops are okay (only an inner loop can delete
//     a ncsfpt needed by an outer loop)
//  C) a loop is immune from an inner loop deleting a safepoint
//     if the loop has a call on the idom-path
//  D) a loop is also immune if it has a ncsfpt (non-call safepoint) on the
//     idom-path that is not in a nested loop
//  E) otherwise, an ncsfpt on the idom-path that is nested in an inner
//     loop needs to be prevented from deletion by an inner loop
//
// There are two analyses:
//  1) The first, and cheaper one, scans the loop body from
//     tail to head following the idom (immediate dominator)
//     chain, looking for the cases (C,D,E) above.
//     Since inner loops are scanned before outer loops, there is summary
//     information about inner loops.  Inner loops can be skipped over
//     when the tail of an inner loop is encountered.
//
//  2) The second, invoked if the first fails to find a call or ncsfpt on
//     the idom path (which is rare), scans all predecessor control paths
//     from the tail to the head, terminating a path when a call or sfpt
//     is encountered, to find the ncsfpt's that are closest to the tail.
//
void IdealLoopTree::check_safepts(VectorSet &visited, Node_List &stack) {
  // Bottom up traversal
  IdealLoopTree* ch = _child;
  if (_child) _child->check_safepts(visited, stack);
  if (_next)  _next ->check_safepts(visited, stack);

  if (!_head->is_CountedLoop() && !_has_sfpt && _parent != nullptr) {
    bool  has_call         = false;    // call on dom-path
    bool  has_local_ncsfpt = false;    // ncsfpt on dom-path at this loop depth
    Node* nonlocal_ncsfpt  = nullptr;  // ncsfpt on dom-path at a deeper depth
    if (!_irreducible) {
      // Scan the dom-path nodes from tail to head
      for (Node* n = tail(); n != _head; n = _phase->idom(n)) {
        if (n->is_Call() && n->as_Call()->guaranteed_safepoint()) {
          has_call = true;
          _has_sfpt = 1;          // Then no need for a safept!
          break;
        } else if (n->Opcode() == Op_SafePoint) {
          if (_phase->get_loop(n) == this) {
            has_local_ncsfpt = true;
            break;
          }
          if (nonlocal_ncsfpt == nullptr) {
            nonlocal_ncsfpt = n; // save the one closest to the tail
          }
        } else {
          IdealLoopTree* nlpt = _phase->get_loop(n);
          if (this != nlpt) {
            // If at an inner loop tail, see if the inner loop has already
            // recorded seeing a call on the dom-path (and stop.)  If not,
            // jump to the head of the inner loop.
            assert(is_member(nlpt), "nested loop");
            Node* tail = nlpt->_tail;
            if (tail->in(0)->is_If()) tail = tail->in(0);
            if (n == tail) {
              // If inner loop has call on dom-path, so does outer loop
              if (nlpt->_has_sfpt) {
                has_call = true;
                _has_sfpt = 1;
                break;
              }
              // Skip to head of inner loop
              assert(_phase->is_dominator(_head, nlpt->_head), "inner head dominated by outer head");
              n = nlpt->_head;
              if (_head == n) {
                // this and nlpt (inner loop) have the same loop head. This should not happen because
                // during beautify_loops we call merge_many_backedges. However, infinite loops may not
                // have been attached to the loop-tree during build_loop_tree before beautify_loops,
                // but then attached in the build_loop_tree afterwards, and so still have unmerged
                // backedges. Check if we are indeed in an infinite subgraph, and terminate the scan,
                // since we have reached the loop head of this.
                assert(_head->as_Region()->is_in_infinite_subgraph(),
                       "only expect unmerged backedges in infinite loops");
                break;
              }
            }
          }
        }
      }
    }
    // Record safept's that this loop needs preserved when an
    // inner loop attempts to delete it's safepoints.
    if (_child != nullptr && !has_call && !has_local_ncsfpt) {
      if (nonlocal_ncsfpt != nullptr) {
        if (_required_safept == nullptr) _required_safept = new Node_List();
        _required_safept->push(nonlocal_ncsfpt);
      } else {
        // Failed to find a suitable safept on the dom-path.  Now use
        // an all paths walk from tail to head, looking for safepoints to preserve.
        allpaths_check_safepts(visited, stack);
      }
    }
  }
}

//---------------------------is_deleteable_safept----------------------------
// Is safept not required by an outer loop?
bool PhaseIdealLoop::is_deleteable_safept(Node* sfpt) const {
  assert(sfpt->Opcode() == Op_SafePoint, "");
  IdealLoopTree* lp = get_loop(sfpt)->_parent;
  while (lp != nullptr) {
    Node_List* sfpts = lp->_required_safept;
    if (sfpts != nullptr) {
      for (uint i = 0; i < sfpts->size(); i++) {
        if (sfpt == sfpts->at(i))
          return false;
      }
    }
    lp = lp->_parent;
  }
  return true;
}

//---------------------------replace_parallel_iv-------------------------------
// Replace parallel induction variable (parallel to trip counter)
// This optimization looks for patterns similar to:
//
//    int a = init2;
//    for (int iv = init; iv < limit; iv += stride_con) {
//      a += stride_con2;
//    }
//
// and transforms it to:
//
//    int iv2 = init2
//    int iv = init
//    loop:
//      if (iv >= limit) goto exit
//      iv += stride_con
//      iv2 = init2 + (iv - init) * (stride_con2 / stride_con)
//      goto loop
//    exit:
//    ...
//
// Such transformation introduces more optimization opportunities. In this
// particular example, the loop can be eliminated entirely given that
// `stride_con2 / stride_con` is exact  (i.e., no remainder). Checks are in
// place to only perform this optimization if such a division is exact. This
// example will be transformed into its semantic equivalence:
//
//     int iv2 = (iv * stride_con2 / stride_con) + (init2 - (init * stride_con2 / stride_con))
//
// which corresponds to the structure of transformed subgraph.
//
// However, if there is a mismatch between types of the loop and the parallel
// induction variable (e.g., a long-typed IV in an int-typed loop), type
// conversions are required:
//
//     long iv2 = ((long) iv * stride_con2 / stride_con) + (init2 - ((long) init * stride_con2 / stride_con))
//
void PhaseIdealLoop::replace_parallel_iv(IdealLoopTree *loop) {
  assert(loop->_head->is_CountedLoop(), "");
  CountedLoopNode *cl = loop->_head->as_CountedLoop();
  if (!cl->is_valid_counted_loop(T_INT)) {
    return;         // skip malformed counted loop
  }
  Node *incr = cl->incr();
  if (incr == nullptr) {
    return;         // Dead loop?
  }
  Node *init = cl->init_trip();
  Node *phi  = cl->phi();
  jlong stride_con = cl->stride_con();

  // Visit all children, looking for Phis
  for (DUIterator i = cl->outs(); cl->has_out(i); i++) {
    Node *out = cl->out(i);
    // Look for other phis (secondary IVs). Skip dead ones
    if (!out->is_Phi() || out == phi || !has_node(out)) {
      continue;
    }

    PhiNode* phi2 = out->as_Phi();
    Node* incr2 = phi2->in(LoopNode::LoopBackControl);
    // Look for induction variables of the form:  X += constant
    if (phi2->region() != loop->_head ||
        incr2->req() != 3 ||
        incr2->in(1)->uncast() != phi2 ||
        incr2 == incr ||
        (incr2->Opcode() != Op_AddI && incr2->Opcode() != Op_AddL) ||
        !incr2->in(2)->is_Con()) {
      continue;
    }

    if (incr2->in(1)->is_ConstraintCast() &&
        !(incr2->in(1)->in(0)->is_IfProj() && incr2->in(1)->in(0)->in(0)->is_RangeCheck())) {
      // Skip AddI->CastII->Phi case if CastII is not controlled by local RangeCheck
      continue;
    }
    // Check for parallel induction variable (parallel to trip counter)
    // via an affine function.  In particular, count-down loops with
    // count-up array indices are common. We only RCE references off
    // the trip-counter, so we need to convert all these to trip-counter
    // expressions.
    Node* init2 = phi2->in(LoopNode::EntryControl);

    // Determine the basic type of the stride constant (and the iv being incremented).
    BasicType stride_con2_bt = incr2->Opcode() == Op_AddI ? T_INT : T_LONG;
    jlong stride_con2 = incr2->in(2)->get_integer_as_long(stride_con2_bt);

    // The ratio of the two strides cannot be represented as an int
    // if stride_con2 is min_jint (or min_jlong, respectively) and
    // stride_con is -1.
    if (stride_con2 == min_signed_integer(stride_con2_bt) && stride_con == -1) {
      continue;
    }

    // The general case here gets a little tricky.  We want to find the
    // GCD of all possible parallel IV's and make a new IV using this
    // GCD for the loop.  Then all possible IVs are simple multiples of
    // the GCD.  In practice, this will cover very few extra loops.
    // Instead we require 'stride_con2' to be a multiple of 'stride_con',
    // where +/-1 is the common case, but other integer multiples are
    // also easy to handle.
    jlong ratio_con = stride_con2 / stride_con;

    if ((ratio_con * stride_con) != stride_con2) { // Check for exact (no remainder)
        continue;
    }

#ifndef PRODUCT
    if (TraceLoopOpts) {
      tty->print("Parallel IV: %d ", phi2->_idx);
      loop->dump_head();
    }
#endif

    // Convert to using the trip counter.  The parallel induction
    // variable differs from the trip counter by a loop-invariant
    // amount, the difference between their respective initial values.
    // It is scaled by the 'ratio_con'.
    Node* ratio = integercon(ratio_con, stride_con2_bt);

    Node* init_converted = insert_convert_node_if_needed(stride_con2_bt, init);
    Node* phi_converted = insert_convert_node_if_needed(stride_con2_bt, phi);

    Node* ratio_init = MulNode::make(init_converted, ratio, stride_con2_bt);
    _igvn.register_new_node_with_optimizer(ratio_init, init_converted);
    set_early_ctrl(ratio_init, false);

    Node* diff = SubNode::make(init2, ratio_init, stride_con2_bt);
    _igvn.register_new_node_with_optimizer(diff, init2);
    set_early_ctrl(diff, false);

    Node* ratio_idx = MulNode::make(phi_converted, ratio, stride_con2_bt);
    _igvn.register_new_node_with_optimizer(ratio_idx, phi_converted);
    set_ctrl(ratio_idx, cl);

    Node* add = AddNode::make(ratio_idx, diff, stride_con2_bt);
    _igvn.register_new_node_with_optimizer(add);
    set_ctrl(add, cl);

    _igvn.replace_node( phi2, add );
    // Sometimes an induction variable is unused
    if (add->outcnt() == 0) {
      _igvn.remove_dead_node(add);
    }
    --i; // deleted this phi; rescan starting with next position
  }
}

Node* PhaseIdealLoop::insert_convert_node_if_needed(BasicType target, Node* input) {
  BasicType source = _igvn.type(input)->basic_type();
  if (source == target) {
    return input;
  }

  Node* converted = ConvertNode::create_convert(source, target, input);
  _igvn.register_new_node_with_optimizer(converted, input);
  set_early_ctrl(converted, false);

  return converted;
}

void IdealLoopTree::remove_safepoints(PhaseIdealLoop* phase, bool keep_one) {
  Node* keep = nullptr;
  if (keep_one) {
    // Look for a safepoint on the idom-path.
    for (Node* i = tail(); i != _head; i = phase->idom(i)) {
      if (i->Opcode() == Op_SafePoint && phase->get_loop(i) == this) {
        keep = i;
        break; // Found one
      }
    }
  }

  // Don't remove any safepoints if it is requested to keep a single safepoint and
  // no safepoint was found on idom-path. It is not safe to remove any safepoint
  // in this case since there's no safepoint dominating all paths in the loop body.
  bool prune = !keep_one || keep != nullptr;

  // Delete other safepoints in this loop.
  Node_List* sfpts = _safepts;
  if (prune && sfpts != nullptr) {
    assert(keep == nullptr || keep->Opcode() == Op_SafePoint, "not safepoint");
    for (uint i = 0; i < sfpts->size(); i++) {
      Node* n = sfpts->at(i);
      assert(phase->get_loop(n) == this, "");
      if (n != keep && phase->is_deleteable_safept(n)) {
        phase->replace_node_and_forward_ctrl(n, n->in(TypeFunc::Control));
      }
    }
  }
}

//------------------------------counted_loop-----------------------------------
// Convert to counted loops where possible
void IdealLoopTree::counted_loop( PhaseIdealLoop *phase ) {

  // For grins, set the inner-loop flag here
  if (!_child) {
    if (_head->is_Loop()) _head->as_Loop()->set_inner_loop();
  }

  IdealLoopTree* loop = this;
  if (_head->is_CountedLoop() ||
      phase->try_convert_to_counted_loop(_head, loop, T_INT)) {

    if (LoopStripMiningIter == 0 || _head->as_CountedLoop()->is_strip_mined()) {
      // Indicate we do not need a safepoint here
      _has_sfpt = 1;
    }

    // Remove safepoints
    bool keep_one_sfpt = !(_has_call || _has_sfpt);
    remove_safepoints(phase, keep_one_sfpt);

    // Look for induction variables
    phase->replace_parallel_iv(this);
  } else if (_head->is_LongCountedLoop() ||
      phase->try_convert_to_counted_loop(_head, loop, T_LONG)) {
    remove_safepoints(phase, true);
  } else {
    assert(!_head->is_Loop() || !_head->as_Loop()->is_loop_nest_inner_loop(), "transformation to counted loop should not fail");
    if (_parent != nullptr && !_irreducible) {
      // Not a counted loop. Keep one safepoint.
      bool keep_one_sfpt = true;
      remove_safepoints(phase, keep_one_sfpt);
    }
  }

  // Recursively
  assert(loop->_child != this || (loop->_head->as_Loop()->is_OuterStripMinedLoop() && _head->as_CountedLoop()->is_strip_mined()), "what kind of loop was added?");
  assert(loop->_child != this || (loop->_child->_child == nullptr && loop->_child->_next == nullptr), "would miss some loops");
  if (loop->_child && loop->_child != this) loop->_child->counted_loop(phase);
  if (loop->_next)  loop->_next ->counted_loop(phase);
}


// The Estimated Loop Clone Size:
//   CloneFactor * (~112% * BodySize + BC) + CC + FanOutTerm,
// where  BC and  CC are  totally ad-hoc/magic  "body" and "clone" constants,
// respectively, used to ensure that the node usage estimates made are on the
// safe side, for the most part. The FanOutTerm is an attempt to estimate the
// possible additional/excessive nodes generated due to data and control flow
// merging, for edges reaching outside the loop.
uint IdealLoopTree::est_loop_clone_sz(uint factor) const {

  precond(0 < factor && factor < 16);

  uint const bc = 13;
  uint const cc = 17;
  uint const sz = _body.size() + (_body.size() + 7) / 2;
  uint estimate = factor * (sz + bc) + cc;

  assert((estimate - cc) / factor == sz + bc, "overflow");

  return estimate + est_loop_flow_merge_sz();
}

// The Estimated Loop (full-) Unroll Size:
//   UnrollFactor * (~106% * BodySize) + CC + FanOutTerm,
// where CC is a (totally) ad-hoc/magic "clone" constant, used to ensure that
// node usage estimates made are on the safe side, for the most part. This is
// a "light" version of the loop clone size calculation (above), based on the
// assumption that most of the loop-construct overhead will be unraveled when
// (fully) unrolled. Defined for unroll factors larger or equal to one (>=1),
// including an overflow check and returning UINT_MAX in case of an overflow.
uint IdealLoopTree::est_loop_unroll_sz(uint factor) const {

  precond(factor > 0);

  // Take into account that after unroll conjoined heads and tails will fold.
  uint const b0 = _body.size() - EMPTY_LOOP_SIZE;
  uint const cc = 7;
  uint const sz = b0 + (b0 + 15) / 16;
  uint estimate = factor * sz + cc;

  if ((estimate - cc) / factor != sz) {
    return UINT_MAX;
  }

  return estimate + est_loop_flow_merge_sz();
}

// Estimate the growth effect (in nodes) of merging control and data flow when
// cloning a loop body, based on the amount of  control and data flow reaching
// outside of the (current) loop body.
uint IdealLoopTree::est_loop_flow_merge_sz() const {

  uint ctrl_edge_out_cnt = 0;
  uint data_edge_out_cnt = 0;

  for (uint i = 0; i < _body.size(); i++) {
    Node* node = _body.at(i);
    uint outcnt = node->outcnt();

    for (uint k = 0; k < outcnt; k++) {
      Node* out = node->raw_out(k);
      if (out == nullptr) continue;
      if (out->is_CFG()) {
        if (!is_member(_phase->get_loop(out))) {
          ctrl_edge_out_cnt++;
        }
      } else if (_phase->has_ctrl(out)) {
        Node* ctrl = _phase->get_ctrl(out);
        assert(ctrl != nullptr, "must be");
        assert(ctrl->is_CFG(), "must be");
        if (!is_member(_phase->get_loop(ctrl))) {
          data_edge_out_cnt++;
        }
      }
    }
  }
  // Use data and control count (x2.0) in estimate iff both are > 0. This is
  // a rather pessimistic estimate for the most part, in particular for some
  // complex loops, but still not enough to capture all loops.
  if (ctrl_edge_out_cnt > 0 && data_edge_out_cnt > 0) {
    return 2 * (ctrl_edge_out_cnt + data_edge_out_cnt);
  }
  return 0;
}

#ifndef PRODUCT
//------------------------------dump_head--------------------------------------
// Dump 1 liner for loop header info
void IdealLoopTree::dump_head() {
  tty->sp(2 * _nest);
  tty->print("Loop: N%d/N%d ", _head->_idx, _tail->_idx);
  if (_irreducible) tty->print(" IRREDUCIBLE");
  Node* entry = _head->is_Loop() ? _head->as_Loop()->skip_strip_mined(-1)->in(LoopNode::EntryControl)
                                 : _head->in(LoopNode::EntryControl);
  const Predicates predicates(entry);
  if (predicates.loop_limit_check_predicate_block()->is_non_empty()) {
    tty->print(" limit_check");
  }
  if (predicates.short_running_long_loop_predicate_block()->is_non_empty()) {
    tty->print(" short_running");
  }
  if (UseLoopPredicate) {
    if (UseProfiledLoopPredicate && predicates.profiled_loop_predicate_block()->is_non_empty()) {
      tty->print(" profile_predicated");
    }
    if (predicates.loop_predicate_block()->is_non_empty()) {
      tty->print(" predicated");
    }
  }
  if (UseAutoVectorizationPredicate && predicates.auto_vectorization_check_block()->is_non_empty()) {
    tty->print(" auto_vectorization_check_predicate");
  }
  if (_head->is_CountedLoop()) {
    CountedLoopNode *cl = _head->as_CountedLoop();
    tty->print(" counted");

    Node* init_n = cl->init_trip();
    if (init_n  != nullptr &&  init_n->is_Con())
      tty->print(" [%d,", cl->init_trip()->get_int());
    else
      tty->print(" [int,");
    Node* limit_n = cl->limit();
    if (limit_n  != nullptr &&  limit_n->is_Con())
      tty->print("%d),", cl->limit()->get_int());
    else
      tty->print("int),");
    int stride_con  = cl->stride_con();
    if (stride_con > 0) tty->print("+");
    tty->print("%d", stride_con);

    tty->print(" (%0.f iters) ", cl->profile_trip_cnt());

    if (cl->is_pre_loop ()) tty->print(" pre" );
    if (cl->is_main_loop()) tty->print(" main");
    if (cl->is_post_loop()) tty->print(" post");
    if (cl->is_vectorized_loop()) tty->print(" vector");
    if (range_checks_present()) tty->print(" rc ");
    if (cl->is_multiversion_fast_loop())         { tty->print(" multiversion_fast"); }
    if (cl->is_multiversion_slow_loop())         { tty->print(" multiversion_slow"); }
    if (cl->is_multiversion_delayed_slow_loop()) { tty->print(" multiversion_delayed_slow"); }
  }
  if (_has_call) tty->print(" has_call");
  if (_has_sfpt) tty->print(" has_sfpt");
  if (_rce_candidate) tty->print(" rce");
  if (_safepts != nullptr && _safepts->size() > 0) {
    tty->print(" sfpts={"); _safepts->dump_simple(); tty->print(" }");
  }
  if (_required_safept != nullptr && _required_safept->size() > 0) {
    tty->print(" req={"); _required_safept->dump_simple(); tty->print(" }");
  }
  if (Verbose) {
    tty->print(" body={"); _body.dump_simple(); tty->print(" }");
  }
  if (_head->is_Loop() && _head->as_Loop()->is_strip_mined()) {
    tty->print(" strip_mined");
  }
  tty->cr();
}

//------------------------------dump-------------------------------------------
// Dump loops by loop tree
void IdealLoopTree::dump() {
  dump_head();
  if (_child) _child->dump();
  if (_next)  _next ->dump();
}

#endif

static void log_loop_tree_helper(IdealLoopTree* root, IdealLoopTree* loop, CompileLog* log) {
  if (loop == root) {
    if (loop->_child != nullptr) {
      log->begin_head("loop_tree");
      log->end_head();
      log_loop_tree_helper(root, loop->_child, log);
      log->tail("loop_tree");
      assert(loop->_next == nullptr, "what?");
    }
  } else if (loop != nullptr) {
    Node* head = loop->_head;
    log->begin_head("loop");
    log->print(" idx='%d' ", head->_idx);
    if (loop->_irreducible) log->print("irreducible='1' ");
    if (head->is_Loop()) {
      if (head->as_Loop()->is_inner_loop())        log->print("inner_loop='1' ");
      if (head->as_Loop()->is_partial_peel_loop()) log->print("partial_peel_loop='1' ");
    } else if (head->is_CountedLoop()) {
      CountedLoopNode* cl = head->as_CountedLoop();
      if (cl->is_pre_loop())  log->print("pre_loop='%d' ",  cl->main_idx());
      if (cl->is_main_loop()) log->print("main_loop='%d' ", cl->_idx);
      if (cl->is_post_loop()) log->print("post_loop='%d' ", cl->main_idx());
    }
    log->end_head();
    log_loop_tree_helper(root, loop->_child, log);
    log->tail("loop");
    log_loop_tree_helper(root, loop->_next, log);
  }
}

void PhaseIdealLoop::log_loop_tree() {
  if (C->log() != nullptr) {
    log_loop_tree_helper(_ltree_root, _ltree_root, C->log());
  }
}

// Eliminate all Parse and Template Assertion Predicates that are not associated with a loop anymore. The eliminated
// predicates will be removed during the next round of IGVN.
void PhaseIdealLoop::eliminate_useless_predicates() const {
  if (C->parse_predicate_count() == 0 && C->template_assertion_predicate_count() == 0) {
    return; // No predicates left.
  }

  EliminateUselessPredicates eliminate_useless_predicates(_igvn, _ltree_root);
  eliminate_useless_predicates.eliminate();
}

// If a post or main loop is removed due to an assert predicate, the opaque that guards the loop is not needed anymore
void PhaseIdealLoop::eliminate_useless_zero_trip_guard() {
  if (_zero_trip_guard_opaque_nodes.size() == 0) {
    return;
  }
  Unique_Node_List useful_zero_trip_guard_opaques_nodes;
  for (LoopTreeIterator iter(_ltree_root); !iter.done(); iter.next()) {
    IdealLoopTree* lpt = iter.current();
    if (lpt->_child == nullptr && lpt->is_counted()) {
      CountedLoopNode* head = lpt->_head->as_CountedLoop();
      Node* opaque = head->is_canonical_loop_entry();
      if (opaque != nullptr) {
        useful_zero_trip_guard_opaques_nodes.push(opaque);
#ifdef ASSERT
        // See PhaseIdealLoop::do_unroll
        // This property is required in do_unroll, but it may not hold after cloning a loop.
        // In such a case, we bail out from unrolling, and rely on IGVN to clean up the graph.
        // We are here before loop cloning (before iteration_split), so if this property
        // does not hold, it must come from the previous round of loop optimizations, meaning
        // that IGVN failed to clean it: we will catch that here.
        // On the other hand, if this assert passes, a bailout in do_unroll means that
        // this property was broken in the current round of loop optimization (between here
        // and do_unroll), so we give a chance to IGVN to make the property true again.
        if (head->is_main_loop()) {
          assert(opaque->outcnt() == 1, "opaque node should not be shared");
          assert(opaque->in(1) == head->limit(), "After IGVN cleanup, input of opaque node must be the limit.");
        }
        if (head->is_post_loop()) {
          assert(opaque->outcnt() == 1, "opaque node should not be shared");
        }
#endif
      }
    }
  }
  for (uint i = 0; i < _zero_trip_guard_opaque_nodes.size(); ++i) {
    OpaqueZeroTripGuardNode* opaque = ((OpaqueZeroTripGuardNode*)_zero_trip_guard_opaque_nodes.at(i));
    DEBUG_ONLY(CountedLoopNode* guarded_loop = opaque->guarded_loop());
    if (!useful_zero_trip_guard_opaques_nodes.member(opaque)) {
      IfNode* iff = opaque->if_node();
      IdealLoopTree* loop = get_loop(iff);
      while (loop != _ltree_root && loop != nullptr) {
        loop = loop->_parent;
      }
      if (loop == nullptr) {
        // unreachable from _ltree_root: zero trip guard is in a newly discovered infinite loop.
        // We can't tell if the opaque node is useful or not
        assert(guarded_loop == nullptr || guarded_loop->is_in_infinite_subgraph(), "");
      } else {
        assert(guarded_loop == nullptr, "");
        this->_igvn.replace_node(opaque, opaque->in(1));
      }
    } else {
      assert(guarded_loop != nullptr, "");
    }
  }
}

void PhaseIdealLoop::eliminate_useless_multiversion_if() {
  if (_multiversion_opaque_nodes.size() == 0) {
    return;
  }

  ResourceMark rm;
  Unique_Node_List useful_multiversioning_opaque_nodes;

  // The OpaqueMultiversioning is only used from the fast main loop in AutoVectorization, to add
  // speculative runtime-checks to the multiversion_if. Thus, a OpaqueMultiversioning is only
  // useful if it can be found from a fast main loop. If it can not be found from a fast main loop,
  // then we cannot ever use that multiversion_if to add more speculative runtime-checks, and hence
  // it is useless. If it is still in delayed mode, i.e. has not yet had any runtime-checks added,
  // then we can let it constant fold towards the fast loop.
  for (LoopTreeIterator iter(_ltree_root); !iter.done(); iter.next()) {
    IdealLoopTree* lpt = iter.current();
    if (lpt->_child == nullptr && lpt->is_counted()) {
      CountedLoopNode* head = lpt->_head->as_CountedLoop();
      if (head->is_main_loop() && head->is_multiversion_fast_loop()) {
        // There are fast_loop pre/main/post loops, but the finding traversal starts at the main
        // loop, and traverses via the fast pre loop to the multiversion_if.
        IfNode* multiversion_if = head->find_multiversion_if_from_multiversion_fast_main_loop();
        if (multiversion_if != nullptr) {
            useful_multiversioning_opaque_nodes.push(multiversion_if->in(1)->as_OpaqueMultiversioning());
        } else {
          // We could not find the multiversion_if, and would never find it again. Remove the
          // multiversion marking for consistency.
          head->set_no_multiversion();
        }
      }
    }
  }

  for (uint i = 0; i < _multiversion_opaque_nodes.size(); i++) {
    OpaqueMultiversioningNode* opaque = _multiversion_opaque_nodes.at(i)->as_OpaqueMultiversioning();
    if (!useful_multiversioning_opaque_nodes.member(opaque)) {
      if (opaque->is_delayed_slow_loop()) {
        // We cannot hack the node directly, otherwise the slow_loop will complain that it cannot
        // find the multiversioning opaque node. Instead, we mark the opaque node as useless, and
        // it can be constant folded during IGVN.
        opaque->mark_useless(_igvn);
      }
    }
  }
}

//------------------------process_expensive_nodes-----------------------------
// Expensive nodes have their control input set to prevent the GVN
// from commoning them and as a result forcing the resulting node to
// be in a more frequent path. Use CFG information here, to change the
// control inputs so that some expensive nodes can be commoned while
// not executed more frequently.
bool PhaseIdealLoop::process_expensive_nodes() {
  assert(OptimizeExpensiveOps, "optimization off?");

  // Sort nodes to bring similar nodes together
  C->sort_expensive_nodes();

  bool progress = false;

  for (int i = 0; i < C->expensive_count(); ) {
    Node* n = C->expensive_node(i);
    int start = i;
    // Find nodes similar to n
    i++;
    for (; i < C->expensive_count() && Compile::cmp_expensive_nodes(n, C->expensive_node(i)) == 0; i++);
    int end = i;
    // And compare them two by two
    for (int j = start; j < end; j++) {
      Node* n1 = C->expensive_node(j);
      if (is_node_unreachable(n1)) {
        continue;
      }
      for (int k = j+1; k < end; k++) {
        Node* n2 = C->expensive_node(k);
        if (is_node_unreachable(n2)) {
          continue;
        }

        assert(n1 != n2, "should be pair of nodes");

        Node* c1 = n1->in(0);
        Node* c2 = n2->in(0);

        Node* parent_c1 = c1;
        Node* parent_c2 = c2;

        // The call to get_early_ctrl_for_expensive() moves the
        // expensive nodes up but stops at loops that are in a if
        // branch. See whether we can exit the loop and move above the
        // If.
        if (c1->is_Loop()) {
          parent_c1 = c1->in(1);
        }
        if (c2->is_Loop()) {
          parent_c2 = c2->in(1);
        }

        if (parent_c1 == parent_c2) {
          _igvn._worklist.push(n1);
          _igvn._worklist.push(n2);
          continue;
        }

        // Look for identical expensive node up the dominator chain.
        if (is_dominator(c1, c2)) {
          c2 = c1;
        } else if (is_dominator(c2, c1)) {
          c1 = c2;
        } else if (parent_c1->is_Proj() && parent_c1->in(0)->is_If() &&
                   parent_c2->is_Proj() && parent_c1->in(0) == parent_c2->in(0)) {
          // Both branches have the same expensive node so move it up
          // before the if.
          c1 = c2 = idom(parent_c1->in(0));
        }
        // Do the actual moves
        if (n1->in(0) != c1) {
          _igvn.replace_input_of(n1, 0, c1);
          progress = true;
        }
        if (n2->in(0) != c2) {
          _igvn.replace_input_of(n2, 0, c2);
          progress = true;
        }
      }
    }
  }

  return progress;
}

//=============================================================================
//----------------------------build_and_optimize-------------------------------
// Create a PhaseLoop.  Build the ideal Loop tree.  Map each Ideal Node to
// its corresponding LoopNode.  If 'optimize' is true, do some loop cleanups.
void PhaseIdealLoop::build_and_optimize() {
  assert(!C->post_loop_opts_phase(), "no loop opts allowed");

  bool do_split_ifs = (_mode == LoopOptsDefault);
  bool skip_loop_opts = (_mode == LoopOptsNone);
  bool do_max_unroll = (_mode == LoopOptsMaxUnroll);


  bool old_progress = C->major_progress();
  uint orig_worklist_size = _igvn._worklist.size();

  // Reset major-progress flag for the driver's heuristics
  C->clear_major_progress();

#ifndef PRODUCT
  // Capture for later assert
  uint unique = C->unique();
  _loop_invokes++;
  _loop_work += unique;
#endif

  // True if the method has at least 1 irreducible loop
  _has_irreducible_loops = false;

  _created_loop_node = false;

  VectorSet visited;
  // Pre-grow the mapping from Nodes to IdealLoopTrees.
  _loop_or_ctrl.map(C->unique(), nullptr);
  memset(_loop_or_ctrl.adr(), 0, wordSize * C->unique());

  // Pre-build the top-level outermost loop tree entry
  _ltree_root = new IdealLoopTree( this, C->root(), C->root() );
  // Do not need a safepoint at the top level
  _ltree_root->_has_sfpt = 1;

  // Initialize Dominators.
  // Checked in clone_loop_predicate() during beautify_loops().
  _idom_size = 0;
  _idom      = nullptr;
  _dom_depth = nullptr;
  _dom_stk   = nullptr;

  // Empty pre-order array
  allocate_preorders();

  // Build a loop tree on the fly.  Build a mapping from CFG nodes to
  // IdealLoopTree entries.  Data nodes are NOT walked.
  build_loop_tree();
  // Check for bailout, and return
  if (C->failing()) {
    return;
  }

  // Verify that the has_loops() flag set at parse time is consistent with the just built loop tree. When the back edge
  // is an exception edge, parsing doesn't set has_loops().
  assert(_ltree_root->_child == nullptr || C->has_loops() || C->has_exception_backedge(), "parsing found no loops but there are some");
  // No loops after all
  if( !_ltree_root->_child && !_verify_only ) C->set_has_loops(false);

  // There should always be an outer loop containing the Root and Return nodes.
  // If not, we have a degenerate empty program.  Bail out in this case.
  if (!has_node(C->root())) {
    if (!_verify_only) {
      C->clear_major_progress();
      assert(false, "empty program detected during loop optimization");
      C->record_method_not_compilable("empty program detected during loop optimization");
    }
    return;
  }

  BarrierSetC2* bs = BarrierSet::barrier_set()->barrier_set_c2();
  // Nothing to do, so get out
  bool stop_early = !C->has_loops() && !skip_loop_opts && !do_split_ifs && !do_max_unroll && !_verify_me &&
          !_verify_only && !bs->is_gc_specific_loop_opts_pass(_mode);
  bool do_expensive_nodes = C->should_optimize_expensive_nodes(_igvn);
  bool strip_mined_loops_expanded = bs->strip_mined_loops_expanded(_mode);
  if (stop_early && !do_expensive_nodes) {
    return;
  }

  // Set loop nesting depth
  _ltree_root->set_nest( 0 );

  // Split shared headers and insert loop landing pads.
  // Do not bother doing this on the Root loop of course.
  if( !_verify_me && !_verify_only && _ltree_root->_child ) {
    C->print_method(PHASE_BEFORE_BEAUTIFY_LOOPS, 3);
    if( _ltree_root->_child->beautify_loops( this ) ) {
      // Re-build loop tree!
      _ltree_root->_child = nullptr;
      _loop_or_ctrl.clear();
      reallocate_preorders();
      build_loop_tree();
      // Check for bailout, and return
      if (C->failing()) {
        return;
      }
      // Reset loop nesting depth
      _ltree_root->set_nest( 0 );

      C->print_method(PHASE_AFTER_BEAUTIFY_LOOPS, 3);
    }
  }

  // Build Dominators for elision of null checks & loop finding.
  // Since nodes do not have a slot for immediate dominator, make
  // a persistent side array for that info indexed on node->_idx.
  _idom_size = C->unique();
  _idom      = NEW_RESOURCE_ARRAY( Node*, _idom_size );
  _dom_depth = NEW_RESOURCE_ARRAY( uint,  _idom_size );
  _dom_stk   = nullptr; // Allocated on demand in recompute_dom_depth
  memset( _dom_depth, 0, _idom_size * sizeof(uint) );

  Dominators();

  if (!_verify_only) {
    // As a side effect, Dominators removed any unreachable CFG paths
    // into RegionNodes.  It doesn't do this test against Root, so
    // we do it here.
    for( uint i = 1; i < C->root()->req(); i++ ) {
      if (!_loop_or_ctrl[C->root()->in(i)->_idx]) { // Dead path into Root?
        _igvn.delete_input_of(C->root(), i);
        i--;                      // Rerun same iteration on compressed edges
      }
    }

    // Given dominators, try to find inner loops with calls that must
    // always be executed (call dominates loop tail).  These loops do
    // not need a separate safepoint.
    Node_List cisstack;
    _ltree_root->check_safepts(visited, cisstack);
  }

  // Walk the DATA nodes and place into loops.  Find earliest control
  // node.  For CFG nodes, the _loop_or_ctrl array starts out and remains
  // holding the associated IdealLoopTree pointer.  For DATA nodes, the
  // _loop_or_ctrl array holds the earliest legal controlling CFG node.

  // Allocate stack with enough space to avoid frequent realloc
  int stack_size = (C->live_nodes() >> 1) + 16; // (live_nodes>>1)+16 from Java2D stats
  Node_Stack nstack(stack_size);

  visited.clear();
  Node_List worklist;
  // Don't need C->root() on worklist since
  // it will be processed among C->top() inputs
  worklist.push(C->top());
  visited.set(C->top()->_idx); // Set C->top() as visited now
  build_loop_early( visited, worklist, nstack );

  // Given early legal placement, try finding counted loops.  This placement
  // is good enough to discover most loop invariants.
  if (!_verify_me && !_verify_only && !strip_mined_loops_expanded) {
    _ltree_root->counted_loop( this );
  }

  // Find latest loop placement.  Find ideal loop placement.
  visited.clear();
  init_dom_lca_tags();
  // Need C->root() on worklist when processing outs
  worklist.push(C->root());
  NOT_PRODUCT( C->verify_graph_edges(); )
  worklist.push(C->top());
  build_loop_late( visited, worklist, nstack );
  if (C->failing()) { return; }

  if (_verify_only) {
    C->restore_major_progress(old_progress);
    assert(C->unique() == unique, "verification _mode made Nodes? ? ?");
    assert(_igvn._worklist.size() == orig_worklist_size, "shouldn't push anything");
    return;
  }

  // clear out the dead code after build_loop_late
  while (_deadlist.size()) {
    _igvn.remove_globally_dead_node(_deadlist.pop());
  }

  eliminate_useless_zero_trip_guard();
  eliminate_useless_multiversion_if();

  if (stop_early) {
    assert(do_expensive_nodes, "why are we here?");
    if (process_expensive_nodes()) {
      // If we made some progress when processing expensive nodes then
      // the IGVN may modify the graph in a way that will allow us to
      // make some more progress: we need to try processing expensive
      // nodes again.
      C->set_major_progress();
    }
    return;
  }

  // Some parser-inserted loop predicates could never be used by loop
  // predication or they were moved away from loop during some optimizations.
  // For example, peeling. Eliminate them before next loop optimizations.
  eliminate_useless_predicates();

#ifndef PRODUCT
  C->verify_graph_edges();
  if (_verify_me) {             // Nested verify pass?
    // Check to see if the verify _mode is broken
    assert(C->unique() == unique, "non-optimize _mode made Nodes? ? ?");
    return;
  }
  DEBUG_ONLY( if (VerifyLoopOptimizations) { verify(); } );
  if (TraceLoopOpts && C->has_loops()) {
    _ltree_root->dump();
  }
#endif

  if (skip_loop_opts) {
    C->restore_major_progress(old_progress);
    return;
  }

  if (do_max_unroll) {
    for (LoopTreeIterator iter(_ltree_root); !iter.done(); iter.next()) {
      IdealLoopTree* lpt = iter.current();
      if (lpt->is_innermost() && lpt->_allow_optimizations && !lpt->_has_call && lpt->is_counted()) {
        lpt->compute_trip_count(this, T_INT);
        if (!lpt->do_one_iteration_loop(this) &&
            !lpt->do_remove_empty_loop(this)) {
          AutoNodeBudget node_budget(this);
          if (lpt->_head->as_CountedLoop()->is_normal_loop() &&
              lpt->policy_maximally_unroll(this)) {
            memset( worklist.adr(), 0, worklist.max()*sizeof(Node*) );
            do_maximally_unroll(lpt, worklist);
          }
        }
      }
    }

    C->restore_major_progress(old_progress);
    return;
  }

  if (bs->optimize_loops(this, _mode, visited, nstack, worklist)) {
    return;
  }

  if (ReassociateInvariants && !C->major_progress()) {
    // Reassociate invariants and prep for split_thru_phi
    for (LoopTreeIterator iter(_ltree_root); !iter.done(); iter.next()) {
      IdealLoopTree* lpt = iter.current();
      if (!lpt->is_loop()) {
        continue;
      }
      Node* head = lpt->_head;
      if (!lpt->is_innermost()) continue;

      // check for vectorized loops, any reassociation of invariants was already done
      if (head->is_CountedLoop() && head->as_CountedLoop()->is_unroll_only()) {
        continue;
      } else {
        AutoNodeBudget node_budget(this);
        lpt->reassociate_invariants(this);
      }
      // Because RCE opportunities can be masked by split_thru_phi,
      // look for RCE candidates and inhibit split_thru_phi
      // on just their loop-phi's for this pass of loop opts
      if (SplitIfBlocks && do_split_ifs &&
          head->is_BaseCountedLoop() &&
          head->as_BaseCountedLoop()->is_valid_counted_loop(head->as_BaseCountedLoop()->bt()) &&
          (lpt->policy_range_check(this, true, T_LONG) ||
           (head->is_CountedLoop() && lpt->policy_range_check(this, true, T_INT)))) {
        lpt->_rce_candidate = 1; // = true
      }
    }
  }

  // Check for aggressive application of split-if and other transforms
  // that require basic-block info (like cloning through Phi's)
  if (!C->major_progress() && SplitIfBlocks && do_split_ifs) {
    visited.clear();
    split_if_with_blocks(visited, nstack);
    if (C->failing()) {
      return;
    }
    DEBUG_ONLY( if (VerifyLoopOptimizations) { verify(); } );
  }

  if (!C->major_progress() && do_expensive_nodes && process_expensive_nodes()) {
    C->set_major_progress();
  }

  // Perform loop predication before iteration splitting
  if (UseLoopPredicate && C->has_loops() && !C->major_progress() && (C->parse_predicate_count() > 0)) {
    _ltree_root->_child->loop_predication(this);
  }

  if (OptimizeFill && UseLoopPredicate && C->has_loops() && !C->major_progress()) {
    if (do_intrinsify_fill()) {
      C->set_major_progress();
    }
  }

  // Perform iteration-splitting on inner loops.  Split iterations to avoid
  // range checks or one-shot null checks.

  // If split-if's didn't hack the graph too bad (no CFG changes)
  // then do loop opts.
  if (C->has_loops() && !C->major_progress()) {
    memset( worklist.adr(), 0, worklist.max()*sizeof(Node*) );
    _ltree_root->_child->iteration_split( this, worklist );
    // No verify after peeling!  GCM has hoisted code out of the loop.
    // After peeling, the hoisted code could sink inside the peeled area.
    // The peeling code does not try to recompute the best location for
    // all the code before the peeled area, so the verify pass will always
    // complain about it.
  }

  // Check for bailout, and return
  if (C->failing()) {
    return;
  }

  // Do verify graph edges in any case
  NOT_PRODUCT( C->verify_graph_edges(); );

  if (!do_split_ifs) {
    // We saw major progress in Split-If to get here.  We forced a
    // pass with unrolling and not split-if, however more split-if's
    // might make progress.  If the unrolling didn't make progress
    // then the major-progress flag got cleared and we won't try
    // another round of Split-If.  In particular the ever-common
    // instance-of/check-cast pattern requires at least 2 rounds of
    // Split-If to clear out.
    C->set_major_progress();
  }

  // Repeat loop optimizations if new loops were seen
  if (created_loop_node()) {
    C->set_major_progress();
  }

  // Auto-vectorize main-loop
  if (C->do_superword() && C->has_loops() && !C->major_progress()) {
    Compile::TracePhase tp(_t_autoVectorize);

    // Shared data structures for all AutoVectorizations, to reduce allocations
    // of large arrays.
    VSharedData vshared;
    for (LoopTreeIterator iter(_ltree_root); !iter.done(); iter.next()) {
      IdealLoopTree* lpt = iter.current();
      AutoVectorizeStatus status = auto_vectorize(lpt, vshared);

      if (status == AutoVectorizeStatus::TriedAndFailed) {
        // We tried vectorization, but failed. From now on only unroll the loop.
        CountedLoopNode* cl = lpt->_head->as_CountedLoop();
        if (cl->has_passed_slp()) {
          C->set_major_progress();
          cl->set_notpassed_slp();
          cl->mark_do_unroll_only();
        }
      }
    }
  }

  // Keep loop predicates and perform optimizations with them
  // until no more loop optimizations could be done.
  // After that switch predicates off and do more loop optimizations.
  if (!C->major_progress() && (C->parse_predicate_count() > 0)) {
    C->mark_parse_predicate_nodes_useless(_igvn);
    assert(C->parse_predicate_count() == 0, "should be zero now");
    if (TraceLoopOpts) {
      tty->print_cr("PredicatesOff");
    }
    C->set_major_progress();
  }
}

#ifndef PRODUCT
//------------------------------print_statistics-------------------------------
int PhaseIdealLoop::_loop_invokes=0;// Count of PhaseIdealLoop invokes
int PhaseIdealLoop::_loop_work=0; // Sum of PhaseIdealLoop x unique
volatile int PhaseIdealLoop::_long_loop_candidates=0; // Number of long loops seen
volatile int PhaseIdealLoop::_long_loop_nests=0; // Number of long loops successfully transformed to a nest
volatile int CountedLoopConverter::_long_loop_counted_loops = 0; // Number of long loops successfully transformed to a
                                                                 // counted loop
void PhaseIdealLoop::print_statistics() {
  tty->print_cr("PhaseIdealLoop=%d, sum _unique=%d, long loops=%d/%d/%d",
                _loop_invokes,
                _loop_work,
                CountedLoopConverter::_long_loop_counted_loops,
                _long_loop_nests,
                _long_loop_candidates);
}
#endif

#ifdef ASSERT
// Build a verify-only PhaseIdealLoop, and see that it agrees with "this".
void PhaseIdealLoop::verify() const {
  ResourceMark rm;
  bool old_progress = C->major_progress();
  bool success = true;

  PhaseIdealLoop phase_verify(_igvn, this);
  if (C->failing_internal()) {
    return;
  }

  // Verify ctrl and idom of every node.
  success &= verify_idom_and_nodes(C->root(), &phase_verify);

  // Verify loop-tree.
  success &= _ltree_root->verify_tree(phase_verify._ltree_root);

  assert(success, "VerifyLoopOptimizations failed");

  // Major progress was cleared by creating a verify version of PhaseIdealLoop.
  C->restore_major_progress(old_progress);
}

// Perform a BFS starting at n, through all inputs.
// Call verify_idom and verify_node on all nodes of BFS traversal.
bool PhaseIdealLoop::verify_idom_and_nodes(Node* root, const PhaseIdealLoop* phase_verify) const {
  Unique_Node_List worklist;
  worklist.push(root);
  bool success = true;
  for (uint i = 0; i < worklist.size(); i++) {
    Node* n = worklist.at(i);
    // process node
    success &= verify_idom(n, phase_verify);
    success &= verify_loop_ctrl(n, phase_verify);
    // visit inputs
    for (uint j = 0; j < n->req(); j++) {
      if (n->in(j) != nullptr) {
        worklist.push(n->in(j));
      }
    }
  }
  return success;
}

// Verify dominator structure (IDOM).
bool PhaseIdealLoop::verify_idom(Node* n, const PhaseIdealLoop* phase_verify) const {
  // Verify IDOM for all CFG nodes (except root).
  if (!n->is_CFG() || n->is_Root()) {
    return true; // pass
  }

  if (n->_idx >= _idom_size) {
    tty->print("CFG Node with no idom: ");
    n->dump();
    return false; // fail
  }

  Node* id = idom_no_update(n);
  Node* id_verify = phase_verify->idom_no_update(n);
  if (id != id_verify) {
    tty->print("Mismatching idom for node: ");
    n->dump();
    tty->print("  We have idom: ");
    id->dump();
    tty->print("  Verify has idom: ");
    id_verify->dump();
    tty->cr();
    return false; // fail
  }
  return true; // pass
}

// Verify "_loop_or_ctrl": control and loop membership.
//  (0) _loop_or_ctrl[i] == nullptr -> node not reachable.
//  (1) has_ctrl -> check lowest bit. 1 -> data node. 0 -> ctrl node.
//  (2) has_ctrl true: get_ctrl_no_update returns ctrl of data node.
//  (3) has_ctrl false: get_loop_idx returns IdealLoopTree for ctrl node.
bool PhaseIdealLoop::verify_loop_ctrl(Node* n, const PhaseIdealLoop* phase_verify) const {
  const uint i = n->_idx;
  // The loop-tree was built from def to use (top-down).
  // The verification happens from use to def (bottom-up).
  // We may thus find nodes during verification that are not in the loop-tree.
  if (_loop_or_ctrl[i] == nullptr || phase_verify->_loop_or_ctrl[i] == nullptr) {
    if (_loop_or_ctrl[i] != nullptr || phase_verify->_loop_or_ctrl[i] != nullptr) {
      tty->print_cr("Was reachable in only one. this %d, verify %d.",
                 _loop_or_ctrl[i] != nullptr, phase_verify->_loop_or_ctrl[i] != nullptr);
      n->dump();
      return false; // fail
    }
    // Not reachable for both.
    return true; // pass
  }

  if (n->is_CFG() == has_ctrl(n)) {
    tty->print_cr("Exactly one should be true: %d for is_CFG, %d for has_ctrl.", n->is_CFG(), has_ctrl(n));
    n->dump();
    return false; // fail
  }

  if (has_ctrl(n) != phase_verify->has_ctrl(n)) {
    tty->print_cr("Mismatch has_ctrl: %d for this, %d for verify.", has_ctrl(n), phase_verify->has_ctrl(n));
    n->dump();
    return false; // fail
  } else if (has_ctrl(n)) {
    assert(phase_verify->has_ctrl(n), "sanity");
    // n is a data node.
    // Verify that its ctrl is the same.

    // Broken part of VerifyLoopOptimizations (A)
    // Reason:
    //   BUG, wrong control set for example in
    //   PhaseIdealLoop::split_if_with_blocks
    //   at "set_ctrl(x, new_ctrl);"
    /*
    if( _loop_or_ctrl[i] != loop_verify->_loop_or_ctrl[i] &&
        get_ctrl_no_update(n) != loop_verify->get_ctrl_no_update(n) ) {
      tty->print("Mismatched control setting for: ");
      n->dump();
      if( fail++ > 10 ) return;
      Node *c = get_ctrl_no_update(n);
      tty->print("We have it as: ");
      if( c->in(0) ) c->dump();
        else tty->print_cr("N%d",c->_idx);
      tty->print("Verify thinks: ");
      if( loop_verify->has_ctrl(n) )
        loop_verify->get_ctrl_no_update(n)->dump();
      else
        loop_verify->get_loop_idx(n)->dump();
      tty->cr();
    }
    */
    return true; // pass
  } else {
    assert(!phase_verify->has_ctrl(n), "sanity");
    // n is a ctrl node.
    // Verify that not has_ctrl, and that get_loop_idx is the same.

    // Broken part of VerifyLoopOptimizations (B)
    // Reason:
    //   NeverBranch node for example is added to loop outside its scope.
    //   Once we run build_loop_tree again, it is added to the correct loop.
    /*
    if (!C->major_progress()) {
      // Loop selection can be messed up if we did a major progress
      // operation, like split-if.  Do not verify in that case.
      IdealLoopTree *us = get_loop_idx(n);
      IdealLoopTree *them = loop_verify->get_loop_idx(n);
      if( us->_head != them->_head ||  us->_tail != them->_tail ) {
        tty->print("Unequals loops for: ");
        n->dump();
        if( fail++ > 10 ) return;
        tty->print("We have it as: ");
        us->dump();
        tty->print("Verify thinks: ");
        them->dump();
        tty->cr();
      }
    }
    */
    return true; // pass
  }
}

static int compare_tree(IdealLoopTree* const& a, IdealLoopTree* const& b) {
  assert(a != nullptr && b != nullptr, "must be");
  return a->_head->_idx - b->_head->_idx;
}

GrowableArray<IdealLoopTree*> IdealLoopTree::collect_sorted_children() const {
  GrowableArray<IdealLoopTree*> children;
  IdealLoopTree* child = _child;
  while (child != nullptr) {
    assert(child->_parent == this, "all must be children of this");
    children.insert_sorted<compare_tree>(child);
    child = child->_next;
  }
  return children;
}

// Verify that tree structures match. Because the CFG can change, siblings
// within the loop tree can be reordered. We attempt to deal with that by
// reordering the verify's loop tree if possible.
bool IdealLoopTree::verify_tree(IdealLoopTree* loop_verify) const {
  assert(_head == loop_verify->_head, "mismatched loop head");
  assert(this->_parent != nullptr || this->_next == nullptr, "is_root_loop implies has_no_sibling");

  // Collect the children
  GrowableArray<IdealLoopTree*> children = collect_sorted_children();
  GrowableArray<IdealLoopTree*> children_verify = loop_verify->collect_sorted_children();

  bool success = true;

  // Compare the two children lists
  for (int i = 0, j = 0; i < children.length() || j < children_verify.length(); ) {
    IdealLoopTree* child        = nullptr;
    IdealLoopTree* child_verify = nullptr;
    // Read from both lists, if possible.
    if (i < children.length()) {
      child = children.at(i);
    }
    if (j < children_verify.length()) {
      child_verify = children_verify.at(j);
    }
    assert(child != nullptr || child_verify != nullptr, "must find at least one");
    if (child != nullptr && child_verify != nullptr && child->_head != child_verify->_head) {
      // We found two non-equal children. Select the smaller one.
      if (child->_head->_idx < child_verify->_head->_idx) {
        child_verify = nullptr;
      } else {
        child = nullptr;
      }
    }
    // Process the two children, or potentially log the failure if we only found one.
    if (child_verify == nullptr) {
      if (child->_irreducible && Compile::current()->major_progress()) {
        // Irreducible loops can pick a different header (one of its entries).
      } else {
        tty->print_cr("We have a loop that verify does not have");
        child->dump();
        success = false;
      }
      i++; // step for this
    } else if (child == nullptr) {
      if (child_verify->_irreducible && Compile::current()->major_progress()) {
        // Irreducible loops can pick a different header (one of its entries).
      } else if (child_verify->_head->as_Region()->is_in_infinite_subgraph()) {
        // Infinite loops do not get attached to the loop-tree on their first visit.
        // "this" runs before "loop_verify". It is thus possible that we find the
        // infinite loop only for "child_verify". Only finding it with "child" would
        // mean that we lost it, which is not ok.
      } else {
        tty->print_cr("Verify has a loop that we do not have");
        child_verify->dump();
        success = false;
      }
      j++; // step for verify
    } else {
      assert(child->_head == child_verify->_head, "We have both and they are equal");
      success &= child->verify_tree(child_verify); // Recursion
      i++; // step for this
      j++; // step for verify
    }
  }

  // Broken part of VerifyLoopOptimizations (D)
  // Reason:
  //   split_if has to update the _tail, if it is modified. But that is done by
  //   checking to what loop the iff belongs to. That info can be wrong, and then
  //   we do not update the _tail correctly.
  /*
  Node *tail = _tail;           // Inline a non-updating version of
  while( !tail->in(0) )         // the 'tail()' call.
    tail = tail->in(1);
  assert( tail == loop->_tail, "mismatched loop tail" );
  */

  if (_head->is_CountedLoop()) {
    CountedLoopNode *cl = _head->as_CountedLoop();

    Node* ctrl     = cl->init_control();
    Node* back     = cl->back_control();
    assert(ctrl != nullptr && ctrl->is_CFG(), "sane loop in-ctrl");
    assert(back != nullptr && back->is_CFG(), "sane loop backedge");
    cl->loopexit(); // assert implied
  }

  // Broken part of VerifyLoopOptimizations (E)
  // Reason:
  //   PhaseIdealLoop::split_thru_region creates new nodes for loop that are not added
  //   to the loop body. Or maybe they are not added to the correct loop.
  //   at "Node* x = n->clone();"
  /*
  // Innermost loops need to verify loop bodies,
  // but only if no 'major_progress'
  int fail = 0;
  if (!Compile::current()->major_progress() && _child == nullptr) {
    for( uint i = 0; i < _body.size(); i++ ) {
      Node *n = _body.at(i);
      if (n->outcnt() == 0)  continue; // Ignore dead
      uint j;
      for( j = 0; j < loop->_body.size(); j++ )
        if( loop->_body.at(j) == n )
          break;
      if( j == loop->_body.size() ) { // Not found in loop body
        // Last ditch effort to avoid assertion: Its possible that we
        // have some users (so outcnt not zero) but are still dead.
        // Try to find from root.
        if (Compile::current()->root()->find(n->_idx)) {
          fail++;
          tty->print("We have that verify does not: ");
          n->dump();
        }
      }
    }
    for( uint i2 = 0; i2 < loop->_body.size(); i2++ ) {
      Node *n = loop->_body.at(i2);
      if (n->outcnt() == 0)  continue; // Ignore dead
      uint j;
      for( j = 0; j < _body.size(); j++ )
        if( _body.at(j) == n )
          break;
      if( j == _body.size() ) { // Not found in loop body
        // Last ditch effort to avoid assertion: Its possible that we
        // have some users (so outcnt not zero) but are still dead.
        // Try to find from root.
        if (Compile::current()->root()->find(n->_idx)) {
          fail++;
          tty->print("Verify has that we do not: ");
          n->dump();
        }
      }
    }
    assert( !fail, "loop body mismatch" );
  }
  */
  return success;
}
#endif

//------------------------------set_idom---------------------------------------
void PhaseIdealLoop::set_idom(Node* d, Node* n, uint dom_depth) {
  _nesting.check(); // Check if a potential reallocation in the resource arena is safe
  uint idx = d->_idx;
  if (idx >= _idom_size) {
    uint newsize = next_power_of_2(idx);
    _idom      = REALLOC_RESOURCE_ARRAY( Node*,     _idom,_idom_size,newsize);
    _dom_depth = REALLOC_RESOURCE_ARRAY( uint, _dom_depth,_idom_size,newsize);
    memset( _dom_depth + _idom_size, 0, (newsize - _idom_size) * sizeof(uint) );
    _idom_size = newsize;
  }
  _idom[idx] = n;
  _dom_depth[idx] = dom_depth;
}

//------------------------------recompute_dom_depth---------------------------------------
// The dominator tree is constructed with only parent pointers.
// This recomputes the depth in the tree by first tagging all
// nodes as "no depth yet" marker.  The next pass then runs up
// the dom tree from each node marked "no depth yet", and computes
// the depth on the way back down.
void PhaseIdealLoop::recompute_dom_depth() {
  uint no_depth_marker = C->unique();
  uint i;
  // Initialize depth to "no depth yet" and realize all lazy updates
  for (i = 0; i < _idom_size; i++) {
    // Only indices with a _dom_depth has a Node* or null (otherwise uninitialized).
    if (_dom_depth[i] > 0 && _idom[i] != nullptr) {
      _dom_depth[i] = no_depth_marker;

      // heal _idom if it has a fwd mapping in _loop_or_ctrl
      if (_idom[i]->in(0) == nullptr) {
        idom(i);
      }
    }
  }
  if (_dom_stk == nullptr) {
    uint init_size = C->live_nodes() / 100; // Guess that 1/100 is a reasonable initial size.
    if (init_size < 10) init_size = 10;
    _dom_stk = new GrowableArray<uint>(init_size);
  }
  // Compute new depth for each node.
  for (i = 0; i < _idom_size; i++) {
    uint j = i;
    // Run up the dom tree to find a node with a depth
    while (_dom_depth[j] == no_depth_marker) {
      _dom_stk->push(j);
      j = _idom[j]->_idx;
    }
    // Compute the depth on the way back down this tree branch
    uint dd = _dom_depth[j] + 1;
    while (_dom_stk->length() > 0) {
      uint j = _dom_stk->pop();
      _dom_depth[j] = dd;
      dd++;
    }
  }
}

//------------------------------sort-------------------------------------------
// Insert 'loop' into the existing loop tree.  'innermost' is a leaf of the
// loop tree, not the root.
IdealLoopTree *PhaseIdealLoop::sort( IdealLoopTree *loop, IdealLoopTree *innermost ) {
  if( !innermost ) return loop; // New innermost loop

  int loop_preorder = get_preorder(loop->_head); // Cache pre-order number
  assert( loop_preorder, "not yet post-walked loop" );
  IdealLoopTree **pp = &innermost;      // Pointer to previous next-pointer
  IdealLoopTree *l = *pp;               // Do I go before or after 'l'?

  // Insert at start of list
  while( l ) {                  // Insertion sort based on pre-order
    if( l == loop ) return innermost; // Already on list!
    int l_preorder = get_preorder(l->_head); // Cache pre-order number
    assert( l_preorder, "not yet post-walked l" );
    // Check header pre-order number to figure proper nesting
    if( loop_preorder > l_preorder )
      break;                    // End of insertion
    // If headers tie (e.g., shared headers) check tail pre-order numbers.
    // Since I split shared headers, you'd think this could not happen.
    // BUT: I must first do the preorder numbering before I can discover I
    // have shared headers, so the split headers all get the same preorder
    // number as the RegionNode they split from.
    if( loop_preorder == l_preorder &&
        get_preorder(loop->_tail) < get_preorder(l->_tail) )
      break;                    // Also check for shared headers (same pre#)
    pp = &l->_parent;           // Chain up list
    l = *pp;
  }
  // Link into list
  // Point predecessor to me
  *pp = loop;
  // Point me to successor
  IdealLoopTree *p = loop->_parent;
  loop->_parent = l;            // Point me to successor
  if( p ) sort( p, innermost ); // Insert my parents into list as well
  return innermost;
}

//------------------------------build_loop_tree--------------------------------
// I use a modified Vick/Tarjan algorithm.  I need pre- and a post- visit
// bits.  The _loop_or_ctrl[] array is mapped by Node index and holds a null for
// not-yet-pre-walked, pre-order # for pre-but-not-post-walked and holds the
// tightest enclosing IdealLoopTree for post-walked.
//
// During my forward walk I do a short 1-layer lookahead to see if I can find
// a loop backedge with that doesn't have any work on the backedge.  This
// helps me construct nested loops with shared headers better.
//
// Once I've done the forward recursion, I do the post-work.  For each child
// I check to see if there is a backedge.  Backedges define a loop!  I
// insert an IdealLoopTree at the target of the backedge.
//
// During the post-work I also check to see if I have several children
// belonging to different loops.  If so, then this Node is a decision point
// where control flow can choose to change loop nests.  It is at this
// decision point where I can figure out how loops are nested.  At this
// time I can properly order the different loop nests from my children.
// Note that there may not be any backedges at the decision point!
//
// Since the decision point can be far removed from the backedges, I can't
// order my loops at the time I discover them.  Thus at the decision point
// I need to inspect loop header pre-order numbers to properly nest my
// loops.  This means I need to sort my childrens' loops by pre-order.
// The sort is of size number-of-control-children, which generally limits
// it to size 2 (i.e., I just choose between my 2 target loops).
void PhaseIdealLoop::build_loop_tree() {
  // Allocate stack of size C->live_nodes()/2 to avoid frequent realloc
  GrowableArray <Node *> bltstack(C->live_nodes() >> 1);
  Node *n = C->root();
  bltstack.push(n);
  int pre_order = 1;
  int stack_size;

  while ( ( stack_size = bltstack.length() ) != 0 ) {
    n = bltstack.top(); // Leave node on stack
    if ( !is_visited(n) ) {
      // ---- Pre-pass Work ----
      // Pre-walked but not post-walked nodes need a pre_order number.

      set_preorder_visited( n, pre_order ); // set as visited

      // ---- Scan over children ----
      // Scan first over control projections that lead to loop headers.
      // This helps us find inner-to-outer loops with shared headers better.

      // Scan children's children for loop headers.
      for ( int i = n->outcnt() - 1; i >= 0; --i ) {
        Node* m = n->raw_out(i);       // Child
        if( m->is_CFG() && !is_visited(m) ) { // Only for CFG children
          // Scan over children's children to find loop
          for (DUIterator_Fast jmax, j = m->fast_outs(jmax); j < jmax; j++) {
            Node* l = m->fast_out(j);
            if( is_visited(l) &&       // Been visited?
                !is_postvisited(l) &&  // But not post-visited
                get_preorder(l) < pre_order ) { // And smaller pre-order
              // Found!  Scan the DFS down this path before doing other paths
              bltstack.push(m);
              break;
            }
          }
        }
      }
      pre_order++;
    }
    else if ( !is_postvisited(n) ) {
      // Note: build_loop_tree_impl() adds out edges on rare occasions,
      // such as com.sun.rsasign.am::a.
      // For non-recursive version, first, process current children.
      // On next iteration, check if additional children were added.
      for ( int k = n->outcnt() - 1; k >= 0; --k ) {
        Node* u = n->raw_out(k);
        if ( u->is_CFG() && !is_visited(u) ) {
          bltstack.push(u);
        }
      }
      if ( bltstack.length() == stack_size ) {
        // There were no additional children, post visit node now
        (void)bltstack.pop(); // Remove node from stack
        pre_order = build_loop_tree_impl(n, pre_order);
        // Check for bailout
        if (C->failing()) {
          return;
        }
        // Check to grow _preorders[] array for the case when
        // build_loop_tree_impl() adds new nodes.
        check_grow_preorders();
      }
    }
    else {
      (void)bltstack.pop(); // Remove post-visited node from stack
    }
  }
  DEBUG_ONLY(verify_regions_in_irreducible_loops();)
}

//------------------------------build_loop_tree_impl---------------------------
int PhaseIdealLoop::build_loop_tree_impl(Node* n, int pre_order) {
  // ---- Post-pass Work ----
  // Pre-walked but not post-walked nodes need a pre_order number.

  // Tightest enclosing loop for this Node
  IdealLoopTree *innermost = nullptr;

  // For all children, see if any edge is a backedge.  If so, make a loop
  // for it.  Then find the tightest enclosing loop for the self Node.
  for (DUIterator_Fast imax, i = n->fast_outs(imax); i < imax; i++) {
    Node* m = n->fast_out(i);   // Child
    if (n == m) continue;      // Ignore control self-cycles
    if (!m->is_CFG()) continue;// Ignore non-CFG edges

    IdealLoopTree *l;           // Child's loop
    if (!is_postvisited(m)) {  // Child visited but not post-visited?
      // Found a backedge
      assert(get_preorder(m) < pre_order, "should be backedge");
      // Check for the RootNode, which is already a LoopNode and is allowed
      // to have multiple "backedges".
      if (m == C->root()) {     // Found the root?
        l = _ltree_root;        // Root is the outermost LoopNode
      } else {                  // Else found a nested loop
        // Insert a LoopNode to mark this loop.
        l = new IdealLoopTree(this, m, n);
      } // End of Else found a nested loop
      if (!has_loop(m)) {        // If 'm' does not already have a loop set
        set_loop(m, l);         // Set loop header to loop now
      }
    } else {                    // Else not a nested loop
      if (!_loop_or_ctrl[m->_idx]) continue; // Dead code has no loop
      IdealLoopTree* m_loop = get_loop(m);
      l = m_loop;          // Get previously determined loop
      // If successor is header of a loop (nest), move up-loop till it
      // is a member of some outer enclosing loop.  Since there are no
      // shared headers (I've split them already) I only need to go up
      // at most 1 level.
      while (l && l->_head == m) { // Successor heads loop?
        l = l->_parent;         // Move up 1 for me
      }
      // If this loop is not properly parented, then this loop
      // has no exit path out, i.e. its an infinite loop.
      if (!l) {
        // Make loop "reachable" from root so the CFG is reachable.  Basically
        // insert a bogus loop exit that is never taken.  'm', the loop head,
        // points to 'n', one (of possibly many) fall-in paths.  There may be
        // many backedges as well.

        if (!_verify_only) {
          // Insert the NeverBranch between 'm' and it's control user.
          NeverBranchNode *iff = new NeverBranchNode( m );
          _igvn.register_new_node_with_optimizer(iff);
          set_loop(iff, m_loop);
          Node *if_t = new CProjNode( iff, 0 );
          _igvn.register_new_node_with_optimizer(if_t);
          set_loop(if_t, m_loop);

          Node* cfg = nullptr;       // Find the One True Control User of m
          for (DUIterator_Fast jmax, j = m->fast_outs(jmax); j < jmax; j++) {
            Node* x = m->fast_out(j);
            if (x->is_CFG() && x != m && x != iff)
              { cfg = x; break; }
          }
          assert(cfg != nullptr, "must find the control user of m");
          uint k = 0;             // Probably cfg->in(0)
          while( cfg->in(k) != m ) k++; // But check in case cfg is a Region
          _igvn.replace_input_of(cfg, k, if_t); // Now point to NeverBranch

          // Now create the never-taken loop exit
          Node *if_f = new CProjNode( iff, 1 );
          _igvn.register_new_node_with_optimizer(if_f);
          set_loop(if_f, _ltree_root);
          // Find frame ptr for Halt.  Relies on the optimizer
          // V-N'ing.  Easier and quicker than searching through
          // the program structure.
          Node *frame = new ParmNode( C->start(), TypeFunc::FramePtr );
          _igvn.register_new_node_with_optimizer(frame);
          // Halt & Catch Fire
          Node* halt = new HaltNode(if_f, frame, "never-taken loop exit reached");
          _igvn.register_new_node_with_optimizer(halt);
          set_loop(halt, _ltree_root);
          _igvn.add_input_to(C->root(), halt);
        }
        set_loop(C->root(), _ltree_root);
        // move to outer most loop with same header
        l = m_loop;
        while (true) {
          IdealLoopTree* next = l->_parent;
          if (next == nullptr || next->_head != m) {
            break;
          }
          l = next;
        }
        // properly insert infinite loop in loop tree
        sort(_ltree_root, l);
        // fix child link from parent
        IdealLoopTree* p = l->_parent;
        l->_next = p->_child;
        p->_child = l;
        // code below needs enclosing loop
        l = l->_parent;
      }
    }
    if (is_postvisited(l->_head)) {
      // We are currently visiting l, but its head has already been post-visited.
      // l is irreducible: we just found a second entry m.
      _has_irreducible_loops = true;
      RegionNode* secondary_entry = m->as_Region();

      if (!secondary_entry->can_be_irreducible_entry()) {
        assert(!VerifyNoNewIrreducibleLoops, "A new irreducible loop was created after parsing.");
        C->record_method_not_compilable("A new irreducible loop was created after parsing.");
        return pre_order;
      }

      // Walk up the loop-tree, mark all loops that are already post-visited as irreducible
      // Since m is a secondary entry to them all.
      while( is_postvisited(l->_head) ) {
        l->_irreducible = 1; // = true
        RegionNode* head = l->_head->as_Region();
        if (!head->can_be_irreducible_entry()) {
          assert(!VerifyNoNewIrreducibleLoops, "A new irreducible loop was created after parsing.");
          C->record_method_not_compilable("A new irreducible loop was created after parsing.");
          return pre_order;
        }
        l = l->_parent;
        // Check for bad CFG here to prevent crash, and bailout of compile
        if (l == nullptr) {
#ifndef PRODUCT
          if (TraceLoopOpts) {
            tty->print_cr("bailout: unhandled CFG: infinite irreducible loop");
            m->dump();
          }
#endif
          // This is a rare case that we do not want to handle in C2.
          C->record_method_not_compilable("unhandled CFG detected during loop optimization");
          return pre_order;
        }
      }
    }
    if (!_verify_only) {
      C->set_has_irreducible_loop(_has_irreducible_loops);
    }

    // This Node might be a decision point for loops.  It is only if
    // it's children belong to several different loops.  The sort call
    // does a trivial amount of work if there is only 1 child or all
    // children belong to the same loop.  If however, the children
    // belong to different loops, the sort call will properly set the
    // _parent pointers to show how the loops nest.
    //
    // In any case, it returns the tightest enclosing loop.
    innermost = sort( l, innermost );
  }

  // Def-use info will have some dead stuff; dead stuff will have no
  // loop decided on.

  // Am I a loop header?  If so fix up my parent's child and next ptrs.
  if( innermost && innermost->_head == n ) {
    assert( get_loop(n) == innermost, "" );
    IdealLoopTree *p = innermost->_parent;
    IdealLoopTree *l = innermost;
    while (p && l->_head == n) {
      l->_next = p->_child;     // Put self on parents 'next child'
      p->_child = l;            // Make self as first child of parent
      l = p;                    // Now walk up the parent chain
      p = l->_parent;
    }
  } else {
    // Note that it is possible for a LoopNode to reach here, if the
    // backedge has been made unreachable (hence the LoopNode no longer
    // denotes a Loop, and will eventually be removed).

    // Record tightest enclosing loop for self.  Mark as post-visited.
    set_loop(n, innermost);
    // Also record has_call flag early on
    if (innermost) {
      if( n->is_Call() && !n->is_CallLeaf() && !n->is_macro() ) {
        // Do not count uncommon calls
        if( !n->is_CallStaticJava() || !n->as_CallStaticJava()->_name ) {
          Node *iff = n->in(0)->in(0);
          // No any calls for vectorized loops.
          if (C->do_superword() ||
              !iff->is_If() ||
              (n->in(0)->Opcode() == Op_IfFalse && (1.0 - iff->as_If()->_prob) >= 0.01) ||
              iff->as_If()->_prob >= 0.01) {
            innermost->_has_call = 1;
          }
        }
      } else if( n->is_Allocate() && n->as_Allocate()->_is_scalar_replaceable ) {
        // Disable loop optimizations if the loop has a scalar replaceable
        // allocation. This disabling may cause a potential performance lost
        // if the allocation is not eliminated for some reason.
        innermost->_allow_optimizations = false;
        innermost->_has_call = 1; // = true
      } else if (n->Opcode() == Op_SafePoint) {
        // Record all safepoints in this loop.
        if (innermost->_safepts == nullptr) innermost->_safepts = new Node_List();
        innermost->_safepts->push(n);
      }
    }
  }

  // Flag as post-visited now
  set_postvisited(n);
  return pre_order;
}

#ifdef ASSERT
//--------------------------verify_regions_in_irreducible_loops----------------
// Iterate down from Root through CFG, verify for every region:
// if it is in an irreducible loop it must be marked as such
void PhaseIdealLoop::verify_regions_in_irreducible_loops() {
  ResourceMark rm;
  if (!_has_irreducible_loops) {
    // last build_loop_tree has not found any irreducible loops
    // hence no region has to be marked is_in_irreduible_loop
    return;
  }

  RootNode* root = C->root();
  Unique_Node_List worklist; // visit all nodes once
  worklist.push(root);
  bool failure = false;
  for (uint i = 0; i < worklist.size(); i++) {
    Node* n = worklist.at(i);
    if (n->is_Region()) {
      RegionNode* region = n->as_Region();
      if (is_in_irreducible_loop(region) &&
          region->loop_status() == RegionNode::LoopStatus::Reducible) {
        failure = true;
        tty->print("irreducible! ");
        region->dump();
      }
    }
    for (DUIterator_Fast jmax, j = n->fast_outs(jmax); j < jmax; j++) {
      Node* use = n->fast_out(j);
      if (use->is_CFG()) {
        worklist.push(use); // push if was not pushed before
      }
    }
  }
  assert(!failure, "region in irreducible loop was marked as reducible");
}

//---------------------------is_in_irreducible_loop-------------------------
// Analogous to ciTypeFlow::Block::is_in_irreducible_loop
bool PhaseIdealLoop::is_in_irreducible_loop(RegionNode* region) {
  if (!_has_irreducible_loops) {
    return false; // no irreducible loop in graph
  }
  IdealLoopTree* l = get_loop(region); // l: innermost loop that contains region
  do {
    if (l->_irreducible) {
      return true; // found it
    }
    if (l == _ltree_root) {
      return false; // reached root, terimnate
    }
    l = l->_parent;
  } while (l != nullptr);
  assert(region->is_in_infinite_subgraph(), "must be in infinite subgraph");
  // We have "l->_parent == nullptr", which happens only for infinite loops,
  // where no parent is attached to the loop. We did not find any irreducible
  // loop from this block out to lp. Thus lp only has one entry, and no exit
  // (it is infinite and reducible). We can always rewrite an infinite loop
  // that is nested inside other loops:
  // while(condition) { infinite_loop; }
  // with an equivalent program where the infinite loop is an outermost loop
  // that is not nested in any loop:
  // while(condition) { break; } infinite_loop;
  // Thus, we can understand lp as an outermost loop, and can terminate and
  // conclude: this block is in no irreducible loop.
  return false;
}
#endif

//------------------------------build_loop_early-------------------------------
// Put Data nodes into some loop nest, by setting the _loop_or_ctrl[]->loop mapping.
// First pass computes the earliest controlling node possible.  This is the
// controlling input with the deepest dominating depth.
void PhaseIdealLoop::build_loop_early( VectorSet &visited, Node_List &worklist, Node_Stack &nstack ) {
  while (worklist.size() != 0) {
    // Use local variables nstack_top_n & nstack_top_i to cache values
    // on nstack's top.
    Node *nstack_top_n = worklist.pop();
    uint  nstack_top_i = 0;
//while_nstack_nonempty:
    while (true) {
      // Get parent node and next input's index from stack's top.
      Node  *n = nstack_top_n;
      uint   i = nstack_top_i;
      uint cnt = n->req(); // Count of inputs
      if (i == 0) {        // Pre-process the node.
        if( has_node(n) &&            // Have either loop or control already?
            !has_ctrl(n) ) {          // Have loop picked out already?
          // During "merge_many_backedges" we fold up several nested loops
          // into a single loop.  This makes the members of the original
          // loop bodies pointing to dead loops; they need to move up
          // to the new UNION'd larger loop.  I set the _head field of these
          // dead loops to null and the _parent field points to the owning
          // loop.  Shades of UNION-FIND algorithm.
          IdealLoopTree *ilt;
          while( !(ilt = get_loop(n))->_head ) {
            // Normally I would use a set_loop here.  But in this one special
            // case, it is legal (and expected) to change what loop a Node
            // belongs to.
            _loop_or_ctrl.map(n->_idx, (Node*)(ilt->_parent));
          }
          // Remove safepoints ONLY if I've already seen I don't need one.
          // (the old code here would yank a 2nd safepoint after seeing a
          // first one, even though the 1st did not dominate in the loop body
          // and thus could be avoided indefinitely)
          if( !_verify_only && !_verify_me && ilt->_has_sfpt && n->Opcode() == Op_SafePoint &&
              is_deleteable_safept(n)) {
            Node *in = n->in(TypeFunc::Control);
            replace_node_and_forward_ctrl(n, in); // Pull safepoint now
            if (ilt->_safepts != nullptr) {
              ilt->_safepts->yank(n);
            }
            // Carry on with the recursion "as if" we are walking
            // only the control input
            if( !visited.test_set( in->_idx ) ) {
              worklist.push(in);      // Visit this guy later, using worklist
            }
            // Get next node from nstack:
            // - skip n's inputs processing by setting i > cnt;
            // - we also will not call set_early_ctrl(n) since
            //   has_node(n) == true (see the condition above).
            i = cnt + 1;
          }
        }
      } // if (i == 0)

      // Visit all inputs
      bool done = true;       // Assume all n's inputs will be processed
      while (i < cnt) {
        Node *in = n->in(i);
        ++i;
        if (in == nullptr) continue;
        if (in->pinned() && !in->is_CFG())
          set_ctrl(in, in->in(0));
        int is_visited = visited.test_set( in->_idx );
        if (!has_node(in)) {  // No controlling input yet?
          assert( !in->is_CFG(), "CFG Node with no controlling input?" );
          assert( !is_visited, "visit only once" );
          nstack.push(n, i);  // Save parent node and next input's index.
          nstack_top_n = in;  // Process current input now.
          nstack_top_i = 0;
          done = false;       // Not all n's inputs processed.
          break; // continue while_nstack_nonempty;
        } else if (!is_visited) {
          // This guy has a location picked out for him, but has not yet
          // been visited.  Happens to all CFG nodes, for instance.
          // Visit him using the worklist instead of recursion, to break
          // cycles.  Since he has a location already we do not need to
          // find his location before proceeding with the current Node.
          worklist.push(in);  // Visit this guy later, using worklist
        }
      }
      if (done) {
        // All of n's inputs have been processed, complete post-processing.

        // Compute earliest point this Node can go.
        // CFG, Phi, pinned nodes already know their controlling input.
        if (!has_node(n)) {
          // Record earliest legal location
          set_early_ctrl(n, false);
        }
        if (nstack.is_empty()) {
          // Finished all nodes on stack.
          // Process next node on the worklist.
          break;
        }
        // Get saved parent node and next input's index.
        nstack_top_n = nstack.node();
        nstack_top_i = nstack.index();
        nstack.pop();
      }
    } // while (true)
  }
}

//------------------------------dom_lca_internal--------------------------------
// Pair-wise LCA
Node *PhaseIdealLoop::dom_lca_internal( Node *n1, Node *n2 ) const {
  if( !n1 ) return n2;          // Handle null original LCA
  assert( n1->is_CFG(), "" );
  assert( n2->is_CFG(), "" );
  // find LCA of all uses
  uint d1 = dom_depth(n1);
  uint d2 = dom_depth(n2);
  while (n1 != n2) {
    if (d1 > d2) {
      n1 =      idom(n1);
      d1 = dom_depth(n1);
    } else if (d1 < d2) {
      n2 =      idom(n2);
      d2 = dom_depth(n2);
    } else {
      // Here d1 == d2.  Due to edits of the dominator-tree, sections
      // of the tree might have the same depth.  These sections have
      // to be searched more carefully.

      // Scan up all the n1's with equal depth, looking for n2.
      Node *t1 = idom(n1);
      while (dom_depth(t1) == d1) {
        if (t1 == n2)  return n2;
        t1 = idom(t1);
      }
      // Scan up all the n2's with equal depth, looking for n1.
      Node *t2 = idom(n2);
      while (dom_depth(t2) == d2) {
        if (t2 == n1)  return n1;
        t2 = idom(t2);
      }
      // Move up to a new dominator-depth value as well as up the dom-tree.
      n1 = t1;
      n2 = t2;
      d1 = dom_depth(n1);
      d2 = dom_depth(n2);
    }
  }
  return n1;
}

//------------------------------compute_idom-----------------------------------
// Locally compute IDOM using dom_lca call.  Correct only if the incoming
// IDOMs are correct.
Node *PhaseIdealLoop::compute_idom( Node *region ) const {
  assert( region->is_Region(), "" );
  Node *LCA = nullptr;
  for( uint i = 1; i < region->req(); i++ ) {
    if( region->in(i) != C->top() )
      LCA = dom_lca( LCA, region->in(i) );
  }
  return LCA;
}

bool PhaseIdealLoop::verify_dominance(Node* n, Node* use, Node* LCA, Node* early) {
  bool had_error = false;
#ifdef ASSERT
  if (early != C->root()) {
    // Make sure that there's a dominance path from LCA to early
    Node* d = LCA;
    while (d != early) {
      if (d == C->root()) {
        dump_bad_graph("Bad graph detected in compute_lca_of_uses", n, early, LCA);
        tty->print_cr("*** Use %d isn't dominated by def %d ***", use->_idx, n->_idx);
        had_error = true;
        break;
      }
      d = idom(d);
    }
  }
#endif
  return had_error;
}


Node* PhaseIdealLoop::compute_lca_of_uses(Node* n, Node* early, bool verify) {
  // Compute LCA over list of uses
  bool had_error = false;
  Node *LCA = nullptr;
  for (DUIterator_Fast imax, i = n->fast_outs(imax); i < imax && LCA != early; i++) {
    Node* c = n->fast_out(i);
    if (_loop_or_ctrl[c->_idx] == nullptr)
      continue;                 // Skip the occasional dead node
    if( c->is_Phi() ) {         // For Phis, we must land above on the path
      for( uint j=1; j<c->req(); j++ ) {// For all inputs
        if( c->in(j) == n ) {   // Found matching input?
          Node *use = c->in(0)->in(j);
          if (_verify_only && use->is_top()) continue;
          LCA = dom_lca_for_get_late_ctrl( LCA, use, n );
          if (verify) had_error = verify_dominance(n, use, LCA, early) || had_error;
        }
      }
    } else {
      // For CFG data-users, use is in the block just prior
      Node *use = has_ctrl(c) ? get_ctrl(c) : c->in(0);
      LCA = dom_lca_for_get_late_ctrl( LCA, use, n );
      if (verify) had_error = verify_dominance(n, use, LCA, early) || had_error;
    }
  }
  assert(!had_error, "bad dominance");
  return LCA;
}

// Check the shape of the graph at the loop entry. In some cases,
// the shape of the graph does not match the shape outlined below.
// That is caused by the Opaque1 node "protecting" the shape of
// the graph being removed by, for example, the IGVN performed
// in PhaseIdealLoop::build_and_optimize().
//
// After the Opaque1 node has been removed, optimizations (e.g., split-if,
// loop unswitching, and IGVN, or a combination of them) can freely change
// the graph's shape. As a result, the graph shape outlined below cannot
// be guaranteed anymore.
Node* CountedLoopNode::is_canonical_loop_entry() {
  if (!is_main_loop() && !is_post_loop()) {
    return nullptr;
  }
  Node* ctrl = skip_assertion_predicates_with_halt();

  if (ctrl == nullptr || (!ctrl->is_IfTrue() && !ctrl->is_IfFalse())) {
    return nullptr;
  }
  Node* iffm = ctrl->in(0);
  if (iffm == nullptr || iffm->Opcode() != Op_If) {
    return nullptr;
  }
  Node* bolzm = iffm->in(1);
  if (bolzm == nullptr || !bolzm->is_Bool()) {
    return nullptr;
  }
  Node* cmpzm = bolzm->in(1);
  if (cmpzm == nullptr || !cmpzm->is_Cmp()) {
    return nullptr;
  }

  uint input = is_main_loop() ? 2 : 1;
  if (input >= cmpzm->req() || cmpzm->in(input) == nullptr) {
    return nullptr;
  }
  bool res = cmpzm->in(input)->Opcode() == Op_OpaqueZeroTripGuard;
#ifdef ASSERT
  bool found_opaque = false;
  for (uint i = 1; i < cmpzm->req(); i++) {
    Node* opnd = cmpzm->in(i);
    if (opnd && opnd->is_Opaque1()) {
      found_opaque = true;
      break;
    }
  }
  assert(found_opaque == res, "wrong pattern");
#endif
  return res ? cmpzm->in(input) : nullptr;
}

// Find pre loop end from main loop. Returns nullptr if none.
CountedLoopEndNode* CountedLoopNode::find_pre_loop_end() {
  assert(is_main_loop(), "Can only find pre-loop from main-loop");
  // The loop cannot be optimized if the graph shape at the loop entry is
  // inappropriate.
  if (is_canonical_loop_entry() == nullptr) {
    return nullptr;
  }

  Node* p_f = skip_assertion_predicates_with_halt()->in(0)->in(0);
  if (!p_f->is_IfFalse() || !p_f->in(0)->is_CountedLoopEnd()) {
    return nullptr;
  }
  CountedLoopEndNode* pre_end = p_f->in(0)->as_CountedLoopEnd();
  CountedLoopNode* loop_node = pre_end->loopnode();
  if (loop_node == nullptr || !loop_node->is_pre_loop()) {
    return nullptr;
  }
  return pre_end;
}

Node* CountedLoopNode::uncasted_init_trip(bool uncast) {
  Node* init = init_trip();
  if (uncast && init->is_CastII()) {
    // skip over the cast added by PhaseIdealLoop::cast_incr_before_loop() when pre/post/main loops are created because
    // it can get in the way of type propagation. For instance, the index tested by an Assertion Predicate, if the cast
    // is not skipped over, could be (1):
    // (AddI (CastII (AddI pre_loop_iv -2) int) 1)
    // while without the cast, it is (2):
    // (AddI (AddI pre_loop_iv -2) 1)
    // which is be transformed to (3):
    // (AddI pre_loop_iv -1)
    // The compiler may be able to constant fold the Assertion Predicate condition for (3) but not (1)
    assert(init->as_CastII()->carry_dependency() && skip_assertion_predicates_with_halt() == init->in(0), "casted iv phi from pre loop expected");
    init = init->in(1);
  }
  return init;
}

//------------------------------get_late_ctrl----------------------------------
// Compute latest legal control.
Node *PhaseIdealLoop::get_late_ctrl( Node *n, Node *early ) {
  assert(early != nullptr, "early control should not be null");

  Node* LCA = compute_lca_of_uses(n, early);
#ifdef ASSERT
  if (LCA == C->root() && LCA != early) {
    // def doesn't dominate uses so print some useful debugging output
    compute_lca_of_uses(n, early, true);
  }
#endif

  if (n->is_Load() && LCA != early) {
    LCA = get_late_ctrl_with_anti_dep(n->as_Load(), early, LCA);
  }

  assert(LCA == find_non_split_ctrl(LCA), "unexpected late control");
  return LCA;
}

// if this is a load, check for anti-dependent stores
// We use a conservative algorithm to identify potential interfering
// instructions and for rescheduling the load.  The users of the memory
// input of this load are examined.  Any use which is not a load and is
// dominated by early is considered a potentially interfering store.
// This can produce false positives.
Node* PhaseIdealLoop::get_late_ctrl_with_anti_dep(LoadNode* n, Node* early, Node* LCA) {
  int load_alias_idx = C->get_alias_index(n->adr_type());
  if (C->alias_type(load_alias_idx)->is_rewritable()) {
    Unique_Node_List worklist;

    Node* mem = n->in(MemNode::Memory);
    for (DUIterator_Fast imax, i = mem->fast_outs(imax); i < imax; i++) {
      Node* s = mem->fast_out(i);
      worklist.push(s);
    }
    for (uint i = 0; i < worklist.size() && LCA != early; i++) {
      Node* s = worklist.at(i);
      if (s->is_Load() || s->Opcode() == Op_SafePoint ||
          (s->is_CallStaticJava() && s->as_CallStaticJava()->uncommon_trap_request() != 0) ||
          s->is_Phi()) {
        continue;
      } else if (s->is_MergeMem()) {
        for (DUIterator_Fast imax, i = s->fast_outs(imax); i < imax; i++) {
          Node* s1 = s->fast_out(i);
          worklist.push(s1);
        }
      } else {
        Node* sctrl = has_ctrl(s) ? get_ctrl(s) : s->in(0);
        assert(sctrl != nullptr || !s->is_reachable_from_root(), "must have control");
        if (sctrl != nullptr && !sctrl->is_top() && is_dominator(early, sctrl)) {
          const TypePtr* adr_type = s->adr_type();
          if (s->is_ArrayCopy()) {
            // Copy to known instance needs destination type to test for aliasing
            const TypePtr* dest_type = s->as_ArrayCopy()->_dest_type;
            if (dest_type != TypeOopPtr::BOTTOM) {
              adr_type = dest_type;
            }
          }
          if (C->can_alias(adr_type, load_alias_idx)) {
            LCA = dom_lca_for_get_late_ctrl(LCA, sctrl, n);
          } else if (s->is_CFG() && s->is_Multi()) {
            // Look for the memory use of s (that is the use of its memory projection)
            for (DUIterator_Fast imax, i = s->fast_outs(imax); i < imax; i++) {
              Node* s1 = s->fast_out(i);
              assert(s1->is_Proj(), "projection expected");
              if (_igvn.type(s1) == Type::MEMORY) {
                for (DUIterator_Fast jmax, j = s1->fast_outs(jmax); j < jmax; j++) {
                  Node* s2 = s1->fast_out(j);
                  worklist.push(s2);
                }
              }
            }
          }
        }
      }
    }
    // For Phis only consider Region's inputs that were reached by following the memory edges
    if (LCA != early) {
      for (uint i = 0; i < worklist.size(); i++) {
        Node* s = worklist.at(i);
        if (s->is_Phi() && C->can_alias(s->adr_type(), load_alias_idx)) {
          Node* r = s->in(0);
          for (uint j = 1; j < s->req(); j++) {
            Node* in = s->in(j);
            Node* r_in = r->in(j);
            // We can't reach any node from a Phi because we don't enqueue Phi's uses above
            if (((worklist.member(in) && !in->is_Phi()) || in == mem) && is_dominator(early, r_in)) {
              LCA = dom_lca_for_get_late_ctrl(LCA, r_in, n);
            }
          }
        }
      }
    }
  }
  return LCA;
}

// Is CFG node 'dominator' dominating node 'n'?
bool PhaseIdealLoop::is_dominator(Node* dominator, Node* n) {
  if (dominator == n) {
    return true;
  }
  assert(dominator->is_CFG() && n->is_CFG(), "must have CFG nodes");
  uint dd = dom_depth(dominator);
  while (dom_depth(n) >= dd) {
    if (n == dominator) {
      return true;
    }
    n = idom(n);
  }
  return false;
}

// Is CFG node 'dominator' strictly dominating node 'n'?
bool PhaseIdealLoop::is_strict_dominator(Node* dominator, Node* n) {
  return dominator != n && is_dominator(dominator, n);
}

//------------------------------dom_lca_for_get_late_ctrl_internal-------------
// Pair-wise LCA with tags.
// Tag each index with the node 'tag' currently being processed
// before advancing up the dominator chain using idom().
// Later calls that find a match to 'tag' know that this path has already
// been considered in the current LCA (which is input 'n1' by convention).
// Since get_late_ctrl() is only called once for each node, the tag array
// does not need to be cleared between calls to get_late_ctrl().
// Algorithm trades a larger constant factor for better asymptotic behavior
//
Node *PhaseIdealLoop::dom_lca_for_get_late_ctrl_internal(Node *n1, Node *n2, Node *tag_node) {
  uint d1 = dom_depth(n1);
  uint d2 = dom_depth(n2);
  jlong tag = tag_node->_idx | (((jlong)_dom_lca_tags_round) << 32);

  do {
    if (d1 > d2) {
      // current lca is deeper than n2
      _dom_lca_tags.at_put_grow(n1->_idx, tag);
      n1 =      idom(n1);
      d1 = dom_depth(n1);
    } else if (d1 < d2) {
      // n2 is deeper than current lca
      jlong memo = _dom_lca_tags.at_grow(n2->_idx, 0);
      if (memo == tag) {
        return n1;    // Return the current LCA
      }
      _dom_lca_tags.at_put_grow(n2->_idx, tag);
      n2 =      idom(n2);
      d2 = dom_depth(n2);
    } else {
      // Here d1 == d2.  Due to edits of the dominator-tree, sections
      // of the tree might have the same depth.  These sections have
      // to be searched more carefully.

      // Scan up all the n1's with equal depth, looking for n2.
      _dom_lca_tags.at_put_grow(n1->_idx, tag);
      Node *t1 = idom(n1);
      while (dom_depth(t1) == d1) {
        if (t1 == n2)  return n2;
        _dom_lca_tags.at_put_grow(t1->_idx, tag);
        t1 = idom(t1);
      }
      // Scan up all the n2's with equal depth, looking for n1.
      _dom_lca_tags.at_put_grow(n2->_idx, tag);
      Node *t2 = idom(n2);
      while (dom_depth(t2) == d2) {
        if (t2 == n1)  return n1;
        _dom_lca_tags.at_put_grow(t2->_idx, tag);
        t2 = idom(t2);
      }
      // Move up to a new dominator-depth value as well as up the dom-tree.
      n1 = t1;
      n2 = t2;
      d1 = dom_depth(n1);
      d2 = dom_depth(n2);
    }
  } while (n1 != n2);
  return n1;
}

//------------------------------init_dom_lca_tags------------------------------
// Tag could be a node's integer index, 32bits instead of 64bits in some cases
// Intended use does not involve any growth for the array, so it could
// be of fixed size.
void PhaseIdealLoop::init_dom_lca_tags() {
  uint limit = C->unique() + 1;
  _dom_lca_tags.at_grow(limit, 0);
  _dom_lca_tags_round = 0;
#ifdef ASSERT
  for (uint i = 0; i < limit; ++i) {
    assert(_dom_lca_tags.at(i) == 0, "Must be distinct from each node pointer");
  }
#endif // ASSERT
}

//------------------------------build_loop_late--------------------------------
// Put Data nodes into some loop nest, by setting the _loop_or_ctrl[]->loop mapping.
// Second pass finds latest legal placement, and ideal loop placement.
void PhaseIdealLoop::build_loop_late( VectorSet &visited, Node_List &worklist, Node_Stack &nstack ) {
  while (worklist.size() != 0) {
    Node *n = worklist.pop();
    // Only visit once
    if (visited.test_set(n->_idx)) continue;
    uint cnt = n->outcnt();
    uint   i = 0;
    while (true) {
      assert(_loop_or_ctrl[n->_idx], "no dead nodes");
      // Visit all children
      if (i < cnt) {
        Node* use = n->raw_out(i);
        ++i;
        // Check for dead uses.  Aggressively prune such junk.  It might be
        // dead in the global sense, but still have local uses so I cannot
        // easily call 'remove_dead_node'.
        if (_loop_or_ctrl[use->_idx] != nullptr || use->is_top()) { // Not dead?
          // Due to cycles, we might not hit the same fixed point in the verify
          // pass as we do in the regular pass.  Instead, visit such phis as
          // simple uses of the loop head.
          if( use->in(0) && (use->is_CFG() || use->is_Phi()) ) {
            if( !visited.test(use->_idx) )
              worklist.push(use);
          } else if( !visited.test_set(use->_idx) ) {
            nstack.push(n, i); // Save parent and next use's index.
            n   = use;         // Process all children of current use.
            cnt = use->outcnt();
            i   = 0;
          }
        } else {
          // Do not visit around the backedge of loops via data edges.
          // push dead code onto a worklist
          _deadlist.push(use);
        }
      } else {
        // All of n's children have been processed, complete post-processing.
        build_loop_late_post(n);
        if (C->failing()) { return; }
        if (nstack.is_empty()) {
          // Finished all nodes on stack.
          // Process next node on the worklist.
          break;
        }
        // Get saved parent node and next use's index. Visit the rest of uses.
        n   = nstack.node();
        cnt = n->outcnt();
        i   = nstack.index();
        nstack.pop();
      }
    }
  }
}

// Verify that no data node is scheduled in the outer loop of a strip
// mined loop.
void PhaseIdealLoop::verify_strip_mined_scheduling(Node *n, Node* least) {
#ifdef ASSERT
  if (get_loop(least)->_nest == 0) {
    return;
  }
  IdealLoopTree* loop = get_loop(least);
  Node* head = loop->_head;
  if (head->is_OuterStripMinedLoop() &&
      // Verification can't be applied to fully built strip mined loops
      head->as_Loop()->outer_loop_end()->in(1)->find_int_con(-1) == 0) {
    Node* sfpt = head->as_Loop()->outer_safepoint();
    ResourceMark rm;
    Unique_Node_List wq;
    wq.push(sfpt);
    for (uint i = 0; i < wq.size(); i++) {
      Node *m = wq.at(i);
      for (uint i = 1; i < m->req(); i++) {
        Node* nn = m->in(i);
        if (nn == n) {
          return;
        }
        if (nn != nullptr && has_ctrl(nn) && get_loop(get_ctrl(nn)) == loop) {
          wq.push(nn);
        }
      }
    }
    ShouldNotReachHere();
  }
#endif
}


//------------------------------build_loop_late_post---------------------------
// Put Data nodes into some loop nest, by setting the _loop_or_ctrl[]->loop mapping.
// Second pass finds latest legal placement, and ideal loop placement.
void PhaseIdealLoop::build_loop_late_post(Node *n) {
  build_loop_late_post_work(n, true);
}

// Class to visit all predicates in a predicate chain to find out which are dominated by a given node. Keeps track of
// the entry to the earliest predicate that is still dominated by the given dominator. This class is used when trying to
// legally skip all predicates when figuring out the latest placement such that a node does not interfere with Loop
// Predication or creating a Loop Limit Check Predicate later.
class DominatedPredicates : public UnifiedPredicateVisitor {
  Node* const _dominator;
  Node* _earliest_dominated_predicate_entry;
  bool _should_continue;
  PhaseIdealLoop* const _phase;

 public:
  DominatedPredicates(Node* dominator, Node* start_node, PhaseIdealLoop* phase)
      : _dominator(dominator),
        _earliest_dominated_predicate_entry(start_node),
        _should_continue(true),
        _phase(phase) {}
  NONCOPYABLE(DominatedPredicates);

  bool should_continue() const override {
    return _should_continue;
  }

  // Returns the entry to the earliest predicate that is still dominated by the given dominator (all could be dominated).
  Node* earliest_dominated_predicate_entry() const {
    return _earliest_dominated_predicate_entry;
  }

  void visit_predicate(const Predicate& predicate) override {
    Node* entry = predicate.entry();
    if (_phase->is_strict_dominator(entry, _dominator)) {
      _should_continue = false;
    } else {
      _earliest_dominated_predicate_entry = entry;
    }
  }
};

void PhaseIdealLoop::build_loop_late_post_work(Node *n, bool pinned) {

  if (n->req() == 2 && (n->Opcode() == Op_ConvI2L || n->Opcode() == Op_CastII) && !C->major_progress() && !_verify_only) {
    _igvn._worklist.push(n);  // Maybe we'll normalize it, if no more loops.
  }

#ifdef ASSERT
  if (_verify_only && !n->is_CFG()) {
    // Check def-use domination.
    // We would like to expose this check in product but it appears to be expensive.
    compute_lca_of_uses(n, get_ctrl(n), true /* verify */);
  }
#endif

  // CFG and pinned nodes already handled
  if( n->in(0) ) {
    if( n->in(0)->is_top() ) return; // Dead?

    // We'd like +VerifyLoopOptimizations to not believe that Mod's/Loads
    // _must_ be pinned (they have to observe their control edge of course).
    // Unlike Stores (which modify an unallocable resource, the memory
    // state), Mods/Loads can float around.  So free them up.
    switch( n->Opcode() ) {
    case Op_DivI:
    case Op_DivF:
    case Op_DivD:
    case Op_ModI:
    case Op_LoadB:              // Same with Loads; they can sink
    case Op_LoadUB:             // during loop optimizations.
    case Op_LoadUS:
    case Op_LoadD:
    case Op_LoadF:
    case Op_LoadI:
    case Op_LoadKlass:
    case Op_LoadNKlass:
    case Op_LoadL:
    case Op_LoadS:
    case Op_LoadP:
    case Op_LoadN:
    case Op_LoadRange:
    case Op_LoadD_unaligned:
    case Op_LoadL_unaligned:
    case Op_StrComp:            // Does a bunch of load-like effects
    case Op_StrEquals:
    case Op_StrIndexOf:
    case Op_StrIndexOfChar:
    case Op_AryEq:
    case Op_VectorizedHashCode:
    case Op_CountPositives:
      pinned = false;
    }
    if (n->is_CMove() || n->is_ConstraintCast()) {
      pinned = false;
    }
    if( pinned ) {
      IdealLoopTree *chosen_loop = get_loop(n->is_CFG() ? n : get_ctrl(n));
      if( !chosen_loop->_child )       // Inner loop?
        chosen_loop->_body.push(n); // Collect inner loops
      return;
    }
  } else {                      // No slot zero
    if( n->is_CFG() ) {         // CFG with no slot 0 is dead
      _loop_or_ctrl.map(n->_idx,nullptr); // No block setting, it's globally dead
      return;
    }
    assert(!n->is_CFG() || n->outcnt() == 0, "");
  }

  // Do I have a "safe range" I can select over?
  Node *early = get_ctrl(n);// Early location already computed

  // Compute latest point this Node can go
  Node *LCA = get_late_ctrl( n, early );
  // LCA is null due to uses being dead
  if( LCA == nullptr ) {
#ifdef ASSERT
    for (DUIterator i1 = n->outs(); n->has_out(i1); i1++) {
      assert(_loop_or_ctrl[n->out(i1)->_idx] == nullptr, "all uses must also be dead");
    }
#endif
    _loop_or_ctrl.map(n->_idx, nullptr); // This node is useless
    _deadlist.push(n);
    return;
  }
  assert(LCA != nullptr && !LCA->is_top(), "no dead nodes");

  Node *legal = LCA;            // Walk 'legal' up the IDOM chain
  Node *least = legal;          // Best legal position so far
  while( early != legal ) {     // While not at earliest legal
    if (legal->is_Start() && !early->is_Root()) {
#ifdef ASSERT
      // Bad graph. Print idom path and fail.
      dump_bad_graph("Bad graph detected in build_loop_late", n, early, LCA);
      assert(false, "Bad graph detected in build_loop_late");
#endif
      C->record_method_not_compilable("Bad graph detected in build_loop_late");
      return;
    }
    // Find least loop nesting depth
    legal = idom(legal);        // Bump up the IDOM tree
    // Check for lower nesting depth
    if( get_loop(legal)->_nest < get_loop(least)->_nest )
      least = legal;
  }
  assert(early == legal || legal != C->root(), "bad dominance of inputs");

  if (least != early) {
    // Move the node above predicates as far up as possible so a
    // following pass of Loop Predication doesn't hoist a predicate
    // that depends on it above that node.
    const PredicateIterator predicate_iterator(least);
    DominatedPredicates dominated_predicates(early, least, this);
    predicate_iterator.for_each(dominated_predicates);
    least = dominated_predicates.earliest_dominated_predicate_entry();
  }
  // Try not to place code on a loop entry projection
  // which can inhibit range check elimination.
  if (least != early && !BarrierSet::barrier_set()->barrier_set_c2()->is_gc_specific_loop_opts_pass(_mode)) {
    Node* ctrl_out = least->unique_ctrl_out_or_null();
    if (ctrl_out != nullptr && ctrl_out->is_Loop() &&
        least == ctrl_out->in(LoopNode::EntryControl) &&
        (ctrl_out->is_CountedLoop() || ctrl_out->is_OuterStripMinedLoop())) {
      Node* least_dom = idom(least);
      if (get_loop(least_dom)->is_member(get_loop(least))) {
        least = least_dom;
      }
    }
  }
  // Don't extend live ranges of raw oops
  if (least != early && n->is_ConstraintCast() && n->in(1)->bottom_type()->isa_rawptr() &&
      !n->bottom_type()->isa_rawptr()) {
    least = early;
  }

#ifdef ASSERT
  // Broken part of VerifyLoopOptimizations (F)
  // Reason:
  //   _verify_me->get_ctrl_no_update(n) seems to return wrong result
  /*
  // If verifying, verify that 'verify_me' has a legal location
  // and choose it as our location.
  if( _verify_me ) {
    Node *v_ctrl = _verify_me->get_ctrl_no_update(n);
    Node *legal = LCA;
    while( early != legal ) {   // While not at earliest legal
      if( legal == v_ctrl ) break;  // Check for prior good location
      legal = idom(legal)      ;// Bump up the IDOM tree
    }
    // Check for prior good location
    if( legal == v_ctrl ) least = legal; // Keep prior if found
  }
  */
#endif

  // Assign discovered "here or above" point
  least = find_non_split_ctrl(least);
  verify_strip_mined_scheduling(n, least);
  set_ctrl(n, least);

  // Collect inner loop bodies
  IdealLoopTree *chosen_loop = get_loop(least);
  if( !chosen_loop->_child )   // Inner loop?
    chosen_loop->_body.push(n);// Collect inner loops

  if (!_verify_only && n->Opcode() == Op_OpaqueZeroTripGuard) {
    _zero_trip_guard_opaque_nodes.push(n);
  }

  if (!_verify_only && n->Opcode() == Op_OpaqueMultiversioning) {
    _multiversion_opaque_nodes.push(n);
  }
}

#ifdef ASSERT
void PhaseIdealLoop::dump_bad_graph(const char* msg, Node* n, Node* early, Node* LCA) {
  tty->print_cr("%s", msg);
  tty->print("n: "); n->dump();
  tty->print("early(n): "); early->dump();
  if (n->in(0) != nullptr  && !n->in(0)->is_top() &&
      n->in(0) != early && !n->in(0)->is_Root()) {
    tty->print("n->in(0): "); n->in(0)->dump();
  }
  for (uint i = 1; i < n->req(); i++) {
    Node* in1 = n->in(i);
    if (in1 != nullptr && in1 != n && !in1->is_top()) {
      tty->print("n->in(%d): ", i); in1->dump();
      Node* in1_early = get_ctrl(in1);
      tty->print("early(n->in(%d)): ", i); in1_early->dump();
      if (in1->in(0) != nullptr     && !in1->in(0)->is_top() &&
          in1->in(0) != in1_early && !in1->in(0)->is_Root()) {
        tty->print("n->in(%d)->in(0): ", i); in1->in(0)->dump();
      }
      for (uint j = 1; j < in1->req(); j++) {
        Node* in2 = in1->in(j);
        if (in2 != nullptr && in2 != n && in2 != in1 && !in2->is_top()) {
          tty->print("n->in(%d)->in(%d): ", i, j); in2->dump();
          Node* in2_early = get_ctrl(in2);
          tty->print("early(n->in(%d)->in(%d)): ", i, j); in2_early->dump();
          if (in2->in(0) != nullptr     && !in2->in(0)->is_top() &&
              in2->in(0) != in2_early && !in2->in(0)->is_Root()) {
            tty->print("n->in(%d)->in(%d)->in(0): ", i, j); in2->in(0)->dump();
          }
        }
      }
    }
  }
  tty->cr();
  tty->print("LCA(n): "); LCA->dump();
  for (uint i = 0; i < n->outcnt(); i++) {
    Node* u1 = n->raw_out(i);
    if (u1 == n)
      continue;
    tty->print("n->out(%d): ", i); u1->dump();
    if (u1->is_CFG()) {
      for (uint j = 0; j < u1->outcnt(); j++) {
        Node* u2 = u1->raw_out(j);
        if (u2 != u1 && u2 != n && u2->is_CFG()) {
          tty->print("n->out(%d)->out(%d): ", i, j); u2->dump();
        }
      }
    } else {
      Node* u1_later = get_ctrl(u1);
      tty->print("later(n->out(%d)): ", i); u1_later->dump();
      if (u1->in(0) != nullptr     && !u1->in(0)->is_top() &&
          u1->in(0) != u1_later && !u1->in(0)->is_Root()) {
        tty->print("n->out(%d)->in(0): ", i); u1->in(0)->dump();
      }
      for (uint j = 0; j < u1->outcnt(); j++) {
        Node* u2 = u1->raw_out(j);
        if (u2 == n || u2 == u1)
          continue;
        tty->print("n->out(%d)->out(%d): ", i, j); u2->dump();
        if (!u2->is_CFG()) {
          Node* u2_later = get_ctrl(u2);
          tty->print("later(n->out(%d)->out(%d)): ", i, j); u2_later->dump();
          if (u2->in(0) != nullptr     && !u2->in(0)->is_top() &&
              u2->in(0) != u2_later && !u2->in(0)->is_Root()) {
            tty->print("n->out(%d)->in(0): ", i); u2->in(0)->dump();
          }
        }
      }
    }
  }
  dump_idoms(early, LCA);
  tty->cr();
}

// Class to compute the real LCA given an early node and a wrong LCA in a bad graph.
class RealLCA {
  const PhaseIdealLoop* _phase;
  Node* _early;
  Node* _wrong_lca;
  uint _early_index;
  int _wrong_lca_index;

  // Given idom chains of early and wrong LCA: Walk through idoms starting at StartNode and find the first node which
  // is different: Return the previously visited node which must be the real LCA.
  // The node lists also contain _early and _wrong_lca, respectively.
  Node* find_real_lca(Unique_Node_List& early_with_idoms, Unique_Node_List& wrong_lca_with_idoms) {
    int early_index = early_with_idoms.size() - 1;
    int wrong_lca_index = wrong_lca_with_idoms.size() - 1;
    bool found_difference = false;
    do {
      if (early_with_idoms[early_index] != wrong_lca_with_idoms[wrong_lca_index]) {
        // First time early and wrong LCA idoms differ. Real LCA must be at the previous index.
        found_difference = true;
        break;
      }
      early_index--;
      wrong_lca_index--;
    } while (wrong_lca_index >= 0);

    assert(early_index >= 0, "must always find an LCA - cannot be early");
    _early_index = early_index;
    _wrong_lca_index = wrong_lca_index;
    Node* real_lca = early_with_idoms[_early_index + 1]; // Plus one to skip _early.
    assert(found_difference || real_lca == _wrong_lca, "wrong LCA dominates early and is therefore the real LCA");
    return real_lca;
  }

  void dump(Node* real_lca) {
    tty->cr();
    tty->print_cr("idoms of early \"%d %s\":", _early->_idx, _early->Name());
    _phase->dump_idom(_early, _early_index + 1);

    tty->cr();
    tty->print_cr("idoms of (wrong) LCA \"%d %s\":", _wrong_lca->_idx, _wrong_lca->Name());
    _phase->dump_idom(_wrong_lca, _wrong_lca_index + 1);

    tty->cr();
    tty->print("Real LCA of early \"%d %s\" (idom[%d]) and wrong LCA \"%d %s\"",
               _early->_idx, _early->Name(), _early_index, _wrong_lca->_idx, _wrong_lca->Name());
    if (_wrong_lca_index >= 0) {
      tty->print(" (idom[%d])", _wrong_lca_index);
    }
    tty->print_cr(":");
    real_lca->dump();
  }

 public:
  RealLCA(const PhaseIdealLoop* phase, Node* early, Node* wrong_lca)
      : _phase(phase), _early(early), _wrong_lca(wrong_lca), _early_index(0), _wrong_lca_index(0) {
    assert(!wrong_lca->is_Start(), "StartNode is always a common dominator");
  }

  void compute_and_dump() {
    ResourceMark rm;
    Unique_Node_List early_with_idoms;
    Unique_Node_List wrong_lca_with_idoms;
    early_with_idoms.push(_early);
    wrong_lca_with_idoms.push(_wrong_lca);
    _phase->get_idoms(_early, 10000, early_with_idoms);
    _phase->get_idoms(_wrong_lca, 10000, wrong_lca_with_idoms);
    Node* real_lca = find_real_lca(early_with_idoms, wrong_lca_with_idoms);
    dump(real_lca);
  }
};

// Dump the idom chain of early, of the wrong LCA and dump the real LCA of early and wrong LCA.
void PhaseIdealLoop::dump_idoms(Node* early, Node* wrong_lca) {
  assert(!is_dominator(early, wrong_lca), "sanity check that early does not dominate wrong lca");
  assert(!has_ctrl(early) && !has_ctrl(wrong_lca), "sanity check, no data nodes");

  RealLCA real_lca(this, early, wrong_lca);
  real_lca.compute_and_dump();
}
#endif // ASSERT

#ifndef PRODUCT
//------------------------------dump-------------------------------------------
void PhaseIdealLoop::dump() const {
  ResourceMark rm;
  Node_Stack stack(C->live_nodes() >> 2);
  Node_List rpo_list;
  VectorSet visited;
  visited.set(C->top()->_idx);
  rpo(C->root(), stack, visited, rpo_list);
  // Dump root loop indexed by last element in PO order
  dump(_ltree_root, rpo_list.size(), rpo_list);
}

void PhaseIdealLoop::dump(IdealLoopTree* loop, uint idx, Node_List &rpo_list) const {
  loop->dump_head();

  // Now scan for CFG nodes in the same loop
  for (uint j = idx; j > 0; j--) {
    Node* n = rpo_list[j-1];
    if (!_loop_or_ctrl[n->_idx])      // Skip dead nodes
      continue;

    if (get_loop(n) != loop) { // Wrong loop nest
      if (get_loop(n)->_head == n &&    // Found nested loop?
          get_loop(n)->_parent == loop)
        dump(get_loop(n), rpo_list.size(), rpo_list);     // Print it nested-ly
      continue;
    }

    // Dump controlling node
    tty->sp(2 * loop->_nest);
    tty->print("C");
    if (n == C->root()) {
      n->dump();
    } else {
      Node* cached_idom   = idom_no_update(n);
      Node* computed_idom = n->in(0);
      if (n->is_Region()) {
        computed_idom = compute_idom(n);
        // computed_idom() will return n->in(0) when idom(n) is an IfNode (or
        // any MultiBranch ctrl node), so apply a similar transform to
        // the cached idom returned from idom_no_update.
        cached_idom = find_non_split_ctrl(cached_idom);
      }
      tty->print(" ID:%d", computed_idom->_idx);
      n->dump();
      if (cached_idom != computed_idom) {
        tty->print_cr("*** BROKEN IDOM!  Computed as: %d, cached as: %d",
                      computed_idom->_idx, cached_idom->_idx);
      }
    }
    // Dump nodes it controls
    for (uint k = 0; k < _loop_or_ctrl.max(); k++) {
      // (k < C->unique() && get_ctrl(find(k)) == n)
      if (k < C->unique() && _loop_or_ctrl[k] == (Node*)((intptr_t)n + 1)) {
        Node* m = C->root()->find(k);
        if (m && m->outcnt() > 0) {
          if (!(has_ctrl(m) && get_ctrl_no_update(m) == n)) {
            tty->print_cr("*** BROKEN CTRL ACCESSOR!  _loop_or_ctrl[k] is %p, ctrl is %p",
                          _loop_or_ctrl[k], has_ctrl(m) ? get_ctrl_no_update(m) : nullptr);
          }
          tty->sp(2 * loop->_nest + 1);
          m->dump();
        }
      }
    }
  }
}

void PhaseIdealLoop::dump_idom(Node* n, const uint count) const {
  if (has_ctrl(n)) {
    tty->print_cr("No idom for data nodes");
  } else {
    ResourceMark rm;
    Unique_Node_List idoms;
    get_idoms(n, count, idoms);
    dump_idoms_in_reverse(n, idoms);
  }
}

void PhaseIdealLoop::get_idoms(Node* n, const uint count, Unique_Node_List& idoms) const {
  Node* next = n;
  for (uint i = 0; !next->is_Start() && i < count; i++) {
    next = idom(next);
    assert(!idoms.member(next), "duplicated idom is not possible");
    idoms.push(next);
  }
}

void PhaseIdealLoop::dump_idoms_in_reverse(const Node* n, const Node_List& idom_list) const {
  Node* next;
  uint padding = 3;
  uint node_index_padding_width = (C->unique() == 0 ? 0 : static_cast<int>(log10(static_cast<double>(C->unique())))) + 1;
  for (int i = idom_list.size() - 1; i >= 0; i--) {
    if (i == 9 || i == 99) {
      padding++;
    }
    next = idom_list[i];
    tty->print_cr("idom[%d]:%*c%*d  %s", i, padding, ' ', node_index_padding_width, next->_idx, next->Name());
  }
  tty->print_cr("n:      %*c%*d  %s", padding, ' ', node_index_padding_width, n->_idx, n->Name());
}
#endif // NOT PRODUCT

// Collect a R-P-O for the whole CFG.
// Result list is in post-order (scan backwards for RPO)
void PhaseIdealLoop::rpo(Node* start, Node_Stack &stk, VectorSet &visited, Node_List &rpo_list) const {
  stk.push(start, 0);
  visited.set(start->_idx);

  while (stk.is_nonempty()) {
    Node* m   = stk.node();
    uint  idx = stk.index();
    if (idx < m->outcnt()) {
      stk.set_index(idx + 1);
      Node* n = m->raw_out(idx);
      if (n->is_CFG() && !visited.test_set(n->_idx)) {
        stk.push(n, 0);
      }
    } else {
      rpo_list.push(m);
      stk.pop();
    }
  }
}

ConINode* PhaseIdealLoop::intcon(jint i) {
  ConINode* node = _igvn.intcon(i);
  set_root_as_ctrl(node);
  return node;
}

ConLNode* PhaseIdealLoop::longcon(jlong i) {
  ConLNode* node = _igvn.longcon(i);
  set_root_as_ctrl(node);
  return node;
}

ConNode* PhaseIdealLoop::makecon(const Type* t) {
  ConNode* node = _igvn.makecon(t);
  set_root_as_ctrl(node);
  return node;
}

ConNode* PhaseIdealLoop::integercon(jlong l, BasicType bt) {
  ConNode* node = _igvn.integercon(l, bt);
  set_root_as_ctrl(node);
  return node;
}

ConNode* PhaseIdealLoop::zerocon(BasicType bt) {
  ConNode* node = _igvn.zerocon(bt);
  set_root_as_ctrl(node);
  return node;
}


//=============================================================================
//------------------------------LoopTreeIterator-------------------------------

// Advance to next loop tree using a preorder, left-to-right traversal.
void LoopTreeIterator::next() {
  assert(!done(), "must not be done.");
  if (_curnt->_child != nullptr) {
    _curnt = _curnt->_child;
  } else if (_curnt->_next != nullptr) {
    _curnt = _curnt->_next;
  } else {
    while (_curnt != _root && _curnt->_next == nullptr) {
      _curnt = _curnt->_parent;
    }
    if (_curnt == _root) {
      _curnt = nullptr;
      assert(done(), "must be done.");
    } else {
      assert(_curnt->_next != nullptr, "must be more to do");
      _curnt = _curnt->_next;
    }
  }
}<|MERGE_RESOLUTION|>--- conflicted
+++ resolved
@@ -2475,18 +2475,7 @@
       // CountedLoop will confuse optimizations. We can't move the
       // safepoint around because its jvm state wouldn't match a new
       // location. Give up on that loop.
-<<<<<<< HEAD
       return true;
-=======
-      return false;
-    }
-    if (is_deleteable_safept(backedge_sfpt)) {
-      replace_node_and_forward_ctrl(backedge_sfpt, iftrue);
-      if (loop->_safepts != nullptr) {
-        loop->_safepts->yank(backedge_sfpt);
-      }
-      loop->_tail = iftrue;
->>>>>>> 9f972008
     }
   }
 
@@ -2625,13 +2614,8 @@
     _phase->set_loop(iff2, _phase->get_loop(iffalse));
 
     // Lazy update of 'get_ctrl' mechanism.
-<<<<<<< HEAD
-    _phase->lazy_replace(iffalse, iff2);
-    _phase->lazy_replace(iftrue, ift2);
-=======
     replace_node_and_forward_ctrl(iffalse, iff2);
     replace_node_and_forward_ctrl(iftrue,  ift2);
->>>>>>> 9f972008
 
     // Swap names
     iffalse = iff2;
@@ -2646,11 +2630,7 @@
   _phase->set_idom(iftrue, le, dd + 1);
   _phase->set_idom(iffalse, le, dd + 1);
   assert(iff->outcnt() == 0, "should be dead now");
-<<<<<<< HEAD
-  _phase->lazy_replace(iff, le); // fix 'get_ctrl'
-=======
   replace_node_and_forward_ctrl(iff, le); // fix 'get_ctrl'
->>>>>>> 9f972008
 
   Node* entry_control = init_control;
   bool strip_mine_loop = _iv_bt == T_INT &&
@@ -2680,13 +2660,8 @@
   _loop->_head = l;
   // Fix all data nodes placed at the old loop head.
   // Uses the lazy-update mechanism of 'get_ctrl'.
-<<<<<<< HEAD
-  _phase->lazy_replace(_head, l);
-  _phase->set_idom(l, entry_control, _phase->dom_depth(entry_control) + 1);
-=======
   replace_node_and_forward_ctrl(x, l);
   set_idom(l, entry_control, dom_depth(entry_control) + 1);
->>>>>>> 9f972008
 
   if (_iv_bt == T_INT && (LoopStripMiningIter == 0 || strip_mine_loop)) {
     // Check for immediately preceding SafePoint and remove
@@ -2711,15 +2686,9 @@
         _phase->register_control(sfpt_clone, outer_ilt, iffalse, body_populated);
         _phase->set_idom(outer_le, sfpt_clone, _phase->dom_depth(sfpt_clone));
       }
-<<<<<<< HEAD
-      _phase->lazy_replace(_structure.sfpt(), _structure.sfpt()->in(TypeFunc::Control));
+      replace_node_and_forward_ctrl(_structure.sfpt(), _structure.sfpt()->in(TypeFunc::Control));
       if (_loop->_safepts != nullptr) {
         _loop->_safepts->yank(_structure.sfpt());
-=======
-      replace_node_and_forward_ctrl(sfpt, sfpt->in(TypeFunc::Control));
-      if (loop->_safepts != nullptr) {
-        loop->_safepts->yank(sfpt);
->>>>>>> 9f972008
       }
     }
   }
