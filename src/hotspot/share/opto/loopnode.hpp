--- conflicted
+++ resolved
@@ -1001,10 +1001,6 @@
   // pull such a subsumed block out of the array, we write back the final
   // correct block.
   Node* get_ctrl(const Node* i) {
-<<<<<<< HEAD
-
-=======
->>>>>>> a3137c75
     assert(has_node(i), "");
     Node *n = get_ctrl_no_update(i);
     _nodes.map( i->_idx, (Node*)((intptr_t)n + 1) );
