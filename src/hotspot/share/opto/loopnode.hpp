--- conflicted
+++ resolved
@@ -1000,14 +1000,9 @@
                                            const NodeInLoopBody& _node_in_loop_body, bool kill_old_template);
   void create_assertion_predicates_at_main_or_post_loop(CountedLoopNode* source_loop_head,
                                                         CountedLoopNode* target_loop_head,
-<<<<<<< HEAD
-                                                        const NodeInLoopBody& _node_in_loop_body, bool clone_template);
-  void rewire_old_target_loop_entry_dependency_to_new_entry(CountedLoopNode* target_loop_head,
-=======
                                                         const NodeInLoopBody& _node_in_loop_body,
                                                         bool kill_old_template);
   void rewire_old_target_loop_entry_dependency_to_new_entry(LoopNode* target_loop_head,
->>>>>>> d63b561f
                                                             const Node* old_target_loop_entry,
                                                             uint node_index_before_new_assertion_predicate_nodes);
   void insert_loop_limit_check_predicate(ParsePredicateSuccessProj* loop_limit_check_parse_proj, Node* cmp_limit,
