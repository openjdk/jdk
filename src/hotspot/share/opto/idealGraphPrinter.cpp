/*
 * Copyright (c) 2007, 2025, Oracle and/or its affiliates. All rights reserved.
 * DO NOT ALTER OR REMOVE COPYRIGHT NOTICES OR THIS FILE HEADER.
 *
 * This code is free software; you can redistribute it and/or modify it
 * under the terms of the GNU General Public License version 2 only, as
 * published by the Free Software Foundation.
 *
 * This code is distributed in the hope that it will be useful, but WITHOUT
 * ANY WARRANTY; without even the implied warranty of MERCHANTABILITY or
 * FITNESS FOR A PARTICULAR PURPOSE.  See the GNU General Public License
 * version 2 for more details (a copy is included in the LICENSE file that
 * accompanied this code).
 *
 * You should have received a copy of the GNU General Public License version
 * 2 along with this work; if not, write to the Free Software Foundation,
 * Inc., 51 Franklin St, Fifth Floor, Boston, MA 02110-1301 USA.
 *
 * Please contact Oracle, 500 Oracle Parkway, Redwood Shores, CA 94065 USA
 * or visit www.oracle.com if you need additional information or have any
 * questions.
 *
 */

#include "memory/resourceArea.hpp"
#include "opto/chaitin.hpp"
#include "opto/escape.hpp"
#include "opto/idealGraphPrinter.hpp"
#include "opto/machnode.hpp"
#include "opto/parse.hpp"
#include "runtime/arguments.hpp"
#include "runtime/threadSMR.hpp"
#include "utilities/decoder.hpp"
#include "utilities/stringUtils.hpp"

#ifndef PRODUCT

// Constants
// Keep consistent with Java constants
const char *IdealGraphPrinter::INDENT = "  ";
const char *IdealGraphPrinter::TOP_ELEMENT = "graphDocument";
const char *IdealGraphPrinter::GROUP_ELEMENT = "group";
const char *IdealGraphPrinter::GRAPH_ELEMENT = "graph";
const char *IdealGraphPrinter::PROPERTIES_ELEMENT = "properties";
const char *IdealGraphPrinter::EDGES_ELEMENT = "edges";
const char *IdealGraphPrinter::PROPERTY_ELEMENT = "p";
const char *IdealGraphPrinter::EDGE_ELEMENT = "edge";
const char *IdealGraphPrinter::NODE_ELEMENT = "node";
const char *IdealGraphPrinter::NODES_ELEMENT = "nodes";
const char *IdealGraphPrinter::REMOVE_EDGE_ELEMENT = "removeEdge";
const char *IdealGraphPrinter::REMOVE_NODE_ELEMENT = "removeNode";
const char *IdealGraphPrinter::COMPILATION_ID_PROPERTY = "compilationId";
const char *IdealGraphPrinter::COMPILATION_OSR_PROPERTY = "osr";
const char *IdealGraphPrinter::COMPILATION_ARGUMENTS_PROPERTY = "arguments";
const char *IdealGraphPrinter::COMPILATION_MACHINE_PROPERTY = "machine";
const char *IdealGraphPrinter::COMPILATION_CPU_FEATURES_PROPERTY = "cpuFeatures";
const char *IdealGraphPrinter::COMPILATION_VM_VERSION_PROPERTY = "vm";
const char *IdealGraphPrinter::COMPILATION_DATE_TIME_PROPERTY = "dateTime";
const char *IdealGraphPrinter::COMPILATION_PROCESS_ID_PROPERTY = "processId";
const char *IdealGraphPrinter::COMPILATION_THREAD_ID_PROPERTY = "threadId";
const char *IdealGraphPrinter::METHOD_NAME_PROPERTY = "name";
const char *IdealGraphPrinter::METHOD_IS_PUBLIC_PROPERTY = "public";
const char *IdealGraphPrinter::METHOD_IS_STATIC_PROPERTY = "static";
const char *IdealGraphPrinter::FALSE_VALUE = "false";
const char *IdealGraphPrinter::TRUE_VALUE = "true";
const char *IdealGraphPrinter::NODE_NAME_PROPERTY = "name";
const char *IdealGraphPrinter::EDGE_NAME_PROPERTY = "name";
const char *IdealGraphPrinter::NODE_ID_PROPERTY = "id";
const char *IdealGraphPrinter::FROM_PROPERTY = "from";
const char *IdealGraphPrinter::TO_PROPERTY = "to";
const char *IdealGraphPrinter::PROPERTY_NAME_PROPERTY = "name";
const char *IdealGraphPrinter::GRAPH_NAME_PROPERTY = "name";
const char *IdealGraphPrinter::INDEX_PROPERTY = "index";
const char *IdealGraphPrinter::METHOD_ELEMENT = "method";
const char *IdealGraphPrinter::INLINE_ELEMENT = "inlined";
const char *IdealGraphPrinter::BYTECODES_ELEMENT = "bytecodes";
const char *IdealGraphPrinter::METHOD_BCI_PROPERTY = "bci";
const char *IdealGraphPrinter::METHOD_SHORT_NAME_PROPERTY = "shortName";
const char *IdealGraphPrinter::CONTROL_FLOW_ELEMENT = "controlFlow";
const char *IdealGraphPrinter::GRAPH_STATES_ELEMENT = "graphStates";
const char *IdealGraphPrinter::STATE_ELEMENT = "state";
const char *IdealGraphPrinter::DIFFERENCE_ELEMENT = "difference";
const char *IdealGraphPrinter::DIFFERENCE_VALUE_PROPERTY = "value";
const char *IdealGraphPrinter::VISIBLE_NODES_ELEMENT = "visibleNodes";
const char *IdealGraphPrinter::ALL_PROPERTY = "all";
const char *IdealGraphPrinter::BLOCK_NAME_PROPERTY = "name";
const char *IdealGraphPrinter::BLOCK_DOMINATOR_PROPERTY = "dom";
const char *IdealGraphPrinter::BLOCK_ELEMENT = "block";
const char *IdealGraphPrinter::SUCCESSORS_ELEMENT = "successors";
const char *IdealGraphPrinter::SUCCESSOR_ELEMENT = "successor";
const char *IdealGraphPrinter::ASSEMBLY_ELEMENT = "assembly";
const char *IdealGraphPrinter::LIVEOUT_ELEMENT = "liveOut";
const char *IdealGraphPrinter::LIVE_RANGE_ELEMENT = "lrg";
const char *IdealGraphPrinter::LIVE_RANGE_ID_PROPERTY = "id";
const char *IdealGraphPrinter::LIVE_RANGES_ELEMENT = "liveRanges";

int IdealGraphPrinter::_file_count = 0;

IdealGraphPrinter *IdealGraphPrinter::printer() {
  JavaThread *thread = JavaThread::current();
  if (!thread->is_Compiler_thread()) return nullptr;

  CompilerThread *compiler_thread = (CompilerThread *)thread;
  if (compiler_thread->ideal_graph_printer() == nullptr) {
    IdealGraphPrinter *printer = new IdealGraphPrinter();
    compiler_thread->set_ideal_graph_printer(printer);
  }

  return compiler_thread->ideal_graph_printer();
}

void IdealGraphPrinter::clean_up() {
  for (JavaThreadIteratorWithHandle jtiwh; JavaThread* p = jtiwh.next(); ) {
    if (p->is_Compiler_thread()) {
      CompilerThread* c = (CompilerThread*)p;
      IdealGraphPrinter* printer = c->ideal_graph_printer();
      if (printer) {
        delete printer;
      }
      c->set_ideal_graph_printer(nullptr);
    }
  }
  IdealGraphPrinter* debug_file_printer = Compile::debug_file_printer();
  if (debug_file_printer != nullptr) {
    delete debug_file_printer;
  }
  IdealGraphPrinter* debug_network_printer = Compile::debug_network_printer();
  if (debug_network_printer != nullptr) {
    delete debug_network_printer;
  }
}

// Either print methods to file specified with PrintIdealGraphFile or otherwise over the network to the IGV
IdealGraphPrinter::IdealGraphPrinter() {
  init(PrintIdealGraphFile, true, false);
}

// Either print methods to the specified file 'file_name' or if null over the network to the IGV. If 'append'
// is set, the next phase is directly appended to the specified file 'file_name'. This is useful when doing
// replay compilation with a tool like rr that cannot alter the current program state but only the file.
IdealGraphPrinter::IdealGraphPrinter(Compile* compile, const char* file_name, bool append) {
  assert(!append || (append && file_name != nullptr), "can only use append flag when printing to file");
  init(file_name, false, append);
  C = compile;
  if (append) {
    // When directly appending the next graph, we only need to set _current_method and not set up a new method
    _current_method = C->method();
  } else {
    begin_method();
  }
}

void IdealGraphPrinter::init(const char* file_name, bool use_multiple_files, bool append) {
  // By default dump both ins and outs since dead or unreachable code
  // needs to appear in the graph.  There are also some special cases
  // in the mach where kill projections have no users but should
  // appear in the dump.
  _traverse_outs = true;
  _output = nullptr;
  buffer[0] = 0;
  _depth = 0;
  _current_method = nullptr;
  _network_stream = nullptr;
  _append = append;
<<<<<<< HEAD
  _congraph = nullptr;
=======
  _parse = nullptr;
>>>>>>> 80fcfaf4

  if (file_name != nullptr) {
    init_file_stream(file_name, use_multiple_files);
  } else {
    init_network_stream();
  }
  _xml = new (mtCompiler) xmlStream(_output);
  if (!_append) {
    head(TOP_ELEMENT);
  }
}

// Destructor, close file or network stream
IdealGraphPrinter::~IdealGraphPrinter() {
  if (!_append) {
    tail(TOP_ELEMENT);
  }

  // tty->print_cr("Walk time: %d", (int)_walk_time.milliseconds());
  // tty->print_cr("Output time: %d", (int)_output_time.milliseconds());
  // tty->print_cr("Build blocks time: %d", (int)_build_blocks_time.milliseconds());

  if(_xml) {
    delete _xml;
    _xml = nullptr;
  }

  if (_network_stream) {
    delete _network_stream;
    if (_network_stream == _output) {
      _output = nullptr;
    }
    _network_stream = nullptr;
  }

  if (_output) {
    delete _output;
    _output = nullptr;
  }
}

void IdealGraphPrinter::begin_elem(const char *s) {
  _xml->begin_elem("%s", s);
}

void IdealGraphPrinter::end_elem() {
  _xml->end_elem();
}

void IdealGraphPrinter::begin_head(const char *s) {
  _xml->begin_head("%s", s);
}

void IdealGraphPrinter::end_head() {
  _xml->end_head();
}

void IdealGraphPrinter::print_attr(const char *name, intptr_t val) {
  stringStream stream;
  stream.print("%zd", val);
  print_attr(name, stream.freeze());
}

void IdealGraphPrinter::print_attr(const char *name, const char *val) {
  _xml->print(" %s='", name);
  text(val);
  _xml->print("'");
}

void IdealGraphPrinter::head(const char *name) {
  _xml->head("%s", name);
}

void IdealGraphPrinter::tail(const char *name) {
  _xml->tail(name);
}

void IdealGraphPrinter::text(const char *s) {
  _xml->text("%s", s);
}

void IdealGraphPrinter::print_prop(const char *name, int val) {
  stringStream stream;
  stream.print("%d", val);
  print_prop(name, stream.freeze());
}

void IdealGraphPrinter::print_prop(const char *name, const char *val) {
  begin_head(PROPERTY_ELEMENT);
  print_attr(PROPERTY_NAME_PROPERTY, name);
  end_head();
  text(val);
  tail(PROPERTY_ELEMENT);
}

void IdealGraphPrinter::print_method(ciMethod *method, int bci, InlineTree *tree) {
  begin_head(METHOD_ELEMENT);

  stringStream str;
  method->print_name(&str);

  stringStream shortStr;
  method->print_short_name(&shortStr);

  print_attr(METHOD_NAME_PROPERTY, str.freeze());
  print_attr(METHOD_SHORT_NAME_PROPERTY, shortStr.freeze());
  print_attr(METHOD_BCI_PROPERTY, bci);

  end_head();

  head(BYTECODES_ELEMENT);
  _xml->print_cr("<![CDATA[");
  method->print_codes_on(_xml);
  _xml->print_cr("]]>");
  tail(BYTECODES_ELEMENT);

  if (tree != nullptr && tree->subtrees().length() > 0) {
    head(INLINE_ELEMENT);
    GrowableArray<InlineTree *> subtrees = tree->subtrees();
    for (int i = 0; i < subtrees.length(); i++) {
      print_inline_tree(subtrees.at(i));
    }
    tail(INLINE_ELEMENT);
  }

  tail(METHOD_ELEMENT);
  _xml->flush();
}

void IdealGraphPrinter::print_inline_tree(InlineTree *tree) {
  if (tree != nullptr) {
    print_method(tree->method(), tree->caller_bci(), tree);
  }
}

void IdealGraphPrinter::print_inlining() {

  // Print inline tree
  InlineTree *inlineTree = C->ilt();
  if (inlineTree != nullptr) {
    print_inline_tree(inlineTree);
  } else {
    // print this method only
  }
}

// Has to be called whenever a method is compiled
void IdealGraphPrinter::begin_method() {

  ciMethod *method = C->method();
  assert(_output, "output stream must exist!");
  assert(method, "null methods are not allowed!");
  assert(!_current_method, "current method must be null!");

  head(GROUP_ELEMENT);

  head(PROPERTIES_ELEMENT);

  // Print properties
  // Add method name
  stringStream strStream;
  method->print_name(&strStream);
  print_prop(METHOD_NAME_PROPERTY, strStream.freeze());

  if (method->flags().is_public()) {
    print_prop(METHOD_IS_PUBLIC_PROPERTY, TRUE_VALUE);
  }

  if (method->flags().is_static()) {
    print_prop(METHOD_IS_STATIC_PROPERTY, TRUE_VALUE);
  }

  if (C->is_osr_compilation()) {
      stringStream ss;
      ss.print("bci: %d, line: %d", C->entry_bci(), method->line_number_from_bci(C->entry_bci()));
      print_prop(COMPILATION_OSR_PROPERTY, ss.freeze());
  }

  print_prop(COMPILATION_ID_PROPERTY, C->compile_id());

  stringStream args;
  Arguments::print_jvm_args_on(&args);
  print_prop(COMPILATION_ARGUMENTS_PROPERTY, args.freeze());

  stringStream machine;
  buffer[0] = 0;
  os::print_summary_info(&machine, buffer, sizeof(buffer) - 1);
  print_prop(COMPILATION_MACHINE_PROPERTY, machine.freeze());

  print_prop(COMPILATION_CPU_FEATURES_PROPERTY, VM_Version::features_string());

  stringStream version;
  buffer[0] = 0;
  JDK_Version::current().to_string(buffer, sizeof(buffer) - 1);
  const char* runtime_name = JDK_Version::runtime_name() != nullptr ?
    JDK_Version::runtime_name() : "";
  const char* runtime_version = JDK_Version::runtime_version() != nullptr ?
    JDK_Version::runtime_version() : "";
  const char* vendor_version = JDK_Version::runtime_vendor_version() != nullptr ?
    JDK_Version::runtime_vendor_version() : "";
  const char* jdk_debug_level = VM_Version::printable_jdk_debug_level() != nullptr ?
    VM_Version::printable_jdk_debug_level() : "";

  version.print_cr("%s%s%s (%s) (%sbuild %s)", runtime_name,
                   (*vendor_version != '\0') ? " " : "", vendor_version,
                   buffer, jdk_debug_level, runtime_version);
  print_prop(COMPILATION_VM_VERSION_PROPERTY, version.freeze());

  stringStream time;
  buffer[0] = 0;
  os::print_date_and_time(&time, buffer, sizeof(buffer) - 1);
  print_prop(COMPILATION_DATE_TIME_PROPERTY, time.freeze());

  print_prop(COMPILATION_PROCESS_ID_PROPERTY, os::current_process_id());
  print_prop(COMPILATION_THREAD_ID_PROPERTY, os::current_thread_id());

  tail(PROPERTIES_ELEMENT);

  this->_current_method = method;

  _xml->flush();
}

// Has to be called whenever a method has finished compilation
void IdealGraphPrinter::end_method() {
  tail(GROUP_ELEMENT);
  _current_method = nullptr;
  _xml->flush();
}

bool IdealGraphPrinter::traverse_outs() {
  return _traverse_outs;
}

void IdealGraphPrinter::set_traverse_outs(bool b) {
  _traverse_outs = b;
}

const Parse* IdealGraphPrinter::parse() {
  return _parse;
}

void IdealGraphPrinter::set_parse(const Parse* parse) {
  _parse = parse;
}

void IdealGraphPrinter::visit_node(Node* n, bool edges) {

  if (edges) {

    for (uint i = 0; i < n->len(); i++) {
      if (n->in(i)) {
        Node *source = n->in(i);
        begin_elem(EDGE_ELEMENT);
        print_attr(FROM_PROPERTY, source->_igv_idx);
        print_attr(TO_PROPERTY, n->_igv_idx);
        print_attr(INDEX_PROPERTY, i);
        end_elem();
      }
    }

  } else {

    // Output node
    begin_head(NODE_ELEMENT);
    print_attr(NODE_ID_PROPERTY, n->_igv_idx);
    end_head();

    head(PROPERTIES_ELEMENT);

    Node *node = n;
    Compile::current()->_in_dump_cnt++;
    print_prop(NODE_NAME_PROPERTY, (const char *)node->Name());
    print_prop("idx", node->_idx);
    const Type *t = node->bottom_type();
    print_prop("type", t->msg());
    if (t->category() != Type::Category::Control &&
        t->category() != Type::Category::Memory) {
      // Print detailed type information for nodes whose type is not trivial.
      buffer[0] = 0;
      stringStream bottom_type_stream(buffer, sizeof(buffer) - 1);
      t->dump_on(&bottom_type_stream);
      print_prop("bottom_type", buffer);
      if (C->types() != nullptr && C->matcher() == nullptr) {
        // Phase types maintained during optimization (GVN, IGVN, CCP) are
        // available and valid (not in code generation phase).
        const Type* pt = (*C->types())[node->_idx];
        if (pt != nullptr) {
          buffer[0] = 0;
          stringStream phase_type_stream(buffer, sizeof(buffer) - 1);
          pt->dump_on(&phase_type_stream);
          print_prop("phase_type", buffer);
        }
      }
    }
    if (n->adr_type() != nullptr) {
      stringStream adr_type_stream;
      n->adr_type()->dump_on(&adr_type_stream);
      print_prop("adr_type", adr_type_stream.freeze());
    }

    if (C->cfg() != nullptr) {
      Block* block = C->cfg()->get_block_for_node(node);
      if (block == nullptr) {
        print_prop("block", C->cfg()->get_block(0)->_pre_order);
      } else {
        print_prop("block", block->_pre_order);
        if (node == block->head()) {
          if (block->_idom != nullptr) {
            print_prop("idom", block->_idom->_pre_order);
          }
          print_prop("dom_depth", block->_dom_depth);
        }
        // Print estimated execution frequency, normalized within a [0,1] range.
        buffer[0] = 0;
        stringStream freq(buffer, sizeof(buffer) - 1);
        // Higher precision has no practical effect in visualizations.
        freq.print("%.8f", block->_freq / _max_freq);
        assert(freq.size() < sizeof(buffer), "size in range");
        // Enforce dots as decimal separators, as required by IGV.
        StringUtils::replace_no_expand(buffer, ",", ".");
        print_prop("frequency", buffer);
        // Print block index for nodes that are placed in blocks and scheduled locally.
        if (block->contains(node)) {
          print_prop("block_index", block->find_node(node));
        }
      }
    }

    switch (t->category()) {
      case Type::Category::Data:
        print_prop("category", "data");
        break;
      case Type::Category::Memory:
        print_prop("category", "memory");
        break;
      case Type::Category::Mixed:
        print_prop("category", "mixed");
        break;
      case Type::Category::Control:
        print_prop("category", "control");
        break;
      case Type::Category::Other:
        print_prop("category", "other");
        break;
      case Type::Category::Undef:
        print_prop("category", "undef");
        break;
    }

    Node_Notes* nn = C->node_notes_at(node->_idx);
    if (nn != nullptr && !nn->is_clear() && nn->jvms() != nullptr) {
      buffer[0] = 0;
      stringStream ss(buffer, sizeof(buffer) - 1);
      nn->jvms()->dump_spec(&ss);
      print_prop("jvms", buffer);
    }

    const jushort flags = node->flags();
    if (flags & Node::Flag_is_Copy) {
      print_prop("is_copy", "true");
    }
    if (flags & Node::Flag_rematerialize) {
      print_prop("rematerialize", "true");
    }
    if (flags & Node::Flag_needs_anti_dependence_check) {
      print_prop("needs_anti_dependence_check", "true");
    }
    if (flags & Node::Flag_is_macro) {
      print_prop("is_macro", "true");
    }
    if (flags & Node::Flag_is_Con) {
      print_prop("is_con", "true");
    }
    if (flags & Node::Flag_is_cisc_alternate) {
      print_prop("is_cisc_alternate", "true");
    }
    if (flags & Node::Flag_is_dead_loop_safe) {
      print_prop("is_dead_loop_safe", "true");
    }
    if (flags & Node::Flag_may_be_short_branch) {
      print_prop("may_be_short_branch", "true");
    }
    if (flags & Node::Flag_has_call) {
      print_prop("has_call", "true");
    }
    if (flags & Node::Flag_has_swapped_edges) {
      print_prop("has_swapped_edges", "true");
    }

    if (C->matcher() != nullptr) {
      if (C->matcher()->is_shared(node)) {
        print_prop("is_shared", "true");
      } else {
        print_prop("is_shared", "false");
      }
      if (C->matcher()->is_dontcare(node)) {
        print_prop("is_dontcare", "true");
      } else {
        print_prop("is_dontcare", "false");
      }
      Node* old = C->matcher()->find_old_node(node);
      if (old != nullptr) {
        print_prop("old_node_idx", old->_idx);
      }
    }

    if (node->is_Proj()) {
      print_prop("con", (int)node->as_Proj()->_con);
    }

    if (node->is_Mach()) {
      print_prop("idealOpcode", (const char *)NodeClassNames[node->as_Mach()->ideal_Opcode()]);
    }

    if (node->is_CountedLoop()) {
      print_loop_kind(node->as_CountedLoop());
    }

    print_field(node);

    buffer[0] = 0;
    stringStream s2(buffer, sizeof(buffer) - 1);

    node->dump_spec(&s2);
    if (t != nullptr && (t->isa_instptr() || t->isa_instklassptr())) {
      const TypeInstPtr  *toop = t->isa_instptr();
      const TypeInstKlassPtr *tkls = t->isa_instklassptr();
      if (toop) {
        s2.print("  Oop:");
      } else if (tkls) {
        s2.print("  Klass:");
      }
      t->dump_on(&s2);
    } else if( t == Type::MEMORY ) {
      s2.print("  Memory:");
      MemNode::dump_adr_type(node, node->adr_type(), &s2);
    }

    assert(s2.size() < sizeof(buffer), "size in range");
    print_prop("dump_spec", buffer);

    const TypePtr* adr_type = node->adr_type();
    if (adr_type != nullptr && C->have_alias_type(adr_type)) {
      Compile::AliasType* at = C->alias_type(adr_type);
      if (at != nullptr) {
        print_prop("alias_index", at->index());
        // The value of at->field(), if present, is already dumped in the
        // "source"/"destination" properties.
        const Type* element = at->element();
        if (element != nullptr) {
          stringStream element_stream;
          element->dump_on(&element_stream);
          print_prop("alias_element", element_stream.freeze());
        }
        if (at->is_rewritable()) {
          print_prop("alias_is_rewritable", "true");
        }
        if (at->is_volatile()) {
          print_prop("alias_is_volatile", "true");
        }
        if (at->general_index() != at->index()) {
          print_prop("alias_general_index", at->general_index());
        }
      }
    }

    if (node->is_block_proj()) {
      print_prop("is_block_proj", "true");
    }

    if (node->is_block_start()) {
      print_prop("is_block_start", "true");
    }

    // Dump escape analysis state for relevant nodes.
    if (node->is_Allocate()) {
      AllocateNode* alloc = node->as_Allocate();
       if (alloc->_is_scalar_replaceable) {
         print_prop("is_scalar_replaceable", "true");
       }
       if (alloc->_is_non_escaping) {
         print_prop("is_non_escaping", "true");
       }
       if (alloc->does_not_escape_thread()) {
         print_prop("does_not_escape_thread", "true");
       }
    }
    if (node->is_SafePoint() && node->as_SafePoint()->has_ea_local_in_scope()) {
      print_prop("has_ea_local_in_scope", "true");
    }
    if (node->is_CallJava() && node->as_CallJava()->arg_escape()) {
      print_prop("arg_escape", "true");
    }
    if (node->is_Initialize() && node->as_Initialize()->does_not_escape()) {
      print_prop("does_not_escape", "true");
    }

    const char *short_name = "short_name";
    if (strcmp(node->Name(), "Parm") == 0 && node->as_Proj()->_con >= TypeFunc::Parms) {
      int index = node->as_Proj()->_con - TypeFunc::Parms;
      os::snprintf_checked(buffer, sizeof(buffer), "P%d", index);
      print_prop(short_name, buffer);
    } else if (strcmp(node->Name(), "IfTrue") == 0) {
      print_prop(short_name, "T");
    } else if (strcmp(node->Name(), "IfFalse") == 0) {
      print_prop(short_name, "F");
    } else if ((node->is_Con() && node->is_Type()) || node->is_Proj()) {

      if (t->base() == Type::Int && t->is_int()->is_con()) {
        const TypeInt *typeInt = t->is_int();
        assert(typeInt->is_con(), "must be constant");
        jint value = typeInt->get_con();

        // Only use up to 4 chars and fall back to a generic "I" to keep it short.
        int written_chars = os::snprintf(buffer, sizeof(buffer), "%d", value);
        if (written_chars > 0 && written_chars <= 4) {
          print_prop(short_name, buffer);
        } else {
          print_prop(short_name, "I");
        }
      } else if (t == Type::TOP) {
        print_prop(short_name, "^");
      } else if (t->base() == Type::Long && t->is_long()->is_con()) {
        const TypeLong *typeLong = t->is_long();
        assert(typeLong->is_con(), "must be constant");
        jlong value = typeLong->get_con();

        // Only use up to 4 chars and fall back to a generic "L" to keep it short.
        int written_chars = os::snprintf(buffer, sizeof(buffer), JLONG_FORMAT, value);
        if (written_chars > 0 && written_chars <= 4) {
          print_prop(short_name, buffer);
        } else {
          print_prop(short_name, "L");
        }
      } else if (t->base() == Type::KlassPtr || t->base() == Type::InstKlassPtr || t->base() == Type::AryKlassPtr) {
        const TypeKlassPtr *typeKlass = t->is_klassptr();
        print_prop(short_name, "CP");
      } else if (t->base() == Type::Control) {
        print_prop(short_name, "C");
      } else if (t->base() == Type::Memory) {
        print_prop(short_name, "M");
      } else if (t->base() == Type::Abio) {
        print_prop(short_name, "IO");
      } else if (t->base() == Type::Return_Address) {
        print_prop(short_name, "RA");
      } else if (t->base() == Type::AnyPtr) {
        if (t->is_ptr()->ptr() == TypePtr::Null) {
          print_prop(short_name, "Null");
        } else {
          print_prop(short_name, "P");
        }
      } else if (t->base() == Type::RawPtr) {
        print_prop(short_name, "RP");
      } else if (t->base() == Type::AryPtr) {
        print_prop(short_name, "AP");
      } else if (t->base() == Type::NarrowOop && t->is_narrowoop() == TypeNarrowOop::NULL_PTR) {
        print_prop(short_name, "Null");
      }
    }

    JVMState* caller = nullptr;
    if (node->is_SafePoint()) {
      caller = node->as_SafePoint()->jvms();
    } else {
      Node_Notes* notes = C->node_notes_at(node->_idx);
      if (notes != nullptr) {
        caller = notes->jvms();
      }
    }

    print_bci_and_line_number(caller);

#ifdef ASSERT
    if (node->debug_orig() != nullptr) {
      stringStream dorigStream;
      node->dump_orig(&dorigStream, false);
      print_prop("debug_orig", dorigStream.freeze());
    }
#endif

    if (_chaitin && _chaitin != (PhaseChaitin *)((intptr_t)0xdeadbeef)) {
      buffer[0] = 0;
      _chaitin->dump_register(node, buffer, sizeof(buffer));
      print_prop("reg", buffer);
      uint lrg_id = 0;
      if (node->_idx < _chaitin->_lrg_map.size()) {
        lrg_id = _chaitin->_lrg_map.live_range_id(node);
      }
      print_prop("lrg", lrg_id);
    }

    if (_congraph && node->_idx < _congraph->nodes_size()) {
      PointsToNode* ptn = _congraph->ptnode_adr(node->_idx);
      if (ptn) {
        print_prop("ea_node", ptn->is_JavaObject() ? "javaobject" :
                              ptn->is_LocalVar() ? "localvar" :
                              ptn->is_Field() ? "field" :
                              "");
        print_prop("escape", ptn->escape_state() == PointsToNode::EscapeState::NoEscape ? "no_escape" :
                             ptn->escape_state() == PointsToNode::EscapeState::ArgEscape ? "arg_escape" :
                             ptn->escape_state() == PointsToNode::EscapeState::GlobalEscape ? "global_escape" :
                             "");
        print_prop("replaceable", ptn->scalar_replaceable() ? "true" : "");
      }
    }

    if (node->is_MachSafePoint()) {
      const OopMap* oopmap = node->as_MachSafePoint()->oop_map();
      if (oopmap != nullptr) {
        stringStream oopmap_stream;
        oopmap->print_on(&oopmap_stream);
        print_prop("oopmap", oopmap_stream.freeze());
      }
    }

    Compile::current()->_in_dump_cnt--;

    tail(PROPERTIES_ELEMENT);
    tail(NODE_ELEMENT);
  }
}

void IdealGraphPrinter::print_loop_kind(const CountedLoopNode* counted_loop) {
  const char* loop_kind = nullptr;
  if (counted_loop->is_pre_loop()) {
    loop_kind = "pre";
  } else if (counted_loop->is_main_loop()) {
    loop_kind = "main";
  } else if (counted_loop->is_post_loop()) {
    loop_kind = "post";
  }
  if (loop_kind != nullptr) {
    print_prop("loop_kind", loop_kind);
  }
}

void IdealGraphPrinter::print_bci_and_line_number(JVMState* caller) {
  if (caller != nullptr) {
    ResourceMark rm;
    stringStream bciStream;
    stringStream lineStream;

    // Print line and bci numbers for the callee and all entries in the call stack until we reach the root method.
    while (caller) {
      const int bci = caller->bci();
      bool appended_line = false;
      if (caller->has_method()) {
        ciMethod* method = caller->method();
        if (method->has_linenumber_table() && bci >= 0) {
          lineStream.print("%d ", method->line_number_from_bci(bci));
          appended_line = true;
        }
      }
      if (!appended_line) {
        lineStream.print("%s ", "_");
      }
      bciStream.print("%d ", bci);
      caller = caller->caller();
    }

    print_prop("bci", bciStream.freeze());
    print_prop("line", lineStream.freeze());
  }
}

void IdealGraphPrinter::print_field(const Node* node) {
  buffer[0] = 0;
  stringStream ss(buffer, sizeof(buffer) - 1);
  ciField* field = get_field(node);
  uint depth = 0;
  if (field == nullptr) {
    depth++;
    field = find_source_field_of_array_access(node, depth);
  }

  if (field != nullptr) {
    // Either direct field access or array access
    field->print_name_on(&ss);
    for (uint i = 0; i < depth; i++) {
      // For arrays: Add [] for each dimension
      ss.print("[]");
    }
    if (node->is_Store()) {
      print_prop("destination", buffer);
    } else {
      print_prop("source", buffer);
    }
  }
}

ciField* IdealGraphPrinter::get_field(const Node* node) {
  const TypePtr* adr_type = node->adr_type();
  Compile::AliasType* atp = nullptr;
  if (C->have_alias_type(adr_type)) {
    atp = C->alias_type(adr_type);
  }
  if (atp != nullptr) {
    ciField* field = atp->field();
    if (field != nullptr) {
      // Found field associated with 'node'.
      return field;
    }
  }
  return nullptr;
}

// Try to find the field that is associated with a memory node belonging to an array access.
ciField* IdealGraphPrinter::find_source_field_of_array_access(const Node* node, uint& depth) {
  if (!node->is_Mem()) {
    // Not an array access
    return nullptr;
  }

  do {
    if (node->adr_type() != nullptr && node->adr_type()->isa_aryptr()) {
      // Only process array accesses. Pattern match to find actual field source access.
      node = get_load_node(node);
      if (node != nullptr) {
        ciField* field = get_field(node);
        if (field != nullptr) {
          return field;
        }
        // Could be a multi-dimensional array. Repeat loop.
        depth++;
        continue;
      }
    }
    // Not an array access with a field source.
    break;
  } while (depth < 256); // Cannot have more than 255 dimensions

  return nullptr;
}

// Pattern match on the inputs of 'node' to find load node for the field access.
Node* IdealGraphPrinter::get_load_node(const Node* node) {
  Node* load = nullptr;
  Node* addr = node->as_Mem()->in(MemNode::Address);
  if (addr != nullptr && addr->is_AddP()) {
    Node* base = addr->as_AddP()->base_node();
    if (base != nullptr) {
      base = base->uncast();
      if (base->is_Load()) {
        // Mem(AddP([ConstraintCast*](LoadP))) for non-compressed oops.
        load = base;
      } else if (base->is_DecodeN() && base->in(1)->is_Load()) {
        // Mem(AddP([ConstraintCast*](DecodeN(LoadN)))) for compressed oops.
        load = base->in(1);
      }
    }
  }
  return load;
}

bool IdealGraphPrinter::has_liveness_info() const {
  return _chaitin &&
    _chaitin != (PhaseChaitin *)((intptr_t)0xdeadbeef) &&
    _chaitin->get_live() != nullptr;
}

void IdealGraphPrinter::walk_nodes(Node* start, bool edges) {
  VectorSet visited;
  GrowableArray<Node *> nodeStack(Thread::current()->resource_area(), 0, 0, nullptr);
  nodeStack.push(start);
  if (C->cfg() != nullptr) {
    // once we have a CFG there are some nodes that aren't really
    // reachable but are in the CFG so add them here.
    for (uint i = 0; i < C->cfg()->number_of_blocks(); i++) {
      Block* block = C->cfg()->get_block(i);
      for (uint s = 0; s < block->number_of_nodes(); s++) {
        nodeStack.push(block->get_node(s));
      }
    }
  }

  while (nodeStack.length() > 0) {
    Node* n = nodeStack.pop();
    if (visited.test_set(n->_idx)) {
      continue;
    }

    visit_node(n, edges);

    if (_traverse_outs) {
      for (DUIterator i = n->outs(); n->has_out(i); i++) {
        nodeStack.push(n->out(i));
      }
    }

    for (uint i = 0; i < n->len(); i++) {
      if (n->in(i) != nullptr) {
        nodeStack.push(n->in(i));
      }
    }
  }
}

// Whether the stack walk should skip the given frame when producing a C2 stack
// trace. We consider IGV- and debugger-specific frames uninteresting.
static bool should_skip_frame(const char* name) {
  return strstr(name, "IdealGraphPrinter") != nullptr ||
         strstr(name, "Compile::print_method") != nullptr ||
         strstr(name, "Compile::igv_print_graph") != nullptr ||
         strstr(name, "PrintBFS") != nullptr ||
         strstr(name, "Node::dump_bfs") != nullptr;
}

// Whether the stack walk should be considered done when visiting a certain
// frame. The purpose of walking the stack is producing a C2 trace, so we
// consider all frames below (and including) C2Compiler::compile_method(..)
// uninteresting.
static bool should_end_stack_walk(const char* name) {
  return strstr(name, "C2Compiler::compile_method") != nullptr;
}

void IdealGraphPrinter::print_stack(const frame* initial_frame, outputStream* graph_name) {
  char buf[O_BUFLEN];
  frame fr = initial_frame == nullptr ? os::current_frame() : *initial_frame;
  int frame = 0;
  for (int count = 0; count < StackPrintLimit && fr.pc() != nullptr; count++) {
    int offset;
    buf[0] = '\0';
    bool found = os::dll_address_to_function_name(fr.pc(), buf, sizeof(buf), &offset);
    if (!found || should_end_stack_walk(buf)) {
      break;
    }
    if (!should_skip_frame(buf)) {
      stringStream frame_loc;
      frame_loc.print("%s", buf);
      buf[0] = '\0';
      int line_no;
      if (Decoder::get_source_info(fr.pc(), buf, sizeof(buf), &line_no, count != 1)) {
        frame_loc.print(" (%s:%d)", buf, line_no);
        if (graph_name != nullptr) {
          // Extract a debug graph name and return.
          graph_name->print("%s:%d", buf, line_no);
          return;
        }
      }
      if (graph_name == nullptr) {
        // Print frame as IGV property and continue to the next frame.
        stringStream frame_number_str;
        frame_number_str.print("frame %d:", frame);
        print_prop(frame_number_str.freeze(), frame_loc.freeze());
        frame++;
      }
    }
    fr = frame::next_frame(fr, Thread::current_or_null());
  }
}

void IdealGraphPrinter::print_graph(const char* name, const frame* fr) {
  ResourceMark rm;
  GrowableArray<const Node*> empty_list;
  print(name, (Node*) C->root(), empty_list, fr);
}

// Print current ideal graph
void IdealGraphPrinter::print(const char* name, Node* node, GrowableArray<const Node*>& visible_nodes, const frame* fr) {

  if (!_current_method || node == nullptr) return;

  if (name == nullptr) {
    stringStream graph_name;
    print_stack(fr, &graph_name);
    name = graph_name.freeze();
    if (strlen(name) == 0) {
      name = "Debug";
    }
  }

  // Warning, unsafe cast?
  _chaitin = (PhaseChaitin *)C->regalloc();

  begin_head(GRAPH_ELEMENT);
  print_attr(GRAPH_NAME_PROPERTY, name);
  end_head();

  head(PROPERTIES_ELEMENT);
  print_stack(fr, nullptr);
  if (_parse != nullptr) {
    if (_parse->map() == nullptr) {
      print_prop("map", "-");
    } else {
      print_prop("map", _parse->map()->_idx);
    }
    print_prop("block", _parse->block()->rpo());
    stringStream shortStr;
    _parse->flow()->method()->print_short_name(&shortStr);
    print_prop("method", shortStr.freeze());
  }
  tail(PROPERTIES_ELEMENT);

  head(NODES_ELEMENT);
  if (C->cfg() != nullptr) {
    // Compute the maximum estimated frequency in the current graph.
    _max_freq = 1.0e-6;
    for (uint i = 0; i < C->cfg()->number_of_blocks(); i++) {
      Block* block = C->cfg()->get_block(i);
      if (block->_freq > _max_freq) {
        _max_freq = block->_freq;
      }
    }
  }
  walk_nodes(node, false);
  tail(NODES_ELEMENT);

  head(EDGES_ELEMENT);
  walk_nodes(node, true);
  tail(EDGES_ELEMENT);
  if (C->cfg() != nullptr) {
    head(CONTROL_FLOW_ELEMENT);
    for (uint i = 0; i < C->cfg()->number_of_blocks(); i++) {
      Block* block = C->cfg()->get_block(i);
      begin_head(BLOCK_ELEMENT);
      print_attr(BLOCK_NAME_PROPERTY, block->_pre_order);
      end_head();

      head(SUCCESSORS_ELEMENT);
      for (uint s = 0; s < block->_num_succs; s++) {
        begin_elem(SUCCESSOR_ELEMENT);
        print_attr(BLOCK_NAME_PROPERTY, block->_succs[s]->_pre_order);
        end_elem();
      }
      tail(SUCCESSORS_ELEMENT);

      head(NODES_ELEMENT);
      for (uint s = 0; s < block->number_of_nodes(); s++) {
        begin_elem(NODE_ELEMENT);
        print_attr(NODE_ID_PROPERTY, block->get_node(s)->_igv_idx);
        end_elem();
      }
      tail(NODES_ELEMENT);

      if (has_liveness_info()) {
        head(LIVEOUT_ELEMENT);
        const IndexSet* liveout = _chaitin->get_live()->live(block);
        IndexSetIterator lrgs(liveout);
        uint lrg;
        while ((lrg = lrgs.next()) != 0) {
          begin_elem(LIVE_RANGE_ELEMENT);
          print_attr(LIVE_RANGE_ID_PROPERTY, lrg);
          end_elem();
        }
        tail(LIVEOUT_ELEMENT);
      }

      tail(BLOCK_ELEMENT);
    }
    tail(CONTROL_FLOW_ELEMENT);
  }
  if (visible_nodes.is_nonempty()) {
    head(GRAPH_STATES_ELEMENT);
    head(STATE_ELEMENT);
    begin_elem(DIFFERENCE_ELEMENT);
    print_attr(DIFFERENCE_VALUE_PROPERTY, "0");
    end_elem();

    begin_head(VISIBLE_NODES_ELEMENT);
    print_attr(ALL_PROPERTY, FALSE_VALUE);
    end_head();
    for (int i = 0; i < visible_nodes.length(); ++i) {
      begin_elem(NODE_ELEMENT);
      print_attr(NODE_ID_PROPERTY, visible_nodes.at(i)->_igv_idx);
      end_elem();
    }
    tail(VISIBLE_NODES_ELEMENT);
    tail(STATE_ELEMENT);
    tail(GRAPH_STATES_ELEMENT);
  }

  if (has_liveness_info()) {
    head(LIVE_RANGES_ELEMENT);
    for (uint i = 1; i < _chaitin->_lrg_map.max_lrg_id(); i++) {
      begin_head(LIVE_RANGE_ELEMENT);
      print_attr(LIVE_RANGE_ID_PROPERTY, i);
      end_head();
      head(PROPERTIES_ELEMENT);
      const LRG& lrg = _chaitin->lrgs(i);
      buffer[0] = 0;
      stringStream lrg_mask_stream(buffer, sizeof(buffer) - 1);
      lrg.mask().dump(&lrg_mask_stream);
      print_prop("mask", buffer);
      print_prop("mask_size", lrg.mask_size());
      if (lrg._degree_valid) {
        print_prop("degree", lrg.degree());
      }
      print_prop("num_regs", lrg.num_regs());
      print_prop("reg_pressure", lrg.reg_pressure());
      print_prop("cost", lrg._cost);
      print_prop("area", lrg._area);
      print_prop("score", lrg.score());
      if (lrg._risk_bias != 0) {
        print_prop("risk_bias", lrg._risk_bias);
      }
      if (lrg._copy_bias != 0) {
        print_prop("copy_bias", lrg._copy_bias);
      }
      if (lrg.is_singledef()) {
        print_prop("is_singledef", TRUE_VALUE);
      }
      if (lrg.is_multidef()) {
        print_prop("is_multidef", TRUE_VALUE);
      }
      if (lrg._is_oop) {
        print_prop("is_oop", TRUE_VALUE);
      }
      if (lrg._is_float) {
        print_prop("is_float", TRUE_VALUE);
      }
      if (lrg._is_vector) {
        print_prop("is_vector", TRUE_VALUE);
      }
      if (lrg._is_predicate) {
        print_prop("is_predicate", TRUE_VALUE);
      }
      if (lrg._is_scalable) {
        print_prop("is_scalable", TRUE_VALUE);
      }
      if (lrg._was_spilled1) {
        print_prop("was_spilled1", TRUE_VALUE);
      }
      if (lrg._was_spilled2) {
        print_prop("was_spilled2", TRUE_VALUE);
      }
      if (lrg._direct_conflict) {
        print_prop("direct_conflict", TRUE_VALUE);
      }
      if (lrg._fat_proj) {
        print_prop("fat_proj", TRUE_VALUE);
      }
      if (lrg._was_lo) {
        print_prop("_was_lo", TRUE_VALUE);
      }
      if (lrg._has_copy) {
        print_prop("has_copy", TRUE_VALUE);
      }
      if (lrg._at_risk) {
        print_prop("at_risk", TRUE_VALUE);
      }
      if (lrg._must_spill) {
        print_prop("must_spill", TRUE_VALUE);
      }
      if (lrg._is_bound) {
        print_prop("is_bound", TRUE_VALUE);
      }
      if (lrg._msize_valid && lrg._degree_valid && lrg.lo_degree()) {
        print_prop("trivial", TRUE_VALUE);
      }
      tail(PROPERTIES_ELEMENT);
      tail(LIVE_RANGE_ELEMENT);
    }
    tail(LIVE_RANGES_ELEMENT);
  }

  tail(GRAPH_ELEMENT);
  _xml->flush();
}

void IdealGraphPrinter::init_file_stream(const char* file_name, bool use_multiple_files) {
  if (use_multiple_files && _file_count != 0) {
    assert(!_append, "append should only be used for debugging with a single file");
    ResourceMark rm;
    stringStream st;
    const char* dot = strrchr(file_name, '.');
    if (dot) {
      st.write(file_name, dot - file_name);
      st.print("%d%s", _file_count, dot);
    } else {
      st.print("%s%d", file_name, _file_count);
    }
    _output = new (mtCompiler) fileStream(st.as_string(), "w");
  } else {
    _output = new (mtCompiler) fileStream(file_name, _append ? "a" : "w");
  }
  if (use_multiple_files) {
    assert(!_append, "append should only be used for debugging with a single file");
    _file_count++;
  }
}

void IdealGraphPrinter::init_network_stream() {
  _network_stream = new (mtCompiler) networkStream();
  // Try to connect to visualizer
  if (_network_stream->connect(PrintIdealGraphAddress, PrintIdealGraphPort)) {
    char c = 0;
    _network_stream->read(&c, 1);
    if (c != 'y') {
      tty->print_cr("Client available, but does not want to receive data!");
      _network_stream->close();
      delete _network_stream;
      _network_stream = nullptr;
      return;
    }
    _output = _network_stream;
  } else {
    // It would be nice if we could shut down cleanly but it should
    // be an error if we can't connect to the visualizer.
    fatal("Couldn't connect to visualizer at %s:%zd",
          PrintIdealGraphAddress, PrintIdealGraphPort);
  }
}

void IdealGraphPrinter::update_compiled_method(ciMethod* current_method) {
  assert(C != nullptr, "must already be set");
  if (current_method != _current_method) {
    // If a different method, end the old and begin with the new one.
    if (_append) {
      // Do not call `end_method` if we are appending, just update `_current_method`,
      // because `begin_method` is not called in the constructor in append mode.
      _current_method = current_method;
    } else {
      // End the old method and begin a new one.
      // Don't worry about `_current_method`, `end_method` will clear it.
      end_method();
      begin_method();
    }
  }
}

extern const char *NodeClassNames[];

#endif<|MERGE_RESOLUTION|>--- conflicted
+++ resolved
@@ -162,11 +162,8 @@
   _current_method = nullptr;
   _network_stream = nullptr;
   _append = append;
-<<<<<<< HEAD
   _congraph = nullptr;
-=======
   _parse = nullptr;
->>>>>>> 80fcfaf4
 
   if (file_name != nullptr) {
     init_file_stream(file_name, use_multiple_files);
