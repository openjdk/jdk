--- conflicted
+++ resolved
@@ -1323,12 +1323,8 @@
   // splitting CastPPs we make reference to the inputs of the Cmp that is used
   // by the If controlling the CastPP.
   for (uint i = 0; i < castpps.size(); i++) {
-<<<<<<< HEAD
-    reduce_phi_on_castpp_field_load(castpps.at(i), alloc_worklist, memnode_worklist);
+    reduce_phi_on_castpp_field_load(castpps.at(i), alloc_worklist);
     _compile->print_method(PHASE_EA_AFTER_PHI_CASTPP_REDUCTION, 6);
-=======
-    reduce_phi_on_castpp_field_load(castpps.at(i), alloc_worklist);
->>>>>>> 642ba4cf
   }
 
   for (uint i = 0; i < others.size(); i++) {
