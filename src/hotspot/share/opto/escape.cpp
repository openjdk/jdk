--- conflicted
+++ resolved
@@ -2192,7 +2192,6 @@
                   strcmp(call->as_CallLeaf()->_name, "intpoly_assign") == 0 ||
                   strcmp(call->as_CallLeaf()->_name, "ghash_processBlocks") == 0 ||
                   strcmp(call->as_CallLeaf()->_name, "chacha20Block") == 0 ||
-<<<<<<< HEAD
                   strcmp(call->as_CallLeaf()->_name, "kyberNtt") == 0 ||
                   strcmp(call->as_CallLeaf()->_name, "kyberInverseNtt") == 0 ||
                   strcmp(call->as_CallLeaf()->_name, "kyberNttMult") == 0 ||
@@ -2200,13 +2199,11 @@
                   strcmp(call->as_CallLeaf()->_name, "kyberAddPoly_3") == 0 ||
                   strcmp(call->as_CallLeaf()->_name, "kyber12To16") == 0 ||
                   strcmp(call->as_CallLeaf()->_name, "kyberBarrettReduce") == 0 ||
-=======
                   strcmp(call->as_CallLeaf()->_name, "dilithiumAlmostNtt") == 0 ||
                   strcmp(call->as_CallLeaf()->_name, "dilithiumAlmostInverseNtt") == 0 ||
                   strcmp(call->as_CallLeaf()->_name, "dilithiumNttMult") == 0 ||
                   strcmp(call->as_CallLeaf()->_name, "dilithiumMontMulByConstant") == 0 ||
                   strcmp(call->as_CallLeaf()->_name, "dilithiumDecomposePoly") == 0 ||
->>>>>>> 3230894b
                   strcmp(call->as_CallLeaf()->_name, "encodeBlock") == 0 ||
                   strcmp(call->as_CallLeaf()->_name, "decodeBlock") == 0 ||
                   strcmp(call->as_CallLeaf()->_name, "md5_implCompress") == 0 ||
