--- conflicted
+++ resolved
@@ -1824,14 +1824,9 @@
   if (d != nullptr) {
     if (d->getd() == 2.0) {
       // Special case: pow(x, 2.0) => x * x
-<<<<<<< HEAD
-      Node* base = round_double_node(argument(0));
+      Node* base = argument(0);
       RelaxedMathOptimizationMode mode = RelaxedMathOptimizationMode::make_default();
       set_result(_gvn.transform(new MulDNode(base, base, mode)));
-=======
-      Node* base = argument(0);
-      set_result(_gvn.transform(new MulDNode(base, base)));
->>>>>>> f40381e4
       return true;
     } else if (d->getd() == 0.5 && Matcher::match_rule_supported(Op_SqrtD)) {
       // Special case: pow(x, 0.5) => sqrt(x)
