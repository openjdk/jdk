/*
 * Copyright (c) 2023, 2025, Oracle and/or its affiliates. All rights reserved.
 * DO NOT ALTER OR REMOVE COPYRIGHT NOTICES OR THIS FILE HEADER.
 *
 * This code is free software; you can redistribute it and/or modify it
 * under the terms of the GNU General Public License version 2 only, as
 * published by the Free Software Foundation.
 *
 * This code is distributed in the hope that it will be useful, but WITHOUT
 * ANY WARRANTY; without even the implied warranty of MERCHANTABILITY or
 * FITNESS FOR A PARTICULAR PURPOSE.  See the GNU General Public License
 * version 2 for more details (a copy is included in the LICENSE file that
 * accompanied this code).
 *
 * You should have received a copy of the GNU General Public License version
 * 2 along with this work; if not, write to the Free Software Foundation,
 * Inc., 51 Franklin St, Fifth Floor, Boston, MA 02110-1301 USA.
 *
 * Please contact Oracle, 500 Oracle Parkway, Redwood Shores, CA 94065 USA
 * or visit www.oracle.com if you need additional information or have any
 * questions.
 *
 */

#include "opto/addnode.hpp"
#include "opto/callnode.hpp"
#include "opto/castnode.hpp"
#include "opto/loopnode.hpp"
#include "opto/node.hpp"
#include "opto/predicates.hpp"
#include "opto/rootnode.hpp"

// Walk over all Initialized Assertion Predicates and return the entry into the first Initialized Assertion Predicate
// (i.e. not belonging to an Initialized Assertion Predicate anymore)
Node* AssertionPredicates::find_entry(Node* start_proj) {
  assert(start_proj != nullptr, "should not be null");
  Node* entry = start_proj;
  while (AssertionPredicate::is_predicate(entry)) {
    entry = entry->in(0)->in(0);
  }
  return entry;
}

// An Assertion Predicate has always a true projection on the success path.
bool may_be_assertion_predicate_if(const Node* node) {
  assert(node != nullptr, "should not be null");
  return node->is_IfTrue() && RegularPredicate::may_be_predicate_if(node->as_IfProj());
}

bool AssertionPredicate::is_predicate(const Node* maybe_success_proj) {
  if (!may_be_assertion_predicate_if(maybe_success_proj)) {
    return false;
  }
  return has_assertion_predicate_opaque(maybe_success_proj) && has_halt(maybe_success_proj);
}

// Check if the If node of `predicate_proj` has an OpaqueTemplateAssertionPredicate (Template Assertion Predicate) or
// an OpaqueInitializedAssertionPredicate (Initialized Assertion Predicate) node as input.
bool AssertionPredicate::has_assertion_predicate_opaque(const Node* predicate_proj) {
  IfNode* iff = predicate_proj->in(0)->as_If();
  Node* bol = iff->in(1);
  return bol->is_OpaqueTemplateAssertionPredicate() || bol->is_OpaqueInitializedAssertionPredicate();
}

// Check if the other projection (UCT projection) of `success_proj` has a Halt node as output.
bool AssertionPredicate::has_halt(const Node* success_proj) {
  ProjNode* other_proj = success_proj->as_IfProj()->other_if_proj();
  return other_proj->outcnt() == 1 && other_proj->unique_out()->Opcode() == Op_Halt;
}

// Returns the Parse Predicate node if the provided node is a Parse Predicate success proj. Otherwise, return null.
ParsePredicateNode* ParsePredicate::init_parse_predicate(const Node* parse_predicate_proj,
                                                         Deoptimization::DeoptReason deopt_reason) {
  assert(parse_predicate_proj != nullptr, "must not be null");
  if (parse_predicate_proj->is_IfTrue() && parse_predicate_proj->in(0)->is_ParsePredicate()) {
    ParsePredicateNode* parse_predicate_node = parse_predicate_proj->in(0)->as_ParsePredicate();
    if (parse_predicate_node->deopt_reason() == deopt_reason) {
      return parse_predicate_node;
    }
  }
  return nullptr;
}

ParsePredicate ParsePredicate::clone_to_unswitched_loop(Node* new_control, const bool is_false_path_loop,
                                                        PhaseIdealLoop* phase) const {
  ParsePredicateSuccessProj* success_proj = phase->create_new_if_for_predicate(_success_proj, new_control,
                                                                               _parse_predicate_node->deopt_reason(),
                                                                               Op_ParsePredicate, is_false_path_loop);
  NOT_PRODUCT(trace_cloned_parse_predicate(is_false_path_loop, success_proj));
  return ParsePredicate(success_proj, _parse_predicate_node->deopt_reason());
}

#ifndef PRODUCT
void ParsePredicate::trace_cloned_parse_predicate(const bool is_false_path_loop,
                                                  const ParsePredicateSuccessProj* success_proj) {
  if (TraceLoopPredicate) {
    tty->print("Parse Predicate cloned to %s path loop: ", is_false_path_loop ? "false" : "true");
    success_proj->in(0)->dump();
  }
}
#endif // NOT PRODUCT

Deoptimization::DeoptReason RuntimePredicate::uncommon_trap_reason(const IfProjNode* if_proj) {
    CallStaticJavaNode* uct_call = if_proj->is_uncommon_trap_if_pattern();
    if (uct_call == nullptr) {
      return Deoptimization::Reason_none;
    }
    return Deoptimization::trap_request_reason(uct_call->uncommon_trap_request());
}

bool RuntimePredicate::is_predicate(const Node* maybe_success_proj) {
  if (RegularPredicate::may_be_predicate_if(maybe_success_proj)) {
    return has_valid_uncommon_trap(maybe_success_proj);
  } else {
    return false;
  }
}

bool RuntimePredicate::has_valid_uncommon_trap(const Node* success_proj) {
  assert(RegularPredicate::may_be_predicate_if(success_proj), "must have been checked before");
  const Deoptimization::DeoptReason deopt_reason = uncommon_trap_reason(success_proj->as_IfProj());
  return (deopt_reason == Deoptimization::Reason_loop_limit_check ||
<<<<<<< HEAD
          deopt_reason == Deoptimization::Reason_short_running_loop ||
=======
          deopt_reason == Deoptimization::Reason_auto_vectorization_check ||
>>>>>>> 08872623
          deopt_reason == Deoptimization::Reason_predicate ||
          deopt_reason == Deoptimization::Reason_profile_predicate);
}

bool RuntimePredicate::is_predicate(const Node* node, const Deoptimization::DeoptReason deopt_reason) {
  if (RegularPredicate::may_be_predicate_if(node)) {
    return deopt_reason == uncommon_trap_reason(node->as_IfProj());
  } else {
    return false;
  }
}

// A Regular Predicate must have an If or a RangeCheck node, while the If should not be a zero trip guard check.
// Note that this method can be called during IGVN, so we also need to check that the If is not top.
bool RegularPredicate::may_be_predicate_if(const Node* node) {
  if (node->is_IfProj() && node->in(0)->is_If()) {
    const IfNode* if_node = node->in(0)->as_If();
    const int opcode_if = if_node->Opcode();
    if ((opcode_if == Op_If && !if_node->is_zero_trip_guard())
        || opcode_if == Op_RangeCheck) {
      return true;
    }
  }
  return false;
}

// Rewire any non-CFG nodes dependent on this Template Assertion Predicate (i.e. with a control input to this
// Template Assertion Predicate) to the 'target_predicate' based on the 'data_in_loop_body' check.
void TemplateAssertionPredicate::rewire_loop_data_dependencies(IfTrueNode* target_predicate,
                                                               const NodeInLoopBody& data_in_loop_body,
                                                               const PhaseIdealLoop* phase) const {
  for (DUIterator i = _success_proj->outs(); _success_proj->has_out(i); i++) {
    Node* output = _success_proj->out(i);
    if (!output->is_CFG() && data_in_loop_body.check_node_in_loop_body(output)) {
      phase->igvn().replace_input_of(output, 0, target_predicate);
      --i; // account for the just deleted output
    }
  }
}

// Template Assertion Predicates always have the dedicated OpaqueTemplateAssertionPredicate to identify them.
bool TemplateAssertionPredicate::is_predicate(const Node* node) {
  if (!may_be_assertion_predicate_if(node)) {
    return false;
  }
  IfNode* if_node = node->in(0)->as_If();
  return if_node->in(1)->is_OpaqueTemplateAssertionPredicate();
}

// Clone this Template Assertion Predicate without modifying any OpaqueLoop*Node inputs.
TemplateAssertionPredicate TemplateAssertionPredicate::clone(Node* new_control, PhaseIdealLoop* phase) const {
  DEBUG_ONLY(verify();)
  TemplateAssertionExpression template_assertion_expression(opaque_node());
  OpaqueTemplateAssertionPredicateNode* new_opaque_node = template_assertion_expression.clone(new_control, phase);
  AssertionPredicateIfCreator assertion_predicate_if_creator(phase);
  IfTrueNode* success_proj = assertion_predicate_if_creator.create_for_template(new_control, _if_node->Opcode(),
                                                                                new_opaque_node,
                                                                                _if_node->assertion_predicate_type());
  TemplateAssertionPredicate cloned_template_assertion_predicate(success_proj);
  DEBUG_ONLY(cloned_template_assertion_predicate.verify();)
  return cloned_template_assertion_predicate;
}

// Clone this Template Assertion Predicate and use a newly created OpaqueLoopInitNode with 'new_opaque_input' as input.
TemplateAssertionPredicate TemplateAssertionPredicate::clone_and_replace_opaque_input(Node* new_control,
                                                                                      Node* new_opaque_input,
                                                                                      PhaseIdealLoop* phase) const {
  DEBUG_ONLY(verify();)
  OpaqueLoopInitNode* new_opaque_init = new OpaqueLoopInitNode(phase->C, new_opaque_input);
  phase->register_new_node(new_opaque_init, new_control);
  TemplateAssertionExpression template_assertion_expression(opaque_node());
  OpaqueTemplateAssertionPredicateNode* new_opaque_node =
      template_assertion_expression.clone_and_replace_init(new_control, new_opaque_init, phase);
  AssertionPredicateIfCreator assertion_predicate_if_creator(phase);
  IfTrueNode* success_proj = assertion_predicate_if_creator.create_for_template(new_control, _if_node->Opcode(),
                                                                                new_opaque_node,
                                                                                _if_node->assertion_predicate_type());
  TemplateAssertionPredicate cloned_template_assertion_predicate(success_proj);
  DEBUG_ONLY(cloned_template_assertion_predicate.verify();)
  return cloned_template_assertion_predicate;
}

// Replace the input to OpaqueLoopStrideNode with 'new_stride' and leave the other nodes unchanged.
void TemplateAssertionPredicate::replace_opaque_stride_input(Node* new_stride, PhaseIterGVN& igvn) const {
  DEBUG_ONLY(verify();)
  TemplateAssertionExpression expression(opaque_node());
  expression.replace_opaque_stride_input(new_stride, igvn);
}

// Create a new Initialized Assertion Predicate from this template at the template success projection.
InitializedAssertionPredicate TemplateAssertionPredicate::initialize(PhaseIdealLoop* phase) const {
  DEBUG_ONLY(verify();)
  InitializedAssertionPredicateCreator initialized_assertion_predicate_creator(phase);
  InitializedAssertionPredicate initialized_assertion_predicate =
      initialized_assertion_predicate_creator.create_from_template_and_insert_below(*this);
  DEBUG_ONLY(initialized_assertion_predicate.verify();)
  return initialized_assertion_predicate;
}

// Kills the Template Assertion Predicate by setting the condition to true. Will be folded away in the next IGVN round.
void TemplateAssertionPredicate::kill(PhaseIdealLoop* phase) const {
  ConINode* true_con = phase->intcon(1);
  phase->igvn().replace_input_of(_if_node, 1, true_con);
}

#ifdef ASSERT
// Class to verify Initialized and Template Assertion Predicates by trying to find OpaqueLoop*Nodes.
class OpaqueLoopNodesVerifier : public BFSActions {
  bool _found_init;
  bool _found_stride;

 public:
  OpaqueLoopNodesVerifier()
      : _found_init(false),
        _found_stride(false) {}

  // A Template Assertion Predicate has:
  // - Always an OpaqueLoopInitNode
  // - Only an OpaqueLoopStrideNode for the last value.
  void verify(const TemplateAssertionPredicate& template_assertion_predicate) {
    DataNodeBFS bfs(*this);
    bfs.run(template_assertion_predicate.opaque_node());
    if (template_assertion_predicate.is_last_value()) {
      assert(_found_init && _found_stride,
             "must find OpaqueLoopInit and OpaqueLoopStride for last value Template Assertion Predicate");
    } else {
      assert(_found_init && !_found_stride,
             "must find OpaqueLoopInit but not OpaqueLoopStride for init value Template Assertion Predicate");
    }
  }

  // An Initialized Assertion Predicate never has any OpaqueLoop*Nodes.
  void verify(const InitializedAssertionPredicate& initialized_assertion_predicate) {
    DataNodeBFS bfs(*this);
    bfs.run(initialized_assertion_predicate.opaque_node());
    assert(!_found_init && !_found_stride,
           "must neither find OpaqueLoopInit nor OpaqueLoopStride for Initialized Assertion Predicate");
  }

  bool should_visit(Node* node) const override {
    return TemplateAssertionExpressionNode::is_maybe_in_expression(node);
  }

  bool is_target_node(Node* node) const override {
    return node->is_Opaque1();
  }

  void target_node_action(Node* target_node) override {
    if (target_node->is_OpaqueLoopInit()) {
      assert(!_found_init, "should only find one OpaqueLoopInitNode");
      _found_init = true;
    } else {
      assert(target_node->is_OpaqueLoopStride(), "unexpected Opaque1 node");
      assert(!_found_stride, "should only find one OpaqueLoopStrideNode");
      _found_stride = true;
    }
  }
};

// Verify that the Template Assertion Predicate has the correct OpaqueLoop*Nodes.
void TemplateAssertionPredicate::verify() const {
  OpaqueLoopNodesVerifier opaque_loop_nodes_verifier;
  opaque_loop_nodes_verifier.verify(*this);
}

// Verify that the Initialized Assertion Predicate has no OpaqueLoop*Node.
void InitializedAssertionPredicate::verify() const {
  OpaqueLoopNodesVerifier opaque_loop_nodes_verifier;
  opaque_loop_nodes_verifier.verify(*this);
}
#endif // ASSERT

// Initialized Assertion Predicates always have the dedicated OpaqueInitiailizedAssertionPredicate node to identify
// them.
bool InitializedAssertionPredicate::is_predicate(const Node* node) {
  if (!may_be_assertion_predicate_if(node)) {
    return false;
  }
  IfNode* if_node = node->in(0)->as_If();
  return if_node->in(1)->is_OpaqueInitializedAssertionPredicate();
}

void InitializedAssertionPredicate::kill(PhaseIdealLoop* phase) const {
  Node* true_con = phase->intcon(1);
  phase->igvn().replace_input_of(_if_node, 1, true_con);
}

#ifdef ASSERT
// Check that the block has at most one Parse Predicate and that we only find Regular Predicate nodes (i.e. IfProj,
// If, or RangeCheck nodes).
void RegularPredicateBlock::verify_block(Node* tail) const {
  Node* next = tail;
  while (next != _entry) {
    assert(!next->is_ParsePredicate(), "can only have one Parse Predicate in a block");
    const int opcode = next->Opcode();
    assert(next->is_IfProj() || opcode == Op_If || opcode == Op_RangeCheck,
           "Regular Predicates consist of an IfProj and an If or RangeCheck node");
    assert(opcode != Op_If || !next->as_If()->is_zero_trip_guard(), "should not be zero trip guard");
    next = next->in(0);
  }
}
#endif // ASSERT

// This strategy clones the OpaqueLoopInit and OpaqueLoopStride nodes.
class CloneStrategy : public TransformStrategyForOpaqueLoopNodes {
  PhaseIdealLoop* const _phase;
  Node* const _new_control;

 public:
  CloneStrategy(PhaseIdealLoop* phase, Node* new_control)
      : _phase(phase),
        _new_control(new_control) {}
  NONCOPYABLE(CloneStrategy);

  Node* transform_opaque_init(OpaqueLoopInitNode* opaque_init) const override {
    return _phase->clone_and_register(opaque_init, _new_control)->as_OpaqueLoopInit();
  }

  Node* transform_opaque_stride(OpaqueLoopStrideNode* opaque_stride) const override {
    return _phase->clone_and_register(opaque_stride, _new_control)->as_OpaqueLoopStride();
  }
};

// This strategy replaces the OpaqueLoopInitNode with the provided init node and clones the OpaqueLoopStrideNode.
class ReplaceInitAndCloneStrideStrategy : public TransformStrategyForOpaqueLoopNodes {
  Node* const _new_init;
  Node* const _new_control;
  PhaseIdealLoop* const _phase;

 public:
  ReplaceInitAndCloneStrideStrategy(Node* new_control, Node* new_init, PhaseIdealLoop* phase)
      : _new_init(new_init),
        _new_control(new_control),
        _phase(phase) {}
  NONCOPYABLE(ReplaceInitAndCloneStrideStrategy);

  Node* transform_opaque_init(OpaqueLoopInitNode* opaque_init) const override {
    return _new_init;
  }

  Node* transform_opaque_stride(OpaqueLoopStrideNode* opaque_stride) const override {
    return _phase->clone_and_register(opaque_stride, _new_control)->as_OpaqueLoopStride();
  }
};

// This strategy replaces the OpaqueLoopInit and OpaqueLoopStride nodes with the provided init and stride nodes,
// respectively.
class ReplaceInitAndStrideStrategy : public TransformStrategyForOpaqueLoopNodes {
  Node* const _new_init;
  Node* const _new_stride;

 public:
  ReplaceInitAndStrideStrategy(Node* new_init, Node* new_stride)
      : _new_init(new_init),
        _new_stride(new_stride) {}
  NONCOPYABLE(ReplaceInitAndStrideStrategy);

  Node* transform_opaque_init(OpaqueLoopInitNode* opaque_init) const override {
    return _new_init;
  }

  Node* transform_opaque_stride(OpaqueLoopStrideNode* opaque_stride) const override {
    return _new_stride;
  }
};

// Creates an identical clone of this Template Assertion Expression (i.e.cloning all nodes from the
// OpaqueTemplateAssertionPredicate to and including the OpaqueLoop* nodes). The cloned nodes are rewired to reflect the
// same graph structure as found for this Template Assertion Expression. The cloned nodes get 'new_control' as control.
// There is no other update done for the cloned nodes. Return the newly cloned OpaqueTemplateAssertionPredicate.
OpaqueTemplateAssertionPredicateNode* TemplateAssertionExpression::clone(Node* new_control, PhaseIdealLoop* phase) const {
  CloneStrategy clone_init_and_stride_strategy(phase, new_control);
  return clone(clone_init_and_stride_strategy, new_control, phase);
}

// Same as clone() but instead of cloning the OpaqueLoopInitNode, we replace it with the provided 'new_init' node.
OpaqueTemplateAssertionPredicateNode*
TemplateAssertionExpression::clone_and_replace_init(Node* new_control, Node* new_init, PhaseIdealLoop* phase) const {
  ReplaceInitAndCloneStrideStrategy replace_init_and_clone_stride_strategy(new_control, new_init, phase);
  return clone(replace_init_and_clone_stride_strategy, new_control, phase);
}

// Same as clone() but instead of cloning the OpaqueLoopInit and OpaqueLoopStride node, we replace them with the provided
// 'new_init' and 'new_stride' nodes, respectively.
OpaqueTemplateAssertionPredicateNode*
TemplateAssertionExpression::clone_and_replace_init_and_stride(Node* new_control, Node* new_init, Node* new_stride,
                                                               PhaseIdealLoop* phase) const {
  ReplaceInitAndStrideStrategy replace_init_and_stride_strategy(new_init, new_stride);
  return clone(replace_init_and_stride_strategy, new_control, phase);
}

// Class to collect data nodes from a source to target nodes by following the inputs of the source node recursively.
// The class takes a node filter to decide which input nodes to follow and a target node predicate to start backtracking
// from. All nodes found on all paths from source->target(s) are returned in a Unique_Node_List (without duplicates).
class DataNodesOnPathsToTargets : public StackObj {
  typedef bool (*NodeCheck)(const Node*);

  // Node filter function to decide if we should process a node or not while searching for targets.
  NodeCheck _node_filter;
  // Function to decide if a node is a target node (i.e. where we should start backtracking). This check should also
  // trivially pass the _node_filter.
  NodeCheck _is_target_node;
  // The resulting node collection of all nodes on paths from source->target(s).
  Unique_Node_List _collected_nodes;
  // List to track all nodes visited on the search for target nodes starting at a start node. These nodes are then used
  // in backtracking to find the nodes actually being on a start->target(s) path. This list also serves as visited set
  // to avoid double visits of a node which could happen with diamonds shapes.
  Unique_Node_List _nodes_to_visit;

 public:
  DataNodesOnPathsToTargets(NodeCheck node_filter, NodeCheck is_target_node)
      : _node_filter(node_filter),
        _is_target_node(is_target_node) {}
  NONCOPYABLE(DataNodesOnPathsToTargets);

  // Collect all input nodes from 'start_node'->target(s) by applying the node filter to discover new input nodes and
  // the target node predicate to stop discovering more inputs and start backtracking. The implementation is done
  // with two BFS traversal: One to collect the target nodes (if any) and one to backtrack from the target nodes to
  // find all other nodes on the start->target(s) paths.
  const Unique_Node_List& collect(Node* start_node) {
    assert(_collected_nodes.size() == 0 && _nodes_to_visit.size() == 0, "should not call this method twice in a row");
    assert(!_is_target_node(start_node), "no trivial paths where start node is also a target node");

    collect_target_nodes(start_node);
    backtrack_from_target_nodes();
    assert(_collected_nodes.size() == 0 || _collected_nodes.member(start_node),
           "either target node predicate was never true or must find start node again when doing backtracking work");
    return _collected_nodes;
  }

 private:
  // Do a BFS from the start_node to collect all target nodes. We can then do another BFS from the target nodes to
  // find all nodes on the paths from start->target(s).
  // Note: We could do a single DFS pass to search targets and backtrack in one walk. But this is much more complex.
  //       Given that the typical Template Assertion Expression only consists of a few nodes, we aim for simplicity here.
  void collect_target_nodes(Node* start_node) {
    _nodes_to_visit.push(start_node);
    for (uint i = 0; i < _nodes_to_visit.size(); i++) {
      Node* next = _nodes_to_visit[i];
      for (uint j = 1; j < next->req(); j++) {
        Node* input = next->in(j);
        if (_is_target_node(input)) {
          assert(_node_filter(input), "must also pass node filter");
          _collected_nodes.push(input);
        } else if (_node_filter(input)) {
          _nodes_to_visit.push(input);
        }
      }
    }
  }

  // Backtrack from all previously collected target nodes by using the visited set of the start->target(s) search. If no
  // node was collected in the first place (i.e. target node predicate was never true), then nothing needs to be done.
  void backtrack_from_target_nodes() {
    for (uint i = 0; i < _collected_nodes.size(); i++) {
      Node* node_on_path = _collected_nodes[i];
      for (DUIterator_Fast jmax, j = node_on_path->fast_outs(jmax); j < jmax; j++) {
        Node* use = node_on_path->fast_out(j);
        if (_nodes_to_visit.member(use)) {
          // use must be on a path from start->target(s) because it was also visited in the first BFS starting from
          // the start node.
          _collected_nodes.push(use);
        }
      }
    }
  }
};

// Clones this Template Assertion Expression and applies the given strategy to transform the OpaqueLoop* nodes.
OpaqueTemplateAssertionPredicateNode*
TemplateAssertionExpression::clone(const TransformStrategyForOpaqueLoopNodes& transform_strategy, Node* new_control,
                                   PhaseIdealLoop* phase) const {
  ResourceMark rm;
  auto is_opaque_loop_node = [](const Node* node) {
    return node->is_Opaque1();
  };
  DataNodesOnPathsToTargets data_nodes_on_path_to_targets(TemplateAssertionExpressionNode::is_maybe_in_expression,
                                                          is_opaque_loop_node);
  const Unique_Node_List& collected_nodes = data_nodes_on_path_to_targets.collect(_opaque_node);
  DataNodeGraph data_node_graph(collected_nodes, phase);
  const OrigToNewHashtable& orig_to_new = data_node_graph.clone_with_opaque_loop_transform_strategy(transform_strategy,
                                                                                                    new_control);
  assert(orig_to_new.contains(_opaque_node), "must exist");
  Node* opaque_node_clone = *orig_to_new.get(_opaque_node);
  return opaque_node_clone->as_OpaqueTemplateAssertionPredicate();
}

// This class is used to replace the input to OpaqueLoopStrideNode with a new node while leaving the other nodes
// unchanged.
class ReplaceOpaqueStrideInput : public BFSActions {
  Node* _new_opaque_stride_input;
  PhaseIterGVN& _igvn;

 public:
  ReplaceOpaqueStrideInput(Node* new_opaque_stride_input, PhaseIterGVN& igvn)
      : _new_opaque_stride_input(new_opaque_stride_input),
        _igvn(igvn) {}
  NONCOPYABLE(ReplaceOpaqueStrideInput);

  void replace_for(OpaqueTemplateAssertionPredicateNode* opaque_node) {
    DataNodeBFS bfs(*this);
    bfs.run(opaque_node);
  }

  bool should_visit(Node* node) const override {
    return TemplateAssertionExpressionNode::is_maybe_in_expression(node);
  }

  bool is_target_node(Node* node) const override {
    return node->is_OpaqueLoopStride();
  }

  void target_node_action(Node* target_node) override {
    _igvn.replace_input_of(target_node, 1, _new_opaque_stride_input);
  }
};

// Replace the input to OpaqueLoopStrideNode with 'new_stride' and leave the other nodes unchanged.
void TemplateAssertionExpression::replace_opaque_stride_input(Node* new_stride, PhaseIterGVN& igvn) const {
  ReplaceOpaqueStrideInput replace_opaque_stride_input(new_stride, igvn);
  replace_opaque_stride_input.replace_for(_opaque_node);
}

// The transformations of this class fold the OpaqueLoop* nodes by returning their inputs.
class RemoveOpaqueLoopNodesStrategy : public TransformStrategyForOpaqueLoopNodes {
 public:
  Node* transform_opaque_init(OpaqueLoopInitNode* opaque_init) const override {
    return opaque_init->in(1);
  }

  Node* transform_opaque_stride(OpaqueLoopStrideNode* opaque_stride) const override {
    return opaque_stride->in(1);
  }
};

OpaqueInitializedAssertionPredicateNode*
TemplateAssertionExpression::clone_and_fold_opaque_loop_nodes(Node* new_control, PhaseIdealLoop* phase) const {
  RemoveOpaqueLoopNodesStrategy remove_opaque_loop_nodes_strategy;
  OpaqueTemplateAssertionPredicateNode* cloned_template_opaque = clone(remove_opaque_loop_nodes_strategy, new_control,
                                                                       phase);
  OpaqueInitializedAssertionPredicateNode* opaque_initialized_opaque =
      new OpaqueInitializedAssertionPredicateNode(cloned_template_opaque->in(1)->as_Bool(), phase->C);
  phase->register_new_node(opaque_initialized_opaque, new_control);
  return opaque_initialized_opaque;
}

// Check if this node belongs a Template Assertion Expression (including OpaqueLoop* nodes).
bool TemplateAssertionExpressionNode::is_in_expression(Node* node) {
  if (is_maybe_in_expression(node)) {
    ResourceMark rm;
    Unique_Node_List list;
    list.push(node);
    for (uint i = 0; i < list.size(); i++) {
      Node* next = list.at(i);
      if (next->is_OpaqueLoopInit() || next->is_OpaqueLoopStride()) {
        return true;
      } else if (is_maybe_in_expression(next)) {
        list.push_non_cfg_inputs_of(next);
      }
    }
  }
  return false;
}

bool TemplateAssertionExpressionNode::is_template_assertion_predicate(const Node* node) {
  return node->is_If() && node->in(1)->is_OpaqueTemplateAssertionPredicate();
}

// This class creates the Assertion Predicate expression to be used for a Template or Initialized Assertion Predicate.
class AssertionPredicateExpressionCreator : public StackObj {
  PhaseIdealLoop* const _phase;
  const jint _stride;
  const int _scale;
  Node* const _offset;
  Node* const _range;
  const bool _upper;

 public:
  AssertionPredicateExpressionCreator(const int stride, const int scale, Node* offset, Node* range,
                                      PhaseIdealLoop* phase)
      : _phase(phase),
        _stride(stride),
        _scale(scale),
        _offset(offset),
        _range(range),
        _upper((_stride > 0) != (_scale > 0)) {} // Make sure rc_predicate() chooses the "scale*init + offset" case.

  // Create the expression for a Template Assertion Predicate with an OpaqueTemplateAssertionPredicate node.
  OpaqueTemplateAssertionPredicateNode* create_for_template(Node* new_control, Node* operand, bool& does_overflow) const {
    BoolNode* bool_for_expression =  _phase->rc_predicate(new_control, _scale, _offset, operand, nullptr,
                                                          _stride, _range, _upper, does_overflow);
    return create_opaque_node(new_control, bool_for_expression);
  }

 private:
  OpaqueTemplateAssertionPredicateNode* create_opaque_node(Node* new_control, BoolNode* bool_for_expression) const {
    OpaqueTemplateAssertionPredicateNode* new_expression = new OpaqueTemplateAssertionPredicateNode(bool_for_expression);
    _phase->C->add_template_assertion_predicate_opaq(new_expression);
    _phase->register_new_node(new_expression, new_control);
    return new_expression;
  }

 public:
  // Create the expression for an Initialized Assertion Predicate with an OpaqueInitializedAssertionPredicate node.
  OpaqueInitializedAssertionPredicateNode* create_for_initialized(Node* new_control, Node* operand,
                                                                  bool& does_overflow) const {
    BoolNode* bool_for_expression = _phase->rc_predicate(new_control, _scale, _offset, operand, nullptr,
                                                         _stride, _range, _upper, does_overflow);
    return create_opaque_initialized_assertion_predicate_node(new_control, bool_for_expression);
  }

 private:
  OpaqueInitializedAssertionPredicateNode* create_opaque_initialized_assertion_predicate_node(
      Node* new_control, BoolNode* bool_for_expression) const {
    OpaqueInitializedAssertionPredicateNode* new_expression =
        new OpaqueInitializedAssertionPredicateNode(bool_for_expression, _phase->C);
    _phase->register_new_node(new_expression, new_control);
    return new_expression;
  }
};

// Creates an If with a success and a fail path with the given assertion_expression. The only difference to
// create_for_initialized() is that we use a template specific Halt message on the fail path.
IfTrueNode* AssertionPredicateIfCreator::create_for_template(Node* new_control, const int if_opcode,
                                                             Node* assertion_expression,
                                                             const AssertionPredicateType assertion_predicate_type) const {
  const char* halt_message = "Template Assertion Predicates are always removed before code generation";
  return create(new_control, if_opcode, assertion_expression, halt_message, assertion_predicate_type);
}

// Creates an If with a success and a fail path with the given assertion_expression. The only difference to
// create_for_template() is that we use a initialized specific Halt message on the fail path.
IfTrueNode* AssertionPredicateIfCreator::create_for_initialized(Node* new_control, const int if_opcode,
                                                                Node* assertion_expression,
                                                                const AssertionPredicateType assertion_predicate_type) const {
  const char* halt_message = "Initialized Assertion Predicate cannot fail";
  return create(new_control, if_opcode, assertion_expression, halt_message, assertion_predicate_type);
}

// Creates the If node for an Assertion Predicate with a success path and a fail path having a Halt node:
//
//      new_control   assertion_expression
//                \   /
//                 If
//               /    \
//        success     fail path
//           proj      with Halt
//
IfTrueNode* AssertionPredicateIfCreator::create(Node* new_control, const int if_opcode, Node* assertion_expression,
                                                const char* halt_message,
                                                const AssertionPredicateType assertion_predicate_type) const {
  assert(assertion_expression->is_OpaqueTemplateAssertionPredicate() ||
         assertion_expression->is_OpaqueInitializedAssertionPredicate(), "not a valid assertion expression");
  IdealLoopTree* loop = _phase->get_loop(new_control);
  IfNode* if_node = create_if_node(new_control, if_opcode, assertion_expression, loop, assertion_predicate_type);
  create_fail_path(if_node, loop, halt_message);
  return create_success_path(if_node, loop);
}

IfNode* AssertionPredicateIfCreator::create_if_node(Node* new_control, const int if_opcode, Node* assertion_expression,
                                                    IdealLoopTree* loop,
                                                    const AssertionPredicateType assertion_predicate_type) const {
  IfNode* if_node;
  if (if_opcode == Op_If) {
    if_node = new IfNode(new_control, assertion_expression, PROB_MAX, COUNT_UNKNOWN, assertion_predicate_type);
  } else {
    assert(if_opcode == Op_RangeCheck, "must be range check");
    if_node = new RangeCheckNode(new_control, assertion_expression, PROB_MAX, COUNT_UNKNOWN, assertion_predicate_type);
  }
  _phase->register_control(if_node, loop, new_control);
  return if_node;
}

IfTrueNode* AssertionPredicateIfCreator::create_success_path(IfNode* if_node, IdealLoopTree* loop) const {
  IfTrueNode* success_proj = new IfTrueNode(if_node);
  _phase->register_control(success_proj, loop, if_node);
  return success_proj;
}

void AssertionPredicateIfCreator::create_fail_path(IfNode* if_node, IdealLoopTree* loop, const char* halt_message) const {
  IfFalseNode* fail_proj = new IfFalseNode(if_node);
  _phase->register_control(fail_proj, loop, if_node);
  create_halt_node(fail_proj, loop, halt_message);
}

void AssertionPredicateIfCreator::create_halt_node(IfFalseNode* fail_proj, IdealLoopTree* loop,
                                                   const char* halt_message) const {
  StartNode* start_node = _phase->C->start();
  Node* frame = new ParmNode(start_node, TypeFunc::FramePtr);
  _phase->register_new_node(frame, start_node);
  Node* halt = new HaltNode(fail_proj, frame, halt_message);
  _phase->igvn().add_input_to(_phase->C->root(), halt);
  _phase->register_control(halt, loop, fail_proj);
}

OpaqueLoopInitNode* TemplateAssertionPredicateCreator::create_opaque_init(Node* new_control) const {
  OpaqueLoopInitNode* opaque_init = new OpaqueLoopInitNode(_phase->C, _loop_head->init_trip());
  _phase->register_new_node(opaque_init, new_control);
  return opaque_init;
}

OpaqueTemplateAssertionPredicateNode*
TemplateAssertionPredicateCreator::create_for_init_value(Node* new_control, OpaqueLoopInitNode* opaque_init,
                                                         bool& does_overflow) const {
  AssertionPredicateExpressionCreator expression_creator(_loop_head->stride_con(), _scale, _offset, _range, _phase);
  return expression_creator.create_for_template(new_control, opaque_init, does_overflow);
}

OpaqueTemplateAssertionPredicateNode*
TemplateAssertionPredicateCreator::create_for_last_value(Node* new_control, OpaqueLoopInitNode* opaque_init,
                                                         bool& does_overflow) const {
  Node* last_value = create_last_value(new_control, opaque_init);
  AssertionPredicateExpressionCreator expression_creator(_loop_head->stride_con(), _scale, _offset, _range, _phase);
  return expression_creator.create_for_template(new_control, last_value, does_overflow);
}

Node* TemplateAssertionPredicateCreator::create_last_value(Node* new_control, OpaqueLoopInitNode* opaque_init) const {
  Node* init_stride = _loop_head->stride();
  Node* opaque_stride = new OpaqueLoopStrideNode(_phase->C, init_stride);
  _phase->register_new_node(opaque_stride, new_control);
  Node* last_value = new SubINode(opaque_stride, init_stride);
  _phase->register_new_node(last_value, new_control);
  last_value = new AddINode(opaque_init, last_value);
  _phase->register_new_node(last_value, new_control);
  // init + (current stride - initial stride) is within the loop so narrow its type by leveraging the type of the iv phi
  last_value = new CastIINode(new_control, last_value, _loop_head->phi()->bottom_type());
  _phase->register_new_node(last_value, new_control);
  return last_value;
}

IfTrueNode* TemplateAssertionPredicateCreator::create_if_node(
    Node* new_control, OpaqueTemplateAssertionPredicateNode* template_assertion_predicate_expression,
    const bool does_overflow, const AssertionPredicateType assertion_predicate_type) const {
  AssertionPredicateIfCreator assertion_predicate_if_creator(_phase);
  return assertion_predicate_if_creator.create_for_template(new_control, does_overflow ? Op_If : Op_RangeCheck,
                                                            template_assertion_predicate_expression,
                                                            assertion_predicate_type);
}

// Creates an init and last value Template Assertion Predicate connected together with a Halt node on the failing path.
// Returns the success projection of the last value Template Assertion Predicate latter.
IfTrueNode* TemplateAssertionPredicateCreator::create(Node* new_control) const {
  OpaqueLoopInitNode* opaque_init = create_opaque_init(new_control);
  bool does_overflow;
  OpaqueTemplateAssertionPredicateNode* template_assertion_predicate_expression =
      create_for_init_value(new_control, opaque_init, does_overflow);
  IfTrueNode* template_predicate_success_proj =
      create_if_node(new_control, template_assertion_predicate_expression, does_overflow,
                     AssertionPredicateType::InitValue);
  DEBUG_ONLY(TemplateAssertionPredicate::verify(template_predicate_success_proj);)

  template_assertion_predicate_expression = create_for_last_value(template_predicate_success_proj, opaque_init,
                                                                  does_overflow);
  template_predicate_success_proj = create_if_node(template_predicate_success_proj,
                                                   template_assertion_predicate_expression, does_overflow,
                                                   AssertionPredicateType::LastValue);
  DEBUG_ONLY(TemplateAssertionPredicate::verify(template_predicate_success_proj);)
  return template_predicate_success_proj;
}

InitializedAssertionPredicateCreator::InitializedAssertionPredicateCreator(PhaseIdealLoop* phase)
    : _phase(phase) {}

// Create an Initialized Assertion Predicate from the provided template_assertion_predicate at 'new_control'.
// We clone the Template Assertion Expression and replace:
// - OpaqueTemplateAssertionPredicateNode with OpaqueInitializedAssertionPredicate
// - OpaqueLoop*Nodes with new_init and new_stride, respectively.
//
//             /         init                 stride
//             |           |                    |
//             |  OpaqueLoopInitNode  OpaqueLoopStrideNode                        /        new_init    new_stride
//  Template   |                 \     /                                          |              \     /
//  Assertion  |                   ...                                 Assertion  |                ...
//  Expression |                    |                                  Expression |                 |
//             |                   Bool                                           |              new Bool
//             |                    |                                             |                 |
//             \      OpaqueTemplateAssertionPredicate    ===>    new_control     \  OpaqueInitializedAssertionPredicate
//                                  |                                        \      /
//                                 If                                         new If
//                               /    \                                       /    \
//                         success     fail path                     new success   new Halt
//                           proj    (Halt or UCT)                       proj
//
InitializedAssertionPredicate InitializedAssertionPredicateCreator::create_from_template(
    const IfNode* template_assertion_predicate, Node* new_control, Node* new_init, Node* new_stride) const {
  OpaqueInitializedAssertionPredicateNode* assertion_expression =
      create_assertion_expression_from_template(template_assertion_predicate, new_control, new_init, new_stride);
   IfTrueNode* success_proj = create_control_nodes(new_control,
                                                   template_assertion_predicate->Opcode(),
                                                   assertion_expression,
                                                   template_assertion_predicate->assertion_predicate_type());
  return InitializedAssertionPredicate(success_proj);
}

// Create a new Initialized Assertion Predicate from the provided Template Assertion Predicate at the template success
// projection by cloning it but omitting the OpaqueLoop*Notes (i.e. taking their inputs instead).
InitializedAssertionPredicate InitializedAssertionPredicateCreator::create_from_template_and_insert_below(
    const TemplateAssertionPredicate& template_assertion_predicate) const {
  TemplateAssertionExpression template_assertion_expression(template_assertion_predicate.opaque_node());
  IfTrueNode* template_assertion_predicate_success_proj = template_assertion_predicate.tail();
  OpaqueInitializedAssertionPredicateNode* assertion_expression =
      template_assertion_expression.clone_and_fold_opaque_loop_nodes(template_assertion_predicate_success_proj, _phase);

  IfNode* template_assertion_predicate_if = template_assertion_predicate.head();
  AssertionPredicateType assertion_predicate_type = template_assertion_predicate_if->assertion_predicate_type();
  int if_opcode = template_assertion_predicate_if->Opcode();
  IfTrueNode* success_proj = create_control_nodes(template_assertion_predicate_success_proj, if_opcode,
                                                  assertion_expression, assertion_predicate_type);
  return InitializedAssertionPredicate(success_proj);
}

// Create a new Initialized Assertion Predicate directly without a template.
IfTrueNode* InitializedAssertionPredicateCreator::create(Node* operand, Node* new_control, const jint stride,
                                                         const int scale, Node* offset, Node* range,
                                                         const AssertionPredicateType assertion_predicate_type) const {
  AssertionPredicateExpressionCreator expression_creator(stride, scale, offset, range, _phase);
  bool does_overflow;
  OpaqueInitializedAssertionPredicateNode* assertion_expression =
      expression_creator.create_for_initialized(new_control, operand, does_overflow);
  IfTrueNode* success_proj = create_control_nodes(new_control, does_overflow ? Op_If : Op_RangeCheck,
                                                  assertion_expression, assertion_predicate_type);
  DEBUG_ONLY(InitializedAssertionPredicate::verify(success_proj);)
  return success_proj;
}

// Creates the CFG nodes for the Initialized Assertion Predicate.
IfTrueNode* InitializedAssertionPredicateCreator::create_control_nodes(
    Node* new_control, const int if_opcode, OpaqueInitializedAssertionPredicateNode* assertion_expression,
    const AssertionPredicateType assertion_predicate_type) const {
  AssertionPredicateIfCreator assertion_predicate_if_creator(_phase);
  return assertion_predicate_if_creator.create_for_initialized(new_control, if_opcode, assertion_expression,
                                                               assertion_predicate_type);
}

// Create a new Assertion Expression based from the given template to be used as bool input for the Initialized
// Assertion Predicate IfNode.
OpaqueInitializedAssertionPredicateNode*
InitializedAssertionPredicateCreator::create_assertion_expression_from_template(const IfNode* template_assertion_predicate,
                                                                                Node* new_control, Node* new_init,
                                                                                Node* new_stride) const {
  OpaqueTemplateAssertionPredicateNode* template_opaque =
      template_assertion_predicate->in(1)->as_OpaqueTemplateAssertionPredicate();
  TemplateAssertionExpression template_assertion_expression(template_opaque);
  OpaqueTemplateAssertionPredicateNode* tmp_opaque =
      template_assertion_expression.clone_and_replace_init_and_stride(new_control, new_init, new_stride, _phase);
  OpaqueInitializedAssertionPredicateNode* assertion_expression =
      new OpaqueInitializedAssertionPredicateNode(tmp_opaque->in(1)->as_Bool(), _phase->C);
  _phase->register_new_node(assertion_expression, new_control);
  return assertion_expression;
}

#ifndef PRODUCT
void PredicateBlock::dump() const {
  dump("");
}

void PredicateBlock::dump(const char* prefix) const {
  if (is_non_empty()) {
    PredicatePrinter printer(prefix);
    PredicateBlockIterator iterator(_tail, _deopt_reason);
    iterator.for_each(printer);
  } else {
    tty->print_cr("%s- <empty>", prefix);
  }
}

// Dumps all predicates from the loop to the earliest predicate in a pretty format.
void Predicates::dump() const {
  if (has_any()) {
    Node* loop_head = _tail->unique_ctrl_out();
    tty->print_cr("%d %s:", loop_head->_idx, loop_head->Name());
    tty->print_cr("- Loop Limit Check Predicate Block:");
    _loop_limit_check_predicate_block.dump("  ");
    tty->print_cr("- Auto Vectorization Check Block:");
    _auto_vectorization_check_block.dump("  ");
    tty->print_cr("- Profiled Loop Predicate Block:");
    _profiled_loop_predicate_block.dump("  ");
    tty->print_cr("- Loop Predicate Block:");
    _loop_predicate_block.dump("  ");
    tty->print_cr("- Short Running Loop Predicate Block:");
    _short_running_loop_predicate_block.dump("  ");
    tty->cr();
  } else {
    tty->print_cr("<no predicates>");
  }
}

void Predicates::dump_at(Node* node) {
  Predicates predicates(node);
  predicates.dump();
}

// Debug method to dump all predicates that are found above 'loop_node'.
void Predicates::dump_for_loop(LoopNode* loop_node) {
  dump_at(loop_node->skip_strip_mined()->in(LoopNode::EntryControl));
}
#endif // NOT PRODUCT

CreateAssertionPredicatesVisitor::CreateAssertionPredicatesVisitor(CountedLoopNode* target_loop_head,
                                                                   PhaseIdealLoop* phase,
                                                                   const NodeInLoopBody& node_in_loop_body,
                                                                   const bool clone_template)
    : _init(target_loop_head->init_trip()),
      _stride(target_loop_head->stride()),
      _old_target_loop_entry(target_loop_head->skip_strip_mined()->in(LoopNode::EntryControl)),
      _current_predicate_chain_head(target_loop_head->skip_strip_mined()), // Initially no predicates, yet.
      _phase(phase),
      _has_hoisted_check_parse_predicates(false),
      _node_in_loop_body(node_in_loop_body),
      _clone_template(clone_template) {}

// Keep track of whether we are in the correct Predicate Block where Template Assertion Predicates can be found.
// The PredicateIterator will always start at the loop entry and first visits the Loop Limit Check Predicate Block.
void CreateAssertionPredicatesVisitor::visit(const ParsePredicate& parse_predicate) {
  Deoptimization::DeoptReason deopt_reason = parse_predicate.head()->deopt_reason();
  if (deopt_reason == Deoptimization::Reason_predicate ||
      deopt_reason == Deoptimization::Reason_profile_predicate) {
    _has_hoisted_check_parse_predicates = true;
  }
}

void CreateAssertionPredicatesVisitor::visit(const TemplateAssertionPredicate& template_assertion_predicate) {
  if (!_has_hoisted_check_parse_predicates) {
    // Only process if we are in the correct Predicate Block.
    return;
  }
  if (_clone_template) {
    TemplateAssertionPredicate cloned_template_assertion_predicate =
        clone_template_and_replace_init_input(template_assertion_predicate);
    initialize_from_template(template_assertion_predicate, cloned_template_assertion_predicate.tail());
    _current_predicate_chain_head = cloned_template_assertion_predicate.head();
  } else {
    InitializedAssertionPredicate initialized_assertion_predicate =
        initialize_from_template(template_assertion_predicate, _old_target_loop_entry);
    _current_predicate_chain_head = initialized_assertion_predicate.head();
  }
}

// Create an Initialized Assertion Predicate from the provided Template Assertion Predicate.
InitializedAssertionPredicate CreateAssertionPredicatesVisitor::initialize_from_template(
    const TemplateAssertionPredicate& template_assertion_predicate, Node* new_control) const {
  DEBUG_ONLY(template_assertion_predicate.verify();)
  IfNode* template_head = template_assertion_predicate.head();
  InitializedAssertionPredicateCreator initialized_assertion_predicate_creator(_phase);
  InitializedAssertionPredicate initialized_assertion_predicate =
      initialized_assertion_predicate_creator.create_from_template(template_head, new_control, _init, _stride);

  DEBUG_ONLY(initialized_assertion_predicate.verify();)
  template_assertion_predicate.rewire_loop_data_dependencies(initialized_assertion_predicate.tail(),
                                                             _node_in_loop_body, _phase);
  rewire_to_old_predicate_chain_head(initialized_assertion_predicate.tail());
  return initialized_assertion_predicate;
}

// Clone the provided Template Assertion Predicate and set '_init' as new input for the OpaqueLoopInitNode.
TemplateAssertionPredicate CreateAssertionPredicatesVisitor::clone_template_and_replace_init_input(
    const TemplateAssertionPredicate& template_assertion_predicate) const {
  TemplateAssertionPredicate new_template =
      template_assertion_predicate.clone_and_replace_opaque_input(_old_target_loop_entry, _init, _phase);
  return new_template;
}

// Rewire the newly created predicates to the old predicate chain head (i.e. '_current_predicate_chain_head') by
// rewiring the current control input of '_current_predicate_chain_head' from '_old_target_loop_entry' to
// 'initialized_assertion_predicate_success_proj'. This is required because we walk the predicate chain from the loop
// up and clone Template Assertion Predicates on the fly:
//
//          x
//          |                                               old target
//  Template Assertion                                      loop entry
//     Predicate 1            old target         clone           |    \
//          |                 loop entry         TAP 2           |     cloned Template Assertion
//  Template Assertion             |            ======>          |            Predicate 2
//     Predicate 2            target loop                        |
//          |                                               target loop #_current_predicate_chain_head
//     source loop
//
//
//               old target                                                        old target
//               loop entry                                                        loop entry
//                    |    \                                 rewire                     |
//                    |    cloned Template Assertion         to old         cloned Template Assertion #current_predicate
//   initialize       |           Predicate 2               predicate              Predicate 2         _chain_head (new)
//     TAP 2          |               |                     chain head                  |
//    ======>         |      Initialized Assertion           ======>           Initialized Assertion
//                    |          Predicate 2                                        Predicate 2
//                    |                                                                 |
//               target loop #_current_predicate_chain_head                        target loop
//
void CreateAssertionPredicatesVisitor::rewire_to_old_predicate_chain_head(
    Node* initialized_assertion_predicate_success_proj) const {
  if (_current_predicate_chain_head->is_Loop()) {
    assert(_current_predicate_chain_head->in(LoopNode::EntryControl) == _old_target_loop_entry, "must be old loop entry");
    _phase->replace_loop_entry(_current_predicate_chain_head->as_Loop(), initialized_assertion_predicate_success_proj);
  } else {
    assert(_current_predicate_chain_head->in(0) == _old_target_loop_entry, "must be old loop entry");
    _phase->replace_control(_current_predicate_chain_head, initialized_assertion_predicate_success_proj);
  }
}

TargetLoopPredicateChain::TargetLoopPredicateChain(LoopNode* loop_head, PhaseIdealLoop* phase)
    : DEBUG_ONLY(_old_target_loop_entry(loop_head->in(LoopNode::EntryControl)) COMMA)
      DEBUG_ONLY(_node_index_before_cloning(phase->C->unique()) COMMA)
      _current_predicate_chain_head(loop_head),
      _phase(phase) {}

// Inserts the provided newly cloned predicate to the head of the target loop predicate chain.
void TargetLoopPredicateChain::insert_predicate(const Predicate& predicate) {
  rewire_to_target_chain_head(predicate.tail()->as_IfTrue());
  _current_predicate_chain_head = predicate.head();
  assert(predicate.head()->_idx >= _node_index_before_cloning, "must be a newly cloned predicate");
  assert(predicate.tail()->_idx >= _node_index_before_cloning, "must be a newly cloned predicate");
  assert(_current_predicate_chain_head->in(0) == _old_target_loop_entry &&
         _old_target_loop_entry->unique_ctrl_out() == _current_predicate_chain_head , "must be connected now");
}

void TargetLoopPredicateChain::rewire_to_target_chain_head(IfTrueNode* template_assertion_predicate_success_proj) const {
  if (_current_predicate_chain_head->is_Loop()) {
    _phase->replace_loop_entry(_current_predicate_chain_head->as_Loop(), template_assertion_predicate_success_proj);
  } else {
    _phase->replace_control(_current_predicate_chain_head, template_assertion_predicate_success_proj);
  }
}

ClonePredicateToTargetLoop::ClonePredicateToTargetLoop(LoopNode* target_loop_head, const NodeInLoopBody& node_in_loop_body,
                                                       PhaseIdealLoop* phase)
    : _old_target_loop_entry(target_loop_head->in(LoopNode::EntryControl)),
      _target_loop_predicate_chain(target_loop_head, phase),
      _node_in_loop_body(node_in_loop_body),
      _phase(phase) {}


CloneUnswitchedLoopPredicatesVisitor::CloneUnswitchedLoopPredicatesVisitor(
    LoopNode* true_path_loop_head, LoopNode* false_path_loop_head,
    const NodeInOriginalLoopBody& node_in_true_path_loop_body, const NodeInClonedLoopBody& node_in_false_path_loop_body,
    PhaseIdealLoop* phase)
    : _clone_predicate_to_true_path_loop(true_path_loop_head, node_in_true_path_loop_body, phase),
      _clone_predicate_to_false_path_loop(false_path_loop_head, node_in_false_path_loop_body, phase),
      _phase(phase),
      _has_hoisted_check_parse_predicates(false) {}

// Keep track of whether we are in the correct Predicate Block where Template Assertion Predicates can be found.
// The PredicateIterator will always start at the loop entry and first visits the Loop Limit Check Predicate Block.
void CloneUnswitchedLoopPredicatesVisitor::visit(const ParsePredicate& parse_predicate) {
  Deoptimization::DeoptReason deopt_reason = parse_predicate.head()->deopt_reason();
  if (deopt_reason == Deoptimization::Reason_predicate ||
      deopt_reason == Deoptimization::Reason_profile_predicate) {
    _has_hoisted_check_parse_predicates = true;
  }

  _clone_predicate_to_true_path_loop.clone_parse_predicate(parse_predicate, false);
  _clone_predicate_to_false_path_loop.clone_parse_predicate(parse_predicate, true);
  parse_predicate.kill(_phase->igvn());
}

// Clone the Template Assertion Predicate, which is currently found before the newly added unswitched loop selector,
// to the true path and false path loop.
void CloneUnswitchedLoopPredicatesVisitor::visit(const TemplateAssertionPredicate& template_assertion_predicate) {
  if (!_has_hoisted_check_parse_predicates) {
    // Only process if we are in the correct Predicate Block.
    return;
  }

  _clone_predicate_to_true_path_loop.clone_template_assertion_predicate(template_assertion_predicate);
  _clone_predicate_to_false_path_loop.clone_template_assertion_predicate(template_assertion_predicate);
  template_assertion_predicate.kill(_phase);
}

// Update the Template Assertion Predicate by setting a new input for the OpaqueLoopStrideNode. Create a new
// Initialized Assertion Predicate from the updated Template Assertion Predicate.
void UpdateStrideForAssertionPredicates::visit(const TemplateAssertionPredicate& template_assertion_predicate) {
  if (!template_assertion_predicate.is_last_value()) {
    // Only Last Value Assertion Predicates have an OpaqueLoopStrideNode.
    return;
  }
  replace_opaque_stride_input(template_assertion_predicate);
  Node* template_tail_control_out = template_assertion_predicate.tail()->unique_ctrl_out();
  InitializedAssertionPredicate initialized_assertion_predicate =
      initialize_from_updated_template(template_assertion_predicate);
  connect_initialized_assertion_predicate(template_tail_control_out, initialized_assertion_predicate);
}

// Replace the input to OpaqueLoopStrideNode with 'new_stride' and leave the other nodes unchanged.
void UpdateStrideForAssertionPredicates::replace_opaque_stride_input(
    const TemplateAssertionPredicate& template_assertion_predicate) const {
  template_assertion_predicate.replace_opaque_stride_input(_new_stride, _phase->igvn());
}

InitializedAssertionPredicate UpdateStrideForAssertionPredicates::initialize_from_updated_template(
    const TemplateAssertionPredicate& template_assertion_predicate) const {
  return template_assertion_predicate.initialize(_phase);
}

// The newly created Initialized Assertion Predicate can safely be inserted because this visitor is already visiting
// the Template Assertion Predicate above this. So, we will not accidentally visit this again and kill it with the
// visit() method for Initialized Assertion Predicates.
void UpdateStrideForAssertionPredicates::connect_initialized_assertion_predicate(
    Node* new_control_out, const InitializedAssertionPredicate& initialized_assertion_predicate) const {
  Node* initialized_assertion_predicate_success_proj = initialized_assertion_predicate.tail();
  if (new_control_out->is_Loop()) {
    _phase->replace_loop_entry(new_control_out->as_Loop(), initialized_assertion_predicate_success_proj);
  } else {
    _phase->replace_control(new_control_out, initialized_assertion_predicate_success_proj);
  }
}<|MERGE_RESOLUTION|>--- conflicted
+++ resolved
@@ -120,11 +120,8 @@
   assert(RegularPredicate::may_be_predicate_if(success_proj), "must have been checked before");
   const Deoptimization::DeoptReason deopt_reason = uncommon_trap_reason(success_proj->as_IfProj());
   return (deopt_reason == Deoptimization::Reason_loop_limit_check ||
-<<<<<<< HEAD
           deopt_reason == Deoptimization::Reason_short_running_loop ||
-=======
           deopt_reason == Deoptimization::Reason_auto_vectorization_check ||
->>>>>>> 08872623
           deopt_reason == Deoptimization::Reason_predicate ||
           deopt_reason == Deoptimization::Reason_profile_predicate);
 }
