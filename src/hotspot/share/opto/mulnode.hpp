--- conflicted
+++ resolved
@@ -75,18 +75,16 @@
   // Supplied function to return the multiplicative opcode
   virtual int mul_opcode() const = 0;
 
-<<<<<<< HEAD
   virtual bool operates_on(BasicType bt, bool signed_int) const {
     assert(bt == T_INT || bt == T_LONG, "unsupported");
     return false;
   }
-=======
+
   // Supplied function to return the additive opcode
   virtual int max_opcode() const = 0;
 
   // Supplied function to return the multiplicative opcode
   virtual int min_opcode() const = 0;
->>>>>>> 00c88f79
 };
 
 //------------------------------MulINode---------------------------------------
