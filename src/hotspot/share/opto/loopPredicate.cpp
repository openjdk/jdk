--- conflicted
+++ resolved
@@ -370,7 +370,6 @@
       set_idom(iff, if_cont, dom_depth(iff));
     }
   }
-<<<<<<< HEAD
 
   // When called from beautify_loops() idom is not constructed yet.
   if (_idom != nullptr) {
@@ -379,10 +378,7 @@
     set_idom(rgn, nrdom, dom_depth(rgn));
   }
 
-  return if_cont->as_Proj();
-=======
   return if_cont->as_IfProj();
->>>>>>> b300e73a
 }
 
 // Update ctrl and control inputs of all data nodes starting from 'node' to 'new_ctrl' which have 'old_ctrl' as
