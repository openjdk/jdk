--- conflicted
+++ resolved
@@ -712,12 +712,8 @@
 // Returns true if the predicate of iff is in "scale*iv + offset u< load_range(ptr)" format
 // Note: this function is particularly designed for loop predication. We require load_range
 //       and offset to be loop invariant computed on the fly by "invar"
-<<<<<<< HEAD
 bool IdealLoopTree::is_range_check_if(IfNode *iff, PhaseIdealLoop *phase, BasicType bt, Node *iv, Node *&range,
                                       Node *&offset, jlong &scale) const {
-=======
-bool IdealLoopTree::is_range_check_if(IfNode *iff, PhaseIdealLoop *phase, Invariance& invar DEBUG_ONLY(COMMA ProjNode *predicate_proj)) const {
->>>>>>> ec199072
   if (!is_loop_exit(iff)) {
     return false;
   }
@@ -771,7 +767,7 @@
   return true;
 }
 
-bool IdealLoopTree::is_range_check_if(IfNode* iff, PhaseIdealLoop* phase, Invariance& invar) const {
+bool IdealLoopTree::is_range_check_if(IfNode *iff, PhaseIdealLoop *phase, Invariance& invar DEBUG_ONLY(COMMA ProjNode *predicate_proj)) const {
   Node* range = NULL;
   Node* offset = NULL;
   jlong scale = 0;
