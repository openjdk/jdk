--- conflicted
+++ resolved
@@ -267,80 +267,8 @@
       _igvn.replace_input_of(clone, 0, new_uncommon_proj);
       set_ctrl(clone, new_uncommon_proj);
     }
-<<<<<<< HEAD
-    predicate = predicate->in(0)->in(0);
-  }
-}
-
-// Clone an Assertion Predicate for an unswitched loop. OpaqueLoopInit and OpaqueLoopStride nodes are cloned and uncommon
-// traps are kept for the predicate (a Halt node is used later when creating pre/main/post loops and copying this cloned
-// predicate again).
-IfProjNode* PhaseIdealLoop::clone_assertion_predicate_for_unswitched_loops(Node* iff, IfProjNode* predicate,
-                                                                           Deoptimization::DeoptReason reason,
-                                                                           IfProjNode* output_proj) {
-  Node* bol = create_bool_from_template_assertion_predicate(iff, nullptr, nullptr, output_proj->in(0)->in(0));
-  IfProjNode* if_proj = create_new_if_for_predicate(output_proj, nullptr, reason, iff->Opcode(),
-                                               false, predicate->is_IfTrue());
-  _igvn.replace_input_of(if_proj->in(0), 1, bol);
-  _igvn.replace_input_of(output_proj->in(0), 0, if_proj);
-  set_idom(output_proj->in(0), if_proj, dom_depth(if_proj));
-  return if_proj;
-}
-
-// Clone Parse Predicates to cloned loops when unswitching a loop.
-void PhaseIdealLoop::clone_parse_and_assertion_predicates_to_unswitched_loop(IdealLoopTree* loop, Node_List& old_new,
-                                                                             IfProjNode*& iffast_pred, IfProjNode*& ifslow_pred) {
-  LoopNode* head = loop->_head->as_Loop();
-  Node* entry = head->skip_strip_mined()->in(LoopNode::EntryControl);
-
-  ParsePredicates parse_predicates(entry);
-  ParsePredicateSuccessProj* loop_predicate_proj = parse_predicates.loop_predicate_proj();
-  if (loop_predicate_proj != nullptr) {
-    // Clone Parse Predicate and Template Assertion Predicates of the Loop Predicate Block.
-    iffast_pred = clone_parse_predicate_to_unswitched_loop(loop_predicate_proj, iffast_pred,
-                                                           Deoptimization::Reason_predicate, false);
-    check_cloned_parse_predicate_for_unswitching(iffast_pred, true);
-
-    ifslow_pred = clone_parse_predicate_to_unswitched_loop(loop_predicate_proj, ifslow_pred,
-                                                           Deoptimization::Reason_predicate, true);
-    check_cloned_parse_predicate_for_unswitching(ifslow_pred, false);
-
-    clone_assertion_predicates_to_unswitched_loop(loop, old_new, Deoptimization::Reason_predicate, loop_predicate_proj,
-                                                  iffast_pred, ifslow_pred);
-  }
-
-  ParsePredicateSuccessProj* profiled_loop_predicate_proj = parse_predicates.profiled_loop_predicate_proj();
-  if (profiled_loop_predicate_proj != nullptr) {
-    // Clone Parse Predicate and Template Assertion Predicates of the Profiled Loop Predicate Block.
-    iffast_pred = clone_parse_predicate_to_unswitched_loop(profiled_loop_predicate_proj, iffast_pred,
-                                                           Deoptimization::Reason_profile_predicate, false);
-    check_cloned_parse_predicate_for_unswitching(iffast_pred, true);
-
-    ifslow_pred = clone_parse_predicate_to_unswitched_loop(profiled_loop_predicate_proj, ifslow_pred,
-                                                           Deoptimization::Reason_profile_predicate, true);
-    check_cloned_parse_predicate_for_unswitching(ifslow_pred, false);
-
-    clone_assertion_predicates_to_unswitched_loop(loop, old_new, Deoptimization::Reason_profile_predicate,
-                                                  profiled_loop_predicate_proj, iffast_pred, ifslow_pred);
-
-  }
-
-  ParsePredicateSuccessProj* loop_limit_check_predicate_proj = parse_predicates.loop_limit_check_predicate_proj();
-  if (loop_limit_check_predicate_proj != nullptr && !head->is_CountedLoop()) {
-    // Don't clone the Loop Limit Check Parse Predicate if we already have a counted loop (a Loop Limit Check Predicate
-    // is only created when converting a LoopNode to a CountedLoopNode).
-    iffast_pred = clone_parse_predicate_to_unswitched_loop(loop_limit_check_predicate_proj, iffast_pred,
-                                                           Deoptimization::Reason_loop_limit_check, false);
-    check_cloned_parse_predicate_for_unswitching(iffast_pred, true);
-
-    ifslow_pred = clone_parse_predicate_to_unswitched_loop(loop_limit_check_predicate_proj, ifslow_pred,
-                                                           Deoptimization::Reason_loop_limit_check, true);
-    check_cloned_parse_predicate_for_unswitching(ifslow_pred, false);
-  }
-=======
   };
   orig_to_clone.iterate_all(orig_clone_action);
->>>>>>> faf19abd
 }
 
 // Put all OpaqueTemplateAssertionPredicate nodes on a list, starting at 'predicate' and going up in the tree.
@@ -1065,13 +993,9 @@
     return false;
   }
   BoolNode* bol = test->as_Bool();
-<<<<<<< HEAD
-  if (invar.is_invariant(bol) && is_dominator(get_ctrl(bol), parse_predicate_proj)) {
-=======
   bool range_check_predicate = false;
   if (invar.is_invariant(bol)) {
     C->print_method(PHASE_BEFORE_LOOP_PREDICATION_IC, 4, iff);
->>>>>>> faf19abd
     // Invariant test
     IfProjNode* hoisted_check_predicate_proj = create_new_if_for_predicate(parse_predicate_proj, nullptr, deopt_reason,
                                                                            iff->Opcode());
@@ -1208,58 +1132,10 @@
   return true;
 }
 
-<<<<<<< HEAD
-// Each newly created Hoisted Predicate is accompanied by two Template Assertion Predicates. Later, we initialize them
-// by making a copy of them when splitting a loop into sub loops. The Assertion Predicates ensure that dead sub loops
-// are removed properly.
-IfProjNode* PhaseIdealLoop::add_template_assertion_predicate(IfNode* iff, IdealLoopTree* loop, IfProjNode* if_proj,
-                                                             IfProjNode* predicate_proj, IfProjNode* upper_bound_proj,
-                                                             int scale, Node* offset, Node* init, Node* limit, jint stride,
-                                                             Node* rng, bool& overflow, Deoptimization::DeoptReason reason) {
-  // First predicate for the initial value on first loop iteration
-  Node* opaque_init = new OpaqueLoopInitNode(C, init);
-  register_new_node(opaque_init, upper_bound_proj);
-  bool negate = (if_proj->_con != predicate_proj->_con);
-  BoolNode* bol = rc_predicate(loop, upper_bound_proj, scale, offset, opaque_init, limit, stride, rng,
-                               (stride > 0) != (scale > 0), overflow);
-  Node* opaque_bol = new Opaque4Node(C, bol, _igvn.intcon(1)); // This will go away once loop opts are over
-  C->add_template_assertion_predicate_opaq(opaque_bol);
-  register_new_node(opaque_bol, upper_bound_proj);
-  IfProjNode* new_proj = create_new_if_for_predicate(predicate_proj, nullptr, reason, overflow ? Op_If : iff->Opcode());
-  _igvn.replace_input_of(new_proj->in(0), 1, opaque_bol);
-  assert(opaque_init->outcnt() > 0, "should be used");
-
-  // Second predicate for init + (current stride - initial stride)
-  // This is identical to the previous predicate initially but as
-  // unrolling proceeds current stride is updated.
-  Node* init_stride = loop->_head->as_CountedLoop()->stride();
-  Node* opaque_stride = new OpaqueLoopStrideNode(C, init_stride);
-  register_new_node(opaque_stride, new_proj);
-  Node* max_value = new SubINode(opaque_stride, init_stride);
-  register_new_node(max_value, new_proj);
-  max_value = new AddINode(opaque_init, max_value);
-  register_new_node(max_value, new_proj);
-  // init + (current stride - initial stride) is within the loop so narrow its type by leveraging the type of the iv Phi
-  max_value = new CastIINode(new_proj, max_value, loop->_head->as_CountedLoop()->phi()->bottom_type());
-  register_new_node(max_value, new_proj);
-
-  bol = rc_predicate(loop, new_proj, scale, offset, max_value, limit, stride, rng, (stride > 0) != (scale > 0),
-                     overflow);
-  opaque_bol = new Opaque4Node(C, bol, _igvn.intcon(1));
-  C->add_template_assertion_predicate_opaq(opaque_bol);
-  register_new_node(opaque_bol, new_proj);
-  new_proj = create_new_if_for_predicate(predicate_proj, nullptr, reason, overflow ? Op_If : iff->Opcode());
-  _igvn.replace_input_of(new_proj->in(0), 1, opaque_bol);
-  assert(max_value->outcnt() > 0, "should be used");
-  assert(assertion_predicate_has_loop_opaque_node(new_proj->in(0)->as_If()), "unexpected");
-
-  return new_proj;
-=======
 void PhaseIdealLoop::eliminate_hoisted_range_check(IfTrueNode* hoisted_check_proj,
                                                    IfTrueNode* template_assertion_predicate_proj) {
   _igvn.replace_input_of(hoisted_check_proj->in(0), 1, _igvn.intcon(1));
   rewire_safe_outputs_to_dominator(hoisted_check_proj, template_assertion_predicate_proj, true);
->>>>>>> faf19abd
 }
 
 // Each newly created Hoisted Check Predicate is accompanied by two Template Assertion Predicates. Later, we initialize
