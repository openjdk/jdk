/*
 * Copyright (c) 1997, 2024, Oracle and/or its affiliates. All rights reserved.
 * DO NOT ALTER OR REMOVE COPYRIGHT NOTICES OR THIS FILE HEADER.
 *
 * This code is free software; you can redistribute it and/or modify it
 * under the terms of the GNU General Public License version 2 only, as
 * published by the Free Software Foundation.
 *
 * This code is distributed in the hope that it will be useful, but WITHOUT
 * ANY WARRANTY; without even the implied warranty of MERCHANTABILITY or
 * FITNESS FOR A PARTICULAR PURPOSE.  See the GNU General Public License
 * version 2 for more details (a copy is included in the LICENSE file that
 * accompanied this code).
 *
 * You should have received a copy of the GNU General Public License version
 * 2 along with this work; if not, write to the Free Software Foundation,
 * Inc., 51 Franklin St, Fifth Floor, Boston, MA 02110-1301 USA.
 *
 * Please contact Oracle, 500 Oracle Parkway, Redwood Shores, CA 94065 USA
 * or visit www.oracle.com if you need additional information or have any
 * questions.
 *
 */

#include "precompiled.hpp"
#include "asm/macroAssembler.hpp"
#include "asm/macroAssembler.inline.hpp"
#include "ci/ciReplay.hpp"
#include "classfile/javaClasses.hpp"
#include "code/exceptionHandlerTable.hpp"
#include "code/nmethod.hpp"
#include "compiler/compilationFailureInfo.hpp"
#include "compiler/compilationMemoryStatistic.hpp"
#include "compiler/compileBroker.hpp"
#include "compiler/compileLog.hpp"
#include "compiler/compilerOracle.hpp"
#include "compiler/compiler_globals.hpp"
#include "compiler/disassembler.hpp"
#include "compiler/oopMap.hpp"
#include "gc/shared/barrierSet.hpp"
#include "gc/shared/c2/barrierSetC2.hpp"
#include "jfr/jfrEvents.hpp"
#include "jvm_io.h"
#include "memory/allocation.hpp"
#include "memory/resourceArea.hpp"
#include "opto/addnode.hpp"
#include "opto/block.hpp"
#include "opto/c2compiler.hpp"
#include "opto/callGenerator.hpp"
#include "opto/callnode.hpp"
#include "opto/castnode.hpp"
#include "opto/cfgnode.hpp"
#include "opto/chaitin.hpp"
#include "opto/compile.hpp"
#include "opto/connode.hpp"
#include "opto/convertnode.hpp"
#include "opto/divnode.hpp"
#include "opto/escape.hpp"
#include "opto/idealGraphPrinter.hpp"
#include "opto/locknode.hpp"
#include "opto/loopnode.hpp"
#include "opto/machnode.hpp"
#include "opto/macro.hpp"
#include "opto/matcher.hpp"
#include "opto/mathexactnode.hpp"
#include "opto/memnode.hpp"
#include "opto/mulnode.hpp"
#include "opto/narrowptrnode.hpp"
#include "opto/node.hpp"
#include "opto/opcodes.hpp"
#include "opto/output.hpp"
#include "opto/parse.hpp"
#include "opto/phaseX.hpp"
#include "opto/rootnode.hpp"
#include "opto/runtime.hpp"
#include "opto/stringopts.hpp"
#include "opto/type.hpp"
#include "opto/vector.hpp"
#include "opto/vectornode.hpp"
#include "runtime/globals_extension.hpp"
#include "runtime/sharedRuntime.hpp"
#include "runtime/signature.hpp"
#include "runtime/stubRoutines.hpp"
#include "runtime/timer.hpp"
#include "utilities/align.hpp"
#include "utilities/copy.hpp"
#include "utilities/macros.hpp"
#include "utilities/resourceHash.hpp"

// -------------------- Compile::mach_constant_base_node -----------------------
// Constant table base node singleton.
MachConstantBaseNode* Compile::mach_constant_base_node() {
  if (_mach_constant_base_node == nullptr) {
    _mach_constant_base_node = new MachConstantBaseNode();
    _mach_constant_base_node->add_req(C->root());
  }
  return _mach_constant_base_node;
}


/// Support for intrinsics.

// Return the index at which m must be inserted (or already exists).
// The sort order is by the address of the ciMethod, with is_virtual as minor key.
class IntrinsicDescPair {
 private:
  ciMethod* _m;
  bool _is_virtual;
 public:
  IntrinsicDescPair(ciMethod* m, bool is_virtual) : _m(m), _is_virtual(is_virtual) {}
  static int compare(IntrinsicDescPair* const& key, CallGenerator* const& elt) {
    ciMethod* m= elt->method();
    ciMethod* key_m = key->_m;
    if (key_m < m)      return -1;
    else if (key_m > m) return 1;
    else {
      bool is_virtual = elt->is_virtual();
      bool key_virtual = key->_is_virtual;
      if (key_virtual < is_virtual)      return -1;
      else if (key_virtual > is_virtual) return 1;
      else                               return 0;
    }
  }
};
int Compile::intrinsic_insertion_index(ciMethod* m, bool is_virtual, bool& found) {
#ifdef ASSERT
  for (int i = 1; i < _intrinsics.length(); i++) {
    CallGenerator* cg1 = _intrinsics.at(i-1);
    CallGenerator* cg2 = _intrinsics.at(i);
    assert(cg1->method() != cg2->method()
           ? cg1->method()     < cg2->method()
           : cg1->is_virtual() < cg2->is_virtual(),
           "compiler intrinsics list must stay sorted");
  }
#endif
  IntrinsicDescPair pair(m, is_virtual);
  return _intrinsics.find_sorted<IntrinsicDescPair*, IntrinsicDescPair::compare>(&pair, found);
}

void Compile::register_intrinsic(CallGenerator* cg) {
  bool found = false;
  int index = intrinsic_insertion_index(cg->method(), cg->is_virtual(), found);
  assert(!found, "registering twice");
  _intrinsics.insert_before(index, cg);
  assert(find_intrinsic(cg->method(), cg->is_virtual()) == cg, "registration worked");
}

CallGenerator* Compile::find_intrinsic(ciMethod* m, bool is_virtual) {
  assert(m->is_loaded(), "don't try this on unloaded methods");
  if (_intrinsics.length() > 0) {
    bool found = false;
    int index = intrinsic_insertion_index(m, is_virtual, found);
     if (found) {
      return _intrinsics.at(index);
    }
  }
  // Lazily create intrinsics for intrinsic IDs well-known in the runtime.
  if (m->intrinsic_id() != vmIntrinsics::_none &&
      m->intrinsic_id() <= vmIntrinsics::LAST_COMPILER_INLINE) {
    CallGenerator* cg = make_vm_intrinsic(m, is_virtual);
    if (cg != nullptr) {
      // Save it for next time:
      register_intrinsic(cg);
      return cg;
    } else {
      gather_intrinsic_statistics(m->intrinsic_id(), is_virtual, _intrinsic_disabled);
    }
  }
  return nullptr;
}

// Compile::make_vm_intrinsic is defined in library_call.cpp.

#ifndef PRODUCT
// statistics gathering...

juint  Compile::_intrinsic_hist_count[vmIntrinsics::number_of_intrinsics()] = {0};
jubyte Compile::_intrinsic_hist_flags[vmIntrinsics::number_of_intrinsics()] = {0};

inline int as_int(vmIntrinsics::ID id) {
  return vmIntrinsics::as_int(id);
}

bool Compile::gather_intrinsic_statistics(vmIntrinsics::ID id, bool is_virtual, int flags) {
  assert(id > vmIntrinsics::_none && id < vmIntrinsics::ID_LIMIT, "oob");
  int oflags = _intrinsic_hist_flags[as_int(id)];
  assert(flags != 0, "what happened?");
  if (is_virtual) {
    flags |= _intrinsic_virtual;
  }
  bool changed = (flags != oflags);
  if ((flags & _intrinsic_worked) != 0) {
    juint count = (_intrinsic_hist_count[as_int(id)] += 1);
    if (count == 1) {
      changed = true;           // first time
    }
    // increment the overall count also:
    _intrinsic_hist_count[as_int(vmIntrinsics::_none)] += 1;
  }
  if (changed) {
    if (((oflags ^ flags) & _intrinsic_virtual) != 0) {
      // Something changed about the intrinsic's virtuality.
      if ((flags & _intrinsic_virtual) != 0) {
        // This is the first use of this intrinsic as a virtual call.
        if (oflags != 0) {
          // We already saw it as a non-virtual, so note both cases.
          flags |= _intrinsic_both;
        }
      } else if ((oflags & _intrinsic_both) == 0) {
        // This is the first use of this intrinsic as a non-virtual
        flags |= _intrinsic_both;
      }
    }
    _intrinsic_hist_flags[as_int(id)] = (jubyte) (oflags | flags);
  }
  // update the overall flags also:
  _intrinsic_hist_flags[as_int(vmIntrinsics::_none)] |= (jubyte) flags;
  return changed;
}

static char* format_flags(int flags, char* buf) {
  buf[0] = 0;
  if ((flags & Compile::_intrinsic_worked) != 0)    strcat(buf, ",worked");
  if ((flags & Compile::_intrinsic_failed) != 0)    strcat(buf, ",failed");
  if ((flags & Compile::_intrinsic_disabled) != 0)  strcat(buf, ",disabled");
  if ((flags & Compile::_intrinsic_virtual) != 0)   strcat(buf, ",virtual");
  if ((flags & Compile::_intrinsic_both) != 0)      strcat(buf, ",nonvirtual");
  if (buf[0] == 0)  strcat(buf, ",");
  assert(buf[0] == ',', "must be");
  return &buf[1];
}

void Compile::print_intrinsic_statistics() {
  char flagsbuf[100];
  ttyLocker ttyl;
  if (xtty != nullptr)  xtty->head("statistics type='intrinsic'");
  tty->print_cr("Compiler intrinsic usage:");
  juint total = _intrinsic_hist_count[as_int(vmIntrinsics::_none)];
  if (total == 0)  total = 1;  // avoid div0 in case of no successes
  #define PRINT_STAT_LINE(name, c, f) \
    tty->print_cr("  %4d (%4.1f%%) %s (%s)", (int)(c), ((c) * 100.0) / total, name, f);
  for (auto id : EnumRange<vmIntrinsicID>{}) {
    int   flags = _intrinsic_hist_flags[as_int(id)];
    juint count = _intrinsic_hist_count[as_int(id)];
    if ((flags | count) != 0) {
      PRINT_STAT_LINE(vmIntrinsics::name_at(id), count, format_flags(flags, flagsbuf));
    }
  }
  PRINT_STAT_LINE("total", total, format_flags(_intrinsic_hist_flags[as_int(vmIntrinsics::_none)], flagsbuf));
  if (xtty != nullptr)  xtty->tail("statistics");
}

void Compile::print_statistics() {
  { ttyLocker ttyl;
    if (xtty != nullptr)  xtty->head("statistics type='opto'");
    Parse::print_statistics();
    PhaseStringOpts::print_statistics();
    PhaseCCP::print_statistics();
    PhaseRegAlloc::print_statistics();
    PhaseOutput::print_statistics();
    PhasePeephole::print_statistics();
    PhaseIdealLoop::print_statistics();
    ConnectionGraph::print_statistics();
    PhaseMacroExpand::print_statistics();
    if (xtty != nullptr)  xtty->tail("statistics");
  }
  if (_intrinsic_hist_flags[as_int(vmIntrinsics::_none)] != 0) {
    // put this under its own <statistics> element.
    print_intrinsic_statistics();
  }
}
#endif //PRODUCT

void Compile::gvn_replace_by(Node* n, Node* nn) {
  for (DUIterator_Last imin, i = n->last_outs(imin); i >= imin; ) {
    Node* use = n->last_out(i);
    bool is_in_table = initial_gvn()->hash_delete(use);
    uint uses_found = 0;
    for (uint j = 0; j < use->len(); j++) {
      if (use->in(j) == n) {
        if (j < use->req())
          use->set_req(j, nn);
        else
          use->set_prec(j, nn);
        uses_found++;
      }
    }
    if (is_in_table) {
      // reinsert into table
      initial_gvn()->hash_find_insert(use);
    }
    record_for_igvn(use);
    PhaseIterGVN::add_users_of_use_to_worklist(nn, use, *_igvn_worklist);
    i -= uses_found;    // we deleted 1 or more copies of this edge
  }
}


// Identify all nodes that are reachable from below, useful.
// Use breadth-first pass that records state in a Unique_Node_List,
// recursive traversal is slower.
void Compile::identify_useful_nodes(Unique_Node_List &useful) {
  int estimated_worklist_size = live_nodes();
  useful.map( estimated_worklist_size, nullptr );  // preallocate space

  // Initialize worklist
  if (root() != nullptr)  { useful.push(root()); }
  // If 'top' is cached, declare it useful to preserve cached node
  if (cached_top_node())  { useful.push(cached_top_node()); }

  // Push all useful nodes onto the list, breadthfirst
  for( uint next = 0; next < useful.size(); ++next ) {
    assert( next < unique(), "Unique useful nodes < total nodes");
    Node *n  = useful.at(next);
    uint max = n->len();
    for( uint i = 0; i < max; ++i ) {
      Node *m = n->in(i);
      if (not_a_node(m))  continue;
      useful.push(m);
    }
  }
}

// Update dead_node_list with any missing dead nodes using useful
// list. Consider all non-useful nodes to be useless i.e., dead nodes.
void Compile::update_dead_node_list(Unique_Node_List &useful) {
  uint max_idx = unique();
  VectorSet& useful_node_set = useful.member_set();

  for (uint node_idx = 0; node_idx < max_idx; node_idx++) {
    // If node with index node_idx is not in useful set,
    // mark it as dead in dead node list.
    if (!useful_node_set.test(node_idx)) {
      record_dead_node(node_idx);
    }
  }
}

void Compile::remove_useless_late_inlines(GrowableArray<CallGenerator*>* inlines, Unique_Node_List &useful) {
  int shift = 0;
  for (int i = 0; i < inlines->length(); i++) {
    CallGenerator* cg = inlines->at(i);
    if (useful.member(cg->call_node())) {
      if (shift > 0) {
        inlines->at_put(i - shift, cg);
      }
    } else {
      shift++; // skip over the dead element
    }
  }
  if (shift > 0) {
    inlines->trunc_to(inlines->length() - shift); // remove last elements from compacted array
  }
}

void Compile::remove_useless_late_inlines(GrowableArray<CallGenerator*>* inlines, Node* dead) {
  assert(dead != nullptr && dead->is_Call(), "sanity");
  int found = 0;
  for (int i = 0; i < inlines->length(); i++) {
    if (inlines->at(i)->call_node() == dead) {
      inlines->remove_at(i);
      found++;
      NOT_DEBUG( break; ) // elements are unique, so exit early
    }
  }
  assert(found <= 1, "not unique");
}

template<typename N, ENABLE_IF_SDEFN(std::is_base_of<Node, N>::value)>
void Compile::remove_useless_nodes(GrowableArray<N*>& node_list, Unique_Node_List& useful) {
  for (int i = node_list.length() - 1; i >= 0; i--) {
    N* node = node_list.at(i);
    if (!useful.member(node)) {
      node_list.delete_at(i); // replaces i-th with last element which is known to be useful (already processed)
    }
  }
}

void Compile::remove_useless_node(Node* dead) {
  remove_modified_node(dead);

  // Constant node that has no out-edges and has only one in-edge from
  // root is usually dead. However, sometimes reshaping walk makes
  // it reachable by adding use edges. So, we will NOT count Con nodes
  // as dead to be conservative about the dead node count at any
  // given time.
  if (!dead->is_Con()) {
    record_dead_node(dead->_idx);
  }
  if (dead->is_macro()) {
    remove_macro_node(dead);
  }
  if (dead->is_expensive()) {
    remove_expensive_node(dead);
  }
  if (dead->Opcode() == Op_Opaque4) {
    remove_template_assertion_predicate_opaq(dead);
  }
  if (dead->is_ParsePredicate()) {
    remove_parse_predicate(dead->as_ParsePredicate());
  }
  if (dead->for_post_loop_opts_igvn()) {
    remove_from_post_loop_opts_igvn(dead);
  }
  if (dead->is_Call()) {
    remove_useless_late_inlines(                &_late_inlines, dead);
    remove_useless_late_inlines(         &_string_late_inlines, dead);
    remove_useless_late_inlines(         &_boxing_late_inlines, dead);
    remove_useless_late_inlines(&_vector_reboxing_late_inlines, dead);

    if (dead->is_CallStaticJava()) {
      remove_unstable_if_trap(dead->as_CallStaticJava(), false);
    }
  }
  BarrierSetC2* bs = BarrierSet::barrier_set()->barrier_set_c2();
  bs->unregister_potential_barrier_node(dead);
}

// Disconnect all useless nodes by disconnecting those at the boundary.
void Compile::disconnect_useless_nodes(Unique_Node_List& useful, Unique_Node_List& worklist) {
  uint next = 0;
  while (next < useful.size()) {
    Node *n = useful.at(next++);
    if (n->is_SafePoint()) {
      // We're done with a parsing phase. Replaced nodes are not valid
      // beyond that point.
      n->as_SafePoint()->delete_replaced_nodes();
    }
    // Use raw traversal of out edges since this code removes out edges
    int max = n->outcnt();
    for (int j = 0; j < max; ++j) {
      Node* child = n->raw_out(j);
      if (!useful.member(child)) {
        assert(!child->is_top() || child != top(),
               "If top is cached in Compile object it is in useful list");
        // Only need to remove this out-edge to the useless node
        n->raw_del_out(j);
        --j;
        --max;
      }
    }
    if (n->outcnt() == 1 && n->has_special_unique_user()) {
      assert(useful.member(n->unique_out()), "do not push a useless node");
      worklist.push(n->unique_out());
    }
  }

  remove_useless_nodes(_macro_nodes,        useful); // remove useless macro nodes
  remove_useless_nodes(_parse_predicates,   useful); // remove useless Parse Predicate nodes
  remove_useless_nodes(_template_assertion_predicate_opaqs, useful); // remove useless Assertion Predicate opaque nodes
  remove_useless_nodes(_expensive_nodes,    useful); // remove useless expensive nodes
  remove_useless_nodes(_for_post_loop_igvn, useful); // remove useless node recorded for post loop opts IGVN pass
  remove_useless_unstable_if_traps(useful);          // remove useless unstable_if traps
  remove_useless_coarsened_locks(useful);            // remove useless coarsened locks nodes
#ifdef ASSERT
  if (_modified_nodes != nullptr) {
    _modified_nodes->remove_useless_nodes(useful.member_set());
  }
#endif

  BarrierSetC2* bs = BarrierSet::barrier_set()->barrier_set_c2();
  bs->eliminate_useless_gc_barriers(useful, this);
  // clean up the late inline lists
  remove_useless_late_inlines(                &_late_inlines, useful);
  remove_useless_late_inlines(         &_string_late_inlines, useful);
  remove_useless_late_inlines(         &_boxing_late_inlines, useful);
  remove_useless_late_inlines(&_vector_reboxing_late_inlines, useful);
  debug_only(verify_graph_edges(true/*check for no_dead_code*/);)
}

// ============================================================================
//------------------------------CompileWrapper---------------------------------
class CompileWrapper : public StackObj {
  Compile *const _compile;
 public:
  CompileWrapper(Compile* compile);

  ~CompileWrapper();
};

CompileWrapper::CompileWrapper(Compile* compile) : _compile(compile) {
  // the Compile* pointer is stored in the current ciEnv:
  ciEnv* env = compile->env();
  assert(env == ciEnv::current(), "must already be a ciEnv active");
  assert(env->compiler_data() == nullptr, "compile already active?");
  env->set_compiler_data(compile);
  assert(compile == Compile::current(), "sanity");

  compile->set_type_dict(nullptr);
  compile->set_clone_map(new Dict(cmpkey, hashkey, _compile->comp_arena()));
  compile->clone_map().set_clone_idx(0);
  compile->set_type_last_size(0);
  compile->set_last_tf(nullptr, nullptr);
  compile->set_indexSet_arena(nullptr);
  compile->set_indexSet_free_block_list(nullptr);
  compile->init_type_arena();
  Type::Initialize(compile);
  _compile->begin_method();
  _compile->clone_map().set_debug(_compile->has_method() && _compile->directive()->CloneMapDebugOption);
}
CompileWrapper::~CompileWrapper() {
  // simulate crash during compilation
  assert(CICrashAt < 0 || _compile->compile_id() != CICrashAt, "just as planned");

  _compile->end_method();
  _compile->env()->set_compiler_data(nullptr);
}


//----------------------------print_compile_messages---------------------------
void Compile::print_compile_messages() {
#ifndef PRODUCT
  // Check if recompiling
  if (!subsume_loads() && PrintOpto) {
    // Recompiling without allowing machine instructions to subsume loads
    tty->print_cr("*********************************************************");
    tty->print_cr("** Bailout: Recompile without subsuming loads          **");
    tty->print_cr("*********************************************************");
  }
  if ((do_escape_analysis() != DoEscapeAnalysis) && PrintOpto) {
    // Recompiling without escape analysis
    tty->print_cr("*********************************************************");
    tty->print_cr("** Bailout: Recompile without escape analysis          **");
    tty->print_cr("*********************************************************");
  }
  if (do_iterative_escape_analysis() != DoEscapeAnalysis && PrintOpto) {
    // Recompiling without iterative escape analysis
    tty->print_cr("*********************************************************");
    tty->print_cr("** Bailout: Recompile without iterative escape analysis**");
    tty->print_cr("*********************************************************");
  }
  if (do_reduce_allocation_merges() != ReduceAllocationMerges && PrintOpto) {
    // Recompiling without reducing allocation merges
    tty->print_cr("*********************************************************");
    tty->print_cr("** Bailout: Recompile without reduce allocation merges **");
    tty->print_cr("*********************************************************");
  }
  if ((eliminate_boxing() != EliminateAutoBox) && PrintOpto) {
    // Recompiling without boxing elimination
    tty->print_cr("*********************************************************");
    tty->print_cr("** Bailout: Recompile without boxing elimination       **");
    tty->print_cr("*********************************************************");
  }
  if ((do_locks_coarsening() != EliminateLocks) && PrintOpto) {
    // Recompiling without locks coarsening
    tty->print_cr("*********************************************************");
    tty->print_cr("** Bailout: Recompile without locks coarsening         **");
    tty->print_cr("*********************************************************");
  }
  if (env()->break_at_compile()) {
    // Open the debugger when compiling this method.
    tty->print("### Breaking when compiling: ");
    method()->print_short_name();
    tty->cr();
    BREAKPOINT;
  }

  if( PrintOpto ) {
    if (is_osr_compilation()) {
      tty->print("[OSR]%3d", _compile_id);
    } else {
      tty->print("%3d", _compile_id);
    }
  }
#endif
}

#ifndef PRODUCT
void Compile::print_ideal_ir(const char* phase_name) {
  // keep the following output all in one block
  // This output goes directly to the tty, not the compiler log.
  // To enable tools to match it up with the compilation activity,
  // be sure to tag this tty output with the compile ID.

  // Node dumping can cause a safepoint, which can break the tty lock.
  // Buffer all node dumps, so that all safepoints happen before we lock.
  ResourceMark rm;
  stringStream ss;

  if (_output == nullptr) {
    ss.print_cr("AFTER: %s", phase_name);
    // Print out all nodes in ascending order of index.
    root()->dump_bfs(MaxNodeLimit, nullptr, "+S$", &ss);
  } else {
    // Dump the node blockwise if we have a scheduling
    _output->print_scheduling(&ss);
  }

  // Check that the lock is not broken by a safepoint.
  NoSafepointVerifier nsv;
  ttyLocker ttyl;
  if (xtty != nullptr) {
    xtty->head("ideal compile_id='%d'%s compile_phase='%s'",
               compile_id(),
               is_osr_compilation() ? " compile_kind='osr'" : "",
               phase_name);
  }

  tty->print("%s", ss.as_string());

  if (xtty != nullptr) {
    xtty->tail("ideal");
  }
}
#endif

// ============================================================================
//------------------------------Compile standard-------------------------------

// Compile a method.  entry_bci is -1 for normal compilations and indicates
// the continuation bci for on stack replacement.


Compile::Compile( ciEnv* ci_env, ciMethod* target, int osr_bci,
                  Options options, DirectiveSet* directive)
                : Phase(Compiler),
                  _compile_id(ci_env->compile_id()),
                  _options(options),
                  _method(target),
                  _entry_bci(osr_bci),
                  _ilt(nullptr),
                  _stub_function(nullptr),
                  _stub_name(nullptr),
                  _stub_entry_point(nullptr),
                  _max_node_limit(MaxNodeLimit),
                  _post_loop_opts_phase(false),
                  _allow_macro_nodes(true),
                  _inlining_progress(false),
                  _inlining_incrementally(false),
                  _do_cleanup(false),
                  _has_reserved_stack_access(target->has_reserved_stack_access()),
#ifndef PRODUCT
                  _igv_idx(0),
                  _trace_opto_output(directive->TraceOptoOutputOption),
#endif
                  _has_method_handle_invokes(false),
                  _clinit_barrier_on_entry(false),
                  _stress_seed(0),
                  DEBUG_ONLY(_stress_seed_is_initialized(false) COMMA)
                  _comp_arena(mtCompiler),
                  _barrier_set_state(BarrierSet::barrier_set()->barrier_set_c2()->create_barrier_state(comp_arena())),
                  _env(ci_env),
                  _directive(directive),
                  _log(ci_env->log()),
                  _first_failure_details(nullptr),
                  _intrinsics        (comp_arena(), 0, 0, nullptr),
                  _macro_nodes       (comp_arena(), 8, 0, nullptr),
                  _parse_predicates  (comp_arena(), 8, 0, nullptr),
                  _template_assertion_predicate_opaqs (comp_arena(), 8, 0, nullptr),
                  _expensive_nodes   (comp_arena(), 8, 0, nullptr),
                  _for_post_loop_igvn(comp_arena(), 8, 0, nullptr),
                  _unstable_if_traps (comp_arena(), 8, 0, nullptr),
                  _coarsened_locks   (comp_arena(), 8, 0, nullptr),
                  _congraph(nullptr),
                  NOT_PRODUCT(_igv_printer(nullptr) COMMA)
                  _unique(0),
                  _dead_node_count(0),
                  _dead_node_list(comp_arena()),
                  _node_arena_one(mtCompiler, Arena::Tag::tag_node),
                  _node_arena_two(mtCompiler, Arena::Tag::tag_node),
                  _node_arena(&_node_arena_one),
                  _mach_constant_base_node(nullptr),
                  _Compile_types(mtCompiler),
                  _initial_gvn(nullptr),
                  _igvn_worklist(nullptr),
                  _types(nullptr),
                  _node_hash(nullptr),
                  _late_inlines(comp_arena(), 2, 0, nullptr),
                  _string_late_inlines(comp_arena(), 2, 0, nullptr),
                  _boxing_late_inlines(comp_arena(), 2, 0, nullptr),
                  _vector_reboxing_late_inlines(comp_arena(), 2, 0, nullptr),
                  _late_inlines_pos(0),
                  _number_of_mh_late_inlines(0),
                  _oom(false),
                  _print_inlining_stream(new (mtCompiler) stringStream()),
                  _print_inlining_list(nullptr),
                  _print_inlining_idx(0),
                  _print_inlining_output(nullptr),
                  _replay_inline_data(nullptr),
                  _java_calls(0),
                  _inner_loops(0),
                  _interpreter_frame_size(0),
                  _output(nullptr)
#ifndef PRODUCT
                  , _in_dump_cnt(0)
#endif
{
  C = this;
  CompileWrapper cw(this);

  TraceTime t1("Total compilation time", &_t_totalCompilation, CITime, CITimeVerbose);
  TraceTime t2(nullptr, &_t_methodCompilation, CITime, false);

#if defined(SUPPORT_ASSEMBLY) || defined(SUPPORT_ABSTRACT_ASSEMBLY)
  bool print_opto_assembly = directive->PrintOptoAssemblyOption;
  // We can always print a disassembly, either abstract (hex dump) or
  // with the help of a suitable hsdis library. Thus, we should not
  // couple print_assembly and print_opto_assembly controls.
  // But: always print opto and regular assembly on compile command 'print'.
  bool print_assembly = directive->PrintAssemblyOption;
  set_print_assembly(print_opto_assembly || print_assembly);
#else
  set_print_assembly(false); // must initialize.
#endif

#ifndef PRODUCT
  set_parsed_irreducible_loop(false);
#endif

  if (directive->ReplayInlineOption) {
    _replay_inline_data = ciReplay::load_inline_data(method(), entry_bci(), ci_env->comp_level());
  }
  set_print_inlining(directive->PrintInliningOption || PrintOptoInlining);
  set_print_intrinsics(directive->PrintIntrinsicsOption);
  set_has_irreducible_loop(true); // conservative until build_loop_tree() reset it

  if (ProfileTraps) {
    // Make sure the method being compiled gets its own MDO,
    // so we can at least track the decompile_count().
    method()->ensure_method_data();
  }

  if (StressLCM || StressGCM || StressIGVN || StressCCP ||
      StressIncrementalInlining || StressMacroExpansion || StressUnstableIfTraps) {
    initialize_stress_seed(directive);
  }

  Init(/*do_aliasing=*/ true);

  print_compile_messages();

  _ilt = InlineTree::build_inline_tree_root();

  // Even if NO memory addresses are used, MergeMem nodes must have at least 1 slice
  assert(num_alias_types() >= AliasIdxRaw, "");

#define MINIMUM_NODE_HASH  1023

  // GVN that will be run immediately on new nodes
  uint estimated_size = method()->code_size()*4+64;
  estimated_size = (estimated_size < MINIMUM_NODE_HASH ? MINIMUM_NODE_HASH : estimated_size);
  _igvn_worklist = new (comp_arena()) Unique_Node_List(comp_arena());
  _types = new (comp_arena()) Type_Array(comp_arena());
  _node_hash = new (comp_arena()) NodeHash(comp_arena(), estimated_size);
  PhaseGVN gvn;
  set_initial_gvn(&gvn);

  print_inlining_init();
  { // Scope for timing the parser
    TracePhase tp("parse", &timers[_t_parser]);

    // Put top into the hash table ASAP.
    initial_gvn()->transform(top());

    // Set up tf(), start(), and find a CallGenerator.
    CallGenerator* cg = nullptr;
    if (is_osr_compilation()) {
      const TypeTuple *domain = StartOSRNode::osr_domain();
      const TypeTuple *range = TypeTuple::make_range(method()->signature());
      init_tf(TypeFunc::make(domain, range));
      StartNode* s = new StartOSRNode(root(), domain);
      initial_gvn()->set_type_bottom(s);
      verify_start(s);
      cg = CallGenerator::for_osr(method(), entry_bci());
    } else {
      // Normal case.
      init_tf(TypeFunc::make(method()));
      StartNode* s = new StartNode(root(), tf()->domain());
      initial_gvn()->set_type_bottom(s);
      verify_start(s);
      if (method()->intrinsic_id() == vmIntrinsics::_Reference_get) {
        // With java.lang.ref.reference.get() we must go through the
        // intrinsic - even when get() is the root
        // method of the compile - so that, if necessary, the value in
        // the referent field of the reference object gets recorded by
        // the pre-barrier code.
        cg = find_intrinsic(method(), false);
      }
      if (cg == nullptr) {
        float past_uses = method()->interpreter_invocation_count();
        float expected_uses = past_uses;
        cg = CallGenerator::for_inline(method(), expected_uses);
      }
    }
    if (failing())  return;
    if (cg == nullptr) {
      const char* reason = InlineTree::check_can_parse(method());
      assert(reason != nullptr, "expect reason for parse failure");
      stringStream ss;
      ss.print("cannot parse method: %s", reason);
      record_method_not_compilable(ss.as_string());
      return;
    }

    gvn.set_type(root(), root()->bottom_type());

    JVMState* jvms = build_start_state(start(), tf());
    if ((jvms = cg->generate(jvms)) == nullptr) {
      assert(failure_reason() != nullptr, "expect reason for parse failure");
      stringStream ss;
      ss.print("method parse failed: %s", failure_reason());
      record_method_not_compilable(ss.as_string() DEBUG_ONLY(COMMA true));
      return;
    }
    GraphKit kit(jvms);

    if (!kit.stopped()) {
      // Accept return values, and transfer control we know not where.
      // This is done by a special, unique ReturnNode bound to root.
      return_values(kit.jvms());
    }

    if (kit.has_exceptions()) {
      // Any exceptions that escape from this call must be rethrown
      // to whatever caller is dynamically above us on the stack.
      // This is done by a special, unique RethrowNode bound to root.
      rethrow_exceptions(kit.transfer_exceptions_into_jvms());
    }

    assert(IncrementalInline || (_late_inlines.length() == 0 && !has_mh_late_inlines()), "incremental inlining is off");

    if (_late_inlines.length() == 0 && !has_mh_late_inlines() && !failing() && has_stringbuilder()) {
      inline_string_calls(true);
    }

    if (failing())  return;

    // Remove clutter produced by parsing.
    if (!failing()) {
      ResourceMark rm;
      PhaseRemoveUseless pru(initial_gvn(), *igvn_worklist());
    }
  }

  // Note:  Large methods are capped off in do_one_bytecode().
  if (failing())  return;

  // After parsing, node notes are no longer automagic.
  // They must be propagated by register_new_node_with_optimizer(),
  // clone(), or the like.
  set_default_node_notes(nullptr);

#ifndef PRODUCT
  if (should_print_igv(1)) {
    _igv_printer->print_inlining();
  }
#endif

  if (failing())  return;
  NOT_PRODUCT( verify_graph_edges(); )

<<<<<<< HEAD
  if (StressLCM || StressGCM || StressIGVN || StressCCP ||
      StressIncrementalInlining || StressMacroExpansion || StressBailout) {
    initialize_stress_seed(directive);
  }

=======
>>>>>>> 9176f681
  // Now optimize
  Optimize();
  if (failing())  return;
  NOT_PRODUCT( verify_graph_edges(); )

#ifndef PRODUCT
  if (should_print_ideal()) {
    print_ideal_ir("print_ideal");
  }
#endif

#ifdef ASSERT
  BarrierSetC2* bs = BarrierSet::barrier_set()->barrier_set_c2();
  bs->verify_gc_barriers(this, BarrierSetC2::BeforeCodeGen);
#endif

  // Dump compilation data to replay it.
  if (directive->DumpReplayOption) {
    env()->dump_replay_data(_compile_id);
  }
  if (directive->DumpInlineOption && (ilt() != nullptr)) {
    env()->dump_inline_data(_compile_id);
  }

  // Now that we know the size of all the monitors we can add a fixed slot
  // for the original deopt pc.
  int next_slot = fixed_slots() + (sizeof(address) / VMRegImpl::stack_slot_size);
  set_fixed_slots(next_slot);

  // Compute when to use implicit null checks. Used by matching trap based
  // nodes and NullCheck optimization.
  set_allowed_deopt_reasons();

  // Now generate code
  Code_Gen();
}

//------------------------------Compile----------------------------------------
// Compile a runtime stub
Compile::Compile( ciEnv* ci_env,
                  TypeFunc_generator generator,
                  address stub_function,
                  const char *stub_name,
                  int is_fancy_jump,
                  bool pass_tls,
                  bool return_pc,
                  DirectiveSet* directive)
  : Phase(Compiler),
    _compile_id(0),
    _options(Options::for_runtime_stub()),
    _method(nullptr),
    _entry_bci(InvocationEntryBci),
    _stub_function(stub_function),
    _stub_name(stub_name),
    _stub_entry_point(nullptr),
    _max_node_limit(MaxNodeLimit),
    _post_loop_opts_phase(false),
    _allow_macro_nodes(true),
    _inlining_progress(false),
    _inlining_incrementally(false),
    _has_reserved_stack_access(false),
#ifndef PRODUCT
    _igv_idx(0),
    _trace_opto_output(directive->TraceOptoOutputOption),
#endif
    _has_method_handle_invokes(false),
    _clinit_barrier_on_entry(false),
    _stress_seed(0),
    DEBUG_ONLY(_stress_seed_is_initialized(false) COMMA)
    _comp_arena(mtCompiler),
    _barrier_set_state(BarrierSet::barrier_set()->barrier_set_c2()->create_barrier_state(comp_arena())),
    _env(ci_env),
    _directive(directive),
    _log(ci_env->log()),
    _first_failure_details(nullptr),
    _for_post_loop_igvn(comp_arena(), 8, 0, nullptr),
    _congraph(nullptr),
    NOT_PRODUCT(_igv_printer(nullptr) COMMA)
    _unique(0),
    _dead_node_count(0),
    _dead_node_list(comp_arena()),
    _node_arena_one(mtCompiler),
    _node_arena_two(mtCompiler),
    _node_arena(&_node_arena_one),
    _mach_constant_base_node(nullptr),
    _Compile_types(mtCompiler),
    _initial_gvn(nullptr),
    _igvn_worklist(nullptr),
    _types(nullptr),
    _node_hash(nullptr),
    _number_of_mh_late_inlines(0),
    _oom(false),
    _print_inlining_stream(new (mtCompiler) stringStream()),
    _print_inlining_list(nullptr),
    _print_inlining_idx(0),
    _print_inlining_output(nullptr),
    _replay_inline_data(nullptr),
    _java_calls(0),
    _inner_loops(0),
    _interpreter_frame_size(0),
    _output(nullptr),
#ifndef PRODUCT
    _in_dump_cnt(0),
#endif
    _allowed_reasons(0) {
  C = this;

  TraceTime t1(nullptr, &_t_totalCompilation, CITime, false);
  TraceTime t2(nullptr, &_t_stubCompilation, CITime, false);

#ifndef PRODUCT
  set_print_assembly(PrintFrameConverterAssembly);
  set_parsed_irreducible_loop(false);
#else
  set_print_assembly(false); // Must initialize.
#endif
  set_has_irreducible_loop(false); // no loops

  CompileWrapper cw(this);
  Init(/*do_aliasing=*/ false);
  init_tf((*generator)());

  _igvn_worklist = new (comp_arena()) Unique_Node_List(comp_arena());
  _types = new (comp_arena()) Type_Array(comp_arena());
  _node_hash = new (comp_arena()) NodeHash(comp_arena(), 255);

  if (StressLCM || StressGCM || StressBailout) {
    initialize_stress_seed(directive);
  }

  {
    PhaseGVN gvn;
    set_initial_gvn(&gvn);    // not significant, but GraphKit guys use it pervasively
    gvn.transform(top());

    GraphKit kit;
    kit.gen_stub(stub_function, stub_name, is_fancy_jump, pass_tls, return_pc);
  }

  NOT_PRODUCT( verify_graph_edges(); )

  Code_Gen();
}

Compile::~Compile() {
  delete _print_inlining_stream;
  delete _first_failure_details;
};

//------------------------------Init-------------------------------------------
// Prepare for a single compilation
void Compile::Init(bool aliasing) {
  _do_aliasing = aliasing;
  _unique  = 0;
  _regalloc = nullptr;

  _tf      = nullptr;  // filled in later
  _top     = nullptr;  // cached later
  _matcher = nullptr;  // filled in later
  _cfg     = nullptr;  // filled in later

  IA32_ONLY( set_24_bit_selection_and_mode(true, false); )

  _node_note_array = nullptr;
  _default_node_notes = nullptr;
  DEBUG_ONLY( _modified_nodes = nullptr; ) // Used in Optimize()

  _immutable_memory = nullptr; // filled in at first inquiry

#ifdef ASSERT
  _phase_optimize_finished = false;
  _phase_verify_ideal_loop = false;
  _exception_backedge = false;
  _type_verify = nullptr;
#endif

  // Globally visible Nodes
  // First set TOP to null to give safe behavior during creation of RootNode
  set_cached_top_node(nullptr);
  set_root(new RootNode());
  // Now that you have a Root to point to, create the real TOP
  set_cached_top_node( new ConNode(Type::TOP) );
  set_recent_alloc(nullptr, nullptr);

  // Create Debug Information Recorder to record scopes, oopmaps, etc.
  env()->set_oop_recorder(new OopRecorder(env()->arena()));
  env()->set_debug_info(new DebugInformationRecorder(env()->oop_recorder()));
  env()->set_dependencies(new Dependencies(env()));

  _fixed_slots = 0;
  set_has_split_ifs(false);
  set_has_loops(false); // first approximation
  set_has_stringbuilder(false);
  set_has_boxed_value(false);
  _trap_can_recompile = false;  // no traps emitted yet
  _major_progress = true; // start out assuming good things will happen
  set_has_unsafe_access(false);
  set_max_vector_size(0);
  set_clear_upper_avx(false);  //false as default for clear upper bits of ymm registers
  Copy::zero_to_bytes(_trap_hist, sizeof(_trap_hist));
  set_decompile_count(0);

#ifndef PRODUCT
  Copy::zero_to_bytes(_igv_phase_iter, sizeof(_igv_phase_iter));
#endif

  set_do_freq_based_layout(_directive->BlockLayoutByFrequencyOption);
  _loop_opts_cnt = LoopOptsCount;
  set_do_inlining(Inline);
  set_max_inline_size(MaxInlineSize);
  set_freq_inline_size(FreqInlineSize);
  set_do_scheduling(OptoScheduling);

  set_do_vector_loop(false);
  set_has_monitors(false);
  set_has_scoped_access(false);

  if (AllowVectorizeOnDemand) {
    if (has_method() && _directive->VectorizeOption) {
      set_do_vector_loop(true);
      NOT_PRODUCT(if (do_vector_loop() && Verbose) {tty->print("Compile::Init: do vectorized loops (SIMD like) for method %s\n",  method()->name()->as_quoted_ascii());})
    } else if (has_method() && method()->name() != nullptr &&
               method()->intrinsic_id() == vmIntrinsics::_forEachRemaining) {
      set_do_vector_loop(true);
    }
  }
  set_use_cmove(UseCMoveUnconditionally /* || do_vector_loop()*/); //TODO: consider do_vector_loop() mandate use_cmove unconditionally
  NOT_PRODUCT(if (use_cmove() && Verbose && has_method()) {tty->print("Compile::Init: use CMove without profitability tests for method %s\n",  method()->name()->as_quoted_ascii());})

  _max_node_limit = _directive->MaxNodeLimitOption;

  if (VM_Version::supports_fast_class_init_checks() && has_method() && !is_osr_compilation() && method()->needs_clinit_barrier()) {
    set_clinit_barrier_on_entry(true);
  }
  if (debug_info()->recording_non_safepoints()) {
    set_node_note_array(new(comp_arena()) GrowableArray<Node_Notes*>
                        (comp_arena(), 8, 0, nullptr));
    set_default_node_notes(Node_Notes::make(this));
  }

  const int grow_ats = 16;
  _max_alias_types = grow_ats;
  _alias_types   = NEW_ARENA_ARRAY(comp_arena(), AliasType*, grow_ats);
  AliasType* ats = NEW_ARENA_ARRAY(comp_arena(), AliasType,  grow_ats);
  Copy::zero_to_bytes(ats, sizeof(AliasType)*grow_ats);
  {
    for (int i = 0; i < grow_ats; i++)  _alias_types[i] = &ats[i];
  }
  // Initialize the first few types.
  _alias_types[AliasIdxTop]->Init(AliasIdxTop, nullptr);
  _alias_types[AliasIdxBot]->Init(AliasIdxBot, TypePtr::BOTTOM);
  _alias_types[AliasIdxRaw]->Init(AliasIdxRaw, TypeRawPtr::BOTTOM);
  _num_alias_types = AliasIdxRaw+1;
  // Zero out the alias type cache.
  Copy::zero_to_bytes(_alias_cache, sizeof(_alias_cache));
  // A null adr_type hits in the cache right away.  Preload the right answer.
  probe_alias_cache(nullptr)->_index = AliasIdxTop;
}

#ifdef ASSERT
// Verify that the current StartNode is valid.
void Compile::verify_start(StartNode* s) const {
  assert(failing_internal() || s == start(), "should be StartNode");
}
#endif

/**
 * Return the 'StartNode'. We must not have a pending failure, since the ideal graph
 * can be in an inconsistent state, i.e., we can get segmentation faults when traversing
 * the ideal graph.
 */
StartNode* Compile::start() const {
  assert (!failing_internal() || C->failure_is_artificial(), "Must not have pending failure. Reason is: %s", failure_reason());
  for (DUIterator_Fast imax, i = root()->fast_outs(imax); i < imax; i++) {
    Node* start = root()->fast_out(i);
    if (start->is_Start()) {
      return start->as_Start();
    }
  }
  fatal("Did not find Start node!");
  return nullptr;
}

//-------------------------------immutable_memory-------------------------------------
// Access immutable memory
Node* Compile::immutable_memory() {
  if (_immutable_memory != nullptr) {
    return _immutable_memory;
  }
  StartNode* s = start();
  for (DUIterator_Fast imax, i = s->fast_outs(imax); true; i++) {
    Node *p = s->fast_out(i);
    if (p != s && p->as_Proj()->_con == TypeFunc::Memory) {
      _immutable_memory = p;
      return _immutable_memory;
    }
  }
  ShouldNotReachHere();
  return nullptr;
}

//----------------------set_cached_top_node------------------------------------
// Install the cached top node, and make sure Node::is_top works correctly.
void Compile::set_cached_top_node(Node* tn) {
  if (tn != nullptr)  verify_top(tn);
  Node* old_top = _top;
  _top = tn;
  // Calling Node::setup_is_top allows the nodes the chance to adjust
  // their _out arrays.
  if (_top != nullptr)     _top->setup_is_top();
  if (old_top != nullptr)  old_top->setup_is_top();
  assert(_top == nullptr || top()->is_top(), "");
}

#ifdef ASSERT
uint Compile::count_live_nodes_by_graph_walk() {
  Unique_Node_List useful(comp_arena());
  // Get useful node list by walking the graph.
  identify_useful_nodes(useful);
  return useful.size();
}

void Compile::print_missing_nodes() {

  // Return if CompileLog is null and PrintIdealNodeCount is false.
  if ((_log == nullptr) && (! PrintIdealNodeCount)) {
    return;
  }

  // This is an expensive function. It is executed only when the user
  // specifies VerifyIdealNodeCount option or otherwise knows the
  // additional work that needs to be done to identify reachable nodes
  // by walking the flow graph and find the missing ones using
  // _dead_node_list.

  Unique_Node_List useful(comp_arena());
  // Get useful node list by walking the graph.
  identify_useful_nodes(useful);

  uint l_nodes = C->live_nodes();
  uint l_nodes_by_walk = useful.size();

  if (l_nodes != l_nodes_by_walk) {
    if (_log != nullptr) {
      _log->begin_head("mismatched_nodes count='%d'", abs((int) (l_nodes - l_nodes_by_walk)));
      _log->stamp();
      _log->end_head();
    }
    VectorSet& useful_member_set = useful.member_set();
    int last_idx = l_nodes_by_walk;
    for (int i = 0; i < last_idx; i++) {
      if (useful_member_set.test(i)) {
        if (_dead_node_list.test(i)) {
          if (_log != nullptr) {
            _log->elem("mismatched_node_info node_idx='%d' type='both live and dead'", i);
          }
          if (PrintIdealNodeCount) {
            // Print the log message to tty
              tty->print_cr("mismatched_node idx='%d' both live and dead'", i);
              useful.at(i)->dump();
          }
        }
      }
      else if (! _dead_node_list.test(i)) {
        if (_log != nullptr) {
          _log->elem("mismatched_node_info node_idx='%d' type='neither live nor dead'", i);
        }
        if (PrintIdealNodeCount) {
          // Print the log message to tty
          tty->print_cr("mismatched_node idx='%d' type='neither live nor dead'", i);
        }
      }
    }
    if (_log != nullptr) {
      _log->tail("mismatched_nodes");
    }
  }
}
void Compile::record_modified_node(Node* n) {
  if (_modified_nodes != nullptr && !_inlining_incrementally && !n->is_Con()) {
    _modified_nodes->push(n);
  }
}

void Compile::remove_modified_node(Node* n) {
  if (_modified_nodes != nullptr) {
    _modified_nodes->remove(n);
  }
}
#endif

#ifndef PRODUCT
void Compile::verify_top(Node* tn) const {
  if (tn != nullptr) {
    assert(tn->is_Con(), "top node must be a constant");
    assert(((ConNode*)tn)->type() == Type::TOP, "top node must have correct type");
    assert(tn->in(0) != nullptr, "must have live top node");
  }
}
#endif


///-------------------Managing Per-Node Debug & Profile Info-------------------

void Compile::grow_node_notes(GrowableArray<Node_Notes*>* arr, int grow_by) {
  guarantee(arr != nullptr, "");
  int num_blocks = arr->length();
  if (grow_by < num_blocks)  grow_by = num_blocks;
  int num_notes = grow_by * _node_notes_block_size;
  Node_Notes* notes = NEW_ARENA_ARRAY(node_arena(), Node_Notes, num_notes);
  Copy::zero_to_bytes(notes, num_notes * sizeof(Node_Notes));
  while (num_notes > 0) {
    arr->append(notes);
    notes     += _node_notes_block_size;
    num_notes -= _node_notes_block_size;
  }
  assert(num_notes == 0, "exact multiple, please");
}

bool Compile::copy_node_notes_to(Node* dest, Node* source) {
  if (source == nullptr || dest == nullptr)  return false;

  if (dest->is_Con())
    return false;               // Do not push debug info onto constants.

#ifdef ASSERT
  // Leave a bread crumb trail pointing to the original node:
  if (dest != nullptr && dest != source && dest->debug_orig() == nullptr) {
    dest->set_debug_orig(source);
  }
#endif

  if (node_note_array() == nullptr)
    return false;               // Not collecting any notes now.

  // This is a copy onto a pre-existing node, which may already have notes.
  // If both nodes have notes, do not overwrite any pre-existing notes.
  Node_Notes* source_notes = node_notes_at(source->_idx);
  if (source_notes == nullptr || source_notes->is_clear())  return false;
  Node_Notes* dest_notes   = node_notes_at(dest->_idx);
  if (dest_notes == nullptr || dest_notes->is_clear()) {
    return set_node_notes_at(dest->_idx, source_notes);
  }

  Node_Notes merged_notes = (*source_notes);
  // The order of operations here ensures that dest notes will win...
  merged_notes.update_from(dest_notes);
  return set_node_notes_at(dest->_idx, &merged_notes);
}


//--------------------------allow_range_check_smearing-------------------------
// Gating condition for coalescing similar range checks.
// Sometimes we try 'speculatively' replacing a series of a range checks by a
// single covering check that is at least as strong as any of them.
// If the optimization succeeds, the simplified (strengthened) range check
// will always succeed.  If it fails, we will deopt, and then give up
// on the optimization.
bool Compile::allow_range_check_smearing() const {
  // If this method has already thrown a range-check,
  // assume it was because we already tried range smearing
  // and it failed.
  uint already_trapped = trap_count(Deoptimization::Reason_range_check);
  return !already_trapped;
}


//------------------------------flatten_alias_type-----------------------------
const TypePtr *Compile::flatten_alias_type( const TypePtr *tj ) const {
  assert(do_aliasing(), "Aliasing should be enabled");
  int offset = tj->offset();
  TypePtr::PTR ptr = tj->ptr();

  // Known instance (scalarizable allocation) alias only with itself.
  bool is_known_inst = tj->isa_oopptr() != nullptr &&
                       tj->is_oopptr()->is_known_instance();

  // Process weird unsafe references.
  if (offset == Type::OffsetBot && (tj->isa_instptr() /*|| tj->isa_klassptr()*/)) {
    assert(InlineUnsafeOps || StressReflectiveCode, "indeterminate pointers come only from unsafe ops");
    assert(!is_known_inst, "scalarizable allocation should not have unsafe references");
    tj = TypeOopPtr::BOTTOM;
    ptr = tj->ptr();
    offset = tj->offset();
  }

  // Array pointers need some flattening
  const TypeAryPtr* ta = tj->isa_aryptr();
  if (ta && ta->is_stable()) {
    // Erase stability property for alias analysis.
    tj = ta = ta->cast_to_stable(false);
  }
  if( ta && is_known_inst ) {
    if ( offset != Type::OffsetBot &&
         offset > arrayOopDesc::length_offset_in_bytes() ) {
      offset = Type::OffsetBot; // Flatten constant access into array body only
      tj = ta = ta->
              remove_speculative()->
              cast_to_ptr_type(ptr)->
              with_offset(offset);
    }
  } else if (ta) {
    // For arrays indexed by constant indices, we flatten the alias
    // space to include all of the array body.  Only the header, klass
    // and array length can be accessed un-aliased.
    if( offset != Type::OffsetBot ) {
      if( ta->const_oop() ) { // MethodData* or Method*
        offset = Type::OffsetBot;   // Flatten constant access into array body
        tj = ta = ta->
                remove_speculative()->
                cast_to_ptr_type(ptr)->
                cast_to_exactness(false)->
                with_offset(offset);
      } else if( offset == arrayOopDesc::length_offset_in_bytes() ) {
        // range is OK as-is.
        tj = ta = TypeAryPtr::RANGE;
      } else if( offset == oopDesc::klass_offset_in_bytes() ) {
        tj = TypeInstPtr::KLASS; // all klass loads look alike
        ta = TypeAryPtr::RANGE; // generic ignored junk
        ptr = TypePtr::BotPTR;
      } else if( offset == oopDesc::mark_offset_in_bytes() ) {
        tj = TypeInstPtr::MARK;
        ta = TypeAryPtr::RANGE; // generic ignored junk
        ptr = TypePtr::BotPTR;
      } else {                  // Random constant offset into array body
        offset = Type::OffsetBot;   // Flatten constant access into array body
        tj = ta = ta->
                remove_speculative()->
                cast_to_ptr_type(ptr)->
                cast_to_exactness(false)->
                with_offset(offset);
      }
    }
    // Arrays of fixed size alias with arrays of unknown size.
    if (ta->size() != TypeInt::POS) {
      const TypeAry *tary = TypeAry::make(ta->elem(), TypeInt::POS);
      tj = ta = ta->
              remove_speculative()->
              cast_to_ptr_type(ptr)->
              with_ary(tary)->
              cast_to_exactness(false);
    }
    // Arrays of known objects become arrays of unknown objects.
    if (ta->elem()->isa_narrowoop() && ta->elem() != TypeNarrowOop::BOTTOM) {
      const TypeAry *tary = TypeAry::make(TypeNarrowOop::BOTTOM, ta->size());
      tj = ta = TypeAryPtr::make(ptr,ta->const_oop(),tary,nullptr,false,offset);
    }
    if (ta->elem()->isa_oopptr() && ta->elem() != TypeInstPtr::BOTTOM) {
      const TypeAry *tary = TypeAry::make(TypeInstPtr::BOTTOM, ta->size());
      tj = ta = TypeAryPtr::make(ptr,ta->const_oop(),tary,nullptr,false,offset);
    }
    // Arrays of bytes and of booleans both use 'bastore' and 'baload' so
    // cannot be distinguished by bytecode alone.
    if (ta->elem() == TypeInt::BOOL) {
      const TypeAry *tary = TypeAry::make(TypeInt::BYTE, ta->size());
      ciKlass* aklass = ciTypeArrayKlass::make(T_BYTE);
      tj = ta = TypeAryPtr::make(ptr,ta->const_oop(),tary,aklass,false,offset);
    }
    // During the 2nd round of IterGVN, NotNull castings are removed.
    // Make sure the Bottom and NotNull variants alias the same.
    // Also, make sure exact and non-exact variants alias the same.
    if (ptr == TypePtr::NotNull || ta->klass_is_exact() || ta->speculative() != nullptr) {
      tj = ta = ta->
              remove_speculative()->
              cast_to_ptr_type(TypePtr::BotPTR)->
              cast_to_exactness(false)->
              with_offset(offset);
    }
  }

  // Oop pointers need some flattening
  const TypeInstPtr *to = tj->isa_instptr();
  if (to && to != TypeOopPtr::BOTTOM) {
    ciInstanceKlass* ik = to->instance_klass();
    if( ptr == TypePtr::Constant ) {
      if (ik != ciEnv::current()->Class_klass() ||
          offset < ik->layout_helper_size_in_bytes()) {
        // No constant oop pointers (such as Strings); they alias with
        // unknown strings.
        assert(!is_known_inst, "not scalarizable allocation");
        tj = to = to->
                cast_to_instance_id(TypeOopPtr::InstanceBot)->
                remove_speculative()->
                cast_to_ptr_type(TypePtr::BotPTR)->
                cast_to_exactness(false);
      }
    } else if( is_known_inst ) {
      tj = to; // Keep NotNull and klass_is_exact for instance type
    } else if( ptr == TypePtr::NotNull || to->klass_is_exact() ) {
      // During the 2nd round of IterGVN, NotNull castings are removed.
      // Make sure the Bottom and NotNull variants alias the same.
      // Also, make sure exact and non-exact variants alias the same.
      tj = to = to->
              remove_speculative()->
              cast_to_instance_id(TypeOopPtr::InstanceBot)->
              cast_to_ptr_type(TypePtr::BotPTR)->
              cast_to_exactness(false);
    }
    if (to->speculative() != nullptr) {
      tj = to = to->remove_speculative();
    }
    // Canonicalize the holder of this field
    if (offset >= 0 && offset < instanceOopDesc::base_offset_in_bytes()) {
      // First handle header references such as a LoadKlassNode, even if the
      // object's klass is unloaded at compile time (4965979).
      if (!is_known_inst) { // Do it only for non-instance types
        tj = to = TypeInstPtr::make(TypePtr::BotPTR, env()->Object_klass(), false, nullptr, offset);
      }
    } else if (offset < 0 || offset >= ik->layout_helper_size_in_bytes()) {
      // Static fields are in the space above the normal instance
      // fields in the java.lang.Class instance.
      if (ik != ciEnv::current()->Class_klass()) {
        to = nullptr;
        tj = TypeOopPtr::BOTTOM;
        offset = tj->offset();
      }
    } else {
      ciInstanceKlass *canonical_holder = ik->get_canonical_holder(offset);
      assert(offset < canonical_holder->layout_helper_size_in_bytes(), "");
      if (!ik->equals(canonical_holder) || tj->offset() != offset) {
        if( is_known_inst ) {
          tj = to = TypeInstPtr::make(to->ptr(), canonical_holder, true, nullptr, offset, to->instance_id());
        } else {
          tj = to = TypeInstPtr::make(to->ptr(), canonical_holder, false, nullptr, offset);
        }
      }
    }
  }

  // Klass pointers to object array klasses need some flattening
  const TypeKlassPtr *tk = tj->isa_klassptr();
  if( tk ) {
    // If we are referencing a field within a Klass, we need
    // to assume the worst case of an Object.  Both exact and
    // inexact types must flatten to the same alias class so
    // use NotNull as the PTR.
    if ( offset == Type::OffsetBot || (offset >= 0 && (size_t)offset < sizeof(Klass)) ) {
      tj = tk = TypeInstKlassPtr::make(TypePtr::NotNull,
                                       env()->Object_klass(),
                                       offset);
    }

    if (tk->isa_aryklassptr() && tk->is_aryklassptr()->elem()->isa_klassptr()) {
      ciKlass* k = ciObjArrayKlass::make(env()->Object_klass());
      if (!k || !k->is_loaded()) {                  // Only fails for some -Xcomp runs
        tj = tk = TypeInstKlassPtr::make(TypePtr::NotNull, env()->Object_klass(), offset);
      } else {
        tj = tk = TypeAryKlassPtr::make(TypePtr::NotNull, tk->is_aryklassptr()->elem(), k, offset);
      }
    }

    // Check for precise loads from the primary supertype array and force them
    // to the supertype cache alias index.  Check for generic array loads from
    // the primary supertype array and also force them to the supertype cache
    // alias index.  Since the same load can reach both, we need to merge
    // these 2 disparate memories into the same alias class.  Since the
    // primary supertype array is read-only, there's no chance of confusion
    // where we bypass an array load and an array store.
    int primary_supers_offset = in_bytes(Klass::primary_supers_offset());
    if (offset == Type::OffsetBot ||
        (offset >= primary_supers_offset &&
         offset < (int)(primary_supers_offset + Klass::primary_super_limit() * wordSize)) ||
        offset == (int)in_bytes(Klass::secondary_super_cache_offset())) {
      offset = in_bytes(Klass::secondary_super_cache_offset());
      tj = tk = tk->with_offset(offset);
    }
  }

  // Flatten all Raw pointers together.
  if (tj->base() == Type::RawPtr)
    tj = TypeRawPtr::BOTTOM;

  if (tj->base() == Type::AnyPtr)
    tj = TypePtr::BOTTOM;      // An error, which the caller must check for.

  offset = tj->offset();
  assert( offset != Type::OffsetTop, "Offset has fallen from constant" );

  assert( (offset != Type::OffsetBot && tj->base() != Type::AryPtr) ||
          (offset == Type::OffsetBot && tj->base() == Type::AryPtr) ||
          (offset == Type::OffsetBot && tj == TypeOopPtr::BOTTOM) ||
          (offset == Type::OffsetBot && tj == TypePtr::BOTTOM) ||
          (offset == oopDesc::mark_offset_in_bytes() && tj->base() == Type::AryPtr) ||
          (offset == oopDesc::klass_offset_in_bytes() && tj->base() == Type::AryPtr) ||
          (offset == arrayOopDesc::length_offset_in_bytes() && tj->base() == Type::AryPtr),
          "For oops, klasses, raw offset must be constant; for arrays the offset is never known" );
  assert( tj->ptr() != TypePtr::TopPTR &&
          tj->ptr() != TypePtr::AnyNull &&
          tj->ptr() != TypePtr::Null, "No imprecise addresses" );
//    assert( tj->ptr() != TypePtr::Constant ||
//            tj->base() == Type::RawPtr ||
//            tj->base() == Type::KlassPtr, "No constant oop addresses" );

  return tj;
}

void Compile::AliasType::Init(int i, const TypePtr* at) {
  assert(AliasIdxTop <= i && i < Compile::current()->_max_alias_types, "Invalid alias index");
  _index = i;
  _adr_type = at;
  _field = nullptr;
  _element = nullptr;
  _is_rewritable = true; // default
  const TypeOopPtr *atoop = (at != nullptr) ? at->isa_oopptr() : nullptr;
  if (atoop != nullptr && atoop->is_known_instance()) {
    const TypeOopPtr *gt = atoop->cast_to_instance_id(TypeOopPtr::InstanceBot);
    _general_index = Compile::current()->get_alias_index(gt);
  } else {
    _general_index = 0;
  }
}

BasicType Compile::AliasType::basic_type() const {
  if (element() != nullptr) {
    const Type* element = adr_type()->is_aryptr()->elem();
    return element->isa_narrowoop() ? T_OBJECT : element->array_element_basic_type();
  } if (field() != nullptr) {
    return field()->layout_type();
  } else {
    return T_ILLEGAL; // unknown
  }
}

//---------------------------------print_on------------------------------------
#ifndef PRODUCT
void Compile::AliasType::print_on(outputStream* st) {
  if (index() < 10)
        st->print("@ <%d> ", index());
  else  st->print("@ <%d>",  index());
  st->print(is_rewritable() ? "   " : " RO");
  int offset = adr_type()->offset();
  if (offset == Type::OffsetBot)
        st->print(" +any");
  else  st->print(" +%-3d", offset);
  st->print(" in ");
  adr_type()->dump_on(st);
  const TypeOopPtr* tjp = adr_type()->isa_oopptr();
  if (field() != nullptr && tjp) {
    if (tjp->is_instptr()->instance_klass()  != field()->holder() ||
        tjp->offset() != field()->offset_in_bytes()) {
      st->print(" != ");
      field()->print();
      st->print(" ***");
    }
  }
}

void print_alias_types() {
  Compile* C = Compile::current();
  tty->print_cr("--- Alias types, AliasIdxBot .. %d", C->num_alias_types()-1);
  for (int idx = Compile::AliasIdxBot; idx < C->num_alias_types(); idx++) {
    C->alias_type(idx)->print_on(tty);
    tty->cr();
  }
}
#endif


//----------------------------probe_alias_cache--------------------------------
Compile::AliasCacheEntry* Compile::probe_alias_cache(const TypePtr* adr_type) {
  intptr_t key = (intptr_t) adr_type;
  key ^= key >> logAliasCacheSize;
  return &_alias_cache[key & right_n_bits(logAliasCacheSize)];
}


//-----------------------------grow_alias_types--------------------------------
void Compile::grow_alias_types() {
  const int old_ats  = _max_alias_types; // how many before?
  const int new_ats  = old_ats;          // how many more?
  const int grow_ats = old_ats+new_ats;  // how many now?
  _max_alias_types = grow_ats;
  _alias_types =  REALLOC_ARENA_ARRAY(comp_arena(), AliasType*, _alias_types, old_ats, grow_ats);
  AliasType* ats =    NEW_ARENA_ARRAY(comp_arena(), AliasType, new_ats);
  Copy::zero_to_bytes(ats, sizeof(AliasType)*new_ats);
  for (int i = 0; i < new_ats; i++)  _alias_types[old_ats+i] = &ats[i];
}


//--------------------------------find_alias_type------------------------------
Compile::AliasType* Compile::find_alias_type(const TypePtr* adr_type, bool no_create, ciField* original_field) {
  if (!do_aliasing()) {
    return alias_type(AliasIdxBot);
  }

  AliasCacheEntry* ace = probe_alias_cache(adr_type);
  if (ace->_adr_type == adr_type) {
    return alias_type(ace->_index);
  }

  // Handle special cases.
  if (adr_type == nullptr)          return alias_type(AliasIdxTop);
  if (adr_type == TypePtr::BOTTOM)  return alias_type(AliasIdxBot);

  // Do it the slow way.
  const TypePtr* flat = flatten_alias_type(adr_type);

#ifdef ASSERT
  {
    ResourceMark rm;
    assert(flat == flatten_alias_type(flat), "not idempotent: adr_type = %s; flat = %s => %s",
           Type::str(adr_type), Type::str(flat), Type::str(flatten_alias_type(flat)));
    assert(flat != TypePtr::BOTTOM, "cannot alias-analyze an untyped ptr: adr_type = %s",
           Type::str(adr_type));
    if (flat->isa_oopptr() && !flat->isa_klassptr()) {
      const TypeOopPtr* foop = flat->is_oopptr();
      // Scalarizable allocations have exact klass always.
      bool exact = !foop->klass_is_exact() || foop->is_known_instance();
      const TypePtr* xoop = foop->cast_to_exactness(exact)->is_ptr();
      assert(foop == flatten_alias_type(xoop), "exactness must not affect alias type: foop = %s; xoop = %s",
             Type::str(foop), Type::str(xoop));
    }
  }
#endif

  int idx = AliasIdxTop;
  for (int i = 0; i < num_alias_types(); i++) {
    if (alias_type(i)->adr_type() == flat) {
      idx = i;
      break;
    }
  }

  if (idx == AliasIdxTop) {
    if (no_create)  return nullptr;
    // Grow the array if necessary.
    if (_num_alias_types == _max_alias_types)  grow_alias_types();
    // Add a new alias type.
    idx = _num_alias_types++;
    _alias_types[idx]->Init(idx, flat);
    if (flat == TypeInstPtr::KLASS)  alias_type(idx)->set_rewritable(false);
    if (flat == TypeAryPtr::RANGE)   alias_type(idx)->set_rewritable(false);
    if (flat->isa_instptr()) {
      if (flat->offset() == java_lang_Class::klass_offset()
          && flat->is_instptr()->instance_klass() == env()->Class_klass())
        alias_type(idx)->set_rewritable(false);
    }
    if (flat->isa_aryptr()) {
#ifdef ASSERT
      const int header_size_min  = arrayOopDesc::base_offset_in_bytes(T_BYTE);
      // (T_BYTE has the weakest alignment and size restrictions...)
      assert(flat->offset() < header_size_min, "array body reference must be OffsetBot");
#endif
      if (flat->offset() == TypePtr::OffsetBot) {
        alias_type(idx)->set_element(flat->is_aryptr()->elem());
      }
    }
    if (flat->isa_klassptr()) {
      if (flat->offset() == in_bytes(Klass::super_check_offset_offset()))
        alias_type(idx)->set_rewritable(false);
      if (flat->offset() == in_bytes(Klass::modifier_flags_offset()))
        alias_type(idx)->set_rewritable(false);
      if (flat->offset() == in_bytes(Klass::access_flags_offset()))
        alias_type(idx)->set_rewritable(false);
      if (flat->offset() == in_bytes(Klass::misc_flags_offset()))
        alias_type(idx)->set_rewritable(false);
      if (flat->offset() == in_bytes(Klass::java_mirror_offset()))
        alias_type(idx)->set_rewritable(false);
      if (flat->offset() == in_bytes(Klass::secondary_super_cache_offset()))
        alias_type(idx)->set_rewritable(false);
    }
    // %%% (We would like to finalize JavaThread::threadObj_offset(),
    // but the base pointer type is not distinctive enough to identify
    // references into JavaThread.)

    // Check for final fields.
    const TypeInstPtr* tinst = flat->isa_instptr();
    if (tinst && tinst->offset() >= instanceOopDesc::base_offset_in_bytes()) {
      ciField* field;
      if (tinst->const_oop() != nullptr &&
          tinst->instance_klass() == ciEnv::current()->Class_klass() &&
          tinst->offset() >= (tinst->instance_klass()->layout_helper_size_in_bytes())) {
        // static field
        ciInstanceKlass* k = tinst->const_oop()->as_instance()->java_lang_Class_klass()->as_instance_klass();
        field = k->get_field_by_offset(tinst->offset(), true);
      } else {
        ciInstanceKlass *k = tinst->instance_klass();
        field = k->get_field_by_offset(tinst->offset(), false);
      }
      assert(field == nullptr ||
             original_field == nullptr ||
             (field->holder() == original_field->holder() &&
              field->offset_in_bytes() == original_field->offset_in_bytes() &&
              field->is_static() == original_field->is_static()), "wrong field?");
      // Set field() and is_rewritable() attributes.
      if (field != nullptr)  alias_type(idx)->set_field(field);
    }
  }

  // Fill the cache for next time.
  ace->_adr_type = adr_type;
  ace->_index    = idx;
  assert(alias_type(adr_type) == alias_type(idx),  "type must be installed");

  // Might as well try to fill the cache for the flattened version, too.
  AliasCacheEntry* face = probe_alias_cache(flat);
  if (face->_adr_type == nullptr) {
    face->_adr_type = flat;
    face->_index    = idx;
    assert(alias_type(flat) == alias_type(idx), "flat type must work too");
  }

  return alias_type(idx);
}


Compile::AliasType* Compile::alias_type(ciField* field) {
  const TypeOopPtr* t;
  if (field->is_static())
    t = TypeInstPtr::make(field->holder()->java_mirror());
  else
    t = TypeOopPtr::make_from_klass_raw(field->holder());
  AliasType* atp = alias_type(t->add_offset(field->offset_in_bytes()), field);
  assert((field->is_final() || field->is_stable()) == !atp->is_rewritable(), "must get the rewritable bits correct");
  return atp;
}


//------------------------------have_alias_type--------------------------------
bool Compile::have_alias_type(const TypePtr* adr_type) {
  AliasCacheEntry* ace = probe_alias_cache(adr_type);
  if (ace->_adr_type == adr_type) {
    return true;
  }

  // Handle special cases.
  if (adr_type == nullptr)             return true;
  if (adr_type == TypePtr::BOTTOM)  return true;

  return find_alias_type(adr_type, true, nullptr) != nullptr;
}

//-----------------------------must_alias--------------------------------------
// True if all values of the given address type are in the given alias category.
bool Compile::must_alias(const TypePtr* adr_type, int alias_idx) {
  if (alias_idx == AliasIdxBot)         return true;  // the universal category
  if (adr_type == nullptr)              return true;  // null serves as TypePtr::TOP
  if (alias_idx == AliasIdxTop)         return false; // the empty category
  if (adr_type->base() == Type::AnyPtr) return false; // TypePtr::BOTTOM or its twins

  // the only remaining possible overlap is identity
  int adr_idx = get_alias_index(adr_type);
  assert(adr_idx != AliasIdxBot && adr_idx != AliasIdxTop, "");
  assert(adr_idx == alias_idx ||
         (alias_type(alias_idx)->adr_type() != TypeOopPtr::BOTTOM
          && adr_type                       != TypeOopPtr::BOTTOM),
         "should not be testing for overlap with an unsafe pointer");
  return adr_idx == alias_idx;
}

//------------------------------can_alias--------------------------------------
// True if any values of the given address type are in the given alias category.
bool Compile::can_alias(const TypePtr* adr_type, int alias_idx) {
  if (alias_idx == AliasIdxTop)         return false; // the empty category
  if (adr_type == nullptr)              return false; // null serves as TypePtr::TOP
  // Known instance doesn't alias with bottom memory
  if (alias_idx == AliasIdxBot)         return !adr_type->is_known_instance();                   // the universal category
  if (adr_type->base() == Type::AnyPtr) return !C->get_adr_type(alias_idx)->is_known_instance(); // TypePtr::BOTTOM or its twins

  // the only remaining possible overlap is identity
  int adr_idx = get_alias_index(adr_type);
  assert(adr_idx != AliasIdxBot && adr_idx != AliasIdxTop, "");
  return adr_idx == alias_idx;
}

// Mark all ParsePredicateNodes as useless. They will later be removed from the graph in IGVN together with their
// uncommon traps if no Runtime Predicates were created from the Parse Predicates.
void Compile::mark_parse_predicate_nodes_useless(PhaseIterGVN& igvn) {
  if (parse_predicate_count() == 0) {
    return;
  }
  for (int i = 0; i < parse_predicate_count(); i++) {
    ParsePredicateNode* parse_predicate = _parse_predicates.at(i);
    parse_predicate->mark_useless();
    igvn._worklist.push(parse_predicate);
  }
  _parse_predicates.clear();
}

void Compile::record_for_post_loop_opts_igvn(Node* n) {
  if (!n->for_post_loop_opts_igvn()) {
    assert(!_for_post_loop_igvn.contains(n), "duplicate");
    n->add_flag(Node::NodeFlags::Flag_for_post_loop_opts_igvn);
    _for_post_loop_igvn.append(n);
  }
}

void Compile::remove_from_post_loop_opts_igvn(Node* n) {
  n->remove_flag(Node::NodeFlags::Flag_for_post_loop_opts_igvn);
  _for_post_loop_igvn.remove(n);
}

void Compile::process_for_post_loop_opts_igvn(PhaseIterGVN& igvn) {
  // Verify that all previous optimizations produced a valid graph
  // at least to this point, even if no loop optimizations were done.
  PhaseIdealLoop::verify(igvn);

  C->set_post_loop_opts_phase(); // no more loop opts allowed

  assert(!C->major_progress(), "not cleared");

  if (_for_post_loop_igvn.length() > 0) {
    while (_for_post_loop_igvn.length() > 0) {
      Node* n = _for_post_loop_igvn.pop();
      n->remove_flag(Node::NodeFlags::Flag_for_post_loop_opts_igvn);
      igvn._worklist.push(n);
    }
    igvn.optimize();
    if (failing()) return;
    assert(_for_post_loop_igvn.length() == 0, "no more delayed nodes allowed");
    assert(C->parse_predicate_count() == 0, "all parse predicates should have been removed now");

    // Sometimes IGVN sets major progress (e.g., when processing loop nodes).
    if (C->major_progress()) {
      C->clear_major_progress(); // ensure that major progress is now clear
    }
  }
}

void Compile::record_unstable_if_trap(UnstableIfTrap* trap) {
  if (OptimizeUnstableIf) {
    _unstable_if_traps.append(trap);
  }
}

void Compile::remove_useless_unstable_if_traps(Unique_Node_List& useful) {
  for (int i = _unstable_if_traps.length() - 1; i >= 0; i--) {
    UnstableIfTrap* trap = _unstable_if_traps.at(i);
    Node* n = trap->uncommon_trap();
    if (!useful.member(n)) {
      _unstable_if_traps.delete_at(i); // replaces i-th with last element which is known to be useful (already processed)
    }
  }
}

// Remove the unstable if trap associated with 'unc' from candidates. It is either dead
// or fold-compares case. Return true if succeed or not found.
//
// In rare cases, the found trap has been processed. It is too late to delete it. Return
// false and ask fold-compares to yield.
//
// 'fold-compares' may use the uncommon_trap of the dominating IfNode to cover the fused
// IfNode. This breaks the unstable_if trap invariant: control takes the unstable path
// when deoptimization does happen.
bool Compile::remove_unstable_if_trap(CallStaticJavaNode* unc, bool yield) {
  for (int i = 0; i < _unstable_if_traps.length(); ++i) {
    UnstableIfTrap* trap = _unstable_if_traps.at(i);
    if (trap->uncommon_trap() == unc) {
      if (yield && trap->modified()) {
        return false;
      }
      _unstable_if_traps.delete_at(i);
      break;
    }
  }
  return true;
}

// Re-calculate unstable_if traps with the liveness of next_bci, which points to the unlikely path.
// It needs to be done after igvn because fold-compares may fuse uncommon_traps and before renumbering.
void Compile::process_for_unstable_if_traps(PhaseIterGVN& igvn) {
  for (int i = _unstable_if_traps.length() - 1; i >= 0; --i) {
    UnstableIfTrap* trap = _unstable_if_traps.at(i);
    CallStaticJavaNode* unc = trap->uncommon_trap();
    int next_bci = trap->next_bci();
    bool modified = trap->modified();

    if (next_bci != -1 && !modified) {
      assert(!_dead_node_list.test(unc->_idx), "changing a dead node!");
      JVMState* jvms = unc->jvms();
      ciMethod* method = jvms->method();
      ciBytecodeStream iter(method);

      iter.force_bci(jvms->bci());
      assert(next_bci == iter.next_bci() || next_bci == iter.get_dest(), "wrong next_bci at unstable_if");
      Bytecodes::Code c = iter.cur_bc();
      Node* lhs = nullptr;
      Node* rhs = nullptr;
      if (c == Bytecodes::_if_acmpeq || c == Bytecodes::_if_acmpne) {
        lhs = unc->peek_operand(0);
        rhs = unc->peek_operand(1);
      } else if (c == Bytecodes::_ifnull || c == Bytecodes::_ifnonnull) {
        lhs = unc->peek_operand(0);
      }

      ResourceMark rm;
      const MethodLivenessResult& live_locals = method->liveness_at_bci(next_bci);
      assert(live_locals.is_valid(), "broken liveness info");
      int len = (int)live_locals.size();

      for (int i = 0; i < len; i++) {
        Node* local = unc->local(jvms, i);
        // kill local using the liveness of next_bci.
        // give up when the local looks like an operand to secure reexecution.
        if (!live_locals.at(i) && !local->is_top() && local != lhs && local!= rhs) {
          uint idx = jvms->locoff() + i;
#ifdef ASSERT
          if (PrintOpto && Verbose) {
            tty->print("[unstable_if] kill local#%d: ", idx);
            local->dump();
            tty->cr();
          }
#endif
          igvn.replace_input_of(unc, idx, top());
          modified = true;
        }
      }
    }

    // keep the mondified trap for late query
    if (modified) {
      trap->set_modified();
    } else {
      _unstable_if_traps.delete_at(i);
    }
  }
  igvn.optimize();
}

// StringOpts and late inlining of string methods
void Compile::inline_string_calls(bool parse_time) {
  {
    // remove useless nodes to make the usage analysis simpler
    ResourceMark rm;
    PhaseRemoveUseless pru(initial_gvn(), *igvn_worklist());
  }

  {
    ResourceMark rm;
    print_method(PHASE_BEFORE_STRINGOPTS, 3);
    PhaseStringOpts pso(initial_gvn());
    print_method(PHASE_AFTER_STRINGOPTS, 3);
  }

  // now inline anything that we skipped the first time around
  if (!parse_time) {
    _late_inlines_pos = _late_inlines.length();
  }

  while (_string_late_inlines.length() > 0) {
    CallGenerator* cg = _string_late_inlines.pop();
    cg->do_late_inline();
    if (failing())  return;
  }
  _string_late_inlines.trunc_to(0);
}

// Late inlining of boxing methods
void Compile::inline_boxing_calls(PhaseIterGVN& igvn) {
  if (_boxing_late_inlines.length() > 0) {
    assert(has_boxed_value(), "inconsistent");

    set_inlining_incrementally(true);

    igvn_worklist()->ensure_empty(); // should be done with igvn

    _late_inlines_pos = _late_inlines.length();

    while (_boxing_late_inlines.length() > 0) {
      CallGenerator* cg = _boxing_late_inlines.pop();
      cg->do_late_inline();
      if (failing())  return;
    }
    _boxing_late_inlines.trunc_to(0);

    inline_incrementally_cleanup(igvn);

    set_inlining_incrementally(false);
  }
}

bool Compile::inline_incrementally_one() {
  assert(IncrementalInline, "incremental inlining should be on");

  TracePhase tp("incrementalInline_inline", &timers[_t_incrInline_inline]);

  set_inlining_progress(false);
  set_do_cleanup(false);

  for (int i = 0; i < _late_inlines.length(); i++) {
    _late_inlines_pos = i+1;
    CallGenerator* cg = _late_inlines.at(i);
    bool does_dispatch = cg->is_virtual_late_inline() || cg->is_mh_late_inline();
    if (inlining_incrementally() || does_dispatch) { // a call can be either inlined or strength-reduced to a direct call
      cg->do_late_inline();
      assert(_late_inlines.at(i) == cg, "no insertions before current position allowed");
      if (failing()) {
        return false;
      } else if (inlining_progress()) {
        _late_inlines_pos = i+1; // restore the position in case new elements were inserted
        print_method(PHASE_INCREMENTAL_INLINE_STEP, 3, cg->call_node());
        break; // process one call site at a time
      }
    } else {
      // Ignore late inline direct calls when inlining is not allowed.
      // They are left in the late inline list when node budget is exhausted until the list is fully drained.
    }
  }
  // Remove processed elements.
  _late_inlines.remove_till(_late_inlines_pos);
  _late_inlines_pos = 0;

  assert(inlining_progress() || _late_inlines.length() == 0, "no progress");

  bool needs_cleanup = do_cleanup() || over_inlining_cutoff();

  set_inlining_progress(false);
  set_do_cleanup(false);

  bool force_cleanup = directive()->IncrementalInlineForceCleanupOption;
  return (_late_inlines.length() > 0) && !needs_cleanup && !force_cleanup;
}

void Compile::inline_incrementally_cleanup(PhaseIterGVN& igvn) {
  {
    TracePhase tp("incrementalInline_pru", &timers[_t_incrInline_pru]);
    ResourceMark rm;
    PhaseRemoveUseless pru(initial_gvn(), *igvn_worklist());
  }
  {
    TracePhase tp("incrementalInline_igvn", &timers[_t_incrInline_igvn]);
    igvn.reset_from_gvn(initial_gvn());
    igvn.optimize();
    if (failing()) return;
  }
  print_method(PHASE_INCREMENTAL_INLINE_CLEANUP, 3);
}

// Perform incremental inlining until bound on number of live nodes is reached
void Compile::inline_incrementally(PhaseIterGVN& igvn) {
  TracePhase tp("incrementalInline", &timers[_t_incrInline]);

  set_inlining_incrementally(true);
  uint low_live_nodes = 0;

  while (_late_inlines.length() > 0) {
    if (live_nodes() > (uint)LiveNodeCountInliningCutoff) {
      if (low_live_nodes < (uint)LiveNodeCountInliningCutoff * 8 / 10) {
        TracePhase tp("incrementalInline_ideal", &timers[_t_incrInline_ideal]);
        // PhaseIdealLoop is expensive so we only try it once we are
        // out of live nodes and we only try it again if the previous
        // helped got the number of nodes down significantly
        PhaseIdealLoop::optimize(igvn, LoopOptsNone);
        if (failing())  return;
        low_live_nodes = live_nodes();
        _major_progress = true;
      }

      if (live_nodes() > (uint)LiveNodeCountInliningCutoff) {
        bool do_print_inlining = print_inlining() || print_intrinsics();
        if (do_print_inlining || log() != nullptr) {
          // Print inlining message for candidates that we couldn't inline for lack of space.
          for (int i = 0; i < _late_inlines.length(); i++) {
            CallGenerator* cg = _late_inlines.at(i);
            const char* msg = "live nodes > LiveNodeCountInliningCutoff";
            if (do_print_inlining) {
              cg->print_inlining_late(InliningResult::FAILURE, msg);
            }
            log_late_inline_failure(cg, msg);
          }
        }
        break; // finish
      }
    }

    igvn_worklist()->ensure_empty(); // should be done with igvn

    while (inline_incrementally_one()) {
      assert(!failing(true) || failure_is_artificial(), "inconsistent");
    }
    if (failing())  return;

    inline_incrementally_cleanup(igvn);

    print_method(PHASE_INCREMENTAL_INLINE_STEP, 3);

    if (failing())  return;

    if (_late_inlines.length() == 0) {
      break; // no more progress
    }
  }

  igvn_worklist()->ensure_empty(); // should be done with igvn

  if (_string_late_inlines.length() > 0) {
    assert(has_stringbuilder(), "inconsistent");

    inline_string_calls(false);

    if (failing())  return;

    inline_incrementally_cleanup(igvn);
  }

  set_inlining_incrementally(false);
}

void Compile::process_late_inline_calls_no_inline(PhaseIterGVN& igvn) {
  // "inlining_incrementally() == false" is used to signal that no inlining is allowed
  // (see LateInlineVirtualCallGenerator::do_late_inline_check() for details).
  // Tracking and verification of modified nodes is disabled by setting "_modified_nodes == nullptr"
  // as if "inlining_incrementally() == true" were set.
  assert(inlining_incrementally() == false, "not allowed");
  assert(_modified_nodes == nullptr, "not allowed");
  assert(_late_inlines.length() > 0, "sanity");

  while (_late_inlines.length() > 0) {
    igvn_worklist()->ensure_empty(); // should be done with igvn

    while (inline_incrementally_one()) {
      assert(!failing(true) || failure_is_artificial(), "inconsistent");
    }
    if (failing())  return;

    inline_incrementally_cleanup(igvn);
  }
}

bool Compile::optimize_loops(PhaseIterGVN& igvn, LoopOptsMode mode) {
  if (_loop_opts_cnt > 0) {
    while (major_progress() && (_loop_opts_cnt > 0)) {
      TracePhase tp("idealLoop", &timers[_t_idealLoop]);
      PhaseIdealLoop::optimize(igvn, mode);
      _loop_opts_cnt--;
      if (failing())  return false;
      if (major_progress()) print_method(PHASE_PHASEIDEALLOOP_ITERATIONS, 2);
    }
  }
  return true;
}

// Remove edges from "root" to each SafePoint at a backward branch.
// They were inserted during parsing (see add_safepoint()) to make
// infinite loops without calls or exceptions visible to root, i.e.,
// useful.
void Compile::remove_root_to_sfpts_edges(PhaseIterGVN& igvn) {
  Node *r = root();
  if (r != nullptr) {
    for (uint i = r->req(); i < r->len(); ++i) {
      Node *n = r->in(i);
      if (n != nullptr && n->is_SafePoint()) {
        r->rm_prec(i);
        if (n->outcnt() == 0) {
          igvn.remove_dead_node(n);
        }
        --i;
      }
    }
    // Parsing may have added top inputs to the root node (Path
    // leading to the Halt node proven dead). Make sure we get a
    // chance to clean them up.
    igvn._worklist.push(r);
    igvn.optimize();
  }
}

//------------------------------Optimize---------------------------------------
// Given a graph, optimize it.
void Compile::Optimize() {
  TracePhase tp("optimizer", &timers[_t_optimizer]);

#ifndef PRODUCT
  if (env()->break_at_compile()) {
    BREAKPOINT;
  }

#endif

  BarrierSetC2* bs = BarrierSet::barrier_set()->barrier_set_c2();
#ifdef ASSERT
  bs->verify_gc_barriers(this, BarrierSetC2::BeforeOptimize);
#endif

  ResourceMark rm;

  print_inlining_reinit();

  NOT_PRODUCT( verify_graph_edges(); )

  print_method(PHASE_AFTER_PARSING, 1);

 {
  // Iterative Global Value Numbering, including ideal transforms
  // Initialize IterGVN with types and values from parse-time GVN
  PhaseIterGVN igvn(initial_gvn());
#ifdef ASSERT
  _modified_nodes = new (comp_arena()) Unique_Node_List(comp_arena());
#endif
  {
    TracePhase tp("iterGVN", &timers[_t_iterGVN]);
    igvn.optimize();
  }

  if (failing())  return;

  print_method(PHASE_ITER_GVN1, 2);

  process_for_unstable_if_traps(igvn);

  if (failing())  return;

  inline_incrementally(igvn);

  print_method(PHASE_INCREMENTAL_INLINE, 2);

  if (failing())  return;

  if (eliminate_boxing()) {
    // Inline valueOf() methods now.
    inline_boxing_calls(igvn);

    if (failing())  return;

    if (AlwaysIncrementalInline || StressIncrementalInlining) {
      inline_incrementally(igvn);
    }

    print_method(PHASE_INCREMENTAL_BOXING_INLINE, 2);

    if (failing())  return;
  }

  // Remove the speculative part of types and clean up the graph from
  // the extra CastPP nodes whose only purpose is to carry them. Do
  // that early so that optimizations are not disrupted by the extra
  // CastPP nodes.
  remove_speculative_types(igvn);

  if (failing())  return;

  // No more new expensive nodes will be added to the list from here
  // so keep only the actual candidates for optimizations.
  cleanup_expensive_nodes(igvn);

  if (failing())  return;

  assert(EnableVectorSupport || !has_vbox_nodes(), "sanity");
  if (EnableVectorSupport && has_vbox_nodes()) {
    TracePhase tp("", &timers[_t_vector]);
    PhaseVector pv(igvn);
    pv.optimize_vector_boxes();
    if (failing())  return;
    print_method(PHASE_ITER_GVN_AFTER_VECTOR, 2);
  }
  assert(!has_vbox_nodes(), "sanity");

  if (!failing() && RenumberLiveNodes && live_nodes() + NodeLimitFudgeFactor < unique()) {
    Compile::TracePhase tp("", &timers[_t_renumberLive]);
    igvn_worklist()->ensure_empty(); // should be done with igvn
    {
      ResourceMark rm;
      PhaseRenumberLive prl(initial_gvn(), *igvn_worklist());
    }
    igvn.reset_from_gvn(initial_gvn());
    igvn.optimize();
    if (failing()) return;
  }

  // Now that all inlining is over and no PhaseRemoveUseless will run, cut edge from root to loop
  // safepoints
  remove_root_to_sfpts_edges(igvn);

  if (failing())  return;

  // Perform escape analysis
  if (do_escape_analysis() && ConnectionGraph::has_candidates(this)) {
    if (has_loops()) {
      // Cleanup graph (remove dead nodes).
      TracePhase tp("idealLoop", &timers[_t_idealLoop]);
      PhaseIdealLoop::optimize(igvn, LoopOptsMaxUnroll);
      if (failing())  return;
    }
    bool progress;
    print_method(PHASE_PHASEIDEAL_BEFORE_EA, 2);
    do {
      ConnectionGraph::do_analysis(this, &igvn);

      if (failing())  return;

      int mcount = macro_count(); // Record number of allocations and locks before IGVN

      // Optimize out fields loads from scalar replaceable allocations.
      igvn.optimize();
      print_method(PHASE_ITER_GVN_AFTER_EA, 2);

      if (failing()) return;

      if (congraph() != nullptr && macro_count() > 0) {
        TracePhase tp("macroEliminate", &timers[_t_macroEliminate]);
        PhaseMacroExpand mexp(igvn);
        mexp.eliminate_macro_nodes();
        if (failing()) return;

        igvn.set_delay_transform(false);
        igvn.optimize();
        if (failing()) return;

        print_method(PHASE_ITER_GVN_AFTER_ELIMINATION, 2);
      }

      ConnectionGraph::verify_ram_nodes(this, root());
      if (failing())  return;

      progress = do_iterative_escape_analysis() &&
                 (macro_count() < mcount) &&
                 ConnectionGraph::has_candidates(this);
      // Try again if candidates exist and made progress
      // by removing some allocations and/or locks.
    } while (progress);
  }

  // Loop transforms on the ideal graph.  Range Check Elimination,
  // peeling, unrolling, etc.

  // Set loop opts counter
  if((_loop_opts_cnt > 0) && (has_loops() || has_split_ifs())) {
    {
      TracePhase tp("idealLoop", &timers[_t_idealLoop]);
      PhaseIdealLoop::optimize(igvn, LoopOptsDefault);
      _loop_opts_cnt--;
      if (major_progress()) print_method(PHASE_PHASEIDEALLOOP1, 2);
      if (failing())  return;
    }
    // Loop opts pass if partial peeling occurred in previous pass
    if(PartialPeelLoop && major_progress() && (_loop_opts_cnt > 0)) {
      TracePhase tp("idealLoop", &timers[_t_idealLoop]);
      PhaseIdealLoop::optimize(igvn, LoopOptsSkipSplitIf);
      _loop_opts_cnt--;
      if (major_progress()) print_method(PHASE_PHASEIDEALLOOP2, 2);
      if (failing())  return;
    }
    // Loop opts pass for loop-unrolling before CCP
    if(major_progress() && (_loop_opts_cnt > 0)) {
      TracePhase tp("idealLoop", &timers[_t_idealLoop]);
      PhaseIdealLoop::optimize(igvn, LoopOptsSkipSplitIf);
      _loop_opts_cnt--;
      if (major_progress()) print_method(PHASE_PHASEIDEALLOOP3, 2);
    }
    if (!failing()) {
      // Verify that last round of loop opts produced a valid graph
      PhaseIdealLoop::verify(igvn);
    }
  }
  if (failing())  return;

  // Conditional Constant Propagation;
  print_method(PHASE_BEFORE_CCP1, 2);
  PhaseCCP ccp( &igvn );
  assert( true, "Break here to ccp.dump_nodes_and_types(_root,999,1)");
  {
    TracePhase tp("ccp", &timers[_t_ccp]);
    ccp.do_transform();
  }
  print_method(PHASE_CCP1, 2);

  assert( true, "Break here to ccp.dump_old2new_map()");

  // Iterative Global Value Numbering, including ideal transforms
  {
    TracePhase tp("iterGVN2", &timers[_t_iterGVN2]);
    igvn.reset_from_igvn(&ccp);
    igvn.optimize();
  }
  print_method(PHASE_ITER_GVN2, 2);

  if (failing())  return;

  // Loop transforms on the ideal graph.  Range Check Elimination,
  // peeling, unrolling, etc.
  if (!optimize_loops(igvn, LoopOptsDefault)) {
    return;
  }

  if (failing())  return;

  C->clear_major_progress(); // ensure that major progress is now clear

  process_for_post_loop_opts_igvn(igvn);

  if (failing())  return;

#ifdef ASSERT
  bs->verify_gc_barriers(this, BarrierSetC2::BeforeMacroExpand);
#endif

  {
    TracePhase tp("macroExpand", &timers[_t_macroExpand]);
    print_method(PHASE_BEFORE_MACRO_EXPANSION, 3);
    PhaseMacroExpand  mex(igvn);
    if (mex.expand_macro_nodes()) {
      assert(failing(), "must bail out w/ explicit message");
      return;
    }
    print_method(PHASE_AFTER_MACRO_EXPANSION, 2);
  }

  {
    TracePhase tp("barrierExpand", &timers[_t_barrierExpand]);
    if (bs->expand_barriers(this, igvn)) {
      assert(failing(), "must bail out w/ explicit message");
      return;
    }
    print_method(PHASE_BARRIER_EXPANSION, 2);
  }

  if (C->max_vector_size() > 0) {
    C->optimize_logic_cones(igvn);
    igvn.optimize();
    if (failing()) return;
  }

  DEBUG_ONLY( _modified_nodes = nullptr; )

  assert(igvn._worklist.size() == 0, "not empty");

  assert(_late_inlines.length() == 0 || IncrementalInlineMH || IncrementalInlineVirtual, "not empty");

  if (_late_inlines.length() > 0) {
    // More opportunities to optimize virtual and MH calls.
    // Though it's maybe too late to perform inlining, strength-reducing them to direct calls is still an option.
    process_late_inline_calls_no_inline(igvn);
    if (failing())  return;
  }
 } // (End scope of igvn; run destructor if necessary for asserts.)

 check_no_dead_use();

 process_print_inlining();

 // We will never use the NodeHash table any more. Clear it so that final_graph_reshaping does not have
 // to remove hashes to unlock nodes for modifications.
 C->node_hash()->clear();

 // A method with only infinite loops has no edges entering loops from root
 {
   TracePhase tp("graphReshape", &timers[_t_graphReshaping]);
   if (final_graph_reshaping()) {
     assert(failing(), "must bail out w/ explicit message");
     return;
   }
 }

 print_method(PHASE_OPTIMIZE_FINISHED, 2);
 DEBUG_ONLY(set_phase_optimize_finished();)
}

#ifdef ASSERT
void Compile::check_no_dead_use() const {
  ResourceMark rm;
  Unique_Node_List wq;
  wq.push(root());
  for (uint i = 0; i < wq.size(); ++i) {
    Node* n = wq.at(i);
    for (DUIterator_Fast jmax, j = n->fast_outs(jmax); j < jmax; j++) {
      Node* u = n->fast_out(j);
      if (u->outcnt() == 0 && !u->is_Con()) {
        u->dump();
        fatal("no reachable node should have no use");
      }
      wq.push(u);
    }
  }
}
#endif

void Compile::inline_vector_reboxing_calls() {
  if (C->_vector_reboxing_late_inlines.length() > 0) {
    _late_inlines_pos = C->_late_inlines.length();
    while (_vector_reboxing_late_inlines.length() > 0) {
      CallGenerator* cg = _vector_reboxing_late_inlines.pop();
      cg->do_late_inline();
      if (failing())  return;
      print_method(PHASE_INLINE_VECTOR_REBOX, 3, cg->call_node());
    }
    _vector_reboxing_late_inlines.trunc_to(0);
  }
}

bool Compile::has_vbox_nodes() {
  if (C->_vector_reboxing_late_inlines.length() > 0) {
    return true;
  }
  for (int macro_idx = C->macro_count() - 1; macro_idx >= 0; macro_idx--) {
    Node * n = C->macro_node(macro_idx);
    assert(n->is_macro(), "only macro nodes expected here");
    if (n->Opcode() == Op_VectorUnbox || n->Opcode() == Op_VectorBox || n->Opcode() == Op_VectorBoxAllocate) {
      return true;
    }
  }
  return false;
}

//---------------------------- Bitwise operation packing optimization ---------------------------

static bool is_vector_unary_bitwise_op(Node* n) {
  return n->Opcode() == Op_XorV &&
         VectorNode::is_vector_bitwise_not_pattern(n);
}

static bool is_vector_binary_bitwise_op(Node* n) {
  switch (n->Opcode()) {
    case Op_AndV:
    case Op_OrV:
      return true;

    case Op_XorV:
      return !is_vector_unary_bitwise_op(n);

    default:
      return false;
  }
}

static bool is_vector_ternary_bitwise_op(Node* n) {
  return n->Opcode() == Op_MacroLogicV;
}

static bool is_vector_bitwise_op(Node* n) {
  return is_vector_unary_bitwise_op(n)  ||
         is_vector_binary_bitwise_op(n) ||
         is_vector_ternary_bitwise_op(n);
}

static bool is_vector_bitwise_cone_root(Node* n) {
  if (n->bottom_type()->isa_vectmask() || !is_vector_bitwise_op(n)) {
    return false;
  }
  for (DUIterator_Fast imax, i = n->fast_outs(imax); i < imax; i++) {
    if (is_vector_bitwise_op(n->fast_out(i))) {
      return false;
    }
  }
  return true;
}

static uint collect_unique_inputs(Node* n, Unique_Node_List& inputs) {
  uint cnt = 0;
  if (is_vector_bitwise_op(n)) {
    uint inp_cnt = n->is_predicated_vector() ? n->req()-1 : n->req();
    if (VectorNode::is_vector_bitwise_not_pattern(n)) {
      for (uint i = 1; i < inp_cnt; i++) {
        Node* in = n->in(i);
        bool skip = VectorNode::is_all_ones_vector(in);
        if (!skip && !inputs.member(in)) {
          inputs.push(in);
          cnt++;
        }
      }
      assert(cnt <= 1, "not unary");
    } else {
      uint last_req = inp_cnt;
      if (is_vector_ternary_bitwise_op(n)) {
        last_req = inp_cnt - 1; // skip last input
      }
      for (uint i = 1; i < last_req; i++) {
        Node* def = n->in(i);
        if (!inputs.member(def)) {
          inputs.push(def);
          cnt++;
        }
      }
    }
  } else { // not a bitwise operations
    if (!inputs.member(n)) {
      inputs.push(n);
      cnt++;
    }
  }
  return cnt;
}

void Compile::collect_logic_cone_roots(Unique_Node_List& list) {
  Unique_Node_List useful_nodes;
  C->identify_useful_nodes(useful_nodes);

  for (uint i = 0; i < useful_nodes.size(); i++) {
    Node* n = useful_nodes.at(i);
    if (is_vector_bitwise_cone_root(n)) {
      list.push(n);
    }
  }
}

Node* Compile::xform_to_MacroLogicV(PhaseIterGVN& igvn,
                                    const TypeVect* vt,
                                    Unique_Node_List& partition,
                                    Unique_Node_List& inputs) {
  assert(partition.size() == 2 || partition.size() == 3, "not supported");
  assert(inputs.size()    == 2 || inputs.size()    == 3, "not supported");
  assert(Matcher::match_rule_supported_vector(Op_MacroLogicV, vt->length(), vt->element_basic_type()), "not supported");

  Node* in1 = inputs.at(0);
  Node* in2 = inputs.at(1);
  Node* in3 = (inputs.size() == 3 ? inputs.at(2) : in2);

  uint func = compute_truth_table(partition, inputs);

  Node* pn = partition.at(partition.size() - 1);
  Node* mask = pn->is_predicated_vector() ? pn->in(pn->req()-1) : nullptr;
  return igvn.transform(MacroLogicVNode::make(igvn, in1, in2, in3, mask, func, vt));
}

static uint extract_bit(uint func, uint pos) {
  return (func & (1 << pos)) >> pos;
}

//
//  A macro logic node represents a truth table. It has 4 inputs,
//  First three inputs corresponds to 3 columns of a truth table
//  and fourth input captures the logic function.
//
//  eg.  fn = (in1 AND in2) OR in3;
//
//      MacroNode(in1,in2,in3,fn)
//
//  -----------------
//  in1 in2 in3  fn
//  -----------------
//  0    0   0    0
//  0    0   1    1
//  0    1   0    0
//  0    1   1    1
//  1    0   0    0
//  1    0   1    1
//  1    1   0    1
//  1    1   1    1
//

uint Compile::eval_macro_logic_op(uint func, uint in1 , uint in2, uint in3) {
  int res = 0;
  for (int i = 0; i < 8; i++) {
    int bit1 = extract_bit(in1, i);
    int bit2 = extract_bit(in2, i);
    int bit3 = extract_bit(in3, i);

    int func_bit_pos = (bit1 << 2 | bit2 << 1 | bit3);
    int func_bit = extract_bit(func, func_bit_pos);

    res |= func_bit << i;
  }
  return res;
}

static uint eval_operand(Node* n, ResourceHashtable<Node*,uint>& eval_map) {
  assert(n != nullptr, "");
  assert(eval_map.contains(n), "absent");
  return *(eval_map.get(n));
}

static void eval_operands(Node* n,
                          uint& func1, uint& func2, uint& func3,
                          ResourceHashtable<Node*,uint>& eval_map) {
  assert(is_vector_bitwise_op(n), "");

  if (is_vector_unary_bitwise_op(n)) {
    Node* opnd = n->in(1);
    if (VectorNode::is_vector_bitwise_not_pattern(n) && VectorNode::is_all_ones_vector(opnd)) {
      opnd = n->in(2);
    }
    func1 = eval_operand(opnd, eval_map);
  } else if (is_vector_binary_bitwise_op(n)) {
    func1 = eval_operand(n->in(1), eval_map);
    func2 = eval_operand(n->in(2), eval_map);
  } else {
    assert(is_vector_ternary_bitwise_op(n), "unknown operation");
    func1 = eval_operand(n->in(1), eval_map);
    func2 = eval_operand(n->in(2), eval_map);
    func3 = eval_operand(n->in(3), eval_map);
  }
}

uint Compile::compute_truth_table(Unique_Node_List& partition, Unique_Node_List& inputs) {
  assert(inputs.size() <= 3, "sanity");
  ResourceMark rm;
  uint res = 0;
  ResourceHashtable<Node*,uint> eval_map;

  // Populate precomputed functions for inputs.
  // Each input corresponds to one column of 3 input truth-table.
  uint input_funcs[] = { 0xAA,   // (_, _, c) -> c
                         0xCC,   // (_, b, _) -> b
                         0xF0 }; // (a, _, _) -> a
  for (uint i = 0; i < inputs.size(); i++) {
    eval_map.put(inputs.at(i), input_funcs[2-i]);
  }

  for (uint i = 0; i < partition.size(); i++) {
    Node* n = partition.at(i);

    uint func1 = 0, func2 = 0, func3 = 0;
    eval_operands(n, func1, func2, func3, eval_map);

    switch (n->Opcode()) {
      case Op_OrV:
        assert(func3 == 0, "not binary");
        res = func1 | func2;
        break;
      case Op_AndV:
        assert(func3 == 0, "not binary");
        res = func1 & func2;
        break;
      case Op_XorV:
        if (VectorNode::is_vector_bitwise_not_pattern(n)) {
          assert(func2 == 0 && func3 == 0, "not unary");
          res = (~func1) & 0xFF;
        } else {
          assert(func3 == 0, "not binary");
          res = func1 ^ func2;
        }
        break;
      case Op_MacroLogicV:
        // Ordering of inputs may change during evaluation of sub-tree
        // containing MacroLogic node as a child node, thus a re-evaluation
        // makes sure that function is evaluated in context of current
        // inputs.
        res = eval_macro_logic_op(n->in(4)->get_int(), func1, func2, func3);
        break;

      default: assert(false, "not supported: %s", n->Name());
    }
    assert(res <= 0xFF, "invalid");
    eval_map.put(n, res);
  }
  return res;
}

// Criteria under which nodes gets packed into a macro logic node:-
//  1) Parent and both child nodes are all unmasked or masked with
//     same predicates.
//  2) Masked parent can be packed with left child if it is predicated
//     and both have same predicates.
//  3) Masked parent can be packed with right child if its un-predicated
//     or has matching predication condition.
//  4) An unmasked parent can be packed with an unmasked child.
bool Compile::compute_logic_cone(Node* n, Unique_Node_List& partition, Unique_Node_List& inputs) {
  assert(partition.size() == 0, "not empty");
  assert(inputs.size() == 0, "not empty");
  if (is_vector_ternary_bitwise_op(n)) {
    return false;
  }

  bool is_unary_op = is_vector_unary_bitwise_op(n);
  if (is_unary_op) {
    assert(collect_unique_inputs(n, inputs) == 1, "not unary");
    return false; // too few inputs
  }

  bool pack_left_child = true;
  bool pack_right_child = true;

  bool left_child_LOP = is_vector_bitwise_op(n->in(1));
  bool right_child_LOP = is_vector_bitwise_op(n->in(2));

  int left_child_input_cnt = 0;
  int right_child_input_cnt = 0;

  bool parent_is_predicated = n->is_predicated_vector();
  bool left_child_predicated = n->in(1)->is_predicated_vector();
  bool right_child_predicated = n->in(2)->is_predicated_vector();

  Node* parent_pred = parent_is_predicated ? n->in(n->req()-1) : nullptr;
  Node* left_child_pred = left_child_predicated ? n->in(1)->in(n->in(1)->req()-1) : nullptr;
  Node* right_child_pred = right_child_predicated ? n->in(1)->in(n->in(1)->req()-1) : nullptr;

  do {
    if (pack_left_child && left_child_LOP &&
        ((!parent_is_predicated && !left_child_predicated) ||
        ((parent_is_predicated && left_child_predicated &&
          parent_pred == left_child_pred)))) {
       partition.push(n->in(1));
       left_child_input_cnt = collect_unique_inputs(n->in(1), inputs);
    } else {
       inputs.push(n->in(1));
       left_child_input_cnt = 1;
    }

    if (pack_right_child && right_child_LOP &&
        (!right_child_predicated ||
         (right_child_predicated && parent_is_predicated &&
          parent_pred == right_child_pred))) {
       partition.push(n->in(2));
       right_child_input_cnt = collect_unique_inputs(n->in(2), inputs);
    } else {
       inputs.push(n->in(2));
       right_child_input_cnt = 1;
    }

    if (inputs.size() > 3) {
      assert(partition.size() > 0, "");
      inputs.clear();
      partition.clear();
      if (left_child_input_cnt > right_child_input_cnt) {
        pack_left_child = false;
      } else {
        pack_right_child = false;
      }
    } else {
      break;
    }
  } while(true);

  if(partition.size()) {
    partition.push(n);
  }

  return (partition.size() == 2 || partition.size() == 3) &&
         (inputs.size()    == 2 || inputs.size()    == 3);
}

void Compile::process_logic_cone_root(PhaseIterGVN &igvn, Node *n, VectorSet &visited) {
  assert(is_vector_bitwise_op(n), "not a root");

  visited.set(n->_idx);

  // 1) Do a DFS walk over the logic cone.
  for (uint i = 1; i < n->req(); i++) {
    Node* in = n->in(i);
    if (!visited.test(in->_idx) && is_vector_bitwise_op(in)) {
      process_logic_cone_root(igvn, in, visited);
    }
  }

  // 2) Bottom up traversal: Merge node[s] with
  // the parent to form macro logic node.
  Unique_Node_List partition;
  Unique_Node_List inputs;
  if (compute_logic_cone(n, partition, inputs)) {
    const TypeVect* vt = n->bottom_type()->is_vect();
    Node* pn = partition.at(partition.size() - 1);
    Node* mask = pn->is_predicated_vector() ? pn->in(pn->req()-1) : nullptr;
    if (mask == nullptr ||
        Matcher::match_rule_supported_vector_masked(Op_MacroLogicV, vt->length(), vt->element_basic_type())) {
      Node* macro_logic = xform_to_MacroLogicV(igvn, vt, partition, inputs);
      VectorNode::trace_new_vector(macro_logic, "MacroLogic");
      igvn.replace_node(n, macro_logic);
    }
  }
}

void Compile::optimize_logic_cones(PhaseIterGVN &igvn) {
  ResourceMark rm;
  if (Matcher::match_rule_supported(Op_MacroLogicV)) {
    Unique_Node_List list;
    collect_logic_cone_roots(list);

    while (list.size() > 0) {
      Node* n = list.pop();
      const TypeVect* vt = n->bottom_type()->is_vect();
      bool supported = Matcher::match_rule_supported_vector(Op_MacroLogicV, vt->length(), vt->element_basic_type());
      if (supported) {
        VectorSet visited(comp_arena());
        process_logic_cone_root(igvn, n, visited);
      }
    }
  }
}

//------------------------------Code_Gen---------------------------------------
// Given a graph, generate code for it
void Compile::Code_Gen() {
  if (failing()) {
    return;
  }

  // Perform instruction selection.  You might think we could reclaim Matcher
  // memory PDQ, but actually the Matcher is used in generating spill code.
  // Internals of the Matcher (including some VectorSets) must remain live
  // for awhile - thus I cannot reclaim Matcher memory lest a VectorSet usage
  // set a bit in reclaimed memory.

  // In debug mode can dump m._nodes.dump() for mapping of ideal to machine
  // nodes.  Mapping is only valid at the root of each matched subtree.
  NOT_PRODUCT( verify_graph_edges(); )

  Matcher matcher;
  _matcher = &matcher;
  {
    TracePhase tp("matcher", &timers[_t_matcher]);
    matcher.match();
    if (failing()) {
      return;
    }
  }
  // In debug mode can dump m._nodes.dump() for mapping of ideal to machine
  // nodes.  Mapping is only valid at the root of each matched subtree.
  NOT_PRODUCT( verify_graph_edges(); )

  // If you have too many nodes, or if matching has failed, bail out
  check_node_count(0, "out of nodes matching instructions");
  if (failing()) {
    return;
  }

  print_method(PHASE_MATCHING, 2);

  // Build a proper-looking CFG
  PhaseCFG cfg(node_arena(), root(), matcher);
  if (failing()) {
    return;
  }
  _cfg = &cfg;
  {
    TracePhase tp("scheduler", &timers[_t_scheduler]);
    bool success = cfg.do_global_code_motion();
    if (!success) {
      return;
    }

    print_method(PHASE_GLOBAL_CODE_MOTION, 2);
    NOT_PRODUCT( verify_graph_edges(); )
    cfg.verify();
  }

  PhaseChaitin regalloc(unique(), cfg, matcher, false);
  _regalloc = &regalloc;
  {
    TracePhase tp("regalloc", &timers[_t_registerAllocation]);
    // Perform register allocation.  After Chaitin, use-def chains are
    // no longer accurate (at spill code) and so must be ignored.
    // Node->LRG->reg mappings are still accurate.
    _regalloc->Register_Allocate();

    // Bail out if the allocator builds too many nodes
    if (failing()) {
      return;
    }

    print_method(PHASE_REGISTER_ALLOCATION, 2);
  }

  // Prior to register allocation we kept empty basic blocks in case the
  // the allocator needed a place to spill.  After register allocation we
  // are not adding any new instructions.  If any basic block is empty, we
  // can now safely remove it.
  {
    TracePhase tp("blockOrdering", &timers[_t_blockOrdering]);
    cfg.remove_empty_blocks();
    if (do_freq_based_layout()) {
      PhaseBlockLayout layout(cfg);
    } else {
      cfg.set_loop_alignment();
    }
    cfg.fixup_flow();
    cfg.remove_unreachable_blocks();
    cfg.verify_dominator_tree();
    print_method(PHASE_BLOCK_ORDERING, 3);
  }

  // Apply peephole optimizations
  if( OptoPeephole ) {
    TracePhase tp("peephole", &timers[_t_peephole]);
    PhasePeephole peep( _regalloc, cfg);
    peep.do_transform();
    print_method(PHASE_PEEPHOLE, 3);
  }

  // Do late expand if CPU requires this.
  if (Matcher::require_postalloc_expand) {
    TracePhase tp("postalloc_expand", &timers[_t_postalloc_expand]);
    cfg.postalloc_expand(_regalloc);
    print_method(PHASE_POSTALLOC_EXPAND, 3);
  }

  // Convert Nodes to instruction bits in a buffer
  {
    TracePhase tp("output", &timers[_t_output]);
    PhaseOutput output;
    output.Output();
    if (failing())  return;
    output.install();
    print_method(PHASE_FINAL_CODE, 1); // Compile::_output is not null here
  }

  // He's dead, Jim.
  _cfg     = (PhaseCFG*)((intptr_t)0xdeadbeef);
  _regalloc = (PhaseChaitin*)((intptr_t)0xdeadbeef);
}

//------------------------------Final_Reshape_Counts---------------------------
// This class defines counters to help identify when a method
// may/must be executed using hardware with only 24-bit precision.
struct Final_Reshape_Counts : public StackObj {
  int  _call_count;             // count non-inlined 'common' calls
  int  _float_count;            // count float ops requiring 24-bit precision
  int  _double_count;           // count double ops requiring more precision
  int  _java_call_count;        // count non-inlined 'java' calls
  int  _inner_loop_count;       // count loops which need alignment
  VectorSet _visited;           // Visitation flags
  Node_List _tests;             // Set of IfNodes & PCTableNodes

  Final_Reshape_Counts() :
    _call_count(0), _float_count(0), _double_count(0),
    _java_call_count(0), _inner_loop_count(0) { }

  void inc_call_count  () { _call_count  ++; }
  void inc_float_count () { _float_count ++; }
  void inc_double_count() { _double_count++; }
  void inc_java_call_count() { _java_call_count++; }
  void inc_inner_loop_count() { _inner_loop_count++; }

  int  get_call_count  () const { return _call_count  ; }
  int  get_float_count () const { return _float_count ; }
  int  get_double_count() const { return _double_count; }
  int  get_java_call_count() const { return _java_call_count; }
  int  get_inner_loop_count() const { return _inner_loop_count; }
};

// Eliminate trivially redundant StoreCMs and accumulate their
// precedence edges.
void Compile::eliminate_redundant_card_marks(Node* n) {
  assert(n->Opcode() == Op_StoreCM, "expected StoreCM");
  if (n->in(MemNode::Address)->outcnt() > 1) {
    // There are multiple users of the same address so it might be
    // possible to eliminate some of the StoreCMs
    Node* mem = n->in(MemNode::Memory);
    Node* adr = n->in(MemNode::Address);
    Node* val = n->in(MemNode::ValueIn);
    Node* prev = n;
    bool done = false;
    // Walk the chain of StoreCMs eliminating ones that match.  As
    // long as it's a chain of single users then the optimization is
    // safe.  Eliminating partially redundant StoreCMs would require
    // cloning copies down the other paths.
    while (mem->Opcode() == Op_StoreCM && mem->outcnt() == 1 && !done) {
      if (adr == mem->in(MemNode::Address) &&
          val == mem->in(MemNode::ValueIn)) {
        // redundant StoreCM
        if (mem->req() > MemNode::OopStore) {
          // Hasn't been processed by this code yet.
          n->add_prec(mem->in(MemNode::OopStore));
        } else {
          // Already converted to precedence edge
          for (uint i = mem->req(); i < mem->len(); i++) {
            // Accumulate any precedence edges
            if (mem->in(i) != nullptr) {
              n->add_prec(mem->in(i));
            }
          }
          // Everything above this point has been processed.
          done = true;
        }
        // Eliminate the previous StoreCM
        prev->set_req(MemNode::Memory, mem->in(MemNode::Memory));
        assert(mem->outcnt() == 0, "should be dead");
        mem->disconnect_inputs(this);
      } else {
        prev = mem;
      }
      mem = prev->in(MemNode::Memory);
    }
  }
}

//------------------------------final_graph_reshaping_impl----------------------
// Implement items 1-5 from final_graph_reshaping below.
void Compile::final_graph_reshaping_impl(Node *n, Final_Reshape_Counts& frc, Unique_Node_List& dead_nodes) {

  if ( n->outcnt() == 0 ) return; // dead node
  uint nop = n->Opcode();

  // Check for 2-input instruction with "last use" on right input.
  // Swap to left input.  Implements item (2).
  if( n->req() == 3 &&          // two-input instruction
      n->in(1)->outcnt() > 1 && // left use is NOT a last use
      (!n->in(1)->is_Phi() || n->in(1)->in(2) != n) && // it is not data loop
      n->in(2)->outcnt() == 1 &&// right use IS a last use
      !n->in(2)->is_Con() ) {   // right use is not a constant
    // Check for commutative opcode
    switch( nop ) {
    case Op_AddI:  case Op_AddF:  case Op_AddD:  case Op_AddL:
    case Op_MaxI:  case Op_MaxL:  case Op_MaxF:  case Op_MaxD:
    case Op_MinI:  case Op_MinL:  case Op_MinF:  case Op_MinD:
    case Op_MulI:  case Op_MulF:  case Op_MulD:  case Op_MulL:
    case Op_AndL:  case Op_XorL:  case Op_OrL:
    case Op_AndI:  case Op_XorI:  case Op_OrI: {
      // Move "last use" input to left by swapping inputs
      n->swap_edges(1, 2);
      break;
    }
    default:
      break;
    }
  }

#ifdef ASSERT
  if( n->is_Mem() ) {
    int alias_idx = get_alias_index(n->as_Mem()->adr_type());
    assert( n->in(0) != nullptr || alias_idx != Compile::AliasIdxRaw ||
            // oop will be recorded in oop map if load crosses safepoint
            (n->is_Load() && (n->as_Load()->bottom_type()->isa_oopptr() ||
                              LoadNode::is_immutable_value(n->in(MemNode::Address)))),
            "raw memory operations should have control edge");
  }
  if (n->is_MemBar()) {
    MemBarNode* mb = n->as_MemBar();
    if (mb->trailing_store() || mb->trailing_load_store()) {
      assert(mb->leading_membar()->trailing_membar() == mb, "bad membar pair");
      Node* mem = BarrierSet::barrier_set()->barrier_set_c2()->step_over_gc_barrier(mb->in(MemBarNode::Precedent));
      assert((mb->trailing_store() && mem->is_Store() && mem->as_Store()->is_release()) ||
             (mb->trailing_load_store() && mem->is_LoadStore()), "missing mem op");
    } else if (mb->leading()) {
      assert(mb->trailing_membar()->leading_membar() == mb, "bad membar pair");
    }
  }
#endif
  // Count FPU ops and common calls, implements item (3)
  bool gc_handled = BarrierSet::barrier_set()->barrier_set_c2()->final_graph_reshaping(this, n, nop, dead_nodes);
  if (!gc_handled) {
    final_graph_reshaping_main_switch(n, frc, nop, dead_nodes);
  }

  // Collect CFG split points
  if (n->is_MultiBranch() && !n->is_RangeCheck()) {
    frc._tests.push(n);
  }
}

void Compile::handle_div_mod_op(Node* n, BasicType bt, bool is_unsigned) {
  if (!UseDivMod) {
    return;
  }

  // Check if "a % b" and "a / b" both exist
  Node* d = n->find_similar(Op_DivIL(bt, is_unsigned));
  if (d == nullptr) {
    return;
  }

  // Replace them with a fused divmod if supported
  if (Matcher::has_match_rule(Op_DivModIL(bt, is_unsigned))) {
    DivModNode* divmod = DivModNode::make(n, bt, is_unsigned);
    d->subsume_by(divmod->div_proj(), this);
    n->subsume_by(divmod->mod_proj(), this);
  } else {
    // Replace "a % b" with "a - ((a / b) * b)"
    Node* mult = MulNode::make(d, d->in(2), bt);
    Node* sub = SubNode::make(d->in(1), mult, bt);
    n->subsume_by(sub, this);
  }
}

void Compile::final_graph_reshaping_main_switch(Node* n, Final_Reshape_Counts& frc, uint nop, Unique_Node_List& dead_nodes) {
  switch( nop ) {
  // Count all float operations that may use FPU
  case Op_AddF:
  case Op_SubF:
  case Op_MulF:
  case Op_DivF:
  case Op_NegF:
  case Op_ModF:
  case Op_ConvI2F:
  case Op_ConF:
  case Op_CmpF:
  case Op_CmpF3:
  case Op_StoreF:
  case Op_LoadF:
  // case Op_ConvL2F: // longs are split into 32-bit halves
    frc.inc_float_count();
    break;

  case Op_ConvF2D:
  case Op_ConvD2F:
    frc.inc_float_count();
    frc.inc_double_count();
    break;

  // Count all double operations that may use FPU
  case Op_AddD:
  case Op_SubD:
  case Op_MulD:
  case Op_DivD:
  case Op_NegD:
  case Op_ModD:
  case Op_ConvI2D:
  case Op_ConvD2I:
  // case Op_ConvL2D: // handled by leaf call
  // case Op_ConvD2L: // handled by leaf call
  case Op_ConD:
  case Op_CmpD:
  case Op_CmpD3:
  case Op_StoreD:
  case Op_LoadD:
  case Op_LoadD_unaligned:
    frc.inc_double_count();
    break;
  case Op_Opaque1:              // Remove Opaque Nodes before matching
    n->subsume_by(n->in(1), this);
    break;
  case Op_CallStaticJava:
  case Op_CallJava:
  case Op_CallDynamicJava:
    frc.inc_java_call_count(); // Count java call site;
  case Op_CallRuntime:
  case Op_CallLeaf:
  case Op_CallLeafVector:
  case Op_CallLeafNoFP: {
    assert (n->is_Call(), "");
    CallNode *call = n->as_Call();
    // Count call sites where the FP mode bit would have to be flipped.
    // Do not count uncommon runtime calls:
    // uncommon_trap, _complete_monitor_locking, _complete_monitor_unlocking,
    // _new_Java, _new_typeArray, _new_objArray, _rethrow_Java, ...
    if (!call->is_CallStaticJava() || !call->as_CallStaticJava()->_name) {
      frc.inc_call_count();   // Count the call site
    } else {                  // See if uncommon argument is shared
      Node *n = call->in(TypeFunc::Parms);
      int nop = n->Opcode();
      // Clone shared simple arguments to uncommon calls, item (1).
      if (n->outcnt() > 1 &&
          !n->is_Proj() &&
          nop != Op_CreateEx &&
          nop != Op_CheckCastPP &&
          nop != Op_DecodeN &&
          nop != Op_DecodeNKlass &&
          !n->is_Mem() &&
          !n->is_Phi()) {
        Node *x = n->clone();
        call->set_req(TypeFunc::Parms, x);
      }
    }
    break;
  }

  case Op_StoreCM:
    {
      // Convert OopStore dependence into precedence edge
      Node* prec = n->in(MemNode::OopStore);
      n->del_req(MemNode::OopStore);
      n->add_prec(prec);
      eliminate_redundant_card_marks(n);
    }

    // fall through

  case Op_StoreB:
  case Op_StoreC:
  case Op_StoreI:
  case Op_StoreL:
  case Op_CompareAndSwapB:
  case Op_CompareAndSwapS:
  case Op_CompareAndSwapI:
  case Op_CompareAndSwapL:
  case Op_CompareAndSwapP:
  case Op_CompareAndSwapN:
  case Op_WeakCompareAndSwapB:
  case Op_WeakCompareAndSwapS:
  case Op_WeakCompareAndSwapI:
  case Op_WeakCompareAndSwapL:
  case Op_WeakCompareAndSwapP:
  case Op_WeakCompareAndSwapN:
  case Op_CompareAndExchangeB:
  case Op_CompareAndExchangeS:
  case Op_CompareAndExchangeI:
  case Op_CompareAndExchangeL:
  case Op_CompareAndExchangeP:
  case Op_CompareAndExchangeN:
  case Op_GetAndAddS:
  case Op_GetAndAddB:
  case Op_GetAndAddI:
  case Op_GetAndAddL:
  case Op_GetAndSetS:
  case Op_GetAndSetB:
  case Op_GetAndSetI:
  case Op_GetAndSetL:
  case Op_GetAndSetP:
  case Op_GetAndSetN:
  case Op_StoreP:
  case Op_StoreN:
  case Op_StoreNKlass:
  case Op_LoadB:
  case Op_LoadUB:
  case Op_LoadUS:
  case Op_LoadI:
  case Op_LoadKlass:
  case Op_LoadNKlass:
  case Op_LoadL:
  case Op_LoadL_unaligned:
  case Op_LoadP:
  case Op_LoadN:
  case Op_LoadRange:
  case Op_LoadS:
    break;

  case Op_AddP: {               // Assert sane base pointers
    Node *addp = n->in(AddPNode::Address);
    assert( !addp->is_AddP() ||
            addp->in(AddPNode::Base)->is_top() || // Top OK for allocation
            addp->in(AddPNode::Base) == n->in(AddPNode::Base),
            "Base pointers must match (addp %u)", addp->_idx );
#ifdef _LP64
    if ((UseCompressedOops || UseCompressedClassPointers) &&
        addp->Opcode() == Op_ConP &&
        addp == n->in(AddPNode::Base) &&
        n->in(AddPNode::Offset)->is_Con()) {
      // If the transformation of ConP to ConN+DecodeN is beneficial depends
      // on the platform and on the compressed oops mode.
      // Use addressing with narrow klass to load with offset on x86.
      // Some platforms can use the constant pool to load ConP.
      // Do this transformation here since IGVN will convert ConN back to ConP.
      const Type* t = addp->bottom_type();
      bool is_oop   = t->isa_oopptr() != nullptr;
      bool is_klass = t->isa_klassptr() != nullptr;

      if ((is_oop   && UseCompressedOops          && Matcher::const_oop_prefer_decode()  ) ||
          (is_klass && UseCompressedClassPointers && Matcher::const_klass_prefer_decode() &&
           t->isa_klassptr()->exact_klass()->is_in_encoding_range())) {
        Node* nn = nullptr;

        int op = is_oop ? Op_ConN : Op_ConNKlass;

        // Look for existing ConN node of the same exact type.
        Node* r  = root();
        uint cnt = r->outcnt();
        for (uint i = 0; i < cnt; i++) {
          Node* m = r->raw_out(i);
          if (m!= nullptr && m->Opcode() == op &&
              m->bottom_type()->make_ptr() == t) {
            nn = m;
            break;
          }
        }
        if (nn != nullptr) {
          // Decode a narrow oop to match address
          // [R12 + narrow_oop_reg<<3 + offset]
          if (is_oop) {
            nn = new DecodeNNode(nn, t);
          } else {
            nn = new DecodeNKlassNode(nn, t);
          }
          // Check for succeeding AddP which uses the same Base.
          // Otherwise we will run into the assertion above when visiting that guy.
          for (uint i = 0; i < n->outcnt(); ++i) {
            Node *out_i = n->raw_out(i);
            if (out_i && out_i->is_AddP() && out_i->in(AddPNode::Base) == addp) {
              out_i->set_req(AddPNode::Base, nn);
#ifdef ASSERT
              for (uint j = 0; j < out_i->outcnt(); ++j) {
                Node *out_j = out_i->raw_out(j);
                assert(out_j == nullptr || !out_j->is_AddP() || out_j->in(AddPNode::Base) != addp,
                       "more than 2 AddP nodes in a chain (out_j %u)", out_j->_idx);
              }
#endif
            }
          }
          n->set_req(AddPNode::Base, nn);
          n->set_req(AddPNode::Address, nn);
          if (addp->outcnt() == 0) {
            addp->disconnect_inputs(this);
          }
        }
      }
    }
#endif
    break;
  }

  case Op_CastPP: {
    // Remove CastPP nodes to gain more freedom during scheduling but
    // keep the dependency they encode as control or precedence edges
    // (if control is set already) on memory operations. Some CastPP
    // nodes don't have a control (don't carry a dependency): skip
    // those.
    if (n->in(0) != nullptr) {
      ResourceMark rm;
      Unique_Node_List wq;
      wq.push(n);
      for (uint next = 0; next < wq.size(); ++next) {
        Node *m = wq.at(next);
        for (DUIterator_Fast imax, i = m->fast_outs(imax); i < imax; i++) {
          Node* use = m->fast_out(i);
          if (use->is_Mem() || use->is_EncodeNarrowPtr()) {
            use->ensure_control_or_add_prec(n->in(0));
          } else {
            switch(use->Opcode()) {
            case Op_AddP:
            case Op_DecodeN:
            case Op_DecodeNKlass:
            case Op_CheckCastPP:
            case Op_CastPP:
              wq.push(use);
              break;
            }
          }
        }
      }
    }
    const bool is_LP64 = LP64_ONLY(true) NOT_LP64(false);
    if (is_LP64 && n->in(1)->is_DecodeN() && Matcher::gen_narrow_oop_implicit_null_checks()) {
      Node* in1 = n->in(1);
      const Type* t = n->bottom_type();
      Node* new_in1 = in1->clone();
      new_in1->as_DecodeN()->set_type(t);

      if (!Matcher::narrow_oop_use_complex_address()) {
        //
        // x86, ARM and friends can handle 2 adds in addressing mode
        // and Matcher can fold a DecodeN node into address by using
        // a narrow oop directly and do implicit null check in address:
        //
        // [R12 + narrow_oop_reg<<3 + offset]
        // NullCheck narrow_oop_reg
        //
        // On other platforms (Sparc) we have to keep new DecodeN node and
        // use it to do implicit null check in address:
        //
        // decode_not_null narrow_oop_reg, base_reg
        // [base_reg + offset]
        // NullCheck base_reg
        //
        // Pin the new DecodeN node to non-null path on these platform (Sparc)
        // to keep the information to which null check the new DecodeN node
        // corresponds to use it as value in implicit_null_check().
        //
        new_in1->set_req(0, n->in(0));
      }

      n->subsume_by(new_in1, this);
      if (in1->outcnt() == 0) {
        in1->disconnect_inputs(this);
      }
    } else {
      n->subsume_by(n->in(1), this);
      if (n->outcnt() == 0) {
        n->disconnect_inputs(this);
      }
    }
    break;
  }
#ifdef _LP64
  case Op_CmpP:
    // Do this transformation here to preserve CmpPNode::sub() and
    // other TypePtr related Ideal optimizations (for example, ptr nullness).
    if (n->in(1)->is_DecodeNarrowPtr() || n->in(2)->is_DecodeNarrowPtr()) {
      Node* in1 = n->in(1);
      Node* in2 = n->in(2);
      if (!in1->is_DecodeNarrowPtr()) {
        in2 = in1;
        in1 = n->in(2);
      }
      assert(in1->is_DecodeNarrowPtr(), "sanity");

      Node* new_in2 = nullptr;
      if (in2->is_DecodeNarrowPtr()) {
        assert(in2->Opcode() == in1->Opcode(), "must be same node type");
        new_in2 = in2->in(1);
      } else if (in2->Opcode() == Op_ConP) {
        const Type* t = in2->bottom_type();
        if (t == TypePtr::NULL_PTR) {
          assert(in1->is_DecodeN(), "compare klass to null?");
          // Don't convert CmpP null check into CmpN if compressed
          // oops implicit null check is not generated.
          // This will allow to generate normal oop implicit null check.
          if (Matcher::gen_narrow_oop_implicit_null_checks())
            new_in2 = ConNode::make(TypeNarrowOop::NULL_PTR);
          //
          // This transformation together with CastPP transformation above
          // will generated code for implicit null checks for compressed oops.
          //
          // The original code after Optimize()
          //
          //    LoadN memory, narrow_oop_reg
          //    decode narrow_oop_reg, base_reg
          //    CmpP base_reg, nullptr
          //    CastPP base_reg // NotNull
          //    Load [base_reg + offset], val_reg
          //
          // after these transformations will be
          //
          //    LoadN memory, narrow_oop_reg
          //    CmpN narrow_oop_reg, nullptr
          //    decode_not_null narrow_oop_reg, base_reg
          //    Load [base_reg + offset], val_reg
          //
          // and the uncommon path (== nullptr) will use narrow_oop_reg directly
          // since narrow oops can be used in debug info now (see the code in
          // final_graph_reshaping_walk()).
          //
          // At the end the code will be matched to
          // on x86:
          //
          //    Load_narrow_oop memory, narrow_oop_reg
          //    Load [R12 + narrow_oop_reg<<3 + offset], val_reg
          //    NullCheck narrow_oop_reg
          //
          // and on sparc:
          //
          //    Load_narrow_oop memory, narrow_oop_reg
          //    decode_not_null narrow_oop_reg, base_reg
          //    Load [base_reg + offset], val_reg
          //    NullCheck base_reg
          //
        } else if (t->isa_oopptr()) {
          new_in2 = ConNode::make(t->make_narrowoop());
        } else if (t->isa_klassptr()) {
          new_in2 = ConNode::make(t->make_narrowklass());
        }
      }
      if (new_in2 != nullptr) {
        Node* cmpN = new CmpNNode(in1->in(1), new_in2);
        n->subsume_by(cmpN, this);
        if (in1->outcnt() == 0) {
          in1->disconnect_inputs(this);
        }
        if (in2->outcnt() == 0) {
          in2->disconnect_inputs(this);
        }
      }
    }
    break;

  case Op_DecodeN:
  case Op_DecodeNKlass:
    assert(!n->in(1)->is_EncodeNarrowPtr(), "should be optimized out");
    // DecodeN could be pinned when it can't be fold into
    // an address expression, see the code for Op_CastPP above.
    assert(n->in(0) == nullptr || (UseCompressedOops && !Matcher::narrow_oop_use_complex_address()), "no control");
    break;

  case Op_EncodeP:
  case Op_EncodePKlass: {
    Node* in1 = n->in(1);
    if (in1->is_DecodeNarrowPtr()) {
      n->subsume_by(in1->in(1), this);
    } else if (in1->Opcode() == Op_ConP) {
      const Type* t = in1->bottom_type();
      if (t == TypePtr::NULL_PTR) {
        assert(t->isa_oopptr(), "null klass?");
        n->subsume_by(ConNode::make(TypeNarrowOop::NULL_PTR), this);
      } else if (t->isa_oopptr()) {
        n->subsume_by(ConNode::make(t->make_narrowoop()), this);
      } else if (t->isa_klassptr()) {
        n->subsume_by(ConNode::make(t->make_narrowklass()), this);
      }
    }
    if (in1->outcnt() == 0) {
      in1->disconnect_inputs(this);
    }
    break;
  }

  case Op_Proj: {
    if (OptimizeStringConcat || IncrementalInline) {
      ProjNode* proj = n->as_Proj();
      if (proj->_is_io_use) {
        assert(proj->_con == TypeFunc::I_O || proj->_con == TypeFunc::Memory, "");
        // Separate projections were used for the exception path which
        // are normally removed by a late inline.  If it wasn't inlined
        // then they will hang around and should just be replaced with
        // the original one. Merge them.
        Node* non_io_proj = proj->in(0)->as_Multi()->proj_out_or_null(proj->_con, false /*is_io_use*/);
        if (non_io_proj  != nullptr) {
          proj->subsume_by(non_io_proj , this);
        }
      }
    }
    break;
  }

  case Op_Phi:
    if (n->as_Phi()->bottom_type()->isa_narrowoop() || n->as_Phi()->bottom_type()->isa_narrowklass()) {
      // The EncodeP optimization may create Phi with the same edges
      // for all paths. It is not handled well by Register Allocator.
      Node* unique_in = n->in(1);
      assert(unique_in != nullptr, "");
      uint cnt = n->req();
      for (uint i = 2; i < cnt; i++) {
        Node* m = n->in(i);
        assert(m != nullptr, "");
        if (unique_in != m)
          unique_in = nullptr;
      }
      if (unique_in != nullptr) {
        n->subsume_by(unique_in, this);
      }
    }
    break;

#endif

#ifdef ASSERT
  case Op_CastII:
    // Verify that all range check dependent CastII nodes were removed.
    if (n->isa_CastII()->has_range_check()) {
      n->dump(3);
      assert(false, "Range check dependent CastII node was not removed");
    }
    break;
#endif

  case Op_ModI:
    handle_div_mod_op(n, T_INT, false);
    break;

  case Op_ModL:
    handle_div_mod_op(n, T_LONG, false);
    break;

  case Op_UModI:
    handle_div_mod_op(n, T_INT, true);
    break;

  case Op_UModL:
    handle_div_mod_op(n, T_LONG, true);
    break;

  case Op_LoadVector:
  case Op_StoreVector:
#ifdef ASSERT
    // Add VerifyVectorAlignment node between adr and load / store.
    if (VerifyAlignVector && Matcher::has_match_rule(Op_VerifyVectorAlignment)) {
      bool must_verify_alignment = n->is_LoadVector() ? n->as_LoadVector()->must_verify_alignment() :
                                                        n->as_StoreVector()->must_verify_alignment();
      if (must_verify_alignment) {
        jlong vector_width = n->is_LoadVector() ? n->as_LoadVector()->memory_size() :
                                                  n->as_StoreVector()->memory_size();
        // The memory access should be aligned to the vector width in bytes.
        // However, the underlying array is possibly less well aligned, but at least
        // to ObjectAlignmentInBytes. Hence, even if multiple arrays are accessed in
        // a loop we can expect at least the following alignment:
        jlong guaranteed_alignment = MIN2(vector_width, (jlong)ObjectAlignmentInBytes);
        assert(2 <= guaranteed_alignment && guaranteed_alignment <= 64, "alignment must be in range");
        assert(is_power_of_2(guaranteed_alignment), "alignment must be power of 2");
        // Create mask from alignment. e.g. 0b1000 -> 0b0111
        jlong mask = guaranteed_alignment - 1;
        Node* mask_con = ConLNode::make(mask);
        VerifyVectorAlignmentNode* va = new VerifyVectorAlignmentNode(n->in(MemNode::Address), mask_con);
        n->set_req(MemNode::Address, va);
      }
    }
#endif
    break;

  case Op_LoadVectorGather:
  case Op_StoreVectorScatter:
  case Op_LoadVectorGatherMasked:
  case Op_StoreVectorScatterMasked:
  case Op_VectorCmpMasked:
  case Op_VectorMaskGen:
  case Op_LoadVectorMasked:
  case Op_StoreVectorMasked:
    break;

  case Op_AddReductionVI:
  case Op_AddReductionVL:
  case Op_AddReductionVF:
  case Op_AddReductionVD:
  case Op_MulReductionVI:
  case Op_MulReductionVL:
  case Op_MulReductionVF:
  case Op_MulReductionVD:
  case Op_MinReductionV:
  case Op_MaxReductionV:
  case Op_AndReductionV:
  case Op_OrReductionV:
  case Op_XorReductionV:
    break;

  case Op_PackB:
  case Op_PackS:
  case Op_PackI:
  case Op_PackF:
  case Op_PackL:
  case Op_PackD:
    if (n->req()-1 > 2) {
      // Replace many operand PackNodes with a binary tree for matching
      PackNode* p = (PackNode*) n;
      Node* btp = p->binary_tree_pack(1, n->req());
      n->subsume_by(btp, this);
    }
    break;
  case Op_Loop:
    assert(!n->as_Loop()->is_loop_nest_inner_loop() || _loop_opts_cnt == 0, "should have been turned into a counted loop");
  case Op_CountedLoop:
  case Op_LongCountedLoop:
  case Op_OuterStripMinedLoop:
    if (n->as_Loop()->is_inner_loop()) {
      frc.inc_inner_loop_count();
    }
    n->as_Loop()->verify_strip_mined(0);
    break;
  case Op_LShiftI:
  case Op_RShiftI:
  case Op_URShiftI:
  case Op_LShiftL:
  case Op_RShiftL:
  case Op_URShiftL:
    if (Matcher::need_masked_shift_count) {
      // The cpu's shift instructions don't restrict the count to the
      // lower 5/6 bits. We need to do the masking ourselves.
      Node* in2 = n->in(2);
      juint mask = (n->bottom_type() == TypeInt::INT) ? (BitsPerInt - 1) : (BitsPerLong - 1);
      const TypeInt* t = in2->find_int_type();
      if (t != nullptr && t->is_con()) {
        juint shift = t->get_con();
        if (shift > mask) { // Unsigned cmp
          n->set_req(2, ConNode::make(TypeInt::make(shift & mask)));
        }
      } else {
        if (t == nullptr || t->_lo < 0 || t->_hi > (int)mask) {
          Node* shift = new AndINode(in2, ConNode::make(TypeInt::make(mask)));
          n->set_req(2, shift);
        }
      }
      if (in2->outcnt() == 0) { // Remove dead node
        in2->disconnect_inputs(this);
      }
    }
    break;
  case Op_MemBarStoreStore:
  case Op_MemBarRelease:
    // Break the link with AllocateNode: it is no longer useful and
    // confuses register allocation.
    if (n->req() > MemBarNode::Precedent) {
      n->set_req(MemBarNode::Precedent, top());
    }
    break;
  case Op_MemBarAcquire: {
    if (n->as_MemBar()->trailing_load() && n->req() > MemBarNode::Precedent) {
      // At parse time, the trailing MemBarAcquire for a volatile load
      // is created with an edge to the load. After optimizations,
      // that input may be a chain of Phis. If those phis have no
      // other use, then the MemBarAcquire keeps them alive and
      // register allocation can be confused.
      dead_nodes.push(n->in(MemBarNode::Precedent));
      n->set_req(MemBarNode::Precedent, top());
    }
    break;
  }
  case Op_Blackhole:
    break;
  case Op_RangeCheck: {
    RangeCheckNode* rc = n->as_RangeCheck();
    Node* iff = new IfNode(rc->in(0), rc->in(1), rc->_prob, rc->_fcnt);
    n->subsume_by(iff, this);
    frc._tests.push(iff);
    break;
  }
  case Op_ConvI2L: {
    if (!Matcher::convi2l_type_required) {
      // Code generation on some platforms doesn't need accurate
      // ConvI2L types. Widening the type can help remove redundant
      // address computations.
      n->as_Type()->set_type(TypeLong::INT);
      ResourceMark rm;
      Unique_Node_List wq;
      wq.push(n);
      for (uint next = 0; next < wq.size(); next++) {
        Node *m = wq.at(next);

        for(;;) {
          // Loop over all nodes with identical inputs edges as m
          Node* k = m->find_similar(m->Opcode());
          if (k == nullptr) {
            break;
          }
          // Push their uses so we get a chance to remove node made
          // redundant
          for (DUIterator_Fast imax, i = k->fast_outs(imax); i < imax; i++) {
            Node* u = k->fast_out(i);
            if (u->Opcode() == Op_LShiftL ||
                u->Opcode() == Op_AddL ||
                u->Opcode() == Op_SubL ||
                u->Opcode() == Op_AddP) {
              wq.push(u);
            }
          }
          // Replace all nodes with identical edges as m with m
          k->subsume_by(m, this);
        }
      }
    }
    break;
  }
  case Op_CmpUL: {
    if (!Matcher::has_match_rule(Op_CmpUL)) {
      // No support for unsigned long comparisons
      ConINode* sign_pos = new ConINode(TypeInt::make(BitsPerLong - 1));
      Node* sign_bit_mask = new RShiftLNode(n->in(1), sign_pos);
      Node* orl = new OrLNode(n->in(1), sign_bit_mask);
      ConLNode* remove_sign_mask = new ConLNode(TypeLong::make(max_jlong));
      Node* andl = new AndLNode(orl, remove_sign_mask);
      Node* cmp = new CmpLNode(andl, n->in(2));
      n->subsume_by(cmp, this);
    }
    break;
  }
  default:
    assert(!n->is_Call(), "");
    assert(!n->is_Mem(), "");
    assert(nop != Op_ProfileBoolean, "should be eliminated during IGVN");
    break;
  }
}

//------------------------------final_graph_reshaping_walk---------------------
// Replacing Opaque nodes with their input in final_graph_reshaping_impl(),
// requires that the walk visits a node's inputs before visiting the node.
void Compile::final_graph_reshaping_walk(Node_Stack& nstack, Node* root, Final_Reshape_Counts& frc, Unique_Node_List& dead_nodes) {
  Unique_Node_List sfpt;

  frc._visited.set(root->_idx); // first, mark node as visited
  uint cnt = root->req();
  Node *n = root;
  uint  i = 0;
  while (true) {
    if (i < cnt) {
      // Place all non-visited non-null inputs onto stack
      Node* m = n->in(i);
      ++i;
      if (m != nullptr && !frc._visited.test_set(m->_idx)) {
        if (m->is_SafePoint() && m->as_SafePoint()->jvms() != nullptr) {
          // compute worst case interpreter size in case of a deoptimization
          update_interpreter_frame_size(m->as_SafePoint()->jvms()->interpreter_frame_size());

          sfpt.push(m);
        }
        cnt = m->req();
        nstack.push(n, i); // put on stack parent and next input's index
        n = m;
        i = 0;
      }
    } else {
      // Now do post-visit work
      final_graph_reshaping_impl(n, frc, dead_nodes);
      if (nstack.is_empty())
        break;             // finished
      n = nstack.node();   // Get node from stack
      cnt = n->req();
      i = nstack.index();
      nstack.pop();        // Shift to the next node on stack
    }
  }

  // Skip next transformation if compressed oops are not used.
  if ((UseCompressedOops && !Matcher::gen_narrow_oop_implicit_null_checks()) ||
      (!UseCompressedOops && !UseCompressedClassPointers))
    return;

  // Go over safepoints nodes to skip DecodeN/DecodeNKlass nodes for debug edges.
  // It could be done for an uncommon traps or any safepoints/calls
  // if the DecodeN/DecodeNKlass node is referenced only in a debug info.
  while (sfpt.size() > 0) {
    n = sfpt.pop();
    JVMState *jvms = n->as_SafePoint()->jvms();
    assert(jvms != nullptr, "sanity");
    int start = jvms->debug_start();
    int end   = n->req();
    bool is_uncommon = (n->is_CallStaticJava() &&
                        n->as_CallStaticJava()->uncommon_trap_request() != 0);
    for (int j = start; j < end; j++) {
      Node* in = n->in(j);
      if (in->is_DecodeNarrowPtr()) {
        bool safe_to_skip = true;
        if (!is_uncommon ) {
          // Is it safe to skip?
          for (uint i = 0; i < in->outcnt(); i++) {
            Node* u = in->raw_out(i);
            if (!u->is_SafePoint() ||
                (u->is_Call() && u->as_Call()->has_non_debug_use(n))) {
              safe_to_skip = false;
            }
          }
        }
        if (safe_to_skip) {
          n->set_req(j, in->in(1));
        }
        if (in->outcnt() == 0) {
          in->disconnect_inputs(this);
        }
      }
    }
  }
}

//------------------------------final_graph_reshaping--------------------------
// Final Graph Reshaping.
//
// (1) Clone simple inputs to uncommon calls, so they can be scheduled late
//     and not commoned up and forced early.  Must come after regular
//     optimizations to avoid GVN undoing the cloning.  Clone constant
//     inputs to Loop Phis; these will be split by the allocator anyways.
//     Remove Opaque nodes.
// (2) Move last-uses by commutative operations to the left input to encourage
//     Intel update-in-place two-address operations and better register usage
//     on RISCs.  Must come after regular optimizations to avoid GVN Ideal
//     calls canonicalizing them back.
// (3) Count the number of double-precision FP ops, single-precision FP ops
//     and call sites.  On Intel, we can get correct rounding either by
//     forcing singles to memory (requires extra stores and loads after each
//     FP bytecode) or we can set a rounding mode bit (requires setting and
//     clearing the mode bit around call sites).  The mode bit is only used
//     if the relative frequency of single FP ops to calls is low enough.
//     This is a key transform for SPEC mpeg_audio.
// (4) Detect infinite loops; blobs of code reachable from above but not
//     below.  Several of the Code_Gen algorithms fail on such code shapes,
//     so we simply bail out.  Happens a lot in ZKM.jar, but also happens
//     from time to time in other codes (such as -Xcomp finalizer loops, etc).
//     Detection is by looking for IfNodes where only 1 projection is
//     reachable from below or CatchNodes missing some targets.
// (5) Assert for insane oop offsets in debug mode.

bool Compile::final_graph_reshaping() {
  // an infinite loop may have been eliminated by the optimizer,
  // in which case the graph will be empty.
  if (root()->req() == 1) {
    // Do not compile method that is only a trivial infinite loop,
    // since the content of the loop may have been eliminated.
    record_method_not_compilable("trivial infinite loop");
    return true;
  }

  // Expensive nodes have their control input set to prevent the GVN
  // from freely commoning them. There's no GVN beyond this point so
  // no need to keep the control input. We want the expensive nodes to
  // be freely moved to the least frequent code path by gcm.
  assert(OptimizeExpensiveOps || expensive_count() == 0, "optimization off but list non empty?");
  for (int i = 0; i < expensive_count(); i++) {
    _expensive_nodes.at(i)->set_req(0, nullptr);
  }

  Final_Reshape_Counts frc;

  // Visit everybody reachable!
  // Allocate stack of size C->live_nodes()/2 to avoid frequent realloc
  Node_Stack nstack(live_nodes() >> 1);
  Unique_Node_List dead_nodes;
  final_graph_reshaping_walk(nstack, root(), frc, dead_nodes);

  // Check for unreachable (from below) code (i.e., infinite loops).
  for( uint i = 0; i < frc._tests.size(); i++ ) {
    MultiBranchNode *n = frc._tests[i]->as_MultiBranch();
    // Get number of CFG targets.
    // Note that PCTables include exception targets after calls.
    uint required_outcnt = n->required_outcnt();
    if (n->outcnt() != required_outcnt) {
      // Check for a few special cases.  Rethrow Nodes never take the
      // 'fall-thru' path, so expected kids is 1 less.
      if (n->is_PCTable() && n->in(0) && n->in(0)->in(0)) {
        if (n->in(0)->in(0)->is_Call()) {
          CallNode* call = n->in(0)->in(0)->as_Call();
          if (call->entry_point() == OptoRuntime::rethrow_stub()) {
            required_outcnt--;      // Rethrow always has 1 less kid
          } else if (call->req() > TypeFunc::Parms &&
                     call->is_CallDynamicJava()) {
            // Check for null receiver. In such case, the optimizer has
            // detected that the virtual call will always result in a null
            // pointer exception. The fall-through projection of this CatchNode
            // will not be populated.
            Node* arg0 = call->in(TypeFunc::Parms);
            if (arg0->is_Type() &&
                arg0->as_Type()->type()->higher_equal(TypePtr::NULL_PTR)) {
              required_outcnt--;
            }
          } else if (call->entry_point() == OptoRuntime::new_array_Java() ||
                     call->entry_point() == OptoRuntime::new_array_nozero_Java()) {
            // Check for illegal array length. In such case, the optimizer has
            // detected that the allocation attempt will always result in an
            // exception. There is no fall-through projection of this CatchNode .
            assert(call->is_CallStaticJava(), "static call expected");
            assert(call->req() == call->jvms()->endoff() + 1, "missing extra input");
            uint valid_length_test_input = call->req() - 1;
            Node* valid_length_test = call->in(valid_length_test_input);
            call->del_req(valid_length_test_input);
            if (valid_length_test->find_int_con(1) == 0) {
              required_outcnt--;
            }
            dead_nodes.push(valid_length_test);
            assert(n->outcnt() == required_outcnt, "malformed control flow");
            continue;
          }
        }
      }

      // Recheck with a better notion of 'required_outcnt'
      if (n->outcnt() != required_outcnt) {
        record_method_not_compilable("malformed control flow");
        return true;            // Not all targets reachable!
      }
    } else if (n->is_PCTable() && n->in(0) && n->in(0)->in(0) && n->in(0)->in(0)->is_Call()) {
      CallNode* call = n->in(0)->in(0)->as_Call();
      if (call->entry_point() == OptoRuntime::new_array_Java() ||
          call->entry_point() == OptoRuntime::new_array_nozero_Java()) {
        assert(call->is_CallStaticJava(), "static call expected");
        assert(call->req() == call->jvms()->endoff() + 1, "missing extra input");
        uint valid_length_test_input = call->req() - 1;
        dead_nodes.push(call->in(valid_length_test_input));
        call->del_req(valid_length_test_input); // valid length test useless now
      }
    }
    // Check that I actually visited all kids.  Unreached kids
    // must be infinite loops.
    for (DUIterator_Fast jmax, j = n->fast_outs(jmax); j < jmax; j++)
      if (!frc._visited.test(n->fast_out(j)->_idx)) {
        record_method_not_compilable("infinite loop");
        return true;            // Found unvisited kid; must be unreach
      }

    // Here so verification code in final_graph_reshaping_walk()
    // always see an OuterStripMinedLoopEnd
    if (n->is_OuterStripMinedLoopEnd() || n->is_LongCountedLoopEnd()) {
      IfNode* init_iff = n->as_If();
      Node* iff = new IfNode(init_iff->in(0), init_iff->in(1), init_iff->_prob, init_iff->_fcnt);
      n->subsume_by(iff, this);
    }
  }

  while (dead_nodes.size() > 0) {
    Node* m = dead_nodes.pop();
    if (m->outcnt() == 0 && m != top()) {
      for (uint j = 0; j < m->req(); j++) {
        Node* in = m->in(j);
        if (in != nullptr) {
          dead_nodes.push(in);
        }
      }
      m->disconnect_inputs(this);
    }
  }

#ifdef IA32
  // If original bytecodes contained a mixture of floats and doubles
  // check if the optimizer has made it homogeneous, item (3).
  if (UseSSE == 0 &&
      frc.get_float_count() > 32 &&
      frc.get_double_count() == 0 &&
      (10 * frc.get_call_count() < frc.get_float_count()) ) {
    set_24_bit_selection_and_mode(false, true);
  }
#endif // IA32

  set_java_calls(frc.get_java_call_count());
  set_inner_loops(frc.get_inner_loop_count());

  // No infinite loops, no reason to bail out.
  return false;
}

//-----------------------------too_many_traps----------------------------------
// Report if there are too many traps at the current method and bci.
// Return true if there was a trap, and/or PerMethodTrapLimit is exceeded.
bool Compile::too_many_traps(ciMethod* method,
                             int bci,
                             Deoptimization::DeoptReason reason) {
  ciMethodData* md = method->method_data();
  if (md->is_empty()) {
    // Assume the trap has not occurred, or that it occurred only
    // because of a transient condition during start-up in the interpreter.
    return false;
  }
  ciMethod* m = Deoptimization::reason_is_speculate(reason) ? this->method() : nullptr;
  if (md->has_trap_at(bci, m, reason) != 0) {
    // Assume PerBytecodeTrapLimit==0, for a more conservative heuristic.
    // Also, if there are multiple reasons, or if there is no per-BCI record,
    // assume the worst.
    if (log())
      log()->elem("observe trap='%s' count='%d'",
                  Deoptimization::trap_reason_name(reason),
                  md->trap_count(reason));
    return true;
  } else {
    // Ignore method/bci and see if there have been too many globally.
    return too_many_traps(reason, md);
  }
}

// Less-accurate variant which does not require a method and bci.
bool Compile::too_many_traps(Deoptimization::DeoptReason reason,
                             ciMethodData* logmd) {
  if (trap_count(reason) >= Deoptimization::per_method_trap_limit(reason)) {
    // Too many traps globally.
    // Note that we use cumulative trap_count, not just md->trap_count.
    if (log()) {
      int mcount = (logmd == nullptr)? -1: (int)logmd->trap_count(reason);
      log()->elem("observe trap='%s' count='0' mcount='%d' ccount='%d'",
                  Deoptimization::trap_reason_name(reason),
                  mcount, trap_count(reason));
    }
    return true;
  } else {
    // The coast is clear.
    return false;
  }
}

//--------------------------too_many_recompiles--------------------------------
// Report if there are too many recompiles at the current method and bci.
// Consults PerBytecodeRecompilationCutoff and PerMethodRecompilationCutoff.
// Is not eager to return true, since this will cause the compiler to use
// Action_none for a trap point, to avoid too many recompilations.
bool Compile::too_many_recompiles(ciMethod* method,
                                  int bci,
                                  Deoptimization::DeoptReason reason) {
  ciMethodData* md = method->method_data();
  if (md->is_empty()) {
    // Assume the trap has not occurred, or that it occurred only
    // because of a transient condition during start-up in the interpreter.
    return false;
  }
  // Pick a cutoff point well within PerBytecodeRecompilationCutoff.
  uint bc_cutoff = (uint) PerBytecodeRecompilationCutoff / 8;
  uint m_cutoff  = (uint) PerMethodRecompilationCutoff / 2 + 1;  // not zero
  Deoptimization::DeoptReason per_bc_reason
    = Deoptimization::reason_recorded_per_bytecode_if_any(reason);
  ciMethod* m = Deoptimization::reason_is_speculate(reason) ? this->method() : nullptr;
  if ((per_bc_reason == Deoptimization::Reason_none
       || md->has_trap_at(bci, m, reason) != 0)
      // The trap frequency measure we care about is the recompile count:
      && md->trap_recompiled_at(bci, m)
      && md->overflow_recompile_count() >= bc_cutoff) {
    // Do not emit a trap here if it has already caused recompilations.
    // Also, if there are multiple reasons, or if there is no per-BCI record,
    // assume the worst.
    if (log())
      log()->elem("observe trap='%s recompiled' count='%d' recompiles2='%d'",
                  Deoptimization::trap_reason_name(reason),
                  md->trap_count(reason),
                  md->overflow_recompile_count());
    return true;
  } else if (trap_count(reason) != 0
             && decompile_count() >= m_cutoff) {
    // Too many recompiles globally, and we have seen this sort of trap.
    // Use cumulative decompile_count, not just md->decompile_count.
    if (log())
      log()->elem("observe trap='%s' count='%d' mcount='%d' decompiles='%d' mdecompiles='%d'",
                  Deoptimization::trap_reason_name(reason),
                  md->trap_count(reason), trap_count(reason),
                  md->decompile_count(), decompile_count());
    return true;
  } else {
    // The coast is clear.
    return false;
  }
}

// Compute when not to trap. Used by matching trap based nodes and
// NullCheck optimization.
void Compile::set_allowed_deopt_reasons() {
  _allowed_reasons = 0;
  if (is_method_compilation()) {
    for (int rs = (int)Deoptimization::Reason_none+1; rs < Compile::trapHistLength; rs++) {
      assert(rs < BitsPerInt, "recode bit map");
      if (!too_many_traps((Deoptimization::DeoptReason) rs)) {
        _allowed_reasons |= nth_bit(rs);
      }
    }
  }
}

bool Compile::needs_clinit_barrier(ciMethod* method, ciMethod* accessing_method) {
  return method->is_static() && needs_clinit_barrier(method->holder(), accessing_method);
}

bool Compile::needs_clinit_barrier(ciField* field, ciMethod* accessing_method) {
  return field->is_static() && needs_clinit_barrier(field->holder(), accessing_method);
}

bool Compile::needs_clinit_barrier(ciInstanceKlass* holder, ciMethod* accessing_method) {
  if (holder->is_initialized()) {
    return false;
  }
  if (holder->is_being_initialized()) {
    if (accessing_method->holder() == holder) {
      // Access inside a class. The barrier can be elided when access happens in <clinit>,
      // <init>, or a static method. In all those cases, there was an initialization
      // barrier on the holder klass passed.
      if (accessing_method->is_static_initializer() ||
          accessing_method->is_object_initializer() ||
          accessing_method->is_static()) {
        return false;
      }
    } else if (accessing_method->holder()->is_subclass_of(holder)) {
      // Access from a subclass. The barrier can be elided only when access happens in <clinit>.
      // In case of <init> or a static method, the barrier is on the subclass is not enough:
      // child class can become fully initialized while its parent class is still being initialized.
      if (accessing_method->is_static_initializer()) {
        return false;
      }
    }
    ciMethod* root = method(); // the root method of compilation
    if (root != accessing_method) {
      return needs_clinit_barrier(holder, root); // check access in the context of compilation root
    }
  }
  return true;
}

#ifndef PRODUCT
//------------------------------verify_bidirectional_edges---------------------
// For each input edge to a node (ie - for each Use-Def edge), verify that
// there is a corresponding Def-Use edge.
void Compile::verify_bidirectional_edges(Unique_Node_List &visited) {
  // Allocate stack of size C->live_nodes()/16 to avoid frequent realloc
  uint stack_size = live_nodes() >> 4;
  Node_List nstack(MAX2(stack_size, (uint)OptoNodeListSize));
  nstack.push(_root);

  while (nstack.size() > 0) {
    Node* n = nstack.pop();
    if (visited.member(n)) {
      continue;
    }
    visited.push(n);

    // Walk over all input edges, checking for correspondence
    uint length = n->len();
    for (uint i = 0; i < length; i++) {
      Node* in = n->in(i);
      if (in != nullptr && !visited.member(in)) {
        nstack.push(in); // Put it on stack
      }
      if (in != nullptr && !in->is_top()) {
        // Count instances of `next`
        int cnt = 0;
        for (uint idx = 0; idx < in->_outcnt; idx++) {
          if (in->_out[idx] == n) {
            cnt++;
          }
        }
        assert(cnt > 0, "Failed to find Def-Use edge.");
        // Check for duplicate edges
        // walk the input array downcounting the input edges to n
        for (uint j = 0; j < length; j++) {
          if (n->in(j) == in) {
            cnt--;
          }
        }
        assert(cnt == 0, "Mismatched edge count.");
      } else if (in == nullptr) {
        assert(i == 0 || i >= n->req() ||
               n->is_Region() || n->is_Phi() || n->is_ArrayCopy() ||
               (n->is_Unlock() && i == (n->req() - 1)) ||
               (n->is_MemBar() && i == 5), // the precedence edge to a membar can be removed during macro node expansion
              "only region, phi, arraycopy, unlock or membar nodes have null data edges");
      } else {
        assert(in->is_top(), "sanity");
        // Nothing to check.
      }
    }
  }
}

//------------------------------verify_graph_edges---------------------------
// Walk the Graph and verify that there is a one-to-one correspondence
// between Use-Def edges and Def-Use edges in the graph.
void Compile::verify_graph_edges(bool no_dead_code) {
  if (VerifyGraphEdges) {
    Unique_Node_List visited;

    // Call graph walk to check edges
    verify_bidirectional_edges(visited);
    if (no_dead_code) {
      // Now make sure that no visited node is used by an unvisited node.
      bool dead_nodes = false;
      Unique_Node_List checked;
      while (visited.size() > 0) {
        Node* n = visited.pop();
        checked.push(n);
        for (uint i = 0; i < n->outcnt(); i++) {
          Node* use = n->raw_out(i);
          if (checked.member(use))  continue;  // already checked
          if (visited.member(use))  continue;  // already in the graph
          if (use->is_Con())        continue;  // a dead ConNode is OK
          // At this point, we have found a dead node which is DU-reachable.
          if (!dead_nodes) {
            tty->print_cr("*** Dead nodes reachable via DU edges:");
            dead_nodes = true;
          }
          use->dump(2);
          tty->print_cr("---");
          checked.push(use);  // No repeats; pretend it is now checked.
        }
      }
      assert(!dead_nodes, "using nodes must be reachable from root");
    }
  }
}
#endif

// The Compile object keeps track of failure reasons separately from the ciEnv.
// This is required because there is not quite a 1-1 relation between the
// ciEnv and its compilation task and the Compile object.  Note that one
// ciEnv might use two Compile objects, if C2Compiler::compile_method decides
// to backtrack and retry without subsuming loads.  Other than this backtracking
// behavior, the Compile's failure reason is quietly copied up to the ciEnv
// by the logic in C2Compiler.
void Compile::record_failure(const char* reason DEBUG_ONLY(COMMA bool allow_multiple_failures)) {
  if (log() != nullptr) {
    log()->elem("failure reason='%s' phase='compile'", reason);
  }
  if (_failure_reason.get() == nullptr) {
    // Record the first failure reason.
    _failure_reason.set(reason);
    if (CaptureBailoutInformation) {
      _first_failure_details = new CompilationFailureInfo(reason);
    }
  } else {
    assert(!StressBailout || allow_multiple_failures, "should have handled previous failure.");
  }

  if (!C->failure_reason_is(C2Compiler::retry_no_subsuming_loads())) {
    C->print_method(PHASE_FAILURE, 1);
  }
  _root = nullptr;  // flush the graph, too
}

Compile::TracePhase::TracePhase(const char* name, elapsedTimer* accumulator)
  : TraceTime(name, accumulator, CITime, CITimeVerbose),
    _compile(Compile::current()),
    _log(nullptr),
    _phase_name(name),
    _dolog(CITimeVerbose)
{
  assert(_compile != nullptr, "sanity check");
  if (_dolog) {
    _log = _compile->log();
  }
  if (_log != nullptr) {
    _log->begin_head("phase name='%s' nodes='%d' live='%d'", _phase_name, _compile->unique(), _compile->live_nodes());
    _log->stamp();
    _log->end_head();
  }
}

Compile::TracePhase::~TracePhase() {
  if (_compile->failing(DEBUG_ONLY(true))) return; // timing code, not stressing bailouts.
#ifdef ASSERT
  if (PrintIdealNodeCount) {
    tty->print_cr("phase name='%s' nodes='%d' live='%d' live_graph_walk='%d'",
                  _phase_name, _compile->unique(), _compile->live_nodes(), _compile->count_live_nodes_by_graph_walk());
  }

  if (VerifyIdealNodeCount) {
    _compile->print_missing_nodes();
  }
#endif

  if (_log != nullptr) {
    _log->done("phase name='%s' nodes='%d' live='%d'", _phase_name, _compile->unique(), _compile->live_nodes());
  }
}

//----------------------------static_subtype_check-----------------------------
// Shortcut important common cases when superklass is exact:
// (0) superklass is java.lang.Object (can occur in reflective code)
// (1) subklass is already limited to a subtype of superklass => always ok
// (2) subklass does not overlap with superklass => always fail
// (3) superklass has NO subtypes and we can check with a simple compare.
Compile::SubTypeCheckResult Compile::static_subtype_check(const TypeKlassPtr* superk, const TypeKlassPtr* subk, bool skip) {
  if (skip) {
    return SSC_full_test;       // Let caller generate the general case.
  }

  if (subk->is_java_subtype_of(superk)) {
    return SSC_always_true; // (0) and (1)  this test cannot fail
  }

  if (!subk->maybe_java_subtype_of(superk)) {
    return SSC_always_false; // (2) true path dead; no dynamic test needed
  }

  const Type* superelem = superk;
  if (superk->isa_aryklassptr()) {
    int ignored;
    superelem = superk->is_aryklassptr()->base_element_type(ignored);
  }

  if (superelem->isa_instklassptr()) {
    ciInstanceKlass* ik = superelem->is_instklassptr()->instance_klass();
    if (!ik->has_subklass()) {
      if (!ik->is_final()) {
        // Add a dependency if there is a chance of a later subclass.
        dependencies()->assert_leaf_type(ik);
      }
      if (!superk->maybe_java_subtype_of(subk)) {
        return SSC_always_false;
      }
      return SSC_easy_test;     // (3) caller can do a simple ptr comparison
    }
  } else {
    // A primitive array type has no subtypes.
    return SSC_easy_test;       // (3) caller can do a simple ptr comparison
  }

  return SSC_full_test;
}

Node* Compile::conv_I2X_index(PhaseGVN* phase, Node* idx, const TypeInt* sizetype, Node* ctrl) {
#ifdef _LP64
  // The scaled index operand to AddP must be a clean 64-bit value.
  // Java allows a 32-bit int to be incremented to a negative
  // value, which appears in a 64-bit register as a large
  // positive number.  Using that large positive number as an
  // operand in pointer arithmetic has bad consequences.
  // On the other hand, 32-bit overflow is rare, and the possibility
  // can often be excluded, if we annotate the ConvI2L node with
  // a type assertion that its value is known to be a small positive
  // number.  (The prior range check has ensured this.)
  // This assertion is used by ConvI2LNode::Ideal.
  int index_max = max_jint - 1;  // array size is max_jint, index is one less
  if (sizetype != nullptr) index_max = sizetype->_hi - 1;
  const TypeInt* iidxtype = TypeInt::make(0, index_max, Type::WidenMax);
  idx = constrained_convI2L(phase, idx, iidxtype, ctrl);
#endif
  return idx;
}

// Convert integer value to a narrowed long type dependent on ctrl (for example, a range check)
Node* Compile::constrained_convI2L(PhaseGVN* phase, Node* value, const TypeInt* itype, Node* ctrl, bool carry_dependency) {
  if (ctrl != nullptr) {
    // Express control dependency by a CastII node with a narrow type.
    // Make the CastII node dependent on the control input to prevent the narrowed ConvI2L
    // node from floating above the range check during loop optimizations. Otherwise, the
    // ConvI2L node may be eliminated independently of the range check, causing the data path
    // to become TOP while the control path is still there (although it's unreachable).
    value = new CastIINode(ctrl, value, itype, carry_dependency ? ConstraintCastNode::StrongDependency : ConstraintCastNode::RegularDependency, true /* range check dependency */);
    value = phase->transform(value);
  }
  const TypeLong* ltype = TypeLong::make(itype->_lo, itype->_hi, itype->_widen);
  return phase->transform(new ConvI2LNode(value, ltype));
}

// The message about the current inlining is accumulated in
// _print_inlining_stream and transferred into the _print_inlining_list
// once we know whether inlining succeeds or not. For regular
// inlining, messages are appended to the buffer pointed by
// _print_inlining_idx in the _print_inlining_list. For late inlining,
// a new buffer is added after _print_inlining_idx in the list. This
// way we can update the inlining message for late inlining call site
// when the inlining is attempted again.
void Compile::print_inlining_init() {
  if (print_inlining() || print_intrinsics()) {
    // print_inlining_init is actually called several times.
    print_inlining_reset();
    _print_inlining_list = new (comp_arena())GrowableArray<PrintInliningBuffer*>(comp_arena(), 1, 1, new PrintInliningBuffer());
  }
}

void Compile::print_inlining_reinit() {
  if (print_inlining() || print_intrinsics()) {
    print_inlining_reset();
  }
}

void Compile::print_inlining_reset() {
  _print_inlining_stream->reset();
}

void Compile::print_inlining_commit() {
  assert(print_inlining() || print_intrinsics(), "PrintInlining off?");
  // Transfer the message from _print_inlining_stream to the current
  // _print_inlining_list buffer and clear _print_inlining_stream.
  _print_inlining_list->at(_print_inlining_idx)->ss()->write(_print_inlining_stream->base(), _print_inlining_stream->size());
  print_inlining_reset();
}

void Compile::print_inlining_push() {
  // Add new buffer to the _print_inlining_list at current position
  _print_inlining_idx++;
  _print_inlining_list->insert_before(_print_inlining_idx, new PrintInliningBuffer());
}

Compile::PrintInliningBuffer* Compile::print_inlining_current() {
  return _print_inlining_list->at(_print_inlining_idx);
}

void Compile::print_inlining_update(CallGenerator* cg) {
  if (print_inlining() || print_intrinsics()) {
    if (cg->is_late_inline()) {
      if (print_inlining_current()->cg() != cg &&
          (print_inlining_current()->cg() != nullptr ||
           print_inlining_current()->ss()->size() != 0)) {
        print_inlining_push();
      }
      print_inlining_commit();
      print_inlining_current()->set_cg(cg);
    } else {
      if (print_inlining_current()->cg() != nullptr) {
        print_inlining_push();
      }
      print_inlining_commit();
    }
  }
}

void Compile::print_inlining_move_to(CallGenerator* cg) {
  // We resume inlining at a late inlining call site. Locate the
  // corresponding inlining buffer so that we can update it.
  if (print_inlining() || print_intrinsics()) {
    for (int i = 0; i < _print_inlining_list->length(); i++) {
      if (_print_inlining_list->at(i)->cg() == cg) {
        _print_inlining_idx = i;
        return;
      }
    }
    ShouldNotReachHere();
  }
}

void Compile::print_inlining_update_delayed(CallGenerator* cg) {
  if (print_inlining() || print_intrinsics()) {
    assert(_print_inlining_stream->size() > 0, "missing inlining msg");
    assert(print_inlining_current()->cg() == cg, "wrong entry");
    // replace message with new message
    _print_inlining_list->at_put(_print_inlining_idx, new PrintInliningBuffer());
    print_inlining_commit();
    print_inlining_current()->set_cg(cg);
  }
}

void Compile::print_inlining_assert_ready() {
  assert(!_print_inlining || _print_inlining_stream->size() == 0, "losing data");
}

void Compile::process_print_inlining() {
  assert(_late_inlines.length() == 0, "not drained yet");
  if (print_inlining() || print_intrinsics()) {
    ResourceMark rm;
    stringStream ss;
    assert(_print_inlining_list != nullptr, "process_print_inlining should be called only once.");
    for (int i = 0; i < _print_inlining_list->length(); i++) {
      PrintInliningBuffer* pib = _print_inlining_list->at(i);
      ss.print("%s", pib->ss()->freeze());
      delete pib;
      DEBUG_ONLY(_print_inlining_list->at_put(i, nullptr));
    }
    // Reset _print_inlining_list, it only contains destructed objects.
    // It is on the arena, so it will be freed when the arena is reset.
    _print_inlining_list = nullptr;
    // _print_inlining_stream won't be used anymore, either.
    print_inlining_reset();
    size_t end = ss.size();
    _print_inlining_output = NEW_ARENA_ARRAY(comp_arena(), char, end+1);
    strncpy(_print_inlining_output, ss.freeze(), end+1);
    _print_inlining_output[end] = 0;
  }
}

void Compile::dump_print_inlining() {
  if (_print_inlining_output != nullptr) {
    tty->print_raw(_print_inlining_output);
  }
}

void Compile::log_late_inline(CallGenerator* cg) {
  if (log() != nullptr) {
    log()->head("late_inline method='%d'  inline_id='" JLONG_FORMAT "'", log()->identify(cg->method()),
                cg->unique_id());
    JVMState* p = cg->call_node()->jvms();
    while (p != nullptr) {
      log()->elem("jvms bci='%d' method='%d'", p->bci(), log()->identify(p->method()));
      p = p->caller();
    }
    log()->tail("late_inline");
  }
}

void Compile::log_late_inline_failure(CallGenerator* cg, const char* msg) {
  log_late_inline(cg);
  if (log() != nullptr) {
    log()->inline_fail(msg);
  }
}

void Compile::log_inline_id(CallGenerator* cg) {
  if (log() != nullptr) {
    // The LogCompilation tool needs a unique way to identify late
    // inline call sites. This id must be unique for this call site in
    // this compilation. Try to have it unique across compilations as
    // well because it can be convenient when grepping through the log
    // file.
    // Distinguish OSR compilations from others in case CICountOSR is
    // on.
    jlong id = ((jlong)unique()) + (((jlong)compile_id()) << 33) + (CICountOSR && is_osr_compilation() ? ((jlong)1) << 32 : 0);
    cg->set_unique_id(id);
    log()->elem("inline_id id='" JLONG_FORMAT "'", id);
  }
}

void Compile::log_inline_failure(const char* msg) {
  if (C->log() != nullptr) {
    C->log()->inline_fail(msg);
  }
}


// Dump inlining replay data to the stream.
// Don't change thread state and acquire any locks.
void Compile::dump_inline_data(outputStream* out) {
  InlineTree* inl_tree = ilt();
  if (inl_tree != nullptr) {
    out->print(" inline %d", inl_tree->count());
    inl_tree->dump_replay_data(out);
  }
}

void Compile::dump_inline_data_reduced(outputStream* out) {
  assert(ReplayReduce, "");

  InlineTree* inl_tree = ilt();
  if (inl_tree == nullptr) {
    return;
  }
  // Enable iterative replay file reduction
  // Output "compile" lines for depth 1 subtrees,
  // simulating that those trees were compiled
  // instead of inlined.
  for (int i = 0; i < inl_tree->subtrees().length(); ++i) {
    InlineTree* sub = inl_tree->subtrees().at(i);
    if (sub->inline_level() != 1) {
      continue;
    }

    ciMethod* method = sub->method();
    int entry_bci = -1;
    int comp_level = env()->task()->comp_level();
    out->print("compile ");
    method->dump_name_as_ascii(out);
    out->print(" %d %d", entry_bci, comp_level);
    out->print(" inline %d", sub->count());
    sub->dump_replay_data(out, -1);
    out->cr();
  }
}

int Compile::cmp_expensive_nodes(Node* n1, Node* n2) {
  if (n1->Opcode() < n2->Opcode())      return -1;
  else if (n1->Opcode() > n2->Opcode()) return 1;

  assert(n1->req() == n2->req(), "can't compare %s nodes: n1->req() = %d, n2->req() = %d", NodeClassNames[n1->Opcode()], n1->req(), n2->req());
  for (uint i = 1; i < n1->req(); i++) {
    if (n1->in(i) < n2->in(i))      return -1;
    else if (n1->in(i) > n2->in(i)) return 1;
  }

  return 0;
}

int Compile::cmp_expensive_nodes(Node** n1p, Node** n2p) {
  Node* n1 = *n1p;
  Node* n2 = *n2p;

  return cmp_expensive_nodes(n1, n2);
}

void Compile::sort_expensive_nodes() {
  if (!expensive_nodes_sorted()) {
    _expensive_nodes.sort(cmp_expensive_nodes);
  }
}

bool Compile::expensive_nodes_sorted() const {
  for (int i = 1; i < _expensive_nodes.length(); i++) {
    if (cmp_expensive_nodes(_expensive_nodes.adr_at(i), _expensive_nodes.adr_at(i-1)) < 0) {
      return false;
    }
  }
  return true;
}

bool Compile::should_optimize_expensive_nodes(PhaseIterGVN &igvn) {
  if (_expensive_nodes.length() == 0) {
    return false;
  }

  assert(OptimizeExpensiveOps, "optimization off?");

  // Take this opportunity to remove dead nodes from the list
  int j = 0;
  for (int i = 0; i < _expensive_nodes.length(); i++) {
    Node* n = _expensive_nodes.at(i);
    if (!n->is_unreachable(igvn)) {
      assert(n->is_expensive(), "should be expensive");
      _expensive_nodes.at_put(j, n);
      j++;
    }
  }
  _expensive_nodes.trunc_to(j);

  // Then sort the list so that similar nodes are next to each other
  // and check for at least two nodes of identical kind with same data
  // inputs.
  sort_expensive_nodes();

  for (int i = 0; i < _expensive_nodes.length()-1; i++) {
    if (cmp_expensive_nodes(_expensive_nodes.adr_at(i), _expensive_nodes.adr_at(i+1)) == 0) {
      return true;
    }
  }

  return false;
}

void Compile::cleanup_expensive_nodes(PhaseIterGVN &igvn) {
  if (_expensive_nodes.length() == 0) {
    return;
  }

  assert(OptimizeExpensiveOps, "optimization off?");

  // Sort to bring similar nodes next to each other and clear the
  // control input of nodes for which there's only a single copy.
  sort_expensive_nodes();

  int j = 0;
  int identical = 0;
  int i = 0;
  bool modified = false;
  for (; i < _expensive_nodes.length()-1; i++) {
    assert(j <= i, "can't write beyond current index");
    if (_expensive_nodes.at(i)->Opcode() == _expensive_nodes.at(i+1)->Opcode()) {
      identical++;
      _expensive_nodes.at_put(j++, _expensive_nodes.at(i));
      continue;
    }
    if (identical > 0) {
      _expensive_nodes.at_put(j++, _expensive_nodes.at(i));
      identical = 0;
    } else {
      Node* n = _expensive_nodes.at(i);
      igvn.replace_input_of(n, 0, nullptr);
      igvn.hash_insert(n);
      modified = true;
    }
  }
  if (identical > 0) {
    _expensive_nodes.at_put(j++, _expensive_nodes.at(i));
  } else if (_expensive_nodes.length() >= 1) {
    Node* n = _expensive_nodes.at(i);
    igvn.replace_input_of(n, 0, nullptr);
    igvn.hash_insert(n);
    modified = true;
  }
  _expensive_nodes.trunc_to(j);
  if (modified) {
    igvn.optimize();
  }
}

void Compile::add_expensive_node(Node * n) {
  assert(!_expensive_nodes.contains(n), "duplicate entry in expensive list");
  assert(n->is_expensive(), "expensive nodes with non-null control here only");
  assert(!n->is_CFG() && !n->is_Mem(), "no cfg or memory nodes here");
  if (OptimizeExpensiveOps) {
    _expensive_nodes.append(n);
  } else {
    // Clear control input and let IGVN optimize expensive nodes if
    // OptimizeExpensiveOps is off.
    n->set_req(0, nullptr);
  }
}

/**
 * Track coarsened Lock and Unlock nodes.
 */

class Lock_List : public Node_List {
  uint _origin_cnt;
public:
  Lock_List(Arena *a, uint cnt) : Node_List(a), _origin_cnt(cnt) {}
  uint origin_cnt() const { return _origin_cnt; }
};

void Compile::add_coarsened_locks(GrowableArray<AbstractLockNode*>& locks) {
  int length = locks.length();
  if (length > 0) {
    // Have to keep this list until locks elimination during Macro nodes elimination.
    Lock_List* locks_list = new (comp_arena()) Lock_List(comp_arena(), length);
    AbstractLockNode* alock = locks.at(0);
    BoxLockNode* box = alock->box_node()->as_BoxLock();
    for (int i = 0; i < length; i++) {
      AbstractLockNode* lock = locks.at(i);
      assert(lock->is_coarsened(), "expecting only coarsened AbstractLock nodes, but got '%s'[%d] node", lock->Name(), lock->_idx);
      locks_list->push(lock);
      BoxLockNode* this_box = lock->box_node()->as_BoxLock();
      if (this_box != box) {
        // Locking regions (BoxLock) could be Unbalanced here:
        //  - its coarsened locks were eliminated in earlier
        //    macro nodes elimination followed by loop unroll
        //  - it is OSR locking region (no Lock node)
        // Preserve Unbalanced status in such cases.
        if (!this_box->is_unbalanced()) {
          this_box->set_coarsened();
        }
        if (!box->is_unbalanced()) {
          box->set_coarsened();
        }
      }
    }
    _coarsened_locks.append(locks_list);
  }
}

void Compile::remove_useless_coarsened_locks(Unique_Node_List& useful) {
  int count = coarsened_count();
  for (int i = 0; i < count; i++) {
    Node_List* locks_list = _coarsened_locks.at(i);
    for (uint j = 0; j < locks_list->size(); j++) {
      Node* lock = locks_list->at(j);
      assert(lock->is_AbstractLock(), "sanity");
      if (!useful.member(lock)) {
        locks_list->yank(lock);
      }
    }
  }
}

void Compile::remove_coarsened_lock(Node* n) {
  if (n->is_AbstractLock()) {
    int count = coarsened_count();
    for (int i = 0; i < count; i++) {
      Node_List* locks_list = _coarsened_locks.at(i);
      locks_list->yank(n);
    }
  }
}

bool Compile::coarsened_locks_consistent() {
  int count = coarsened_count();
  for (int i = 0; i < count; i++) {
    bool unbalanced = false;
    bool modified = false; // track locks kind modifications
    Lock_List* locks_list = (Lock_List*)_coarsened_locks.at(i);
    uint size = locks_list->size();
    if (size == 0) {
      unbalanced = false; // All locks were eliminated - good
    } else if (size != locks_list->origin_cnt()) {
      unbalanced = true; // Some locks were removed from list
    } else {
      for (uint j = 0; j < size; j++) {
        Node* lock = locks_list->at(j);
        // All nodes in group should have the same state (modified or not)
        if (!lock->as_AbstractLock()->is_coarsened()) {
          if (j == 0) {
            // first on list was modified, the rest should be too for consistency
            modified = true;
          } else if (!modified) {
            // this lock was modified but previous locks on the list were not
            unbalanced = true;
            break;
          }
        } else if (modified) {
          // previous locks on list were modified but not this lock
          unbalanced = true;
          break;
        }
      }
    }
    if (unbalanced) {
      // unbalanced monitor enter/exit - only some [un]lock nodes were removed or modified
#ifdef ASSERT
      if (PrintEliminateLocks) {
        tty->print_cr("=== unbalanced coarsened locks ===");
        for (uint l = 0; l < size; l++) {
          locks_list->at(l)->dump();
        }
      }
#endif
      record_failure(C2Compiler::retry_no_locks_coarsening());
      return false;
    }
  }
  return true;
}

// Mark locking regions (identified by BoxLockNode) as unbalanced if
// locks coarsening optimization removed Lock/Unlock nodes from them.
// Such regions become unbalanced because coarsening only removes part
// of Lock/Unlock nodes in region. As result we can't execute other
// locks elimination optimizations which assume all code paths have
// corresponding pair of Lock/Unlock nodes - they are balanced.
void Compile::mark_unbalanced_boxes() const {
  int count = coarsened_count();
  for (int i = 0; i < count; i++) {
    Node_List* locks_list = _coarsened_locks.at(i);
    uint size = locks_list->size();
    if (size > 0) {
      AbstractLockNode* alock = locks_list->at(0)->as_AbstractLock();
      BoxLockNode* box = alock->box_node()->as_BoxLock();
      if (alock->is_coarsened()) {
        // coarsened_locks_consistent(), which is called before this method, verifies
        // that the rest of Lock/Unlock nodes on locks_list are also coarsened.
        assert(!box->is_eliminated(), "regions with coarsened locks should not be marked as eliminated");
        for (uint j = 1; j < size; j++) {
          assert(locks_list->at(j)->as_AbstractLock()->is_coarsened(), "only coarsened locks are expected here");
          BoxLockNode* this_box = locks_list->at(j)->as_AbstractLock()->box_node()->as_BoxLock();
          if (box != this_box) {
            assert(!this_box->is_eliminated(), "regions with coarsened locks should not be marked as eliminated");
            box->set_unbalanced();
            this_box->set_unbalanced();
          }
        }
      }
    }
  }
}

/**
 * Remove the speculative part of types and clean up the graph
 */
void Compile::remove_speculative_types(PhaseIterGVN &igvn) {
  if (UseTypeSpeculation) {
    Unique_Node_List worklist;
    worklist.push(root());
    int modified = 0;
    // Go over all type nodes that carry a speculative type, drop the
    // speculative part of the type and enqueue the node for an igvn
    // which may optimize it out.
    for (uint next = 0; next < worklist.size(); ++next) {
      Node *n  = worklist.at(next);
      if (n->is_Type()) {
        TypeNode* tn = n->as_Type();
        const Type* t = tn->type();
        const Type* t_no_spec = t->remove_speculative();
        if (t_no_spec != t) {
          bool in_hash = igvn.hash_delete(n);
          assert(in_hash || n->hash() == Node::NO_HASH, "node should be in igvn hash table");
          tn->set_type(t_no_spec);
          igvn.hash_insert(n);
          igvn._worklist.push(n); // give it a chance to go away
          modified++;
        }
      }
      // Iterate over outs - endless loops is unreachable from below
      for (DUIterator_Fast imax, i = n->fast_outs(imax); i < imax; i++) {
        Node *m = n->fast_out(i);
        if (not_a_node(m)) {
          continue;
        }
        worklist.push(m);
      }
    }
    // Drop the speculative part of all types in the igvn's type table
    igvn.remove_speculative_types();
    if (modified > 0) {
      igvn.optimize();
      if (failing())  return;
    }
#ifdef ASSERT
    // Verify that after the IGVN is over no speculative type has resurfaced
    worklist.clear();
    worklist.push(root());
    for (uint next = 0; next < worklist.size(); ++next) {
      Node *n  = worklist.at(next);
      const Type* t = igvn.type_or_null(n);
      assert((t == nullptr) || (t == t->remove_speculative()), "no more speculative types");
      if (n->is_Type()) {
        t = n->as_Type()->type();
        assert(t == t->remove_speculative(), "no more speculative types");
      }
      // Iterate over outs - endless loops is unreachable from below
      for (DUIterator_Fast imax, i = n->fast_outs(imax); i < imax; i++) {
        Node *m = n->fast_out(i);
        if (not_a_node(m)) {
          continue;
        }
        worklist.push(m);
      }
    }
    igvn.check_no_speculative_types();
#endif
  }
}

// Auxiliary methods to support randomized stressing/fuzzing.

void Compile::initialize_stress_seed(const DirectiveSet* directive) {
  if (FLAG_IS_DEFAULT(StressSeed) || (FLAG_IS_ERGO(StressSeed) && directive->RepeatCompilationOption)) {
    _stress_seed = static_cast<uint>(Ticks::now().nanoseconds());
    FLAG_SET_ERGO(StressSeed, _stress_seed);
  } else {
    _stress_seed = StressSeed;
  }
  if (_log != nullptr) {
    _log->elem("stress_test seed='%u'", _stress_seed);
  }
#ifdef ASSERT
  _stress_seed_is_initialized = true;
#endif
}

int Compile::random() {
  _stress_seed = os::next_random(_stress_seed);
  return static_cast<int>(_stress_seed);
}

// This method can be called the arbitrary number of times, with current count
// as the argument. The logic allows selecting a single candidate from the
// running list of candidates as follows:
//    int count = 0;
//    Cand* selected = null;
//    while(cand = cand->next()) {
//      if (randomized_select(++count)) {
//        selected = cand;
//      }
//    }
//
// Including count equalizes the chances any candidate is "selected".
// This is useful when we don't have the complete list of candidates to choose
// from uniformly. In this case, we need to adjust the randomicity of the
// selection, or else we will end up biasing the selection towards the latter
// candidates.
//
// Quick back-envelope calculation shows that for the list of n candidates
// the equal probability for the candidate to persist as "best" can be
// achieved by replacing it with "next" k-th candidate with the probability
// of 1/k. It can be easily shown that by the end of the run, the
// probability for any candidate is converged to 1/n, thus giving the
// uniform distribution among all the candidates.
//
// We don't care about the domain size as long as (RANDOMIZED_DOMAIN / count) is large.
#define RANDOMIZED_DOMAIN_POW 29
#define RANDOMIZED_DOMAIN (1 << RANDOMIZED_DOMAIN_POW)
#define RANDOMIZED_DOMAIN_MASK ((1 << (RANDOMIZED_DOMAIN_POW + 1)) - 1)
bool Compile::randomized_select(int count) {
  assert(count > 0, "only positive");
  return (random() & RANDOMIZED_DOMAIN_MASK) < (RANDOMIZED_DOMAIN / count);
}

#ifdef ASSERT
// Failures are geometrically distributed with probability 1/StressBailoutMean.
bool Compile::fail_randomly() {
  if (!_stress_seed_is_initialized || ((random() % StressBailoutMean) != 0)) {
    return false;
  }
  record_failure("StressBailout");
  return true;
}

bool Compile::failure_is_artificial() {
  assert(failing_internal(), "should be failing");
  return C->failure_reason_is("StressBailout");
}
#endif

CloneMap&     Compile::clone_map()                 { return _clone_map; }
void          Compile::set_clone_map(Dict* d)      { _clone_map._dict = d; }

void NodeCloneInfo::dump_on(outputStream* st) const {
  st->print(" {%d:%d} ", idx(), gen());
}

void CloneMap::clone(Node* old, Node* nnn, int gen) {
  uint64_t val = value(old->_idx);
  NodeCloneInfo cio(val);
  assert(val != 0, "old node should be in the map");
  NodeCloneInfo cin(cio.idx(), gen + cio.gen());
  insert(nnn->_idx, cin.get());
#ifndef PRODUCT
  if (is_debug()) {
    tty->print_cr("CloneMap::clone inserted node %d info {%d:%d} into CloneMap", nnn->_idx, cin.idx(), cin.gen());
  }
#endif
}

void CloneMap::verify_insert_and_clone(Node* old, Node* nnn, int gen) {
  NodeCloneInfo cio(value(old->_idx));
  if (cio.get() == 0) {
    cio.set(old->_idx, 0);
    insert(old->_idx, cio.get());
#ifndef PRODUCT
    if (is_debug()) {
      tty->print_cr("CloneMap::verify_insert_and_clone inserted node %d info {%d:%d} into CloneMap", old->_idx, cio.idx(), cio.gen());
    }
#endif
  }
  clone(old, nnn, gen);
}

int CloneMap::max_gen() const {
  int g = 0;
  DictI di(_dict);
  for(; di.test(); ++di) {
    int t = gen(di._key);
    if (g < t) {
      g = t;
#ifndef PRODUCT
      if (is_debug()) {
        tty->print_cr("CloneMap::max_gen() update max=%d from %d", g, _2_node_idx_t(di._key));
      }
#endif
    }
  }
  return g;
}

void CloneMap::dump(node_idx_t key, outputStream* st) const {
  uint64_t val = value(key);
  if (val != 0) {
    NodeCloneInfo ni(val);
    ni.dump_on(st);
  }
}

void Compile::shuffle_macro_nodes() {
  if (_macro_nodes.length() < 2) {
    return;
  }
  for (uint i = _macro_nodes.length() - 1; i >= 1; i--) {
    uint j = C->random() % (i + 1);
    swap(_macro_nodes.at(i), _macro_nodes.at(j));
  }
}

// Move Allocate nodes to the start of the list
void Compile::sort_macro_nodes() {
  int count = macro_count();
  int allocates = 0;
  for (int i = 0; i < count; i++) {
    Node* n = macro_node(i);
    if (n->is_Allocate()) {
      if (i != allocates) {
        Node* tmp = macro_node(allocates);
        _macro_nodes.at_put(allocates, n);
        _macro_nodes.at_put(i, tmp);
      }
      allocates++;
    }
  }
}

void Compile::print_method(CompilerPhaseType cpt, int level, Node* n) {
  if (failing_internal()) { return; } // failing_internal to not stress bailouts from printing code.
  EventCompilerPhase event(UNTIMED);
  if (event.should_commit()) {
    CompilerEvent::PhaseEvent::post(event, C->_latest_stage_start_counter, cpt, C->_compile_id, level);
  }
#ifndef PRODUCT
  ResourceMark rm;
  stringStream ss;
  ss.print_raw(CompilerPhaseTypeHelper::to_description(cpt));
  int iter = ++_igv_phase_iter[cpt];
  if (iter > 1) {
    ss.print(" %d", iter);
  }
  if (n != nullptr) {
    ss.print(": %d %s", n->_idx, NodeClassNames[n->Opcode()]);
    if (n->is_Call()) {
      CallNode* call = n->as_Call();
      if (call->_name != nullptr) {
        // E.g. uncommon traps etc.
        ss.print(" - %s", call->_name);
      } else if (call->is_CallJava()) {
        CallJavaNode* call_java = call->as_CallJava();
        if (call_java->method() != nullptr) {
          ss.print(" -");
          call_java->method()->print_short_name(&ss);
        }
      }
    }
  }

  const char* name = ss.as_string();
  if (should_print_igv(level)) {
    _igv_printer->print_method(name, level);
  }
  if (should_print_phase(cpt)) {
    print_ideal_ir(CompilerPhaseTypeHelper::to_name(cpt));
  }
#endif
  C->_latest_stage_start_counter.stamp();
}

// Only used from CompileWrapper
void Compile::begin_method() {
#ifndef PRODUCT
  if (_method != nullptr && should_print_igv(1)) {
    _igv_printer->begin_method();
  }
#endif
  C->_latest_stage_start_counter.stamp();
}

// Only used from CompileWrapper
void Compile::end_method() {
  EventCompilerPhase event(UNTIMED);
  if (event.should_commit()) {
    CompilerEvent::PhaseEvent::post(event, C->_latest_stage_start_counter, PHASE_END, C->_compile_id, 1);
  }

#ifndef PRODUCT
  if (_method != nullptr && should_print_igv(1)) {
    _igv_printer->end_method();
  }
#endif
}

bool Compile::should_print_phase(CompilerPhaseType cpt) {
#ifndef PRODUCT
  if (_directive->should_print_phase(cpt)) {
    return true;
  }
#endif
  return false;
}

bool Compile::should_print_igv(const int level) {
#ifndef PRODUCT
  if (PrintIdealGraphLevel < 0) { // disabled by the user
    return false;
  }

  bool need = directive()->IGVPrintLevelOption >= level;
  if (need && !_igv_printer) {
    _igv_printer = IdealGraphPrinter::printer();
    _igv_printer->set_compile(this);
  }
  return need;
#else
  return false;
#endif
}

#ifndef PRODUCT
IdealGraphPrinter* Compile::_debug_file_printer = nullptr;
IdealGraphPrinter* Compile::_debug_network_printer = nullptr;

// Called from debugger. Prints method to the default file with the default phase name.
// This works regardless of any Ideal Graph Visualizer flags set or not.
void igv_print() {
  Compile::current()->igv_print_method_to_file();
}

// Same as igv_print() above but with a specified phase name.
void igv_print(const char* phase_name) {
  Compile::current()->igv_print_method_to_file(phase_name);
}

// Called from debugger. Prints method with the default phase name to the default network or the one specified with
// the network flags for the Ideal Graph Visualizer, or to the default file depending on the 'network' argument.
// This works regardless of any Ideal Graph Visualizer flags set or not.
void igv_print(bool network) {
  if (network) {
    Compile::current()->igv_print_method_to_network();
  } else {
    Compile::current()->igv_print_method_to_file();
  }
}

// Same as igv_print(bool network) above but with a specified phase name.
void igv_print(bool network, const char* phase_name) {
  if (network) {
    Compile::current()->igv_print_method_to_network(phase_name);
  } else {
    Compile::current()->igv_print_method_to_file(phase_name);
  }
}

// Called from debugger. Normal write to the default _printer. Only works if Ideal Graph Visualizer printing flags are set.
void igv_print_default() {
  Compile::current()->print_method(PHASE_DEBUG, 0);
}

// Called from debugger, especially when replaying a trace in which the program state cannot be altered like with rr replay.
// A method is appended to an existing default file with the default phase name. This means that igv_append() must follow
// an earlier igv_print(*) call which sets up the file. This works regardless of any Ideal Graph Visualizer flags set or not.
void igv_append() {
  Compile::current()->igv_print_method_to_file("Debug", true);
}

// Same as igv_append() above but with a specified phase name.
void igv_append(const char* phase_name) {
  Compile::current()->igv_print_method_to_file(phase_name, true);
}

void Compile::igv_print_method_to_file(const char* phase_name, bool append) {
  const char* file_name = "custom_debug.xml";
  if (_debug_file_printer == nullptr) {
    _debug_file_printer = new IdealGraphPrinter(C, file_name, append);
  } else {
    _debug_file_printer->update_compiled_method(C->method());
  }
  tty->print_cr("Method %s to %s", append ? "appended" : "printed", file_name);
  _debug_file_printer->print(phase_name, (Node*)C->root());
}

void Compile::igv_print_method_to_network(const char* phase_name) {
  if (_debug_network_printer == nullptr) {
    _debug_network_printer = new IdealGraphPrinter(C);
  } else {
    _debug_network_printer->update_compiled_method(C->method());
  }
  tty->print_cr("Method printed over network stream to IGV");
  _debug_network_printer->print(phase_name, (Node*)C->root());
}
#endif

Node* Compile::narrow_value(BasicType bt, Node* value, const Type* type, PhaseGVN* phase, bool transform_res) {
  if (type != nullptr && phase->type(value)->higher_equal(type)) {
    return value;
  }
  Node* result = nullptr;
  if (bt == T_BYTE) {
    result = phase->transform(new LShiftINode(value, phase->intcon(24)));
    result = new RShiftINode(result, phase->intcon(24));
  } else if (bt == T_BOOLEAN) {
    result = new AndINode(value, phase->intcon(0xFF));
  } else if (bt == T_CHAR) {
    result = new AndINode(value,phase->intcon(0xFFFF));
  } else {
    assert(bt == T_SHORT, "unexpected narrow type");
    result = phase->transform(new LShiftINode(value, phase->intcon(16)));
    result = new RShiftINode(result, phase->intcon(16));
  }
  if (transform_res) {
    result = phase->transform(result);
  }
  return result;
}

void Compile::record_method_not_compilable_oom() {
  record_method_not_compilable(CompilationMemoryStatistic::failure_reason_memlimit());
}<|MERGE_RESOLUTION|>--- conflicted
+++ resolved
@@ -721,7 +721,7 @@
   }
 
   if (StressLCM || StressGCM || StressIGVN || StressCCP ||
-      StressIncrementalInlining || StressMacroExpansion || StressUnstableIfTraps) {
+      StressIncrementalInlining || StressMacroExpansion || StressUnstableIfTraps || StressBailout) {
     initialize_stress_seed(directive);
   }
 
@@ -849,14 +849,6 @@
   if (failing())  return;
   NOT_PRODUCT( verify_graph_edges(); )
 
-<<<<<<< HEAD
-  if (StressLCM || StressGCM || StressIGVN || StressCCP ||
-      StressIncrementalInlining || StressMacroExpansion || StressBailout) {
-    initialize_stress_seed(directive);
-  }
-
-=======
->>>>>>> 9176f681
   // Now optimize
   Optimize();
   if (failing())  return;
