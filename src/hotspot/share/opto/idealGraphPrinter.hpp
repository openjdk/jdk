--- conflicted
+++ resolved
@@ -42,12 +42,9 @@
 class InlineTree;
 class ciMethod;
 class JVMState;
-<<<<<<< HEAD
 class LRG;
 class PrintProperties;
-=======
 class Parse;
->>>>>>> 6e838d6f
 
 class IdealGraphPrinter : public CHeapObj<mtCompiler> {
   friend class PrintProperties;
