/*
 * Copyright (c) 2007, 2025, Oracle and/or its affiliates. All rights reserved.
 * DO NOT ALTER OR REMOVE COPYRIGHT NOTICES OR THIS FILE HEADER.
 *
 * This code is free software; you can redistribute it and/or modify it
 * under the terms of the GNU General Public License version 2 only, as
 * published by the Free Software Foundation.
 *
 * This code is distributed in the hope that it will be useful, but WITHOUT
 * ANY WARRANTY; without even the implied warranty of MERCHANTABILITY or
 * FITNESS FOR A PARTICULAR PURPOSE.  See the GNU General Public License
 * version 2 for more details (a copy is included in the LICENSE file that
 * accompanied this code).
 *
 * You should have received a copy of the GNU General Public License version
 * 2 along with this work; if not, write to the Free Software Foundation,
 * Inc., 51 Franklin St, Fifth Floor, Boston, MA 02110-1301 USA.
 *
 * Please contact Oracle, 500 Oracle Parkway, Redwood Shores, CA 94065 USA
 * or visit www.oracle.com if you need additional information or have any
 * questions.
 *
 */

#ifndef SHARE_OPTO_IDEALGRAPHPRINTER_HPP
#define SHARE_OPTO_IDEALGRAPHPRINTER_HPP

#include "libadt/dict.hpp"
#include "libadt/vectset.hpp"
#include "utilities/growableArray.hpp"
#include "utilities/ostream.hpp"
#include "utilities/xmlstream.hpp"

#ifndef PRODUCT

class Compile;
class CountedLoopNode;
class PhaseIFG;
class PhaseChaitin;
class Matcher;
class Node;
class InlineTree;
class ciMethod;
class JVMState;
<<<<<<< HEAD
class LRG;
=======
class ConnectionGraph;
>>>>>>> 09b25cd0
class Parse;

class IdealGraphPrinter : public CHeapObj<mtCompiler> {
  friend class PrintProperties;

private:
  static const char *INDENT;
  static const char *TOP_ELEMENT;
  static const char *GROUP_ELEMENT;
  static const char *GRAPH_ELEMENT;
  static const char *PROPERTIES_ELEMENT;
  static const char *EDGES_ELEMENT;
  static const char *PROPERTY_ELEMENT;
  static const char *EDGE_ELEMENT;
  static const char *NODE_ELEMENT;
  static const char *NODES_ELEMENT;
  static const char *CONTROL_FLOW_ELEMENT;
  static const char *REMOVE_EDGE_ELEMENT;
  static const char *REMOVE_NODE_ELEMENT;
  static const char *GRAPH_STATES_ELEMENT;
  static const char *STATE_ELEMENT;
  static const char *DIFFERENCE_ELEMENT;
  static const char *DIFFERENCE_VALUE_PROPERTY;
  static const char *VISIBLE_NODES_ELEMENT;
  static const char *ALL_PROPERTY;
  static const char *COMPILATION_ID_PROPERTY;
  static const char *COMPILATION_OSR_PROPERTY;
  static const char *COMPILATION_ARGUMENTS_PROPERTY;
  static const char *COMPILATION_MACHINE_PROPERTY;
  static const char *COMPILATION_CPU_FEATURES_PROPERTY;
  static const char *COMPILATION_VM_VERSION_PROPERTY;
  static const char *COMPILATION_DATE_TIME_PROPERTY;
  static const char *COMPILATION_PROCESS_ID_PROPERTY;
  static const char *COMPILATION_THREAD_ID_PROPERTY;
  static const char *METHOD_NAME_PROPERTY;
  static const char *BLOCK_NAME_PROPERTY;
  static const char *BLOCK_DOMINATOR_PROPERTY;
  static const char *BLOCK_ELEMENT;
  static const char *SUCCESSORS_ELEMENT;
  static const char *SUCCESSOR_ELEMENT;
  static const char *METHOD_IS_PUBLIC_PROPERTY;
  static const char *METHOD_IS_STATIC_PROPERTY;
  static const char *FALSE_VALUE;
  static const char *TRUE_VALUE;
  static const char *NODE_NAME_PROPERTY;
  static const char *EDGE_NAME_PROPERTY;
  static const char *NODE_ID_PROPERTY;
  static const char *FROM_PROPERTY;
  static const char *TO_PROPERTY;
  static const char *PROPERTY_NAME_PROPERTY;
  static const char *GRAPH_NAME_PROPERTY;
  static const char *INDEX_PROPERTY;
  static const char *METHOD_ELEMENT;
  static const char *INLINE_ELEMENT;
  static const char *BYTECODES_ELEMENT;
  static const char *METHOD_BCI_PROPERTY;
  static const char *METHOD_SHORT_NAME_PROPERTY;
  static const char *ASSEMBLY_ELEMENT;
  static const char *LIVEOUT_ELEMENT;
  static const char *LIVE_RANGE_ELEMENT;
  static const char *LIVE_RANGE_ID_PROPERTY;
  static const char *LIVE_RANGES_ELEMENT;

  static int _file_count;
  networkStream *_network_stream;
  xmlStream *_xml;
  outputStream *_output;
  ciMethod *_current_method;
  int _depth;
  char buffer[2048];
  PhaseChaitin* _chaitin;
  bool _traverse_outs;
  Compile *C;
  double _max_freq;
  bool _append;
  ConnectionGraph* _congraph;
  const Parse* _parse;

  // Walk the native stack and print relevant C2 frames as IGV properties (if
  // graph_name == nullptr) or the graph name based on the highest C2 frame (if
  // graph_name != nullptr).
  void print_stack(const frame* initial_frame, outputStream* graph_name);
  void print_method(ciMethod* method, int bci, InlineTree* tree);
  void print_inline_tree(InlineTree* tree);
  void visit_node(Node* n, bool edges);
  void print_bci_and_line_number(JVMState* caller);
  void print_field(const Node* node);
  ciField* get_field(const Node* node);
  ciField* find_source_field_of_array_access(const Node* node, uint& depth);
  static Node* get_load_node(const Node* node);
  bool has_liveness_info() const;
  void walk_nodes(Node* start, bool edges);
  void begin_elem(const char *s);
  void end_elem();
  void begin_head(const char *s);
  void end_head();
  void print_attr(const char *name, const char *val);
  void print_attr(const char *name, intptr_t val);
  void print_prop(const char *name, const char *val);
  void print_prop(const char *name, int val);
  void tail(const char *name);
  void head(const char *name);
  void text(const char *s);
  void init(const char* file_name, bool use_multiple_files, bool append);
  void init_file_stream(const char* file_name, bool use_multiple_files);
  void init_network_stream();
  IdealGraphPrinter();
  ~IdealGraphPrinter();

  void print_loop_kind(const CountedLoopNode* counted_loop);

 public:
  IdealGraphPrinter(Compile* compile, const char* file_name = nullptr, bool append = false);
  static void clean_up();
  static IdealGraphPrinter *printer();

  bool traverse_outs();
  void set_traverse_outs(bool b);
  const Parse* parse();
  void set_parse(const Parse* parser);
  void print_inlining();
  void begin_method();
  void end_method();
  void print_graph(const char* name, const frame* fr = nullptr);
  void print(const char* name, Node* root, GrowableArray<const Node*>& hidden_nodes, const frame* fr = nullptr);
  void set_congraph(ConnectionGraph* congraph) { _congraph = congraph; }
  void set_compile(Compile* compile) {C = compile; }
  void update_compiled_method(ciMethod* current_method);
};

#endif

#endif // SHARE_OPTO_IDEALGRAPHPRINTER_HPP<|MERGE_RESOLUTION|>--- conflicted
+++ resolved
@@ -42,11 +42,8 @@
 class InlineTree;
 class ciMethod;
 class JVMState;
-<<<<<<< HEAD
 class LRG;
-=======
 class ConnectionGraph;
->>>>>>> 09b25cd0
 class Parse;
 
 class IdealGraphPrinter : public CHeapObj<mtCompiler> {
