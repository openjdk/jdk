--- conflicted
+++ resolved
@@ -1411,7 +1411,6 @@
   return VTransformApplyResult::make_vector(vn, vn->vect_type());
 }
 
-<<<<<<< HEAD
 VTransformApplyResult VTransformPhiVectorNode::apply(VTransformApplyState& apply_state) const {
   PhaseIdealLoop* phase = apply_state.phase();
   Node* in0 = apply_state.transformed_node(in_req(0));
@@ -1443,15 +1442,12 @@
   phase->igvn().replace_input_of(new_phi, 2, in2);
 }
 
-
-=======
 float VTransformLoadVectorNode::cost(const VLoopAnalyzer& vloop_analyzer) const {
   uint vlen    = vector_length();
   BasicType bt = element_basic_type();
   return vloop_analyzer.cost_for_vector_node(Op_LoadVector, vlen, bt);
 }
 
->>>>>>> 72989e0f
 VTransformApplyResult VTransformLoadVectorNode::apply(VTransformApplyState& apply_state) const {
   int sopc     = scalar_opcode();
   uint vlen    = vector_length();
