/*
 * Copyright (c) 2024, 2025, Oracle and/or its affiliates. All rights reserved.
 * DO NOT ALTER OR REMOVE COPYRIGHT NOTICES OR THIS FILE HEADER.
 *
 * This code is free software; you can redistribute it and/or modify it
 * under the terms of the GNU General Public License version 2 only, as
 * published by the Free Software Foundation.
 *
 * This code is distributed in the hope that it will be useful, but WITHOUT
 * ANY WARRANTY; without even the implied warranty of MERCHANTABILITY or
 * FITNESS FOR A PARTICULAR PURPOSE.  See the GNU General Public License
 * version 2 for more details (a copy is included in the LICENSE file that
 * accompanied this code).
 *
 * You should have received a copy of the GNU General Public License version
 * 2 along with this work; if not, write to the Free Software Foundation,
 * Inc., 51 Franklin St, Fifth Floor, Boston, MA 02110-1301 USA.
 *
 * Please contact Oracle, 500 Oracle Parkway, Redwood Shores, CA 94065 USA
 * or visit www.oracle.com if you need additional information or have any
 * questions.
 */

#include "precompiled.hpp"
#include "opto/convertnode.hpp"
#include "opto/rootnode.hpp"
#include "opto/vtransform.hpp"
#include "opto/vectornode.hpp"

void VTransformGraph::add_vtnode(VTransformNode* vtnode) {
  assert(vtnode->_idx == _vtnodes.length(), "position must match idx");
  _vtnodes.push(vtnode);
}

#define TRACE_OPTIMIZE(code)                          \
  NOT_PRODUCT(                                        \
    if (vtransform.vloop().is_trace_optimization()) { \
      code                                            \
    }                                                 \
  )

void VTransformGraph::optimize(VTransform& vtransform) {
  TRACE_OPTIMIZE( tty->print_cr("\nVTransformGraph::optimize"); )

  while (true) {
    bool progress = false;
    for (int i = 0; i < _vtnodes.length(); i++) {
      VTransformNode* vtn = _vtnodes.at(i);
      if (!vtn->is_alive()) { continue; }
      progress |= vtn->optimize(_vloop_analyzer, vtransform);
      if (vtn->outs() == 0 &&
          !(vtn->isa_OutputScalar() != nullptr ||
            vtn->isa_LoopPhi() != nullptr ||
            vtn->is_load_or_store_in_loop())) {
        vtn->mark_dead();
        progress = true;
      }
    }
    if (!progress) { break; }
  }
}

// Compute a linearization of the graph. We do this with a reverse-post-order of a DFS.
// This only works if the graph is a directed acyclic graph (DAG). The C2 graph, and
// the VLoopDependencyGraph are both DAGs, but after introduction of vectors/packs, the
// graph has additional constraints which can introduce cycles. Example:
//
//                                                       +--------+
//  A -> X                                               |        v
//                     Pack [A,B] and [X,Y]             [A,B]    [X,Y]
//  Y -> B                                                 ^        |
//                                                         +--------+
//
// We return "true" IFF we find no cycle, i.e. if the linearization succeeds.
bool VTransformGraph::schedule() {
  assert(!is_scheduled(), "not yet scheduled");

#ifndef PRODUCT
  if (_trace._verbose) {
    print_vtnodes();
  }
#endif

  ResourceMark rm;
  GrowableArray<VTransformNode*> stack;
  VectorSet pre_visited;
  VectorSet post_visited;

  collect_nodes_without_req_or_dependency(stack);
  int num_alive_nodes = count_alive_vtnodes();

  // We create a reverse-post-visit order. This gives us a linearization, if there are
  // no cycles. Then, we simply reverse the order, and we have a schedule.
  int rpo_idx = num_alive_nodes - 1;
  while (!stack.is_empty()) {
    VTransformNode* vtn = stack.top();
    if (!pre_visited.test_set(vtn->_idx)) {
      // Forward arc in graph (pre-visit).
    } else if (!post_visited.test(vtn->_idx)) {
      // Forward arc in graph. Check if all uses were already visited:
      //   Yes -> post-visit.
      //   No  -> we are mid-visit.
      bool all_uses_already_visited = true;

      for (int i = 0; i < vtn->outs(); i++) {
        VTransformNode* use = vtn->out(i);

        // Skip dead nodes
        if (!use->is_alive()) { continue; }

        // Skip backedges
        const VTransformLoopPhiNode* use_loop_phi = use->isa_LoopPhi();
        if (use_loop_phi != nullptr &&
            use_loop_phi->in(2) == vtn) {
          continue;
        }

        if (post_visited.test(use->_idx)) { continue; }
        if (pre_visited.test(use->_idx)) {
          // Cycle detected!
          // The nodes that are pre_visited but not yet post_visited form a path from
          // the "root" to the current vtn. Now, we are looking at an edge (vtn, use),
          // and discover that use is also pre_visited but not post_visited. Thus, use
          // lies on that path from "root" to vtn, and the edge (vtn, use) closes a
          // cycle.
          NOT_PRODUCT(if (_trace._rejections) { trace_schedule_cycle(stack, pre_visited, post_visited); } )
          return false;
        }
        stack.push(use);
        all_uses_already_visited = false;
      }

      if (all_uses_already_visited) {
        stack.pop();
        post_visited.set(vtn->_idx);           // post-visit
        _schedule.at_put_grow(rpo_idx--, vtn); // assign rpo_idx
      }
    } else {
      stack.pop(); // Already post-visited. Ignore secondary edge.
    }
  }

#ifndef PRODUCT
  if (_trace._info) {
    print_schedule();
  }
#endif

  assert(rpo_idx == -1, "used up all rpo_idx, rpo_idx=%d", rpo_idx);
  return true;
}

// Find all nodes that in the loop, in a 2-phase process:
// - First, find all nodes that are not before the loop:
//   - loop-phis
//   - loads and stores that are in the loop
//   - and all their transitive uses.
// - Second, we find all nodes that are not after the loop:
//   - backedges
//   - loads and stores that are in the loop
//   - and all their transitive uses.
void VTransformGraph::mark_vtnodes_in_loop(VectorSet& in_loop) const {
  assert(is_scheduled(), "must already be scheduled");

  // Phase 1: find all nodes that are not before the loop.
  VectorSet is_not_before_loop;
  for (int i = 0; i < _schedule.length(); i++) {
    VTransformNode* vtn = _schedule.at(i);
    // Is vtn a loop-phi?
    if (vtn->isa_LoopPhi() != nullptr ||
        vtn->is_load_or_store_in_loop()) {
      is_not_before_loop.set(vtn->_idx);
      continue;
    }
    // Or one of its transitive uses?
    for (uint j = 0; j < vtn->req(); j++) {
      VTransformNode* def = vtn->in(j);
      if (def != nullptr && is_not_before_loop.test(def->_idx)) {
        is_not_before_loop.set(vtn->_idx);
        break;
      }
    }
  }

  // Phase 2: find all nodes that are not after the loop.
  for (int i = _schedule.length()-1; i >= 0; i--) {
    VTransformNode* vtn = _schedule.at(i);
    if (!is_not_before_loop.test(vtn->_idx)) { continue; }
    // Is load or store?
    if (vtn->is_load_or_store_in_loop()) {
        in_loop.set(vtn->_idx);
        continue;
    }
    for (int i = 0; i < vtn->outs(); i++) {
      VTransformNode* use = vtn->out(i);
      // Or is vtn a backedge or one of its transitive defs?
      if (in_loop.test(use->_idx) ||
	  (use->isa_LoopPhi() != nullptr && !vtn->isa_InputScalar())) {
        in_loop.set(vtn->_idx);
        break;
      }
    }
  }
}

float VTransformGraph::cost() const {
  assert(is_scheduled(), "must already be scheduled");
#ifndef PRODUCT
  if (_vloop.is_trace_cost()) {
    tty->print_cr("\nVTransformGraph::cost:");
  }
#endif

  VectorSet in_loop;
  mark_vtnodes_in_loop(in_loop);

  float sum = 0;
  for (int i = 0; i < _schedule.length(); i++) {
    VTransformNode* vtn = _schedule.at(i);
    if (!in_loop.test(vtn->_idx)) { continue; }
    float c = vtn->cost(_vloop_analyzer);
    sum += c;
#ifndef PRODUCT
    if (c != 0 && _vloop.is_trace_cost_verbose()) {
      tty->print("  -> cost = %.2f for ", c);
      vtn->print();
    }
#endif
  }

#ifndef PRODUCT
  if (_vloop.is_trace_cost()) {
    tty->print_cr("  total_cost = %.2f", sum);
  }
#endif
  return sum;
}

// Push all "root" nodes, i.e. those that have no inputs (req or dependency):
void VTransformGraph::collect_nodes_without_req_or_dependency(GrowableArray<VTransformNode*>& stack) const {
  for (int i = 0; i < _vtnodes.length(); i++) {
    VTransformNode* vtn = _vtnodes.at(i);
    if (vtn->is_alive() && !vtn->has_req_or_dependency()) {
      stack.push(vtn);
    }
  }
}

int VTransformGraph::count_alive_vtnodes() const {
  int count = 0;
  for (int i = 0; i < _vtnodes.length(); i++) {
    VTransformNode* vtn = _vtnodes.at(i);
    if (vtn->is_alive()) { count++; }
  }
  return count;
}

#ifndef PRODUCT
void VTransformGraph::trace_schedule_cycle(const GrowableArray<VTransformNode*>& stack,
                                           const VectorSet& pre_visited,
                                           const VectorSet& post_visited) const {
  tty->print_cr("\nVTransform::schedule found a cycle on path (P), vectorization attempt fails.");
  for (int j = 0; j < stack.length(); j++) {
    VTransformNode* n = stack.at(j);
    bool on_path = pre_visited.test(n->_idx) && !post_visited.test(n->_idx);
    tty->print("  %s ", on_path ? "P" : "_");
    n->print();
  }
}

void VTransformApplyResult::trace(VTransformNode* vtnode) const {
  tty->print("  apply: ");
  vtnode->print();
  tty->print("    ->   ");
  if (_node == nullptr) {
    tty->print_cr("nullptr");
  } else {
    _node->dump();
  }
}
#endif

<<<<<<< HEAD
void VTransformApplyState::set_transformed_node(VTransformNode* vtn, Node* n) {
  assert(_vtnode_idx_to_transformed_node.at(vtn->_idx) == nullptr, "only set once");
  _vtnode_idx_to_transformed_node.at_put(vtn->_idx, n);
}

Node* VTransformApplyState::transformed_node(const VTransformNode* vtn) const {
  Node* n = _vtnode_idx_to_transformed_node.at(vtn->_idx);
  assert(n != nullptr, "must find IR node for vtnode");
=======
// Helper-class for VTransformGraph::has_store_to_load_forwarding_failure.
// It wraps a VPointer. The VPointer has an iv_offset applied, which
// simulates a virtual unrolling. They represent the memory region:
//   [adr, adr + size)
//   adr = base + invar + iv_scale * (iv + iv_offset) + con
class VMemoryRegion : public ResourceObj {
private:
  // Note: VPointer has no default constructor, so we cannot use VMemoryRegion
  //       in-place in a GrowableArray. Hence, we make VMemoryRegion a resource
  //       allocated object, so the GrowableArray of VMemoryRegion* has a default
  //       nullptr element.
  const VPointer _vpointer;
  bool _is_load;      // load or store?
  uint _schedule_order;

public:
  VMemoryRegion(const VPointer& vpointer, bool is_load, uint schedule_order) :
    _vpointer(vpointer),
    _is_load(is_load),
    _schedule_order(schedule_order) {}

    const VPointer& vpointer() const { return _vpointer; }
    bool is_load()        const { return _is_load; }
    uint schedule_order() const { return _schedule_order; }

    static int cmp_for_sort_by_group(VMemoryRegion* r1, VMemoryRegion* r2) {
      // Sort by mem_pointer (base, invar, iv_scale), except for the con.
      return MemPointer::cmp_summands(r1->vpointer().mem_pointer(),
                                      r2->vpointer().mem_pointer());
    }

    static int cmp_for_sort(VMemoryRegion** r1, VMemoryRegion** r2) {
      int cmp_group = cmp_for_sort_by_group(*r1, *r2);
      if (cmp_group != 0) { return cmp_group; }

      // We use two comparisons, because a subtraction could underflow.
      jint con1 = (*r1)->vpointer().con();
      jint con2 = (*r2)->vpointer().con();
      if (con1 < con2) { return -1; }
      if (con1 > con2) { return  1; }
      return 0;
    }

    enum Aliasing { DIFFERENT_GROUP, BEFORE, EXACT_OVERLAP, PARTIAL_OVERLAP, AFTER };

    Aliasing aliasing(VMemoryRegion& other) {
      VMemoryRegion* p1 = this;
      VMemoryRegion* p2 = &other;
      if (cmp_for_sort_by_group(p1, p2) != 0) { return DIFFERENT_GROUP; }

      jlong con1 = p1->vpointer().con();
      jlong con2 = p2->vpointer().con();
      jlong size1 = p1->vpointer().size();
      jlong size2 = p2->vpointer().size();

      if (con1 >= con2 + size2) { return AFTER; }
      if (con2 >= con1 + size1) { return BEFORE; }
      if (con1 == con2 && size1 == size2) { return EXACT_OVERLAP; }
      return PARTIAL_OVERLAP;
    }

#ifndef PRODUCT
  void print() const {
    tty->print("VMemoryRegion[%s schedule_order(%4d), ",
               _is_load ? "load, " : "store,", _schedule_order);
    vpointer().print_on(tty, false);
    tty->print_cr("]");
  }
#endif
};

// Store-to-load-forwarding is a CPU memory optimization, where a load can directly fetch
// its value from the store-buffer, rather than from the L1 cache. This is many CPU cycles
// faster. However, this optimization comes with some restrictions, depending on the CPU.
// Generally, store-to-load-forwarding works if the load and store memory regions match
// exactly (same start and width). Generally problematic are partial overlaps - though
// some CPU's can handle even some subsets of these cases. We conservatively assume that
// all such partial overlaps lead to a store-to-load-forwarding failures, which means the
// load has to stall until the store goes from the store-buffer into the L1 cache, incurring
// a penalty of many CPU cycles.
//
// Example (with "iteration distance" 2):
//   for (int i = 10; i < SIZE; i++) {
//       aI[i] = aI[i - 2] + 1;
//   }
//
//   load_4_bytes( ptr +  -8)
//   store_4_bytes(ptr +   0)    *
//   load_4_bytes( ptr +  -4)    |
//   store_4_bytes(ptr +   4)    | *
//   load_4_bytes( ptr +   0)  <-+ |
//   store_4_bytes(ptr +   8)      |
//   load_4_bytes( ptr +   4)  <---+
//   store_4_bytes(ptr +  12)
//   ...
//
//   In the scalar loop, we can forward the stores from 2 iterations back.
//
// Assume we have 2-element vectors (2*4 = 8 bytes), with the "iteration distance" 2
// example. This gives us this machine code:
//   load_8_bytes( ptr +  -8)
//   store_8_bytes(ptr +   0) |
//   load_8_bytes( ptr +   0) v
//   store_8_bytes(ptr +   8)   |
//   load_8_bytes( ptr +   8)   v
//   store_8_bytes(ptr +  16)
//   ...
//
//   We packed 2 iterations, and the stores can perfectly forward to the loads of
//   the next 2 iterations.
//
// Example (with "iteration distance" 3):
//   for (int i = 10; i < SIZE; i++) {
//       aI[i] = aI[i - 3] + 1;
//   }
//
//   load_4_bytes( ptr + -12)
//   store_4_bytes(ptr +   0)    *
//   load_4_bytes( ptr +  -8)    |
//   store_4_bytes(ptr +   4)    |
//   load_4_bytes( ptr +  -4)    |
//   store_4_bytes(ptr +   8)    |
//   load_4_bytes( ptr +   0)  <-+
//   store_4_bytes(ptr +  12)
//   ...
//
//   In the scalar loop, we can forward the stores from 3 iterations back.
//
// Unfortunately, vectorization can introduce such store-to-load-forwarding failures.
// Assume we have 2-element vectors (2*4 = 8 bytes), with the "iteration distance" 3
// example. This gives us this machine code:
//   load_8_bytes( ptr + -12)
//   store_8_bytes(ptr +   0)  |   |
//   load_8_bytes( ptr +  -4)  x   |
//   store_8_bytes(ptr +   8)     ||
//   load_8_bytes( ptr +   4)     xx  <-- partial overlap with 2 stores
//   store_8_bytes(ptr +  16)
//   ...
//
// We see that eventually all loads are dependent on earlier stores, but the values cannot
// be forwarded because there is some partial overlap.
//
// Preferably, we would have some latency-based cost-model that accounts for such forwarding
// failures, and decide if vectorization with forwarding failures is still profitable. For
// now we go with a simpler heuristic: we simply forbid vectorization if we can PROVE that
// there will be a forwarding failure. This approach has at least 2 possible weaknesses:
//
//  (1) There may be forwarding failures in cases where we cannot prove it.
//      Example:
//        for (int i = 10; i < SIZE; i++) {
//            bI[i] = aI[i - 3] + 1;
//        }
//
//      We do not know if aI and bI refer to the same array or not. However, it is reasonable
//      to assume that if we have two different array references, that they most likely refer
//      to different arrays (i.e. no aliasing), where we would have no forwarding failures.
//  (2) There could be some loops where vectorization introduces forwarding failures, and thus
//      the latency of the loop body is high, but this does not matter because it is dominated
//      by other latency/throughput based costs in the loop body.
//
// Performance measurements with the JMH benchmark StoreToLoadForwarding.java have indicated
// that there is some iteration threshold: if the failure happens between a store and load that
// have an iteration distance below this threshold, the latency is the limiting factor, and we
// should not vectorize to avoid the latency penalty of store-to-load-forwarding failures. If
// the iteration distance is larger than this threshold, the throughput is the limiting factor,
// and we should vectorize in these cases to improve throughput.
//
bool VTransformGraph::has_store_to_load_forwarding_failure(const VLoopAnalyzer& vloop_analyzer) const {
  if (SuperWordStoreToLoadForwardingFailureDetection == 0) { return false; }

  // Collect all pointers for scalar and vector loads/stores.
  ResourceMark rm;
  // Use pointers because no default constructor for elements available.
  GrowableArray<VMemoryRegion*> memory_regions;

  // To detect store-to-load-forwarding failures at the iteration threshold or below, we
  // simulate a super-unrolling to reach SuperWordStoreToLoadForwardingFailureDetection
  // iterations at least. This is a heuristic, and we are not trying to be very precise
  // with the iteration distance. If we have already unrolled more than the iteration
  // threshold, i.e. if "SuperWordStoreToLoadForwardingFailureDetection < unrolled_count",
  // then we simply check if there are any store-to-load-forwarding failures in the unrolled
  // loop body, which may be at larger distance than the desired threshold. We cannot do any
  // more fine-grained analysis, because the unrolling has lost the information about the
  // iteration distance.
  int simulated_unrolling_count = SuperWordStoreToLoadForwardingFailureDetection;
  int unrolled_count = vloop_analyzer.vloop().cl()->unrolled_count();
  uint simulated_super_unrolling_count = MAX2(1, simulated_unrolling_count / unrolled_count);
  int iv_stride = vloop_analyzer.vloop().iv_stride();
  int schedule_order = 0;
  for (uint k = 0; k < simulated_super_unrolling_count; k++) {
    int iv_offset = k * iv_stride; // virtual super-unrolling
    for (int i = 0; i < _schedule.length(); i++) {
      VTransformNode* vtn = _schedule.at(i);
      if (vtn->is_load_or_store_in_loop()) {
        const VPointer& p = vtn->vpointer(vloop_analyzer);
        if (p.is_valid()) {
          VTransformVectorNode* vector = vtn->isa_Vector();
          bool is_load = vtn->is_load_in_loop();
          const VPointer iv_offset_p(p.make_with_iv_offset(iv_offset));
          if (iv_offset_p.is_valid()) {
            // The iv_offset may lead to overflows. This is a heuristic, so we do not
            // care too much about those edge cases.
            memory_regions.push(new VMemoryRegion(iv_offset_p, is_load, schedule_order++));
          }
        }
      }
    }
  }

  // Sort the pointers by group (same base, invar and stride), and then by offset.
  memory_regions.sort(VMemoryRegion::cmp_for_sort);

#ifndef PRODUCT
  if (_trace._verbose) {
    tty->print_cr("VTransformGraph::has_store_to_load_forwarding_failure:");
    tty->print_cr("  simulated_unrolling_count = %d", simulated_unrolling_count);
    tty->print_cr("  simulated_super_unrolling_count = %d", simulated_super_unrolling_count);
    for (int i = 0; i < memory_regions.length(); i++) {
      VMemoryRegion& region = *memory_regions.at(i);
      region.print();
    }
  }
#endif

  // For all pairs of pointers in the same group, check if they have a partial overlap.
  for (int i = 0; i < memory_regions.length(); i++) {
    VMemoryRegion& region1 = *memory_regions.at(i);

    for (int j = i + 1; j < memory_regions.length(); j++) {
      VMemoryRegion& region2 = *memory_regions.at(j);

      const VMemoryRegion::Aliasing aliasing = region1.aliasing(region2);
      if (aliasing == VMemoryRegion::Aliasing::DIFFERENT_GROUP ||
          aliasing == VMemoryRegion::Aliasing::BEFORE) {
        break; // We have reached the next group or pointers that are always after.
      } else if (aliasing == VMemoryRegion::Aliasing::EXACT_OVERLAP) {
        continue;
      } else {
        assert(aliasing == VMemoryRegion::Aliasing::PARTIAL_OVERLAP, "no other case can happen");
        if ((region1.is_load() && !region2.is_load() && region1.schedule_order() > region2.schedule_order()) ||
            (!region1.is_load() && region2.is_load() && region1.schedule_order() < region2.schedule_order())) {
          // We predict that this leads to a store-to-load-forwarding failure penalty.
#ifndef PRODUCT
          if (_trace._rejections) {
            tty->print_cr("VTransformGraph::has_store_to_load_forwarding_failure:");
            tty->print_cr("  Partial overlap of store->load. We predict that this leads to");
            tty->print_cr("  a store-to-load-forwarding failure penalty which makes");
            tty->print_cr("  vectorization unprofitable. These are the two pointers:");
            region1.print();
            region2.print();
          }
#endif
          return true;
        }
      }
    }
  }

  return false;
}

Node* VTransformNode::find_transformed_input(int i, const GrowableArray<Node*>& vnode_idx_to_transformed_node) const {
  Node* n = vnode_idx_to_transformed_node.at(in(i)->_idx);
  assert(n != nullptr, "must find input IR node");
>>>>>>> 0f426e4a
  return n;
}

void VTransformApplyState::init_memory_states() {
  const GrowableArray<Node*>& inputs = _vloop_analyzer.memory_slices().inputs();
  const GrowableArray<PhiNode*>& heads = _vloop_analyzer.memory_slices().heads();
  for (int i = 0; i < inputs.length(); i++) {
    PhiNode* head = heads.at(i);
    if (head != nullptr) {
      // Slice with Phi (i.e. with stores)
      _memory_states.at_put(i, head);

      // Remember uses outside the loop of the last memory state
      Node* old_backedge = head->in(2);
      assert(vloop().in_bb(old_backedge), "backedge should be in the loop");
      for (DUIterator_Fast jmax, j = old_backedge->fast_outs(jmax); j < jmax; j++) {
        Node* use = old_backedge->fast_out(j);
        if (!vloop().in_bb(use)) {
          for (uint k = 0; k < use->req(); k++) {
            if (use->in(k) == old_backedge) {
              _memory_state_uses_after_loop.push(MemoryStateUseAfterLoop(use, k, i));
            }
          }
        }
      }
    } else {
      // Slice without Phi (i.e. only loads)
      _memory_states.at_put(i, inputs.at(i));
    }
  }
}

// We may have reordered the scalar stores, or replaced them with vectors. Now
// the last memory state in the loop may have changed. Thus, we need to change
// the uses of the old last memory state the the new last memory state.
void VTransformApplyState::fix_memory_state_uses_after_loop() {
  for (int i = 0; i < _memory_state_uses_after_loop.length(); i++) {
    MemoryStateUseAfterLoop& use = _memory_state_uses_after_loop.at(i);
    Node* last_state = memory_state(use._alias_idx);
    phase()->igvn().replace_input_of(use._use, use._in_idx, last_state);
  }
}

float VTransformScalarNode::cost(const VLoopAnalyzer& vloop_analyzer) const {
  if (vloop_analyzer.has_zero_cost(_node)) {
    return 0;
  } else {
    return vloop_analyzer.cost_for_scalar(_node->Opcode());
  }
}

VTransformApplyResult VTransformScalarNode::apply(VTransformApplyState& apply_state) const {
  PhaseIdealLoop* phase = apply_state.phase();
  // Set all inputs that have a vtnode: they may have changed
  for (uint i = 0; i < req(); i++) {
    VTransformNode* vtn_def = in(i);
    if (vtn_def != nullptr) {
      Node* def = apply_state.transformed_node(vtn_def);
      phase->igvn().replace_input_of(_node, i, def);
    }
  }

  if (is_load_or_store_in_loop()) {
    Node* mem = apply_state.memory_state(adr_type());
    phase->igvn().replace_input_of(_node, 1, mem);
    if (_node->is_Store()) {
      apply_state.set_memory_state(adr_type(), _node);
    }
  }

  return VTransformApplyResult::make_scalar(_node);
}

VTransformApplyResult VTransformLoopPhiNode::apply(VTransformApplyState& apply_state) const {
  PhaseIdealLoop* phase = apply_state.phase();
  PhiNode* phi = node()->as_Phi();
  Node* in0 = apply_state.transformed_node(in(0));
  Node* in1 = apply_state.transformed_node(in(1));
  phase->igvn().replace_input_of(phi, 0, in0);
  phase->igvn().replace_input_of(phi, 1, in1);
  // Note: the backedge is hooked up later.

  // The Phi's inputs may have been modified, and the types changes, e.g. from
  // scalar to vector.
  const Type* t = in1->bottom_type();
  phi->as_Type()->set_type(t);
  phase->igvn().set_type(phi, t);

  return VTransformApplyResult::make_scalar(phi);
}

// Cleanup backedges. In the schedule, the backedges come after their phis. Hence,
// we only have the transformed backedges after the phis are already transformed.
// We hook the backedges into the phis now, during cleanup.
void VTransformLoopPhiNode::apply_cleanup(VTransformApplyState& apply_state) const {
  PhaseIdealLoop* phase = apply_state.phase();
  PhiNode* phi = node()->as_Phi();

  if (phi->is_memory_phi()) {
    // Memory phi/backedge
    // The last memory state of that slice is the backedge.
    Node* last_state = apply_state.memory_state(adr_type());
    phase->igvn().replace_input_of(phi, 2, last_state);
  } else {
    // Data phi/backedge
    Node* in2 = apply_state.transformed_node(in(2));
    phase->igvn().replace_input_of(phi, 2, in2);
  }
}

float VTransformReplicateNode::cost(const VLoopAnalyzer& vloop_analyzer) const {
  uint vlen    = vector_length();
  BasicType bt = element_basic_type();
  return vloop_analyzer.cost_for_vector(Op_Replicate, vlen, bt);
}

VTransformApplyResult VTransformReplicateNode::apply(VTransformApplyState& apply_state) const {
  uint vlen    = vector_length();
  BasicType bt = element_basic_type();
  const Type* element_type = Type::get_const_basic_type(bt);

  Node* val = apply_state.transformed_node(in(1));
  VectorNode* vn = VectorNode::scalar2vector(val, vlen, element_type);
  register_new_node_from_vectorization(apply_state, vn);
  return VTransformApplyResult::make_vector(vn, vlen, vn->length_in_bytes());
}

float VTransformConvI2LNode::cost(const VLoopAnalyzer& vloop_analyzer) const {
  return vloop_analyzer.cost_for_scalar(Op_ConvI2L);
}

VTransformApplyResult VTransformConvI2LNode::apply(VTransformApplyState& apply_state) const {
  Node* val = apply_state.transformed_node(in(1));
  Node* n = new ConvI2LNode(val);
  register_new_node_from_vectorization(apply_state, n);
  return VTransformApplyResult::make_scalar(n);
}

float VTransformShiftCountNode::cost(const VLoopAnalyzer& vloop_analyzer) const {
  uint vlen    = vector_length();
  BasicType bt = element_basic_type();
  int shift_count_opc = VectorNode::shift_count_opcode(scalar_opcode());
  return vloop_analyzer.cost_for_scalar(Op_AndI) +
         vloop_analyzer.cost_for_vector(shift_count_opc, vlen, bt);
}

VTransformApplyResult VTransformShiftCountNode::apply(VTransformApplyState& apply_state) const {
  uint vlen    = vector_length();
  BasicType bt = element_basic_type();
  PhaseIdealLoop* phase = apply_state.phase();
  Node* shift_count_in = apply_state.transformed_node(in(1));
  assert(shift_count_in->bottom_type()->isa_int(), "int type only for shift count");
  // The shift_count_in would be automatically truncated to the lowest _mask
  // bits in a scalar shift operation. But vector shift does not truncate, so
  // we must apply the mask now.
  Node* shift_count_masked = new AndINode(shift_count_in, phase->igvn().intcon(_mask));
  register_new_node_from_vectorization(apply_state, shift_count_masked);
  // Now that masked value is "boadcast" (some platforms only set the lowest element).
  VectorNode* vn = VectorNode::shift_count(scalar_opcode(), shift_count_masked, vlen, bt);
  register_new_node_from_vectorization(apply_state, vn);
  return VTransformApplyResult::make_vector(vn, vlen, vn->length_in_bytes());
}

float VTransformPopulateIndexNode::cost(const VLoopAnalyzer& vloop_analyzer) const {
  uint vlen    = vector_length();
  BasicType bt = element_basic_type();
  return vloop_analyzer.cost_for_vector(Op_PopulateIndex, vlen, bt);
}

VTransformApplyResult VTransformPopulateIndexNode::apply(VTransformApplyState& apply_state) const {
  uint vlen    = vector_length();
  BasicType bt = element_basic_type();
  PhaseIdealLoop* phase = apply_state.phase();
  Node* val = apply_state.transformed_node(in(1));
  assert(val->is_Phi(), "expected to be iv");
  assert(VectorNode::is_populate_index_supported(bt), "should support");
  const TypeVect* vt = TypeVect::make(bt, vlen);
  VectorNode* vn = new PopulateIndexNode(val, phase->igvn().intcon(1), vt);
  register_new_node_from_vectorization(apply_state, vn);
  return VTransformApplyResult::make_vector(vn, vlen, vn->length_in_bytes());
}

float VTransformElementWiseVectorNode::cost(const VLoopAnalyzer& vloop_analyzer) const {
  return vloop_analyzer.cost_for_vector(_vector_opcode, vector_length(), element_basic_type());
}

VTransformApplyResult VTransformElementWiseVectorNode::apply(VTransformApplyState& apply_state) const {
  int vopc     = _vector_opcode;
  uint vlen    = vector_length();
  BasicType bt = element_basic_type();
  const TypeVect* vt = TypeVect::make(bt, vlen);

  assert(2 <= req() && req() <= 4, "Must have 1-3 inputs");
  Node* in1 =                apply_state.transformed_node(in(1));
  Node* in2 = (req() >= 3) ? apply_state.transformed_node(in(2)) : nullptr;
  Node* in3 = (req() >= 4) ? apply_state.transformed_node(in(3)) : nullptr;

  VectorNode* vn = nullptr;
  if (req() <= 3) {
    vn = VectorNode::make(vopc, in1, in2, vt); // unary and binary
  } else {
    vn = VectorNode::make(vopc, in1, in2, in3, vt); // ternary
  }

  register_new_node_from_vectorization(apply_state, vn);
  return VTransformApplyResult::make_vector(vn, vlen, vn->length_in_bytes());
}

// The scalar operation was a long -> int operation.
// However, the vector operation is long -> long.
// Hence, we lower the node to: long --long_op--> long --cast--> int
bool VTransformLongToIntVectorNode::optimize(const VLoopAnalyzer& vloop_analyzer, VTransform& vtransform) {
  int sopc     = scalar_opcode();
  uint vlen    = vector_length();
  BasicType bt = element_basic_type();
  Node* origin = approximate_origin();
  assert(VectorNode::is_scalar_op_that_returns_int_but_vector_op_returns_long(sopc), "");

  // long --long_op--> long
  int long_vopc = VectorNode::opcode(sopc, T_LONG);
  VTransformNodePrototype long_prototype = VTransformNodePrototype(origin, sopc, vlen, T_LONG, nullptr);
  VTransformVectorNode* long_op = new (vtransform.arena()) VTransformElementWiseVectorNode(vtransform, long_prototype, req(), long_vopc);
  for (uint i = 1; i < req(); i++) {
    long_op->init_req(i, in(i));
  }

  // long --cast--> int
  VTransformNodePrototype cast_prototype = VTransformNodePrototype(origin, sopc, vlen, T_INT, nullptr);
  VTransformVectorNode* cast_op = new (vtransform.arena()) VTransformElementWiseVectorNode(vtransform, cast_prototype, req(), Op_VectorCastL2X);
  cast_op->init_req(1, long_op);

  TRACE_OPTIMIZE(
    tty->print_cr(" VTransformLongToIntVectorNode::optimize");
    tty->print_cr("  replace");
    this->print();
    tty->print_cr("  with");
    long_op->print();
    cast_op->print();
  )

  this->replace_by(cast_op);
  return true;
}

float VTransformBoolVectorNode::cost(const VLoopAnalyzer& vloop_analyzer) const {
  int sopc     = scalar_opcode();
  uint vlen    = vector_length();
  BasicType bt = element_basic_type();
  assert(sopc == Op_Bool, "must be bool node");
  return vloop_analyzer.cost_for_vector(Op_VectorMaskCmp, vlen, bt);
}

VTransformApplyResult VTransformBoolVectorNode::apply(VTransformApplyState& apply_state) const {
  int sopc     = scalar_opcode();
  uint vlen    = vector_length();
  BasicType bt = element_basic_type();
  assert(sopc == Op_Bool, "must be bool node");

  // Cmp + Bool -> VectorMaskCmp
  VTransformCmpVectorNode* vtn_cmp = in(1)->isa_CmpVector();
  assert(vtn_cmp != nullptr, "bool vtn expects cmp vtn as input");

  Node* cmp_in1 = apply_state.transformed_node(vtn_cmp->in(1));
  Node* cmp_in2 = apply_state.transformed_node(vtn_cmp->in(2));
  BoolTest::mask mask = test()._mask;

  PhaseIdealLoop* phase = apply_state.phase();
  ConINode* mask_node  = phase->igvn().intcon((int)mask);
  const TypeVect* vt = TypeVect::make(bt, vlen);
  VectorNode* vn = new VectorMaskCmpNode(mask, cmp_in1, cmp_in2, mask_node, vt);
  register_new_node_from_vectorization(apply_state, vn);
  return VTransformApplyResult::make_vector(vn, vlen, vn->vect_type()->length_in_bytes());
}

bool VTransformReductionVectorNode::optimize(const VLoopAnalyzer& vloop_analyzer, VTransform& vtransform) {
  return optimize_move_non_strict_order_reductions_out_of_loop(vloop_analyzer, vtransform);
}

int VTransformReductionVectorNode::vector_reduction_opcode() const {
  return ReductionNode::opcode(scalar_opcode(), element_basic_type());
}

bool VTransformReductionVectorNode::requires_strict_order() const {
  int vopc = vector_reduction_opcode();
  return ReductionNode::auto_vectorization_requires_strict_order(vopc);
}

bool VTransformReductionVectorNode::optimize_move_non_strict_order_reductions_out_of_loop(const VLoopAnalyzer& vloop_analyzer, VTransform& vtransform) {
  int sopc     = scalar_opcode();
  uint vlen    = vector_length();
  BasicType bt = element_basic_type();
  int ropc     = vector_reduction_opcode();

  if (requires_strict_order()) {
    return false; // cannot move strict order reduction out of loop
  }

  const int vopc = VectorNode::opcode(sopc, bt);
  if (!Matcher::match_rule_supported_vector(vopc, vlen, bt)) {
    DEBUG_ONLY( this->print(); )
    assert(false, "do not have normal vector op for this reduction");
    return false; // not implemented
  }

  // We have a phi with a single use.
  VTransformLoopPhiNode* phi = in(1)->isa_LoopPhi();
  if (phi == nullptr || phi->outs() != 1) { return false; }

  // Traverse up the chain of non strict order reductions, checking that it loops
  // back to the phi. Check that all non strict order reductions only have a single
  // use, except for the last (last_red), which only has phi as a use in the loop,
  // and all other uses are outside the loop.
  VTransformReductionVectorNode* first_red   = this;
  VTransformReductionVectorNode* last_red    = phi->in(2)->isa_ReductionVector();
  VTransformReductionVectorNode* current_red = last_red;
  while (true) {
    if (current_red == nullptr ||
        current_red->vector_reduction_opcode() != ropc ||
        current_red->element_basic_type() != bt ||
        current_red->vector_length() != vlen) {
      return false; // not compatible
    }

    VTransformVectorNode* vector_input = current_red->in(2)->isa_Vector();
    if (vector_input == nullptr) {
      assert(false, "reduction has a bad vector input");
      return false;
    }

    // Expect single use of the non strict order reduction. Except for the last_red.
    if (current_red == last_red) {
      // All uses must be outside loop body, except for the phi.
      for (int i = 0; i < current_red->outs(); i++) {
        VTransformNode* use = current_red->out(i);
        if (use->isa_LoopPhi() == nullptr &&
            use->isa_OutputScalar() == nullptr) {
          // Should not be allowed by SuperWord::mark_reductions
          assert(false, "reduction has use inside loop");
          return false;
        }
      }
    } else {
      if (current_red->outs() != 1) {
        return false; // Only single use allowed
      }
    }

    // If the scalar input is a phi, we passed all checks.
    VTransformNode* scalar_input = current_red->in(1);
    if (scalar_input == phi) {
      break;
    }

    // We expect another non strict reduction, verify it in the next iteration.
    current_red = scalar_input->isa_ReductionVector();
  }

  TRACE_OPTIMIZE(
    tty->print_cr("VTransformReductionVectorNode::optimize_move_non_strict_order_reductions_out_of_loop");
  )

  // All checks were successful. Edit the vtransform graph now.
  PhaseIdealLoop* phase = vloop_analyzer.vloop().phase();

  // Create a vector of identity values.
  Node* identity = ReductionNode::make_identity_con_scalar(phase->igvn(), sopc, bt);
  phase->set_ctrl(identity, phase->C->root());

  VTransformNodePrototype scalar_prototype = VTransformNodePrototype::make_from_scalar(identity, vloop_analyzer);
  VTransformNode* vtn_identity = new (vtransform.arena()) VTransformInputScalarNode(vtransform, scalar_prototype, identity);

  VTransformNodePrototype vector_prototype = VTransformNodePrototype(first_red->approximate_origin(), -1, vlen, bt, nullptr);
  VTransformNode* vtn_identity_vector = new (vtransform.arena()) VTransformReplicateNode(vtransform, vector_prototype);
  vtn_identity_vector->init_req(1, vtn_identity);

  // Turn the scalar phi into a vector phi.
  VTransformNode* init = phi->in(1);
  phi->set_req(1, vtn_identity_vector);

  // Traverse down the chain of reductions, and replace them with vector_accumulators.
  VTransformNode* current_vector_accumulator = phi;
  current_red = first_red;
  while (true) {
    VTransformNode* vector_input = current_red->in(2);
    VTransformVectorNode* vector_accumulator = new (vtransform.arena()) VTransformElementWiseVectorNode(vtransform, current_red->prototype(), 3, vopc);
    vector_accumulator->init_req(1, current_vector_accumulator);
    vector_accumulator->init_req(2, vector_input);
    TRACE_OPTIMIZE(
      tty->print("  replace    ");
      current_red->print();
      tty->print("  with       ");
      vector_accumulator->print();
    )
    current_vector_accumulator = vector_accumulator;
    if (current_red == last_red) { break; }
    current_red = current_red->unique_out()->isa_ReductionVector();
  }

  // Feed vector accumulator into the backedge.
  phi->set_req(2, current_vector_accumulator);

  // Create post-loop reduction. last_red keeps all uses outside the loop.
  last_red->set_req(1, init);
  last_red->set_req(2, current_vector_accumulator);

  TRACE_OPTIMIZE(
    tty->print("  phi        ");
    phi->print();
    tty->print("  after loop ");
    last_red->print();
  )
  return true; // success
}

float VTransformReductionVectorNode::cost(const VLoopAnalyzer& vloop_analyzer) const {
  uint vlen    = vector_length();
  BasicType bt = element_basic_type();
  int vopc = vector_reduction_opcode();
  bool requires_strict_order = ReductionNode::auto_vectorization_requires_strict_order(vopc);
  return vloop_analyzer.cost_for_vector_reduction(vopc, vlen, bt, requires_strict_order);
}

VTransformApplyResult VTransformReductionVectorNode::apply(VTransformApplyState& apply_state) const {
  int sopc     = scalar_opcode();
  uint vlen    = vector_length();
  BasicType bt = element_basic_type();

  Node* init = apply_state.transformed_node(in(1));
  Node* vec  = apply_state.transformed_node(in(2));

  ReductionNode* vn = ReductionNode::make(sopc, nullptr, init, vec, bt);
  register_new_node_from_vectorization(apply_state, vn);
  return VTransformApplyResult::make_vector(vn, vlen, vn->vect_type()->length_in_bytes());
}

float VTransformLoadVectorNode::cost(const VLoopAnalyzer& vloop_analyzer) const {
  uint vlen    = vector_length();
  BasicType bt = element_basic_type();
  return vloop_analyzer.cost_for_vector(Op_LoadVector, vlen, bt);
}

VTransformApplyResult VTransformLoadVectorNode::apply(VTransformApplyState& apply_state) const {
  int sopc     = scalar_opcode();
  uint vlen    = vector_length();
  BasicType bt = element_basic_type();
  const TypePtr* load_adr_type = adr_type();

  Node* ctrl = apply_state.vloop().cl();
  Node* mem  = apply_state.memory_state(load_adr_type);
  Node* adr  = apply_state.transformed_node(in(MemNode::Address));

  // Set the memory dependency of the LoadVector as early as possible.
  // Walk up the memory chain, and ignore any StoreVector that provably
  // does not have any memory dependency.
<<<<<<< HEAD
  // TODO: can we move this elsewhere? Refactor VPointer?
  while (mem->is_StoreVector()) {
    VPointer p_store(mem->as_Mem(), apply_state.vloop());
    if (p_store.overlap_possible_with_any_in(_nodes)) {
      break;
    } else {
=======
  const VPointer& load_p = vpointer(vloop_analyzer);
  while (mem->is_StoreVector()) {
    VPointer store_p(mem->as_Mem(), vloop_analyzer.vloop());
    if (store_p.never_overlaps_with(load_p)) {
>>>>>>> 0f426e4a
      mem = mem->in(MemNode::Memory);
    } else {
      break;
    }
  }

  LoadVectorNode* vn = LoadVectorNode::make(sopc, ctrl, mem, adr, load_adr_type, vlen, bt,
                                            _control_dependency);
  DEBUG_ONLY( if (VerifyAlignVector) { vn->set_must_verify_alignment(); } )
  register_new_node_from_vectorization(apply_state, vn);
  return VTransformApplyResult::make_vector(vn, vlen, vn->memory_size());
}

float VTransformStoreVectorNode::cost(const VLoopAnalyzer& vloop_analyzer) const {
  uint vlen    = vector_length();
  BasicType bt = element_basic_type();
  return vloop_analyzer.cost_for_vector(Op_StoreVector, vlen, bt);
}

VTransformApplyResult VTransformStoreVectorNode::apply(VTransformApplyState& apply_state) const {
  int sopc     = scalar_opcode();
  uint vlen    = vector_length();
  BasicType bt = element_basic_type();
  const TypePtr* store_adr_type = adr_type();

  Node* ctrl = apply_state.vloop().cl();
  Node* mem  = apply_state.memory_state(store_adr_type);
  Node* adr  = apply_state.transformed_node(in(MemNode::Address));

  Node* value = apply_state.transformed_node(in(MemNode::ValueIn));
  StoreVectorNode* vn = StoreVectorNode::make(sopc, ctrl, mem, adr, store_adr_type, value, vlen);
  DEBUG_ONLY( if (VerifyAlignVector) { vn->set_must_verify_alignment(); } )
  register_new_node_from_vectorization(apply_state, vn);
  apply_state.set_memory_state(store_adr_type, vn);
  return VTransformApplyResult::make_vector(vn, vlen, vn->memory_size());
}

void VTransformNode::register_new_node_from_vectorization(VTransformApplyState& apply_state, Node* vn) const {
  PhaseIdealLoop* phase = apply_state.phase();
  phase->C->copy_node_notes_to(vn, approximate_origin());
  // The control is incorrect, but we set major_progress anyway.
  phase->register_new_node(vn, apply_state.vloop().cl());
  phase->igvn()._worklist.push(vn);
  VectorNode::trace_new_vector(vn, "AutoVectorization");
}

#ifndef PRODUCT
void VTransformGraph::print_vtnodes() const {
  tty->print_cr("\nVTransformGraph::print_vtnodes:");
  for (int i = 0; i < _vtnodes.length(); i++) {
    _vtnodes.at(i)->print();
  }
}

void VTransformGraph::print_schedule() const {
  tty->print_cr("\nVTransformGraph::print_schedule:");
  for (int i = 0; i < _schedule.length(); i++) {
    tty->print(" %3d: ", i);
    VTransformNode* vtn = _schedule.at(i);
    if (vtn == nullptr) {
      tty->print_cr("nullptr");
    } else {
      vtn->print();
    }
  }
}

void VTransformNode::print() const {
  tty->print("%3d %s (", _idx, name());
  for (uint i = 0; i < _req; i++) {
    print_node_idx(_in.at(i));
  }
  if ((uint)_in.length() > _req) {
    tty->print(" |");
    for (int i = _req; i < _in.length(); i++) {
      print_node_idx(_in.at(i));
    }
  }
  tty->print(") %s[", _is_alive ? "" : "dead ");
  for (int i = 0; i < _out.length(); i++) {
    print_node_idx(_out.at(i));
  }
  tty->print("] ");
  print_spec();
  tty->cr();
}

void VTransformNode::print_node_idx(const VTransformNode* vtn) {
  if (vtn == nullptr) {
    tty->print(" _");
  } else {
    tty->print(" %d", vtn->_idx);
  }
}

void VTransformScalarNode::print_spec() const {
  tty->print("node[%d %s]", _node->_idx, _node->Name());
}

void VTransformReplicateNode::print_spec() const {
  tty->print("vlen=%d bt=%s", vector_length(), type2name(element_basic_type()));
}

void VTransformShiftCountNode::print_spec() const {
  tty->print("vlen=%d bt=%s mask=%d opc=%s",
             vector_length(), type2name(element_basic_type()), _mask,
             NodeClassNames[scalar_opcode()]);
}

void VTransformPopulateIndexNode::print_spec() const {
  tty->print("vlen=%d bt=%s", vector_length(), type2name(element_basic_type()));
}

void VTransformVectorNode::print_spec() const {
  tty->print("vlen=%d bt=%s", vector_length(), type2name(element_basic_type()));
}

void VTransformElementWiseVectorNode::print_spec() const {
  tty->print("vlen=%d bt=%s vopc=%s",
             vector_length(),
             type2name(element_basic_type()),
             NodeClassNames[_vector_opcode]);
}
#endif<|MERGE_RESOLUTION|>--- conflicted
+++ resolved
@@ -280,16 +280,6 @@
 }
 #endif
 
-<<<<<<< HEAD
-void VTransformApplyState::set_transformed_node(VTransformNode* vtn, Node* n) {
-  assert(_vtnode_idx_to_transformed_node.at(vtn->_idx) == nullptr, "only set once");
-  _vtnode_idx_to_transformed_node.at_put(vtn->_idx, n);
-}
-
-Node* VTransformApplyState::transformed_node(const VTransformNode* vtn) const {
-  Node* n = _vtnode_idx_to_transformed_node.at(vtn->_idx);
-  assert(n != nullptr, "must find IR node for vtnode");
-=======
 // Helper-class for VTransformGraph::has_store_to_load_forwarding_failure.
 // It wraps a VPointer. The VPointer has an iv_offset applied, which
 // simulates a virtual unrolling. They represent the memory region:
@@ -551,10 +541,14 @@
   return false;
 }
 
-Node* VTransformNode::find_transformed_input(int i, const GrowableArray<Node*>& vnode_idx_to_transformed_node) const {
-  Node* n = vnode_idx_to_transformed_node.at(in(i)->_idx);
-  assert(n != nullptr, "must find input IR node");
->>>>>>> 0f426e4a
+void VTransformApplyState::set_transformed_node(VTransformNode* vtn, Node* n) {
+  assert(_vtnode_idx_to_transformed_node.at(vtn->_idx) == nullptr, "only set once");
+  _vtnode_idx_to_transformed_node.at_put(vtn->_idx, n);
+}
+
+Node* VTransformApplyState::transformed_node(const VTransformNode* vtn) const {
+  Node* n = _vtnode_idx_to_transformed_node.at(vtn->_idx);
+  assert(n != nullptr, "must find IR node for vtnode");
   return n;
 }
 
@@ -1009,19 +1003,11 @@
   // Set the memory dependency of the LoadVector as early as possible.
   // Walk up the memory chain, and ignore any StoreVector that provably
   // does not have any memory dependency.
-<<<<<<< HEAD
   // TODO: can we move this elsewhere? Refactor VPointer?
-  while (mem->is_StoreVector()) {
-    VPointer p_store(mem->as_Mem(), apply_state.vloop());
-    if (p_store.overlap_possible_with_any_in(_nodes)) {
-      break;
-    } else {
-=======
   const VPointer& load_p = vpointer(vloop_analyzer);
   while (mem->is_StoreVector()) {
     VPointer store_p(mem->as_Mem(), vloop_analyzer.vloop());
     if (store_p.never_overlaps_with(load_p)) {
->>>>>>> 0f426e4a
       mem = mem->in(MemNode::Memory);
     } else {
       break;
