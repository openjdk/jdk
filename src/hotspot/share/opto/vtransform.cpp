--- conflicted
+++ resolved
@@ -282,13 +282,8 @@
         if (visited.test(use->_idx)) {
           // The use node was already visited, i.e. is higher up in the schedule.
           // The "out" edge thus points backward, i.e. it is violated.
-<<<<<<< HEAD
-          const VPointer& vp1 = vtn->vpointer(_vloop_analyzer);
-          const VPointer& vp2 = use->vpointer(_vloop_analyzer);
-=======
           const VPointer& vp1 = vtn->vpointer();
           const VPointer& vp2 = use->vpointer();
->>>>>>> 4cd254fe
 #ifdef ASSERT
           if (_trace._speculative_aliasing_analysis || _trace._speculative_runtime_checks) {
             tty->print_cr("\nViolated Weak Edge:");
@@ -702,11 +697,6 @@
   return false;
 }
 
-<<<<<<< HEAD
-Node* VTransformNode::find_transformed_input(int i, const GrowableArray<Node*>& vnode_idx_to_transformed_node) const {
-  Node* n = vnode_idx_to_transformed_node.at(in_req(i)->_idx);
-  assert(n != nullptr, "must find input IR node");
-=======
 void VTransformApplyState::set_transformed_node(VTransformNode* vtn, Node* n) {
   assert(_vtnode_idx_to_transformed_node.at(vtn->_idx) == nullptr, "only set once");
   _vtnode_idx_to_transformed_node.at_put(vtn->_idx, n);
@@ -715,7 +705,6 @@
 Node* VTransformApplyState::transformed_node(const VTransformNode* vtn) const {
   Node* n = _vtnode_idx_to_transformed_node.at(vtn->_idx);
   assert(n != nullptr, "must find IR node for vtnode");
->>>>>>> 4cd254fe
   return n;
 }
 
