/*
 * Copyright (c) 2024, Oracle and/or its affiliates. All rights reserved.
 * DO NOT ALTER OR REMOVE COPYRIGHT NOTICES OR THIS FILE HEADER.
 *
 * This code is free software; you can redistribute it and/or modify it
 * under the terms of the GNU General Public License version 2 only, as
 * published by the Free Software Foundation.
 *
 * This code is distributed in the hope that it will be useful, but WITHOUT
 * ANY WARRANTY; without even the implied warranty of MERCHANTABILITY or
 * FITNESS FOR A PARTICULAR PURPOSE.  See the GNU General Public License
 * version 2 for more details (a copy is included in the LICENSE file that
 * accompanied this code).
 *
 * You should have received a copy of the GNU General Public License version
 * 2 along with this work; if not, write to the Free Software Foundation,
 * Inc., 51 Franklin St, Fifth Floor, Boston, MA 02110-1301 USA.
 *
 * Please contact Oracle, 500 Oracle Parkway, Redwood Shores, CA 94065 USA
 * or visit www.oracle.com if you need additional information or have any
 * questions.
 */

#include "precompiled.hpp"
#include "opto/vtransform.hpp"
#include "opto/vectornode.hpp"
#include "opto/castnode.hpp"
#include "opto/convertnode.hpp"

void VTransformGraph::add_vtnode(VTransformNode* vtnode) {
  assert(vtnode->_idx == _vtnodes.length(), "position must match idx");
  _vtnodes.push(vtnode);
}

// Compute a linearization of the graph. We do this with a reverse-post-order of a DFS.
// This only works if the graph is a directed acyclic graph (DAG). The C2 graph, and
// the VLoopDependencyGraph are both DAGs, but after introduction of vectors/packs, the
// graph has additional constraints which can introduce cycles. Example:
//
//                                                       +--------+
//  A -> X                                               |        v
//                     Pack [A,B] and [X,Y]             [A,B]    [X,Y]
//  Y -> B                                                 ^        |
//                                                         +--------+
//
// We return "true" IFF we find no cycle, i.e. if the linearization succeeds.
bool VTransformGraph::schedule() {
  assert(!is_scheduled(), "not yet scheduled");

#ifndef PRODUCT
  if (_trace._verbose) {
    print_vtnodes();
  }
#endif

  ResourceMark rm;
  GrowableArray<VTransformNode*> stack;
  VectorSet pre_visited;
  VectorSet post_visited;

  collect_nodes_without_req_or_dependency(stack);

  // We create a reverse-post-visit order. This gives us a linearization, if there are
  // no cycles. Then, we simply reverse the order, and we have a schedule.
  int rpo_idx = _vtnodes.length() - 1;
  while (!stack.is_empty()) {
    VTransformNode* vtn = stack.top();
    if (!pre_visited.test_set(vtn->_idx)) {
      // Forward arc in graph (pre-visit).
    } else if (!post_visited.test(vtn->_idx)) {
      // Forward arc in graph. Check if all uses were already visited:
      //   Yes -> post-visit.
      //   No  -> we are mid-visit.
      bool all_uses_already_visited = true;

      for (int i = 0; i < vtn->outs(); i++) {
        VTransformNode* use = vtn->out(i);
        if (post_visited.test(use->_idx)) { continue; }
        if (pre_visited.test(use->_idx)) {
          // Cycle detected!
          // The nodes that are pre_visited but not yet post_visited form a path from
          // the "root" to the current vtn. Now, we are looking at an edge (vtn, use),
          // and discover that use is also pre_visited but not post_visited. Thus, use
          // lies on that path from "root" to vtn, and the edge (vtn, use) closes a
          // cycle.
          NOT_PRODUCT(if (_trace._rejections) { trace_schedule_cycle(stack, pre_visited, post_visited); } )
          return false;
        }
        stack.push(use);
        all_uses_already_visited = false;
      }

      if (all_uses_already_visited) {
        stack.pop();
        post_visited.set(vtn->_idx);           // post-visit
        _schedule.at_put_grow(rpo_idx--, vtn); // assign rpo_idx
      }
    } else {
      stack.pop(); // Already post-visited. Ignore secondary edge.
    }
  }

#ifndef PRODUCT
  if (_trace._verbose) {
    print_schedule();
  }
#endif

  assert(rpo_idx == -1, "used up all rpo_idx, rpo_idx=%d", rpo_idx);
  return true;
}

// Push all "root" nodes, i.e. those that have no inputs (req or dependency):
void VTransformGraph::collect_nodes_without_req_or_dependency(GrowableArray<VTransformNode*>& stack) const {
  for (int i = 0; i < _vtnodes.length(); i++) {
    VTransformNode* vtn = _vtnodes.at(i);
    if (!vtn->has_req_or_dependency()) {
      stack.push(vtn);
    }
  }
}

#ifndef PRODUCT
void VTransformGraph::trace_schedule_cycle(const GrowableArray<VTransformNode*>& stack,
                                           const VectorSet& pre_visited,
                                           const VectorSet& post_visited) const {
  tty->print_cr("\nVTransform::schedule found a cycle on path (P), vectorization attempt fails.");
  for (int j = 0; j < stack.length(); j++) {
    VTransformNode* n = stack.at(j);
    bool on_path = pre_visited.test(n->_idx) && !post_visited.test(n->_idx);
    tty->print("  %s ", on_path ? "P" : "_");
    n->print();
  }
}

void VTransformApplyResult::trace(VTransformNode* vtnode) const {
  tty->print("  apply: ");
  vtnode->print();
  tty->print("    ->   ");
  if (_node == nullptr) {
    tty->print_cr("nullptr");
  } else {
    _node->dump();
  }
}
#endif

<<<<<<< HEAD
void VTransform::apply_speculative_runtime_checks() {
  if (VLoop::vectors_should_be_aligned()) {
#ifdef ASSERT
    if (_trace._align_vector) {
      tty->print_cr("\nVTransform::apply_speculative_runtime_checks: native memory alignment");
    }
#endif

    const GrowableArray<VTransformNode*>& vtnodes = _graph.vtnodes();
    for (int i = 0; i < vtnodes.length(); i++) {
      VTransformVectorNode* vtn = vtnodes.at(i)->isa_Vector();
      if (vtn == nullptr) { continue; }
      MemNode* p0 = vtn->nodes().at(0)->isa_Mem();
      if (p0 == nullptr) { continue; }
      const VPointer& vp = vpointer(p0);
      if (!vp.base()->is_top()) { continue; }

      // We have a native memory reference. Build a runtime check for it.
      // See: AlignmentSolver::solve
      // In a future RFE we may be able to speculate on invar alignment as
      // well, and allow vectorization of more cases.
      add_speculative_alignment_check(vp.adr(), ObjectAlignmentInBytes);
    }
  }
}

#define TRACE_ALIGN_VECTOR_NODE(node) { \
  DEBUG_ONLY(                           \
    if (_trace._align_vector) {         \
      tty->print("  " #node ": ");      \
      node->dump();                     \
    }                                   \
  )                                     \
}                                       \

// Check: (node % alignment) == 0.
void VTransform::add_speculative_alignment_check(Node* node, juint alignment) {
  Node* ctrl = phase()->get_ctrl(node);

  // Cast adr/long -> int
  if (node->bottom_type()->basic_type() == T_ADDRESS) {
    // adr -> int/long
    node = new CastP2XNode(nullptr, node);
    phase()->register_new_node(node, ctrl);
    TRACE_ALIGN_VECTOR_NODE(node);
  }
  if (node->bottom_type()->basic_type() == T_LONG) {
    // long -> int
    node  = new ConvL2INode(node);
    phase()->register_new_node(node, ctrl);
    TRACE_ALIGN_VECTOR_NODE(node);
  }

  Node* mask_alignment = igvn().intcon(alignment-1);
  Node* base_alignment = new AndINode(node, mask_alignment);
  phase()->register_new_node(base_alignment, ctrl);
  TRACE_ALIGN_VECTOR_NODE(mask_alignment);
  TRACE_ALIGN_VECTOR_NODE(base_alignment);

  Node* zero = igvn().intcon(0);
  Node* cmp_alignment = CmpNode::make(base_alignment, zero, T_INT, false);
  BoolNode* bol_alignment = new BoolNode(cmp_alignment, BoolTest::eq);
  phase()->register_new_node(cmp_alignment, ctrl);
  phase()->register_new_node(bol_alignment, ctrl);
  TRACE_ALIGN_VECTOR_NODE(cmp_alignment);
  TRACE_ALIGN_VECTOR_NODE(bol_alignment);

  add_speculative_check(bol_alignment);
}

void VTransform::add_speculative_check(BoolNode* bol) {
  assert(_vloop.are_speculative_checks_possible(), "otherwise we cannot make speculative assumptions");
  ParsePredicateSuccessProj* parse_predicate_proj = _vloop.auto_vectorization_parse_predicate_proj();
  IfTrueNode* new_check_proj = nullptr;
  if (parse_predicate_proj != nullptr) {
    new_check_proj = phase()->create_new_if_for_predicate(parse_predicate_proj, nullptr,
                                                          Deoptimization::Reason_auto_vectorization_check,
                                                          Op_If);
  } else {
    new_check_proj = phase()->create_new_if_for_multiversion(_vloop.multiversioning_fast_proj());
  }
  Node* iff_speculate = new_check_proj->in(0);
  igvn().replace_input_of(iff_speculate, 1, bol);
  TRACE_ALIGN_VECTOR_NODE(iff_speculate);
  // TODO trace more generally!
=======
// We use two comparisons, because a subtraction could underflow.
#define RETURN_CMP_VALUE_IF_NOT_EQUAL(a, b) \
  if (a < b) { return -1; }                 \
  if (a > b) { return  1; }

// Helper-class for VTransformGraph::has_store_to_load_forwarding_failure.
// It represents a memory region: [ptr, ptr + memory_size)
class VMemoryRegion : public StackObj {
private:
  Node* _base;        // ptr = base + offset + invar + scale * iv
  int _scale;
  Node* _invar;
  int _offset;
  uint _memory_size;
  bool _is_load;      // load or store?
  uint _schedule_order;

public:
  VMemoryRegion() {} // empty constructor for GrowableArray
  VMemoryRegion(const VPointer& vpointer, int iv_offset, int vector_length, uint schedule_order) :
    _base(vpointer.base()),
    _scale(vpointer.scale_in_bytes()),
    _invar(vpointer.invar()),
    _offset(vpointer.offset_in_bytes() + _scale * iv_offset),
    _memory_size(vpointer.memory_size() * vector_length),
    _is_load(vpointer.mem()->is_Load()),
    _schedule_order(schedule_order) {}

    Node* base()          const { return _base; }
    int scale()           const { return _scale; }
    Node* invar()         const { return _invar; }
    int offset()          const { return _offset; }
    uint memory_size()    const { return _memory_size; }
    bool is_load()        const { return _is_load; }
    uint schedule_order() const { return _schedule_order; }

    static int cmp_for_sort_by_group(VMemoryRegion* r1, VMemoryRegion* r2) {
      RETURN_CMP_VALUE_IF_NOT_EQUAL(r1->base()->_idx, r2->base()->_idx);
      RETURN_CMP_VALUE_IF_NOT_EQUAL(r1->scale(),      r2->scale());
      int r1_invar_idx = r1->invar() == nullptr ? 0 : r1->invar()->_idx;
      int r2_invar_idx = r2->invar() == nullptr ? 0 : r2->invar()->_idx;
      RETURN_CMP_VALUE_IF_NOT_EQUAL(r1_invar_idx,      r2_invar_idx);
      return 0; // equal
    }

    static int cmp_for_sort(VMemoryRegion* r1, VMemoryRegion* r2) {
      int cmp_group = cmp_for_sort_by_group(r1, r2);
      if (cmp_group != 0) { return cmp_group; }

      RETURN_CMP_VALUE_IF_NOT_EQUAL(r1->offset(),     r2->offset());
      return 0; // equal
    }

    enum Aliasing { DIFFERENT_GROUP, BEFORE, EXACT_OVERLAP, PARTIAL_OVERLAP, AFTER };

    Aliasing aliasing(VMemoryRegion& other) {
      VMemoryRegion* p1 = this;
      VMemoryRegion* p2 = &other;
      if (cmp_for_sort_by_group(p1, p2) != 0) { return DIFFERENT_GROUP; }

      jlong offset1 = p1->offset();
      jlong offset2 = p2->offset();
      jlong memory_size1 = p1->memory_size();
      jlong memory_size2 = p2->memory_size();

      if (offset1 >= offset2 + memory_size2) { return AFTER; }
      if (offset2 >= offset1 + memory_size1) { return BEFORE; }
      if (offset1 == offset2 && memory_size1 == memory_size2) { return EXACT_OVERLAP; }
      return PARTIAL_OVERLAP;
    }

#ifndef PRODUCT
  void print() const {
    tty->print("VMemoryRegion[%s %dbytes, schedule_order(%4d), base",
               _is_load ? "load " : "store", _memory_size, _schedule_order);
    VPointer::print_con_or_idx(_base);
    tty->print(" + offset(%4d)", _offset);
    tty->print(" + invar");
    VPointer::print_con_or_idx(_invar);
    tty->print_cr(" + scale(%4d) * iv]", _scale);
  }
#endif
};

// Store-to-load-forwarding is a CPU memory optimization, where a load can directly fetch
// its value from the store-buffer, rather than from the L1 cache. This is many CPU cycles
// faster. However, this optimization comes with some restrictions, depending on the CPU.
// Generally, store-to-load-forwarding works if the load and store memory regions match
// exactly (same start and width). Generally problematic are partial overlaps - though
// some CPU's can handle even some subsets of these cases. We conservatively assume that
// all such partial overlaps lead to a store-to-load-forwarding failures, which means the
// load has to stall until the store goes from the store-buffer into the L1 cache, incurring
// a penalty of many CPU cycles.
//
// Example (with "iteration distance" 2):
//   for (int i = 10; i < SIZE; i++) {
//       aI[i] = aI[i - 2] + 1;
//   }
//
//   load_4_bytes( ptr +  -8)
//   store_4_bytes(ptr +   0)    *
//   load_4_bytes( ptr +  -4)    |
//   store_4_bytes(ptr +   4)    | *
//   load_4_bytes( ptr +   0)  <-+ |
//   store_4_bytes(ptr +   8)      |
//   load_4_bytes( ptr +   4)  <---+
//   store_4_bytes(ptr +  12)
//   ...
//
//   In the scalar loop, we can forward the stores from 2 iterations back.
//
// Assume we have 2-element vectors (2*4 = 8 bytes), with the "iteration distance" 2
// example. This gives us this machine code:
//   load_8_bytes( ptr +  -8)
//   store_8_bytes(ptr +   0) |
//   load_8_bytes( ptr +   0) v
//   store_8_bytes(ptr +   8)   |
//   load_8_bytes( ptr +   8)   v
//   store_8_bytes(ptr +  16)
//   ...
//
//   We packed 2 iterations, and the stores can perfectly forward to the loads of
//   the next 2 iterations.
//
// Example (with "iteration distance" 3):
//   for (int i = 10; i < SIZE; i++) {
//       aI[i] = aI[i - 3] + 1;
//   }
//
//   load_4_bytes( ptr + -12)
//   store_4_bytes(ptr +   0)    *
//   load_4_bytes( ptr +  -8)    |
//   store_4_bytes(ptr +   4)    |
//   load_4_bytes( ptr +  -4)    |
//   store_4_bytes(ptr +   8)    |
//   load_4_bytes( ptr +   0)  <-+
//   store_4_bytes(ptr +  12)
//   ...
//
//   In the scalar loop, we can forward the stores from 3 iterations back.
//
// Unfortunately, vectorization can introduce such store-to-load-forwarding failures.
// Assume we have 2-element vectors (2*4 = 8 bytes), with the "iteration distance" 3
// example. This gives us this machine code:
//   load_8_bytes( ptr + -12)
//   store_8_bytes(ptr +   0)  |   |
//   load_8_bytes( ptr +  -4)  x   |
//   store_8_bytes(ptr +   8)     ||
//   load_8_bytes( ptr +   4)     xx  <-- partial overlap with 2 stores
//   store_8_bytes(ptr +  16)
//   ...
//
// We see that eventually all loads are dependent on earlier stores, but the values cannot
// be forwarded because there is some partial overlap.
//
// Preferably, we would have some latency-based cost-model that accounts for such forwarding
// failures, and decide if vectorization with forwarding failures is still profitable. For
// now we go with a simpler heuristic: we simply forbid vectorization if we can PROVE that
// there will be a forwarding failure. This approach has at least 2 possible weaknesses:
//
//  (1) There may be forwarding failures in cases where we cannot prove it.
//      Example:
//        for (int i = 10; i < SIZE; i++) {
//            bI[i] = aI[i - 3] + 1;
//        }
//
//      We do not know if aI and bI refer to the same array or not. However, it is reasonable
//      to assume that if we have two different array references, that they most likely refer
//      to different arrays (i.e. no aliasing), where we would have no forwarding failures.
//  (2) There could be some loops where vectorization introduces forwarding failures, and thus
//      the latency of the loop body is high, but this does not matter because it is dominated
//      by other latency/throughput based costs in the loop body.
//
// Performance measurements with the JMH benchmark StoreToLoadForwarding.java have indicated
// that there is some iteration threshold: if the failure happens between a store and load that
// have an iteration distance below this threshold, the latency is the limiting factor, and we
// should not vectorize to avoid the latency penalty of store-to-load-forwarding failures. If
// the iteration distance is larger than this threshold, the throughput is the limiting factor,
// and we should vectorize in these cases to improve throughput.
//
bool VTransformGraph::has_store_to_load_forwarding_failure(const VLoopAnalyzer& vloop_analyzer) const {
  if (SuperWordStoreToLoadForwardingFailureDetection == 0) { return false; }

  // Collect all pointers for scalar and vector loads/stores.
  ResourceMark rm;
  GrowableArray<VMemoryRegion> memory_regions;

  // To detect store-to-load-forwarding failures at the iteration threshold or below, we
  // simulate a super-unrolling to reach SuperWordStoreToLoadForwardingFailureDetection
  // iterations at least. This is a heuristic, and we are not trying to be very precise
  // with the iteration distance. If we have already unrolled more than the iteration
  // threshold, i.e. if "SuperWordStoreToLoadForwardingFailureDetection < unrolled_count",
  // then we simply check if there are any store-to-load-forwarding failures in the unrolled
  // loop body, which may be at larger distance than the desired threshold. We cannot do any
  // more fine-grained analysis, because the unrolling has lost the information about the
  // iteration distance.
  int simulated_unrolling_count = SuperWordStoreToLoadForwardingFailureDetection;
  int unrolled_count = vloop_analyzer.vloop().cl()->unrolled_count();
  uint simulated_super_unrolling_count = MAX2(1, simulated_unrolling_count / unrolled_count);
  int iv_stride = vloop_analyzer.vloop().iv_stride();
  int schedule_order = 0;
  for (uint k = 0; k < simulated_super_unrolling_count; k++) {
    int iv_offset = k * iv_stride; // virtual super-unrolling
    for (int i = 0; i < _schedule.length(); i++) {
      VTransformNode* vtn = _schedule.at(i);
      if (vtn->is_load_or_store_in_loop()) {
        const VPointer& p = vtn->vpointer(vloop_analyzer);
        if (p.valid()) {
          VTransformVectorNode* vector = vtn->isa_Vector();
          uint vector_length = vector != nullptr ? vector->nodes().length() : 1;
          memory_regions.push(VMemoryRegion(p, iv_offset, vector_length, schedule_order++));
        }
      }
    }
  }

  // Sort the pointers by group (same base, invar and stride), and then by offset.
  memory_regions.sort(VMemoryRegion::cmp_for_sort);

#ifndef PRODUCT
  if (_trace._verbose) {
    tty->print_cr("VTransformGraph::has_store_to_load_forwarding_failure:");
    tty->print_cr("  simulated_unrolling_count = %d", simulated_unrolling_count);
    tty->print_cr("  simulated_super_unrolling_count = %d", simulated_super_unrolling_count);
    for (int i = 0; i < memory_regions.length(); i++) {
      VMemoryRegion& region = memory_regions.at(i);
      region.print();
    }
  }
#endif

  // For all pairs of pointers in the same group, check if they have a partial overlap.
  for (int i = 0; i < memory_regions.length(); i++) {
    VMemoryRegion& region1 = memory_regions.at(i);

    for (int j = i + 1; j < memory_regions.length(); j++) {
      VMemoryRegion& region2 = memory_regions.at(j);

      const VMemoryRegion::Aliasing aliasing = region1.aliasing(region2);
      if (aliasing == VMemoryRegion::Aliasing::DIFFERENT_GROUP ||
          aliasing == VMemoryRegion::Aliasing::BEFORE) {
        break; // We have reached the next group or pointers that are always after.
      } else if (aliasing == VMemoryRegion::Aliasing::EXACT_OVERLAP) {
        continue;
      } else {
        assert(aliasing == VMemoryRegion::Aliasing::PARTIAL_OVERLAP, "no other case can happen");
        if ((region1.is_load() && !region2.is_load() && region1.schedule_order() > region2.schedule_order()) ||
            (!region1.is_load() && region2.is_load() && region1.schedule_order() < region2.schedule_order())) {
          // We predict that this leads to a store-to-load-forwarding failure penalty.
#ifndef PRODUCT
          if (_trace._rejections) {
            tty->print_cr("VTransformGraph::has_store_to_load_forwarding_failure:");
            tty->print_cr("  Partial overlap of store->load. We predict that this leads to");
            tty->print_cr("  a store-to-load-forwarding failure penalty which makes");
            tty->print_cr("  vectorization unprofitable. These are the two pointers:");
            region1.print();
            region2.print();
          }
#endif
          return true;
        }
      }
    }
  }

  return false;
>>>>>>> 93aa7e2f
}

Node* VTransformNode::find_transformed_input(int i, const GrowableArray<Node*>& vnode_idx_to_transformed_node) const {
  Node* n = vnode_idx_to_transformed_node.at(in(i)->_idx);
  assert(n != nullptr, "must find input IR node");
  return n;
}

VTransformApplyResult VTransformScalarNode::apply(const VLoopAnalyzer& vloop_analyzer,
                                                  const GrowableArray<Node*>& vnode_idx_to_transformed_node) const {
  // This was just wrapped. Now we simply unwap without touching the inputs.
  return VTransformApplyResult::make_scalar(_node);
}

VTransformApplyResult VTransformReplicateNode::apply(const VLoopAnalyzer& vloop_analyzer,
                                                     const GrowableArray<Node*>& vnode_idx_to_transformed_node) const {
  Node* val = find_transformed_input(1, vnode_idx_to_transformed_node);
  VectorNode* vn = VectorNode::scalar2vector(val, _vlen, _element_type);
  register_new_node_from_vectorization(vloop_analyzer, vn, val);
  return VTransformApplyResult::make_vector(vn, _vlen, vn->length_in_bytes());
}

VTransformApplyResult VTransformConvI2LNode::apply(const VLoopAnalyzer& vloop_analyzer,
                                                   const GrowableArray<Node*>& vnode_idx_to_transformed_node) const {
  Node* val = find_transformed_input(1, vnode_idx_to_transformed_node);
  Node* n = new ConvI2LNode(val);
  register_new_node_from_vectorization(vloop_analyzer, n, val);
  return VTransformApplyResult::make_scalar(n);
}

VTransformApplyResult VTransformShiftCountNode::apply(const VLoopAnalyzer& vloop_analyzer,
                                                      const GrowableArray<Node*>& vnode_idx_to_transformed_node) const {
  PhaseIdealLoop* phase = vloop_analyzer.vloop().phase();
  Node* shift_count_in = find_transformed_input(1, vnode_idx_to_transformed_node);
  assert(shift_count_in->bottom_type()->isa_int(), "int type only for shift count");
  // The shift_count_in would be automatically truncated to the lowest _mask
  // bits in a scalar shift operation. But vector shift does not truncate, so
  // we must apply the mask now.
  Node* shift_count_masked = new AndINode(shift_count_in, phase->igvn().intcon(_mask));
  register_new_node_from_vectorization(vloop_analyzer, shift_count_masked, shift_count_in);
  // Now that masked value is "boadcast" (some platforms only set the lowest element).
  VectorNode* vn = VectorNode::shift_count(_shift_opcode, shift_count_masked, _vlen, _element_bt);
  register_new_node_from_vectorization(vloop_analyzer, vn, shift_count_in);
  return VTransformApplyResult::make_vector(vn, _vlen, vn->length_in_bytes());
}


VTransformApplyResult VTransformPopulateIndexNode::apply(const VLoopAnalyzer& vloop_analyzer,
                                                         const GrowableArray<Node*>& vnode_idx_to_transformed_node) const {
  PhaseIdealLoop* phase = vloop_analyzer.vloop().phase();
  Node* val = find_transformed_input(1, vnode_idx_to_transformed_node);
  assert(val->is_Phi(), "expected to be iv");
  assert(VectorNode::is_populate_index_supported(_element_bt), "should support");
  const TypeVect* vt = TypeVect::make(_element_bt, _vlen);
  VectorNode* vn = new PopulateIndexNode(val, phase->igvn().intcon(1), vt);
  register_new_node_from_vectorization(vloop_analyzer, vn, val);
  return VTransformApplyResult::make_vector(vn, _vlen, vn->length_in_bytes());
}

VTransformApplyResult VTransformElementWiseVectorNode::apply(const VLoopAnalyzer& vloop_analyzer,
                                                             const GrowableArray<Node*>& vnode_idx_to_transformed_node) const {
  Node* first = nodes().at(0);
  uint  vlen = nodes().length();
  int   opc  = first->Opcode();
  BasicType bt = vloop_analyzer.types().velt_basic_type(first);

  if (first->is_Cmp()) {
    // Cmp + Bool -> VectorMaskCmp
    // Handled by Bool / VTransformBoolVectorNode, so we do not generate any nodes here.
    return VTransformApplyResult::make_empty();
  }

  assert(2 <= req() && req() <= 4, "Must have 1-3 inputs");
  VectorNode* vn = nullptr;
  Node* in1 =                find_transformed_input(1, vnode_idx_to_transformed_node);
  Node* in2 = (req() >= 3) ? find_transformed_input(2, vnode_idx_to_transformed_node) : nullptr;
  Node* in3 = (req() >= 4) ? find_transformed_input(3, vnode_idx_to_transformed_node) : nullptr;

  if (first->is_CMove()) {
    assert(req() == 4, "three inputs expected: mask, blend1, blend2");
    vn = new VectorBlendNode(/* blend1 */ in2, /* blend2 */ in3, /* mask */ in1);
  } else if (VectorNode::is_convert_opcode(opc)) {
    assert(first->req() == 2 && req() == 2, "only one input expected");
    int vopc = VectorCastNode::opcode(opc, in1->bottom_type()->is_vect()->element_basic_type());
    vn = VectorCastNode::make(vopc, in1, bt, vlen);
  } else if (VectorNode::can_use_RShiftI_instead_of_URShiftI(first, bt)) {
    opc = Op_RShiftI;
    vn = VectorNode::make(opc, in1, in2, vlen, bt);
  } else if (VectorNode::is_scalar_op_that_returns_int_but_vector_op_returns_long(opc)) {
    // The scalar operation was a long -> int operation.
    // However, the vector operation is long -> long.
    VectorNode* long_vn = VectorNode::make(opc, in1, nullptr, vlen, T_LONG);
    register_new_node_from_vectorization(vloop_analyzer, long_vn, first);
    // Cast long -> int, to mimic the scalar long -> int operation.
    vn = VectorCastNode::make(Op_VectorCastL2X, long_vn, T_INT, vlen);
  } else if (req() == 3 ||
             VectorNode::is_scalar_unary_op_with_equal_input_and_output_types(opc)) {
    assert(!VectorNode::is_roundopD(first) || in2->is_Con(), "rounding mode must be constant");
    vn = VectorNode::make(opc, in1, in2, vlen, bt); // unary and binary
  } else {
    assert(req() == 4, "three inputs expected");
    assert(opc == Op_FmaD ||
           opc == Op_FmaF ||
           opc == Op_SignumF ||
           opc == Op_SignumD,
           "element wise operation must be from this list");
    vn = VectorNode::make(opc, in1, in2, in3, vlen, bt); // ternary
  }

  register_new_node_from_vectorization_and_replace_scalar_nodes(vloop_analyzer, vn);
  return VTransformApplyResult::make_vector(vn, vlen, vn->length_in_bytes());
}

VTransformApplyResult VTransformBoolVectorNode::apply(const VLoopAnalyzer& vloop_analyzer,
                                                      const GrowableArray<Node*>& vnode_idx_to_transformed_node) const {
  BoolNode* first = nodes().at(0)->as_Bool();
  uint  vlen = nodes().length();
  BasicType bt = vloop_analyzer.types().velt_basic_type(first);

  // Cmp + Bool -> VectorMaskCmp
  VTransformElementWiseVectorNode* vtn_cmp = in(1)->isa_ElementWiseVector();
  assert(vtn_cmp != nullptr && vtn_cmp->nodes().at(0)->is_Cmp(),
         "bool vtn expects cmp vtn as input");

  Node* cmp_in1 = vtn_cmp->find_transformed_input(1, vnode_idx_to_transformed_node);
  Node* cmp_in2 = vtn_cmp->find_transformed_input(2, vnode_idx_to_transformed_node);
  BoolTest::mask mask = test()._mask;

  PhaseIdealLoop* phase = vloop_analyzer.vloop().phase();
  ConINode* mask_node  = phase->igvn().intcon((int)mask);
  const TypeVect* vt = TypeVect::make(bt, vlen);
  VectorNode* vn = new VectorMaskCmpNode(mask, cmp_in1, cmp_in2, mask_node, vt);
  register_new_node_from_vectorization_and_replace_scalar_nodes(vloop_analyzer, vn);
  return VTransformApplyResult::make_vector(vn, vlen, vn->vect_type()->length_in_bytes());
}

VTransformApplyResult VTransformReductionVectorNode::apply(const VLoopAnalyzer& vloop_analyzer,
                                                           const GrowableArray<Node*>& vnode_idx_to_transformed_node) const {
  Node* first = nodes().at(0);
  uint  vlen = nodes().length();
  int   opc  = first->Opcode();
  BasicType bt = first->bottom_type()->basic_type();

  Node* init = find_transformed_input(1, vnode_idx_to_transformed_node);
  Node* vec  = find_transformed_input(2, vnode_idx_to_transformed_node);

  ReductionNode* vn = ReductionNode::make(opc, nullptr, init, vec, bt);
  register_new_node_from_vectorization_and_replace_scalar_nodes(vloop_analyzer, vn);
  return VTransformApplyResult::make_vector(vn, vlen, vn->vect_type()->length_in_bytes());
}

VTransformApplyResult VTransformLoadVectorNode::apply(const VLoopAnalyzer& vloop_analyzer,
                                                      const GrowableArray<Node*>& vnode_idx_to_transformed_node) const {
  LoadNode* first = nodes().at(0)->as_Load();
  uint  vlen = nodes().length();
  Node* ctrl = first->in(MemNode::Control);
  Node* mem  = first->in(MemNode::Memory);
  Node* adr  = first->in(MemNode::Address);
  int   opc  = first->Opcode();
  const TypePtr* adr_type = first->adr_type();
  BasicType bt = vloop_analyzer.types().velt_basic_type(first);

  // Set the memory dependency of the LoadVector as early as possible.
  // Walk up the memory chain, and ignore any StoreVector that provably
  // does not have any memory dependency.
  while (mem->is_StoreVector()) {
    VPointer p_store(mem->as_Mem(), vloop_analyzer.vloop());
    if (p_store.overlap_possible_with_any_in(nodes())) {
      break;
    } else {
      mem = mem->in(MemNode::Memory);
    }
  }

  LoadVectorNode* vn = LoadVectorNode::make(opc, ctrl, mem, adr, adr_type, vlen, bt,
                                            control_dependency());
  DEBUG_ONLY( if (VerifyAlignVector) { vn->set_must_verify_alignment(); } )
  register_new_node_from_vectorization_and_replace_scalar_nodes(vloop_analyzer, vn);
  return VTransformApplyResult::make_vector(vn, vlen, vn->memory_size());
}

VTransformApplyResult VTransformStoreVectorNode::apply(const VLoopAnalyzer& vloop_analyzer,
                                                       const GrowableArray<Node*>& vnode_idx_to_transformed_node) const {
  StoreNode* first = nodes().at(0)->as_Store();
  uint  vlen = nodes().length();
  Node* ctrl = first->in(MemNode::Control);
  Node* mem  = first->in(MemNode::Memory);
  Node* adr  = first->in(MemNode::Address);
  int   opc  = first->Opcode();
  const TypePtr* adr_type = first->adr_type();

  Node* value = find_transformed_input(MemNode::ValueIn, vnode_idx_to_transformed_node);
  StoreVectorNode* vn = StoreVectorNode::make(opc, ctrl, mem, adr, adr_type, value, vlen);
  DEBUG_ONLY( if (VerifyAlignVector) { vn->set_must_verify_alignment(); } )
  register_new_node_from_vectorization_and_replace_scalar_nodes(vloop_analyzer, vn);
  return VTransformApplyResult::make_vector(vn, vlen, vn->memory_size());
}

void VTransformVectorNode::register_new_node_from_vectorization_and_replace_scalar_nodes(const VLoopAnalyzer& vloop_analyzer, Node* vn) const {
  PhaseIdealLoop* phase = vloop_analyzer.vloop().phase();
  Node* first = nodes().at(0);

  register_new_node_from_vectorization(vloop_analyzer, vn, first);

  for (int i = 0; i < _nodes.length(); i++) {
    Node* n = _nodes.at(i);
    phase->igvn().replace_node(n, vn);
  }
}

void VTransformNode::register_new_node_from_vectorization(const VLoopAnalyzer& vloop_analyzer, Node* vn, Node* old_node) const {
  PhaseIdealLoop* phase = vloop_analyzer.vloop().phase();
  phase->register_new_node_with_ctrl_of(vn, old_node);
  phase->igvn()._worklist.push(vn);
  VectorNode::trace_new_vector(vn, "AutoVectorization");
}

#ifndef PRODUCT
void VTransformGraph::print_vtnodes() const {
  tty->print_cr("\nVTransformGraph::print_vtnodes:");
  for (int i = 0; i < _vtnodes.length(); i++) {
    _vtnodes.at(i)->print();
  }
}

void VTransformGraph::print_schedule() const {
  tty->print_cr("\nVTransformGraph::print_schedule:");
  for (int i = 0; i < _schedule.length(); i++) {
    tty->print(" %3d: ", i);
    VTransformNode* vtn = _schedule.at(i);
    if (vtn == nullptr) {
      tty->print_cr("nullptr");
    } else {
      vtn->print();
    }
  }
}

void VTransformGraph::print_memops_schedule() const {
  tty->print_cr("\nVTransformGraph::print_memops_schedule:");
  int i = 0;
  for_each_memop_in_schedule([&] (MemNode* mem) {
    tty->print(" %3d: ", i++);
    mem->dump();
  });
}

void VTransformNode::print() const {
  tty->print("%3d %s (", _idx, name());
  for (uint i = 0; i < _req; i++) {
    print_node_idx(_in.at(i));
  }
  if ((uint)_in.length() > _req) {
    tty->print(" |");
    for (int i = _req; i < _in.length(); i++) {
      print_node_idx(_in.at(i));
    }
  }
  tty->print(") [");
  for (int i = 0; i < _out.length(); i++) {
    print_node_idx(_out.at(i));
  }
  tty->print("] ");
  print_spec();
  tty->cr();
}

void VTransformNode::print_node_idx(const VTransformNode* vtn) {
  if (vtn == nullptr) {
    tty->print(" _");
  } else {
    tty->print(" %d", vtn->_idx);
  }
}

void VTransformScalarNode::print_spec() const {
  tty->print("node[%d %s]", _node->_idx, _node->Name());
}

void VTransformReplicateNode::print_spec() const {
  tty->print("vlen=%d element_type=%s", _vlen, type2name(_element_type));
}

void VTransformShiftCountNode::print_spec() const {
  tty->print("vlen=%d element_bt=%s mask=%d shift_opcode=%s",
             _vlen, type2name(_element_bt), _mask,
             NodeClassNames[_shift_opcode]);
}

void VTransformPopulateIndexNode::print_spec() const {
  tty->print("vlen=%d element_bt=%s", _vlen, type2name(_element_bt));
}

void VTransformVectorNode::print_spec() const {
  tty->print("%d-pack[", _nodes.length());
  for (int i = 0; i < _nodes.length(); i++) {
    Node* n = _nodes.at(i);
    if (i > 0) {
      tty->print(", ");
    }
    tty->print("%d %s", n->_idx, n->Name());
  }
  tty->print("]");
}
#endif<|MERGE_RESOLUTION|>--- conflicted
+++ resolved
@@ -145,7 +145,6 @@
 }
 #endif
 
-<<<<<<< HEAD
 void VTransform::apply_speculative_runtime_checks() {
   if (VLoop::vectors_should_be_aligned()) {
 #ifdef ASSERT
@@ -231,7 +230,8 @@
   igvn().replace_input_of(iff_speculate, 1, bol);
   TRACE_ALIGN_VECTOR_NODE(iff_speculate);
   // TODO trace more generally!
-=======
+}
+
 // We use two comparisons, because a subtraction could underflow.
 #define RETURN_CMP_VALUE_IF_NOT_EQUAL(a, b) \
   if (a < b) { return -1; }                 \
@@ -498,7 +498,6 @@
   }
 
   return false;
->>>>>>> 93aa7e2f
 }
 
 Node* VTransformNode::find_transformed_input(int i, const GrowableArray<Node*>& vnode_idx_to_transformed_node) const {
