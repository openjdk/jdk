/*
 * Copyright (c) 1997, 2025, Oracle and/or its affiliates. All rights reserved.
 * DO NOT ALTER OR REMOVE COPYRIGHT NOTICES OR THIS FILE HEADER.
 *
 * This code is free software; you can redistribute it and/or modify it
 * under the terms of the GNU General Public License version 2 only, as
 * published by the Free Software Foundation.
 *
 * This code is distributed in the hope that it will be useful, but WITHOUT
 * ANY WARRANTY; without even the implied warranty of MERCHANTABILITY or
 * FITNESS FOR A PARTICULAR PURPOSE.  See the GNU General Public License
 * version 2 for more details (a copy is included in the LICENSE file that
 * accompanied this code).
 *
 * You should have received a copy of the GNU General Public License version
 * 2 along with this work; if not, write to the Free Software Foundation,
 * Inc., 51 Franklin St, Fifth Floor, Boston, MA 02110-1301 USA.
 *
 * Please contact Oracle, 500 Oracle Parkway, Redwood Shores, CA 94065 USA
 * or visit www.oracle.com if you need additional information or have any
 * questions.
 *
 */

#include "memory/allocation.inline.hpp"
#include "opto/addnode.hpp"
#include "opto/connode.hpp"
#include "opto/convertnode.hpp"
#include "opto/divnode.hpp"
#include "opto/machnode.hpp"
#include "opto/movenode.hpp"
#include "opto/matcher.hpp"
#include "opto/mulnode.hpp"
#include "opto/phaseX.hpp"
#include "opto/subnode.hpp"
#include "utilities/powerOfTwo.hpp"
#include "opto/runtime.hpp"

// Portions of code courtesy of Clifford Click

// Optimization - Graph Style

#include <math.h>

ModFloatingNode::ModFloatingNode(Compile* C, const TypeFunc* tf, const char* name) : CallLeafNode(tf, nullptr, name, TypeRawPtr::BOTTOM) {
  add_flag(Flag_is_macro);
  C->add_macro_node(this);
}

ModDNode::ModDNode(Compile* C, Node* a, Node* b) : ModFloatingNode(C, OptoRuntime::Math_DD_D_Type(), "drem") {
  init_req(TypeFunc::Parms + 0, a);
  init_req(TypeFunc::Parms + 1, C->top());
  init_req(TypeFunc::Parms + 2, b);
  init_req(TypeFunc::Parms + 3, C->top());
}

ModFNode::ModFNode(Compile* C, Node* a, Node* b) : ModFloatingNode(C, OptoRuntime::modf_Type(), "frem") {
  init_req(TypeFunc::Parms + 0, a);
  init_req(TypeFunc::Parms + 1, b);
}

//----------------------magic_int_divide_constants-----------------------------
// Compute magic multiplier and shift constant for converting a 32 bit divide
// by constant into a multiply/shift/add series. Return false if calculations
// fail.
//
// Borrowed almost verbatim from Hacker's Delight by Henry S. Warren, Jr. with
// minor type name and parameter changes.
static bool magic_int_divide_constants(jint d, jint &M, jint &s) {
  int32_t p;
  uint32_t ad, anc, delta, q1, r1, q2, r2, t;
  const uint32_t two31 = 0x80000000L;     // 2**31.

  ad = ABS(d);
  if (d == 0 || d == 1) return false;
  t = two31 + ((uint32_t)d >> 31);
  anc = t - 1 - t%ad;     // Absolute value of nc.
  p = 31;                 // Init. p.
  q1 = two31/anc;         // Init. q1 = 2**p/|nc|.
  r1 = two31 - q1*anc;    // Init. r1 = rem(2**p, |nc|).
  q2 = two31/ad;          // Init. q2 = 2**p/|d|.
  r2 = two31 - q2*ad;     // Init. r2 = rem(2**p, |d|).
  do {
    p = p + 1;
    q1 = 2*q1;            // Update q1 = 2**p/|nc|.
    r1 = 2*r1;            // Update r1 = rem(2**p, |nc|).
    if (r1 >= anc) {      // (Must be an unsigned
      q1 = q1 + 1;        // comparison here).
      r1 = r1 - anc;
    }
    q2 = 2*q2;            // Update q2 = 2**p/|d|.
    r2 = 2*r2;            // Update r2 = rem(2**p, |d|).
    if (r2 >= ad) {       // (Must be an unsigned
      q2 = q2 + 1;        // comparison here).
      r2 = r2 - ad;
    }
    delta = ad - r2;
  } while (q1 < delta || (q1 == delta && r1 == 0));

  M = q2 + 1;
  if (d < 0) M = -M;      // Magic number and
  s = p - 32;             // shift amount to return.

  return true;
}

//--------------------------transform_int_divide-------------------------------
// Convert a division by constant divisor into an alternate Ideal graph.
// Return null if no transformation occurs.
static Node *transform_int_divide( PhaseGVN *phase, Node *dividend, jint divisor ) {

  // Check for invalid divisors
  assert( divisor != 0 && divisor != min_jint,
          "bad divisor for transforming to long multiply" );

  bool d_pos = divisor >= 0;
  jint d = d_pos ? divisor : -divisor;
  const int N = 32;

  // Result
  Node *q = nullptr;

  if (d == 1) {
    // division by +/- 1
    if (!d_pos) {
      // Just negate the value
      q = new SubINode(phase->intcon(0), dividend);
    }
  } else if ( is_power_of_2(d) ) {
    // division by +/- a power of 2

    // See if we can simply do a shift without rounding
    bool needs_rounding = true;
    const Type *dt = phase->type(dividend);
    const TypeInt *dti = dt->isa_int();
    if (dti && dti->_lo >= 0) {
      // we don't need to round a positive dividend
      needs_rounding = false;
    } else if( dividend->Opcode() == Op_AndI ) {
      // An AND mask of sufficient size clears the low bits and
      // I can avoid rounding.
      const TypeInt *andconi_t = phase->type( dividend->in(2) )->isa_int();
      if( andconi_t && andconi_t->is_con() ) {
        jint andconi = andconi_t->get_con();
        if( andconi < 0 && is_power_of_2(-andconi) && (-andconi) >= d ) {
          if( (-andconi) == d ) // Remove AND if it clears bits which will be shifted
            dividend = dividend->in(1);
          needs_rounding = false;
        }
      }
    }

    // Add rounding to the shift to handle the sign bit
    int l = log2i_graceful(d - 1) + 1;
    if (needs_rounding) {
      // Divide-by-power-of-2 can be made into a shift, but you have to do
      // more math for the rounding.  You need to add 0 for positive
      // numbers, and "i-1" for negative numbers.  Example: i=4, so the
      // shift is by 2.  You need to add 3 to negative dividends and 0 to
      // positive ones.  So (-7+3)>>2 becomes -1, (-4+3)>>2 becomes -1,
      // (-2+3)>>2 becomes 0, etc.

      // Compute 0 or -1, based on sign bit
      Node *sign = phase->transform(new RShiftINode(dividend, phase->intcon(N - 1)));
      // Mask sign bit to the low sign bits
      Node *round = phase->transform(new URShiftINode(sign, phase->intcon(N - l)));
      // Round up before shifting
      dividend = phase->transform(new AddINode(dividend, round));
    }

    // Shift for division
    q = new RShiftINode(dividend, phase->intcon(l));

    if (!d_pos) {
      q = new SubINode(phase->intcon(0), phase->transform(q));
    }
  } else {
    // Attempt the jint constant divide -> multiply transform found in
    //   "Division by Invariant Integers using Multiplication"
    //     by Granlund and Montgomery
    // See also "Hacker's Delight", chapter 10 by Warren.

    jint magic_const;
    jint shift_const;
    if (magic_int_divide_constants(d, magic_const, shift_const)) {
      Node *magic = phase->longcon(magic_const);
      Node *dividend_long = phase->transform(new ConvI2LNode(dividend));

      // Compute the high half of the dividend x magic multiplication
      Node *mul_hi = phase->transform(new MulLNode(dividend_long, magic));

      if (magic_const < 0) {
        mul_hi = phase->transform(new RShiftLNode(mul_hi, phase->intcon(N)));
        mul_hi = phase->transform(new ConvL2INode(mul_hi));

        // The magic multiplier is too large for a 32 bit constant. We've adjusted
        // it down by 2^32, but have to add 1 dividend back in after the multiplication.
        // This handles the "overflow" case described by Granlund and Montgomery.
        mul_hi = phase->transform(new AddINode(dividend, mul_hi));

        // Shift over the (adjusted) mulhi
        if (shift_const != 0) {
          mul_hi = phase->transform(new RShiftINode(mul_hi, phase->intcon(shift_const)));
        }
      } else {
        // No add is required, we can merge the shifts together.
        mul_hi = phase->transform(new RShiftLNode(mul_hi, phase->intcon(N + shift_const)));
        mul_hi = phase->transform(new ConvL2INode(mul_hi));
      }

      // Get a 0 or -1 from the sign of the dividend.
      Node *addend0 = mul_hi;
      Node *addend1 = phase->transform(new RShiftINode(dividend, phase->intcon(N-1)));

      // If the divisor is negative, swap the order of the input addends;
      // this has the effect of negating the quotient.
      if (!d_pos) {
        Node *temp = addend0; addend0 = addend1; addend1 = temp;
      }

      // Adjust the final quotient by subtracting -1 (adding 1)
      // from the mul_hi.
      q = new SubINode(addend0, addend1);
    }
  }

  return q;
}

//---------------------magic_long_divide_constants-----------------------------
// Compute magic multiplier and shift constant for converting a 64 bit divide
// by constant into a multiply/shift/add series. Return false if calculations
// fail.
//
// Borrowed almost verbatim from Hacker's Delight by Henry S. Warren, Jr. with
// minor type name and parameter changes.  Adjusted to 64 bit word width.
static bool magic_long_divide_constants(jlong d, jlong &M, jint &s) {
  int64_t p;
  uint64_t ad, anc, delta, q1, r1, q2, r2, t;
  const uint64_t two63 = UCONST64(0x8000000000000000);     // 2**63.

  ad = ABS(d);
  if (d == 0 || d == 1) return false;
  t = two63 + ((uint64_t)d >> 63);
  anc = t - 1 - t%ad;     // Absolute value of nc.
  p = 63;                 // Init. p.
  q1 = two63/anc;         // Init. q1 = 2**p/|nc|.
  r1 = two63 - q1*anc;    // Init. r1 = rem(2**p, |nc|).
  q2 = two63/ad;          // Init. q2 = 2**p/|d|.
  r2 = two63 - q2*ad;     // Init. r2 = rem(2**p, |d|).
  do {
    p = p + 1;
    q1 = 2*q1;            // Update q1 = 2**p/|nc|.
    r1 = 2*r1;            // Update r1 = rem(2**p, |nc|).
    if (r1 >= anc) {      // (Must be an unsigned
      q1 = q1 + 1;        // comparison here).
      r1 = r1 - anc;
    }
    q2 = 2*q2;            // Update q2 = 2**p/|d|.
    r2 = 2*r2;            // Update r2 = rem(2**p, |d|).
    if (r2 >= ad) {       // (Must be an unsigned
      q2 = q2 + 1;        // comparison here).
      r2 = r2 - ad;
    }
    delta = ad - r2;
  } while (q1 < delta || (q1 == delta && r1 == 0));

  M = q2 + 1;
  if (d < 0) M = -M;      // Magic number and
  s = p - 64;             // shift amount to return.

  return true;
}

//---------------------long_by_long_mulhi--------------------------------------
// Generate ideal node graph for upper half of a 64 bit x 64 bit multiplication
static Node* long_by_long_mulhi(PhaseGVN* phase, Node* dividend, jlong magic_const) {
  // If the architecture supports a 64x64 mulhi, there is
  // no need to synthesize it in ideal nodes.
  if (Matcher::has_match_rule(Op_MulHiL)) {
    Node* v = phase->longcon(magic_const);
    return new MulHiLNode(dividend, v);
  }

  // Taken from Hacker's Delight, Fig. 8-2. Multiply high signed.
  //
  // int mulhs(int u, int v) {
  //    unsigned u0, v0, w0;
  //    int u1, v1, w1, w2, t;
  //
  //    u0 = u & 0xFFFF;  u1 = u >> 16;
  //    v0 = v & 0xFFFF;  v1 = v >> 16;
  //    w0 = u0*v0;
  //    t  = u1*v0 + (w0 >> 16);
  //    w1 = t & 0xFFFF;
  //    w2 = t >> 16;
  //    w1 = u0*v1 + w1;
  //    return u1*v1 + w2 + (w1 >> 16);
  // }
  //
  // Note: The version above is for 32x32 multiplications, while the
  // following inline comments are adapted to 64x64.

  const int N = 64;

  // Dummy node to keep intermediate nodes alive during construction
  Node* hook = new Node(4);

  // u0 = u & 0xFFFFFFFF;  u1 = u >> 32;
  Node* u0 = phase->transform(new AndLNode(dividend, phase->longcon(0xFFFFFFFF)));
  Node* u1 = phase->transform(new RShiftLNode(dividend, phase->intcon(N / 2)));
  hook->init_req(0, u0);
  hook->init_req(1, u1);

  // v0 = v & 0xFFFFFFFF;  v1 = v >> 32;
  Node* v0 = phase->longcon(magic_const & 0xFFFFFFFF);
  Node* v1 = phase->longcon(magic_const >> (N / 2));

  // w0 = u0*v0;
  Node* w0 = phase->transform(new MulLNode(u0, v0));

  // t = u1*v0 + (w0 >> 32);
  Node* u1v0 = phase->transform(new MulLNode(u1, v0));
  Node* temp = phase->transform(new URShiftLNode(w0, phase->intcon(N / 2)));
  Node* t    = phase->transform(new AddLNode(u1v0, temp));
  hook->init_req(2, t);

  // w1 = t & 0xFFFFFFFF;
  Node* w1 = phase->transform(new AndLNode(t, phase->longcon(0xFFFFFFFF)));
  hook->init_req(3, w1);

  // w2 = t >> 32;
  Node* w2 = phase->transform(new RShiftLNode(t, phase->intcon(N / 2)));

  // w1 = u0*v1 + w1;
  Node* u0v1 = phase->transform(new MulLNode(u0, v1));
  w1         = phase->transform(new AddLNode(u0v1, w1));

  // return u1*v1 + w2 + (w1 >> 32);
  Node* u1v1  = phase->transform(new MulLNode(u1, v1));
  Node* temp1 = phase->transform(new AddLNode(u1v1, w2));
  Node* temp2 = phase->transform(new RShiftLNode(w1, phase->intcon(N / 2)));

  // Remove the bogus extra edges used to keep things alive
  hook->destruct(phase);

  return new AddLNode(temp1, temp2);
}


//--------------------------transform_long_divide------------------------------
// Convert a division by constant divisor into an alternate Ideal graph.
// Return null if no transformation occurs.
static Node *transform_long_divide( PhaseGVN *phase, Node *dividend, jlong divisor ) {
  // Check for invalid divisors
  assert( divisor != 0L && divisor != min_jlong,
          "bad divisor for transforming to long multiply" );

  bool d_pos = divisor >= 0;
  jlong d = d_pos ? divisor : -divisor;
  const int N = 64;

  // Result
  Node *q = nullptr;

  if (d == 1) {
    // division by +/- 1
    if (!d_pos) {
      // Just negate the value
      q = new SubLNode(phase->longcon(0), dividend);
    }
  } else if ( is_power_of_2(d) ) {

    // division by +/- a power of 2

    // See if we can simply do a shift without rounding
    bool needs_rounding = true;
    const Type *dt = phase->type(dividend);
    const TypeLong *dtl = dt->isa_long();

    if (dtl && dtl->_lo > 0) {
      // we don't need to round a positive dividend
      needs_rounding = false;
    } else if( dividend->Opcode() == Op_AndL ) {
      // An AND mask of sufficient size clears the low bits and
      // I can avoid rounding.
      const TypeLong *andconl_t = phase->type( dividend->in(2) )->isa_long();
      if( andconl_t && andconl_t->is_con() ) {
        jlong andconl = andconl_t->get_con();
        if( andconl < 0 && is_power_of_2(-andconl) && (-andconl) >= d ) {
          if( (-andconl) == d ) // Remove AND if it clears bits which will be shifted
            dividend = dividend->in(1);
          needs_rounding = false;
        }
      }
    }

    // Add rounding to the shift to handle the sign bit
    int l = log2i_graceful(d - 1) + 1;
    if (needs_rounding) {
      // Divide-by-power-of-2 can be made into a shift, but you have to do
      // more math for the rounding.  You need to add 0 for positive
      // numbers, and "i-1" for negative numbers.  Example: i=4, so the
      // shift is by 2.  You need to add 3 to negative dividends and 0 to
      // positive ones.  So (-7+3)>>2 becomes -1, (-4+3)>>2 becomes -1,
      // (-2+3)>>2 becomes 0, etc.

      // Compute 0 or -1, based on sign bit
      Node *sign = phase->transform(new RShiftLNode(dividend, phase->intcon(N - 1)));
      // Mask sign bit to the low sign bits
      Node *round = phase->transform(new URShiftLNode(sign, phase->intcon(N - l)));
      // Round up before shifting
      dividend = phase->transform(new AddLNode(dividend, round));
    }

    // Shift for division
    q = new RShiftLNode(dividend, phase->intcon(l));

    if (!d_pos) {
      q = new SubLNode(phase->longcon(0), phase->transform(q));
    }
  } else if ( !Matcher::use_asm_for_ldiv_by_con(d) ) { // Use hardware DIV instruction when
                                                       // it is faster than code generated below.
    // Attempt the jlong constant divide -> multiply transform found in
    //   "Division by Invariant Integers using Multiplication"
    //     by Granlund and Montgomery
    // See also "Hacker's Delight", chapter 10 by Warren.

    jlong magic_const;
    jint shift_const;
    if (magic_long_divide_constants(d, magic_const, shift_const)) {
      // Compute the high half of the dividend x magic multiplication
      Node *mul_hi = phase->transform(long_by_long_mulhi(phase, dividend, magic_const));

      // The high half of the 128-bit multiply is computed.
      if (magic_const < 0) {
        // The magic multiplier is too large for a 64 bit constant. We've adjusted
        // it down by 2^64, but have to add 1 dividend back in after the multiplication.
        // This handles the "overflow" case described by Granlund and Montgomery.
        mul_hi = phase->transform(new AddLNode(dividend, mul_hi));
      }

      // Shift over the (adjusted) mulhi
      if (shift_const != 0) {
        mul_hi = phase->transform(new RShiftLNode(mul_hi, phase->intcon(shift_const)));
      }

      // Get a 0 or -1 from the sign of the dividend.
      Node *addend0 = mul_hi;
      Node *addend1 = phase->transform(new RShiftLNode(dividend, phase->intcon(N-1)));

      // If the divisor is negative, swap the order of the input addends;
      // this has the effect of negating the quotient.
      if (!d_pos) {
        Node *temp = addend0; addend0 = addend1; addend1 = temp;
      }

      // Adjust the final quotient by subtracting -1 (adding 1)
      // from the mul_hi.
      q = new SubLNode(addend0, addend1);
    }
  }

  return q;
}

<<<<<<< HEAD
template<typename IntegerType>
static const IntegerType* compute_generic_div_type(const IntegerType* i1, const IntegerType* i2, int widen) {
  typedef typename IntegerType::NativeType NativeType;
  assert(!i2->is_con() || i2->get_con() != 0, "Can't handle constant zero for divisor");

  // special case: divisor type contains zero
  if (i2->_lo < 0 && i2->_hi > 0) {
    // Handle negative part of the divisor range
    const IntegerType* neg_part = compute_generic_div_type(i1, IntegerType::make(i2->_lo, -1, widen), widen);
    // Handle positive part of the divisor range
    const IntegerType* pos_part = compute_generic_div_type(i1, IntegerType::make(1, i2->_hi, widen), widen);
    // Merge results
    NativeType new_lo = MIN2(neg_part->_lo, pos_part->_lo);
    NativeType new_hi = MAX2(neg_part->_hi, pos_part->_hi);
    assert(new_hi >= new_lo, "sanity");
    return IntegerType::make(new_lo, new_hi, widen);
  }

  NativeType new_lo = max_jint;
  NativeType new_hi = min_jint;
  NativeType i2_lo = i2->_lo == 0 ? 1 : i2->_lo;
  NativeType i2_hi = i2->_hi == 0 ? -1 : i2->_hi;

  // Consider all combinations of bounds
  NativeType candidates[] = {
          i1->_lo / i2_lo, i1->_lo / i2_hi,
          i1->_hi / i2_lo, i1->_hi / i2_hi
  };

  for (NativeType c : candidates) {
    new_lo = MIN2(new_lo, c);
    new_hi = MAX2(new_hi, c);
  }
  assert(new_hi >= new_lo, "sanity");
  return IntegerType::make(new_lo, new_hi, widen);
}

=======
template <typename TypeClass, typename Unsigned>
Node* unsigned_div_ideal(PhaseGVN* phase, bool can_reshape, Node* div) {
  // Check for dead control input
  if (div->in(0) != nullptr && div->remove_dead_region(phase, can_reshape)) {
    return div;
  }
  // Don't bother trying to transform a dead node
  if (div->in(0) != nullptr && div->in(0)->is_top()) {
    return nullptr;
  }

  const Type* t = phase->type(div->in(2));
  if (t == Type::TOP) {
    return nullptr;
  }
  const TypeClass* type_divisor = t->cast<TypeClass>();

  // Check for useless control input
  // Check for excluding div-zero case
  if (div->in(0) != nullptr && (type_divisor->_hi < 0 || type_divisor->_lo > 0)) {
    div->set_req(0, nullptr); // Yank control input
    return div;
  }

  if (!type_divisor->is_con()) {
    return nullptr;
  }
  Unsigned divisor = static_cast<Unsigned>(type_divisor->get_con()); // Get divisor

  if (divisor == 0 || divisor == 1) {
    return nullptr; // Dividing by zero constant does not idealize
  }

  if (is_power_of_2(divisor)) {
    return make_urshift<TypeClass>(div->in(1), phase->intcon(log2i_graceful(divisor)));
  }

  return nullptr;
}


>>>>>>> 5243f385
//=============================================================================
//------------------------------Identity---------------------------------------
// If the divisor is 1, we are an identity on the dividend.
Node* DivINode::Identity(PhaseGVN* phase) {
  return (phase->type( in(2) )->higher_equal(TypeInt::ONE)) ? in(1) : this;
}

//------------------------------Idealize---------------------------------------
// Divides can be changed to multiplies and/or shifts
Node *DivINode::Ideal(PhaseGVN *phase, bool can_reshape) {
  if (in(0) && remove_dead_region(phase, can_reshape))  return this;
  // Don't bother trying to transform a dead node
  if( in(0) && in(0)->is_top() )  return nullptr;

  const Type *t = phase->type( in(2) );
  if( t == TypeInt::ONE )      // Identity?
    return nullptr;            // Skip it

  const TypeInt *ti = t->isa_int();
  if( !ti ) return nullptr;

  // Check for useless control input
  // Check for excluding div-zero case
  if (in(0) && (ti->_hi < 0 || ti->_lo > 0)) {
    set_req(0, nullptr);           // Yank control input
    return this;
  }

  if( !ti->is_con() ) return nullptr;
  jint i = ti->get_con();       // Get divisor

  if (i == 0) return nullptr;   // Dividing by zero constant does not idealize

  // Dividing by MININT does not optimize as a power-of-2 shift.
  if( i == min_jint ) return nullptr;

  return transform_int_divide( phase, in(1), i );
}

//------------------------------Value------------------------------------------
// A DivINode divides its inputs.  The third input is a Control input, used to
// prevent hoisting the divide above an unsafe test.
const Type* DivINode::Value(PhaseGVN* phase) const {
  // Either input is TOP ==> the result is TOP
  const Type *t1 = phase->type( in(1) );
  const Type *t2 = phase->type( in(2) );
  if( t1 == Type::TOP ) return Type::TOP;
  if( t2 == Type::TOP ) return Type::TOP;

  // x/x == 1 since we always generate the dynamic divisor check for 0.
  if (in(1) == in(2)) {
    return TypeInt::ONE;
  }

  // Either input is BOTTOM ==> the result is the local BOTTOM
  const Type *bot = bottom_type();
  if( (t1 == bot) || (t2 == bot) ||
      (t1 == Type::BOTTOM) || (t2 == Type::BOTTOM) )
    return bot;

  // Divide the two numbers.  We approximate.
  // If divisor is a constant and not zero
  const TypeInt *i1 = t1->is_int();
  const TypeInt *i2 = t2->is_int();
  int widen = MAX2(i1->_widen, i2->_widen);

  if( i2->is_con() ) {
    int32_t d = i2->get_con(); // Divisor
    if (d == 0) {
      // this division will always throw an exception
      return TypeInt::INT;
    }
    jint lo, hi;
    if( d >= 0 ) {
      lo = i1->_lo/d;
      hi = i1->_hi/d;
    } else {
      if( d == -1 && i1->_lo == min_jint ) {
        // 'min_jint/-1' throws arithmetic exception during compilation
        lo = min_jint;
        // do not support holes, 'hi' must go to either min_jint or max_jint:
        // [min_jint, -10]/[-1,-1] ==> [min_jint] UNION [10,max_jint]
        hi = i1->_hi == min_jint ? min_jint : max_jint;
      } else {
        lo = i1->_hi/d;
        hi = i1->_lo/d;
      }
    }
    return TypeInt::make(lo, hi, widen);
  }

  if (i1->_lo == min_jint && (i2->_lo < 0 && i2->_hi >= -1)) {
    // special case min_jint / -1 is possible
    if (i1->is_con()) {
      //  (-min_jint) == min_jint == (min_jint / -1)
      return TypeInt::make(min_jint, max_jint/2 + 1, widen);
    }
    // give up
    return TypeInt::INT;
  }

  return compute_generic_div_type<TypeInt>(i1, i2, widen);
}


//=============================================================================
//------------------------------Identity---------------------------------------
// If the divisor is 1, we are an identity on the dividend.
Node* DivLNode::Identity(PhaseGVN* phase) {
  return (phase->type( in(2) )->higher_equal(TypeLong::ONE)) ? in(1) : this;
}

//------------------------------Idealize---------------------------------------
// Dividing by a power of 2 is a shift.
Node *DivLNode::Ideal( PhaseGVN *phase, bool can_reshape) {
  if (in(0) && remove_dead_region(phase, can_reshape))  return this;
  // Don't bother trying to transform a dead node
  if( in(0) && in(0)->is_top() )  return nullptr;

  const Type *t = phase->type( in(2) );
  if( t == TypeLong::ONE )      // Identity?
    return nullptr;             // Skip it

  const TypeLong *tl = t->isa_long();
  if( !tl ) return nullptr;

  // Check for useless control input
  // Check for excluding div-zero case
  if (in(0) && (tl->_hi < 0 || tl->_lo > 0)) {
    set_req(0, nullptr);         // Yank control input
    return this;
  }

  if( !tl->is_con() ) return nullptr;
  jlong l = tl->get_con();      // Get divisor

  if (l == 0) return nullptr;   // Dividing by zero constant does not idealize

  // Dividing by MINLONG does not optimize as a power-of-2 shift.
  if( l == min_jlong ) return nullptr;

  return transform_long_divide( phase, in(1), l );
}

//------------------------------Value------------------------------------------
// A DivLNode divides its inputs.  The third input is a Control input, used to
// prevent hoisting the divide above an unsafe test.
const Type* DivLNode::Value(PhaseGVN* phase) const {
  // Either input is TOP ==> the result is TOP
  const Type *t1 = phase->type( in(1) );
  const Type *t2 = phase->type( in(2) );
  if( t1 == Type::TOP ) return Type::TOP;
  if( t2 == Type::TOP ) return Type::TOP;

  // x/x == 1 since we always generate the dynamic divisor check for 0.
  if (in(1) == in(2)) {
    return TypeLong::ONE;
  }

  // Either input is BOTTOM ==> the result is the local BOTTOM
  const Type *bot = bottom_type();
  if( (t1 == bot) || (t2 == bot) ||
      (t1 == Type::BOTTOM) || (t2 == Type::BOTTOM) )
    return bot;

  // Divide the two numbers.  We approximate.
  // If divisor is a constant and not zero
  const TypeLong *i1 = t1->is_long();
  const TypeLong *i2 = t2->is_long();
  int widen = MAX2(i1->_widen, i2->_widen);

  if( i2->is_con() ) {
    jlong d = i2->get_con();    // Divisor
    if (d == 0) {
      // this division will always throw an exception
      return TypeLong::LONG;
    }
    jlong lo, hi;
    if( d >= 0 ) {
      lo = i1->_lo/d;
      hi = i1->_hi/d;
    } else {
      if( d == CONST64(-1) && i1->_lo == min_jlong ) {
        // 'min_jlong/-1' throws arithmetic exception during compilation
        lo = min_jlong;
        // do not support holes, 'hi' must go to either min_jlong or max_jlong:
        // [min_jlong, -10]/[-1,-1] ==> [min_jlong] UNION [10,max_jlong]
        hi = i1->_hi == min_jlong ? min_jlong : max_jlong;
      } else {
        lo = i1->_hi/d;
        hi = i1->_lo/d;
      }
    }
    return TypeLong::make(lo, hi, widen);
  }

  if (i1->_lo == min_jlong && (i2->_lo < 0 && i2->_hi >= -1)) {
    // special case min_jlong / -1 is possible
    if (i1->is_con()) {
      //  (-min_jlong) == min_jlong == (min_jlong / -1)
      return TypeLong::make(min_jlong, max_jlong/2 + 1, widen);
    }
    // give up
    return TypeLong::LONG;
  }

  return compute_generic_div_type<TypeLong>(i1, i2, widen);
}


//=============================================================================
//------------------------------Value------------------------------------------
// An DivFNode divides its inputs.  The third input is a Control input, used to
// prevent hoisting the divide above an unsafe test.
const Type* DivFNode::Value(PhaseGVN* phase) const {
  // Either input is TOP ==> the result is TOP
  const Type *t1 = phase->type( in(1) );
  const Type *t2 = phase->type( in(2) );
  if( t1 == Type::TOP ) return Type::TOP;
  if( t2 == Type::TOP ) return Type::TOP;

  // Either input is BOTTOM ==> the result is the local BOTTOM
  const Type *bot = bottom_type();
  if( (t1 == bot) || (t2 == bot) ||
      (t1 == Type::BOTTOM) || (t2 == Type::BOTTOM) )
    return bot;

  // x/x == 1, we ignore 0/0.
  // Note: if t1 and t2 are zero then result is NaN (JVMS page 213)
  // Does not work for variables because of NaN's
  if (in(1) == in(2) && t1->base() == Type::FloatCon &&
      !g_isnan(t1->getf()) && g_isfinite(t1->getf()) && t1->getf() != 0.0) { // could be negative ZERO or NaN
    return TypeF::ONE;
  }

  if( t2 == TypeF::ONE )
    return t1;

  // If divisor is a constant and not zero, divide them numbers
  if( t1->base() == Type::FloatCon &&
      t2->base() == Type::FloatCon &&
      t2->getf() != 0.0 ) // could be negative zero
    return TypeF::make( t1->getf()/t2->getf() );

  // If the dividend is a constant zero
  // Note: if t1 and t2 are zero then result is NaN (JVMS page 213)
  // Test TypeF::ZERO is not sufficient as it could be negative zero

  if( t1 == TypeF::ZERO && !g_isnan(t2->getf()) && t2->getf() != 0.0 )
    return TypeF::ZERO;

  // Otherwise we give up all hope
  return Type::FLOAT;
}

//------------------------------isA_Copy---------------------------------------
// Dividing by self is 1.
// If the divisor is 1, we are an identity on the dividend.
Node* DivFNode::Identity(PhaseGVN* phase) {
  return (phase->type( in(2) ) == TypeF::ONE) ? in(1) : this;
}


//------------------------------Idealize---------------------------------------
Node *DivFNode::Ideal(PhaseGVN *phase, bool can_reshape) {
  if (in(0) && remove_dead_region(phase, can_reshape))  return this;
  // Don't bother trying to transform a dead node
  if( in(0) && in(0)->is_top() )  return nullptr;

  const Type *t2 = phase->type( in(2) );
  if( t2 == TypeF::ONE )         // Identity?
    return nullptr;              // Skip it

  const TypeF *tf = t2->isa_float_constant();
  if( !tf ) return nullptr;
  if( tf->base() != Type::FloatCon ) return nullptr;

  // Check for out of range values
  if( tf->is_nan() || !tf->is_finite() ) return nullptr;

  // Get the value
  float f = tf->getf();
  int exp;

  // Only for special case of dividing by a power of 2
  if( frexp((double)f, &exp) != 0.5 ) return nullptr;

  // Limit the range of acceptable exponents
  if( exp < -126 || exp > 126 ) return nullptr;

  // Compute the reciprocal
  float reciprocal = ((float)1.0) / f;

  assert( frexp((double)reciprocal, &exp) == 0.5, "reciprocal should be power of 2" );

  // return multiplication by the reciprocal
  return (new MulFNode(in(1), phase->makecon(TypeF::make(reciprocal))));
}
//=============================================================================
//------------------------------Value------------------------------------------
// An DivHFNode divides its inputs.  The third input is a Control input, used to
// prevent hoisting the divide above an unsafe test.
const Type* DivHFNode::Value(PhaseGVN* phase) const {
  // Either input is TOP ==> the result is TOP
  const Type* t1 = phase->type(in(1));
  const Type* t2 = phase->type(in(2));
  if(t1 == Type::TOP) { return Type::TOP; }
  if(t2 == Type::TOP) { return Type::TOP; }

  // Either input is BOTTOM ==> the result is the local BOTTOM
  const Type* bot = bottom_type();
  if((t1 == bot) || (t2 == bot) ||
     (t1 == Type::BOTTOM) || (t2 == Type::BOTTOM)) {
    return bot;
  }

  // x/x == 1, we ignore 0/0.
  // Note: if t1 and t2 are zero then result is NaN (JVMS page 213)
  // Does not work for variables because of NaN's
  if (in(1) == in(2) && t1->base() == Type::HalfFloatCon &&
      !g_isnan(t1->getf()) && g_isfinite(t1->getf()) && t1->getf() != 0.0) { // could be negative ZERO or NaN
    return TypeH::ONE;
  }

  if (t2 == TypeH::ONE) {
    return t1;
  }

  // If divisor is a constant and not zero, divide the numbers
  if (t1->base() == Type::HalfFloatCon &&
      t2->base() == Type::HalfFloatCon &&
      t2->getf() != 0.0)  {
    // could be negative zero
    return TypeH::make(t1->getf() / t2->getf());
  }

  // If the dividend is a constant zero
  // Note: if t1 and t2 are zero then result is NaN (JVMS page 213)
  // Test TypeHF::ZERO is not sufficient as it could be negative zero

  if (t1 == TypeH::ZERO && !g_isnan(t2->getf()) && t2->getf() != 0.0) {
    return TypeH::ZERO;
  }

  // If divisor or dividend is nan then result is nan.
  if (g_isnan(t1->getf()) || g_isnan(t2->getf())) {
    return TypeH::make(NAN);
  }

  // Otherwise we give up all hope
  return Type::HALF_FLOAT;
}

//-----------------------------------------------------------------------------
// Dividing by self is 1.
// IF the divisor is 1, we are an identity on the dividend.
Node* DivHFNode::Identity(PhaseGVN* phase) {
  return (phase->type( in(2) ) == TypeH::ONE) ? in(1) : this;
}


//------------------------------Idealize---------------------------------------
Node* DivHFNode::Ideal(PhaseGVN* phase, bool can_reshape) {
  if (in(0) != nullptr && remove_dead_region(phase, can_reshape))  return this;
  // Don't bother trying to transform a dead node
  if (in(0) != nullptr && in(0)->is_top())  { return nullptr; }

  const Type* t2 = phase->type(in(2));
  if (t2 == TypeH::ONE) {      // Identity?
    return nullptr;            // Skip it
  }
  const TypeH* tf = t2->isa_half_float_constant();
  if(tf == nullptr) { return nullptr; }
  if(tf->base() != Type::HalfFloatCon) { return nullptr; }

  // Check for out of range values
  if(tf->is_nan() || !tf->is_finite()) { return nullptr; }

  // Get the value
  float f = tf->getf();
  int exp;

  // Consider the following geometric progression series of POT(power of two) numbers.
  // 0.5 x 2^0 = 0.5, 0.5 x 2^1 = 1.0, 0.5 x 2^2 = 2.0, 0.5 x 2^3 = 4.0 ... 0.5 x 2^n,
  // In all the above cases, normalized mantissa returned by frexp routine will
  // be exactly equal to 0.5 while exponent will be 0,1,2,3...n
  // Perform division to multiplication transform only if divisor is a POT value.
  if(frexp((double)f, &exp) != 0.5) { return nullptr; }

  // Limit the range of acceptable exponents
  if(exp < -14 || exp > 15) { return nullptr; }

  // Since divisor is a POT number, hence its reciprocal will never
  // overflow 11 bits precision range of Float16
  // value if exponent returned by frexp routine strictly lie
  // within the exponent range of normal min(0x1.0P-14) and
  // normal max(0x1.ffcP+15) values.
  // Thus we can safely compute the reciprocal of divisor without
  // any concerns about the precision loss and transform the division
  // into a multiplication operation.
  float reciprocal = ((float)1.0) / f;

  assert(frexp((double)reciprocal, &exp) == 0.5, "reciprocal should be power of 2");

  // return multiplication by the reciprocal
  return (new MulHFNode(in(1), phase->makecon(TypeH::make(reciprocal))));
}

//=============================================================================
//------------------------------Value------------------------------------------
// An DivDNode divides its inputs.  The third input is a Control input, used to
// prevent hoisting the divide above an unsafe test.
const Type* DivDNode::Value(PhaseGVN* phase) const {
  // Either input is TOP ==> the result is TOP
  const Type *t1 = phase->type( in(1) );
  const Type *t2 = phase->type( in(2) );
  if( t1 == Type::TOP ) return Type::TOP;
  if( t2 == Type::TOP ) return Type::TOP;

  // Either input is BOTTOM ==> the result is the local BOTTOM
  const Type *bot = bottom_type();
  if( (t1 == bot) || (t2 == bot) ||
      (t1 == Type::BOTTOM) || (t2 == Type::BOTTOM) )
    return bot;

  // x/x == 1, we ignore 0/0.
  // Note: if t1 and t2 are zero then result is NaN (JVMS page 213)
  // Does not work for variables because of NaN's
  if (in(1) == in(2) && t1->base() == Type::DoubleCon &&
      !g_isnan(t1->getd()) && g_isfinite(t1->getd()) && t1->getd() != 0.0) { // could be negative ZERO or NaN
    return TypeD::ONE;
  }

  if( t2 == TypeD::ONE )
    return t1;

  // IA32 would only execute this for non-strict FP, which is never the
  // case now.
#if ! defined(IA32)
  // If divisor is a constant and not zero, divide them numbers
  if( t1->base() == Type::DoubleCon &&
      t2->base() == Type::DoubleCon &&
      t2->getd() != 0.0 ) // could be negative zero
    return TypeD::make( t1->getd()/t2->getd() );
#endif

  // If the dividend is a constant zero
  // Note: if t1 and t2 are zero then result is NaN (JVMS page 213)
  // Test TypeF::ZERO is not sufficient as it could be negative zero
  if( t1 == TypeD::ZERO && !g_isnan(t2->getd()) && t2->getd() != 0.0 )
    return TypeD::ZERO;

  // Otherwise we give up all hope
  return Type::DOUBLE;
}


//------------------------------isA_Copy---------------------------------------
// Dividing by self is 1.
// If the divisor is 1, we are an identity on the dividend.
Node* DivDNode::Identity(PhaseGVN* phase) {
  return (phase->type( in(2) ) == TypeD::ONE) ? in(1) : this;
}

//------------------------------Idealize---------------------------------------
Node *DivDNode::Ideal(PhaseGVN *phase, bool can_reshape) {
  if (in(0) && remove_dead_region(phase, can_reshape))  return this;
  // Don't bother trying to transform a dead node
  if( in(0) && in(0)->is_top() )  return nullptr;

  const Type *t2 = phase->type( in(2) );
  if( t2 == TypeD::ONE )         // Identity?
    return nullptr;              // Skip it

  const TypeD *td = t2->isa_double_constant();
  if( !td ) return nullptr;
  if( td->base() != Type::DoubleCon ) return nullptr;

  // Check for out of range values
  if( td->is_nan() || !td->is_finite() ) return nullptr;

  // Get the value
  double d = td->getd();
  int exp;

  // Only for special case of dividing by a power of 2
  if( frexp(d, &exp) != 0.5 ) return nullptr;

  // Limit the range of acceptable exponents
  if( exp < -1021 || exp > 1022 ) return nullptr;

  // Compute the reciprocal
  double reciprocal = 1.0 / d;

  assert( frexp(reciprocal, &exp) == 0.5, "reciprocal should be power of 2" );

  // return multiplication by the reciprocal
  return (new MulDNode(in(1), phase->makecon(TypeD::make(reciprocal))));
}

//=============================================================================
//------------------------------Identity---------------------------------------
// If the divisor is 1, we are an identity on the dividend.
Node* UDivINode::Identity(PhaseGVN* phase) {
  return (phase->type( in(2) )->higher_equal(TypeInt::ONE)) ? in(1) : this;
}
//------------------------------Value------------------------------------------
// A UDivINode divides its inputs.  The third input is a Control input, used to
// prevent hoisting the divide above an unsafe test.
const Type* UDivINode::Value(PhaseGVN* phase) const {
  // Either input is TOP ==> the result is TOP
  const Type *t1 = phase->type( in(1) );
  const Type *t2 = phase->type( in(2) );
  if( t1 == Type::TOP ) return Type::TOP;
  if( t2 == Type::TOP ) return Type::TOP;

  // x/x == 1 since we always generate the dynamic divisor check for 0.
  if (in(1) == in(2)) {
    return TypeInt::ONE;
  }

  // Either input is BOTTOM ==> the result is the local BOTTOM
  const Type *bot = bottom_type();
  if( (t1 == bot) || (t2 == bot) ||
      (t1 == Type::BOTTOM) || (t2 == Type::BOTTOM) )
    return bot;

  // Otherwise we give up all hope
  return TypeInt::INT;
}

//------------------------------Idealize---------------------------------------
Node *UDivINode::Ideal(PhaseGVN *phase, bool can_reshape) {
  return unsigned_div_ideal<TypeInt, juint>(phase, can_reshape, this);
}

//=============================================================================
//------------------------------Identity---------------------------------------
// If the divisor is 1, we are an identity on the dividend.
Node* UDivLNode::Identity(PhaseGVN* phase) {
  return (phase->type( in(2) )->higher_equal(TypeLong::ONE)) ? in(1) : this;
}
//------------------------------Value------------------------------------------
// A UDivLNode divides its inputs.  The third input is a Control input, used to
// prevent hoisting the divide above an unsafe test.
const Type* UDivLNode::Value(PhaseGVN* phase) const {
  // Either input is TOP ==> the result is TOP
  const Type *t1 = phase->type( in(1) );
  const Type *t2 = phase->type( in(2) );
  if( t1 == Type::TOP ) return Type::TOP;
  if( t2 == Type::TOP ) return Type::TOP;

  // x/x == 1 since we always generate the dynamic divisor check for 0.
  if (in(1) == in(2)) {
    return TypeLong::ONE;
  }

  // Either input is BOTTOM ==> the result is the local BOTTOM
  const Type *bot = bottom_type();
  if( (t1 == bot) || (t2 == bot) ||
      (t1 == Type::BOTTOM) || (t2 == Type::BOTTOM) )
    return bot;

  // Otherwise we give up all hope
  return TypeLong::LONG;
}

//------------------------------Idealize---------------------------------------
Node *UDivLNode::Ideal(PhaseGVN *phase, bool can_reshape) {
  return unsigned_div_ideal<TypeLong, julong>(phase, can_reshape, this);
}

//=============================================================================
//------------------------------Idealize---------------------------------------
Node *ModINode::Ideal(PhaseGVN *phase, bool can_reshape) {
  // Check for dead control input
  if( in(0) && remove_dead_region(phase, can_reshape) )  return this;
  // Don't bother trying to transform a dead node
  if( in(0) && in(0)->is_top() )  return nullptr;

  // Get the modulus
  const Type *t = phase->type( in(2) );
  if( t == Type::TOP ) return nullptr;
  const TypeInt *ti = t->is_int();

  // Check for useless control input
  // Check for excluding mod-zero case
  if (in(0) && (ti->_hi < 0 || ti->_lo > 0)) {
    set_req(0, nullptr);        // Yank control input
    return this;
  }

  // See if we are MOD'ing by 2^k or 2^k-1.
  if( !ti->is_con() ) return nullptr;
  jint con = ti->get_con();

  Node *hook = new Node(1);

  // First, special check for modulo 2^k-1
  if( con >= 0 && con < max_jint && is_power_of_2(con+1) ) {
    uint k = exact_log2(con+1);  // Extract k

    // Basic algorithm by David Detlefs.  See fastmod_int.java for gory details.
    static int unroll_factor[] = { 999, 999, 29, 14, 9, 7, 5, 4, 4, 3, 3, 2, 2, 2, 2, 2, 1 /*past here we assume 1 forever*/};
    int trip_count = 1;
    if( k < ARRAY_SIZE(unroll_factor))  trip_count = unroll_factor[k];

    // If the unroll factor is not too large, and if conditional moves are
    // ok, then use this case
    if( trip_count <= 5 && ConditionalMoveLimit != 0 ) {
      Node *x = in(1);            // Value being mod'd
      Node *divisor = in(2);      // Also is mask

      hook->init_req(0, x);       // Add a use to x to prevent him from dying
      // Generate code to reduce X rapidly to nearly 2^k-1.
      for( int i = 0; i < trip_count; i++ ) {
        Node *xl = phase->transform( new AndINode(x,divisor) );
        Node *xh = phase->transform( new RShiftINode(x,phase->intcon(k)) ); // Must be signed
        x = phase->transform( new AddINode(xh,xl) );
        hook->set_req(0, x);
      }

      // Generate sign-fixup code.  Was original value positive?
      // int hack_res = (i >= 0) ? divisor : 1;
      Node *cmp1 = phase->transform( new CmpINode( in(1), phase->intcon(0) ) );
      Node *bol1 = phase->transform( new BoolNode( cmp1, BoolTest::ge ) );
      Node *cmov1= phase->transform( new CMoveINode(bol1, phase->intcon(1), divisor, TypeInt::POS) );
      // if( x >= hack_res ) x -= divisor;
      Node *sub  = phase->transform( new SubINode( x, divisor ) );
      Node *cmp2 = phase->transform( new CmpINode( x, cmov1 ) );
      Node *bol2 = phase->transform( new BoolNode( cmp2, BoolTest::ge ) );
      // Convention is to not transform the return value of an Ideal
      // since Ideal is expected to return a modified 'this' or a new node.
      Node *cmov2= new CMoveINode(bol2, x, sub, TypeInt::INT);
      // cmov2 is now the mod

      // Now remove the bogus extra edges used to keep things alive
      hook->destruct(phase);
      return cmov2;
    }
  }

  // Fell thru, the unroll case is not appropriate. Transform the modulo
  // into a long multiply/int multiply/subtract case

  // Cannot handle mod 0, and min_jint isn't handled by the transform
  if( con == 0 || con == min_jint ) return nullptr;

  // Get the absolute value of the constant; at this point, we can use this
  jint pos_con = (con >= 0) ? con : -con;

  // integer Mod 1 is always 0
  if( pos_con == 1 ) return new ConINode(TypeInt::ZERO);

  int log2_con = -1;

  // If this is a power of two, they maybe we can mask it
  if (is_power_of_2(pos_con)) {
    log2_con = log2i_exact(pos_con);

    const Type *dt = phase->type(in(1));
    const TypeInt *dti = dt->isa_int();

    // See if this can be masked, if the dividend is non-negative
    if( dti && dti->_lo >= 0 )
      return ( new AndINode( in(1), phase->intcon( pos_con-1 ) ) );
  }

  // Save in(1) so that it cannot be changed or deleted
  hook->init_req(0, in(1));

  // Divide using the transform from DivI to MulL
  Node *result = transform_int_divide( phase, in(1), pos_con );
  if (result != nullptr) {
    Node *divide = phase->transform(result);

    // Re-multiply, using a shift if this is a power of two
    Node *mult = nullptr;

    if( log2_con >= 0 )
      mult = phase->transform( new LShiftINode( divide, phase->intcon( log2_con ) ) );
    else
      mult = phase->transform( new MulINode( divide, phase->intcon( pos_con ) ) );

    // Finally, subtract the multiplied divided value from the original
    result = new SubINode( in(1), mult );
  }

  // Now remove the bogus extra edges used to keep things alive
  hook->destruct(phase);

  // return the value
  return result;
}

//------------------------------Value------------------------------------------
const Type* ModINode::Value(PhaseGVN* phase) const {
  // Either input is TOP ==> the result is TOP
  const Type *t1 = phase->type( in(1) );
  const Type *t2 = phase->type( in(2) );
  if( t1 == Type::TOP ) return Type::TOP;
  if( t2 == Type::TOP ) return Type::TOP;

  // We always generate the dynamic check for 0.
  // 0 MOD X is 0
  if( t1 == TypeInt::ZERO ) return TypeInt::ZERO;
  // X MOD X is 0
  if (in(1) == in(2)) {
    return TypeInt::ZERO;
  }

  // Either input is BOTTOM ==> the result is the local BOTTOM
  const Type *bot = bottom_type();
  if( (t1 == bot) || (t2 == bot) ||
      (t1 == Type::BOTTOM) || (t2 == Type::BOTTOM) )
    return bot;

  const TypeInt *i1 = t1->is_int();
  const TypeInt *i2 = t2->is_int();
  if( !i1->is_con() || !i2->is_con() ) {
    if( i1->_lo >= 0 && i2->_lo >= 0 )
      return TypeInt::POS;
    // If both numbers are not constants, we know little.
    return TypeInt::INT;
  }
  // Mod by zero?  Throw exception at runtime!
  if( !i2->get_con() ) return TypeInt::POS;

  // We must be modulo'ing 2 float constants.
  // Check for min_jint % '-1', result is defined to be '0'.
  if( i1->get_con() == min_jint && i2->get_con() == -1 )
    return TypeInt::ZERO;

  return TypeInt::make( i1->get_con() % i2->get_con() );
}

//=============================================================================
//------------------------------Idealize---------------------------------------

template <typename TypeClass, typename Unsigned>
static Node* unsigned_mod_ideal(PhaseGVN* phase, bool can_reshape, Node* mod) {
  // Check for dead control input
  if (mod->in(0) != nullptr && mod->remove_dead_region(phase, can_reshape)) {
    return mod;
  }
  // Don't bother trying to transform a dead node
  if (mod->in(0) != nullptr && mod->in(0)->is_top()) {
    return nullptr;
  }

  // Get the modulus
  const Type* t = phase->type(mod->in(2));
  if (t == Type::TOP) {
    return nullptr;
  }
  const TypeClass* type_divisor = t->cast<TypeClass>();

  // Check for useless control input
  // Check for excluding mod-zero case
  if (mod->in(0) != nullptr && (type_divisor->_hi < 0 || type_divisor->_lo > 0)) {
    mod->set_req(0, nullptr); // Yank control input
    return mod;
  }

  if (!type_divisor->is_con()) {
    return nullptr;
  }
  Unsigned divisor = static_cast<Unsigned>(type_divisor->get_con());

  if (divisor == 0) {
    return nullptr;
  }

  if (is_power_of_2(divisor)) {
    return make_and<TypeClass>(mod->in(1), phase->makecon(TypeClass::make(divisor - 1)));
  }

  return nullptr;
}

template <typename TypeClass, typename Unsigned, typename Signed>
static const Type* unsigned_mod_value(PhaseGVN* phase, const Node* mod) {
  const Type* t1 = phase->type(mod->in(1));
  const Type* t2 = phase->type(mod->in(2));
  if (t1 == Type::TOP) {
    return Type::TOP;
  }
  if (t2 == Type::TOP) {
    return Type::TOP;
  }

  // 0 MOD X is 0
  if (t1 == TypeClass::ZERO) {
    return TypeClass::ZERO;
  }
  // X MOD X is 0
  if (mod->in(1) == mod->in(2)) {
    return TypeClass::ZERO;
  }

  // Either input is BOTTOM ==> the result is the local BOTTOM
  const Type* bot = mod->bottom_type();
  if ((t1 == bot) || (t2 == bot) ||
      (t1 == Type::BOTTOM) || (t2 == Type::BOTTOM)) {
    return bot;
  }

  const TypeClass* type_divisor = t2->cast<TypeClass>();
  if (type_divisor->is_con() && type_divisor->get_con() == 1) {
    return TypeClass::ZERO;
  }

  // Mod by zero?  Throw an exception at runtime!
  if (type_divisor->is_con() && type_divisor->get_con() == 0) {
    return TypeClass::POS;
  }

  const TypeClass* type_dividend = t1->cast<TypeClass>();
  if (type_dividend->is_con() && type_divisor->is_con()) {
    Unsigned dividend = static_cast<Unsigned>(type_dividend->get_con());
    Unsigned divisor = static_cast<Unsigned>(type_divisor->get_con());
    return TypeClass::make(static_cast<Signed>(dividend % divisor));
  }

  return bot;
}

Node* UModINode::Ideal(PhaseGVN* phase, bool can_reshape) {
  return unsigned_mod_ideal<TypeInt, juint>(phase, can_reshape, this);
}

const Type* UModINode::Value(PhaseGVN* phase) const {
  return unsigned_mod_value<TypeInt, juint, jint>(phase, this);
}

//=============================================================================
//------------------------------Idealize---------------------------------------
Node *ModLNode::Ideal(PhaseGVN *phase, bool can_reshape) {
  // Check for dead control input
  if( in(0) && remove_dead_region(phase, can_reshape) )  return this;
  // Don't bother trying to transform a dead node
  if( in(0) && in(0)->is_top() )  return nullptr;

  // Get the modulus
  const Type *t = phase->type( in(2) );
  if( t == Type::TOP ) return nullptr;
  const TypeLong *tl = t->is_long();

  // Check for useless control input
  // Check for excluding mod-zero case
  if (in(0) && (tl->_hi < 0 || tl->_lo > 0)) {
    set_req(0, nullptr);        // Yank control input
    return this;
  }

  // See if we are MOD'ing by 2^k or 2^k-1.
  if( !tl->is_con() ) return nullptr;
  jlong con = tl->get_con();

  Node *hook = new Node(1);

  // Expand mod
  if(con >= 0 && con < max_jlong && is_power_of_2(con + 1)) {
    uint k = log2i_exact(con + 1);  // Extract k

    // Basic algorithm by David Detlefs.  See fastmod_long.java for gory details.
    // Used to help a popular random number generator which does a long-mod
    // of 2^31-1 and shows up in SpecJBB and SciMark.
    static int unroll_factor[] = { 999, 999, 61, 30, 20, 15, 12, 10, 8, 7, 6, 6, 5, 5, 4, 4, 4, 3, 3, 3, 3, 3, 2, 2, 2, 2, 2, 2, 2, 2, 2, 2, 1 /*past here we assume 1 forever*/};
    int trip_count = 1;
    if( k < ARRAY_SIZE(unroll_factor)) trip_count = unroll_factor[k];

    // If the unroll factor is not too large, and if conditional moves are
    // ok, then use this case
    if( trip_count <= 5 && ConditionalMoveLimit != 0 ) {
      Node *x = in(1);            // Value being mod'd
      Node *divisor = in(2);      // Also is mask

      hook->init_req(0, x);       // Add a use to x to prevent him from dying
      // Generate code to reduce X rapidly to nearly 2^k-1.
      for( int i = 0; i < trip_count; i++ ) {
        Node *xl = phase->transform( new AndLNode(x,divisor) );
        Node *xh = phase->transform( new RShiftLNode(x,phase->intcon(k)) ); // Must be signed
        x = phase->transform( new AddLNode(xh,xl) );
        hook->set_req(0, x);    // Add a use to x to prevent him from dying
      }

      // Generate sign-fixup code.  Was original value positive?
      // long hack_res = (i >= 0) ? divisor : CONST64(1);
      Node *cmp1 = phase->transform( new CmpLNode( in(1), phase->longcon(0) ) );
      Node *bol1 = phase->transform( new BoolNode( cmp1, BoolTest::ge ) );
      Node *cmov1= phase->transform( new CMoveLNode(bol1, phase->longcon(1), divisor, TypeLong::LONG) );
      // if( x >= hack_res ) x -= divisor;
      Node *sub  = phase->transform( new SubLNode( x, divisor ) );
      Node *cmp2 = phase->transform( new CmpLNode( x, cmov1 ) );
      Node *bol2 = phase->transform( new BoolNode( cmp2, BoolTest::ge ) );
      // Convention is to not transform the return value of an Ideal
      // since Ideal is expected to return a modified 'this' or a new node.
      Node *cmov2= new CMoveLNode(bol2, x, sub, TypeLong::LONG);
      // cmov2 is now the mod

      // Now remove the bogus extra edges used to keep things alive
      hook->destruct(phase);
      return cmov2;
    }
  }

  // Fell thru, the unroll case is not appropriate. Transform the modulo
  // into a long multiply/int multiply/subtract case

  // Cannot handle mod 0, and min_jlong isn't handled by the transform
  if( con == 0 || con == min_jlong ) return nullptr;

  // Get the absolute value of the constant; at this point, we can use this
  jlong pos_con = (con >= 0) ? con : -con;

  // integer Mod 1 is always 0
  if( pos_con == 1 ) return new ConLNode(TypeLong::ZERO);

  int log2_con = -1;

  // If this is a power of two, then maybe we can mask it
  if (is_power_of_2(pos_con)) {
    log2_con = log2i_exact(pos_con);

    const Type *dt = phase->type(in(1));
    const TypeLong *dtl = dt->isa_long();

    // See if this can be masked, if the dividend is non-negative
    if( dtl && dtl->_lo >= 0 )
      return ( new AndLNode( in(1), phase->longcon( pos_con-1 ) ) );
  }

  // Save in(1) so that it cannot be changed or deleted
  hook->init_req(0, in(1));

  // Divide using the transform from DivL to MulL
  Node *result = transform_long_divide( phase, in(1), pos_con );
  if (result != nullptr) {
    Node *divide = phase->transform(result);

    // Re-multiply, using a shift if this is a power of two
    Node *mult = nullptr;

    if( log2_con >= 0 )
      mult = phase->transform( new LShiftLNode( divide, phase->intcon( log2_con ) ) );
    else
      mult = phase->transform( new MulLNode( divide, phase->longcon( pos_con ) ) );

    // Finally, subtract the multiplied divided value from the original
    result = new SubLNode( in(1), mult );
  }

  // Now remove the bogus extra edges used to keep things alive
  hook->destruct(phase);

  // return the value
  return result;
}

//------------------------------Value------------------------------------------
const Type* ModLNode::Value(PhaseGVN* phase) const {
  // Either input is TOP ==> the result is TOP
  const Type *t1 = phase->type( in(1) );
  const Type *t2 = phase->type( in(2) );
  if( t1 == Type::TOP ) return Type::TOP;
  if( t2 == Type::TOP ) return Type::TOP;

  // We always generate the dynamic check for 0.
  // 0 MOD X is 0
  if( t1 == TypeLong::ZERO ) return TypeLong::ZERO;
  // X MOD X is 0
  if (in(1) == in(2)) {
    return TypeLong::ZERO;
  }

  // Either input is BOTTOM ==> the result is the local BOTTOM
  const Type *bot = bottom_type();
  if( (t1 == bot) || (t2 == bot) ||
      (t1 == Type::BOTTOM) || (t2 == Type::BOTTOM) )
    return bot;

  const TypeLong *i1 = t1->is_long();
  const TypeLong *i2 = t2->is_long();
  if( !i1->is_con() || !i2->is_con() ) {
    if( i1->_lo >= CONST64(0) && i2->_lo >= CONST64(0) )
      return TypeLong::POS;
    // If both numbers are not constants, we know little.
    return TypeLong::LONG;
  }
  // Mod by zero?  Throw exception at runtime!
  if( !i2->get_con() ) return TypeLong::POS;

  // We must be modulo'ing 2 float constants.
  // Check for min_jint % '-1', result is defined to be '0'.
  if( i1->get_con() == min_jlong && i2->get_con() == -1 )
    return TypeLong::ZERO;

  return TypeLong::make( i1->get_con() % i2->get_con() );
}

Node *UModLNode::Ideal(PhaseGVN *phase, bool can_reshape) {
  return unsigned_mod_ideal<TypeLong, julong>(phase, can_reshape, this);
}

const Type* UModLNode::Value(PhaseGVN* phase) const {
  return unsigned_mod_value<TypeLong, julong, jlong>(phase, this);
}

Node* ModFNode::Ideal(PhaseGVN* phase, bool can_reshape) {
  if (!can_reshape) {
    return nullptr;
  }
  PhaseIterGVN* igvn = phase->is_IterGVN();

  bool result_is_unused = proj_out_or_null(TypeFunc::Parms) == nullptr;
  bool not_dead = proj_out_or_null(TypeFunc::Control) != nullptr;
  if (result_is_unused && not_dead) {
    return replace_with_con(igvn, TypeF::make(0.));
  }

  // Either input is TOP ==> the result is TOP
  const Type* t1 = phase->type(dividend());
  const Type* t2 = phase->type(divisor());
  if (t1 == Type::TOP || t2 == Type::TOP) {
    return phase->C->top();
  }

  // If either number is not a constant, we know nothing.
  if ((t1->base() != Type::FloatCon) || (t2->base() != Type::FloatCon)) {
    return nullptr; // note: x%x can be either NaN or 0
  }

  float f1 = t1->getf();
  float f2 = t2->getf();
  jint x1 = jint_cast(f1); // note:  *(int*)&f1, not just (int)f1
  jint x2 = jint_cast(f2);

  // If either is a NaN, return an input NaN
  if (g_isnan(f1)) {
    return replace_with_con(igvn, t1);
  }
  if (g_isnan(f2)) {
    return replace_with_con(igvn, t2);
  }

  // If an operand is infinity or the divisor is +/- zero, punt.
  if (!g_isfinite(f1) || !g_isfinite(f2) || x2 == 0 || x2 == min_jint) {
    return nullptr;
  }

  // We must be modulo'ing 2 float constants.
  // Make sure that the sign of the fmod is equal to the sign of the dividend
  jint xr = jint_cast(fmod(f1, f2));
  if ((x1 ^ xr) < 0) {
    xr ^= min_jint;
  }

  return replace_with_con(igvn, TypeF::make(jfloat_cast(xr)));
}

Node* ModDNode::Ideal(PhaseGVN* phase, bool can_reshape) {
  if (!can_reshape) {
    return nullptr;
  }
  PhaseIterGVN* igvn = phase->is_IterGVN();

  bool result_is_unused = proj_out_or_null(TypeFunc::Parms) == nullptr;
  bool not_dead = proj_out_or_null(TypeFunc::Control) != nullptr;
  if (result_is_unused && not_dead) {
    return replace_with_con(igvn, TypeD::make(0.));
  }

  // Either input is TOP ==> the result is TOP
  const Type* t1 = phase->type(dividend());
  const Type* t2 = phase->type(divisor());
  if (t1 == Type::TOP || t2 == Type::TOP) {
    return nullptr;
  }

  // If either number is not a constant, we know nothing.
  if ((t1->base() != Type::DoubleCon) || (t2->base() != Type::DoubleCon)) {
    return nullptr; // note: x%x can be either NaN or 0
  }

  double f1 = t1->getd();
  double f2 = t2->getd();
  jlong x1 = jlong_cast(f1); // note:  *(long*)&f1, not just (long)f1
  jlong x2 = jlong_cast(f2);

  // If either is a NaN, return an input NaN
  if (g_isnan(f1)) {
    return replace_with_con(igvn, t1);
  }
  if (g_isnan(f2)) {
    return replace_with_con(igvn, t2);
  }

  // If an operand is infinity or the divisor is +/- zero, punt.
  if (!g_isfinite(f1) || !g_isfinite(f2) || x2 == 0 || x2 == min_jlong) {
    return nullptr;
  }

  // We must be modulo'ing 2 double constants.
  // Make sure that the sign of the fmod is equal to the sign of the dividend
  jlong xr = jlong_cast(fmod(f1, f2));
  if ((x1 ^ xr) < 0) {
    xr ^= min_jlong;
  }

  return replace_with_con(igvn, TypeD::make(jdouble_cast(xr)));
}

Node* ModFloatingNode::replace_with_con(PhaseIterGVN* phase, const Type* con) {
  Compile* C = phase->C;
  Node* con_node = phase->makecon(con);
  CallProjections projs;
  extract_projections(&projs, false, false);
  phase->replace_node(projs.fallthrough_proj, in(TypeFunc::Control));
  if (projs.fallthrough_catchproj != nullptr) {
    phase->replace_node(projs.fallthrough_catchproj, in(TypeFunc::Control));
  }
  if (projs.fallthrough_memproj != nullptr) {
    phase->replace_node(projs.fallthrough_memproj, in(TypeFunc::Memory));
  }
  if (projs.catchall_memproj != nullptr) {
    phase->replace_node(projs.catchall_memproj, C->top());
  }
  if (projs.fallthrough_ioproj != nullptr) {
    phase->replace_node(projs.fallthrough_ioproj, in(TypeFunc::I_O));
  }
  assert(projs.catchall_ioproj == nullptr, "no exceptions from floating mod");
  assert(projs.catchall_catchproj == nullptr, "no exceptions from floating mod");
  if (projs.resproj != nullptr) {
    phase->replace_node(projs.resproj, con_node);
  }
  phase->replace_node(this, C->top());
  C->remove_macro_node(this);
  disconnect_inputs(C);
  return nullptr;
}

//=============================================================================

DivModNode::DivModNode( Node *c, Node *dividend, Node *divisor ) : MultiNode(3) {
  init_req(0, c);
  init_req(1, dividend);
  init_req(2, divisor);
}

DivModNode* DivModNode::make(Node* div_or_mod, BasicType bt, bool is_unsigned) {
  assert(bt == T_INT || bt == T_LONG, "only int or long input pattern accepted");

  if (bt == T_INT) {
    if (is_unsigned) {
      return UDivModINode::make(div_or_mod);
    } else {
      return DivModINode::make(div_or_mod);
    }
  } else {
    if (is_unsigned) {
      return UDivModLNode::make(div_or_mod);
    } else {
      return DivModLNode::make(div_or_mod);
    }
  }
}

//------------------------------make------------------------------------------
DivModINode* DivModINode::make(Node* div_or_mod) {
  Node* n = div_or_mod;
  assert(n->Opcode() == Op_DivI || n->Opcode() == Op_ModI,
         "only div or mod input pattern accepted");

  DivModINode* divmod = new DivModINode(n->in(0), n->in(1), n->in(2));
  Node*        dproj  = new ProjNode(divmod, DivModNode::div_proj_num);
  Node*        mproj  = new ProjNode(divmod, DivModNode::mod_proj_num);
  return divmod;
}

//------------------------------make------------------------------------------
DivModLNode* DivModLNode::make(Node* div_or_mod) {
  Node* n = div_or_mod;
  assert(n->Opcode() == Op_DivL || n->Opcode() == Op_ModL,
         "only div or mod input pattern accepted");

  DivModLNode* divmod = new DivModLNode(n->in(0), n->in(1), n->in(2));
  Node*        dproj  = new ProjNode(divmod, DivModNode::div_proj_num);
  Node*        mproj  = new ProjNode(divmod, DivModNode::mod_proj_num);
  return divmod;
}

//------------------------------match------------------------------------------
// return result(s) along with their RegMask info
Node *DivModINode::match( const ProjNode *proj, const Matcher *match ) {
  uint ideal_reg = proj->ideal_reg();
  RegMask rm;
  if (proj->_con == div_proj_num) {
    rm = match->divI_proj_mask();
  } else {
    assert(proj->_con == mod_proj_num, "must be div or mod projection");
    rm = match->modI_proj_mask();
  }
  return new MachProjNode(this, proj->_con, rm, ideal_reg);
}


//------------------------------match------------------------------------------
// return result(s) along with their RegMask info
Node *DivModLNode::match( const ProjNode *proj, const Matcher *match ) {
  uint ideal_reg = proj->ideal_reg();
  RegMask rm;
  if (proj->_con == div_proj_num) {
    rm = match->divL_proj_mask();
  } else {
    assert(proj->_con == mod_proj_num, "must be div or mod projection");
    rm = match->modL_proj_mask();
  }
  return new MachProjNode(this, proj->_con, rm, ideal_reg);
}

//------------------------------make------------------------------------------
UDivModINode* UDivModINode::make(Node* div_or_mod) {
  Node* n = div_or_mod;
  assert(n->Opcode() == Op_UDivI || n->Opcode() == Op_UModI,
         "only div or mod input pattern accepted");

  UDivModINode* divmod = new UDivModINode(n->in(0), n->in(1), n->in(2));
  Node*        dproj  = new ProjNode(divmod, DivModNode::div_proj_num);
  Node*        mproj  = new ProjNode(divmod, DivModNode::mod_proj_num);
  return divmod;
}

//------------------------------make------------------------------------------
UDivModLNode* UDivModLNode::make(Node* div_or_mod) {
  Node* n = div_or_mod;
  assert(n->Opcode() == Op_UDivL || n->Opcode() == Op_UModL,
         "only div or mod input pattern accepted");

  UDivModLNode* divmod = new UDivModLNode(n->in(0), n->in(1), n->in(2));
  Node*        dproj  = new ProjNode(divmod, DivModNode::div_proj_num);
  Node*        mproj  = new ProjNode(divmod, DivModNode::mod_proj_num);
  return divmod;
}

//------------------------------match------------------------------------------
// return result(s) along with their RegMask info
Node* UDivModINode::match( const ProjNode *proj, const Matcher *match ) {
  uint ideal_reg = proj->ideal_reg();
  RegMask rm;
  if (proj->_con == div_proj_num) {
    rm = match->divI_proj_mask();
  } else {
    assert(proj->_con == mod_proj_num, "must be div or mod projection");
    rm = match->modI_proj_mask();
  }
  return new MachProjNode(this, proj->_con, rm, ideal_reg);
}


//------------------------------match------------------------------------------
// return result(s) along with their RegMask info
Node* UDivModLNode::match( const ProjNode *proj, const Matcher *match ) {
  uint ideal_reg = proj->ideal_reg();
  RegMask rm;
  if (proj->_con == div_proj_num) {
    rm = match->divL_proj_mask();
  } else {
    assert(proj->_con == mod_proj_num, "must be div or mod projection");
    rm = match->modL_proj_mask();
  }
  return new MachProjNode(this, proj->_con, rm, ideal_reg);
}<|MERGE_RESOLUTION|>--- conflicted
+++ resolved
@@ -464,7 +464,47 @@
   return q;
 }
 
-<<<<<<< HEAD
+template <typename TypeClass, typename Unsigned>
+Node* unsigned_div_ideal(PhaseGVN* phase, bool can_reshape, Node* div) {
+  // Check for dead control input
+  if (div->in(0) != nullptr && div->remove_dead_region(phase, can_reshape)) {
+    return div;
+  }
+  // Don't bother trying to transform a dead node
+  if (div->in(0) != nullptr && div->in(0)->is_top()) {
+    return nullptr;
+  }
+
+  const Type* t = phase->type(div->in(2));
+  if (t == Type::TOP) {
+    return nullptr;
+  }
+  const TypeClass* type_divisor = t->cast<TypeClass>();
+
+  // Check for useless control input
+  // Check for excluding div-zero case
+  if (div->in(0) != nullptr && (type_divisor->_hi < 0 || type_divisor->_lo > 0)) {
+    div->set_req(0, nullptr); // Yank control input
+    return div;
+  }
+
+  if (!type_divisor->is_con()) {
+    return nullptr;
+  }
+  Unsigned divisor = static_cast<Unsigned>(type_divisor->get_con()); // Get divisor
+
+  if (divisor == 0 || divisor == 1) {
+    return nullptr; // Dividing by zero constant does not idealize
+  }
+
+  if (is_power_of_2(divisor)) {
+    return make_urshift<TypeClass>(div->in(1), phase->intcon(log2i_graceful(divisor)));
+  }
+
+  return nullptr;
+}
+
+
 template<typename IntegerType>
 static const IntegerType* compute_generic_div_type(const IntegerType* i1, const IntegerType* i2, int widen) {
   typedef typename IntegerType::NativeType NativeType;
@@ -502,49 +542,6 @@
   return IntegerType::make(new_lo, new_hi, widen);
 }
 
-=======
-template <typename TypeClass, typename Unsigned>
-Node* unsigned_div_ideal(PhaseGVN* phase, bool can_reshape, Node* div) {
-  // Check for dead control input
-  if (div->in(0) != nullptr && div->remove_dead_region(phase, can_reshape)) {
-    return div;
-  }
-  // Don't bother trying to transform a dead node
-  if (div->in(0) != nullptr && div->in(0)->is_top()) {
-    return nullptr;
-  }
-
-  const Type* t = phase->type(div->in(2));
-  if (t == Type::TOP) {
-    return nullptr;
-  }
-  const TypeClass* type_divisor = t->cast<TypeClass>();
-
-  // Check for useless control input
-  // Check for excluding div-zero case
-  if (div->in(0) != nullptr && (type_divisor->_hi < 0 || type_divisor->_lo > 0)) {
-    div->set_req(0, nullptr); // Yank control input
-    return div;
-  }
-
-  if (!type_divisor->is_con()) {
-    return nullptr;
-  }
-  Unsigned divisor = static_cast<Unsigned>(type_divisor->get_con()); // Get divisor
-
-  if (divisor == 0 || divisor == 1) {
-    return nullptr; // Dividing by zero constant does not idealize
-  }
-
-  if (is_power_of_2(divisor)) {
-    return make_urshift<TypeClass>(div->in(1), phase->intcon(log2i_graceful(divisor)));
-  }
-
-  return nullptr;
-}
-
-
->>>>>>> 5243f385
 //=============================================================================
 //------------------------------Identity---------------------------------------
 // If the divisor is 1, we are an identity on the dividend.
