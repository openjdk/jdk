/*
 * Copyright (c) 2007, 2025, Oracle and/or its affiliates. All rights reserved.
 * DO NOT ALTER OR REMOVE COPYRIGHT NOTICES OR THIS FILE HEADER.
 *
 * This code is free software; you can redistribute it and/or modify it
 * under the terms of the GNU General Public License version 2 only, as
 * published by the Free Software Foundation.
 *
 * This code is distributed in the hope that it will be useful, but WITHOUT
 * ANY WARRANTY; without even the implied warranty of MERCHANTABILITY or
 * FITNESS FOR A PARTICULAR PURPOSE.  See the GNU General Public License
 * version 2 for more details (a copy is included in the LICENSE file that
 * accompanied this code).
 *
 * You should have received a copy of the GNU General Public License version
 * 2 along with this work; if not, write to the Free Software Foundation,
 * Inc., 51 Franklin St, Fifth Floor, Boston, MA 02110-1301 USA.
 *
 * Please contact Oracle, 500 Oracle Parkway, Redwood Shores, CA 94065 USA
 * or visit www.oracle.com if you need additional information or have any
 * questions.
 */

#include "memory/allocation.inline.hpp"
#include "opto/connode.hpp"
#include "opto/mulnode.hpp"
#include "opto/subnode.hpp"
#include "opto/vectornode.hpp"
#include "opto/convertnode.hpp"
#include "utilities/powerOfTwo.hpp"
#include "utilities/globalDefinitions.hpp"

//------------------------------VectorNode--------------------------------------

// Return the vector operator for the specified scalar operation
// and basic type.
int VectorNode::opcode(int sopc, BasicType bt) {
  switch (sopc) {
  case Op_AddI:
    switch (bt) {
    case T_BOOLEAN:
    case T_BYTE:      return Op_AddVB;
    case T_CHAR:
    case T_SHORT:     return Op_AddVS;
    case T_INT:       return Op_AddVI;
    default:          return 0;
    }
  case Op_AddL: return (bt == T_LONG   ? Op_AddVL : 0);
  case Op_AddHF: return (bt == T_SHORT ? Op_AddVHF : 0);
  case Op_AddF: return (bt == T_FLOAT  ? Op_AddVF : 0);
  case Op_AddD: return (bt == T_DOUBLE ? Op_AddVD : 0);

  case Op_SubI:
    switch (bt) {
    case T_BOOLEAN:
    case T_BYTE:   return Op_SubVB;
    case T_CHAR:
    case T_SHORT:  return Op_SubVS;
    case T_INT:    return Op_SubVI;
    default:       return 0;
    }
  case Op_SubL: return (bt == T_LONG   ? Op_SubVL : 0);
  case Op_SubHF: return (bt == T_SHORT ? Op_SubVHF : 0);
  case Op_SubF: return (bt == T_FLOAT  ? Op_SubVF : 0);
  case Op_SubD: return (bt == T_DOUBLE ? Op_SubVD : 0);

  case Op_MulI:
    switch (bt) {
    case T_BOOLEAN:return 0;
    case T_BYTE:   return Op_MulVB;
    case T_CHAR:
    case T_SHORT:  return Op_MulVS;
    case T_INT:    return Op_MulVI;
    default:       return 0;
    }
  case Op_MulL: return (bt == T_LONG ? Op_MulVL : 0);
  case Op_MulHF:
    return (bt == T_SHORT ? Op_MulVHF : 0);
  case Op_MulF:
    return (bt == T_FLOAT ? Op_MulVF : 0);
  case Op_MulD:
    return (bt == T_DOUBLE ? Op_MulVD : 0);
  case Op_FmaD:
    return (bt == T_DOUBLE ? Op_FmaVD : 0);
  case Op_FmaF:
    return (bt == T_FLOAT ? Op_FmaVF : 0);
  case Op_FmaHF:
    return (bt == T_SHORT ? Op_FmaVHF : 0);
  case Op_CMoveF:
    return (bt == T_FLOAT ? Op_VectorBlend : 0);
  case Op_CMoveD:
    return (bt == T_DOUBLE ? Op_VectorBlend : 0);
  case Op_Bool:
    return Op_VectorMaskCmp;
  case Op_DivHF:
    return (bt == T_SHORT ? Op_DivVHF : 0);
  case Op_DivF:
    return (bt == T_FLOAT ? Op_DivVF : 0);
  case Op_DivD:
    return (bt == T_DOUBLE ? Op_DivVD : 0);
  case Op_AbsI:
    switch (bt) {
    case T_BOOLEAN:
    case T_CHAR:  return 0; // abs does not make sense for unsigned
    case T_BYTE:  return Op_AbsVB;
    case T_SHORT: return Op_AbsVS;
    case T_INT:   return Op_AbsVI;
    default:      return 0;
    }
  case Op_AbsL:
    return (bt == T_LONG ? Op_AbsVL : 0);
  case Op_MinI:
    switch (bt) {
    case T_BOOLEAN:
    case T_CHAR:   return 0;
    case T_BYTE:
    case T_SHORT:
    case T_INT:    return Op_MinV;
    default:       return 0;
    }
  case Op_MinL:
    return (bt == T_LONG ? Op_MinV : 0);
  case Op_MinHF:
    return (bt == T_SHORT ? Op_MinVHF : 0);
  case Op_MinF:
    return (bt == T_FLOAT ? Op_MinV : 0);
  case Op_MinD:
    return (bt == T_DOUBLE ? Op_MinV : 0);
  case Op_MaxI:
    switch (bt) {
    case T_BOOLEAN:
    case T_CHAR:   return 0;
    case T_BYTE:
    case T_SHORT:
    case T_INT:    return Op_MaxV;
    default:       return 0;
    }
  case Op_MaxL:
    return (bt == T_LONG ? Op_MaxV : 0);
  case Op_MaxHF:
    return (bt == T_SHORT ? Op_MaxVHF : 0);
  case Op_MaxF:
    return (bt == T_FLOAT ? Op_MaxV : 0);
  case Op_MaxD:
    return (bt == T_DOUBLE ? Op_MaxV : 0);
  case Op_AbsF:
    return (bt == T_FLOAT ? Op_AbsVF : 0);
  case Op_AbsD:
    return (bt == T_DOUBLE ? Op_AbsVD : 0);
  case Op_NegI:
    switch (bt) {
      case T_BYTE:
      case T_SHORT:
      case T_INT: return Op_NegVI;
      default: return 0;
    }
  case Op_NegL:
    return (bt == T_LONG ? Op_NegVL : 0);
  case Op_NegF:
    return (bt == T_FLOAT ? Op_NegVF : 0);
  case Op_NegD:
    return (bt == T_DOUBLE ? Op_NegVD : 0);
  case Op_RoundDoubleMode:
    return (bt == T_DOUBLE ? Op_RoundDoubleModeV : 0);
  case Op_RotateLeft:
    return (is_integral_type(bt) ? Op_RotateLeftV : 0);
  case Op_RotateRight:
    return (is_integral_type(bt) ? Op_RotateRightV : 0);
  case Op_SqrtHF:
    return (bt == T_SHORT ? Op_SqrtVHF : 0);
  case Op_SqrtF:
    return (bt == T_FLOAT ? Op_SqrtVF : 0);
  case Op_SqrtD:
    return (bt == T_DOUBLE ? Op_SqrtVD : 0);
  case Op_RoundF:
    return (bt == T_INT ? Op_RoundVF : 0);
  case Op_RoundD:
    return (bt == T_LONG ? Op_RoundVD : 0);
  case Op_PopCountI:
    return Op_PopCountVI;
  case Op_PopCountL:
    return Op_PopCountVL;
  case Op_ReverseI:
  case Op_ReverseL:
    return (is_integral_type(bt) ? Op_ReverseV : 0);
  case Op_ReverseBytesS:
  case Op_ReverseBytesUS:
    // Subword operations in auto vectorization usually don't have precise info
    // about signedness. But the behavior of reverseBytes for short and
    // char are exactly the same.
    return ((bt == T_SHORT || bt == T_CHAR) ? Op_ReverseBytesV : 0);
  case Op_ReverseBytesI:
    // There is no reverseBytes() in Byte class but T_BYTE may appear
    // in VectorAPI calls. We still use ReverseBytesI for T_BYTE to
    // ensure vector intrinsification succeeds.
    return ((bt == T_INT || bt == T_BYTE) ? Op_ReverseBytesV : 0);
  case Op_ReverseBytesL:
    return (bt == T_LONG ? Op_ReverseBytesV : 0);
  case Op_CompressBits:
    return (bt == T_INT || bt == T_LONG ? Op_CompressBitsV : 0);
  case Op_ExpandBits:
    return (bt == T_INT || bt == T_LONG ? Op_ExpandBitsV : 0);
  case Op_LShiftI:
    switch (bt) {
    case T_BOOLEAN:
    case T_BYTE:   return Op_LShiftVB;
    case T_CHAR:
    case T_SHORT:  return Op_LShiftVS;
    case T_INT:    return Op_LShiftVI;
    default:       return 0;
    }
  case Op_LShiftL:
    return (bt == T_LONG ? Op_LShiftVL : 0);
  case Op_RShiftI:
    switch (bt) {
    case T_BOOLEAN:return Op_URShiftVB; // boolean is unsigned value
    case T_CHAR:   return Op_URShiftVS; // char is unsigned value
    case T_BYTE:   return Op_RShiftVB;
    case T_SHORT:  return Op_RShiftVS;
    case T_INT:    return Op_RShiftVI;
    default:       return 0;
    }
  case Op_RShiftL:
    return (bt == T_LONG ? Op_RShiftVL : 0);
  case Op_URShiftB:
    return (bt == T_BYTE ? Op_URShiftVB : 0);
  case Op_URShiftS:
    return (bt == T_SHORT ? Op_URShiftVS : 0);
  case Op_URShiftI:
    switch (bt) {
    case T_BOOLEAN:return Op_URShiftVB;
    case T_CHAR:   return Op_URShiftVS;
    case T_BYTE:
    case T_SHORT:  return 0; // Vector logical right shift for signed short
                             // values produces incorrect Java result for
                             // negative data because java code should convert
                             // a short value into int value with sign
                             // extension before a shift.
    case T_INT:    return Op_URShiftVI;
    default:       return 0;
    }
  case Op_URShiftL:
    return (bt == T_LONG ? Op_URShiftVL : 0);
  case Op_AndI:
  case Op_AndL:
    return Op_AndV;
  case Op_OrI:
  case Op_OrL:
    return Op_OrV;
  case Op_XorI:
  case Op_XorL:
    return Op_XorV;

  case Op_LoadB:
  case Op_LoadUB:
  case Op_LoadUS:
  case Op_LoadS:
  case Op_LoadI:
  case Op_LoadL:
  case Op_LoadF:
  case Op_LoadD:
    return Op_LoadVector;

  case Op_StoreB:
  case Op_StoreC:
  case Op_StoreI:
  case Op_StoreL:
  case Op_StoreF:
  case Op_StoreD:
    return Op_StoreVector;
  case Op_MulAddS2I:
    return Op_MulAddVS2VI;
  case Op_CountLeadingZerosI:
  case Op_CountLeadingZerosL:
    return Op_CountLeadingZerosV;
  case Op_CountTrailingZerosI:
  case Op_CountTrailingZerosL:
    return Op_CountTrailingZerosV;
  case Op_SignumF:
    return Op_SignumVF;
  case Op_SignumD:
    return Op_SignumVD;
<<<<<<< HEAD
  case Op_CopySignF:
    return Op_CopySignVF;
  case Op_CopySignD:
    return Op_CopySignVD;
=======
  case Op_ReinterpretS2HF:
  case Op_ReinterpretHF2S:
    return Op_VectorReinterpret;
>>>>>>> c94a7ae1

  default:
    assert(!VectorNode::is_convert_opcode(sopc),
           "Convert node %s should be processed by VectorCastNode::opcode()",
           NodeClassNames[sopc]);
    return 0; // Unimplemented
  }
}

// Return the scalar opcode for the specified vector opcode
// and basic type.
int VectorNode::scalar_opcode(int sopc, BasicType bt) {
  switch (sopc) {
    case Op_AddReductionVI:
    case Op_AddVI:
      return Op_AddI;
    case Op_AddReductionVL:
    case Op_AddVL:
      return Op_AddL;
    case Op_MulReductionVI:
    case Op_MulVI:
      return Op_MulI;
    case Op_MulReductionVL:
    case Op_MulVL:
      return Op_MulL;
    case Op_AndReductionV:
    case Op_AndV:
      switch (bt) {
        case T_BOOLEAN:
        case T_CHAR:
        case T_BYTE:
        case T_SHORT:
        case T_INT:
          return Op_AndI;
        case T_LONG:
          return Op_AndL;
        default:
          assert(false, "basic type not handled");
          return 0;
      }
    case Op_OrReductionV:
    case Op_OrV:
      switch (bt) {
        case T_BOOLEAN:
        case T_CHAR:
        case T_BYTE:
        case T_SHORT:
        case T_INT:
          return Op_OrI;
        case T_LONG:
          return Op_OrL;
        default:
          assert(false, "basic type not handled");
          return 0;
      }
    case Op_XorReductionV:
    case Op_XorV:
      switch (bt) {
        case T_BOOLEAN:
        case T_CHAR:
        case T_BYTE:
        case T_SHORT:
        case T_INT:
          return Op_XorI;
        case T_LONG:
          return Op_XorL;
        default:
          assert(false, "basic type not handled");
          return 0;
      }
    case Op_MinReductionV:
    case Op_MinV:
      switch (bt) {
        case T_BOOLEAN:
        case T_CHAR:
          assert(false, "boolean and char are signed, not implemented for Min");
          return 0;
        case T_BYTE:
        case T_SHORT:
        case T_INT:
          return Op_MinI;
        case T_LONG:
          return Op_MinL;
        case T_FLOAT:
          return Op_MinF;
        case T_DOUBLE:
          return Op_MinD;
        default:
          assert(false, "basic type not handled");
          return 0;
      }
    case Op_MaxReductionV:
    case Op_MaxV:
      switch (bt) {
        case T_BOOLEAN:
        case T_CHAR:
          assert(false, "boolean and char are signed, not implemented for Max");
          return 0;
        case T_BYTE:
        case T_SHORT:
        case T_INT:
          return Op_MaxI;
        case T_LONG:
          return Op_MaxL;
        case T_FLOAT:
          return Op_MaxF;
        case T_DOUBLE:
          return Op_MaxD;
        default:
          assert(false, "basic type not handled");
          return 0;
      }
    case Op_MinVHF:
      return Op_MinHF;
    case Op_MaxVHF:
      return Op_MaxHF;
    default:
      assert(false,
             "Vector node %s is not handled in VectorNode::scalar_opcode",
             NodeClassNames[sopc]);
      return 0; // Unimplemented
  }
}

// Limits on vector size (number of elements) for auto-vectorization.
bool VectorNode::vector_size_supported_auto_vectorization(const BasicType bt, int size) {
  return Matcher::max_vector_size_auto_vectorization(bt) >= size &&
         Matcher::min_vector_size(bt) <= size;
}

// Also used to check if the code generator
// supports the vector operation.
bool VectorNode::implemented(int opc, uint vlen, BasicType bt) {
  if (is_java_primitive(bt) &&
      (vlen > 1) && is_power_of_2(vlen) &&
      vector_size_supported_auto_vectorization(bt, vlen)) {
    int vopc = VectorNode::opcode(opc, bt);
    // For rotate operation we will do a lazy de-generation into
    // OrV/LShiftV/URShiftV pattern if the target does not support
    // vector rotation instruction.
    if (VectorNode::is_vector_rotate(vopc)) {
      return is_vector_rotate_supported(vopc, vlen, bt);
    }
    if (VectorNode::is_vector_integral_negate(vopc)) {
      return is_vector_integral_negate_supported(vopc, vlen, bt, false);
    }
    return vopc > 0 && Matcher::match_rule_supported_auto_vectorization(vopc, vlen, bt);
  }
  return false;
}

bool VectorNode::is_muladds2i(const Node* n) {
  return n->Opcode() == Op_MulAddS2I;
}

bool VectorNode::is_roundopD(Node* n) {
  return n->Opcode() == Op_RoundDoubleMode;
}

bool VectorNode::is_vector_rotate_supported(int vopc, uint vlen, BasicType bt) {
  assert(VectorNode::is_vector_rotate(vopc), "wrong opcode");

  // If target defines vector rotation patterns then no
  // need for degeneration.
  if (Matcher::match_rule_supported_vector(vopc, vlen, bt)) {
    return true;
  }

  // If target does not support variable shift operations then no point
  // in creating a rotate vector node since it will not be disintegratable.
  // Adding a pessimistic check to avoid complex pattern matching which
  // may not be full proof.
  if (!Matcher::supports_vector_variable_shifts()) {
     return false;
  }

  // Validate existence of nodes created in case of rotate degeneration.
  switch (bt) {
    case T_INT:
      return Matcher::match_rule_supported_vector(Op_OrV,       vlen, bt) &&
             Matcher::match_rule_supported_vector(Op_LShiftVI,  vlen, bt) &&
             Matcher::match_rule_supported_vector(Op_URShiftVI, vlen, bt);
    case T_LONG:
      return Matcher::match_rule_supported_vector(Op_OrV,       vlen, bt) &&
             Matcher::match_rule_supported_vector(Op_LShiftVL,  vlen, bt) &&
             Matcher::match_rule_supported_vector(Op_URShiftVL, vlen, bt);
    default:
      return false;
  }
}

// Check whether the architecture supports the vector negate instructions. If not, then check
// whether the alternative vector nodes used to implement vector negation are supported.
// Return false if neither of them is supported.
bool VectorNode::is_vector_integral_negate_supported(int opc, uint vlen, BasicType bt, bool use_predicate) {
  if (!use_predicate) {
    // Check whether the NegVI/L is supported by the architecture.
    if (Matcher::match_rule_supported_vector(opc, vlen, bt)) {
      return true;
    }
    // Negate is implemented with "(SubVI/L (ReplicateI/L 0) src)", if NegVI/L is not supported.
    int sub_opc = (bt == T_LONG) ? Op_SubL : Op_SubI;
    if (Matcher::match_rule_supported_vector(VectorNode::opcode(sub_opc, bt), vlen, bt) &&
        Matcher::match_rule_supported_vector(Op_Replicate, vlen, bt)) {
      return true;
    }
  } else {
    // Check whether the predicated NegVI/L is supported by the architecture.
    if (Matcher::match_rule_supported_vector_masked(opc, vlen, bt)) {
      return true;
    }
    // Predicated negate is implemented with "(AddVI/L (XorV src (ReplicateI/L -1)) (ReplicateI/L 1))",
    // if predicated NegVI/L is not supported.
    int add_opc = (bt == T_LONG) ? Op_AddL : Op_AddI;
    if (Matcher::match_rule_supported_vector_masked(Op_XorV, vlen, bt) &&
        Matcher::match_rule_supported_vector_masked(VectorNode::opcode(add_opc, bt), vlen, bt) &&
        Matcher::match_rule_supported_vector(Op_Replicate, vlen, bt)) {
      return true;
    }
  }
  return false;
}

bool VectorNode::is_populate_index_supported(BasicType bt) {
  int vlen = Matcher::max_vector_size(bt);
  return Matcher::match_rule_supported_vector(Op_PopulateIndex, vlen, bt);
}

bool VectorNode::is_shift_opcode(int opc) {
  switch (opc) {
  case Op_LShiftI:
  case Op_LShiftL:
  case Op_RShiftI:
  case Op_RShiftL:
  case Op_URShiftB:
  case Op_URShiftS:
  case Op_URShiftI:
  case Op_URShiftL:
    return true;
  default:
    return false;
  }
}

// Vector unsigned right shift for signed subword types behaves differently
// from Java Spec. But when the shift amount is a constant not greater than
// the number of sign extended bits, the unsigned right shift can be
// vectorized to a signed right shift.
bool VectorNode::can_use_RShiftI_instead_of_URShiftI(Node* n, BasicType bt) {
  if (n->Opcode() != Op_URShiftI) {
    return false;
  }
  Node* in2 = n->in(2);
  if (!in2->is_Con()) {
    return false;
  }
  jint cnt = in2->get_int();
  // Only when shift amount is not greater than number of sign extended
  // bits (16 for short and 24 for byte), unsigned shift right on signed
  // subword types can be vectorized as vector signed shift.
  if ((bt == T_BYTE && cnt <= 24) || (bt == T_SHORT && cnt <= 16)) {
    return true;
  }
  return false;
}

bool VectorNode::is_convert_opcode(int opc) {
  switch (opc) {
    case Op_ConvI2F:
    case Op_ConvL2D:
    case Op_ConvF2I:
    case Op_ConvD2L:
    case Op_ConvI2D:
    case Op_ConvL2F:
    case Op_ConvL2I:
    case Op_ConvI2L:
    case Op_ConvF2L:
    case Op_ConvD2F:
    case Op_ConvF2D:
    case Op_ConvD2I:
    case Op_ConvF2HF:
    case Op_ConvHF2F:
      return true;
    default:
      return false;
  }
}

bool VectorNode::is_minmax_opcode(int opc) {
  return opc == Op_MinI || opc == Op_MaxI;
}

bool VectorNode::is_shift(Node* n) {
  return is_shift_opcode(n->Opcode());
}

bool VectorNode::is_rotate_opcode(int opc) {
  switch (opc) {
  case Op_RotateRight:
  case Op_RotateLeft:
    return true;
  default:
    return false;
  }
}

bool VectorNode::is_scalar_rotate(Node* n) {
  return is_rotate_opcode(n->Opcode());
}

bool VectorNode::is_vshift_cnt_opcode(int opc) {
  switch (opc) {
  case Op_LShiftCntV:
  case Op_RShiftCntV:
    return true;
  default:
    return false;
  }
}

bool VectorNode::is_vshift_cnt(Node* n) {
  return is_vshift_cnt_opcode(n->Opcode());
}

// [Start, end) half-open range defining which operands are vectors
void VectorNode::vector_operands(Node* n, uint* start, uint* end) {
  switch (n->Opcode()) {
  case Op_LoadB:   case Op_LoadUB:
  case Op_LoadS:   case Op_LoadUS:
  case Op_LoadI:   case Op_LoadL:
  case Op_LoadF:   case Op_LoadD:
  case Op_LoadP:   case Op_LoadN:
    *start = 0;
    *end   = 0; // no vector operands
    break;
  case Op_StoreB:  case Op_StoreC:
  case Op_StoreI:  case Op_StoreL:
  case Op_StoreF:  case Op_StoreD:
  case Op_StoreP:  case Op_StoreN:
    *start = MemNode::ValueIn;
    *end   = MemNode::ValueIn + 1; // 1 vector operand
    break;
  case Op_LShiftI:  case Op_LShiftL:
  case Op_RShiftI:  case Op_RShiftL:
  case Op_URShiftI: case Op_URShiftL:
  case Op_RoundDoubleMode:
    *start = 1;
    *end   = 2; // 1 vector operand
    break;
  case Op_RotateLeft:
  case Op_RotateRight:
    // Rotate shift could have 1 or 2 vector operand(s), depending on
    // whether shift distance is a supported constant or not.
    *start = 1;
    *end   = (n->is_Con() && Matcher::supports_vector_constant_rotates(n->get_int())) ? 2 : 3;
    break;
  case Op_AddI: case Op_AddL: case Op_AddHF: case Op_AddF: case Op_AddD:
  case Op_SubI: case Op_SubL: case Op_SubHF: case Op_SubF: case Op_SubD:
  case Op_MulI: case Op_MulL: case Op_MulHF: case Op_MulF: case Op_MulD:
  case Op_DivHF: case Op_DivF: case Op_DivD:
  case Op_AndI: case Op_AndL:
  case Op_OrI:  case Op_OrL:
  case Op_XorI: case Op_XorL:
  case Op_MulAddS2I:
    *start = 1;
    *end   = 3; // 2 vector operands
    break;
  case Op_FmaD:
  case Op_FmaF:
  case Op_FmaHF:
    *start = 1;
    *end   = 4; // 3 vector operands
    break;
  default:
    *start = 1;
    *end   = n->req(); // default is all operands
  }
}

VectorNode* VectorNode::make_mask_node(int vopc, Node* n1, Node* n2, uint vlen, BasicType bt) {
  guarantee(vopc > 0, "vopc must be > 0");
  const TypeVect* vmask_type = TypeVect::makemask(bt, vlen);
  switch (vopc) {
    case Op_AndV:
      if (Matcher::match_rule_supported_vector_masked(Op_AndVMask, vlen, bt)) {
        return new AndVMaskNode(n1, n2, vmask_type);
      }
      return new AndVNode(n1, n2, vmask_type);
    case Op_OrV:
      if (Matcher::match_rule_supported_vector_masked(Op_OrVMask, vlen, bt)) {
        return new OrVMaskNode(n1, n2, vmask_type);
      }
      return new OrVNode(n1, n2, vmask_type);
    case Op_XorV:
      if (Matcher::match_rule_supported_vector_masked(Op_XorVMask, vlen, bt)) {
        return new XorVMaskNode(n1, n2, vmask_type);
      }
      return new XorVNode(n1, n2, vmask_type);
    default:
      fatal("Unsupported mask vector creation for '%s'", NodeClassNames[vopc]);
      return nullptr;
  }
}

// Make a vector node for unary or binary operation
VectorNode* VectorNode::make(int vopc, Node* n1, Node* n2, const TypeVect* vt, bool is_mask, bool is_var_shift, bool is_unsigned) {
  // This method should not be called for unimplemented vectors.
  guarantee(vopc > 0, "vopc must be > 0");

  if (is_mask) {
    return make_mask_node(vopc, n1, n2, vt->length(), vt->element_basic_type());
  }

  switch (vopc) {
  case Op_AddVB:  return new AddVBNode(n1, n2, vt);
  case Op_AddVHF: return new AddVHFNode(n1, n2, vt);
  case Op_AddVS:  return new AddVSNode(n1, n2, vt);
  case Op_AddVI:  return new AddVINode(n1, n2, vt);
  case Op_AddVL:  return new AddVLNode(n1, n2, vt);
  case Op_AddVF:  return new AddVFNode(n1, n2, vt);
  case Op_AddVD:  return new AddVDNode(n1, n2, vt);

  case Op_SubVB:  return new SubVBNode(n1, n2, vt);
  case Op_SubVS:  return new SubVSNode(n1, n2, vt);
  case Op_SubVI:  return new SubVINode(n1, n2, vt);
  case Op_SubVL:  return new SubVLNode(n1, n2, vt);
  case Op_SubVHF: return new SubVHFNode(n1, n2, vt);
  case Op_SubVF:  return new SubVFNode(n1, n2, vt);
  case Op_SubVD:  return new SubVDNode(n1, n2, vt);

  case Op_MulVB:  return new MulVBNode(n1, n2, vt);
  case Op_MulVS:  return new MulVSNode(n1, n2, vt);
  case Op_MulVI:  return new MulVINode(n1, n2, vt);
  case Op_MulVL:  return new MulVLNode(n1, n2, vt);
  case Op_MulVHF: return new MulVHFNode(n1, n2, vt);
  case Op_MulVF:  return new MulVFNode(n1, n2, vt);
  case Op_MulVD:  return new MulVDNode(n1, n2, vt);

  case Op_DivVHF: return new DivVHFNode(n1, n2, vt);
  case Op_DivVF:  return new DivVFNode(n1, n2, vt);
  case Op_DivVD:  return new DivVDNode(n1, n2, vt);

  case Op_MinV: return new MinVNode(n1, n2, vt);
  case Op_MaxV: return new MaxVNode(n1, n2, vt);
  case Op_MinVHF: return new MinVHFNode(n1, n2, vt);
  case Op_MaxVHF: return new MaxVHFNode(n1, n2, vt);

  case Op_AbsVF: return new AbsVFNode(n1, vt);
  case Op_AbsVD: return new AbsVDNode(n1, vt);
  case Op_AbsVB: return new AbsVBNode(n1, vt);
  case Op_AbsVS: return new AbsVSNode(n1, vt);
  case Op_AbsVI: return new AbsVINode(n1, vt);
  case Op_AbsVL: return new AbsVLNode(n1, vt);

  case Op_NegVI: return new NegVINode(n1, vt);
  case Op_NegVL: return new NegVLNode(n1, vt);
  case Op_NegVF: return new NegVFNode(n1, vt);
  case Op_NegVD: return new NegVDNode(n1, vt);

  case Op_ReverseV: return new ReverseVNode(n1, vt);
  case Op_ReverseBytesV: return new ReverseBytesVNode(n1, vt);

  case Op_SqrtVHF : return new SqrtVHFNode(n1, vt);
  case Op_SqrtVF  : return new SqrtVFNode(n1, vt);
  case Op_SqrtVD  : return new SqrtVDNode(n1, vt);

  case Op_CopySignVF: return new CopySignVFNode(n1, n2, vt);
  case Op_CopySignVD: return new CopySignVDNode(n1, n2, vt);

  case Op_RoundVF: return new RoundVFNode(n1, vt);
  case Op_RoundVD: return new RoundVDNode(n1, vt);

  case Op_PopCountVI: return new PopCountVINode(n1, vt);
  case Op_PopCountVL: return new PopCountVLNode(n1, vt);
  case Op_RotateLeftV: return new RotateLeftVNode(n1, n2, vt);
  case Op_RotateRightV: return new RotateRightVNode(n1, n2, vt);

  case Op_LShiftVB: return new LShiftVBNode(n1, n2, vt, is_var_shift);
  case Op_LShiftVS: return new LShiftVSNode(n1, n2, vt, is_var_shift);
  case Op_LShiftVI: return new LShiftVINode(n1, n2, vt, is_var_shift);
  case Op_LShiftVL: return new LShiftVLNode(n1, n2, vt, is_var_shift);

  case Op_RShiftVB: return new RShiftVBNode(n1, n2, vt, is_var_shift);
  case Op_RShiftVS: return new RShiftVSNode(n1, n2, vt, is_var_shift);
  case Op_RShiftVI: return new RShiftVINode(n1, n2, vt, is_var_shift);
  case Op_RShiftVL: return new RShiftVLNode(n1, n2, vt, is_var_shift);

  case Op_UMinV: return new UMinVNode(n1, n2, vt);
  case Op_UMaxV: return new UMaxVNode(n1, n2, vt);

  case Op_URShiftVB: return new URShiftVBNode(n1, n2, vt, is_var_shift);
  case Op_URShiftVS: return new URShiftVSNode(n1, n2, vt, is_var_shift);
  case Op_URShiftVI: return new URShiftVINode(n1, n2, vt, is_var_shift);
  case Op_URShiftVL: return new URShiftVLNode(n1, n2, vt, is_var_shift);

  case Op_LShiftCntV: return new LShiftCntVNode(n1, vt);
  case Op_RShiftCntV: return new RShiftCntVNode(n1, vt);

  case Op_AndV: return new AndVNode(n1, n2, vt);
  case Op_OrV:  return new OrVNode (n1, n2, vt);
  case Op_XorV: return new XorVNode(n1, n2, vt);

  case Op_RoundDoubleModeV: return new RoundDoubleModeVNode(n1, n2, vt);

  case Op_MulAddVS2VI: return new MulAddVS2VINode(n1, n2, vt);

  case Op_ExpandV: return new ExpandVNode(n1, n2, vt);
  case Op_CompressV: return new CompressVNode(n1, n2, vt);
  case Op_CompressM: assert(n1 == nullptr, ""); return new CompressMNode(n2, vt);
  case Op_CompressBitsV: return new CompressBitsVNode(n1, n2, vt);
  case Op_ExpandBitsV: return new ExpandBitsVNode(n1, n2, vt);
  case Op_CountLeadingZerosV: return new CountLeadingZerosVNode(n1, vt);
  case Op_CountTrailingZerosV: return new CountTrailingZerosVNode(n1, vt);

  case Op_SaturatingAddV: return new SaturatingAddVNode(n1, n2, vt, is_unsigned);
  case Op_SaturatingSubV: return new SaturatingSubVNode(n1, n2, vt, is_unsigned);

  case Op_VectorCastB2X:  return new VectorCastB2XNode(n1, vt);
  case Op_VectorCastS2X:  return new VectorCastS2XNode(n1, vt);
  case Op_VectorCastI2X:  return new VectorCastI2XNode(n1, vt);
  case Op_VectorCastL2X:  return new VectorCastL2XNode(n1, vt);
  case Op_VectorCastF2X:  return new VectorCastF2XNode(n1, vt);
  case Op_VectorCastD2X:  return new VectorCastD2XNode(n1, vt);
  case Op_VectorUCastB2X: return new VectorUCastB2XNode(n1, vt);
  case Op_VectorUCastS2X: return new VectorUCastS2XNode(n1, vt);
  case Op_VectorUCastI2X: return new VectorUCastI2XNode(n1, vt);
  case Op_VectorCastHF2F: return new VectorCastHF2FNode(n1, vt);
  case Op_VectorCastF2HF: return new VectorCastF2HFNode(n1, vt);

  default:
    fatal("Missed vector creation for '%s'", NodeClassNames[vopc]);
    return nullptr;
  }
}

// Return the vector version of a scalar binary operation node.
VectorNode* VectorNode::make(int opc, Node* n1, Node* n2, uint vlen, BasicType bt, bool is_var_shift) {
  const TypeVect* vt = TypeVect::make(bt, vlen);
  int vopc = VectorNode::opcode(opc, bt);
  // This method should not be called for unimplemented vectors.
  guarantee(vopc > 0, "Vector for '%s' is not implemented", NodeClassNames[opc]);
  return make(vopc, n1, n2, vt, false, is_var_shift);
}

// Make a vector node for ternary operation
VectorNode* VectorNode::make(int vopc, Node* n1, Node* n2, Node* n3, const TypeVect* vt) {
  // This method should not be called for unimplemented vectors.
  guarantee(vopc > 0, "vopc must be > 0");
  switch (vopc) {
  case Op_FmaVD: return new FmaVDNode(n1, n2, n3, vt);
  case Op_FmaVF: return new FmaVFNode(n1, n2, n3, vt);
  case Op_FmaVHF: return new FmaVHFNode(n1, n2, n3, vt);
  case Op_SelectFromTwoVector: return new SelectFromTwoVectorNode(n1, n2, n3, vt);
  case Op_SignumVD: return new SignumVDNode(n1, n2, n3, vt);
  case Op_SignumVF: return new SignumVFNode(n1, n2, n3, vt);
  case Op_VectorBlend: return new VectorBlendNode(n1, n2, n3);
  default:
    fatal("Missed vector creation for '%s'", NodeClassNames[vopc]);
    return nullptr;
  }
}

// Return the vector version of a scalar ternary operation node.
VectorNode* VectorNode::make(int opc, Node* n1, Node* n2, Node* n3, uint vlen, BasicType bt) {
  const TypeVect* vt = TypeVect::make(bt, vlen);
  int vopc = VectorNode::opcode(opc, bt);
  // This method should not be called for unimplemented vectors.
  guarantee(vopc > 0, "Vector for '%s' is not implemented", NodeClassNames[opc]);
  return make(vopc, n1, n2, n3, vt);
}

// Scalar promotion
VectorNode* VectorNode::scalar2vector(Node* s, uint vlen, BasicType bt, bool is_mask) {
  if (is_mask && Matcher::match_rule_supported_vector(Op_MaskAll, vlen, bt)) {
    const TypeVect* vt = TypeVect::make(bt, vlen, true);
    return new MaskAllNode(s, vt);
  }

  const TypeVect* vt = TypeVect::make(bt, vlen);
  return new ReplicateNode(s, vt);
}

VectorNode* VectorNode::shift_count(int opc, Node* cnt, uint vlen, BasicType bt) {
  int vopc = VectorNode::shift_count_opcode(opc);
  const TypeVect* vt = TypeVect::make(bt, vlen);
  return VectorNode::make(vopc, cnt, nullptr, vt);
}

int VectorNode::shift_count_opcode(int opc) {
  switch (opc) {
  case Op_LShiftI:
  case Op_LShiftL:
    return Op_LShiftCntV;
  case Op_RShiftI:
  case Op_RShiftL:
  case Op_URShiftB:
  case Op_URShiftS:
  case Op_URShiftI:
  case Op_URShiftL:
    return Op_RShiftCntV;
  default:
    fatal("Node class '%s' is not supported for shift count", NodeClassNames[opc]);
    return -1;
  }
}

bool VectorNode::is_vector_rotate(int opc) {
  switch (opc) {
  case Op_RotateLeftV:
  case Op_RotateRightV:
    return true;
  default:
    return false;
  }
}

bool VectorNode::is_vector_integral_negate(int opc) {
  return opc == Op_NegVI || opc == Op_NegVL;
}

bool VectorNode::is_vector_shift(int opc) {
  assert(opc > _last_machine_leaf && opc < _last_opcode, "invalid opcode");
  switch (opc) {
  case Op_LShiftVB:
  case Op_LShiftVS:
  case Op_LShiftVI:
  case Op_LShiftVL:
  case Op_RShiftVB:
  case Op_RShiftVS:
  case Op_RShiftVI:
  case Op_RShiftVL:
  case Op_URShiftVB:
  case Op_URShiftVS:
  case Op_URShiftVI:
  case Op_URShiftVL:
    return true;
  default:
    return false;
  }
}

bool VectorNode::is_vector_shift_count(int opc) {
  assert(opc > _last_machine_leaf && opc < _last_opcode, "invalid opcode");
  switch (opc) {
  case Op_RShiftCntV:
  case Op_LShiftCntV:
    return true;
  default:
    return false;
  }
}

static bool is_con(Node* n, long con) {
  if (n->is_Con()) {
    const Type* t = n->bottom_type();
    if (t->isa_int() && t->is_int()->get_con() == (int)con) {
      return true;
    }
    if (t->isa_long() && t->is_long()->get_con() == con) {
      return true;
    }
  }
  return false;
}

// Return true if every bit in this vector is 1.
bool VectorNode::is_all_ones_vector(Node* n) {
  switch (n->Opcode()) {
  case Op_Replicate:
    return is_integral_type(n->bottom_type()->is_vect()->element_basic_type()) &&
           is_con(n->in(1), -1);
  case Op_MaskAll:
    return is_con(n->in(1), -1);
  default:
    return false;
  }
}

// Return true if every bit in this vector is 0.
bool VectorNode::is_all_zeros_vector(Node* n) {
  switch (n->Opcode()) {
  case Op_Replicate:
    return is_integral_type(n->bottom_type()->is_vect()->element_basic_type()) &&
           is_con(n->in(1), 0);
  case Op_MaskAll:
    return is_con(n->in(1), 0);
  default:
    return false;
  }
}

bool VectorNode::is_vector_bitwise_not_pattern(Node* n) {
  if (n->Opcode() == Op_XorV) {
    return is_all_ones_vector(n->in(1)) ||
           is_all_ones_vector(n->in(2));
  }
  return false;
}


bool VectorNode::is_reinterpret_opcode(int opc) {
  switch (opc) {
    case Op_ReinterpretHF2S:
    case Op_ReinterpretS2HF:
      return true;
    default:
      return false;
  }
}

bool VectorNode::is_scalar_unary_op_with_equal_input_and_output_types(int opc) {
  switch (opc) {
    case Op_SqrtHF:
    case Op_SqrtF:
    case Op_SqrtD:
    case Op_AbsF:
    case Op_AbsD:
    case Op_AbsI:
    case Op_AbsL:
    case Op_NegF:
    case Op_NegD:
    case Op_RoundF:
    case Op_RoundD:
    case Op_ReverseBytesI:
    case Op_ReverseBytesL:
    case Op_ReverseBytesUS:
    case Op_ReverseBytesS:
    case Op_ReverseI:
    case Op_ReverseL:
    case Op_PopCountI:
    case Op_CountLeadingZerosI:
    case Op_CountTrailingZerosI:
      return true;
    default:
      return false;
  }
}


// Java API for Long.bitCount/numberOfLeadingZeros/numberOfTrailingZeros
// returns int type, but Vector API for them returns long type. To unify
// the implementation in backend, AutoVectorization splits the vector
// implementation for Java API into an execution node with long type plus
// another node converting long to int.
bool VectorNode::is_scalar_op_that_returns_int_but_vector_op_returns_long(int opc) {
  switch (opc) {
    case Op_PopCountL:
    case Op_CountLeadingZerosL:
    case Op_CountTrailingZerosL:
      return true;
    default:
      return false;
  }
}


Node* VectorNode::try_to_gen_masked_vector(PhaseGVN* gvn, Node* node, const TypeVect* vt) {
  int vopc = node->Opcode();
  uint vlen = vt->length();
  BasicType bt = vt->element_basic_type();

  // Predicated vectors do not need to add another mask input
  if (node->is_predicated_vector() || !Matcher::has_predicated_vectors() ||
      !Matcher::match_rule_supported_vector_masked(vopc, vlen, bt) ||
      !Matcher::match_rule_supported_vector(Op_VectorMaskGen, vlen, bt)) {
    return nullptr;
  }

  Node* mask = nullptr;
  // Generate a vector mask for vector operation whose vector length is lower than the
  // hardware supported max vector length.
  if (vt->length_in_bytes() < (uint)MaxVectorSize) {
    Node* length = gvn->transform(new ConvI2LNode(gvn->makecon(TypeInt::make(vlen))));
    mask = gvn->transform(VectorMaskGenNode::make(length, bt, vlen));
  } else {
    return nullptr;
  }

  // Generate the related masked op for vector load/store/load_gather/store_scatter.
  // Or append the mask to the vector op's input list by default.
  switch(vopc) {
  case Op_LoadVector:
    return new LoadVectorMaskedNode(node->in(0), node->in(1), node->in(2),
                                    node->as_LoadVector()->adr_type(), vt, mask,
                                    node->as_LoadVector()->control_dependency());
  case Op_LoadVectorGather:
    return new LoadVectorGatherMaskedNode(node->in(0), node->in(1), node->in(2),
                                          node->as_LoadVector()->adr_type(), vt,
                                          node->in(3), mask);
  case Op_StoreVector:
    return new StoreVectorMaskedNode(node->in(0), node->in(1), node->in(2), node->in(3),
                                     node->as_StoreVector()->adr_type(), mask);
  case Op_StoreVectorScatter:
    return new StoreVectorScatterMaskedNode(node->in(0), node->in(1), node->in(2),
                                            node->as_StoreVector()->adr_type(),
                                            node->in(3), node->in(4), mask);
  default:
    // Add the mask as an additional input to the original vector node by default.
    // This is used for almost all the vector nodes.
    node->add_req(mask);
    node->add_flag(Node::Flag_is_predicated_vector);
    return node;
  }
}

bool VectorNode::should_swap_inputs_to_help_global_value_numbering() {
  // Predicated vector operations are sensitive to ordering of inputs.
  // When the mask corresponding to a vector lane is false then
  // the result of the operation is corresponding lane of its first operand.
  //   i.e. RES = VEC1.lanewise(OPER, VEC2, MASK) is semantically equivalent to
  //        RES = BLEND(VEC1, VEC1.lanewise(OPER, VEC2), MASK)
  if (is_predicated_vector()) {
    return false;
  }

  switch(Opcode()) {
    case Op_AddVB:
    case Op_AddVS:
    case Op_AddVI:
    case Op_AddVL:
    case Op_AddVF:
    case Op_AddVD:

    case Op_MulVB:
    case Op_MulVS:
    case Op_MulVI:
    case Op_MulVL:
    case Op_MulVF:
    case Op_MulVD:

    case Op_MaxV:
    case Op_MinV:
    case Op_XorV:
    case Op_OrV:
    case Op_AndV:
    case Op_UMinV:
    case Op_UMaxV:

    case Op_AndVMask:
    case Op_OrVMask:
    case Op_XorVMask:

    case Op_SaturatingAddV:
      assert(req() == 3, "Must be a binary operation");
      // For non-predicated commutative operations, sort the inputs in
      // increasing order of node indices.
      if (in(1)->_idx > in(2)->_idx) {
        return true;
      }
      // fallthrough
    default:
      return false;
  }
}

Node* VectorNode::Ideal(PhaseGVN* phase, bool can_reshape) {
  if (Matcher::vector_needs_partial_operations(this, vect_type())) {
    return try_to_gen_masked_vector(phase, this, vect_type());
  }

  // Sort inputs of commutative non-predicated vector operations to help value numbering.
  if (should_swap_inputs_to_help_global_value_numbering()) {
    swap_edges(1, 2);
  }
  return nullptr;
}

// Return initial Pack node. Additional operands added with add_opd() calls.
PackNode* PackNode::make(Node* s, uint vlen, BasicType bt) {
  const TypeVect* vt = TypeVect::make(bt, vlen);
  switch (bt) {
  case T_BOOLEAN:
  case T_BYTE:
    return new PackBNode(s, vt);
  case T_CHAR:
  case T_SHORT:
    return new PackSNode(s, vt);
  case T_INT:
    return new PackINode(s, vt);
  case T_LONG:
    return new PackLNode(s, vt);
  case T_FLOAT:
    return new PackFNode(s, vt);
  case T_DOUBLE:
    return new PackDNode(s, vt);
  default:
    fatal("Type '%s' is not supported for vectors", type2name(bt));
    return nullptr;
  }
}

// Create a binary tree form for Packs. [lo, hi) (half-open) range
PackNode* PackNode::binary_tree_pack(int lo, int hi) {
  int ct = hi - lo;
  assert(is_power_of_2(ct), "power of 2");
  if (ct == 2) {
    PackNode* pk = PackNode::make(in(lo), 2, vect_type()->element_basic_type());
    pk->add_opd(in(lo+1));
    return pk;
  } else {
    int mid = lo + ct/2;
    PackNode* n1 = binary_tree_pack(lo,  mid);
    PackNode* n2 = binary_tree_pack(mid, hi );

    BasicType bt = n1->vect_type()->element_basic_type();
    assert(bt == n2->vect_type()->element_basic_type(), "should be the same");
    switch (bt) {
    case T_BOOLEAN:
    case T_BYTE:
      return new PackSNode(n1, n2, TypeVect::make(T_SHORT, 2));
    case T_CHAR:
    case T_SHORT:
      return new PackINode(n1, n2, TypeVect::make(T_INT, 2));
    case T_INT:
      return new PackLNode(n1, n2, TypeVect::make(T_LONG, 2));
    case T_LONG:
      return new Pack2LNode(n1, n2, TypeVect::make(T_LONG, 2));
    case T_FLOAT:
      return new PackDNode(n1, n2, TypeVect::make(T_DOUBLE, 2));
    case T_DOUBLE:
      return new Pack2DNode(n1, n2, TypeVect::make(T_DOUBLE, 2));
    default:
      fatal("Type '%s' is not supported for vectors", type2name(bt));
      return nullptr;
    }
  }
}

// Return the vector version of a scalar load node.
LoadVectorNode* LoadVectorNode::make(int opc, Node* ctl, Node* mem,
                                     Node* adr, const TypePtr* atyp,
                                     uint vlen, BasicType bt,
                                     ControlDependency control_dependency) {
  const TypeVect* vt = TypeVect::make(bt, vlen);
  return new LoadVectorNode(ctl, mem, adr, atyp, vt, control_dependency);
}

Node* LoadVectorNode::Ideal(PhaseGVN* phase, bool can_reshape) {
  const TypeVect* vt = vect_type();
  if (Matcher::vector_needs_partial_operations(this, vt)) {
    return VectorNode::try_to_gen_masked_vector(phase, this, vt);
  }
  return LoadNode::Ideal(phase, can_reshape);
}

// Return the vector version of a scalar store node.
StoreVectorNode* StoreVectorNode::make(int opc, Node* ctl, Node* mem, Node* adr,
                                       const TypePtr* atyp, Node* val, uint vlen) {
  return new StoreVectorNode(ctl, mem, adr, atyp, val);
}

Node* StoreVectorNode::Ideal(PhaseGVN* phase, bool can_reshape) {
  const TypeVect* vt = vect_type();
  if (Matcher::vector_needs_partial_operations(this, vt)) {
    return VectorNode::try_to_gen_masked_vector(phase, this, vt);
  }
  return StoreNode::Ideal(phase, can_reshape);
}

Node* LoadVectorMaskedNode::Ideal(PhaseGVN* phase, bool can_reshape) {
  if (!in(3)->is_top() && in(3)->Opcode() == Op_VectorMaskGen) {
    Node* mask_len = in(3)->in(1);
    const TypeLong* ty = phase->type(mask_len)->isa_long();
    if (ty && ty->is_con()) {
      BasicType mask_bt = Matcher::vector_element_basic_type(in(3));
      int load_sz = type2aelembytes(mask_bt) * ty->get_con();
      assert(load_sz <= MaxVectorSize, "Unexpected load size");
      if (load_sz == MaxVectorSize) {
        Node* ctr = in(MemNode::Control);
        Node* mem = in(MemNode::Memory);
        Node* adr = in(MemNode::Address);
        return phase->transform(new LoadVectorNode(ctr, mem, adr, adr_type(), vect_type()));
      }
    }
  }
  return LoadVectorNode::Ideal(phase, can_reshape);
}

Node* StoreVectorMaskedNode::Ideal(PhaseGVN* phase, bool can_reshape) {
  if (!in(4)->is_top() && in(4)->Opcode() == Op_VectorMaskGen) {
    Node* mask_len = in(4)->in(1);
    const TypeLong* ty = phase->type(mask_len)->isa_long();
    if (ty && ty->is_con()) {
      BasicType mask_bt = Matcher::vector_element_basic_type(in(4));
      int load_sz = type2aelembytes(mask_bt) * ty->get_con();
      assert(load_sz <= MaxVectorSize, "Unexpected store size");
      if (load_sz == MaxVectorSize) {
        Node* ctr = in(MemNode::Control);
        Node* mem = in(MemNode::Memory);
        Node* adr = in(MemNode::Address);
        Node* val = in(MemNode::ValueIn);
        return phase->transform(new StoreVectorNode(ctr, mem, adr, adr_type(), val));
      }
    }
  }
  return StoreVectorNode::Ideal(phase, can_reshape);
}

int ExtractNode::opcode(BasicType bt) {
  switch (bt) {
    case T_BOOLEAN: return Op_ExtractUB;
    case T_BYTE:    return Op_ExtractB;
    case T_CHAR:    return Op_ExtractC;
    case T_SHORT:   return Op_ExtractS;
    case T_INT:     return Op_ExtractI;
    case T_LONG:    return Op_ExtractL;
    case T_FLOAT:   return Op_ExtractF;
    case T_DOUBLE:  return Op_ExtractD;
    default:
      assert(false, "wrong type: %s", type2name(bt));
      return 0;
  }
}

// Extract a scalar element of vector by constant position.
Node* ExtractNode::make(Node* v, ConINode* pos, BasicType bt) {
  assert(pos->get_int() >= 0 &&
         pos->get_int() < Matcher::max_vector_size(bt), "pos in range");
  switch (bt) {
  case T_BOOLEAN: return new ExtractUBNode(v, pos);
  case T_BYTE:    return new ExtractBNode(v, pos);
  case T_CHAR:    return new ExtractCNode(v, pos);
  case T_SHORT:   return new ExtractSNode(v, pos);
  case T_INT:     return new ExtractINode(v, pos);
  case T_LONG:    return new ExtractLNode(v, pos);
  case T_FLOAT:   return new ExtractFNode(v, pos);
  case T_DOUBLE:  return new ExtractDNode(v, pos);
  default:
    assert(false, "wrong type: %s", type2name(bt));
    return nullptr;
  }
}

int ReductionNode::opcode(int opc, BasicType bt) {
  int vopc = opc;
  switch (opc) {
    case Op_AddI:
      switch (bt) {
        case T_BOOLEAN:
        case T_CHAR: return 0;
        case T_BYTE:
        case T_SHORT:
        case T_INT:
          vopc = Op_AddReductionVI;
          break;
        default: ShouldNotReachHere(); return 0;
      }
      break;
    case Op_AddL:
      assert(bt == T_LONG, "must be");
      vopc = Op_AddReductionVL;
      break;
    case Op_AddF:
      assert(bt == T_FLOAT, "must be");
      vopc = Op_AddReductionVF;
      break;
    case Op_AddD:
      assert(bt == T_DOUBLE, "must be");
      vopc = Op_AddReductionVD;
      break;
    case Op_MulI:
      switch (bt) {
        case T_BOOLEAN:
        case T_CHAR: return 0;
        case T_BYTE:
        case T_SHORT:
        case T_INT:
          vopc = Op_MulReductionVI;
          break;
        default: ShouldNotReachHere(); return 0;
      }
      break;
    case Op_MulL:
      assert(bt == T_LONG, "must be");
      vopc = Op_MulReductionVL;
      break;
    case Op_MulF:
      assert(bt == T_FLOAT, "must be");
      vopc = Op_MulReductionVF;
      break;
    case Op_MulD:
      assert(bt == T_DOUBLE, "must be");
      vopc = Op_MulReductionVD;
      break;
    case Op_MinI:
      switch (bt) {
        case T_BOOLEAN:
        case T_CHAR: return 0;
        case T_BYTE:
        case T_SHORT:
        case T_INT:
          vopc = Op_MinReductionV;
          break;
        default: ShouldNotReachHere(); return 0;
      }
      break;
    case Op_MinL:
      assert(bt == T_LONG, "must be");
      vopc = Op_MinReductionV;
      break;
    case Op_MinF:
      assert(bt == T_FLOAT, "must be");
      vopc = Op_MinReductionV;
      break;
    case Op_MinD:
      assert(bt == T_DOUBLE, "must be");
      vopc = Op_MinReductionV;
      break;
    case Op_MaxI:
      switch (bt) {
        case T_BOOLEAN:
        case T_CHAR: return 0;
        case T_BYTE:
        case T_SHORT:
        case T_INT:
          vopc = Op_MaxReductionV;
          break;
        default: ShouldNotReachHere(); return 0;
      }
      break;
    case Op_MaxL:
      assert(bt == T_LONG, "must be");
      vopc = Op_MaxReductionV;
      break;
    case Op_MaxF:
      assert(bt == T_FLOAT, "must be");
      vopc = Op_MaxReductionV;
      break;
    case Op_MaxD:
      assert(bt == T_DOUBLE, "must be");
      vopc = Op_MaxReductionV;
      break;
    case Op_AndI:
      switch (bt) {
      case T_BOOLEAN:
      case T_CHAR: return 0;
      case T_BYTE:
      case T_SHORT:
      case T_INT:
        vopc = Op_AndReductionV;
        break;
      default: ShouldNotReachHere(); return 0;
      }
      break;
    case Op_AndL:
      assert(bt == T_LONG, "must be");
      vopc = Op_AndReductionV;
      break;
    case Op_OrI:
      switch(bt) {
      case T_BOOLEAN:
      case T_CHAR: return 0;
      case T_BYTE:
      case T_SHORT:
      case T_INT:
        vopc = Op_OrReductionV;
        break;
      default: ShouldNotReachHere(); return 0;
      }
      break;
    case Op_OrL:
      assert(bt == T_LONG, "must be");
      vopc = Op_OrReductionV;
      break;
    case Op_XorI:
      switch(bt) {
      case T_BOOLEAN:
      case T_CHAR: return 0;
      case T_BYTE:
      case T_SHORT:
      case T_INT:
        vopc = Op_XorReductionV;
        break;
      default: ShouldNotReachHere(); return 0;
      }
      break;
    case Op_XorL:
      assert(bt == T_LONG, "must be");
      vopc = Op_XorReductionV;
      break;
    default:
      break;
  }
  return vopc;
}

// Return the appropriate reduction node.
ReductionNode* ReductionNode::make(int opc, Node* ctrl, Node* n1, Node* n2, BasicType bt,
                                   bool requires_strict_order) {

  int vopc = opcode(opc, bt);

  // This method should not be called for unimplemented vectors.
  guarantee(vopc != opc, "Vector for '%s' is not implemented", NodeClassNames[opc]);

  switch (vopc) {
  case Op_AddReductionVI: return new AddReductionVINode(ctrl, n1, n2);
  case Op_AddReductionVL: return new AddReductionVLNode(ctrl, n1, n2);
  case Op_AddReductionVF: return new AddReductionVFNode(ctrl, n1, n2, requires_strict_order);
  case Op_AddReductionVD: return new AddReductionVDNode(ctrl, n1, n2, requires_strict_order);
  case Op_MulReductionVI: return new MulReductionVINode(ctrl, n1, n2);
  case Op_MulReductionVL: return new MulReductionVLNode(ctrl, n1, n2);
  case Op_MulReductionVF: return new MulReductionVFNode(ctrl, n1, n2, requires_strict_order);
  case Op_MulReductionVD: return new MulReductionVDNode(ctrl, n1, n2, requires_strict_order);
  case Op_MinReductionV:  return new MinReductionVNode (ctrl, n1, n2);
  case Op_MaxReductionV:  return new MaxReductionVNode (ctrl, n1, n2);
  case Op_AndReductionV:  return new AndReductionVNode (ctrl, n1, n2);
  case Op_OrReductionV:   return new OrReductionVNode  (ctrl, n1, n2);
  case Op_XorReductionV:  return new XorReductionVNode (ctrl, n1, n2);
  default:
    assert(false, "unknown node: %s", NodeClassNames[vopc]);
    return nullptr;
  }
}

Node* ReductionNode::Ideal(PhaseGVN* phase, bool can_reshape) {
  const TypeVect* vt = vect_type();
  if (Matcher::vector_needs_partial_operations(this, vt)) {
    return VectorNode::try_to_gen_masked_vector(phase, this, vt);
  }
  return nullptr;
}

Node* VectorLoadMaskNode::Identity(PhaseGVN* phase) {
  BasicType out_bt = type()->is_vect()->element_basic_type();
  if (!Matcher::has_predicated_vectors() && out_bt == T_BOOLEAN) {
    return in(1); // redundant conversion
  }

  return this;
}

Node* VectorStoreMaskNode::Identity(PhaseGVN* phase) {
  // Identity transformation on boolean vectors.
  //   VectorStoreMask (VectorLoadMask bv) elem_size ==> bv
  //   vector[n]{bool} => vector[n]{t} => vector[n]{bool}
  if (in(1)->Opcode() == Op_VectorLoadMask) {
    return in(1)->in(1);
  }
  return this;
}

VectorStoreMaskNode* VectorStoreMaskNode::make(PhaseGVN& gvn, Node* in, BasicType in_type, uint num_elem) {
  assert(in->bottom_type()->isa_vect(), "sanity");
  const TypeVect* vt = TypeVect::make(T_BOOLEAN, num_elem);
  int elem_size = type2aelembytes(in_type);
  return new VectorStoreMaskNode(in, gvn.intcon(elem_size), vt);
}

VectorNode* VectorCastNode::make(int vopc, Node* n1, BasicType bt, uint vlen) {
  const TypeVect* vt = TypeVect::make(bt, vlen);
  return VectorNode::make(vopc, n1, nullptr, vt);
}

int VectorCastNode::opcode(int sopc, BasicType bt, bool is_signed) {
  assert((is_integral_type(bt) && bt != T_LONG) || is_signed, "");

  // Handle special case for to/from Half Float conversions
  switch (sopc) {
    case Op_ConvHF2F:
      if (!is_signed || (bt != T_SHORT)) {
        return 0;
      }
      return Op_VectorCastHF2F;
    case Op_ConvF2HF:
      assert(bt == T_FLOAT, "");
      return Op_VectorCastF2HF;
    default:
      // Handled normally below
      break;
  }

  // Handle normal conversions
  switch (bt) {
    case T_BYTE:   return is_signed ? Op_VectorCastB2X : Op_VectorUCastB2X;
    case T_SHORT:  return is_signed ? Op_VectorCastS2X : Op_VectorUCastS2X;
    case T_INT:    return is_signed ? Op_VectorCastI2X : Op_VectorUCastI2X;
    case T_LONG:   return Op_VectorCastL2X;
    case T_FLOAT:  return Op_VectorCastF2X;
    case T_DOUBLE: return Op_VectorCastD2X;
    default:
      assert(bt == T_CHAR || bt == T_BOOLEAN, "unknown type: %s", type2name(bt));
      return 0;
  }
}

bool VectorCastNode::implemented(int opc, uint vlen, BasicType src_type, BasicType dst_type) {
  if (is_java_primitive(dst_type) &&
      is_java_primitive(src_type) &&
      (vlen > 1) && is_power_of_2(vlen) &&
      // In rare case, the input to the VectorCast could be a Replicate node. We need to make sure creating is supported:
      // check the src_type:
      VectorNode::vector_size_supported_auto_vectorization(src_type, vlen) &&
      VectorNode::vector_size_supported_auto_vectorization(dst_type, vlen)) {
    int vopc = VectorCastNode::opcode(opc, src_type);
    return vopc > 0 && Matcher::match_rule_supported_auto_vectorization(vopc, vlen, dst_type);
  }
  return false;
}

Node* VectorCastNode::Identity(PhaseGVN* phase) {
  if (!in(1)->is_top()) {
    BasicType  in_bt = in(1)->bottom_type()->is_vect()->element_basic_type();
    BasicType out_bt = vect_type()->element_basic_type();
    if (in_bt == out_bt) {
      return in(1); // redundant cast
    }
  }
  return this;
}

Node* ReductionNode::make_identity_con_scalar(PhaseGVN& gvn, int sopc, BasicType bt) {
  int vopc = opcode(sopc, bt);
  guarantee(vopc != sopc, "Vector reduction for '%s' is not implemented", NodeClassNames[sopc]);

  switch (vopc) {
    case Op_AndReductionV:
      switch (bt) {
        case T_BYTE:
        case T_SHORT:
        case T_INT:
          return gvn.makecon(TypeInt::MINUS_1);
        case T_LONG:
          return gvn.makecon(TypeLong::MINUS_1);
        default:
          fatal("Missed vector creation for '%s' as the basic type is not correct.", NodeClassNames[vopc]);
          return nullptr;
      }
      break;
    case Op_AddReductionVI: // fallthrough
    case Op_AddReductionVL: // fallthrough
    case Op_AddReductionVF: // fallthrough
    case Op_AddReductionVD:
    case Op_OrReductionV:
    case Op_XorReductionV:
      return gvn.zerocon(bt);
    case Op_MulReductionVI:
      return gvn.makecon(TypeInt::ONE);
    case Op_MulReductionVL:
      return gvn.makecon(TypeLong::ONE);
    case Op_MulReductionVF:
      return gvn.makecon(TypeF::ONE);
    case Op_MulReductionVD:
      return gvn.makecon(TypeD::ONE);
    case Op_MinReductionV:
      switch (bt) {
        case T_BYTE:
          return gvn.makecon(TypeInt::make(max_jbyte));
        case T_SHORT:
          return gvn.makecon(TypeInt::make(max_jshort));
        case T_INT:
          return gvn.makecon(TypeInt::MAX);
        case T_LONG:
          return gvn.makecon(TypeLong::MAX);
        case T_FLOAT:
          return gvn.makecon(TypeF::POS_INF);
        case T_DOUBLE:
          return gvn.makecon(TypeD::POS_INF);
          default: Unimplemented(); return nullptr;
      }
      break;
    case Op_MaxReductionV:
      switch (bt) {
        case T_BYTE:
          return gvn.makecon(TypeInt::make(min_jbyte));
        case T_SHORT:
          return gvn.makecon(TypeInt::make(min_jshort));
        case T_INT:
          return gvn.makecon(TypeInt::MIN);
        case T_LONG:
          return gvn.makecon(TypeLong::MIN);
        case T_FLOAT:
          return gvn.makecon(TypeF::NEG_INF);
        case T_DOUBLE:
          return gvn.makecon(TypeD::NEG_INF);
          default: Unimplemented(); return nullptr;
      }
      break;
    default:
      fatal("Missed vector creation for '%s'", NodeClassNames[vopc]);
      return nullptr;
  }
}

bool ReductionNode::implemented(int opc, uint vlen, BasicType bt) {
  if (is_java_primitive(bt) &&
      (vlen > 1) && is_power_of_2(vlen) &&
      VectorNode::vector_size_supported_auto_vectorization(bt, vlen)) {
    int vopc = ReductionNode::opcode(opc, bt);
    return vopc != opc && Matcher::match_rule_supported_auto_vectorization(vopc, vlen, bt);
  }
  return false;
}

MacroLogicVNode* MacroLogicVNode::make(PhaseGVN& gvn, Node* in1, Node* in2, Node* in3,
                                       Node* mask, uint truth_table, const TypeVect* vt) {
  assert(truth_table <= 0xFF, "invalid");
  assert(in1->bottom_type()->is_vect()->length_in_bytes() == vt->length_in_bytes(), "mismatch");
  assert(in2->bottom_type()->is_vect()->length_in_bytes() == vt->length_in_bytes(), "mismatch");
  assert(in3->bottom_type()->is_vect()->length_in_bytes() == vt->length_in_bytes(), "mismatch");
  assert(!mask || mask->bottom_type()->isa_vectmask(), "predicated register type expected");
  Node* fn = gvn.intcon(truth_table);
  return new MacroLogicVNode(in1, in2, in3, fn, mask, vt);
}

Node* VectorNode::degenerate_vector_rotate(Node* src, Node* cnt, bool is_rotate_left,
                                           int vlen, BasicType bt, PhaseGVN* phase) {
  assert(is_integral_type(bt), "sanity");
  const TypeVect* vt = TypeVect::make(bt, vlen);

  int shift_mask = (type2aelembytes(bt) * 8) - 1;
  int shiftLOpc = (bt == T_LONG) ? Op_LShiftL : Op_LShiftI;
  auto urshiftopc = [=]() {
    switch(bt) {
      case T_INT: return Op_URShiftI;
      case T_LONG: return Op_URShiftL;
      case T_BYTE: return Op_URShiftB;
      case T_SHORT: return Op_URShiftS;
      default: return (Opcodes)0;
    }
  };
  int shiftROpc = urshiftopc();

  // Compute shift values for right rotation and
  // later swap them in case of left rotation.
  Node* shiftRCnt = nullptr;
  Node* shiftLCnt = nullptr;
  const TypeInt* cnt_type = cnt->bottom_type()->isa_int();
  bool is_binary_vector_op = false;
  if (cnt_type && cnt_type->is_con()) {
    // Constant shift.
    int shift = cnt_type->get_con() & shift_mask;
    shiftRCnt = phase->intcon(shift);
    shiftLCnt = phase->intcon((shift_mask + 1 - shift) & shift_mask);
  } else if (cnt->Opcode() == Op_Replicate) {
    // Scalar variable shift, handle replicates generated by auto vectorizer.
    cnt = cnt->in(1);
    if (bt == T_LONG) {
      // Shift count vector for Rotate vector has long elements too.
      if (cnt->Opcode() == Op_ConvI2L) {
         cnt = cnt->in(1);
      } else {
         assert(cnt->bottom_type()->isa_long() &&
                cnt->bottom_type()->is_long()->is_con(), "Long constant expected");
         cnt = phase->transform(new ConvL2INode(cnt));
      }
    }
    shiftRCnt = phase->transform(new AndINode(cnt, phase->intcon(shift_mask)));
    shiftLCnt = phase->transform(new SubINode(phase->intcon(shift_mask + 1), shiftRCnt));
    shiftLCnt = phase->transform(new AndINode(shiftLCnt, phase->intcon(shift_mask)));
  } else {
    // Variable vector rotate count.
    assert(Matcher::supports_vector_variable_shifts(), "");

    int subVopc = 0;
    int addVopc = 0;
    Node* shift_mask_node = nullptr;
    Node* const_one_node = nullptr;

    assert(cnt->bottom_type()->isa_vect(), "Unexpected shift");
    if (bt == T_LONG) {
      shift_mask_node = phase->longcon(shift_mask);
      const_one_node = phase->longcon(1L);
      subVopc = VectorNode::opcode(Op_SubL, bt);
      addVopc = VectorNode::opcode(Op_AddL, bt);
    } else {
      shift_mask_node = phase->intcon(shift_mask);
      const_one_node = phase->intcon(1);
      subVopc = VectorNode::opcode(Op_SubI, bt);
      addVopc = VectorNode::opcode(Op_AddI, bt);
    }
    Node* vector_mask = phase->transform(VectorNode::scalar2vector(shift_mask_node, vlen, bt));
    Node* vector_one = phase->transform(VectorNode::scalar2vector(const_one_node, vlen, bt));

    shiftRCnt = cnt;
    shiftRCnt = phase->transform(VectorNode::make(Op_AndV, shiftRCnt, vector_mask, vt));
    vector_mask = phase->transform(VectorNode::make(addVopc, vector_one, vector_mask, vt));
    shiftLCnt = phase->transform(VectorNode::make(subVopc, vector_mask, shiftRCnt, vt));
    is_binary_vector_op = true;
  }

  // Swap the computed left and right shift counts.
  if (is_rotate_left) {
    swap(shiftRCnt,shiftLCnt);
  }

  if (!is_binary_vector_op) {
    shiftLCnt = phase->transform(new LShiftCntVNode(shiftLCnt, vt));
    shiftRCnt = phase->transform(new RShiftCntVNode(shiftRCnt, vt));
  }

  return new OrVNode(phase->transform(VectorNode::make(shiftLOpc, src, shiftLCnt, vlen, bt, is_binary_vector_op)),
                     phase->transform(VectorNode::make(shiftROpc, src, shiftRCnt, vlen, bt, is_binary_vector_op)),
                     vt);
}

Node* RotateLeftVNode::Ideal(PhaseGVN* phase, bool can_reshape) {
  int vlen = length();
  BasicType bt = vect_type()->element_basic_type();
  if ((!in(2)->is_Con() && !Matcher::supports_vector_variable_rotates()) ||
       !Matcher::match_rule_supported_vector(Op_RotateLeftV, vlen, bt)) {
    return VectorNode::degenerate_vector_rotate(in(1), in(2), true, vlen, bt, phase);
  }
  return nullptr;
}

Node* RotateRightVNode::Ideal(PhaseGVN* phase, bool can_reshape) {
  int vlen = length();
  BasicType bt = vect_type()->element_basic_type();
  if ((!in(2)->is_Con() && !Matcher::supports_vector_variable_rotates()) ||
       !Matcher::match_rule_supported_vector(Op_RotateRightV, vlen, bt)) {
    return VectorNode::degenerate_vector_rotate(in(1), in(2), false, vlen, bt, phase);
  }
  return nullptr;
}

#ifndef PRODUCT
void VectorMaskCmpNode::dump_spec(outputStream *st) const {
  st->print(" %d #", _predicate); _type->dump_on(st);
}
#endif // PRODUCT

Node* VectorReinterpretNode::Identity(PhaseGVN *phase) {
  Node* n = in(1);
  if (n->Opcode() == Op_VectorReinterpret) {
    // "VectorReinterpret (VectorReinterpret node) ==> node" if:
    //   1) Types of 'node' and 'this' are identical
    //   2) Truncations are not introduced by the first VectorReinterpret
    if (Type::equals(bottom_type(), n->in(1)->bottom_type()) &&
        length_in_bytes() <= n->bottom_type()->is_vect()->length_in_bytes()) {
      return n->in(1);
    }
  }
  return this;
}

Node* VectorInsertNode::make(Node* vec, Node* new_val, int position, PhaseGVN& gvn) {
  assert(position < (int)vec->bottom_type()->is_vect()->length(), "pos in range");
  ConINode* pos = gvn.intcon(position);
  return new VectorInsertNode(vec, new_val, pos, vec->bottom_type()->is_vect());
}

Node* VectorUnboxNode::Ideal(PhaseGVN* phase, bool can_reshape) {
  Node* n = obj()->uncast();
  if (EnableVectorReboxing && n->Opcode() == Op_VectorBox) {
    if (Type::equals(bottom_type(), n->in(VectorBoxNode::Value)->bottom_type())) {
      // Handled by VectorUnboxNode::Identity()
    } else {
      VectorBoxNode* vbox = static_cast<VectorBoxNode*>(n);
      ciKlass* vbox_klass = vbox->box_type()->instance_klass();
      const TypeVect* in_vt = vbox->vec_type();
      const TypeVect* out_vt = type()->is_vect();

      if (in_vt->length() == out_vt->length()) {
        Node* value = vbox->in(VectorBoxNode::Value);

        bool is_vector_mask = vbox_klass->is_subclass_of(ciEnv::current()->vector_VectorMask_klass());
        if (is_vector_mask) {
          // VectorUnbox (VectorBox vmask) ==> VectorMaskCast vmask
          const TypeVect* vmask_type = TypeVect::makemask(out_vt->element_basic_type(), out_vt->length());
          return new VectorMaskCastNode(value, vmask_type);
        } else {
          // Vector type mismatch is only supported for masks, but sometimes it happens in pathological cases.
        }
      } else {
        // Vector length mismatch.
        // Sometimes happen in pathological cases (e.g., when unboxing happens in effectively dead code).
      }
    }
  }
  return nullptr;
}

Node* VectorUnboxNode::Identity(PhaseGVN* phase) {
  Node* n = obj()->uncast();
  if (EnableVectorReboxing && n->Opcode() == Op_VectorBox) {
    if (Type::equals(bottom_type(), n->in(VectorBoxNode::Value)->bottom_type())) {
      return n->in(VectorBoxNode::Value); // VectorUnbox (VectorBox v) ==> v
    } else {
      // Handled by VectorUnboxNode::Ideal().
    }
  }
  return this;
}

const TypeFunc* VectorBoxNode::vec_box_type(const TypeInstPtr* box_type) {
  const Type** fields = TypeTuple::fields(0);
  const TypeTuple *domain = TypeTuple::make(TypeFunc::Parms, fields);

  fields = TypeTuple::fields(1);
  fields[TypeFunc::Parms+0] = box_type;
  const TypeTuple *range = TypeTuple::make(TypeFunc::Parms+1, fields);

  return TypeFunc::make(domain, range);
}

Node* ShiftVNode::Identity(PhaseGVN* phase) {
  Node* in2 = in(2);
  // Shift by ZERO does nothing
  if (is_vshift_cnt(in2) && phase->find_int_type(in2->in(1)) == TypeInt::ZERO) {
    return in(1);
  }
  return this;
}

Node* VectorMaskGenNode::make(Node* length, BasicType mask_bt) {
  int max_vector = Matcher::max_vector_size(mask_bt);
  return make(length, mask_bt, max_vector);
}

Node* VectorMaskGenNode::make(Node* length, BasicType mask_bt, int mask_len) {
  const TypeVectMask* t_vmask = TypeVectMask::make(mask_bt, mask_len);
  return new VectorMaskGenNode(length, t_vmask);
}

Node* VectorMaskOpNode::make(Node* mask, const Type* ty, int mopc) {
  switch(mopc) {
    case Op_VectorMaskTrueCount:
      return new VectorMaskTrueCountNode(mask, ty);
    case Op_VectorMaskLastTrue:
      return new VectorMaskLastTrueNode(mask, ty);
    case Op_VectorMaskFirstTrue:
      return new VectorMaskFirstTrueNode(mask, ty);
    case Op_VectorMaskToLong:
      return new VectorMaskToLongNode(mask, ty);
    default:
      assert(false, "Unhandled operation");
  }
  return nullptr;
}

Node* VectorMaskOpNode::Ideal(PhaseGVN* phase, bool can_reshape) {
  const TypeVect* vt = vect_type();
  if (Matcher::vector_needs_partial_operations(this, vt)) {
    return VectorNode::try_to_gen_masked_vector(phase, this, vt);
  }
  return nullptr;
}

Node* VectorMaskToLongNode::Identity(PhaseGVN* phase) {
  if (in(1)->Opcode() == Op_VectorLongToMask) {
    return in(1)->in(1);
  }
  return this;
}

Node* VectorLongToMaskNode::Ideal(PhaseGVN* phase, bool can_reshape) {
  const TypeVect* dst_type = bottom_type()->is_vect();
  if (in(1)->Opcode() == Op_AndL &&
      in(1)->in(1)->Opcode() == Op_VectorMaskToLong &&
      in(1)->in(2)->bottom_type()->isa_long() &&
      in(1)->in(2)->bottom_type()->is_long()->is_con() &&
      in(1)->in(2)->bottom_type()->is_long()->get_con() == ((1L << dst_type->length()) - 1)) {
      // Different src/dst mask length represents a re-interpretation operation,
      // we can however generate a mask casting operation if length matches.
     Node* src = in(1)->in(1)->in(1);
     if (dst_type->isa_vectmask() == nullptr) {
       if (src->Opcode() != Op_VectorStoreMask) {
         return nullptr;
       }
       src = src->in(1);
     }
     const TypeVect* src_type = src->bottom_type()->is_vect();
     if (src_type->length() == dst_type->length() &&
         ((src_type->isa_vectmask() == nullptr && dst_type->isa_vectmask() == nullptr) ||
          (src_type->isa_vectmask() && dst_type->isa_vectmask()))) {
       return new VectorMaskCastNode(src, dst_type);
     }
  }
  return nullptr;
}

Node* FmaVNode::Ideal(PhaseGVN* phase, bool can_reshape) {
  // We canonicalize the node by converting "(-a)*b+c" into "b*(-a)+c"
  // This reduces the number of rules in the matcher, as we only need to check
  // for negations on the second argument, and not the symmetric case where
  // the first argument is negated.
  // We cannot do this if the FmaV is masked, since the inactive lanes have to return
  // the first input (i.e. "-a"). If we were to swap the inputs, the inactive lanes would
  // incorrectly return "b".
  if (!is_predicated_vector() && in(1)->is_NegV() && !in(2)->is_NegV()) {
    swap_edges(1, 2);
    return this;
  }
  return nullptr;
}

// Generate other vector nodes to implement the masked/non-masked vector negation.
Node* NegVNode::degenerate_integral_negate(PhaseGVN* phase, bool is_predicated) {
  const TypeVect* vt = vect_type();
  BasicType bt = vt->element_basic_type();
  uint vlen = length();

  // Transformation for predicated NegVI/L
  if (is_predicated) {
      // (NegVI/L src m) ==> (AddVI/L (XorV src (ReplicateI/L -1) m) (ReplicateI/L 1) m)
      Node* const_minus_one = nullptr;
      Node* const_one = nullptr;
      int add_opc;
      if (bt == T_LONG) {
        const_minus_one = phase->longcon(-1L);
        const_one = phase->longcon(1L);
        add_opc = Op_AddL;
      } else {
        const_minus_one = phase->intcon(-1);
        const_one = phase->intcon(1);
        add_opc = Op_AddI;
      }
      const_minus_one = phase->transform(VectorNode::scalar2vector(const_minus_one, vlen, bt));
      Node* xorv = VectorNode::make(Op_XorV, in(1), const_minus_one, vt);
      xorv->add_req(in(2));
      xorv->add_flag(Node::Flag_is_predicated_vector);
      phase->transform(xorv);
      const_one = phase->transform(VectorNode::scalar2vector(const_one, vlen, bt));
      Node* addv = VectorNode::make(VectorNode::opcode(add_opc, bt), xorv, const_one, vt);
      addv->add_req(in(2));
      addv->add_flag(Node::Flag_is_predicated_vector);
      return addv;
  }

  // NegVI/L ==> (SubVI/L (ReplicateI/L 0) src)
  Node* const_zero = nullptr;
  int sub_opc;
  if (bt == T_LONG) {
    const_zero = phase->longcon(0L);
    sub_opc = Op_SubL;
  } else {
    const_zero = phase->intcon(0);
    sub_opc = Op_SubI;
  }
  const_zero = phase->transform(VectorNode::scalar2vector(const_zero, vlen, bt));
  return VectorNode::make(VectorNode::opcode(sub_opc, bt), const_zero, in(1), vt);
}

Node* NegVNode::Ideal(PhaseGVN* phase, bool can_reshape) {
  BasicType bt = vect_type()->element_basic_type();
  uint vlen = length();
  int opc = Opcode();
  if (is_vector_integral_negate(opc)) {
    if (is_predicated_vector()) {
      if (!Matcher::match_rule_supported_vector_masked(opc, vlen, bt)) {
        return degenerate_integral_negate(phase, true);
      }
    } else if (!Matcher::match_rule_supported_vector(opc, vlen, bt)) {
      return degenerate_integral_negate(phase, false);
    }
  }
  return nullptr;
}

static Node* reverse_operations_identity(Node* n, Node* in1) {
  if (n->is_predicated_using_blend()) {
    return n;
  }
  if (n->Opcode() == in1->Opcode()) {
    // OperationV (OperationV X MASK) MASK =>  X
    if (n->is_predicated_vector() && in1->is_predicated_vector() && n->in(2) == in1->in(2)) {
      return in1->in(1);
    // OperationV (OperationV X) =>  X
    } else if (!n->is_predicated_vector() && !in1->is_predicated_vector())  {
      return in1->in(1);
    }
  }
  return n;
}

Node* ReverseBytesVNode::Identity(PhaseGVN* phase) {
  // "(ReverseBytesV X) => X" if the element type is T_BYTE.
  if (vect_type()->element_basic_type() == T_BYTE) {
    return in(1);
  }
  return reverse_operations_identity(this, in(1));
}

Node* ReverseVNode::Identity(PhaseGVN* phase) {
  return reverse_operations_identity(this, in(1));
}

// Optimize away redundant AndV/OrV nodes when the operation
// is applied on the same input node multiple times
static Node* redundant_logical_identity(Node* n) {
  Node* n1 = n->in(1);
  // (OperationV (OperationV src1 src2) src1) => (OperationV src1 src2)
  // (OperationV (OperationV src1 src2) src2) => (OperationV src1 src2)
  // (OperationV (OperationV src1 src2 m1) src1 m1) => (OperationV src1 src2 m1)
  // (OperationV (OperationV src1 src2 m1) src2 m1) => (OperationV src1 src2 m1)
  if (n->Opcode() == n1->Opcode()) {
    if (((!n->is_predicated_vector() && !n1->is_predicated_vector()) ||
         ( n->is_predicated_vector() &&  n1->is_predicated_vector() && n->in(3) == n1->in(3))) &&
         ( n->in(2) == n1->in(1) || n->in(2) == n1->in(2))) {
      return n1;
    }
  }

  Node* n2 = n->in(2);
  if (n->Opcode() == n2->Opcode()) {
    // (OperationV src1 (OperationV src1 src2)) => OperationV(src1, src2)
    // (OperationV src2 (OperationV src1 src2)) => OperationV(src1, src2)
    // (OperationV src1 (OperationV src1 src2 m1) m1) => OperationV(src1 src2 m1)
    // It is not possible to optimize - (OperationV src2 (OperationV src1 src2 m1) m1) as the
    // results of both "OperationV" nodes are different for unmasked lanes
    if ((!n->is_predicated_vector() && !n2->is_predicated_vector() &&
         (n->in(1) == n2->in(1) || n->in(1) == n2->in(2))) ||
         (n->is_predicated_vector() && n2->is_predicated_vector() && n->in(3) == n2->in(3) &&
         n->in(1) == n2->in(1))) {
      return n2;
    }
  }

  return n;
}

Node* AndVNode::Identity(PhaseGVN* phase) {
  // (AndV src (Replicate m1))   => src
  // (AndVMask src (MaskAll m1)) => src
  if (VectorNode::is_all_ones_vector(in(2))) {
    return in(1);
  }
  // (AndV (Replicate zero) src)   => (Replicate zero)
  // (AndVMask (MaskAll zero) src) => (MaskAll zero)
  if (VectorNode::is_all_zeros_vector(in(1))) {
    return in(1);
  }
  // The following transformations are only applied to
  // the un-predicated operation, since the VectorAPI
  // masked operation requires the unmasked lanes to
  // save the same values in the first operand.
  if (!is_predicated_vector()) {
    // (AndV (Replicate m1) src)   => src
    // (AndVMask (MaskAll m1) src) => src
    if (VectorNode::is_all_ones_vector(in(1))) {
      return in(2);
    }
    // (AndV src (Replicate zero))   => (Replicate zero)
    // (AndVMask src (MaskAll zero)) => (MaskAll zero)
    if (VectorNode::is_all_zeros_vector(in(2))) {
      return in(2);
    }
  }

  // (AndV src src)     => src
  // (AndVMask src src) => src
  if (in(1) == in(2)) {
    return in(1);
  }
  return redundant_logical_identity(this);
}

Node* OrVNode::Identity(PhaseGVN* phase) {
  // (OrV (Replicate m1) src)   => (Replicate m1)
  // (OrVMask (MaskAll m1) src) => (MaskAll m1)
  if (VectorNode::is_all_ones_vector(in(1))) {
    return in(1);
  }
  // (OrV src (Replicate zero))   => src
  // (OrVMask src (MaskAll zero)) => src
  if (VectorNode::is_all_zeros_vector(in(2))) {
    return in(1);
  }
  // The following transformations are only applied to
  // the un-predicated operation, since the VectorAPI
  // masked operation requires the unmasked lanes to
  // save the same values in the first operand.
  if (!is_predicated_vector()) {
    // (OrV src (Replicate m1))   => (Replicate m1)
    // (OrVMask src (MaskAll m1)) => (MaskAll m1)
    if (VectorNode::is_all_ones_vector(in(2))) {
      return in(2);
    }
    // (OrV (Replicate zero) src)   => src
    // (OrVMask (MaskAll zero) src) => src
    if (VectorNode::is_all_zeros_vector(in(1))) {
      return in(2);
    }
  }

  // (OrV src src)     => src
  // (OrVMask src src) => src
  if (in(1) == in(2)) {
    return in(1);
  }
  return redundant_logical_identity(this);
}

Node* XorVNode::Ideal(PhaseGVN* phase, bool can_reshape) {
  // (XorV src src)      => (Replicate zero)
  // (XorVMask src src)  => (MaskAll zero)
  //
  // The transformation is only applied to the un-predicated
  // operation, since the VectorAPI masked operation requires
  // the unmasked lanes to save the same values in the first
  // operand.
  if (!is_predicated_vector() && (in(1) == in(2))) {
    BasicType bt = vect_type()->element_basic_type();
    Node* zero = phase->transform(phase->zerocon(bt));
    return VectorNode::scalar2vector(zero, length(), bt, bottom_type()->isa_vectmask() != nullptr);
  }
  return VectorNode::Ideal(phase, can_reshape);
}

Node* VectorBlendNode::Identity(PhaseGVN* phase) {
  // (VectorBlend X X MASK) => X
  if (in(1) == in(2)) {
    return in(1);
  }
  return this;
}
static bool is_replicate_uint_constant(const Node* n) {
  return n->Opcode() == Op_Replicate &&
         n->in(1)->is_Con() &&
         n->in(1)->bottom_type()->isa_long() &&
         n->in(1)->bottom_type()->is_long()->get_con() <= 0xFFFFFFFFL;
}

static bool has_vector_elements_fit_uint(Node* n) {
  auto is_lower_doubleword_mask_pattern = [](const Node* n) {
    return n->Opcode() == Op_AndV &&
           (is_replicate_uint_constant(n->in(1)) ||
            is_replicate_uint_constant(n->in(2)));
  };

  auto is_clear_upper_doubleword_uright_shift_pattern = [](const Node* n) {
    return n->Opcode() == Op_URShiftVL &&
           n->in(2)->Opcode() == Op_RShiftCntV && n->in(2)->in(1)->is_Con() &&
           n->in(2)->in(1)->bottom_type()->isa_int() &&
           n->in(2)->in(1)->bottom_type()->is_int()->get_con() >= 32;
  };
  return is_lower_doubleword_mask_pattern(n) ||             // (AndV     SRC (Replicate C)) where C <= 0xFFFFFFFF
         is_clear_upper_doubleword_uright_shift_pattern(n); // (URShiftV SRC S) where S >= 32
}

static bool has_vector_elements_fit_int(Node* n) {
  auto is_cast_integer_to_long_pattern = [](const Node* n) {
    return n->Opcode() == Op_VectorCastI2X && Matcher::vector_element_basic_type(n) == T_LONG;
  };

  auto is_clear_upper_doubleword_right_shift_pattern = [](const Node* n) {
    return n->Opcode() == Op_RShiftVL &&
           n->in(2)->Opcode() == Op_RShiftCntV && n->in(2)->in(1)->is_Con() &&
           n->in(2)->in(1)->bottom_type()->isa_int() &&
           n->in(2)->in(1)->bottom_type()->is_int()->get_con() >= 32;
  };

  return is_cast_integer_to_long_pattern(n) ||             // (VectorCastI2X SRC)
         is_clear_upper_doubleword_right_shift_pattern(n); // (RShiftV SRC S) where S >= 32
}

bool MulVLNode::has_int_inputs() const {
  return has_vector_elements_fit_int(in(1)) &&
         has_vector_elements_fit_int(in(2));
}

bool MulVLNode::has_uint_inputs() const {
  return has_vector_elements_fit_uint(in(1)) &&
         has_vector_elements_fit_uint(in(2));
}

static Node* UMinMaxV_Ideal(Node* n, PhaseGVN* phase, bool can_reshape) {
  int vopc = n->Opcode();
  assert(vopc == Op_UMinV || vopc == Op_UMaxV, "Unexpected opcode");

  Node* umin = nullptr;
  Node* umax = nullptr;
  int lopc = n->in(1)->Opcode();
  int ropc = n->in(2)->Opcode();

  if (lopc == Op_UMinV && ropc == Op_UMaxV) {
    umin = n->in(1);
    umax = n->in(2);
  } else if (lopc == Op_UMaxV && ropc == Op_UMinV) {
    umin = n->in(2);
    umax = n->in(1);
  } else {
    return nullptr;
  }

  // UMin (UMin(a, b), UMax(a, b))  => UMin(a, b)
  // UMin (UMax(a, b), UMin(b, a))  => UMin(a, b)
  // UMax (UMin(a, b), UMax(a, b))  => UMax(a, b)
  // UMax (UMax(a, b), UMin(b, a))  => UMax(a, b)
  if (umin != nullptr && umax != nullptr) {
    if ((umin->in(1) == umax->in(1) && umin->in(2) == umax->in(2)) ||
        (umin->in(2) == umax->in(1) && umin->in(1) == umax->in(2))) {
      if (vopc == Op_UMinV) {
        return new UMinVNode(umax->in(1), umax->in(2), n->bottom_type()->is_vect());
      } else {
        return new UMaxVNode(umax->in(1), umax->in(2), n->bottom_type()->is_vect());
      }
    }
  }

  return nullptr;
}

Node* UMinVNode::Ideal(PhaseGVN* phase, bool can_reshape) {
  Node* progress = UMinMaxV_Ideal(this, phase, can_reshape);
  if (progress != nullptr) return progress;

  return VectorNode::Ideal(phase, can_reshape);
}

Node* UMinVNode::Identity(PhaseGVN* phase) {
  // UMin (a, a) => a
  if (in(1) == in(2)) {
    return in(1);
  }
  return this;
}

Node* UMaxVNode::Ideal(PhaseGVN* phase, bool can_reshape) {
  Node* progress = UMinMaxV_Ideal(this, phase, can_reshape);
  if (progress != nullptr) return progress;

  return VectorNode::Ideal(phase, can_reshape);
}

Node* UMaxVNode::Identity(PhaseGVN* phase) {
  // UMax (a, a) => a
  if (in(1) == in(2)) {
    return in(1);
  }
  return this;
}
#ifndef PRODUCT
void VectorBoxAllocateNode::dump_spec(outputStream *st) const {
  CallStaticJavaNode::dump_spec(st);
}
#endif // !PRODUCT<|MERGE_RESOLUTION|>--- conflicted
+++ resolved
@@ -280,16 +280,13 @@
     return Op_SignumVF;
   case Op_SignumD:
     return Op_SignumVD;
-<<<<<<< HEAD
   case Op_CopySignF:
     return Op_CopySignVF;
   case Op_CopySignD:
     return Op_CopySignVD;
-=======
   case Op_ReinterpretS2HF:
   case Op_ReinterpretHF2S:
     return Op_VectorReinterpret;
->>>>>>> c94a7ae1
 
   default:
     assert(!VectorNode::is_convert_opcode(sopc),
