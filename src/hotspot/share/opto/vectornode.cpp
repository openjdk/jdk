/*
 * Copyright (c) 2007, 2025, Oracle and/or its affiliates. All rights reserved.
 * DO NOT ALTER OR REMOVE COPYRIGHT NOTICES OR THIS FILE HEADER.
 *
 * This code is free software; you can redistribute it and/or modify it
 * under the terms of the GNU General Public License version 2 only, as
 * published by the Free Software Foundation.
 *
 * This code is distributed in the hope that it will be useful, but WITHOUT
 * ANY WARRANTY; without even the implied warranty of MERCHANTABILITY or
 * FITNESS FOR A PARTICULAR PURPOSE.  See the GNU General Public License
 * version 2 for more details (a copy is included in the LICENSE file that
 * accompanied this code).
 *
 * You should have received a copy of the GNU General Public License version
 * 2 along with this work; if not, write to the Free Software Foundation,
 * Inc., 51 Franklin St, Fifth Floor, Boston, MA 02110-1301 USA.
 *
 * Please contact Oracle, 500 Oracle Parkway, Redwood Shores, CA 94065 USA
 * or visit www.oracle.com if you need additional information or have any
 * questions.
 */

#include "memory/allocation.inline.hpp"
<<<<<<< HEAD
#include "opto/addnode.hpp"
=======
#include "opto/c2_globals.hpp"
#include "opto/compile.hpp"
>>>>>>> 9435d5b8
#include "opto/connode.hpp"
#include "opto/convertnode.hpp"
#include "opto/mulnode.hpp"
#include "opto/subnode.hpp"
#include "opto/vectornode.hpp"
#include "utilities/globalDefinitions.hpp"
#include "utilities/powerOfTwo.hpp"

//------------------------------VectorNode--------------------------------------

// Return the vector operator for the specified scalar operation
// and basic type.
int VectorNode::opcode(int sopc, BasicType bt) {
  switch (sopc) {
  case Op_AddI:
    switch (bt) {
    case T_BOOLEAN:
    case T_BYTE:      return Op_AddVB;
    case T_CHAR:
    case T_SHORT:     return Op_AddVS;
    case T_INT:       return Op_AddVI;
    default:          return 0;
    }
  case Op_AddL: return (bt == T_LONG   ? Op_AddVL : 0);
  case Op_AddHF: return (bt == T_SHORT ? Op_AddVHF : 0);
  case Op_AddF: return (bt == T_FLOAT  ? Op_AddVF : 0);
  case Op_AddD: return (bt == T_DOUBLE ? Op_AddVD : 0);

  case Op_SubI:
    switch (bt) {
    case T_BOOLEAN:
    case T_BYTE:   return Op_SubVB;
    case T_CHAR:
    case T_SHORT:  return Op_SubVS;
    case T_INT:    return Op_SubVI;
    default:       return 0;
    }
  case Op_SubL: return (bt == T_LONG   ? Op_SubVL : 0);
  case Op_SubHF: return (bt == T_SHORT ? Op_SubVHF : 0);
  case Op_SubF: return (bt == T_FLOAT  ? Op_SubVF : 0);
  case Op_SubD: return (bt == T_DOUBLE ? Op_SubVD : 0);

  case Op_MulI:
    switch (bt) {
    case T_BOOLEAN:return 0;
    case T_BYTE:   return Op_MulVB;
    case T_CHAR:
    case T_SHORT:  return Op_MulVS;
    case T_INT:    return Op_MulVI;
    default:       return 0;
    }
  case Op_MulL: return (bt == T_LONG ? Op_MulVL : 0);
  case Op_MulHF:
    return (bt == T_SHORT ? Op_MulVHF : 0);
  case Op_MulF:
    return (bt == T_FLOAT ? Op_MulVF : 0);
  case Op_MulD:
    return (bt == T_DOUBLE ? Op_MulVD : 0);
  case Op_FmaD:
    return (bt == T_DOUBLE ? Op_FmaVD : 0);
  case Op_FmaF:
    return (bt == T_FLOAT ? Op_FmaVF : 0);
  case Op_FmaHF:
    return (bt == T_SHORT ? Op_FmaVHF : 0);
  case Op_CMoveF:
    return (bt == T_FLOAT ? Op_VectorBlend : 0);
  case Op_CMoveD:
    return (bt == T_DOUBLE ? Op_VectorBlend : 0);
  case Op_Bool:
    return Op_VectorMaskCmp;
  case Op_DivHF:
    return (bt == T_SHORT ? Op_DivVHF : 0);
  case Op_DivF:
    return (bt == T_FLOAT ? Op_DivVF : 0);
  case Op_DivD:
    return (bt == T_DOUBLE ? Op_DivVD : 0);
  case Op_AbsI:
    switch (bt) {
    case T_BOOLEAN:
    case T_CHAR:  return 0; // abs does not make sense for unsigned
    case T_BYTE:  return Op_AbsVB;
    case T_SHORT: return Op_AbsVS;
    case T_INT:   return Op_AbsVI;
    default:      return 0;
    }
  case Op_AbsL:
    return (bt == T_LONG ? Op_AbsVL : 0);
  case Op_MinI:
    switch (bt) {
    case T_BOOLEAN:
    case T_CHAR:   return 0;
    case T_BYTE:
    case T_SHORT:
    case T_INT:    return Op_MinV;
    default:       return 0;
    }
  case Op_MinL:
    return (bt == T_LONG ? Op_MinV : 0);
  case Op_MinHF:
    return (bt == T_SHORT ? Op_MinVHF : 0);
  case Op_MinF:
    return (bt == T_FLOAT ? Op_MinV : 0);
  case Op_MinD:
    return (bt == T_DOUBLE ? Op_MinV : 0);
  case Op_MaxI:
    switch (bt) {
    case T_BOOLEAN:
    case T_CHAR:   return 0;
    case T_BYTE:
    case T_SHORT:
    case T_INT:    return Op_MaxV;
    default:       return 0;
    }
  case Op_MaxL:
    return (bt == T_LONG ? Op_MaxV : 0);
  case Op_MaxHF:
    return (bt == T_SHORT ? Op_MaxVHF : 0);
  case Op_MaxF:
    return (bt == T_FLOAT ? Op_MaxV : 0);
  case Op_MaxD:
    return (bt == T_DOUBLE ? Op_MaxV : 0);
  case Op_AbsF:
    return (bt == T_FLOAT ? Op_AbsVF : 0);
  case Op_AbsD:
    return (bt == T_DOUBLE ? Op_AbsVD : 0);
  case Op_NegI:
    switch (bt) {
      case T_BYTE:
      case T_SHORT:
      case T_INT: return Op_NegVI;
      default: return 0;
    }
  case Op_NegL:
    return (bt == T_LONG ? Op_NegVL : 0);
  case Op_NegF:
    return (bt == T_FLOAT ? Op_NegVF : 0);
  case Op_NegD:
    return (bt == T_DOUBLE ? Op_NegVD : 0);
  case Op_RoundDoubleMode:
    return (bt == T_DOUBLE ? Op_RoundDoubleModeV : 0);
  case Op_RotateLeft:
    return (is_integral_type(bt) ? Op_RotateLeftV : 0);
  case Op_RotateRight:
    return (is_integral_type(bt) ? Op_RotateRightV : 0);
  case Op_SqrtHF:
    return (bt == T_SHORT ? Op_SqrtVHF : 0);
  case Op_SqrtF:
    return (bt == T_FLOAT ? Op_SqrtVF : 0);
  case Op_SqrtD:
    return (bt == T_DOUBLE ? Op_SqrtVD : 0);
  case Op_RoundF:
    return (bt == T_INT ? Op_RoundVF : 0);
  case Op_RoundD:
    return (bt == T_LONG ? Op_RoundVD : 0);
  case Op_PopCountI:
    return Op_PopCountVI;
  case Op_PopCountL:
    return Op_PopCountVL;
  case Op_ReverseI:
  case Op_ReverseL:
    return (is_integral_type(bt) ? Op_ReverseV : 0);
  case Op_ReverseBytesS:
  case Op_ReverseBytesUS:
    // Subword operations in auto vectorization usually don't have precise info
    // about signedness. But the behavior of reverseBytes for short and
    // char are exactly the same.
    return ((bt == T_SHORT || bt == T_CHAR) ? Op_ReverseBytesV : 0);
  case Op_ReverseBytesI:
    // There is no reverseBytes() in Byte class but T_BYTE may appear
    // in VectorAPI calls. We still use ReverseBytesI for T_BYTE to
    // ensure vector intrinsification succeeds.
    return ((bt == T_INT || bt == T_BYTE) ? Op_ReverseBytesV : 0);
  case Op_ReverseBytesL:
    return (bt == T_LONG ? Op_ReverseBytesV : 0);
  case Op_CompressBits:
    return (bt == T_INT || bt == T_LONG ? Op_CompressBitsV : 0);
  case Op_ExpandBits:
    return (bt == T_INT || bt == T_LONG ? Op_ExpandBitsV : 0);
  case Op_LShiftI:
    switch (bt) {
    case T_BOOLEAN:
    case T_BYTE:   return Op_LShiftVB;
    case T_CHAR:
    case T_SHORT:  return Op_LShiftVS;
    case T_INT:    return Op_LShiftVI;
    default:       return 0;
    }
  case Op_LShiftL:
    return (bt == T_LONG ? Op_LShiftVL : 0);
  case Op_RShiftI:
    switch (bt) {
    case T_BOOLEAN:return Op_URShiftVB; // boolean is unsigned value
    case T_CHAR:   return Op_URShiftVS; // char is unsigned value
    case T_BYTE:   return Op_RShiftVB;
    case T_SHORT:  return Op_RShiftVS;
    case T_INT:    return Op_RShiftVI;
    default:       return 0;
    }
  case Op_RShiftL:
    return (bt == T_LONG ? Op_RShiftVL : 0);
  case Op_URShiftB:
    return (bt == T_BYTE ? Op_URShiftVB : 0);
  case Op_URShiftS:
    return (bt == T_SHORT ? Op_URShiftVS : 0);
  case Op_URShiftI:
    switch (bt) {
    case T_BOOLEAN:return Op_URShiftVB;
    case T_CHAR:   return Op_URShiftVS;
    case T_BYTE:
    case T_SHORT:  return 0; // Vector logical right shift for signed short
                             // values produces incorrect Java result for
                             // negative data because java code should convert
                             // a short value into int value with sign
                             // extension before a shift.
    case T_INT:    return Op_URShiftVI;
    default:       return 0;
    }
  case Op_URShiftL:
    return (bt == T_LONG ? Op_URShiftVL : 0);
  case Op_AndI:
  case Op_AndL:
    return Op_AndV;
  case Op_OrI:
  case Op_OrL:
    return Op_OrV;
  case Op_XorI:
  case Op_XorL:
    return Op_XorV;

  case Op_LoadB:
  case Op_LoadUB:
  case Op_LoadUS:
  case Op_LoadS:
  case Op_LoadI:
  case Op_LoadL:
  case Op_LoadF:
  case Op_LoadD:
    return Op_LoadVector;

  case Op_StoreB:
  case Op_StoreC:
  case Op_StoreI:
  case Op_StoreL:
  case Op_StoreF:
  case Op_StoreD:
    return Op_StoreVector;
  case Op_MulAddS2I:
    return Op_MulAddVS2VI;
  case Op_CountLeadingZerosI:
  case Op_CountLeadingZerosL:
    return Op_CountLeadingZerosV;
  case Op_CountTrailingZerosI:
  case Op_CountTrailingZerosL:
    return Op_CountTrailingZerosV;
  case Op_SignumF:
    return Op_SignumVF;
  case Op_SignumD:
    return Op_SignumVD;
  case Op_ReinterpretS2HF:
  case Op_ReinterpretHF2S:
    return Op_VectorReinterpret;

  default:
    assert(!VectorNode::is_convert_opcode(sopc),
           "Convert node %s should be processed by VectorCastNode::opcode()",
           NodeClassNames[sopc]);
    return 0; // Unimplemented
  }
}

<<<<<<< HEAD
// Return the scalar opcode for the specified vector opcode
// and basic type.
int VectorNode::scalar_opcode(int vopc, BasicType bt, bool enable_assertions) {
  switch (vopc) {
    case Op_AddVB:
    case Op_AddVS:
    case Op_AddVI:
      return Op_AddI;
    case Op_AddVL:
      return Op_AddL;
    case Op_AddVF:
      return Op_AddF;
    case Op_AddVD:
      return Op_AddD;

    case Op_SubVB:
    case Op_SubVS:
    case Op_SubVI:
      return Op_SubI;
    case Op_SubVL:
      return Op_SubL;
    case Op_SubVF:
      return Op_SubF;
    case Op_SubVD:
      return Op_SubD;

    case Op_MulVB:
    case Op_MulVS:
    case Op_MulVI:
      return Op_MulI;
    case Op_MulVL:
      return Op_MulL;
    case Op_MulVF:
      return Op_MulF;
    case Op_MulVD:
      return Op_MulD;

    case Op_DivVF:
      return Op_DivF;
    case Op_DivVD:
      return Op_DivD;

    case Op_AndV:
      switch (bt) {
        case T_BOOLEAN:
        case T_CHAR:
        case T_BYTE:
        case T_SHORT:
        case T_INT:
          return Op_AndI;
        case T_LONG:
          return Op_AndL;
        default:
          assert(!enable_assertions, "basic type not handled");
          return 0;
      }

    case Op_OrV:
      switch (bt) {
        case T_BOOLEAN:
        case T_CHAR:
        case T_BYTE:
        case T_SHORT:
        case T_INT:
          return Op_OrI;
        case T_LONG:
          return Op_OrL;
        default:
          assert(!enable_assertions, "basic type not handled");
          return 0;
      }

    case Op_XorV:
      switch (bt) {
        case T_BOOLEAN:
        case T_CHAR:
        case T_BYTE:
        case T_SHORT:
        case T_INT:
          return Op_XorI;
        case T_LONG:
          return Op_XorL;
        default:
          assert(!enable_assertions, "basic type not handled");
          return 0;
      }

    case Op_MinV:
      switch (bt) {
        case T_BOOLEAN:
        case T_CHAR:
          assert(!enable_assertions, "boolean and char are signed, not implemented for Min");
          return 0;
        case T_BYTE:
        case T_SHORT:
        case T_INT:
          return Op_MinI;
        case T_LONG:
          return Op_MinL;
        case T_FLOAT:
          return Op_MinF;
        case T_DOUBLE:
          return Op_MinD;
        default:
          assert(!enable_assertions, "basic type not handled");
          return 0;
      }

    case Op_MaxV:
      switch (bt) {
        case T_BOOLEAN:
        case T_CHAR:
          assert(!enable_assertions, "boolean and char are signed, not implemented for Max");
          return 0;
        case T_BYTE:
        case T_SHORT:
        case T_INT:
          return Op_MaxI;
        case T_LONG:
          return Op_MaxL;
        case T_FLOAT:
          return Op_MaxF;
        case T_DOUBLE:
          return Op_MaxD;
        default:
          assert(!enable_assertions, "basic type not handled");
          return 0;
      }

    case Op_SqrtVD:
      return Op_SqrtD;
    case Op_SqrtVF:
      return Op_SqrtF;

    case Op_FmaVF:
      return Op_FmaF;
    case Op_FmaVD:
      return Op_FmaD;

    default:
      assert(!enable_assertions,
             "Vector node %s is not handled in VectorNode::scalar_opcode",
             NodeClassNames[vopc]);
      return 0; // Unimplemented
  }
}

=======
>>>>>>> 9435d5b8
// Limits on vector size (number of elements) for auto-vectorization.
bool VectorNode::vector_size_supported_auto_vectorization(const BasicType bt, int size) {
  return Matcher::max_vector_size_auto_vectorization(bt) >= size &&
         Matcher::min_vector_size(bt) <= size;
}

// Also used to check if the code generator
// supports the vector operation.
bool VectorNode::implemented(int opc, uint vlen, BasicType bt) {
  if (is_java_primitive(bt) &&
      (vlen > 1) && is_power_of_2(vlen) &&
      vector_size_supported_auto_vectorization(bt, vlen)) {
    int vopc = VectorNode::opcode(opc, bt);
    // For rotate operation we will do a lazy de-generation into
    // OrV/LShiftV/URShiftV pattern if the target does not support
    // vector rotation instruction.
    if (VectorNode::is_vector_rotate(vopc)) {
      return is_vector_rotate_supported(vopc, vlen, bt);
    }
    if (VectorNode::is_vector_integral_negate(vopc)) {
      return is_vector_integral_negate_supported(vopc, vlen, bt, false);
    }
    return vopc > 0 && Matcher::match_rule_supported_auto_vectorization(vopc, vlen, bt);
  }
  return false;
}

bool VectorNode::is_maskall_type(const TypeLong* type, int vlen) {
  assert(type != nullptr, "type must not be null");
  if (!type->is_con()) {
    return false;
  }
  jlong mask = (-1ULL >> (64 - vlen));
  jlong bit = type->get_con() & mask;
  return bit == 0 || bit == mask;
}

bool VectorNode::is_muladds2i(const Node* n) {
  return n->Opcode() == Op_MulAddS2I;
}

bool VectorNode::is_roundopD(Node* n) {
  return n->Opcode() == Op_RoundDoubleMode;
}

bool VectorNode::is_vector_rotate_supported(int vopc, uint vlen, BasicType bt) {
  assert(VectorNode::is_vector_rotate(vopc), "wrong opcode");

  // If target defines vector rotation patterns then no
  // need for degeneration.
  if (Matcher::match_rule_supported_vector(vopc, vlen, bt)) {
    return true;
  }

  // If target does not support variable shift operations then no point
  // in creating a rotate vector node since it will not be disintegratable.
  // Adding a pessimistic check to avoid complex pattern matching which
  // may not be full proof.
  if (!Matcher::supports_vector_variable_shifts()) {
     return false;
  }

  // Validate existence of nodes created in case of rotate degeneration.
  switch (bt) {
    case T_INT:
      return Matcher::match_rule_supported_vector(Op_OrV,       vlen, bt) &&
             Matcher::match_rule_supported_vector(Op_LShiftVI,  vlen, bt) &&
             Matcher::match_rule_supported_vector(Op_URShiftVI, vlen, bt);
    case T_LONG:
      return Matcher::match_rule_supported_vector(Op_OrV,       vlen, bt) &&
             Matcher::match_rule_supported_vector(Op_LShiftVL,  vlen, bt) &&
             Matcher::match_rule_supported_vector(Op_URShiftVL, vlen, bt);
    default:
      return false;
  }
}

// Check whether the architecture supports the vector negate instructions. If not, then check
// whether the alternative vector nodes used to implement vector negation are supported.
// Return false if neither of them is supported.
bool VectorNode::is_vector_integral_negate_supported(int opc, uint vlen, BasicType bt, bool use_predicate) {
  if (!use_predicate) {
    // Check whether the NegVI/L is supported by the architecture.
    if (Matcher::match_rule_supported_vector(opc, vlen, bt)) {
      return true;
    }
    // Negate is implemented with "(SubVI/L (ReplicateI/L 0) src)", if NegVI/L is not supported.
    int sub_opc = (bt == T_LONG) ? Op_SubL : Op_SubI;
    if (Matcher::match_rule_supported_vector(VectorNode::opcode(sub_opc, bt), vlen, bt) &&
        Matcher::match_rule_supported_vector(Op_Replicate, vlen, bt)) {
      return true;
    }
  } else {
    // Check whether the predicated NegVI/L is supported by the architecture.
    if (Matcher::match_rule_supported_vector_masked(opc, vlen, bt)) {
      return true;
    }
    // Predicated negate is implemented with "(AddVI/L (XorV src (ReplicateI/L -1)) (ReplicateI/L 1))",
    // if predicated NegVI/L is not supported.
    int add_opc = (bt == T_LONG) ? Op_AddL : Op_AddI;
    if (Matcher::match_rule_supported_vector_masked(Op_XorV, vlen, bt) &&
        Matcher::match_rule_supported_vector_masked(VectorNode::opcode(add_opc, bt), vlen, bt) &&
        Matcher::match_rule_supported_vector(Op_Replicate, vlen, bt)) {
      return true;
    }
  }
  return false;
}

bool VectorNode::is_populate_index_supported(BasicType bt) {
  int vlen = Matcher::max_vector_size(bt);
  return Matcher::match_rule_supported_vector(Op_PopulateIndex, vlen, bt);
}

bool VectorNode::is_shift_opcode(int opc) {
  switch (opc) {
  case Op_LShiftI:
  case Op_LShiftL:
  case Op_RShiftI:
  case Op_RShiftL:
  case Op_URShiftB:
  case Op_URShiftS:
  case Op_URShiftI:
  case Op_URShiftL:
    return true;
  default:
    return false;
  }
}

// Vector unsigned right shift for signed subword types behaves differently
// from Java Spec. But when the shift amount is a constant not greater than
// the number of sign extended bits, the unsigned right shift can be
// vectorized to a signed right shift.
bool VectorNode::can_use_RShiftI_instead_of_URShiftI(Node* n, BasicType bt) {
  if (n->Opcode() != Op_URShiftI) {
    return false;
  }
  Node* in2 = n->in(2);
  if (!in2->is_Con()) {
    return false;
  }
  jint cnt = in2->get_int();
  // Only when shift amount is not greater than number of sign extended
  // bits (16 for short and 24 for byte), unsigned shift right on signed
  // subword types can be vectorized as vector signed shift.
  if ((bt == T_BYTE && cnt <= 24) || (bt == T_SHORT && cnt <= 16)) {
    return true;
  }
  return false;
}

bool VectorNode::is_convert_opcode(int opc) {
  switch (opc) {
    case Op_ConvI2F:
    case Op_ConvL2D:
    case Op_ConvF2I:
    case Op_ConvD2L:
    case Op_ConvI2D:
    case Op_ConvL2F:
    case Op_ConvL2I:
    case Op_ConvI2L:
    case Op_ConvF2L:
    case Op_ConvD2F:
    case Op_ConvF2D:
    case Op_ConvD2I:
    case Op_ConvF2HF:
    case Op_ConvHF2F:
      return true;
    default:
      return false;
  }
}

bool VectorNode::is_minmax_opcode(int opc) {
  return opc == Op_MinI || opc == Op_MaxI;
}

bool VectorNode::is_shift(Node* n) {
  return is_shift_opcode(n->Opcode());
}

bool VectorNode::is_rotate_opcode(int opc) {
  switch (opc) {
  case Op_RotateRight:
  case Op_RotateLeft:
    return true;
  default:
    return false;
  }
}

bool VectorNode::is_scalar_rotate(Node* n) {
  return is_rotate_opcode(n->Opcode());
}

bool VectorNode::is_vshift_cnt_opcode(int opc) {
  switch (opc) {
  case Op_LShiftCntV:
  case Op_RShiftCntV:
    return true;
  default:
    return false;
  }
}

bool VectorNode::is_vshift_cnt(Node* n) {
  return is_vshift_cnt_opcode(n->Opcode());
}

// [Start, end) half-open range defining which operands are vectors
void VectorNode::vector_operands(Node* n, uint* start, uint* end) {
  switch (n->Opcode()) {
  case Op_LoadB:   case Op_LoadUB:
  case Op_LoadS:   case Op_LoadUS:
  case Op_LoadI:   case Op_LoadL:
  case Op_LoadF:   case Op_LoadD:
  case Op_LoadP:   case Op_LoadN:
    *start = 0;
    *end   = 0; // no vector operands
    break;
  case Op_StoreB:  case Op_StoreC:
  case Op_StoreI:  case Op_StoreL:
  case Op_StoreF:  case Op_StoreD:
  case Op_StoreP:  case Op_StoreN:
    *start = MemNode::ValueIn;
    *end   = MemNode::ValueIn + 1; // 1 vector operand
    break;
  case Op_LShiftI:  case Op_LShiftL:
  case Op_RShiftI:  case Op_RShiftL:
  case Op_URShiftI: case Op_URShiftL:
  case Op_RoundDoubleMode:
    *start = 1;
    *end   = 2; // 1 vector operand
    break;
  case Op_RotateLeft:
  case Op_RotateRight:
    // Rotate shift could have 1 or 2 vector operand(s), depending on
    // whether shift distance is a supported constant or not.
    *start = 1;
    *end   = (n->is_Con() && Matcher::supports_vector_constant_rotates(n->get_int())) ? 2 : 3;
    break;
  case Op_AddI: case Op_AddL: case Op_AddHF: case Op_AddF: case Op_AddD:
  case Op_SubI: case Op_SubL: case Op_SubHF: case Op_SubF: case Op_SubD:
  case Op_MulI: case Op_MulL: case Op_MulHF: case Op_MulF: case Op_MulD:
  case Op_DivHF: case Op_DivF: case Op_DivD:
  case Op_AndI: case Op_AndL:
  case Op_OrI:  case Op_OrL:
  case Op_XorI: case Op_XorL:
  case Op_MulAddS2I:
    *start = 1;
    *end   = 3; // 2 vector operands
    break;
  case Op_FmaD:
  case Op_FmaF:
  case Op_FmaHF:
    *start = 1;
    *end   = 4; // 3 vector operands
    break;
  default:
    *start = 1;
    *end   = n->req(); // default is all operands
  }
}

VectorNode* VectorNode::make_mask_node(int vopc, Node* n1, Node* n2, uint vlen, BasicType bt) {
  guarantee(vopc > 0, "vopc must be > 0");
  const TypeVect* vmask_type = TypeVect::makemask(bt, vlen);
  switch (vopc) {
    case Op_AndV:
      if (Matcher::match_rule_supported_vector_masked(Op_AndVMask, vlen, bt)) {
        return new AndVMaskNode(n1, n2, vmask_type);
      }
      return new AndVNode(n1, n2, vmask_type);
    case Op_OrV:
      if (Matcher::match_rule_supported_vector_masked(Op_OrVMask, vlen, bt)) {
        return new OrVMaskNode(n1, n2, vmask_type);
      }
      return new OrVNode(n1, n2, vmask_type);
    case Op_XorV:
      if (Matcher::match_rule_supported_vector_masked(Op_XorVMask, vlen, bt)) {
        return new XorVMaskNode(n1, n2, vmask_type);
      }
      return new XorVNode(n1, n2, vmask_type);
    default:
      fatal("Unsupported mask vector creation for '%s'", NodeClassNames[vopc]);
      return nullptr;
  }
}

// Make a vector node for unary or binary operation
VectorNode* VectorNode::make(int vopc, Node* n1, Node* n2, const TypeVect* vt, bool is_mask, bool is_var_shift, bool is_unsigned) {
  // This method should not be called for unimplemented vectors.
  guarantee(vopc > 0, "vopc must be > 0");

  if (is_mask) {
    return make_mask_node(vopc, n1, n2, vt->length(), vt->element_basic_type());
  }

  switch (vopc) {
  case Op_AddVB:  return new AddVBNode(n1, n2, vt);
  case Op_AddVHF: return new AddVHFNode(n1, n2, vt);
  case Op_AddVS:  return new AddVSNode(n1, n2, vt);
  case Op_AddVI:  return new AddVINode(n1, n2, vt);
  case Op_AddVL:  return new AddVLNode(n1, n2, vt);
  case Op_AddVF:  return new AddVFNode(n1, n2, vt);
  case Op_AddVD:  return new AddVDNode(n1, n2, vt);

  case Op_SubVB:  return new SubVBNode(n1, n2, vt);
  case Op_SubVS:  return new SubVSNode(n1, n2, vt);
  case Op_SubVI:  return new SubVINode(n1, n2, vt);
  case Op_SubVL:  return new SubVLNode(n1, n2, vt);
  case Op_SubVHF: return new SubVHFNode(n1, n2, vt);
  case Op_SubVF:  return new SubVFNode(n1, n2, vt);
  case Op_SubVD:  return new SubVDNode(n1, n2, vt);

  case Op_MulVB:  return new MulVBNode(n1, n2, vt);
  case Op_MulVS:  return new MulVSNode(n1, n2, vt);
  case Op_MulVI:  return new MulVINode(n1, n2, vt);
  case Op_MulVL:  return new MulVLNode(n1, n2, vt);
  case Op_MulVHF: return new MulVHFNode(n1, n2, vt);
  case Op_MulVF:  return new MulVFNode(n1, n2, vt);
  case Op_MulVD:  return new MulVDNode(n1, n2, vt);

  case Op_DivVHF: return new DivVHFNode(n1, n2, vt);
  case Op_DivVF:  return new DivVFNode(n1, n2, vt);
  case Op_DivVD:  return new DivVDNode(n1, n2, vt);

  case Op_MinV: return new MinVNode(n1, n2, vt);
  case Op_MaxV: return new MaxVNode(n1, n2, vt);
  case Op_MinVHF: return new MinVHFNode(n1, n2, vt);
  case Op_MaxVHF: return new MaxVHFNode(n1, n2, vt);

  case Op_AbsVF: return new AbsVFNode(n1, vt);
  case Op_AbsVD: return new AbsVDNode(n1, vt);
  case Op_AbsVB: return new AbsVBNode(n1, vt);
  case Op_AbsVS: return new AbsVSNode(n1, vt);
  case Op_AbsVI: return new AbsVINode(n1, vt);
  case Op_AbsVL: return new AbsVLNode(n1, vt);

  case Op_NegVI: return new NegVINode(n1, vt);
  case Op_NegVL: return new NegVLNode(n1, vt);
  case Op_NegVF: return new NegVFNode(n1, vt);
  case Op_NegVD: return new NegVDNode(n1, vt);

  case Op_ReverseV: return new ReverseVNode(n1, vt);
  case Op_ReverseBytesV: return new ReverseBytesVNode(n1, vt);

  case Op_SqrtVHF : return new SqrtVHFNode(n1, vt);
  case Op_SqrtVF  : return new SqrtVFNode(n1, vt);
  case Op_SqrtVD  : return new SqrtVDNode(n1, vt);

  case Op_RoundVF: return new RoundVFNode(n1, vt);
  case Op_RoundVD: return new RoundVDNode(n1, vt);

  case Op_PopCountVI: return new PopCountVINode(n1, vt);
  case Op_PopCountVL: return new PopCountVLNode(n1, vt);
  case Op_RotateLeftV: return new RotateLeftVNode(n1, n2, vt);
  case Op_RotateRightV: return new RotateRightVNode(n1, n2, vt);

  case Op_LShiftVB: return new LShiftVBNode(n1, n2, vt, is_var_shift);
  case Op_LShiftVS: return new LShiftVSNode(n1, n2, vt, is_var_shift);
  case Op_LShiftVI: return new LShiftVINode(n1, n2, vt, is_var_shift);
  case Op_LShiftVL: return new LShiftVLNode(n1, n2, vt, is_var_shift);

  case Op_RShiftVB: return new RShiftVBNode(n1, n2, vt, is_var_shift);
  case Op_RShiftVS: return new RShiftVSNode(n1, n2, vt, is_var_shift);
  case Op_RShiftVI: return new RShiftVINode(n1, n2, vt, is_var_shift);
  case Op_RShiftVL: return new RShiftVLNode(n1, n2, vt, is_var_shift);

  case Op_UMinV: return new UMinVNode(n1, n2, vt);
  case Op_UMaxV: return new UMaxVNode(n1, n2, vt);

  case Op_URShiftVB: return new URShiftVBNode(n1, n2, vt, is_var_shift);
  case Op_URShiftVS: return new URShiftVSNode(n1, n2, vt, is_var_shift);
  case Op_URShiftVI: return new URShiftVINode(n1, n2, vt, is_var_shift);
  case Op_URShiftVL: return new URShiftVLNode(n1, n2, vt, is_var_shift);

  case Op_LShiftCntV: return new LShiftCntVNode(n1, vt);
  case Op_RShiftCntV: return new RShiftCntVNode(n1, vt);

  case Op_AndV: return new AndVNode(n1, n2, vt);
  case Op_OrV:  return new OrVNode (n1, n2, vt);
  case Op_XorV: return new XorVNode(n1, n2, vt);

  case Op_RoundDoubleModeV: return new RoundDoubleModeVNode(n1, n2, vt);

  case Op_MulAddVS2VI: return new MulAddVS2VINode(n1, n2, vt);

  case Op_ExpandV: return new ExpandVNode(n1, n2, vt);
  case Op_CompressV: return new CompressVNode(n1, n2, vt);
  case Op_CompressM: assert(n1 == nullptr, ""); return new CompressMNode(n2, vt);
  case Op_CompressBitsV: return new CompressBitsVNode(n1, n2, vt);
  case Op_ExpandBitsV: return new ExpandBitsVNode(n1, n2, vt);
  case Op_CountLeadingZerosV: return new CountLeadingZerosVNode(n1, vt);
  case Op_CountTrailingZerosV: return new CountTrailingZerosVNode(n1, vt);

  case Op_SaturatingAddV: return new SaturatingAddVNode(n1, n2, vt, is_unsigned);
  case Op_SaturatingSubV: return new SaturatingSubVNode(n1, n2, vt, is_unsigned);

  case Op_VectorCastB2X:  return new VectorCastB2XNode(n1, vt);
  case Op_VectorCastS2X:  return new VectorCastS2XNode(n1, vt);
  case Op_VectorCastI2X:  return new VectorCastI2XNode(n1, vt);
  case Op_VectorCastL2X:  return new VectorCastL2XNode(n1, vt);
  case Op_VectorCastF2X:  return new VectorCastF2XNode(n1, vt);
  case Op_VectorCastD2X:  return new VectorCastD2XNode(n1, vt);
  case Op_VectorUCastB2X: return new VectorUCastB2XNode(n1, vt);
  case Op_VectorUCastS2X: return new VectorUCastS2XNode(n1, vt);
  case Op_VectorUCastI2X: return new VectorUCastI2XNode(n1, vt);
  case Op_VectorCastHF2F: return new VectorCastHF2FNode(n1, vt);
  case Op_VectorCastF2HF: return new VectorCastF2HFNode(n1, vt);

  default:
    fatal("Missed vector creation for '%s'", NodeClassNames[vopc]);
    return nullptr;
  }
}

// Return the vector version of a scalar binary operation node.
VectorNode* VectorNode::make(int opc, Node* n1, Node* n2, uint vlen, BasicType bt, bool is_var_shift) {
  const TypeVect* vt = TypeVect::make(bt, vlen);
  int vopc = VectorNode::opcode(opc, bt);
  // This method should not be called for unimplemented vectors.
  guarantee(vopc > 0, "Vector for '%s' is not implemented", NodeClassNames[opc]);
  return make(vopc, n1, n2, vt, false, is_var_shift);
}

// Make a vector node for ternary operation
VectorNode* VectorNode::make(int vopc, Node* n1, Node* n2, Node* n3, const TypeVect* vt) {
  // This method should not be called for unimplemented vectors.
  guarantee(vopc > 0, "vopc must be > 0");
  switch (vopc) {
  case Op_FmaVD: return new FmaVDNode(n1, n2, n3, vt);
  case Op_FmaVF: return new FmaVFNode(n1, n2, n3, vt);
  case Op_FmaVHF: return new FmaVHFNode(n1, n2, n3, vt);
  case Op_SelectFromTwoVector: return new SelectFromTwoVectorNode(n1, n2, n3, vt);
  case Op_SignumVD: return new SignumVDNode(n1, n2, n3, vt);
  case Op_SignumVF: return new SignumVFNode(n1, n2, n3, vt);
  case Op_VectorBlend: return new VectorBlendNode(n1, n2, n3);
  default:
    fatal("Missed vector creation for '%s'", NodeClassNames[vopc]);
    return nullptr;
  }
}

// Return the vector version of a scalar ternary operation node.
VectorNode* VectorNode::make(int opc, Node* n1, Node* n2, Node* n3, uint vlen, BasicType bt) {
  const TypeVect* vt = TypeVect::make(bt, vlen);
  int vopc = VectorNode::opcode(opc, bt);
  // This method should not be called for unimplemented vectors.
  guarantee(vopc > 0, "Vector for '%s' is not implemented", NodeClassNames[opc]);
  return make(vopc, n1, n2, n3, vt);
}

// Scalar promotion
VectorNode* VectorNode::scalar2vector(Node* s, uint vlen, BasicType bt, bool is_mask) {
  if (is_mask && Matcher::match_rule_supported_vector(Op_MaskAll, vlen, bt)) {
    const TypeVect* vt = TypeVect::make(bt, vlen, true);
    return new MaskAllNode(s, vt);
  }

  const TypeVect* vt = TypeVect::make(bt, vlen);
  return new ReplicateNode(s, vt);
}

VectorNode* VectorNode::shift_count(int opc, Node* cnt, uint vlen, BasicType bt) {
  int vopc = VectorNode::shift_count_opcode(opc);
  const TypeVect* vt = TypeVect::make(bt, vlen);
  return VectorNode::make(vopc, cnt, nullptr, vt);
}

int VectorNode::shift_count_opcode(int opc) {
  switch (opc) {
  case Op_LShiftI:
  case Op_LShiftL:
    return Op_LShiftCntV;
  case Op_RShiftI:
  case Op_RShiftL:
  case Op_URShiftB:
  case Op_URShiftS:
  case Op_URShiftI:
  case Op_URShiftL:
    return Op_RShiftCntV;
  default:
    fatal("Node class '%s' is not supported for shift count", NodeClassNames[opc]);
    return -1;
  }
}

bool VectorNode::is_vector_rotate(int opc) {
  switch (opc) {
  case Op_RotateLeftV:
  case Op_RotateRightV:
    return true;
  default:
    return false;
  }
}

bool VectorNode::is_vector_integral_negate(int opc) {
  return opc == Op_NegVI || opc == Op_NegVL;
}

bool VectorNode::is_vector_shift(int opc) {
  assert(opc > _last_machine_leaf && opc < _last_opcode, "invalid opcode");
  switch (opc) {
  case Op_LShiftVB:
  case Op_LShiftVS:
  case Op_LShiftVI:
  case Op_LShiftVL:
  case Op_RShiftVB:
  case Op_RShiftVS:
  case Op_RShiftVI:
  case Op_RShiftVL:
  case Op_URShiftVB:
  case Op_URShiftVS:
  case Op_URShiftVI:
  case Op_URShiftVL:
    return true;
  default:
    return false;
  }
}

bool VectorNode::is_vector_shift_count(int opc) {
  assert(opc > _last_machine_leaf && opc < _last_opcode, "invalid opcode");
  switch (opc) {
  case Op_RShiftCntV:
  case Op_LShiftCntV:
    return true;
  default:
    return false;
  }
}

static bool is_con(Node* n, long con) {
  if (n->is_Con()) {
    const Type* t = n->bottom_type();
    if (t->isa_int() && t->is_int()->get_con() == (int)con) {
      return true;
    }
    if (t->isa_long() && t->is_long()->get_con() == con) {
      return true;
    }
  }
  return false;
}

// Return true if every bit in this vector is 1.
bool VectorNode::is_all_ones_vector(Node* n) {
  switch (n->Opcode()) {
  case Op_Replicate:
    return is_integral_type(n->bottom_type()->is_vect()->element_basic_type()) &&
           is_con(n->in(1), -1);
  case Op_MaskAll:
    return is_con(n->in(1), -1);
  default:
    return false;
  }
}

// Return true if every bit in this vector is 0.
bool VectorNode::is_all_zeros_vector(Node* n) {
  switch (n->Opcode()) {
  case Op_Replicate:
    return is_integral_type(n->bottom_type()->is_vect()->element_basic_type()) &&
           is_con(n->in(1), 0);
  case Op_MaskAll:
    return is_con(n->in(1), 0);
  default:
    return false;
  }
}

bool VectorNode::is_vector_bitwise_not_pattern(Node* n) {
  if (n->Opcode() == Op_XorV) {
    return is_all_ones_vector(n->in(1)) ||
           is_all_ones_vector(n->in(2));
  }
  return false;
}


bool VectorNode::is_reinterpret_opcode(int opc) {
  switch (opc) {
    case Op_MoveF2I:
    case Op_MoveD2L:
    case Op_MoveL2D:
    case Op_MoveI2F:
    case Op_ReinterpretHF2S:
    case Op_ReinterpretS2HF:
      return true;
    default:
      return false;
  }
}

bool VectorNode::is_scalar_unary_op_with_equal_input_and_output_types(int opc) {
  switch (opc) {
    case Op_SqrtHF:
    case Op_SqrtF:
    case Op_SqrtD:
    case Op_AbsF:
    case Op_AbsD:
    case Op_AbsI:
    case Op_AbsL:
    case Op_NegF:
    case Op_NegD:
    case Op_RoundF:
    case Op_RoundD:
    case Op_ReverseBytesI:
    case Op_ReverseBytesL:
    case Op_ReverseBytesUS:
    case Op_ReverseBytesS:
    case Op_ReverseI:
    case Op_ReverseL:
    case Op_PopCountI:
    case Op_CountLeadingZerosI:
    case Op_CountTrailingZerosI:
      return true;
    default:
      return false;
  }
}


// Java API for Long.bitCount/numberOfLeadingZeros/numberOfTrailingZeros
// returns int type, but Vector API for them returns long type. To unify
// the implementation in backend, AutoVectorization splits the vector
// implementation for Java API into an execution node with long type plus
// another node converting long to int.
bool VectorNode::is_scalar_op_that_returns_int_but_vector_op_returns_long(int opc) {
  switch (opc) {
    case Op_PopCountL:
    case Op_CountLeadingZerosL:
    case Op_CountTrailingZerosL:
      return true;
    default:
      return false;
  }
}

// Idealize vector operations whose vector size is less than the hardware supported
// max vector size. Generate a vector mask for the operation. Lanes with indices
// inside of the vector size are set to true, while the remaining lanes are set to
// false. Returns the corresponding masked vector node.
static Node* ideal_partial_operations(PhaseGVN* phase, Node* node, const TypeVect* vt) {
  if (!Matcher::vector_needs_partial_operations(node, vt)) {
    return nullptr;
  }

  int vopc = node->Opcode();
  uint vlen = vt->length();
  BasicType bt = vt->element_basic_type();
  assert(Matcher::match_rule_supported_vector_masked(vopc, vlen, bt),
         "The masked feature is required for the vector operation");
  assert(Matcher::match_rule_supported_vector(Op_VectorMaskGen, vlen, bt),
         "'VectorMaskGen' is required to generate a vector mask");

  // Generate a vector mask, with lanes inside of the vector length set to true.
  Node* length = phase->transform(new ConvI2LNode(phase->makecon(TypeInt::make(vlen))));
  Node* mask = phase->transform(VectorMaskGenNode::make(length, bt, vlen));

  // Generate the related masked op for vector load/store/load_gather/store_scatter.
  // Or append the mask to the vector op's input list by default.
  switch(vopc) {
  case Op_LoadVector:
    return new LoadVectorMaskedNode(node->in(0), node->in(1), node->in(2),
                                    node->as_LoadVector()->adr_type(), vt, mask,
                                    node->as_LoadVector()->control_dependency());
  case Op_LoadVectorGather:
    return new LoadVectorGatherMaskedNode(node->in(0), node->in(1), node->in(2),
                                          node->as_LoadVector()->adr_type(), vt,
                                          node->in(3), mask);
  case Op_StoreVector:
    return new StoreVectorMaskedNode(node->in(0), node->in(1), node->in(2), node->in(3),
                                     node->as_StoreVector()->adr_type(), mask);
  case Op_StoreVectorScatter:
    return new StoreVectorScatterMaskedNode(node->in(0), node->in(1), node->in(2),
                                            node->as_StoreVector()->adr_type(),
                                            node->in(3), node->in(4), mask);
  default:
    // Add the mask as an additional input to the original vector node by default.
    // This is used for almost all the vector nodes.
    node->add_req(mask);
    node->add_flag(Node::Flag_is_predicated_vector);
    return node;
  }
}

bool VectorNode::should_swap_inputs_to_help_global_value_numbering() {
  // Predicated vector operations are sensitive to ordering of inputs.
  // When the mask corresponding to a vector lane is false then
  // the result of the operation is corresponding lane of its first operand.
  //   i.e. RES = VEC1.lanewise(OPER, VEC2, MASK) is semantically equivalent to
  //        RES = BLEND(VEC1, VEC1.lanewise(OPER, VEC2), MASK)
  if (is_predicated_vector()) {
    return false;
  }

  switch(Opcode()) {
    case Op_AddVB:
    case Op_AddVS:
    case Op_AddVI:
    case Op_AddVL:
    case Op_AddVF:
    case Op_AddVD:

    case Op_MulVB:
    case Op_MulVS:
    case Op_MulVI:
    case Op_MulVL:
    case Op_MulVF:
    case Op_MulVD:

    case Op_MaxV:
    case Op_MinV:
    case Op_XorV:
    case Op_OrV:
    case Op_AndV:
    case Op_UMinV:
    case Op_UMaxV:

    case Op_AndVMask:
    case Op_OrVMask:
    case Op_XorVMask:

    case Op_SaturatingAddV:
      assert(req() == 3, "Must be a binary operation");
      // For non-predicated commutative operations, sort the inputs in
      // increasing order of node indices.
      if (in(1)->_idx > in(2)->_idx) {
        return true;
      }
      // fallthrough
    default:
      return false;
  }
}

bool VectorNode::can_push_broadcasts_across_vector_operation(BasicType bt) {
  if (!scalar_opcode(Opcode(), bt, false)) {
    return false;
  }

  // Skip over predicated vector operations for now, for masked lanes we preserve
  // destination/first source vector contents.
  if (is_predicated_vector()) {
    return false;
  }

  for (uint i = 1; i < req(); i++) {
    if (in(i)->Opcode() != Op_Replicate) {
      return false;
    }
  }
  return true;
}

Node* VectorNode::scalar_node_factory(Compile* c, int sopc, Node* control, Node* in1, Node* in2, Node* in3) {
  switch (sopc) {
    case Op_AddI:
      return new AddINode(in1, in2);
    case Op_AddL:
      return new AddLNode(in1, in2);
    case Op_MulI:
      return new MulINode(in1, in2);
    case Op_MulL:
      return new MulLNode(in1, in2);
    case Op_AndI:
      return new AndINode(in1, in2);
    case Op_AndL:
      return new AndLNode(in1, in2);
    case Op_OrI:
      return new OrINode(in1, in2);
    case Op_OrL:
      return new OrLNode(in1, in2);
    case Op_XorI:
      return new XorINode(in1, in2);
    case Op_XorL:
      return new XorLNode(in1, in2);
    case Op_SubI:
      return new SubINode(in1, in2);
    case Op_SubL:
      return new SubLNode(in1, in2);
    case Op_MinI:
      return new MinINode(in1, in2);
    case Op_MinL:
      return new MinLNode(c, in1, in2);
    case Op_MinF:
      return new MinFNode(in1, in2);
    case Op_MinD:
      return new MinDNode(in1, in2);
    case Op_MaxI:
      return new MaxINode(in1, in2);
    case Op_MaxL:
      return new MaxLNode(c, in1, in2);
    case Op_MaxF:
      return new MaxFNode(in1, in2);
    case Op_MaxD:
      return new MaxDNode(in1, in2);
    case Op_SqrtF:
      return new SqrtFNode(c, control, in1);
    case Op_SqrtD:
      return new SqrtDNode(c, control, in1);
    case Op_FmaF:
      return new FmaFNode(in1, in2, in3);
    case Op_FmaD:
      return new FmaDNode(in1, in2, in3);
    default:
      return nullptr;
  }
}

Node* VectorNode::Ideal(PhaseGVN* phase, bool can_reshape) {
  Node* n = ideal_partial_operations(phase, this, vect_type());
  if (n != nullptr) {
    return n;
  }

  // Sort inputs of commutative non-predicated vector operations to help value numbering.
  if (should_swap_inputs_to_help_global_value_numbering()) {
    swap_edges(1, 2);
  }

  // VectorOperation (VectorBroadcast INP1,  VectorBroadcast INP2) =>
  //   VectorBroadcast (ScalarOperation INP1, INP2)
  BasicType bt = vect_type()->element_basic_type();
  if (can_push_broadcasts_across_vector_operation(bt)) {

    Node* sinp1 = nullptr;
    Node* sinp2 = nullptr;
    Node* sinp3 = nullptr;

    assert(in(1)->Opcode() == Op_Replicate, "");
    sinp1 = in(1)->in(1);

    if (req() > 2) {
      assert(in(2)->Opcode() == Op_Replicate, "");
      sinp2 = in(2)->in(1);
    }

    if (req() > 3) {
      assert(req() < 4 || in(3)->Opcode() == Op_Replicate, "");
      sinp3 = in(3)->in(1);
    }

    Node* sop = scalar_node_factory(phase->C, scalar_opcode(Opcode(), bt, false), in(0), sinp1, sinp2, sinp3);
    if (sop) {
      sop = phase->transform(sop);
      return new ReplicateNode(sop, vect_type());
    }
  }

  return nullptr;
}

// Return initial Pack node. Additional operands added with add_opd() calls.
PackNode* PackNode::make(Node* s, uint vlen, BasicType bt) {
  const TypeVect* vt = TypeVect::make(bt, vlen);
  switch (bt) {
  case T_BOOLEAN:
  case T_BYTE:
    return new PackBNode(s, vt);
  case T_CHAR:
  case T_SHORT:
    return new PackSNode(s, vt);
  case T_INT:
    return new PackINode(s, vt);
  case T_LONG:
    return new PackLNode(s, vt);
  case T_FLOAT:
    return new PackFNode(s, vt);
  case T_DOUBLE:
    return new PackDNode(s, vt);
  default:
    fatal("Type '%s' is not supported for vectors", type2name(bt));
    return nullptr;
  }
}

// Create a binary tree form for Packs. [lo, hi) (half-open) range
PackNode* PackNode::binary_tree_pack(int lo, int hi) {
  int ct = hi - lo;
  assert(is_power_of_2(ct), "power of 2");
  if (ct == 2) {
    PackNode* pk = PackNode::make(in(lo), 2, vect_type()->element_basic_type());
    pk->add_opd(in(lo+1));
    return pk;
  } else {
    int mid = lo + ct/2;
    PackNode* n1 = binary_tree_pack(lo,  mid);
    PackNode* n2 = binary_tree_pack(mid, hi );

    BasicType bt = n1->vect_type()->element_basic_type();
    assert(bt == n2->vect_type()->element_basic_type(), "should be the same");
    switch (bt) {
    case T_BOOLEAN:
    case T_BYTE:
      return new PackSNode(n1, n2, TypeVect::make(T_SHORT, 2));
    case T_CHAR:
    case T_SHORT:
      return new PackINode(n1, n2, TypeVect::make(T_INT, 2));
    case T_INT:
      return new PackLNode(n1, n2, TypeVect::make(T_LONG, 2));
    case T_LONG:
      return new Pack2LNode(n1, n2, TypeVect::make(T_LONG, 2));
    case T_FLOAT:
      return new PackDNode(n1, n2, TypeVect::make(T_DOUBLE, 2));
    case T_DOUBLE:
      return new Pack2DNode(n1, n2, TypeVect::make(T_DOUBLE, 2));
    default:
      fatal("Type '%s' is not supported for vectors", type2name(bt));
      return nullptr;
    }
  }
}

// Return the vector version of a scalar load node.
LoadVectorNode* LoadVectorNode::make(int opc, Node* ctl, Node* mem,
                                     Node* adr, const TypePtr* atyp,
                                     uint vlen, BasicType bt,
                                     ControlDependency control_dependency) {
  const TypeVect* vt = TypeVect::make(bt, vlen);
  return new LoadVectorNode(ctl, mem, adr, atyp, vt, control_dependency);
}

Node* LoadVectorNode::Ideal(PhaseGVN* phase, bool can_reshape) {
  Node* n = ideal_partial_operations(phase, this, vect_type());
  if (n != nullptr) {
    return n;
  }
  return LoadNode::Ideal(phase, can_reshape);
}

// Return the vector version of a scalar store node.
StoreVectorNode* StoreVectorNode::make(int opc, Node* ctl, Node* mem, Node* adr,
                                       const TypePtr* atyp, Node* val, uint vlen) {
  return new StoreVectorNode(ctl, mem, adr, atyp, val);
}

Node* StoreVectorNode::Ideal(PhaseGVN* phase, bool can_reshape) {
  Node* n = ideal_partial_operations(phase, this, vect_type());
  if (n != nullptr) {
    return n;
  }
  return StoreNode::Ideal(phase, can_reshape);
}

Node* LoadVectorMaskedNode::Ideal(PhaseGVN* phase, bool can_reshape) {
  if (!in(3)->is_top() && in(3)->Opcode() == Op_VectorMaskGen) {
    Node* mask_len = in(3)->in(1);
    const TypeLong* ty = phase->type(mask_len)->isa_long();
    if (ty && ty->is_con()) {
      BasicType mask_bt = Matcher::vector_element_basic_type(in(3));
      int load_sz = type2aelembytes(mask_bt) * ty->get_con();
      if (load_sz > MaxVectorSize) {
        // After loop opts, cast nodes are aggressively removed, if the input is then transformed
        // into a constant that is outside the range of the removed cast, we may encounter it here.
        // This should be a dead node then.
        assert(Compile::current()->post_loop_opts_phase(), "Unexpected load size");
        return phase->C->top();
      }

      if (load_sz == MaxVectorSize) {
        Node* ctr = in(MemNode::Control);
        Node* mem = in(MemNode::Memory);
        Node* adr = in(MemNode::Address);
        return phase->transform(new LoadVectorNode(ctr, mem, adr, adr_type(), vect_type()));
      }
    }
  }
  return LoadVectorNode::Ideal(phase, can_reshape);
}

Node* StoreVectorMaskedNode::Ideal(PhaseGVN* phase, bool can_reshape) {
  if (!in(4)->is_top() && in(4)->Opcode() == Op_VectorMaskGen) {
    Node* mask_len = in(4)->in(1);
    const TypeLong* ty = phase->type(mask_len)->isa_long();
    if (ty && ty->is_con()) {
      BasicType mask_bt = Matcher::vector_element_basic_type(in(4));
      int load_sz = type2aelembytes(mask_bt) * ty->get_con();
      if (load_sz > MaxVectorSize) {
        // After loop opts, cast nodes are aggressively removed, if the input is then transformed
        // into a constant that is outside the range of the removed cast, we may encounter it here.
        // This should be a dead node then.
        assert(Compile::current()->post_loop_opts_phase(), "Unexpected store size");
        return phase->C->top();
      }

      if (load_sz == MaxVectorSize) {
        Node* ctr = in(MemNode::Control);
        Node* mem = in(MemNode::Memory);
        Node* adr = in(MemNode::Address);
        Node* val = in(MemNode::ValueIn);
        return phase->transform(new StoreVectorNode(ctr, mem, adr, adr_type(), val));
      }
    }
  }
  return StoreVectorNode::Ideal(phase, can_reshape);
}

int ExtractNode::opcode(BasicType bt) {
  switch (bt) {
    case T_BOOLEAN: return Op_ExtractUB;
    case T_BYTE:    return Op_ExtractB;
    case T_CHAR:    return Op_ExtractC;
    case T_SHORT:   return Op_ExtractS;
    case T_INT:     return Op_ExtractI;
    case T_LONG:    return Op_ExtractL;
    case T_FLOAT:   return Op_ExtractF;
    case T_DOUBLE:  return Op_ExtractD;
    default:
      assert(false, "wrong type: %s", type2name(bt));
      return 0;
  }
}

// Extract a scalar element of vector by constant position.
Node* ExtractNode::make(Node* v, ConINode* pos, BasicType bt) {
  assert(pos->get_int() >= 0 &&
         pos->get_int() < Matcher::max_vector_size(bt), "pos in range");
  switch (bt) {
  case T_BOOLEAN: return new ExtractUBNode(v, pos);
  case T_BYTE:    return new ExtractBNode(v, pos);
  case T_CHAR:    return new ExtractCNode(v, pos);
  case T_SHORT:   return new ExtractSNode(v, pos);
  case T_INT:     return new ExtractINode(v, pos);
  case T_LONG:    return new ExtractLNode(v, pos);
  case T_FLOAT:   return new ExtractFNode(v, pos);
  case T_DOUBLE:  return new ExtractDNode(v, pos);
  default:
    assert(false, "wrong type: %s", type2name(bt));
    return nullptr;
  }
}

int ReductionNode::opcode(int opc, BasicType bt) {
  int vopc = opc;
  switch (opc) {
    case Op_AddI:
      switch (bt) {
        case T_BOOLEAN:
        case T_CHAR: return 0;
        case T_BYTE:
        case T_SHORT:
        case T_INT:
          vopc = Op_AddReductionVI;
          break;
        default: ShouldNotReachHere(); return 0;
      }
      break;
    case Op_AddL:
      assert(bt == T_LONG, "must be");
      vopc = Op_AddReductionVL;
      break;
    case Op_AddF:
      assert(bt == T_FLOAT, "must be");
      vopc = Op_AddReductionVF;
      break;
    case Op_AddD:
      assert(bt == T_DOUBLE, "must be");
      vopc = Op_AddReductionVD;
      break;
    case Op_MulI:
      switch (bt) {
        case T_BOOLEAN:
        case T_CHAR: return 0;
        case T_BYTE:
        case T_SHORT:
        case T_INT:
          vopc = Op_MulReductionVI;
          break;
        default: ShouldNotReachHere(); return 0;
      }
      break;
    case Op_MulL:
      assert(bt == T_LONG, "must be");
      vopc = Op_MulReductionVL;
      break;
    case Op_MulF:
      assert(bt == T_FLOAT, "must be");
      vopc = Op_MulReductionVF;
      break;
    case Op_MulD:
      assert(bt == T_DOUBLE, "must be");
      vopc = Op_MulReductionVD;
      break;
    case Op_MinI:
      switch (bt) {
        case T_BOOLEAN:
        case T_CHAR: return 0;
        case T_BYTE:
        case T_SHORT:
        case T_INT:
          vopc = Op_MinReductionV;
          break;
        default: ShouldNotReachHere(); return 0;
      }
      break;
    case Op_MinL:
      assert(bt == T_LONG, "must be");
      vopc = Op_MinReductionV;
      break;
    case Op_MinF:
      assert(bt == T_FLOAT, "must be");
      vopc = Op_MinReductionV;
      break;
    case Op_MinD:
      assert(bt == T_DOUBLE, "must be");
      vopc = Op_MinReductionV;
      break;
    case Op_MaxI:
      switch (bt) {
        case T_BOOLEAN:
        case T_CHAR: return 0;
        case T_BYTE:
        case T_SHORT:
        case T_INT:
          vopc = Op_MaxReductionV;
          break;
        default: ShouldNotReachHere(); return 0;
      }
      break;
    case Op_MaxL:
      assert(bt == T_LONG, "must be");
      vopc = Op_MaxReductionV;
      break;
    case Op_MaxF:
      assert(bt == T_FLOAT, "must be");
      vopc = Op_MaxReductionV;
      break;
    case Op_MaxD:
      assert(bt == T_DOUBLE, "must be");
      vopc = Op_MaxReductionV;
      break;
    case Op_AndI:
      switch (bt) {
      case T_BOOLEAN:
      case T_CHAR: return 0;
      case T_BYTE:
      case T_SHORT:
      case T_INT:
        vopc = Op_AndReductionV;
        break;
      default: ShouldNotReachHere(); return 0;
      }
      break;
    case Op_AndL:
      assert(bt == T_LONG, "must be");
      vopc = Op_AndReductionV;
      break;
    case Op_OrI:
      switch(bt) {
      case T_BOOLEAN:
      case T_CHAR: return 0;
      case T_BYTE:
      case T_SHORT:
      case T_INT:
        vopc = Op_OrReductionV;
        break;
      default: ShouldNotReachHere(); return 0;
      }
      break;
    case Op_OrL:
      assert(bt == T_LONG, "must be");
      vopc = Op_OrReductionV;
      break;
    case Op_XorI:
      switch(bt) {
      case T_BOOLEAN:
      case T_CHAR: return 0;
      case T_BYTE:
      case T_SHORT:
      case T_INT:
        vopc = Op_XorReductionV;
        break;
      default: ShouldNotReachHere(); return 0;
      }
      break;
    case Op_XorL:
      assert(bt == T_LONG, "must be");
      vopc = Op_XorReductionV;
      break;
    default:
      break;
  }
  return vopc;
}

// Return the appropriate reduction node.
ReductionNode* ReductionNode::make(int opc, Node* ctrl, Node* n1, Node* n2, BasicType bt,
                                   bool requires_strict_order) {

  int vopc = opcode(opc, bt);

  // This method should not be called for unimplemented vectors.
  guarantee(vopc != opc, "Vector for '%s' is not implemented", NodeClassNames[opc]);

  switch (vopc) {
  case Op_AddReductionVI: return new AddReductionVINode(ctrl, n1, n2);
  case Op_AddReductionVL: return new AddReductionVLNode(ctrl, n1, n2);
  case Op_AddReductionVF: return new AddReductionVFNode(ctrl, n1, n2, requires_strict_order);
  case Op_AddReductionVD: return new AddReductionVDNode(ctrl, n1, n2, requires_strict_order);
  case Op_MulReductionVI: return new MulReductionVINode(ctrl, n1, n2);
  case Op_MulReductionVL: return new MulReductionVLNode(ctrl, n1, n2);
  case Op_MulReductionVF: return new MulReductionVFNode(ctrl, n1, n2, requires_strict_order);
  case Op_MulReductionVD: return new MulReductionVDNode(ctrl, n1, n2, requires_strict_order);
  case Op_MinReductionV:  return new MinReductionVNode (ctrl, n1, n2);
  case Op_MaxReductionV:  return new MaxReductionVNode (ctrl, n1, n2);
  case Op_AndReductionV:  return new AndReductionVNode (ctrl, n1, n2);
  case Op_OrReductionV:   return new OrReductionVNode  (ctrl, n1, n2);
  case Op_XorReductionV:  return new XorReductionVNode (ctrl, n1, n2);
  default:
    assert(false, "unknown node: %s", NodeClassNames[vopc]);
    return nullptr;
  }
}

Node* ReductionNode::Ideal(PhaseGVN* phase, bool can_reshape) {
  Node* n = ideal_partial_operations(phase, this, vect_type());
  if (n != nullptr) {
    return n;
  }
  return Node::Ideal(phase, can_reshape);
}

// Convert fromLong to maskAll if the input sets or unsets all lanes.
static Node* convertFromLongToMaskAll(PhaseGVN* phase, const TypeLong* bits_type, const TypeVect* vt) {
  uint vlen = vt->length();
  BasicType bt = vt->element_basic_type();
  // The "maskAll" API uses the corresponding integer types for floating-point data.
  BasicType maskall_bt = (bt == T_FLOAT) ? T_INT : (bt == T_DOUBLE) ? T_LONG : bt;

  if (VectorNode::is_maskall_type(bits_type, vlen) &&
      Matcher::match_rule_supported_vector(Op_Replicate, vlen, maskall_bt)) {
    Node* con = nullptr;
    jlong con_value = bits_type->get_con() == 0L ? 0L : -1L;
    if (maskall_bt == T_LONG) {
      con = phase->longcon(con_value);
    } else {
      con = phase->intcon(con_value);
    }
    Node* res = VectorNode::scalar2vector(con, vlen, maskall_bt, vt->isa_vectmask() != nullptr);
    // Convert back to the original floating-point data type.
    if (is_floating_point_type(bt)) {
      res = new VectorMaskCastNode(phase->transform(res), vt);
    }
    return res;
  }
  return nullptr;
}

Node* VectorLoadMaskNode::Ideal(PhaseGVN* phase, bool can_reshape) {
  // VectorLoadMask(VectorLongToMask(-1/0)) => Replicate(-1/0)
  if (in(1)->Opcode() == Op_VectorLongToMask) {
    const TypeVect* vt = bottom_type()->is_vect();
    Node* res = convertFromLongToMaskAll(phase, in(1)->in(1)->bottom_type()->isa_long(), vt);
    if (res != nullptr) {
      return res;
    }
  }

  return VectorNode::Ideal(phase, can_reshape);
}

Node* VectorLoadMaskNode::Identity(PhaseGVN* phase) {
  BasicType out_bt = type()->is_vect()->element_basic_type();
  if (!Matcher::has_predicated_vectors() && out_bt == T_BOOLEAN) {
    return in(1); // redundant conversion
  }

  return this;
}

Node* VectorStoreMaskNode::Identity(PhaseGVN* phase) {
  // Identity transformation on boolean vectors.
  //   VectorStoreMask (VectorLoadMask bv) elem_size ==> bv
  //   vector[n]{bool} => vector[n]{t} => vector[n]{bool}
  if (in(1)->Opcode() == Op_VectorLoadMask) {
    return in(1)->in(1);
  }
  return this;
}

VectorStoreMaskNode* VectorStoreMaskNode::make(PhaseGVN& gvn, Node* in, BasicType in_type, uint num_elem) {
  assert(in->bottom_type()->isa_vect(), "sanity");
  const TypeVect* vt = TypeVect::make(T_BOOLEAN, num_elem);
  int elem_size = type2aelembytes(in_type);
  return new VectorStoreMaskNode(in, gvn.intcon(elem_size), vt);
}

VectorNode* VectorCastNode::make(int vopc, Node* n1, BasicType bt, uint vlen) {
  const TypeVect* vt = TypeVect::make(bt, vlen);
  return VectorNode::make(vopc, n1, nullptr, vt);
}

int VectorCastNode::opcode(int sopc, BasicType bt, bool is_signed) {
  assert((is_integral_type(bt) && bt != T_LONG) || is_signed, "");

  // Handle special case for to/from Half Float conversions
  switch (sopc) {
    case Op_ConvHF2F:
      if (!is_signed || (bt != T_SHORT)) {
        return 0;
      }
      return Op_VectorCastHF2F;
    case Op_ConvF2HF:
      assert(bt == T_FLOAT, "");
      return Op_VectorCastF2HF;
    default:
      // Handled normally below
      break;
  }

  // Handle normal conversions
  switch (bt) {
    case T_BYTE:   return is_signed ? Op_VectorCastB2X : Op_VectorUCastB2X;
    case T_SHORT:  return is_signed ? Op_VectorCastS2X : Op_VectorUCastS2X;
    case T_INT:    return is_signed ? Op_VectorCastI2X : Op_VectorUCastI2X;
    case T_LONG:   return Op_VectorCastL2X;
    case T_FLOAT:  return Op_VectorCastF2X;
    case T_DOUBLE: return Op_VectorCastD2X;
    default:
      assert(bt == T_CHAR || bt == T_BOOLEAN, "unknown type: %s", type2name(bt));
      return 0;
  }
}

bool VectorCastNode::implemented(int opc, uint vlen, BasicType src_type, BasicType dst_type) {
  if (is_java_primitive(dst_type) &&
      is_java_primitive(src_type) &&
      (vlen > 1) && is_power_of_2(vlen) &&
      // In rare case, the input to the VectorCast could be a Replicate node. We need to make sure creating is supported:
      // check the src_type:
      VectorNode::vector_size_supported_auto_vectorization(src_type, vlen) &&
      VectorNode::vector_size_supported_auto_vectorization(dst_type, vlen)) {
    int vopc = VectorCastNode::opcode(opc, src_type);
    return vopc > 0 && Matcher::match_rule_supported_auto_vectorization(vopc, vlen, dst_type);
  }
  return false;
}

Node* VectorCastNode::Identity(PhaseGVN* phase) {
  if (!in(1)->is_top()) {
    BasicType  in_bt = in(1)->bottom_type()->is_vect()->element_basic_type();
    BasicType out_bt = vect_type()->element_basic_type();
    if (in_bt == out_bt) {
      return in(1); // redundant cast
    }
  }
  return this;
}

Node* ReductionNode::make_identity_con_scalar(PhaseGVN& gvn, int sopc, BasicType bt) {
  int vopc = opcode(sopc, bt);
  guarantee(vopc != sopc, "Vector reduction for '%s' is not implemented", NodeClassNames[sopc]);

  switch (vopc) {
    case Op_AndReductionV:
      switch (bt) {
        case T_BYTE:
        case T_SHORT:
        case T_INT:
          return gvn.makecon(TypeInt::MINUS_1);
        case T_LONG:
          return gvn.makecon(TypeLong::MINUS_1);
        default:
          fatal("Missed vector creation for '%s' as the basic type is not correct.", NodeClassNames[vopc]);
          return nullptr;
      }
      break;
    case Op_AddReductionVI: // fallthrough
    case Op_AddReductionVL: // fallthrough
    case Op_AddReductionVF: // fallthrough
    case Op_AddReductionVD:
    case Op_OrReductionV:
    case Op_XorReductionV:
      return gvn.zerocon(bt);
    case Op_MulReductionVI:
      return gvn.makecon(TypeInt::ONE);
    case Op_MulReductionVL:
      return gvn.makecon(TypeLong::ONE);
    case Op_MulReductionVF:
      return gvn.makecon(TypeF::ONE);
    case Op_MulReductionVD:
      return gvn.makecon(TypeD::ONE);
    case Op_MinReductionV:
      switch (bt) {
        case T_BYTE:
          return gvn.makecon(TypeInt::make(max_jbyte));
        case T_SHORT:
          return gvn.makecon(TypeInt::make(max_jshort));
        case T_INT:
          return gvn.makecon(TypeInt::MAX);
        case T_LONG:
          return gvn.makecon(TypeLong::MAX);
        case T_FLOAT:
          return gvn.makecon(TypeF::POS_INF);
        case T_DOUBLE:
          return gvn.makecon(TypeD::POS_INF);
          default: Unimplemented(); return nullptr;
      }
      break;
    case Op_MaxReductionV:
      switch (bt) {
        case T_BYTE:
          return gvn.makecon(TypeInt::make(min_jbyte));
        case T_SHORT:
          return gvn.makecon(TypeInt::make(min_jshort));
        case T_INT:
          return gvn.makecon(TypeInt::MIN);
        case T_LONG:
          return gvn.makecon(TypeLong::MIN);
        case T_FLOAT:
          return gvn.makecon(TypeF::NEG_INF);
        case T_DOUBLE:
          return gvn.makecon(TypeD::NEG_INF);
          default: Unimplemented(); return nullptr;
      }
      break;
    default:
      fatal("Missed vector creation for '%s'", NodeClassNames[vopc]);
      return nullptr;
  }
}

bool ReductionNode::implemented(int opc, uint vlen, BasicType bt) {
  if (is_java_primitive(bt) &&
      (vlen > 1) && is_power_of_2(vlen) &&
      VectorNode::vector_size_supported_auto_vectorization(bt, vlen)) {
    int vopc = ReductionNode::opcode(opc, bt);
    return vopc != opc && Matcher::match_rule_supported_auto_vectorization(vopc, vlen, bt);
  }
  return false;
}

bool ReductionNode::auto_vectorization_requires_strict_order(int vopc) {
  switch (vopc) {
    case Op_AddReductionVI:
    case Op_AddReductionVL:
    case Op_MulReductionVI:
    case Op_MulReductionVL:
    case Op_MinReductionV:
    case Op_MaxReductionV:
    case Op_AndReductionV:
    case Op_OrReductionV:
    case Op_XorReductionV:
      // These are cases that all have associative operations, which can
      // thus be reordered, allowing non-strict order reductions.
      return false;
    case Op_AddReductionVF:
    case Op_MulReductionVF:
    case Op_AddReductionVD:
    case Op_MulReductionVD:
      // Floating-point addition and multiplication are non-associative,
      // so AddReductionVF/D and MulReductionVF/D require strict ordering
      // in auto-vectorization.
      return true;
    default:
      assert(false, "not handled: %s", NodeClassNames[vopc]);
      return true;
  }
}

MacroLogicVNode* MacroLogicVNode::make(PhaseGVN& gvn, Node* in1, Node* in2, Node* in3,
                                       Node* mask, uint truth_table, const TypeVect* vt) {
  assert(truth_table <= 0xFF, "invalid");
  assert(in1->bottom_type()->is_vect()->length_in_bytes() == vt->length_in_bytes(), "mismatch");
  assert(in2->bottom_type()->is_vect()->length_in_bytes() == vt->length_in_bytes(), "mismatch");
  assert(in3->bottom_type()->is_vect()->length_in_bytes() == vt->length_in_bytes(), "mismatch");
  assert(!mask || mask->bottom_type()->isa_vectmask(), "predicated register type expected");
  Node* fn = gvn.intcon(truth_table);
  return new MacroLogicVNode(in1, in2, in3, fn, mask, vt);
}

Node* VectorNode::degenerate_vector_rotate(Node* src, Node* cnt, bool is_rotate_left,
                                           int vlen, BasicType bt, PhaseGVN* phase) {
  assert(is_integral_type(bt), "sanity");
  const TypeVect* vt = TypeVect::make(bt, vlen);

  int shift_mask = (type2aelembytes(bt) * 8) - 1;
  int shiftLOpc = (bt == T_LONG) ? Op_LShiftL : Op_LShiftI;
  auto urshiftopc = [=]() {
    switch(bt) {
      case T_INT: return Op_URShiftI;
      case T_LONG: return Op_URShiftL;
      case T_BYTE: return Op_URShiftB;
      case T_SHORT: return Op_URShiftS;
      default: return (Opcodes)0;
    }
  };
  int shiftROpc = urshiftopc();

  // Compute shift values for right rotation and
  // later swap them in case of left rotation.
  Node* shiftRCnt = nullptr;
  Node* shiftLCnt = nullptr;
  const TypeInt* cnt_type = cnt->bottom_type()->isa_int();
  bool is_binary_vector_op = false;
  if (cnt_type && cnt_type->is_con()) {
    // Constant shift.
    int shift = cnt_type->get_con() & shift_mask;
    shiftRCnt = phase->intcon(shift);
    shiftLCnt = phase->intcon((shift_mask + 1 - shift) & shift_mask);
  } else if (cnt->Opcode() == Op_Replicate) {
    // Scalar variable shift, handle replicates generated by auto vectorizer.
    cnt = cnt->in(1);
    if (bt == T_LONG) {
      // Shift count vector for Rotate vector has long elements too.
      if (cnt->Opcode() == Op_ConvI2L) {
         cnt = cnt->in(1);
      } else {
         assert(cnt->bottom_type()->isa_long(), "long type shift count expected");
         cnt = phase->transform(new ConvL2INode(cnt));
      }
    }
    shiftRCnt = phase->transform(new AndINode(cnt, phase->intcon(shift_mask)));
    shiftLCnt = phase->transform(new SubINode(phase->intcon(shift_mask + 1), shiftRCnt));
    shiftLCnt = phase->transform(new AndINode(shiftLCnt, phase->intcon(shift_mask)));
  } else {
    // Variable vector rotate count.
    assert(Matcher::supports_vector_variable_shifts(), "");

    int subVopc = 0;
    int addVopc = 0;
    Node* shift_mask_node = nullptr;
    Node* const_one_node = nullptr;

    assert(cnt->bottom_type()->isa_vect(), "Unexpected shift");
    if (bt == T_LONG) {
      shift_mask_node = phase->longcon(shift_mask);
      const_one_node = phase->longcon(1L);
      subVopc = VectorNode::opcode(Op_SubL, bt);
      addVopc = VectorNode::opcode(Op_AddL, bt);
    } else {
      shift_mask_node = phase->intcon(shift_mask);
      const_one_node = phase->intcon(1);
      subVopc = VectorNode::opcode(Op_SubI, bt);
      addVopc = VectorNode::opcode(Op_AddI, bt);
    }
    Node* vector_mask = phase->transform(VectorNode::scalar2vector(shift_mask_node, vlen, bt));
    Node* vector_one = phase->transform(VectorNode::scalar2vector(const_one_node, vlen, bt));

    shiftRCnt = cnt;
    shiftRCnt = phase->transform(VectorNode::make(Op_AndV, shiftRCnt, vector_mask, vt));
    vector_mask = phase->transform(VectorNode::make(addVopc, vector_one, vector_mask, vt));
    shiftLCnt = phase->transform(VectorNode::make(subVopc, vector_mask, shiftRCnt, vt));
    is_binary_vector_op = true;
  }

  // Swap the computed left and right shift counts.
  if (is_rotate_left) {
    swap(shiftRCnt,shiftLCnt);
  }

  if (!is_binary_vector_op) {
    shiftLCnt = phase->transform(new LShiftCntVNode(shiftLCnt, vt));
    shiftRCnt = phase->transform(new RShiftCntVNode(shiftRCnt, vt));
  }

  return new OrVNode(phase->transform(VectorNode::make(shiftLOpc, src, shiftLCnt, vlen, bt, is_binary_vector_op)),
                     phase->transform(VectorNode::make(shiftROpc, src, shiftRCnt, vlen, bt, is_binary_vector_op)),
                     vt);
}

Node* RotateLeftVNode::Ideal(PhaseGVN* phase, bool can_reshape) {
  int vlen = length();
  BasicType bt = vect_type()->element_basic_type();
  if ((!in(2)->is_Con() && !Matcher::supports_vector_variable_rotates()) ||
       !Matcher::match_rule_supported_vector(Op_RotateLeftV, vlen, bt)) {
    return VectorNode::degenerate_vector_rotate(in(1), in(2), true, vlen, bt, phase);
  }
  return nullptr;
}

Node* RotateRightVNode::Ideal(PhaseGVN* phase, bool can_reshape) {
  int vlen = length();
  BasicType bt = vect_type()->element_basic_type();
  if ((!in(2)->is_Con() && !Matcher::supports_vector_variable_rotates()) ||
       !Matcher::match_rule_supported_vector(Op_RotateRightV, vlen, bt)) {
    return VectorNode::degenerate_vector_rotate(in(1), in(2), false, vlen, bt, phase);
  }
  return nullptr;
}

#ifndef PRODUCT
void VectorMaskCmpNode::dump_spec(outputStream *st) const {
  st->print(" %d #", _predicate); _type->dump_on(st);
}
#endif // PRODUCT

Node* VectorReinterpretNode::Identity(PhaseGVN *phase) {
  Node* n = in(1);
  if (n->Opcode() == Op_VectorReinterpret) {
    // "VectorReinterpret (VectorReinterpret node) ==> node" if:
    //   1) Types of 'node' and 'this' are identical
    //   2) Truncations are not introduced by the first VectorReinterpret
    if (Type::equals(bottom_type(), n->in(1)->bottom_type()) &&
        length_in_bytes() <= n->bottom_type()->is_vect()->length_in_bytes()) {
      return n->in(1);
    }
  }
  return this;
}

Node* VectorInsertNode::make(Node* vec, Node* new_val, int position, PhaseGVN& gvn) {
  assert(position < (int)vec->bottom_type()->is_vect()->length(), "pos in range");
  ConINode* pos = gvn.intcon(position);
  return new VectorInsertNode(vec, new_val, pos, vec->bottom_type()->is_vect());
}

Node* VectorUnboxNode::Ideal(PhaseGVN* phase, bool can_reshape) {
  Node* n = obj()->uncast();
  if (EnableVectorReboxing && n->Opcode() == Op_VectorBox) {
    if (Type::equals(bottom_type(), n->in(VectorBoxNode::Value)->bottom_type())) {
      // Handled by VectorUnboxNode::Identity()
    } else {
      VectorBoxNode* vbox = static_cast<VectorBoxNode*>(n);
      ciKlass* vbox_klass = vbox->box_type()->instance_klass();
      const TypeVect* in_vt = vbox->vec_type();
      const TypeVect* out_vt = type()->is_vect();

      if (in_vt->length() == out_vt->length()) {
        Node* value = vbox->in(VectorBoxNode::Value);

        bool is_vector_mask = vbox_klass->is_subclass_of(ciEnv::current()->vector_VectorMask_klass());
        if (is_vector_mask) {
          // VectorUnbox (VectorBox vmask) ==> VectorMaskCast vmask
          const TypeVect* vmask_type = TypeVect::makemask(out_vt->element_basic_type(), out_vt->length());
          return new VectorMaskCastNode(value, vmask_type);
        } else {
          // Vector type mismatch is only supported for masks, but sometimes it happens in pathological cases.
        }
      } else {
        // Vector length mismatch.
        // Sometimes happen in pathological cases (e.g., when unboxing happens in effectively dead code).
      }
    }
  }
  return nullptr;
}

Node* VectorUnboxNode::Identity(PhaseGVN* phase) {
  Node* n = obj()->uncast();
  if (EnableVectorReboxing && n->Opcode() == Op_VectorBox) {
    if (Type::equals(bottom_type(), n->in(VectorBoxNode::Value)->bottom_type())) {
      return n->in(VectorBoxNode::Value); // VectorUnbox (VectorBox v) ==> v
    } else {
      // Handled by VectorUnboxNode::Ideal().
    }
  }
  return this;
}

const TypeFunc* VectorBoxNode::vec_box_type(const TypeInstPtr* box_type) {
  const Type** fields = TypeTuple::fields(0);
  const TypeTuple *domain = TypeTuple::make(TypeFunc::Parms, fields);

  fields = TypeTuple::fields(1);
  fields[TypeFunc::Parms+0] = box_type;
  const TypeTuple *range = TypeTuple::make(TypeFunc::Parms+1, fields);

  return TypeFunc::make(domain, range);
}

Node* ShiftVNode::Identity(PhaseGVN* phase) {
  Node* in2 = in(2);
  // Shift by ZERO does nothing
  if (is_vshift_cnt(in2) && phase->find_int_type(in2->in(1)) == TypeInt::ZERO) {
    return in(1);
  }
  return this;
}

Node* VectorMaskGenNode::make(Node* length, BasicType mask_bt) {
  int max_vector = Matcher::max_vector_size(mask_bt);
  return make(length, mask_bt, max_vector);
}

Node* VectorMaskGenNode::make(Node* length, BasicType mask_bt, int mask_len) {
  const TypeVectMask* t_vmask = TypeVectMask::make(mask_bt, mask_len);
  return new VectorMaskGenNode(length, t_vmask);
}

Node* VectorMaskOpNode::make(Node* mask, const Type* ty, int mopc) {
  switch(mopc) {
    case Op_VectorMaskTrueCount:
      return new VectorMaskTrueCountNode(mask, ty);
    case Op_VectorMaskLastTrue:
      return new VectorMaskLastTrueNode(mask, ty);
    case Op_VectorMaskFirstTrue:
      return new VectorMaskFirstTrueNode(mask, ty);
    case Op_VectorMaskToLong:
      return new VectorMaskToLongNode(mask, ty);
    default:
      assert(false, "Unhandled operation");
  }
  return nullptr;
}

Node* VectorMaskOpNode::Ideal(PhaseGVN* phase, bool can_reshape) {
  Node* n = ideal_partial_operations(phase, this, vect_type());
  if (n != nullptr) {
    return n;
  }
  return TypeNode::Ideal(phase, can_reshape);
}

Node* VectorMaskCastNode::Identity(PhaseGVN* phase) {
  Node* in1 = in(1);
  // VectorMaskCast (VectorMaskCast x) => x
  if (in1->Opcode() == Op_VectorMaskCast &&
      vect_type()->eq(in1->in(1)->bottom_type())) {
      return in1->in(1);
  }
  return this;
}

// This function does the following optimization:
//   VectorMaskToLong(MaskAll(l)) => (l & (-1ULL >> (64 - vlen)))
//   VectorMaskToLong(VectorStoreMask(Replicate(l))) => (l & (-1ULL >> (64 - vlen)))
// l is -1 or 0.
Node* VectorMaskToLongNode::Ideal_MaskAll(PhaseGVN* phase) {
  Node* in1 = in(1);
  // VectorMaskToLong follows a VectorStoreMask if it doesn't require the mask
  // saved with a predicate type.
  if (in1->Opcode() == Op_VectorStoreMask) {
    Node* mask = in1->in(1);
    assert(!Matcher::mask_op_prefers_predicate(Opcode(), mask->bottom_type()->is_vect()), "sanity");
    in1 = mask;
  }
  if (VectorNode::is_all_ones_vector(in1)) {
    int vlen = in1->bottom_type()->is_vect()->length();
    return new ConLNode(TypeLong::make(-1ULL >> (64 - vlen)));
  }
  if (VectorNode::is_all_zeros_vector(in1)) {
    return new ConLNode(TypeLong::ZERO);
  }
  return nullptr;
}

Node* VectorMaskToLongNode::Ideal(PhaseGVN* phase, bool can_reshape) {
  Node* res = Ideal_MaskAll(phase);
  if (res != nullptr) {
    return res;
  }
  return VectorMaskOpNode::Ideal(phase, can_reshape);
}

Node* VectorMaskToLongNode::Identity(PhaseGVN* phase) {
  if (in(1)->Opcode() == Op_VectorLongToMask) {
    return in(1)->in(1);
  }
  return this;
}

Node* VectorLongToMaskNode::Ideal(PhaseGVN* phase, bool can_reshape) {
  const TypeVect* dst_type = bottom_type()->is_vect();
  uint vlen = dst_type->length();
  const TypeVectMask* is_mask = dst_type->isa_vectmask();

  if (in(1)->Opcode() == Op_AndL &&
      in(1)->in(1)->Opcode() == Op_VectorMaskToLong &&
      in(1)->in(2)->bottom_type()->isa_long() &&
      in(1)->in(2)->bottom_type()->is_long()->is_con() &&
      in(1)->in(2)->bottom_type()->is_long()->get_con() == ((1L << vlen) - 1)) {
      // Different src/dst mask length represents a re-interpretation operation,
      // we can however generate a mask casting operation if length matches.
     Node* src = in(1)->in(1)->in(1);
     if (is_mask == nullptr) {
       if (src->Opcode() != Op_VectorStoreMask) {
         return nullptr;
       }
       src = src->in(1);
     }
     const TypeVect* src_type = src->bottom_type()->is_vect();
     if (src_type->length() == vlen &&
         ((src_type->isa_vectmask() == nullptr && is_mask == nullptr) ||
          (src_type->isa_vectmask() && is_mask))) {
       return new VectorMaskCastNode(src, dst_type);
     }
  }

  // VectorLongToMask(-1/0) => MaskAll(-1/0)
  const TypeLong* bits_type = in(1)->bottom_type()->isa_long();
  if (bits_type && is_mask) {
    Node* res = convertFromLongToMaskAll(phase, bits_type, dst_type);
    if (res != nullptr) {
      return res;
    }
  }

  return VectorNode::Ideal(phase, can_reshape);
}

Node* FmaVNode::Ideal(PhaseGVN* phase, bool can_reshape) {
  // We canonicalize the node by converting "(-a)*b+c" into "b*(-a)+c"
  // This reduces the number of rules in the matcher, as we only need to check
  // for negations on the second argument, and not the symmetric case where
  // the first argument is negated.
  // We cannot do this if the FmaV is masked, since the inactive lanes have to return
  // the first input (i.e. "-a"). If we were to swap the inputs, the inactive lanes would
  // incorrectly return "b".
  if (!is_predicated_vector() && in(1)->is_NegV() && !in(2)->is_NegV()) {
    swap_edges(1, 2);
    return this;
  }
  return nullptr;
}

// Generate other vector nodes to implement the masked/non-masked vector negation.
Node* NegVNode::degenerate_integral_negate(PhaseGVN* phase, bool is_predicated) {
  const TypeVect* vt = vect_type();
  BasicType bt = vt->element_basic_type();
  uint vlen = length();

  // Transformation for predicated NegVI/L
  if (is_predicated) {
      // (NegVI/L src m) ==> (AddVI/L (XorV src (ReplicateI/L -1) m) (ReplicateI/L 1) m)
      Node* const_minus_one = nullptr;
      Node* const_one = nullptr;
      int add_opc;
      if (bt == T_LONG) {
        const_minus_one = phase->longcon(-1L);
        const_one = phase->longcon(1L);
        add_opc = Op_AddL;
      } else {
        const_minus_one = phase->intcon(-1);
        const_one = phase->intcon(1);
        add_opc = Op_AddI;
      }
      const_minus_one = phase->transform(VectorNode::scalar2vector(const_minus_one, vlen, bt));
      Node* xorv = VectorNode::make(Op_XorV, in(1), const_minus_one, vt);
      xorv->add_req(in(2));
      xorv->add_flag(Node::Flag_is_predicated_vector);
      phase->transform(xorv);
      const_one = phase->transform(VectorNode::scalar2vector(const_one, vlen, bt));
      Node* addv = VectorNode::make(VectorNode::opcode(add_opc, bt), xorv, const_one, vt);
      addv->add_req(in(2));
      addv->add_flag(Node::Flag_is_predicated_vector);
      return addv;
  }

  // NegVI/L ==> (SubVI/L (ReplicateI/L 0) src)
  Node* const_zero = nullptr;
  int sub_opc;
  if (bt == T_LONG) {
    const_zero = phase->longcon(0L);
    sub_opc = Op_SubL;
  } else {
    const_zero = phase->intcon(0);
    sub_opc = Op_SubI;
  }
  const_zero = phase->transform(VectorNode::scalar2vector(const_zero, vlen, bt));
  return VectorNode::make(VectorNode::opcode(sub_opc, bt), const_zero, in(1), vt);
}

Node* NegVNode::Ideal(PhaseGVN* phase, bool can_reshape) {
  BasicType bt = vect_type()->element_basic_type();
  uint vlen = length();
  int opc = Opcode();
  if (is_vector_integral_negate(opc)) {
    if (is_predicated_vector()) {
      if (!Matcher::match_rule_supported_vector_masked(opc, vlen, bt)) {
        return degenerate_integral_negate(phase, true);
      }
    } else if (!Matcher::match_rule_supported_vector(opc, vlen, bt)) {
      return degenerate_integral_negate(phase, false);
    }
  }
  return nullptr;
}

static Node* reverse_operations_identity(Node* n, Node* in1) {
  if (n->is_predicated_using_blend()) {
    return n;
  }
  if (n->Opcode() == in1->Opcode()) {
    // OperationV (OperationV X MASK) MASK =>  X
    if (n->is_predicated_vector() && in1->is_predicated_vector() && n->in(2) == in1->in(2)) {
      return in1->in(1);
    // OperationV (OperationV X) =>  X
    } else if (!n->is_predicated_vector() && !in1->is_predicated_vector())  {
      return in1->in(1);
    }
  }
  return n;
}

Node* ReverseBytesVNode::Identity(PhaseGVN* phase) {
  // "(ReverseBytesV X) => X" if the element type is T_BYTE.
  if (vect_type()->element_basic_type() == T_BYTE) {
    return in(1);
  }
  return reverse_operations_identity(this, in(1));
}

Node* ReverseVNode::Identity(PhaseGVN* phase) {
  return reverse_operations_identity(this, in(1));
}

// Optimize away redundant AndV/OrV nodes when the operation
// is applied on the same input node multiple times
static Node* redundant_logical_identity(Node* n) {
  Node* n1 = n->in(1);
  // (OperationV (OperationV src1 src2) src1) => (OperationV src1 src2)
  // (OperationV (OperationV src1 src2) src2) => (OperationV src1 src2)
  // (OperationV (OperationV src1 src2 m1) src1 m1) => (OperationV src1 src2 m1)
  // (OperationV (OperationV src1 src2 m1) src2 m1) => (OperationV src1 src2 m1)
  if (n->Opcode() == n1->Opcode()) {
    if (((!n->is_predicated_vector() && !n1->is_predicated_vector()) ||
         ( n->is_predicated_vector() &&  n1->is_predicated_vector() && n->in(3) == n1->in(3))) &&
         ( n->in(2) == n1->in(1) || n->in(2) == n1->in(2))) {
      return n1;
    }
  }

  Node* n2 = n->in(2);
  if (n->Opcode() == n2->Opcode()) {
    // (OperationV src1 (OperationV src1 src2)) => OperationV(src1, src2)
    // (OperationV src2 (OperationV src1 src2)) => OperationV(src1, src2)
    // (OperationV src1 (OperationV src1 src2 m1) m1) => OperationV(src1 src2 m1)
    // It is not possible to optimize - (OperationV src2 (OperationV src1 src2 m1) m1) as the
    // results of both "OperationV" nodes are different for unmasked lanes
    if ((!n->is_predicated_vector() && !n2->is_predicated_vector() &&
         (n->in(1) == n2->in(1) || n->in(1) == n2->in(2))) ||
         (n->is_predicated_vector() && n2->is_predicated_vector() && n->in(3) == n2->in(3) &&
         n->in(1) == n2->in(1))) {
      return n2;
    }
  }

  return n;
}

Node* AndVNode::Identity(PhaseGVN* phase) {
  // (AndV src (Replicate m1))   => src
  // (AndVMask src (MaskAll m1)) => src
  if (VectorNode::is_all_ones_vector(in(2))) {
    return in(1);
  }
  // (AndV (Replicate zero) src)   => (Replicate zero)
  // (AndVMask (MaskAll zero) src) => (MaskAll zero)
  if (VectorNode::is_all_zeros_vector(in(1))) {
    return in(1);
  }
  // The following transformations are only applied to
  // the un-predicated operation, since the VectorAPI
  // masked operation requires the unmasked lanes to
  // save the same values in the first operand.
  if (!is_predicated_vector()) {
    // (AndV (Replicate m1) src)   => src
    // (AndVMask (MaskAll m1) src) => src
    if (VectorNode::is_all_ones_vector(in(1))) {
      return in(2);
    }
    // (AndV src (Replicate zero))   => (Replicate zero)
    // (AndVMask src (MaskAll zero)) => (MaskAll zero)
    if (VectorNode::is_all_zeros_vector(in(2))) {
      return in(2);
    }
  }

  // (AndV src src)     => src
  // (AndVMask src src) => src
  if (in(1) == in(2)) {
    return in(1);
  }
  return redundant_logical_identity(this);
}

Node* OrVNode::Identity(PhaseGVN* phase) {
  // (OrV (Replicate m1) src)   => (Replicate m1)
  // (OrVMask (MaskAll m1) src) => (MaskAll m1)
  if (VectorNode::is_all_ones_vector(in(1))) {
    return in(1);
  }
  // (OrV src (Replicate zero))   => src
  // (OrVMask src (MaskAll zero)) => src
  if (VectorNode::is_all_zeros_vector(in(2))) {
    return in(1);
  }
  // The following transformations are only applied to
  // the un-predicated operation, since the VectorAPI
  // masked operation requires the unmasked lanes to
  // save the same values in the first operand.
  if (!is_predicated_vector()) {
    // (OrV src (Replicate m1))   => (Replicate m1)
    // (OrVMask src (MaskAll m1)) => (MaskAll m1)
    if (VectorNode::is_all_ones_vector(in(2))) {
      return in(2);
    }
    // (OrV (Replicate zero) src)   => src
    // (OrVMask (MaskAll zero) src) => src
    if (VectorNode::is_all_zeros_vector(in(1))) {
      return in(2);
    }
  }

  // (OrV src src)     => src
  // (OrVMask src src) => src
  if (in(1) == in(2)) {
    return in(1);
  }
  return redundant_logical_identity(this);
}

// Returns whether (XorV (VectorMaskCmp) -1) can be optimized by negating the
// comparison operation.
bool VectorMaskCmpNode::predicate_can_be_negated() {
  switch (_predicate) {
    case BoolTest::eq:
    case BoolTest::ne:
      // eq and ne also apply to floating-point special values like NaN and infinities.
      return true;
    case BoolTest::le:
    case BoolTest::ge:
    case BoolTest::lt:
    case BoolTest::gt:
    case BoolTest::ule:
    case BoolTest::uge:
    case BoolTest::ult:
    case BoolTest::ugt: {
      BasicType bt = vect_type()->element_basic_type();
      // For float and double, we don't know if either comparison operand is a
      // NaN, NaN {le|ge|lt|gt} anything is false, resulting in inconsistent
      // results before and after negation.
      return is_integral_type(bt);
    }
    default:
      return false;
  }
}

// This function transforms the following patterns:
//
// For integer types:
// (XorV (VectorMaskCmp src1 src2 cond) (Replicate -1))
//    => (VectorMaskCmp src1 src2 ncond)
// (XorVMask (VectorMaskCmp src1 src2 cond) (MaskAll m1))
//    => (VectorMaskCmp src1 src2 ncond)
// (XorV (VectorMaskCast (VectorMaskCmp src1 src2 cond)) (Replicate -1))
//    => (VectorMaskCast (VectorMaskCmp src1 src2 ncond))
// (XorVMask (VectorMaskCast (VectorMaskCmp src1 src2 cond)) (MaskAll m1))
//    => (VectorMaskCast (VectorMaskCmp src1 src2 ncond))
// cond can be eq, ne, le, ge, lt, gt, ule, uge, ult and ugt.
// ncond is the negative comparison of cond.
//
// For float and double types:
// (XorV (VectorMaskCast (VectorMaskCmp src1 src2 cond)) (Replicate -1))
//    => (VectorMaskCast (VectorMaskCmp src1 src2 ncond))
// (XorVMask (VectorMaskCast (VectorMaskCmp src1 src2 cond)) (MaskAll m1))
//    => (VectorMaskCast (VectorMaskCmp src1 src2 ncond))
// cond can be eq or ne.
Node* XorVNode::Ideal_XorV_VectorMaskCmp(PhaseGVN* phase, bool can_reshape) {
  Node* in1 = in(1);
  Node* in2 = in(2);
  // Transformations for predicated vectors are not supported for now.
  if (is_predicated_vector() ||
      in1->is_predicated_vector() ||
      in2->is_predicated_vector()) {
    return nullptr;
  }

  // XorV/XorVMask is commutative, swap VectorMaskCmp/VectorMaskCast to in1.
  if (VectorNode::is_all_ones_vector(in1)) {
    swap(in1, in2);
  }

  bool with_vector_mask_cast = false;
  // Required conditions:
  //   1. VectorMaskCast and VectorMaskCmp should only have a single use,
  //      otherwise the optimization may be unprofitable.
  //   2. The predicate of VectorMaskCmp should be negatable.
  //   3. The second input should be an all true vector mask.
  if (in1->Opcode() == Op_VectorMaskCast) {
    if (in1->outcnt() != 1) {
      return nullptr;
    }
    with_vector_mask_cast = true;
    in1 = in1->in(1);
  }
  if (in1->Opcode() != Op_VectorMaskCmp ||
      in1->outcnt() != 1 ||
      !in1->as_VectorMaskCmp()->predicate_can_be_negated() ||
      !VectorNode::is_all_ones_vector(in2)) {
    return nullptr;
  }

  BoolTest::mask neg_cond = BoolTest::negate_mask((in1->as_VectorMaskCmp())->get_predicate());
  ConINode* predicate_node = phase->intcon(neg_cond);
  const TypeVect* vt = in1->as_Vector()->vect_type();
  Node* res = new VectorMaskCmpNode(neg_cond, in1->in(1), in1->in(2), predicate_node, vt);
  if (with_vector_mask_cast) {
    // We optimized out a VectorMaskCast, regenerate one to ensure type correctness.
    res = new VectorMaskCastNode(phase->transform(res), vect_type());
  }
  return res;
}

Node* XorVNode::Ideal(PhaseGVN* phase, bool can_reshape) {
  // (XorV src src)      => (Replicate zero)
  // (XorVMask src src)  => (MaskAll zero)
  //
  // The transformation is only applied to the un-predicated
  // operation, since the VectorAPI masked operation requires
  // the unmasked lanes to save the same values in the first
  // operand.
  if (!is_predicated_vector() && (in(1) == in(2))) {
    BasicType bt = vect_type()->element_basic_type();
    Node* zero = phase->transform(phase->zerocon(bt));
    return VectorNode::scalar2vector(zero, length(), bt, bottom_type()->isa_vectmask() != nullptr);
  }

  Node* res = Ideal_XorV_VectorMaskCmp(phase, can_reshape);
  if (res != nullptr) {
    return res;
  }
  return VectorNode::Ideal(phase, can_reshape);
}

Node* VectorBlendNode::Identity(PhaseGVN* phase) {
  // (VectorBlend X X MASK) => X
  if (in(1) == in(2)) {
    return in(1);
  }
  return this;
}
static bool is_replicate_uint_constant(const Node* n) {
  return n->Opcode() == Op_Replicate &&
         n->in(1)->is_Con() &&
         n->in(1)->bottom_type()->isa_long() &&
         n->in(1)->bottom_type()->is_long()->get_con() <= 0xFFFFFFFFL;
}

static bool has_vector_elements_fit_uint(Node* n) {
  auto is_lower_doubleword_mask_pattern = [](const Node* n) {
    return n->Opcode() == Op_AndV &&
           (is_replicate_uint_constant(n->in(1)) ||
            is_replicate_uint_constant(n->in(2)));
  };

  auto is_clear_upper_doubleword_uright_shift_pattern = [](const Node* n) {
    return n->Opcode() == Op_URShiftVL &&
           n->in(2)->Opcode() == Op_RShiftCntV && n->in(2)->in(1)->is_Con() &&
           n->in(2)->in(1)->bottom_type()->isa_int() &&
           n->in(2)->in(1)->bottom_type()->is_int()->get_con() >= 32;
  };
  return is_lower_doubleword_mask_pattern(n) ||             // (AndV     SRC (Replicate C)) where C <= 0xFFFFFFFF
         is_clear_upper_doubleword_uright_shift_pattern(n); // (URShiftV SRC S) where S >= 32
}

static bool has_vector_elements_fit_int(Node* n) {
  auto is_cast_integer_to_long_pattern = [](const Node* n) {
    return n->Opcode() == Op_VectorCastI2X && Matcher::vector_element_basic_type(n) == T_LONG;
  };

  auto is_clear_upper_doubleword_right_shift_pattern = [](const Node* n) {
    return n->Opcode() == Op_RShiftVL &&
           n->in(2)->Opcode() == Op_RShiftCntV && n->in(2)->in(1)->is_Con() &&
           n->in(2)->in(1)->bottom_type()->isa_int() &&
           n->in(2)->in(1)->bottom_type()->is_int()->get_con() >= 32;
  };

  return is_cast_integer_to_long_pattern(n) ||             // (VectorCastI2X SRC)
         is_clear_upper_doubleword_right_shift_pattern(n); // (RShiftV SRC S) where S >= 32
}

bool MulVLNode::has_int_inputs() const {
  return has_vector_elements_fit_int(in(1)) &&
         has_vector_elements_fit_int(in(2));
}

bool MulVLNode::has_uint_inputs() const {
  return has_vector_elements_fit_uint(in(1)) &&
         has_vector_elements_fit_uint(in(2));
}

static Node* UMinMaxV_Ideal(Node* n, PhaseGVN* phase, bool can_reshape) {
  int vopc = n->Opcode();
  assert(vopc == Op_UMinV || vopc == Op_UMaxV, "Unexpected opcode");

  Node* umin = nullptr;
  Node* umax = nullptr;
  int lopc = n->in(1)->Opcode();
  int ropc = n->in(2)->Opcode();

  if (lopc == Op_UMinV && ropc == Op_UMaxV) {
    umin = n->in(1);
    umax = n->in(2);
  } else if (lopc == Op_UMaxV && ropc == Op_UMinV) {
    umin = n->in(2);
    umax = n->in(1);
  } else {
    return nullptr;
  }

  // UMin (UMin(a, b), UMax(a, b))  => UMin(a, b)
  // UMin (UMax(a, b), UMin(b, a))  => UMin(a, b)
  // UMax (UMin(a, b), UMax(a, b))  => UMax(a, b)
  // UMax (UMax(a, b), UMin(b, a))  => UMax(a, b)
  if (umin != nullptr && umax != nullptr) {
    if ((umin->in(1) == umax->in(1) && umin->in(2) == umax->in(2)) ||
        (umin->in(2) == umax->in(1) && umin->in(1) == umax->in(2))) {
      if (vopc == Op_UMinV) {
        return new UMinVNode(umax->in(1), umax->in(2), n->bottom_type()->is_vect());
      } else {
        return new UMaxVNode(umax->in(1), umax->in(2), n->bottom_type()->is_vect());
      }
    }
  }

  return nullptr;
}

Node* UMinVNode::Ideal(PhaseGVN* phase, bool can_reshape) {
  Node* progress = UMinMaxV_Ideal(this, phase, can_reshape);
  if (progress != nullptr) return progress;

  return VectorNode::Ideal(phase, can_reshape);
}

Node* UMinVNode::Identity(PhaseGVN* phase) {
  // UMin (a, a) => a
  if (in(1) == in(2)) {
    return in(1);
  }
  return this;
}

Node* UMaxVNode::Ideal(PhaseGVN* phase, bool can_reshape) {
  Node* progress = UMinMaxV_Ideal(this, phase, can_reshape);
  if (progress != nullptr) return progress;

  return VectorNode::Ideal(phase, can_reshape);
}

Node* UMaxVNode::Identity(PhaseGVN* phase) {
  // UMax (a, a) => a
  if (in(1) == in(2)) {
    return in(1);
  }
  return this;
}
#ifndef PRODUCT
void VectorBoxAllocateNode::dump_spec(outputStream *st) const {
  CallStaticJavaNode::dump_spec(st);
}
#endif // !PRODUCT<|MERGE_RESOLUTION|>--- conflicted
+++ resolved
@@ -22,12 +22,9 @@
  */
 
 #include "memory/allocation.inline.hpp"
-<<<<<<< HEAD
 #include "opto/addnode.hpp"
-=======
 #include "opto/c2_globals.hpp"
 #include "opto/compile.hpp"
->>>>>>> 9435d5b8
 #include "opto/connode.hpp"
 #include "opto/convertnode.hpp"
 #include "opto/mulnode.hpp"
@@ -298,7 +295,6 @@
   }
 }
 
-<<<<<<< HEAD
 // Return the scalar opcode for the specified vector opcode
 // and basic type.
 int VectorNode::scalar_opcode(int vopc, BasicType bt, bool enable_assertions) {
@@ -446,8 +442,6 @@
   }
 }
 
-=======
->>>>>>> 9435d5b8
 // Limits on vector size (number of elements) for auto-vectorization.
 bool VectorNode::vector_size_supported_auto_vectorization(const BasicType bt, int size) {
   return Matcher::max_vector_size_auto_vectorization(bt) >= size &&
@@ -1138,6 +1132,41 @@
   }
 }
 
+static bool is_commutative_vector_operation(int opcode) {
+  switch(opcode) {
+    case Op_AddVB:
+    case Op_AddVS:
+    case Op_AddVI:
+    case Op_AddVL:
+    case Op_AddVF:
+    case Op_AddVD:
+
+    case Op_MulVB:
+    case Op_MulVS:
+    case Op_MulVI:
+    case Op_MulVL:
+    case Op_MulVF:
+    case Op_MulVD:
+
+    case Op_MaxV:
+    case Op_MinV:
+    case Op_XorV:
+    case Op_OrV:
+    case Op_AndV:
+    case Op_UMinV:
+    case Op_UMaxV:
+
+    case Op_AndVMask:
+    case Op_OrVMask:
+    case Op_XorVMask:
+
+    case Op_SaturatingAddV:
+      return true;
+    default:
+      return false;
+  }
+}
+
 bool VectorNode::should_swap_inputs_to_help_global_value_numbering() {
   // Predicated vector operations are sensitive to ordering of inputs.
   // When the mask corresponding to a vector lane is false then
@@ -1148,44 +1177,16 @@
     return false;
   }
 
-  switch(Opcode()) {
-    case Op_AddVB:
-    case Op_AddVS:
-    case Op_AddVI:
-    case Op_AddVL:
-    case Op_AddVF:
-    case Op_AddVD:
-
-    case Op_MulVB:
-    case Op_MulVS:
-    case Op_MulVI:
-    case Op_MulVL:
-    case Op_MulVF:
-    case Op_MulVD:
-
-    case Op_MaxV:
-    case Op_MinV:
-    case Op_XorV:
-    case Op_OrV:
-    case Op_AndV:
-    case Op_UMinV:
-    case Op_UMaxV:
-
-    case Op_AndVMask:
-    case Op_OrVMask:
-    case Op_XorVMask:
-
-    case Op_SaturatingAddV:
-      assert(req() == 3, "Must be a binary operation");
-      // For non-predicated commutative operations, sort the inputs in
-      // increasing order of node indices.
-      if (in(1)->_idx > in(2)->_idx) {
-        return true;
-      }
-      // fallthrough
-    default:
-      return false;
-  }
+  if (is_commutative_vector_operation(Opcode())) {
+    assert(req() == 3, "Must be a binary operation");
+    // For non-predicated commutative operations, sort the inputs in
+    // increasing order of node indices.
+    if (in(1)->_idx > in(2)->_idx) {
+      return true;
+    }
+  }
+
+  return false;
 }
 
 bool VectorNode::can_push_broadcasts_across_vector_operation(BasicType bt) {
@@ -1262,6 +1263,43 @@
   }
 }
 
+Node* VectorNode::create_reassociated_node(Node* parent, Node* child, Node* cinput1, Node* cinput2,
+                                           Node* pinput2, PhaseGVN* phase) {
+  Node* cloned_child = child->clone();
+  cloned_child->set_req(1, cinput1);
+  cloned_child->set_req(2, cinput2);
+  cloned_child = phase->transform(cloned_child);
+  Node* cloned_parent = parent->clone();
+  cloned_parent->set_req(1, cloned_child);
+  cloned_parent->set_req(2, pinput2);
+  return cloned_parent;
+}
+
+Node* VectorNode::reassociate_vector_operation(PhaseGVN* phase) {
+  if (is_commutative_vector_operation(Opcode())) {
+    if (in(1)->Opcode() == Op_Replicate && in(2)->Opcode() == Opcode()) {
+      Node* in2_1 = in(2)->in(1);
+      Node* in2_2 = in(2)->in(2);
+      if (in2_1->Opcode() == Op_Replicate) {
+        return create_reassociated_node(this, in(2), in(1), in2_1, in2_2, phase);
+      } else if (in2_2->Opcode() == Op_Replicate) {
+        return create_reassociated_node(this, in(2), in(1), in2_2, in2_1, phase);
+      }
+    }
+    if (in(2)->Opcode() == Op_Replicate && in(1)->Opcode() == Opcode()) {
+      Node* in1_1 = in(1)->in(1);
+      Node* in1_2 = in(1)->in(2);
+      if (in1_1->Opcode() == Op_Replicate) {
+        return create_reassociated_node(this, in(1), in(2), in1_1, in1_2, phase);
+      } else if (in1_2->Opcode() == Op_Replicate) {
+        return create_reassociated_node(this, in(1), in(2), in1_2, in1_1, phase);
+      }
+    }
+  }
+  return nullptr;
+}
+
+
 Node* VectorNode::Ideal(PhaseGVN* phase, bool can_reshape) {
   Node* n = ideal_partial_operations(phase, this, vect_type());
   if (n != nullptr) {
@@ -1302,7 +1340,10 @@
     }
   }
 
-  return nullptr;
+  // Reassociate commutative vector operations
+  // VectorOperation (VectorBroadcast INP1) (VectorOperation (VectorBroadcast INP2) INP3) =>
+  //    VectorOperation (VectorOperation (VectorBroadcast INP1) (VectorBroadcast INP2)) INP3
+  return reassociate_vector_operation(phase);
 }
 
 // Return initial Pack node. Additional operands added with add_opd() calls.
