/*
 * Copyright (c) 2007, 2025, Oracle and/or its affiliates. All rights reserved.
 * DO NOT ALTER OR REMOVE COPYRIGHT NOTICES OR THIS FILE HEADER.
 *
 * This code is free software; you can redistribute it and/or modify it
 * under the terms of the GNU General Public License version 2 only, as
 * published by the Free Software Foundation.
 *
 * This code is distributed in the hope that it will be useful, but WITHOUT
 * ANY WARRANTY; without even the implied warranty of MERCHANTABILITY or
 * FITNESS FOR A PARTICULAR PURPOSE.  See the GNU General Public License
 * version 2 for more details (a copy is included in the LICENSE file that
 * accompanied this code).
 *
 * You should have received a copy of the GNU General Public License version
 * 2 along with this work; if not, write to the Free Software Foundation,
 * Inc., 51 Franklin St, Fifth Floor, Boston, MA 02110-1301 USA.
 *
 * Please contact Oracle, 500 Oracle Parkway, Redwood Shores, CA 94065 USA
 * or visit www.oracle.com if you need additional information or have any
 * questions.
 */

#include "precompiled.hpp"
#include "memory/allocation.inline.hpp"
#include "opto/connode.hpp"
#include "opto/mulnode.hpp"
#include "opto/subnode.hpp"
#include "opto/vectornode.hpp"
#include "opto/convertnode.hpp"
#include "utilities/powerOfTwo.hpp"
#include "utilities/globalDefinitions.hpp"

//------------------------------VectorNode--------------------------------------

// Return the vector operator for the specified scalar operation
// and basic type.
int VectorNode::opcode(int sopc, BasicType bt) {
  switch (sopc) {
  case Op_AddI:
    switch (bt) {
    case T_BOOLEAN:
    case T_BYTE:      return Op_AddVB;
    case T_CHAR:
    case T_SHORT:     return Op_AddVS;
    case T_INT:       return Op_AddVI;
    default:          return 0;
    }
  case Op_AddL: return (bt == T_LONG   ? Op_AddVL : 0);
  case Op_AddF: return (bt == T_FLOAT  ? Op_AddVF : 0);
  case Op_AddD: return (bt == T_DOUBLE ? Op_AddVD : 0);

  case Op_SubI:
    switch (bt) {
    case T_BOOLEAN:
    case T_BYTE:   return Op_SubVB;
    case T_CHAR:
    case T_SHORT:  return Op_SubVS;
    case T_INT:    return Op_SubVI;
    default:       return 0;
    }
  case Op_SubL: return (bt == T_LONG   ? Op_SubVL : 0);
  case Op_SubF: return (bt == T_FLOAT  ? Op_SubVF : 0);
  case Op_SubD: return (bt == T_DOUBLE ? Op_SubVD : 0);

  case Op_MulI:
    switch (bt) {
    case T_BOOLEAN:return 0;
    case T_BYTE:   return Op_MulVB;
    case T_CHAR:
    case T_SHORT:  return Op_MulVS;
    case T_INT:    return Op_MulVI;
    default:       return 0;
    }
  case Op_MulL: return (bt == T_LONG ? Op_MulVL : 0);
  case Op_MulF:
    return (bt == T_FLOAT ? Op_MulVF : 0);
  case Op_MulD:
    return (bt == T_DOUBLE ? Op_MulVD : 0);
  case Op_FmaD:
    return (bt == T_DOUBLE ? Op_FmaVD : 0);
  case Op_FmaF:
    return (bt == T_FLOAT ? Op_FmaVF : 0);
  case Op_CMoveF:
    return (bt == T_FLOAT ? Op_VectorBlend : 0);
  case Op_CMoveD:
    return (bt == T_DOUBLE ? Op_VectorBlend : 0);
  case Op_Bool:
    return Op_VectorMaskCmp;
  case Op_DivF:
    return (bt == T_FLOAT ? Op_DivVF : 0);
  case Op_DivD:
    return (bt == T_DOUBLE ? Op_DivVD : 0);
  case Op_AbsI:
    switch (bt) {
    case T_BOOLEAN:
    case T_CHAR:  return 0; // abs does not make sense for unsigned
    case T_BYTE:  return Op_AbsVB;
    case T_SHORT: return Op_AbsVS;
    case T_INT:   return Op_AbsVI;
    default:      return 0;
    }
  case Op_AbsL:
    return (bt == T_LONG ? Op_AbsVL : 0);
  case Op_MinI:
    switch (bt) {
    case T_BOOLEAN:
    case T_CHAR:   return 0;
    case T_BYTE:
    case T_SHORT:
    case T_INT:    return Op_MinV;
    default:       return 0;
    }
  case Op_MinL:
    return (bt == T_LONG ? Op_MinV : 0);
  case Op_MinF:
    return (bt == T_FLOAT ? Op_MinV : 0);
  case Op_MinD:
    return (bt == T_DOUBLE ? Op_MinV : 0);
  case Op_MaxI:
    switch (bt) {
    case T_BOOLEAN:
    case T_CHAR:   return 0;
    case T_BYTE:
    case T_SHORT:
    case T_INT:    return Op_MaxV;
    default:       return 0;
    }
  case Op_MaxL:
    return (bt == T_LONG ? Op_MaxV : 0);
  case Op_MaxF:
    return (bt == T_FLOAT ? Op_MaxV : 0);
  case Op_MaxD:
    return (bt == T_DOUBLE ? Op_MaxV : 0);
  case Op_AbsF:
    return (bt == T_FLOAT ? Op_AbsVF : 0);
  case Op_AbsD:
    return (bt == T_DOUBLE ? Op_AbsVD : 0);
  case Op_NegI:
    switch (bt) {
      case T_BYTE:
      case T_SHORT:
      case T_INT: return Op_NegVI;
      default: return 0;
    }
  case Op_NegL:
    return (bt == T_LONG ? Op_NegVL : 0);
  case Op_NegF:
    return (bt == T_FLOAT ? Op_NegVF : 0);
  case Op_NegD:
    return (bt == T_DOUBLE ? Op_NegVD : 0);
  case Op_RoundDoubleMode:
    return (bt == T_DOUBLE ? Op_RoundDoubleModeV : 0);
  case Op_RotateLeft:
    return (is_integral_type(bt) ? Op_RotateLeftV : 0);
  case Op_RotateRight:
    return (is_integral_type(bt) ? Op_RotateRightV : 0);
  case Op_SqrtF:
    return (bt == T_FLOAT ? Op_SqrtVF : 0);
  case Op_SqrtD:
    return (bt == T_DOUBLE ? Op_SqrtVD : 0);
  case Op_RoundF:
    return (bt == T_INT ? Op_RoundVF : 0);
  case Op_RoundD:
    return (bt == T_LONG ? Op_RoundVD : 0);
  case Op_PopCountI:
    return Op_PopCountVI;
  case Op_PopCountL:
    return Op_PopCountVL;
  case Op_ReverseI:
  case Op_ReverseL:
    return (is_integral_type(bt) ? Op_ReverseV : 0);
  case Op_ReverseBytesS:
  case Op_ReverseBytesUS:
    // Subword operations in auto vectorization usually don't have precise info
    // about signedness. But the behavior of reverseBytes for short and
    // char are exactly the same.
    return ((bt == T_SHORT || bt == T_CHAR) ? Op_ReverseBytesV : 0);
  case Op_ReverseBytesI:
    // There is no reverseBytes() in Byte class but T_BYTE may appear
    // in VectorAPI calls. We still use ReverseBytesI for T_BYTE to
    // ensure vector intrinsification succeeds.
    return ((bt == T_INT || bt == T_BYTE) ? Op_ReverseBytesV : 0);
  case Op_ReverseBytesL:
    return (bt == T_LONG ? Op_ReverseBytesV : 0);
  case Op_CompressBits:
    return (bt == T_INT || bt == T_LONG ? Op_CompressBitsV : 0);
  case Op_ExpandBits:
    return (bt == T_INT || bt == T_LONG ? Op_ExpandBitsV : 0);
  case Op_LShiftI:
    switch (bt) {
    case T_BOOLEAN:
    case T_BYTE:   return Op_LShiftVB;
    case T_CHAR:
    case T_SHORT:  return Op_LShiftVS;
    case T_INT:    return Op_LShiftVI;
    default:       return 0;
    }
  case Op_LShiftL:
    return (bt == T_LONG ? Op_LShiftVL : 0);
  case Op_RShiftI:
    switch (bt) {
    case T_BOOLEAN:return Op_URShiftVB; // boolean is unsigned value
    case T_CHAR:   return Op_URShiftVS; // char is unsigned value
    case T_BYTE:   return Op_RShiftVB;
    case T_SHORT:  return Op_RShiftVS;
    case T_INT:    return Op_RShiftVI;
    default:       return 0;
    }
  case Op_RShiftL:
    return (bt == T_LONG ? Op_RShiftVL : 0);
  case Op_URShiftB:
    return (bt == T_BYTE ? Op_URShiftVB : 0);
  case Op_URShiftS:
    return (bt == T_SHORT ? Op_URShiftVS : 0);
  case Op_URShiftI:
    switch (bt) {
    case T_BOOLEAN:return Op_URShiftVB;
    case T_CHAR:   return Op_URShiftVS;
    case T_BYTE:
    case T_SHORT:  return 0; // Vector logical right shift for signed short
                             // values produces incorrect Java result for
                             // negative data because java code should convert
                             // a short value into int value with sign
                             // extension before a shift.
    case T_INT:    return Op_URShiftVI;
    default:       return 0;
    }
  case Op_URShiftL:
    return (bt == T_LONG ? Op_URShiftVL : 0);
  case Op_AndI:
  case Op_AndL:
    return Op_AndV;
  case Op_OrI:
  case Op_OrL:
    return Op_OrV;
  case Op_XorI:
  case Op_XorL:
    return Op_XorV;

  case Op_LoadB:
  case Op_LoadUB:
  case Op_LoadUS:
  case Op_LoadS:
  case Op_LoadI:
  case Op_LoadL:
  case Op_LoadF:
  case Op_LoadD:
    return Op_LoadVector;

  case Op_StoreB:
  case Op_StoreC:
  case Op_StoreI:
  case Op_StoreL:
  case Op_StoreF:
  case Op_StoreD:
    return Op_StoreVector;
  case Op_MulAddS2I:
    return Op_MulAddVS2VI;
  case Op_CountLeadingZerosI:
  case Op_CountLeadingZerosL:
    return Op_CountLeadingZerosV;
  case Op_CountTrailingZerosI:
  case Op_CountTrailingZerosL:
    return Op_CountTrailingZerosV;
  case Op_SignumF:
    return Op_SignumVF;
  case Op_SignumD:
    return Op_SignumVD;

  default:
    assert(!VectorNode::is_convert_opcode(sopc),
           "Convert node %s should be processed by VectorCastNode::opcode()",
           NodeClassNames[sopc]);
    return 0; // Unimplemented
  }
}

// Limits on vector size (number of elements) for auto-vectorization.
bool VectorNode::vector_size_supported_auto_vectorization(const BasicType bt, int size) {
  return Matcher::max_vector_size_auto_vectorization(bt) >= size &&
         Matcher::min_vector_size(bt) <= size;
}

// Also used to check if the code generator
// supports the vector operation.
bool VectorNode::implemented(int opc, uint vlen, BasicType bt) {
  if (is_java_primitive(bt) &&
      (vlen > 1) && is_power_of_2(vlen) &&
      vector_size_supported_auto_vectorization(bt, vlen)) {
    int vopc = VectorNode::opcode(opc, bt);
    // For rotate operation we will do a lazy de-generation into
    // OrV/LShiftV/URShiftV pattern if the target does not support
    // vector rotation instruction.
    if (VectorNode::is_vector_rotate(vopc)) {
      return is_vector_rotate_supported(vopc, vlen, bt);
    }
    if (VectorNode::is_vector_integral_negate(vopc)) {
      return is_vector_integral_negate_supported(vopc, vlen, bt, false);
    }
    return vopc > 0 && Matcher::match_rule_supported_auto_vectorization(vopc, vlen, bt);
  }
  return false;
}

bool VectorNode::is_muladds2i(const Node* n) {
  return n->Opcode() == Op_MulAddS2I;
}

bool VectorNode::is_roundopD(Node* n) {
  return n->Opcode() == Op_RoundDoubleMode;
}

bool VectorNode::is_vector_rotate_supported(int vopc, uint vlen, BasicType bt) {
  assert(VectorNode::is_vector_rotate(vopc), "wrong opcode");

  // If target defines vector rotation patterns then no
  // need for degeneration.
  if (Matcher::match_rule_supported_vector(vopc, vlen, bt)) {
    return true;
  }

  // If target does not support variable shift operations then no point
  // in creating a rotate vector node since it will not be disintegratable.
  // Adding a pessimistic check to avoid complex pattern matching which
  // may not be full proof.
  if (!Matcher::supports_vector_variable_shifts()) {
     return false;
  }

  // Validate existence of nodes created in case of rotate degeneration.
  switch (bt) {
    case T_INT:
      return Matcher::match_rule_supported_vector(Op_OrV,       vlen, bt) &&
             Matcher::match_rule_supported_vector(Op_LShiftVI,  vlen, bt) &&
             Matcher::match_rule_supported_vector(Op_URShiftVI, vlen, bt);
    case T_LONG:
      return Matcher::match_rule_supported_vector(Op_OrV,       vlen, bt) &&
             Matcher::match_rule_supported_vector(Op_LShiftVL,  vlen, bt) &&
             Matcher::match_rule_supported_vector(Op_URShiftVL, vlen, bt);
    default:
      return false;
  }
}

// Check whether the architecture supports the vector negate instructions. If not, then check
// whether the alternative vector nodes used to implement vector negation are supported.
// Return false if neither of them is supported.
bool VectorNode::is_vector_integral_negate_supported(int opc, uint vlen, BasicType bt, bool use_predicate) {
  if (!use_predicate) {
    // Check whether the NegVI/L is supported by the architecture.
    if (Matcher::match_rule_supported_vector(opc, vlen, bt)) {
      return true;
    }
    // Negate is implemented with "(SubVI/L (ReplicateI/L 0) src)", if NegVI/L is not supported.
    int sub_opc = (bt == T_LONG) ? Op_SubL : Op_SubI;
    if (Matcher::match_rule_supported_vector(VectorNode::opcode(sub_opc, bt), vlen, bt) &&
        Matcher::match_rule_supported_vector(Op_Replicate, vlen, bt)) {
      return true;
    }
  } else {
    // Check whether the predicated NegVI/L is supported by the architecture.
    if (Matcher::match_rule_supported_vector_masked(opc, vlen, bt)) {
      return true;
    }
    // Predicated negate is implemented with "(AddVI/L (XorV src (ReplicateI/L -1)) (ReplicateI/L 1))",
    // if predicated NegVI/L is not supported.
    int add_opc = (bt == T_LONG) ? Op_AddL : Op_AddI;
    if (Matcher::match_rule_supported_vector_masked(Op_XorV, vlen, bt) &&
        Matcher::match_rule_supported_vector_masked(VectorNode::opcode(add_opc, bt), vlen, bt) &&
        Matcher::match_rule_supported_vector(Op_Replicate, vlen, bt)) {
      return true;
    }
  }
  return false;
}

bool VectorNode::is_populate_index_supported(BasicType bt) {
  int vlen = Matcher::max_vector_size(bt);
  return Matcher::match_rule_supported_vector(Op_PopulateIndex, vlen, bt);
}

bool VectorNode::is_shift_opcode(int opc) {
  switch (opc) {
  case Op_LShiftI:
  case Op_LShiftL:
  case Op_RShiftI:
  case Op_RShiftL:
  case Op_URShiftB:
  case Op_URShiftS:
  case Op_URShiftI:
  case Op_URShiftL:
    return true;
  default:
    return false;
  }
}

// Vector unsigned right shift for signed subword types behaves differently
// from Java Spec. But when the shift amount is a constant not greater than
// the number of sign extended bits, the unsigned right shift can be
// vectorized to a signed right shift.
bool VectorNode::can_use_RShiftI_instead_of_URShiftI(Node* n, BasicType bt) {
  if (n->Opcode() != Op_URShiftI) {
    return false;
  }
  Node* in2 = n->in(2);
  if (!in2->is_Con()) {
    return false;
  }
  jint cnt = in2->get_int();
  // Only when shift amount is not greater than number of sign extended
  // bits (16 for short and 24 for byte), unsigned shift right on signed
  // subword types can be vectorized as vector signed shift.
  if ((bt == T_BYTE && cnt <= 24) || (bt == T_SHORT && cnt <= 16)) {
    return true;
  }
  return false;
}

bool VectorNode::is_convert_opcode(int opc) {
  switch (opc) {
    case Op_ConvI2F:
    case Op_ConvL2D:
    case Op_ConvF2I:
    case Op_ConvD2L:
    case Op_ConvI2D:
    case Op_ConvL2F:
    case Op_ConvL2I:
    case Op_ConvI2L:
    case Op_ConvF2L:
    case Op_ConvD2F:
    case Op_ConvF2D:
    case Op_ConvD2I:
    case Op_ConvF2HF:
    case Op_ConvHF2F:
      return true;
    default:
      return false;
  }
}

bool VectorNode::is_minmax_opcode(int opc) {
  return opc == Op_MinI || opc == Op_MaxI;
}

bool VectorNode::is_shift(Node* n) {
  return is_shift_opcode(n->Opcode());
}

bool VectorNode::is_rotate_opcode(int opc) {
  switch (opc) {
  case Op_RotateRight:
  case Op_RotateLeft:
    return true;
  default:
    return false;
  }
}

bool VectorNode::is_scalar_rotate(Node* n) {
  return is_rotate_opcode(n->Opcode());
}

bool VectorNode::is_vshift_cnt_opcode(int opc) {
  switch (opc) {
  case Op_LShiftCntV:
  case Op_RShiftCntV:
    return true;
  default:
    return false;
  }
}

bool VectorNode::is_vshift_cnt(Node* n) {
  return is_vshift_cnt_opcode(n->Opcode());
}

// [Start, end) half-open range defining which operands are vectors
void VectorNode::vector_operands(Node* n, uint* start, uint* end) {
  switch (n->Opcode()) {
  case Op_LoadB:   case Op_LoadUB:
  case Op_LoadS:   case Op_LoadUS:
  case Op_LoadI:   case Op_LoadL:
  case Op_LoadF:   case Op_LoadD:
  case Op_LoadP:   case Op_LoadN:
    *start = 0;
    *end   = 0; // no vector operands
    break;
  case Op_StoreB:  case Op_StoreC:
  case Op_StoreI:  case Op_StoreL:
  case Op_StoreF:  case Op_StoreD:
  case Op_StoreP:  case Op_StoreN:
    *start = MemNode::ValueIn;
    *end   = MemNode::ValueIn + 1; // 1 vector operand
    break;
  case Op_LShiftI:  case Op_LShiftL:
  case Op_RShiftI:  case Op_RShiftL:
  case Op_URShiftI: case Op_URShiftL:
  case Op_RoundDoubleMode:
    *start = 1;
    *end   = 2; // 1 vector operand
    break;
  case Op_RotateLeft:
  case Op_RotateRight:
    // Rotate shift could have 1 or 2 vector operand(s), depending on
    // whether shift distance is a supported constant or not.
    *start = 1;
    *end   = (n->is_Con() && Matcher::supports_vector_constant_rotates(n->get_int())) ? 2 : 3;
    break;
  case Op_AddI: case Op_AddL: case Op_AddF: case Op_AddD:
  case Op_SubI: case Op_SubL: case Op_SubF: case Op_SubD:
  case Op_MulI: case Op_MulL: case Op_MulF: case Op_MulD:
  case Op_DivF: case Op_DivD:
  case Op_AndI: case Op_AndL:
  case Op_OrI:  case Op_OrL:
  case Op_XorI: case Op_XorL:
  case Op_MulAddS2I:
    *start = 1;
    *end   = 3; // 2 vector operands
    break;
  case Op_FmaD:
  case Op_FmaF:
    *start = 1;
    *end   = 4; // 3 vector operands
    break;
  default:
    *start = 1;
    *end   = n->req(); // default is all operands
  }
}

VectorNode* VectorNode::make_mask_node(int vopc, Node* n1, Node* n2, uint vlen, BasicType bt) {
  guarantee(vopc > 0, "vopc must be > 0");
  const TypeVect* vmask_type = TypeVect::makemask(bt, vlen);
  switch (vopc) {
    case Op_AndV:
      if (Matcher::match_rule_supported_vector_masked(Op_AndVMask, vlen, bt)) {
        return new AndVMaskNode(n1, n2, vmask_type);
      }
      return new AndVNode(n1, n2, vmask_type);
    case Op_OrV:
      if (Matcher::match_rule_supported_vector_masked(Op_OrVMask, vlen, bt)) {
        return new OrVMaskNode(n1, n2, vmask_type);
      }
      return new OrVNode(n1, n2, vmask_type);
    case Op_XorV:
      if (Matcher::match_rule_supported_vector_masked(Op_XorVMask, vlen, bt)) {
        return new XorVMaskNode(n1, n2, vmask_type);
      }
      return new XorVNode(n1, n2, vmask_type);
    default:
      fatal("Unsupported mask vector creation for '%s'", NodeClassNames[vopc]);
      return nullptr;
  }
}

<<<<<<< HEAD
// Make a vector node for binary (or unary) operation
VectorNode* VectorNode::make(int vopc, Node* n1, Node* n2, const TypeVect* vt, bool is_mask, bool is_var_shift) {
=======
// Make a vector node for unary or binary operation
VectorNode* VectorNode::make(int vopc, Node* n1, Node* n2, const TypeVect* vt, bool is_mask, bool is_var_shift, bool is_unsigned) {
>>>>>>> 0f426e4a
  // This method should not be called for unimplemented vectors.
  guarantee(vopc > 0, "vopc must be > 0");

  if (is_mask) {
    return make_mask_node(vopc, n1, n2, vt->length(), vt->element_basic_type());
  }

  switch (vopc) {
  case Op_AddVB: return new AddVBNode(n1, n2, vt);
  case Op_AddVS: return new AddVSNode(n1, n2, vt);
  case Op_AddVI: return new AddVINode(n1, n2, vt);
  case Op_AddVL: return new AddVLNode(n1, n2, vt);
  case Op_AddVF: return new AddVFNode(n1, n2, vt);
  case Op_AddVD: return new AddVDNode(n1, n2, vt);

  case Op_SubVB: return new SubVBNode(n1, n2, vt);
  case Op_SubVS: return new SubVSNode(n1, n2, vt);
  case Op_SubVI: return new SubVINode(n1, n2, vt);
  case Op_SubVL: return new SubVLNode(n1, n2, vt);
  case Op_SubVF: return new SubVFNode(n1, n2, vt);
  case Op_SubVD: return new SubVDNode(n1, n2, vt);

  case Op_MulVB: return new MulVBNode(n1, n2, vt);
  case Op_MulVS: return new MulVSNode(n1, n2, vt);
  case Op_MulVI: return new MulVINode(n1, n2, vt);
  case Op_MulVL: return new MulVLNode(n1, n2, vt);
  case Op_MulVF: return new MulVFNode(n1, n2, vt);
  case Op_MulVD: return new MulVDNode(n1, n2, vt);

  case Op_DivVF: return new DivVFNode(n1, n2, vt);
  case Op_DivVD: return new DivVDNode(n1, n2, vt);

  case Op_MinV: return new MinVNode(n1, n2, vt);
  case Op_MaxV: return new MaxVNode(n1, n2, vt);

  case Op_AbsVF: return new AbsVFNode(n1, vt);
  case Op_AbsVD: return new AbsVDNode(n1, vt);
  case Op_AbsVB: return new AbsVBNode(n1, vt);
  case Op_AbsVS: return new AbsVSNode(n1, vt);
  case Op_AbsVI: return new AbsVINode(n1, vt);
  case Op_AbsVL: return new AbsVLNode(n1, vt);

  case Op_NegVI: return new NegVINode(n1, vt);
  case Op_NegVL: return new NegVLNode(n1, vt);
  case Op_NegVF: return new NegVFNode(n1, vt);
  case Op_NegVD: return new NegVDNode(n1, vt);

  case Op_ReverseV: return new ReverseVNode(n1, vt);
  case Op_ReverseBytesV: return new ReverseBytesVNode(n1, vt);

  case Op_SqrtVF: return new SqrtVFNode(n1, vt);
  case Op_SqrtVD: return new SqrtVDNode(n1, vt);

  case Op_RoundVF: return new RoundVFNode(n1, vt);
  case Op_RoundVD: return new RoundVDNode(n1, vt);

  case Op_PopCountVI: return new PopCountVINode(n1, vt);
  case Op_PopCountVL: return new PopCountVLNode(n1, vt);
  case Op_RotateLeftV: return new RotateLeftVNode(n1, n2, vt);
  case Op_RotateRightV: return new RotateRightVNode(n1, n2, vt);

  case Op_LShiftVB: return new LShiftVBNode(n1, n2, vt, is_var_shift);
  case Op_LShiftVS: return new LShiftVSNode(n1, n2, vt, is_var_shift);
  case Op_LShiftVI: return new LShiftVINode(n1, n2, vt, is_var_shift);
  case Op_LShiftVL: return new LShiftVLNode(n1, n2, vt, is_var_shift);

  case Op_RShiftVB: return new RShiftVBNode(n1, n2, vt, is_var_shift);
  case Op_RShiftVS: return new RShiftVSNode(n1, n2, vt, is_var_shift);
  case Op_RShiftVI: return new RShiftVINode(n1, n2, vt, is_var_shift);
  case Op_RShiftVL: return new RShiftVLNode(n1, n2, vt, is_var_shift);

  case Op_UMinV: return new UMinVNode(n1, n2, vt);
  case Op_UMaxV: return new UMaxVNode(n1, n2, vt);

  case Op_URShiftVB: return new URShiftVBNode(n1, n2, vt, is_var_shift);
  case Op_URShiftVS: return new URShiftVSNode(n1, n2, vt, is_var_shift);
  case Op_URShiftVI: return new URShiftVINode(n1, n2, vt, is_var_shift);
  case Op_URShiftVL: return new URShiftVLNode(n1, n2, vt, is_var_shift);

  case Op_LShiftCntV: return new LShiftCntVNode(n1, vt);
  case Op_RShiftCntV: return new RShiftCntVNode(n1, vt);

  case Op_AndV: return new AndVNode(n1, n2, vt);
  case Op_OrV:  return new OrVNode (n1, n2, vt);
  case Op_XorV: return new XorVNode(n1, n2, vt);

  case Op_RoundDoubleModeV: return new RoundDoubleModeVNode(n1, n2, vt);

  case Op_MulAddVS2VI: return new MulAddVS2VINode(n1, n2, vt);

  case Op_ExpandV: return new ExpandVNode(n1, n2, vt);
  case Op_CompressV: return new CompressVNode(n1, n2, vt);
  case Op_CompressM: assert(n1 == nullptr, ""); return new CompressMNode(n2, vt);
  case Op_CompressBitsV: return new CompressBitsVNode(n1, n2, vt);
  case Op_ExpandBitsV: return new ExpandBitsVNode(n1, n2, vt);
  case Op_CountLeadingZerosV: return new CountLeadingZerosVNode(n1, vt);
  case Op_CountTrailingZerosV: return new CountTrailingZerosVNode(n1, vt);

<<<<<<< HEAD
=======
  case Op_SaturatingAddV: return new SaturatingAddVNode(n1, n2, vt, is_unsigned);
  case Op_SaturatingSubV: return new SaturatingSubVNode(n1, n2, vt, is_unsigned);

>>>>>>> 0f426e4a
  case Op_VectorCastB2X:  return new VectorCastB2XNode(n1, vt);
  case Op_VectorCastS2X:  return new VectorCastS2XNode(n1, vt);
  case Op_VectorCastI2X:  return new VectorCastI2XNode(n1, vt);
  case Op_VectorCastL2X:  return new VectorCastL2XNode(n1, vt);
  case Op_VectorCastF2X:  return new VectorCastF2XNode(n1, vt);
  case Op_VectorCastD2X:  return new VectorCastD2XNode(n1, vt);
  case Op_VectorUCastB2X: return new VectorUCastB2XNode(n1, vt);
  case Op_VectorUCastS2X: return new VectorUCastS2XNode(n1, vt);
  case Op_VectorUCastI2X: return new VectorUCastI2XNode(n1, vt);
  case Op_VectorCastHF2F: return new VectorCastHF2FNode(n1, vt);
  case Op_VectorCastF2HF: return new VectorCastF2HFNode(n1, vt);
<<<<<<< HEAD
=======

>>>>>>> 0f426e4a
  default:
    fatal("Missed vector creation for '%s'", NodeClassNames[vopc]);
    return nullptr;
  }
}

// Return the vector version of a scalar binary operation node.
VectorNode* VectorNode::make(int opc, Node* n1, Node* n2, uint vlen, BasicType bt, bool is_var_shift) {
  const TypeVect* vt = TypeVect::make(bt, vlen);
  int vopc = VectorNode::opcode(opc, bt);
  // This method should not be called for unimplemented vectors.
  guarantee(vopc > 0, "Vector for '%s' is not implemented", NodeClassNames[opc]);
  return make(vopc, n1, n2, vt, false, is_var_shift);
}

// Make a vector node for ternary operation
VectorNode* VectorNode::make(int vopc, Node* n1, Node* n2, Node* n3, const TypeVect* vt) {
  // This method should not be called for unimplemented vectors.
  guarantee(vopc > 0, "vopc must be > 0");
  switch (vopc) {
  case Op_FmaVD: return new FmaVDNode(n1, n2, n3, vt);
  case Op_FmaVF: return new FmaVFNode(n1, n2, n3, vt);
  case Op_SelectFromTwoVector: return new SelectFromTwoVectorNode(n1, n2, n3, vt);
  case Op_SignumVD: return new SignumVDNode(n1, n2, n3, vt);
  case Op_SignumVF: return new SignumVFNode(n1, n2, n3, vt);
  case Op_VectorBlend: return new VectorBlendNode(n1, n2, n3);
  default:
    fatal("Missed vector creation for '%s'", NodeClassNames[vopc]);
    return nullptr;
  }
}

// Return the vector version of a scalar ternary operation node.
VectorNode* VectorNode::make(int opc, Node* n1, Node* n2, Node* n3, uint vlen, BasicType bt) {
  const TypeVect* vt = TypeVect::make(bt, vlen);
  int vopc = VectorNode::opcode(opc, bt);
  // This method should not be called for unimplemented vectors.
  guarantee(vopc > 0, "Vector for '%s' is not implemented", NodeClassNames[opc]);
  return make(vopc, n1, n2, n3, vt);
}

// Scalar promotion
VectorNode* VectorNode::scalar2vector(Node* s, uint vlen, BasicType bt, bool is_mask) {
  if (is_mask && Matcher::match_rule_supported_vector(Op_MaskAll, vlen, bt)) {
    const TypeVect* vt = TypeVect::make(bt, vlen, true);
    return new MaskAllNode(s, vt);
  }

  const TypeVect* vt = TypeVect::make(bt, vlen);
  return new ReplicateNode(s, vt);
}

VectorNode* VectorNode::shift_count(int opc, Node* cnt, uint vlen, BasicType bt) {
  int vopc = VectorNode::shift_count_opcode(opc);
  const TypeVect* vt = TypeVect::make(bt, vlen);
  return VectorNode::make(vopc, cnt, nullptr, vt);
}

int VectorNode::shift_count_opcode(int opc) {
<<<<<<< HEAD
  // Match shift count type with shift vector type.
=======
>>>>>>> 0f426e4a
  switch (opc) {
  case Op_LShiftI:
  case Op_LShiftL:
    return Op_LShiftCntV;
  case Op_RShiftI:
  case Op_RShiftL:
  case Op_URShiftB:
  case Op_URShiftS:
  case Op_URShiftI:
  case Op_URShiftL:
    return Op_RShiftCntV;
  default:
<<<<<<< HEAD
    fatal("Type '%s' is not supported for shift count", NodeClassNames[opc]);
=======
    fatal("Node class '%s' is not supported for shift count", NodeClassNames[opc]);
>>>>>>> 0f426e4a
    return -1;
  }
}

bool VectorNode::is_vector_rotate(int opc) {
  switch (opc) {
  case Op_RotateLeftV:
  case Op_RotateRightV:
    return true;
  default:
    return false;
  }
}

bool VectorNode::is_vector_integral_negate(int opc) {
  return opc == Op_NegVI || opc == Op_NegVL;
}

bool VectorNode::is_vector_shift(int opc) {
  assert(opc > _last_machine_leaf && opc < _last_opcode, "invalid opcode");
  switch (opc) {
  case Op_LShiftVB:
  case Op_LShiftVS:
  case Op_LShiftVI:
  case Op_LShiftVL:
  case Op_RShiftVB:
  case Op_RShiftVS:
  case Op_RShiftVI:
  case Op_RShiftVL:
  case Op_URShiftVB:
  case Op_URShiftVS:
  case Op_URShiftVI:
  case Op_URShiftVL:
    return true;
  default:
    return false;
  }
}

bool VectorNode::is_vector_shift_count(int opc) {
  assert(opc > _last_machine_leaf && opc < _last_opcode, "invalid opcode");
  switch (opc) {
  case Op_RShiftCntV:
  case Op_LShiftCntV:
    return true;
  default:
    return false;
  }
}

static bool is_con(Node* n, long con) {
  if (n->is_Con()) {
    const Type* t = n->bottom_type();
    if (t->isa_int() && t->is_int()->get_con() == (int)con) {
      return true;
    }
    if (t->isa_long() && t->is_long()->get_con() == con) {
      return true;
    }
  }
  return false;
}

// Return true if every bit in this vector is 1.
bool VectorNode::is_all_ones_vector(Node* n) {
  switch (n->Opcode()) {
  case Op_Replicate:
    return is_integral_type(n->bottom_type()->is_vect()->element_basic_type()) &&
           is_con(n->in(1), -1);
  case Op_MaskAll:
    return is_con(n->in(1), -1);
  default:
    return false;
  }
}

// Return true if every bit in this vector is 0.
bool VectorNode::is_all_zeros_vector(Node* n) {
  switch (n->Opcode()) {
  case Op_Replicate:
    return is_integral_type(n->bottom_type()->is_vect()->element_basic_type()) &&
           is_con(n->in(1), 0);
  case Op_MaskAll:
    return is_con(n->in(1), 0);
  default:
    return false;
  }
}

bool VectorNode::is_vector_bitwise_not_pattern(Node* n) {
  if (n->Opcode() == Op_XorV) {
    return is_all_ones_vector(n->in(1)) ||
           is_all_ones_vector(n->in(2));
  }
  return false;
}

bool VectorNode::is_scalar_unary_op_with_equal_input_and_output_types(int opc) {
  switch (opc) {
    case Op_SqrtF:
    case Op_SqrtD:
    case Op_AbsF:
    case Op_AbsD:
    case Op_AbsI:
    case Op_AbsL:
    case Op_NegF:
    case Op_NegD:
    case Op_RoundF:
    case Op_RoundD:
    case Op_ReverseBytesI:
    case Op_ReverseBytesL:
    case Op_ReverseBytesUS:
    case Op_ReverseBytesS:
    case Op_ReverseI:
    case Op_ReverseL:
    case Op_PopCountI:
    case Op_CountLeadingZerosI:
    case Op_CountTrailingZerosI:
      return true;
    default:
      return false;
  }
}

// Java API for Long.bitCount/numberOfLeadingZeros/numberOfTrailingZeros
// returns int type, but Vector API for them returns long type. To unify
// the implementation in backend, AutoVectorization splits the vector
// implementation for Java API into an execution node with long type plus
// another node converting long to int.
bool VectorNode::is_scalar_op_that_returns_int_but_vector_op_returns_long(int opc) {
  switch (opc) {
    case Op_PopCountL:
    case Op_CountLeadingZerosL:
    case Op_CountTrailingZerosL:
      return true;
    default:
      return false;
  }
}


Node* VectorNode::try_to_gen_masked_vector(PhaseGVN* gvn, Node* node, const TypeVect* vt) {
  int vopc = node->Opcode();
  uint vlen = vt->length();
  BasicType bt = vt->element_basic_type();

  // Predicated vectors do not need to add another mask input
  if (node->is_predicated_vector() || !Matcher::has_predicated_vectors() ||
      !Matcher::match_rule_supported_vector_masked(vopc, vlen, bt) ||
      !Matcher::match_rule_supported_vector(Op_VectorMaskGen, vlen, bt)) {
    return nullptr;
  }

  Node* mask = nullptr;
  // Generate a vector mask for vector operation whose vector length is lower than the
  // hardware supported max vector length.
  if (vt->length_in_bytes() < (uint)MaxVectorSize) {
    Node* length = gvn->transform(new ConvI2LNode(gvn->makecon(TypeInt::make(vlen))));
    mask = gvn->transform(VectorMaskGenNode::make(length, bt, vlen));
  } else {
    return nullptr;
  }

  // Generate the related masked op for vector load/store/load_gather/store_scatter.
  // Or append the mask to the vector op's input list by default.
  switch(vopc) {
  case Op_LoadVector:
    return new LoadVectorMaskedNode(node->in(0), node->in(1), node->in(2),
                                    node->as_LoadVector()->adr_type(), vt, mask,
                                    node->as_LoadVector()->control_dependency());
  case Op_LoadVectorGather:
    return new LoadVectorGatherMaskedNode(node->in(0), node->in(1), node->in(2),
                                          node->as_LoadVector()->adr_type(), vt,
                                          node->in(3), mask);
  case Op_StoreVector:
    return new StoreVectorMaskedNode(node->in(0), node->in(1), node->in(2), node->in(3),
                                     node->as_StoreVector()->adr_type(), mask);
  case Op_StoreVectorScatter:
    return new StoreVectorScatterMaskedNode(node->in(0), node->in(1), node->in(2),
                                            node->as_StoreVector()->adr_type(),
                                            node->in(3), node->in(4), mask);
  default:
    // Add the mask as an additional input to the original vector node by default.
    // This is used for almost all the vector nodes.
    node->add_req(mask);
    node->add_flag(Node::Flag_is_predicated_vector);
    return node;
  }
}

Node* VectorNode::Ideal(PhaseGVN* phase, bool can_reshape) {
  if (Matcher::vector_needs_partial_operations(this, vect_type())) {
    return try_to_gen_masked_vector(phase, this, vect_type());
  }
  return nullptr;
}

// Return initial Pack node. Additional operands added with add_opd() calls.
PackNode* PackNode::make(Node* s, uint vlen, BasicType bt) {
  const TypeVect* vt = TypeVect::make(bt, vlen);
  switch (bt) {
  case T_BOOLEAN:
  case T_BYTE:
    return new PackBNode(s, vt);
  case T_CHAR:
  case T_SHORT:
    return new PackSNode(s, vt);
  case T_INT:
    return new PackINode(s, vt);
  case T_LONG:
    return new PackLNode(s, vt);
  case T_FLOAT:
    return new PackFNode(s, vt);
  case T_DOUBLE:
    return new PackDNode(s, vt);
  default:
    fatal("Type '%s' is not supported for vectors", type2name(bt));
    return nullptr;
  }
}

// Create a binary tree form for Packs. [lo, hi) (half-open) range
PackNode* PackNode::binary_tree_pack(int lo, int hi) {
  int ct = hi - lo;
  assert(is_power_of_2(ct), "power of 2");
  if (ct == 2) {
    PackNode* pk = PackNode::make(in(lo), 2, vect_type()->element_basic_type());
    pk->add_opd(in(lo+1));
    return pk;
  } else {
    int mid = lo + ct/2;
    PackNode* n1 = binary_tree_pack(lo,  mid);
    PackNode* n2 = binary_tree_pack(mid, hi );

    BasicType bt = n1->vect_type()->element_basic_type();
    assert(bt == n2->vect_type()->element_basic_type(), "should be the same");
    switch (bt) {
    case T_BOOLEAN:
    case T_BYTE:
      return new PackSNode(n1, n2, TypeVect::make(T_SHORT, 2));
    case T_CHAR:
    case T_SHORT:
      return new PackINode(n1, n2, TypeVect::make(T_INT, 2));
    case T_INT:
      return new PackLNode(n1, n2, TypeVect::make(T_LONG, 2));
    case T_LONG:
      return new Pack2LNode(n1, n2, TypeVect::make(T_LONG, 2));
    case T_FLOAT:
      return new PackDNode(n1, n2, TypeVect::make(T_DOUBLE, 2));
    case T_DOUBLE:
      return new Pack2DNode(n1, n2, TypeVect::make(T_DOUBLE, 2));
    default:
      fatal("Type '%s' is not supported for vectors", type2name(bt));
      return nullptr;
    }
  }
}

// Return the vector version of a scalar load node.
LoadVectorNode* LoadVectorNode::make(int opc, Node* ctl, Node* mem,
                                     Node* adr, const TypePtr* atyp,
                                     uint vlen, BasicType bt,
                                     ControlDependency control_dependency) {
  const TypeVect* vt = TypeVect::make(bt, vlen);
  return new LoadVectorNode(ctl, mem, adr, atyp, vt, control_dependency);
}

Node* LoadVectorNode::Ideal(PhaseGVN* phase, bool can_reshape) {
  const TypeVect* vt = vect_type();
  if (Matcher::vector_needs_partial_operations(this, vt)) {
    return VectorNode::try_to_gen_masked_vector(phase, this, vt);
  }
  return LoadNode::Ideal(phase, can_reshape);
}

// Return the vector version of a scalar store node.
StoreVectorNode* StoreVectorNode::make(int opc, Node* ctl, Node* mem, Node* adr,
                                       const TypePtr* atyp, Node* val, uint vlen) {
  return new StoreVectorNode(ctl, mem, adr, atyp, val);
}

Node* StoreVectorNode::Ideal(PhaseGVN* phase, bool can_reshape) {
  const TypeVect* vt = vect_type();
  if (Matcher::vector_needs_partial_operations(this, vt)) {
    return VectorNode::try_to_gen_masked_vector(phase, this, vt);
  }
  return StoreNode::Ideal(phase, can_reshape);
}

Node* LoadVectorMaskedNode::Ideal(PhaseGVN* phase, bool can_reshape) {
  if (!in(3)->is_top() && in(3)->Opcode() == Op_VectorMaskGen) {
    Node* mask_len = in(3)->in(1);
    const TypeLong* ty = phase->type(mask_len)->isa_long();
    if (ty && ty->is_con()) {
      BasicType mask_bt = Matcher::vector_element_basic_type(in(3));
      int load_sz = type2aelembytes(mask_bt) * ty->get_con();
      assert(load_sz <= MaxVectorSize, "Unexpected load size");
      if (load_sz == MaxVectorSize) {
        Node* ctr = in(MemNode::Control);
        Node* mem = in(MemNode::Memory);
        Node* adr = in(MemNode::Address);
        return phase->transform(new LoadVectorNode(ctr, mem, adr, adr_type(), vect_type()));
      }
    }
  }
  return LoadVectorNode::Ideal(phase, can_reshape);
}

Node* StoreVectorMaskedNode::Ideal(PhaseGVN* phase, bool can_reshape) {
  if (!in(4)->is_top() && in(4)->Opcode() == Op_VectorMaskGen) {
    Node* mask_len = in(4)->in(1);
    const TypeLong* ty = phase->type(mask_len)->isa_long();
    if (ty && ty->is_con()) {
      BasicType mask_bt = Matcher::vector_element_basic_type(in(4));
      int load_sz = type2aelembytes(mask_bt) * ty->get_con();
      assert(load_sz <= MaxVectorSize, "Unexpected store size");
      if (load_sz == MaxVectorSize) {
        Node* ctr = in(MemNode::Control);
        Node* mem = in(MemNode::Memory);
        Node* adr = in(MemNode::Address);
        Node* val = in(MemNode::ValueIn);
        return phase->transform(new StoreVectorNode(ctr, mem, adr, adr_type(), val));
      }
    }
  }
  return StoreVectorNode::Ideal(phase, can_reshape);
}

int ExtractNode::opcode(BasicType bt) {
  switch (bt) {
    case T_BOOLEAN: return Op_ExtractUB;
    case T_BYTE:    return Op_ExtractB;
    case T_CHAR:    return Op_ExtractC;
    case T_SHORT:   return Op_ExtractS;
    case T_INT:     return Op_ExtractI;
    case T_LONG:    return Op_ExtractL;
    case T_FLOAT:   return Op_ExtractF;
    case T_DOUBLE:  return Op_ExtractD;
    default:
      assert(false, "wrong type: %s", type2name(bt));
      return 0;
  }
}

// Extract a scalar element of vector by constant position.
Node* ExtractNode::make(Node* v, ConINode* pos, BasicType bt) {
  assert(pos->get_int() >= 0 &&
         pos->get_int() < Matcher::max_vector_size(bt), "pos in range");
  switch (bt) {
  case T_BOOLEAN: return new ExtractUBNode(v, pos);
  case T_BYTE:    return new ExtractBNode(v, pos);
  case T_CHAR:    return new ExtractCNode(v, pos);
  case T_SHORT:   return new ExtractSNode(v, pos);
  case T_INT:     return new ExtractINode(v, pos);
  case T_LONG:    return new ExtractLNode(v, pos);
  case T_FLOAT:   return new ExtractFNode(v, pos);
  case T_DOUBLE:  return new ExtractDNode(v, pos);
  default:
    assert(false, "wrong type: %s", type2name(bt));
    return nullptr;
  }
}

int ReductionNode::opcode(int opc, BasicType bt) {
  int vopc = opc;
  switch (opc) {
    case Op_AddI:
      switch (bt) {
        case T_BOOLEAN:
        case T_CHAR: return 0;
        case T_BYTE:
        case T_SHORT:
        case T_INT:
          vopc = Op_AddReductionVI;
          break;
        default: ShouldNotReachHere(); return 0;
      }
      break;
    case Op_AddL:
      assert(bt == T_LONG, "must be");
      vopc = Op_AddReductionVL;
      break;
    case Op_AddF:
      assert(bt == T_FLOAT, "must be");
      vopc = Op_AddReductionVF;
      break;
    case Op_AddD:
      assert(bt == T_DOUBLE, "must be");
      vopc = Op_AddReductionVD;
      break;
    case Op_MulI:
      switch (bt) {
        case T_BOOLEAN:
        case T_CHAR: return 0;
        case T_BYTE:
        case T_SHORT:
        case T_INT:
          vopc = Op_MulReductionVI;
          break;
        default: ShouldNotReachHere(); return 0;
      }
      break;
    case Op_MulL:
      assert(bt == T_LONG, "must be");
      vopc = Op_MulReductionVL;
      break;
    case Op_MulF:
      assert(bt == T_FLOAT, "must be");
      vopc = Op_MulReductionVF;
      break;
    case Op_MulD:
      assert(bt == T_DOUBLE, "must be");
      vopc = Op_MulReductionVD;
      break;
    case Op_MinI:
      switch (bt) {
        case T_BOOLEAN:
        case T_CHAR: return 0;
        case T_BYTE:
        case T_SHORT:
        case T_INT:
          vopc = Op_MinReductionV;
          break;
        default: ShouldNotReachHere(); return 0;
      }
      break;
    case Op_MinL:
      assert(bt == T_LONG, "must be");
      vopc = Op_MinReductionV;
      break;
    case Op_MinF:
      assert(bt == T_FLOAT, "must be");
      vopc = Op_MinReductionV;
      break;
    case Op_MinD:
      assert(bt == T_DOUBLE, "must be");
      vopc = Op_MinReductionV;
      break;
    case Op_MaxI:
      switch (bt) {
        case T_BOOLEAN:
        case T_CHAR: return 0;
        case T_BYTE:
        case T_SHORT:
        case T_INT:
          vopc = Op_MaxReductionV;
          break;
        default: ShouldNotReachHere(); return 0;
      }
      break;
    case Op_MaxL:
      assert(bt == T_LONG, "must be");
      vopc = Op_MaxReductionV;
      break;
    case Op_MaxF:
      assert(bt == T_FLOAT, "must be");
      vopc = Op_MaxReductionV;
      break;
    case Op_MaxD:
      assert(bt == T_DOUBLE, "must be");
      vopc = Op_MaxReductionV;
      break;
    case Op_AndI:
      switch (bt) {
      case T_BOOLEAN:
      case T_CHAR: return 0;
      case T_BYTE:
      case T_SHORT:
      case T_INT:
        vopc = Op_AndReductionV;
        break;
      default: ShouldNotReachHere(); return 0;
      }
      break;
    case Op_AndL:
      assert(bt == T_LONG, "must be");
      vopc = Op_AndReductionV;
      break;
    case Op_OrI:
      switch(bt) {
      case T_BOOLEAN:
      case T_CHAR: return 0;
      case T_BYTE:
      case T_SHORT:
      case T_INT:
        vopc = Op_OrReductionV;
        break;
      default: ShouldNotReachHere(); return 0;
      }
      break;
    case Op_OrL:
      assert(bt == T_LONG, "must be");
      vopc = Op_OrReductionV;
      break;
    case Op_XorI:
      switch(bt) {
      case T_BOOLEAN:
      case T_CHAR: return 0;
      case T_BYTE:
      case T_SHORT:
      case T_INT:
        vopc = Op_XorReductionV;
        break;
      default: ShouldNotReachHere(); return 0;
      }
      break;
    case Op_XorL:
      assert(bt == T_LONG, "must be");
      vopc = Op_XorReductionV;
      break;
    default:
      break;
  }
  return vopc;
}

// Return the appropriate reduction node.
ReductionNode* ReductionNode::make(int opc, Node* ctrl, Node* n1, Node* n2, BasicType bt,
                                   bool requires_strict_order) {

  int vopc = opcode(opc, bt);

  // This method should not be called for unimplemented vectors.
  guarantee(vopc != opc, "Vector for '%s' is not implemented", NodeClassNames[opc]);

  switch (vopc) {
  case Op_AddReductionVI: return new AddReductionVINode(ctrl, n1, n2);
  case Op_AddReductionVL: return new AddReductionVLNode(ctrl, n1, n2);
  case Op_AddReductionVF: return new AddReductionVFNode(ctrl, n1, n2, requires_strict_order);
  case Op_AddReductionVD: return new AddReductionVDNode(ctrl, n1, n2, requires_strict_order);
  case Op_MulReductionVI: return new MulReductionVINode(ctrl, n1, n2);
  case Op_MulReductionVL: return new MulReductionVLNode(ctrl, n1, n2);
  case Op_MulReductionVF: return new MulReductionVFNode(ctrl, n1, n2, requires_strict_order);
  case Op_MulReductionVD: return new MulReductionVDNode(ctrl, n1, n2, requires_strict_order);
  case Op_MinReductionV:  return new MinReductionVNode (ctrl, n1, n2);
  case Op_MaxReductionV:  return new MaxReductionVNode (ctrl, n1, n2);
  case Op_AndReductionV:  return new AndReductionVNode (ctrl, n1, n2);
  case Op_OrReductionV:   return new OrReductionVNode  (ctrl, n1, n2);
  case Op_XorReductionV:  return new XorReductionVNode (ctrl, n1, n2);
  default:
    assert(false, "unknown node: %s", NodeClassNames[vopc]);
    return nullptr;
  }
}

Node* ReductionNode::Ideal(PhaseGVN* phase, bool can_reshape) {
  const TypeVect* vt = vect_type();
  if (Matcher::vector_needs_partial_operations(this, vt)) {
    return VectorNode::try_to_gen_masked_vector(phase, this, vt);
  }
  return nullptr;
}

Node* VectorLoadMaskNode::Identity(PhaseGVN* phase) {
  BasicType out_bt = type()->is_vect()->element_basic_type();
  if (!Matcher::has_predicated_vectors() && out_bt == T_BOOLEAN) {
    return in(1); // redundant conversion
  }

  return this;
}

Node* VectorStoreMaskNode::Identity(PhaseGVN* phase) {
  // Identity transformation on boolean vectors.
  //   VectorStoreMask (VectorLoadMask bv) elem_size ==> bv
  //   vector[n]{bool} => vector[n]{t} => vector[n]{bool}
  if (in(1)->Opcode() == Op_VectorLoadMask) {
    return in(1)->in(1);
  }
  return this;
}

VectorStoreMaskNode* VectorStoreMaskNode::make(PhaseGVN& gvn, Node* in, BasicType in_type, uint num_elem) {
  assert(in->bottom_type()->isa_vect(), "sanity");
  const TypeVect* vt = TypeVect::make(T_BOOLEAN, num_elem);
  int elem_size = type2aelembytes(in_type);
  return new VectorStoreMaskNode(in, gvn.intcon(elem_size), vt);
}

VectorNode* VectorCastNode::make(int vopc, Node* n1, BasicType bt, uint vlen) {
  const TypeVect* vt = TypeVect::make(bt, vlen);
  return VectorNode::make(vopc, n1, nullptr, vt);
}

int VectorCastNode::opcode(int sopc, BasicType bt, bool is_signed) {
  assert((is_integral_type(bt) && bt != T_LONG) || is_signed, "");

  // Handle special case for to/from Half Float conversions
  switch (sopc) {
    case Op_ConvHF2F:
      assert(bt == T_SHORT, "");
      return Op_VectorCastHF2F;
    case Op_ConvF2HF:
      assert(bt == T_FLOAT, "");
      return Op_VectorCastF2HF;
    default:
      // Handled normally below
      break;
  }

  // Handle normal conversions
  switch (bt) {
    case T_BYTE:   return is_signed ? Op_VectorCastB2X : Op_VectorUCastB2X;
    case T_SHORT:  return is_signed ? Op_VectorCastS2X : Op_VectorUCastS2X;
    case T_INT:    return is_signed ? Op_VectorCastI2X : Op_VectorUCastI2X;
    case T_LONG:   return Op_VectorCastL2X;
    case T_FLOAT:  return Op_VectorCastF2X;
    case T_DOUBLE: return Op_VectorCastD2X;
    default:
      assert(bt == T_CHAR || bt == T_BOOLEAN, "unknown type: %s", type2name(bt));
      return 0;
  }
}

bool VectorCastNode::implemented(int opc, uint vlen, BasicType src_type, BasicType dst_type) {
  if (is_java_primitive(dst_type) &&
      is_java_primitive(src_type) &&
      (vlen > 1) && is_power_of_2(vlen) &&
      // In rare case, the input to the VectorCast could be a Replicate node. We need to make sure creating is supported:
      // check the src_type:
      VectorNode::vector_size_supported_auto_vectorization(src_type, vlen) &&
      VectorNode::vector_size_supported_auto_vectorization(dst_type, vlen)) {
    int vopc = VectorCastNode::opcode(opc, src_type);
    return vopc > 0 && Matcher::match_rule_supported_auto_vectorization(vopc, vlen, dst_type);
  }
  return false;
}

Node* VectorCastNode::Identity(PhaseGVN* phase) {
  if (!in(1)->is_top()) {
    BasicType  in_bt = in(1)->bottom_type()->is_vect()->element_basic_type();
    BasicType out_bt = vect_type()->element_basic_type();
    if (in_bt == out_bt) {
      return in(1); // redundant cast
    }
  }
  return this;
}

Node* ReductionNode::make_identity_con_scalar(PhaseGVN& gvn, int sopc, BasicType bt) {
  int vopc = opcode(sopc, bt);
  guarantee(vopc != sopc, "Vector reduction for '%s' is not implemented", NodeClassNames[sopc]);

  switch (vopc) {
    case Op_AndReductionV:
      switch (bt) {
        case T_BYTE:
        case T_SHORT:
        case T_INT:
          return gvn.makecon(TypeInt::MINUS_1);
        case T_LONG:
          return gvn.makecon(TypeLong::MINUS_1);
        default:
          fatal("Missed vector creation for '%s' as the basic type is not correct.", NodeClassNames[vopc]);
          return nullptr;
      }
      break;
    case Op_AddReductionVI: // fallthrough
    case Op_AddReductionVL: // fallthrough
    case Op_AddReductionVF: // fallthrough
    case Op_AddReductionVD:
    case Op_OrReductionV:
    case Op_XorReductionV:
      return gvn.zerocon(bt);
    case Op_MulReductionVI:
      return gvn.makecon(TypeInt::ONE);
    case Op_MulReductionVL:
      return gvn.makecon(TypeLong::ONE);
    case Op_MulReductionVF:
      return gvn.makecon(TypeF::ONE);
    case Op_MulReductionVD:
      return gvn.makecon(TypeD::ONE);
    case Op_MinReductionV:
      switch (bt) {
        case T_BYTE:
          return gvn.makecon(TypeInt::make(max_jbyte));
        case T_SHORT:
          return gvn.makecon(TypeInt::make(max_jshort));
        case T_INT:
          return gvn.makecon(TypeInt::MAX);
        case T_LONG:
          return gvn.makecon(TypeLong::MAX);
        case T_FLOAT:
          return gvn.makecon(TypeF::POS_INF);
        case T_DOUBLE:
          return gvn.makecon(TypeD::POS_INF);
          default: Unimplemented(); return nullptr;
      }
      break;
    case Op_MaxReductionV:
      switch (bt) {
        case T_BYTE:
          return gvn.makecon(TypeInt::make(min_jbyte));
        case T_SHORT:
          return gvn.makecon(TypeInt::make(min_jshort));
        case T_INT:
          return gvn.makecon(TypeInt::MIN);
        case T_LONG:
          return gvn.makecon(TypeLong::MIN);
        case T_FLOAT:
          return gvn.makecon(TypeF::NEG_INF);
        case T_DOUBLE:
          return gvn.makecon(TypeD::NEG_INF);
          default: Unimplemented(); return nullptr;
      }
      break;
    default:
      fatal("Missed vector creation for '%s'", NodeClassNames[vopc]);
      return nullptr;
  }
}

bool ReductionNode::implemented(int opc, uint vlen, BasicType bt) {
  if (is_java_primitive(bt) &&
      (vlen > 1) && is_power_of_2(vlen) &&
      VectorNode::vector_size_supported_auto_vectorization(bt, vlen)) {
    int vopc = ReductionNode::opcode(opc, bt);
    return vopc != opc && Matcher::match_rule_supported_auto_vectorization(vopc, vlen, bt);
  }
  return false;
}

bool ReductionNode::auto_vectorization_requires_strict_order(int vopc) {
  switch (vopc) {
    case Op_AddReductionVI:
    case Op_AddReductionVL:
    case Op_MulReductionVI:
    case Op_MulReductionVL:
    case Op_MinReductionV:
    case Op_MaxReductionV:
    case Op_AndReductionV:
    case Op_OrReductionV:
    case Op_XorReductionV:
      // These are cases that all have associative operations, which can
      // thus be reordered, allowing non-strict order reductions.
      return false;
    default:
      // Floating-point addition and multiplication are non-associative,
      // so AddReductionVF/D and MulReductionVF/D require strict ordering
      // in auto-vectorization.
      return true;
  }
}

MacroLogicVNode* MacroLogicVNode::make(PhaseGVN& gvn, Node* in1, Node* in2, Node* in3,
                                       Node* mask, uint truth_table, const TypeVect* vt) {
  assert(truth_table <= 0xFF, "invalid");
  assert(in1->bottom_type()->is_vect()->length_in_bytes() == vt->length_in_bytes(), "mismatch");
  assert(in2->bottom_type()->is_vect()->length_in_bytes() == vt->length_in_bytes(), "mismatch");
  assert(in3->bottom_type()->is_vect()->length_in_bytes() == vt->length_in_bytes(), "mismatch");
  assert(!mask || mask->bottom_type()->isa_vectmask(), "predicated register type expected");
  Node* fn = gvn.intcon(truth_table);
  return new MacroLogicVNode(in1, in2, in3, fn, mask, vt);
}

Node* VectorNode::degenerate_vector_rotate(Node* src, Node* cnt, bool is_rotate_left,
                                           int vlen, BasicType bt, PhaseGVN* phase) {
  assert(is_integral_type(bt), "sanity");
  const TypeVect* vt = TypeVect::make(bt, vlen);

  int shift_mask = (type2aelembytes(bt) * 8) - 1;
  int shiftLOpc = (bt == T_LONG) ? Op_LShiftL : Op_LShiftI;
  auto urshiftopc = [=]() {
    switch(bt) {
      case T_INT: return Op_URShiftI;
      case T_LONG: return Op_URShiftL;
      case T_BYTE: return Op_URShiftB;
      case T_SHORT: return Op_URShiftS;
      default: return (Opcodes)0;
    }
  };
  int shiftROpc = urshiftopc();

  // Compute shift values for right rotation and
  // later swap them in case of left rotation.
  Node* shiftRCnt = nullptr;
  Node* shiftLCnt = nullptr;
  const TypeInt* cnt_type = cnt->bottom_type()->isa_int();
  bool is_binary_vector_op = false;
  if (cnt_type && cnt_type->is_con()) {
    // Constant shift.
    int shift = cnt_type->get_con() & shift_mask;
    shiftRCnt = phase->intcon(shift);
    shiftLCnt = phase->intcon(shift_mask + 1 - shift);
  } else if (cnt->Opcode() == Op_Replicate) {
    // Scalar variable shift, handle replicates generated by auto vectorizer.
    cnt = cnt->in(1);
    if (bt == T_LONG) {
      // Shift count vector for Rotate vector has long elements too.
      if (cnt->Opcode() == Op_ConvI2L) {
         cnt = cnt->in(1);
      } else {
         assert(cnt->bottom_type()->isa_long() &&
                cnt->bottom_type()->is_long()->is_con(), "Long constant expected");
         cnt = phase->transform(new ConvL2INode(cnt));
      }
    }
    shiftRCnt = phase->transform(new AndINode(cnt, phase->intcon(shift_mask)));
    shiftLCnt = phase->transform(new SubINode(phase->intcon(shift_mask + 1), shiftRCnt));
  } else {
    // Variable vector rotate count.
    assert(Matcher::supports_vector_variable_shifts(), "");

    int subVopc = 0;
    int addVopc = 0;
    Node* shift_mask_node = nullptr;
    Node* const_one_node = nullptr;

    assert(cnt->bottom_type()->isa_vect(), "Unexpected shift");
    if (bt == T_LONG) {
      shift_mask_node = phase->longcon(shift_mask);
      const_one_node = phase->longcon(1L);
      subVopc = VectorNode::opcode(Op_SubL, bt);
      addVopc = VectorNode::opcode(Op_AddL, bt);
    } else {
      shift_mask_node = phase->intcon(shift_mask);
      const_one_node = phase->intcon(1);
      subVopc = VectorNode::opcode(Op_SubI, bt);
      addVopc = VectorNode::opcode(Op_AddI, bt);
    }
    Node* vector_mask = phase->transform(VectorNode::scalar2vector(shift_mask_node, vlen, bt));
    Node* vector_one = phase->transform(VectorNode::scalar2vector(const_one_node, vlen, bt));

    shiftRCnt = cnt;
    shiftRCnt = phase->transform(VectorNode::make(Op_AndV, shiftRCnt, vector_mask, vt));
    vector_mask = phase->transform(VectorNode::make(addVopc, vector_one, vector_mask, vt));
    shiftLCnt = phase->transform(VectorNode::make(subVopc, vector_mask, shiftRCnt, vt));
    is_binary_vector_op = true;
  }

  // Swap the computed left and right shift counts.
  if (is_rotate_left) {
    swap(shiftRCnt,shiftLCnt);
  }

  if (!is_binary_vector_op) {
    shiftLCnt = phase->transform(new LShiftCntVNode(shiftLCnt, vt));
    shiftRCnt = phase->transform(new RShiftCntVNode(shiftRCnt, vt));
  }

  return new OrVNode(phase->transform(VectorNode::make(shiftLOpc, src, shiftLCnt, vlen, bt, is_binary_vector_op)),
                     phase->transform(VectorNode::make(shiftROpc, src, shiftRCnt, vlen, bt, is_binary_vector_op)),
                     vt);
}

Node* RotateLeftVNode::Ideal(PhaseGVN* phase, bool can_reshape) {
  int vlen = length();
  BasicType bt = vect_type()->element_basic_type();
  if ((!in(2)->is_Con() && !Matcher::supports_vector_variable_rotates()) ||
       !Matcher::match_rule_supported_vector(Op_RotateLeftV, vlen, bt)) {
    return VectorNode::degenerate_vector_rotate(in(1), in(2), true, vlen, bt, phase);
  }
  return nullptr;
}

Node* RotateRightVNode::Ideal(PhaseGVN* phase, bool can_reshape) {
  int vlen = length();
  BasicType bt = vect_type()->element_basic_type();
  if ((!in(2)->is_Con() && !Matcher::supports_vector_variable_rotates()) ||
       !Matcher::match_rule_supported_vector(Op_RotateRightV, vlen, bt)) {
    return VectorNode::degenerate_vector_rotate(in(1), in(2), false, vlen, bt, phase);
  }
  return nullptr;
}

#ifndef PRODUCT
void VectorMaskCmpNode::dump_spec(outputStream *st) const {
  st->print(" %d #", _predicate); _type->dump_on(st);
}
#endif // PRODUCT

Node* VectorReinterpretNode::Identity(PhaseGVN *phase) {
  Node* n = in(1);
  if (n->Opcode() == Op_VectorReinterpret) {
    // "VectorReinterpret (VectorReinterpret node) ==> node" if:
    //   1) Types of 'node' and 'this' are identical
    //   2) Truncations are not introduced by the first VectorReinterpret
    if (Type::equals(bottom_type(), n->in(1)->bottom_type()) &&
        length_in_bytes() <= n->bottom_type()->is_vect()->length_in_bytes()) {
      return n->in(1);
    }
  }
  return this;
}

Node* VectorInsertNode::make(Node* vec, Node* new_val, int position, PhaseGVN& gvn) {
  assert(position < (int)vec->bottom_type()->is_vect()->length(), "pos in range");
  ConINode* pos = gvn.intcon(position);
  return new VectorInsertNode(vec, new_val, pos, vec->bottom_type()->is_vect());
}

Node* VectorUnboxNode::Ideal(PhaseGVN* phase, bool can_reshape) {
  Node* n = obj()->uncast();
  if (EnableVectorReboxing && n->Opcode() == Op_VectorBox) {
    if (Type::equals(bottom_type(), n->in(VectorBoxNode::Value)->bottom_type())) {
      // Handled by VectorUnboxNode::Identity()
    } else {
      VectorBoxNode* vbox = static_cast<VectorBoxNode*>(n);
      ciKlass* vbox_klass = vbox->box_type()->instance_klass();
      const TypeVect* in_vt = vbox->vec_type();
      const TypeVect* out_vt = type()->is_vect();

      if (in_vt->length() == out_vt->length()) {
        Node* value = vbox->in(VectorBoxNode::Value);

        bool is_vector_mask = vbox_klass->is_subclass_of(ciEnv::current()->vector_VectorMask_klass());
        if (is_vector_mask) {
          // VectorUnbox (VectorBox vmask) ==> VectorMaskCast vmask
          const TypeVect* vmask_type = TypeVect::makemask(out_vt->element_basic_type(), out_vt->length());
          return new VectorMaskCastNode(value, vmask_type);
        } else {
          // Vector type mismatch is only supported for masks, but sometimes it happens in pathological cases.
        }
      } else {
        // Vector length mismatch.
        // Sometimes happen in pathological cases (e.g., when unboxing happens in effectively dead code).
      }
    }
  }
  return nullptr;
}

Node* VectorUnboxNode::Identity(PhaseGVN* phase) {
  Node* n = obj()->uncast();
  if (EnableVectorReboxing && n->Opcode() == Op_VectorBox) {
    if (Type::equals(bottom_type(), n->in(VectorBoxNode::Value)->bottom_type())) {
      return n->in(VectorBoxNode::Value); // VectorUnbox (VectorBox v) ==> v
    } else {
      // Handled by VectorUnboxNode::Ideal().
    }
  }
  return this;
}

const TypeFunc* VectorBoxNode::vec_box_type(const TypeInstPtr* box_type) {
  const Type** fields = TypeTuple::fields(0);
  const TypeTuple *domain = TypeTuple::make(TypeFunc::Parms, fields);

  fields = TypeTuple::fields(1);
  fields[TypeFunc::Parms+0] = box_type;
  const TypeTuple *range = TypeTuple::make(TypeFunc::Parms+1, fields);

  return TypeFunc::make(domain, range);
}

Node* ShiftVNode::Identity(PhaseGVN* phase) {
  Node* in2 = in(2);
  // Shift by ZERO does nothing
  if (is_vshift_cnt(in2) && phase->find_int_type(in2->in(1)) == TypeInt::ZERO) {
    return in(1);
  }
  return this;
}

Node* VectorMaskGenNode::make(Node* length, BasicType mask_bt) {
  int max_vector = Matcher::max_vector_size(mask_bt);
  return make(length, mask_bt, max_vector);
}

Node* VectorMaskGenNode::make(Node* length, BasicType mask_bt, int mask_len) {
  const TypeVectMask* t_vmask = TypeVectMask::make(mask_bt, mask_len);
  return new VectorMaskGenNode(length, t_vmask);
}

Node* VectorMaskOpNode::make(Node* mask, const Type* ty, int mopc) {
  switch(mopc) {
    case Op_VectorMaskTrueCount:
      return new VectorMaskTrueCountNode(mask, ty);
    case Op_VectorMaskLastTrue:
      return new VectorMaskLastTrueNode(mask, ty);
    case Op_VectorMaskFirstTrue:
      return new VectorMaskFirstTrueNode(mask, ty);
    case Op_VectorMaskToLong:
      return new VectorMaskToLongNode(mask, ty);
    default:
      assert(false, "Unhandled operation");
  }
  return nullptr;
}

Node* VectorMaskOpNode::Ideal(PhaseGVN* phase, bool can_reshape) {
  const TypeVect* vt = vect_type();
  if (Matcher::vector_needs_partial_operations(this, vt)) {
    return VectorNode::try_to_gen_masked_vector(phase, this, vt);
  }
  return nullptr;
}

Node* VectorMaskToLongNode::Identity(PhaseGVN* phase) {
  if (in(1)->Opcode() == Op_VectorLongToMask) {
    return in(1)->in(1);
  }
  return this;
}

Node* VectorLongToMaskNode::Ideal(PhaseGVN* phase, bool can_reshape) {
  const TypeVect* dst_type = bottom_type()->is_vect();
  if (in(1)->Opcode() == Op_AndL &&
      in(1)->in(1)->Opcode() == Op_VectorMaskToLong &&
      in(1)->in(2)->bottom_type()->isa_long() &&
      in(1)->in(2)->bottom_type()->is_long()->is_con() &&
      in(1)->in(2)->bottom_type()->is_long()->get_con() == ((1L << dst_type->length()) - 1)) {
      // Different src/dst mask length represents a re-interpretation operation,
      // we can however generate a mask casting operation if length matches.
     Node* src = in(1)->in(1)->in(1);
     if (dst_type->isa_vectmask() == nullptr) {
       if (src->Opcode() != Op_VectorStoreMask) {
         return nullptr;
       }
       src = src->in(1);
     }
     const TypeVect* src_type = src->bottom_type()->is_vect();
     if (src_type->length() == dst_type->length() &&
         ((src_type->isa_vectmask() == nullptr && dst_type->isa_vectmask() == nullptr) ||
          (src_type->isa_vectmask() && dst_type->isa_vectmask()))) {
       return new VectorMaskCastNode(src, dst_type);
     }
  }
  return nullptr;
}

Node* FmaVNode::Ideal(PhaseGVN* phase, bool can_reshape) {
  // We canonicalize the node by converting "(-a)*b+c" into "b*(-a)+c"
  // This reduces the number of rules in the matcher, as we only need to check
  // for negations on the second argument, and not the symmetric case where
  // the first argument is negated.
  // We cannot do this if the FmaV is masked, since the inactive lanes have to return
  // the first input (i.e. "-a"). If we were to swap the inputs, the inactive lanes would
  // incorrectly return "b".
  if (!is_predicated_vector() && in(1)->is_NegV() && !in(2)->is_NegV()) {
    swap_edges(1, 2);
    return this;
  }
  return nullptr;
}

// Generate other vector nodes to implement the masked/non-masked vector negation.
Node* NegVNode::degenerate_integral_negate(PhaseGVN* phase, bool is_predicated) {
  const TypeVect* vt = vect_type();
  BasicType bt = vt->element_basic_type();
  uint vlen = length();

  // Transformation for predicated NegVI/L
  if (is_predicated) {
      // (NegVI/L src m) ==> (AddVI/L (XorV src (ReplicateI/L -1) m) (ReplicateI/L 1) m)
      Node* const_minus_one = nullptr;
      Node* const_one = nullptr;
      int add_opc;
      if (bt == T_LONG) {
        const_minus_one = phase->longcon(-1L);
        const_one = phase->longcon(1L);
        add_opc = Op_AddL;
      } else {
        const_minus_one = phase->intcon(-1);
        const_one = phase->intcon(1);
        add_opc = Op_AddI;
      }
      const_minus_one = phase->transform(VectorNode::scalar2vector(const_minus_one, vlen, bt));
      Node* xorv = VectorNode::make(Op_XorV, in(1), const_minus_one, vt);
      xorv->add_req(in(2));
      xorv->add_flag(Node::Flag_is_predicated_vector);
      phase->transform(xorv);
      const_one = phase->transform(VectorNode::scalar2vector(const_one, vlen, bt));
      Node* addv = VectorNode::make(VectorNode::opcode(add_opc, bt), xorv, const_one, vt);
      addv->add_req(in(2));
      addv->add_flag(Node::Flag_is_predicated_vector);
      return addv;
  }

  // NegVI/L ==> (SubVI/L (ReplicateI/L 0) src)
  Node* const_zero = nullptr;
  int sub_opc;
  if (bt == T_LONG) {
    const_zero = phase->longcon(0L);
    sub_opc = Op_SubL;
  } else {
    const_zero = phase->intcon(0);
    sub_opc = Op_SubI;
  }
  const_zero = phase->transform(VectorNode::scalar2vector(const_zero, vlen, bt));
  return VectorNode::make(VectorNode::opcode(sub_opc, bt), const_zero, in(1), vt);
}

Node* NegVNode::Ideal(PhaseGVN* phase, bool can_reshape) {
  BasicType bt = vect_type()->element_basic_type();
  uint vlen = length();
  int opc = Opcode();
  if (is_vector_integral_negate(opc)) {
    if (is_predicated_vector()) {
      if (!Matcher::match_rule_supported_vector_masked(opc, vlen, bt)) {
        return degenerate_integral_negate(phase, true);
      }
    } else if (!Matcher::match_rule_supported_vector(opc, vlen, bt)) {
      return degenerate_integral_negate(phase, false);
    }
  }
  return nullptr;
}

static Node* reverse_operations_identity(Node* n, Node* in1) {
  if (n->is_predicated_using_blend()) {
    return n;
  }
  if (n->Opcode() == in1->Opcode()) {
    // OperationV (OperationV X MASK) MASK =>  X
    if (n->is_predicated_vector() && in1->is_predicated_vector() && n->in(2) == in1->in(2)) {
      return in1->in(1);
    // OperationV (OperationV X) =>  X
    } else if (!n->is_predicated_vector() && !in1->is_predicated_vector())  {
      return in1->in(1);
    }
  }
  return n;
}

Node* ReverseBytesVNode::Identity(PhaseGVN* phase) {
  // "(ReverseBytesV X) => X" if the element type is T_BYTE.
  if (vect_type()->element_basic_type() == T_BYTE) {
    return in(1);
  }
  return reverse_operations_identity(this, in(1));
}

Node* ReverseVNode::Identity(PhaseGVN* phase) {
  return reverse_operations_identity(this, in(1));
}

// Optimize away redundant AndV/OrV nodes when the operation
// is applied on the same input node multiple times
static Node* redundant_logical_identity(Node* n) {
  Node* n1 = n->in(1);
  // (OperationV (OperationV src1 src2) src1) => (OperationV src1 src2)
  // (OperationV (OperationV src1 src2) src2) => (OperationV src1 src2)
  // (OperationV (OperationV src1 src2 m1) src1 m1) => (OperationV src1 src2 m1)
  // (OperationV (OperationV src1 src2 m1) src2 m1) => (OperationV src1 src2 m1)
  if (n->Opcode() == n1->Opcode()) {
    if (((!n->is_predicated_vector() && !n1->is_predicated_vector()) ||
         ( n->is_predicated_vector() &&  n1->is_predicated_vector() && n->in(3) == n1->in(3))) &&
         ( n->in(2) == n1->in(1) || n->in(2) == n1->in(2))) {
      return n1;
    }
  }

  Node* n2 = n->in(2);
  if (n->Opcode() == n2->Opcode()) {
    // (OperationV src1 (OperationV src1 src2)) => OperationV(src1, src2)
    // (OperationV src2 (OperationV src1 src2)) => OperationV(src1, src2)
    // (OperationV src1 (OperationV src1 src2 m1) m1) => OperationV(src1 src2 m1)
    // It is not possible to optimize - (OperationV src2 (OperationV src1 src2 m1) m1) as the
    // results of both "OperationV" nodes are different for unmasked lanes
    if ((!n->is_predicated_vector() && !n2->is_predicated_vector() &&
         (n->in(1) == n2->in(1) || n->in(1) == n2->in(2))) ||
         (n->is_predicated_vector() && n2->is_predicated_vector() && n->in(3) == n2->in(3) &&
         n->in(1) == n2->in(1))) {
      return n2;
    }
  }

  return n;
}

Node* AndVNode::Identity(PhaseGVN* phase) {
  // (AndV src (Replicate m1))   => src
  // (AndVMask src (MaskAll m1)) => src
  if (VectorNode::is_all_ones_vector(in(2))) {
    return in(1);
  }
  // (AndV (Replicate zero) src)   => (Replicate zero)
  // (AndVMask (MaskAll zero) src) => (MaskAll zero)
  if (VectorNode::is_all_zeros_vector(in(1))) {
    return in(1);
  }
  // The following transformations are only applied to
  // the un-predicated operation, since the VectorAPI
  // masked operation requires the unmasked lanes to
  // save the same values in the first operand.
  if (!is_predicated_vector()) {
    // (AndV (Replicate m1) src)   => src
    // (AndVMask (MaskAll m1) src) => src
    if (VectorNode::is_all_ones_vector(in(1))) {
      return in(2);
    }
    // (AndV src (Replicate zero))   => (Replicate zero)
    // (AndVMask src (MaskAll zero)) => (MaskAll zero)
    if (VectorNode::is_all_zeros_vector(in(2))) {
      return in(2);
    }
  }

  // (AndV src src)     => src
  // (AndVMask src src) => src
  if (in(1) == in(2)) {
    return in(1);
  }
  return redundant_logical_identity(this);
}

Node* OrVNode::Identity(PhaseGVN* phase) {
  // (OrV (Replicate m1) src)   => (Replicate m1)
  // (OrVMask (MaskAll m1) src) => (MaskAll m1)
  if (VectorNode::is_all_ones_vector(in(1))) {
    return in(1);
  }
  // (OrV src (Replicate zero))   => src
  // (OrVMask src (MaskAll zero)) => src
  if (VectorNode::is_all_zeros_vector(in(2))) {
    return in(1);
  }
  // The following transformations are only applied to
  // the un-predicated operation, since the VectorAPI
  // masked operation requires the unmasked lanes to
  // save the same values in the first operand.
  if (!is_predicated_vector()) {
    // (OrV src (Replicate m1))   => (Replicate m1)
    // (OrVMask src (MaskAll m1)) => (MaskAll m1)
    if (VectorNode::is_all_ones_vector(in(2))) {
      return in(2);
    }
    // (OrV (Replicate zero) src)   => src
    // (OrVMask (MaskAll zero) src) => src
    if (VectorNode::is_all_zeros_vector(in(1))) {
      return in(2);
    }
  }

  // (OrV src src)     => src
  // (OrVMask src src) => src
  if (in(1) == in(2)) {
    return in(1);
  }
  return redundant_logical_identity(this);
}

Node* XorVNode::Ideal(PhaseGVN* phase, bool can_reshape) {
  // (XorV src src)      => (Replicate zero)
  // (XorVMask src src)  => (MaskAll zero)
  //
  // The transformation is only applied to the un-predicated
  // operation, since the VectorAPI masked operation requires
  // the unmasked lanes to save the same values in the first
  // operand.
  if (!is_predicated_vector() && (in(1) == in(2))) {
    BasicType bt = vect_type()->element_basic_type();
    Node* zero = phase->transform(phase->zerocon(bt));
    return VectorNode::scalar2vector(zero, length(), bt, bottom_type()->isa_vectmask() != nullptr);
  }
  return nullptr;
}

Node* VectorBlendNode::Identity(PhaseGVN* phase) {
  // (VectorBlend X X MASK) => X
  if (in(1) == in(2)) {
    return in(1);
  }
  return this;
}
static bool is_replicate_uint_constant(const Node* n) {
  return n->Opcode() == Op_Replicate &&
         n->in(1)->is_Con() &&
         n->in(1)->bottom_type()->isa_long() &&
         n->in(1)->bottom_type()->is_long()->get_con() <= 0xFFFFFFFFL;
}

static bool has_vector_elements_fit_uint(Node* n) {
  auto is_lower_doubleword_mask_pattern = [](const Node* n) {
    return n->Opcode() == Op_AndV &&
           (is_replicate_uint_constant(n->in(1)) ||
            is_replicate_uint_constant(n->in(2)));
  };

  auto is_clear_upper_doubleword_uright_shift_pattern = [](const Node* n) {
    return n->Opcode() == Op_URShiftVL &&
           n->in(2)->Opcode() == Op_RShiftCntV && n->in(2)->in(1)->is_Con() &&
           n->in(2)->in(1)->bottom_type()->isa_int() &&
           n->in(2)->in(1)->bottom_type()->is_int()->get_con() >= 32;
  };
  return is_lower_doubleword_mask_pattern(n) ||             // (AndV     SRC (Replicate C)) where C <= 0xFFFFFFFF
         is_clear_upper_doubleword_uright_shift_pattern(n); // (URShiftV SRC S) where S >= 32
}

static bool has_vector_elements_fit_int(Node* n) {
  auto is_cast_integer_to_long_pattern = [](const Node* n) {
    return n->Opcode() == Op_VectorCastI2X && Matcher::vector_element_basic_type(n) == T_LONG;
  };

  auto is_clear_upper_doubleword_right_shift_pattern = [](const Node* n) {
    return n->Opcode() == Op_RShiftVL &&
           n->in(2)->Opcode() == Op_RShiftCntV && n->in(2)->in(1)->is_Con() &&
           n->in(2)->in(1)->bottom_type()->isa_int() &&
           n->in(2)->in(1)->bottom_type()->is_int()->get_con() >= 32;
  };

  return is_cast_integer_to_long_pattern(n) ||             // (VectorCastI2X SRC)
         is_clear_upper_doubleword_right_shift_pattern(n); // (RShiftV SRC S) where S >= 32
}

bool MulVLNode::has_int_inputs() const {
  return has_vector_elements_fit_int(in(1)) &&
         has_vector_elements_fit_int(in(2));
}

bool MulVLNode::has_uint_inputs() const {
  return has_vector_elements_fit_uint(in(1)) &&
         has_vector_elements_fit_uint(in(2));
}

#ifndef PRODUCT
void VectorBoxAllocateNode::dump_spec(outputStream *st) const {
  CallStaticJavaNode::dump_spec(st);
}
#endif // !PRODUCT<|MERGE_RESOLUTION|>--- conflicted
+++ resolved
@@ -555,13 +555,8 @@
   }
 }
 
-<<<<<<< HEAD
-// Make a vector node for binary (or unary) operation
-VectorNode* VectorNode::make(int vopc, Node* n1, Node* n2, const TypeVect* vt, bool is_mask, bool is_var_shift) {
-=======
 // Make a vector node for unary or binary operation
 VectorNode* VectorNode::make(int vopc, Node* n1, Node* n2, const TypeVect* vt, bool is_mask, bool is_var_shift, bool is_unsigned) {
->>>>>>> 0f426e4a
   // This method should not be called for unimplemented vectors.
   guarantee(vopc > 0, "vopc must be > 0");
 
@@ -660,12 +655,9 @@
   case Op_CountLeadingZerosV: return new CountLeadingZerosVNode(n1, vt);
   case Op_CountTrailingZerosV: return new CountTrailingZerosVNode(n1, vt);
 
-<<<<<<< HEAD
-=======
   case Op_SaturatingAddV: return new SaturatingAddVNode(n1, n2, vt, is_unsigned);
   case Op_SaturatingSubV: return new SaturatingSubVNode(n1, n2, vt, is_unsigned);
 
->>>>>>> 0f426e4a
   case Op_VectorCastB2X:  return new VectorCastB2XNode(n1, vt);
   case Op_VectorCastS2X:  return new VectorCastS2XNode(n1, vt);
   case Op_VectorCastI2X:  return new VectorCastI2XNode(n1, vt);
@@ -677,10 +669,7 @@
   case Op_VectorUCastI2X: return new VectorUCastI2XNode(n1, vt);
   case Op_VectorCastHF2F: return new VectorCastHF2FNode(n1, vt);
   case Op_VectorCastF2HF: return new VectorCastF2HFNode(n1, vt);
-<<<<<<< HEAD
-=======
-
->>>>>>> 0f426e4a
+
   default:
     fatal("Missed vector creation for '%s'", NodeClassNames[vopc]);
     return nullptr;
@@ -740,10 +729,6 @@
 }
 
 int VectorNode::shift_count_opcode(int opc) {
-<<<<<<< HEAD
-  // Match shift count type with shift vector type.
-=======
->>>>>>> 0f426e4a
   switch (opc) {
   case Op_LShiftI:
   case Op_LShiftL:
@@ -756,11 +741,7 @@
   case Op_URShiftL:
     return Op_RShiftCntV;
   default:
-<<<<<<< HEAD
-    fatal("Type '%s' is not supported for shift count", NodeClassNames[opc]);
-=======
     fatal("Node class '%s' is not supported for shift count", NodeClassNames[opc]);
->>>>>>> 0f426e4a
     return -1;
   }
 }
