--- conflicted
+++ resolved
@@ -1522,27 +1522,30 @@
   virtual int Opcode() const;
 };
 
-<<<<<<< HEAD
 class RoundVFNode : public VectorNode {
  public:
   RoundVFNode(Node* in, const TypeVect* vt) :VectorNode(in, vt) {
     assert(in->bottom_type()->is_vect()->element_basic_type() == T_FLOAT, "must be float");
-=======
+  }
+  virtual int Opcode() const;
+};
+
 class VectorUCastB2XNode : public VectorCastNode {
  public:
   VectorUCastB2XNode(Node* in, const TypeVect* vt) : VectorCastNode(in, vt) {
     assert(in->bottom_type()->is_vect()->element_basic_type() == T_BYTE, "must be byte");
->>>>>>> fef5d74d
-  }
-  virtual int Opcode() const;
-};
-
-<<<<<<< HEAD
+  }
+  virtual int Opcode() const;
+};
+
 class RoundVDNode : public VectorNode {
  public:
   RoundVDNode(Node* in, const TypeVect* vt) : VectorNode(in, vt) {
     assert(in->bottom_type()->is_vect()->element_basic_type() == T_DOUBLE, "must be double");
-=======
+  }
+  virtual int Opcode() const;
+};
+
 class VectorUCastS2XNode : public VectorCastNode {
  public:
   VectorUCastS2XNode(Node* in, const TypeVect* vt) : VectorCastNode(in, vt) {
@@ -1555,7 +1558,6 @@
  public:
   VectorUCastI2XNode(Node* in, const TypeVect* vt) : VectorCastNode(in, vt) {
     assert(in->bottom_type()->is_vect()->element_basic_type() == T_INT, "must be int");
->>>>>>> fef5d74d
   }
   virtual int Opcode() const;
 };
