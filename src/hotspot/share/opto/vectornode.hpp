/*
 * Copyright (c) 2007, 2025, Oracle and/or its affiliates. All rights reserved.
 * DO NOT ALTER OR REMOVE COPYRIGHT NOTICES OR THIS FILE HEADER.
 *
 * This code is free software; you can redistribute it and/or modify it
 * under the terms of the GNU General Public License version 2 only, as
 * published by the Free Software Foundation.
 *
 * This code is distributed in the hope that it will be useful, but WITHOUT
 * ANY WARRANTY; without even the implied warranty of MERCHANTABILITY or
 * FITNESS FOR A PARTICULAR PURPOSE.  See the GNU General Public License
 * version 2 for more details (a copy is included in the LICENSE file that
 * accompanied this code).
 *
 * You should have received a copy of the GNU General Public License version
 * 2 along with this work; if not, write to the Free Software Foundation,
 * Inc., 51 Franklin St, Fifth Floor, Boston, MA 02110-1301 USA.
 *
 * Please contact Oracle, 500 Oracle Parkway, Redwood Shores, CA 94065 USA
 * or visit www.oracle.com if you need additional information or have any
 * questions.
 */

#ifndef SHARE_OPTO_VECTORNODE_HPP
#define SHARE_OPTO_VECTORNODE_HPP

#include "opto/callnode.hpp"
#include "opto/cfgnode.hpp"
#include "opto/loopnode.hpp"
#include "opto/matcher.hpp"
#include "opto/memnode.hpp"
#include "opto/node.hpp"
#include "opto/opcodes.hpp"
#include "prims/vectorSupport.hpp"

//------------------------------VectorNode-------------------------------------
// Vector Operation
class VectorNode : public TypeNode {
 public:

  VectorNode(Node* n1, const TypeVect* vt) : TypeNode(vt, 2) {
    init_class_id(Class_Vector);
    init_req(1, n1);
  }
  VectorNode(Node* n1, Node* n2, const TypeVect* vt) : TypeNode(vt, 3) {
    init_class_id(Class_Vector);
    init_req(1, n1);
    init_req(2, n2);
  }

  VectorNode(Node* n1, Node* n2, Node* n3, const TypeVect* vt) : TypeNode(vt, 4) {
    init_class_id(Class_Vector);
    init_req(1, n1);
    init_req(2, n2);
    init_req(3, n3);
  }

  VectorNode(Node *n0, Node* n1, Node* n2, Node* n3, const TypeVect* vt) : TypeNode(vt, 5) {
    init_class_id(Class_Vector);
    init_req(1, n0);
    init_req(2, n1);
    init_req(3, n2);
    init_req(4, n3);
  }

  const TypeVect* vect_type() const { return type()->is_vect(); }
  uint length() const { return vect_type()->length(); } // Vector length
  uint length_in_bytes() const { return vect_type()->length_in_bytes(); }

  virtual int Opcode() const;

  virtual uint ideal_reg() const {
    return type()->ideal_reg();
  }

  virtual Node* Ideal(PhaseGVN* phase, bool can_reshape);

  static VectorNode* scalar2vector(Node* s, uint vlen, BasicType bt, bool is_mask = false);
  static VectorNode* shift_count(int opc, Node* cnt, uint vlen, BasicType bt);
  static VectorNode* make(int opc, Node* n1, Node* n2, uint vlen, BasicType bt, bool is_var_shift = false);
  static VectorNode* make(int vopc, Node* n1, Node* n2, const TypeVect* vt, bool is_mask = false, bool is_var_shift = false, bool is_unsigned = false);
  static VectorNode* make(int opc, Node* n1, Node* n2, Node* n3, uint vlen, BasicType bt);
  static VectorNode* make(int vopc, Node* n1, Node* n2, Node* n3, const TypeVect* vt);
  static VectorNode* make_mask_node(int vopc, Node* n1, Node* n2, uint vlen, BasicType bt);

  static bool is_shift_opcode(int opc);
  static bool can_use_RShiftI_instead_of_URShiftI(Node* n, BasicType bt);
  static bool is_convert_opcode(int opc);
  static bool is_minmax_opcode(int opc);

  bool should_swap_inputs_to_help_global_value_numbering();

  static bool is_vshift_cnt_opcode(int opc);

  static bool is_rotate_opcode(int opc);

  static int opcode(int sopc, BasicType bt);         // scalar_opc -> vector_opc
<<<<<<< HEAD
  static int scalar_opcode(int vopc, BasicType bt, bool enable_assertions = true);  // vector_opc -> scalar_opc
  static Node* scalar_node_factory(Compile* c, int sopc, Node* control, Node* in1, Node* in2, Node* in3);

  bool can_push_broadcasts_across_vector_operation(BasicType bt);
=======
>>>>>>> 9435d5b8

  static int shift_count_opcode(int opc);

  // Limits on vector size (number of elements) for auto-vectorization.
  static bool vector_size_supported_auto_vectorization(const BasicType bt, int size);
  static bool implemented(int opc, uint vlen, BasicType bt);
  static bool is_shift(Node* n);
  static bool is_vshift_cnt(Node* n);
  static bool is_maskall_type(const TypeLong* type, int vlen);
  static bool is_muladds2i(const Node* n);
  static bool is_roundopD(Node* n);
  static bool is_scalar_rotate(Node* n);
  static bool is_vector_rotate_supported(int opc, uint vlen, BasicType bt);
  static bool is_vector_integral_negate_supported(int opc, uint vlen, BasicType bt, bool use_predicate);
  static bool is_populate_index_supported(BasicType bt);
  // Return true if every bit in this vector is 1.
  static bool is_all_ones_vector(Node* n);
  // Return true if every bit in this vector is 0.
  static bool is_all_zeros_vector(Node* n);
  static bool is_vector_bitwise_not_pattern(Node* n);
  static Node* degenerate_vector_rotate(Node* n1, Node* n2, bool is_rotate_left, int vlen,
                                        BasicType bt, PhaseGVN* phase);

  // [Start, end) half-open range defining which operands are vectors
  static void vector_operands(Node* n, uint* start, uint* end);

  static bool is_vector_shift(int opc);
  static bool is_vector_shift_count(int opc);
  static bool is_vector_rotate(int opc);
  static bool is_vector_integral_negate(int opc);

  static bool is_vector_shift(Node* n) {
    return is_vector_shift(n->Opcode());
  }
  static bool is_vector_shift_count(Node* n) {
    return is_vector_shift_count(n->Opcode());
  }

  static bool is_scalar_unary_op_with_equal_input_and_output_types(int opc);
  static bool is_scalar_op_that_returns_int_but_vector_op_returns_long(int opc);
  static bool is_reinterpret_opcode(int opc);


  static void trace_new_vector(Node* n, const char* context) {
#ifdef ASSERT
    if (TraceNewVectors) {
      tty->print("TraceNewVectors [%s]: ", context);
      n->dump();
    }
#endif
  }
};

//===========================Vector=ALU=Operations=============================
// Base IR node for saturating signed / unsigned operations.
// Saturating operation prevents wrapping result value in over/underflowing
// scenarios, instead returns delimiting MAX/MIN value of result type.
class SaturatingVectorNode : public VectorNode {
 private:
  const bool _is_unsigned;

 public:
  SaturatingVectorNode(Node* in1, Node* in2, const TypeVect* vt, bool is_unsigned) : VectorNode(in1, in2, vt), _is_unsigned(is_unsigned) {
    init_class_id(Class_SaturatingVector);
  }

  // Needed for proper cloning.
  virtual uint size_of() const { return sizeof(*this); }

#ifndef PRODUCT
  // Print node specific info
  virtual void dump_spec(outputStream *st) const {
    TypeNode::dump_spec(st);
    st->print("%s", _is_unsigned ? "{unsigned_vector_node}" : "{signed_vector_node}");
  }
#endif
  virtual uint hash() const { return Node::hash() + _is_unsigned; }

  bool is_unsigned() { return _is_unsigned; }
};

//------------------------------AddVBNode--------------------------------------
// Vector add byte
class AddVBNode : public VectorNode {
 public:
  AddVBNode(Node* in1, Node* in2, const TypeVect* vt) : VectorNode(in1,in2,vt) {}
  virtual int Opcode() const;
};

//------------------------------AddVSNode--------------------------------------
// Vector add char/short
class AddVSNode : public VectorNode {
 public:
  AddVSNode(Node* in1, Node* in2, const TypeVect* vt) : VectorNode(in1,in2,vt) {}
  virtual int Opcode() const;
};

//------------------------------AddVINode--------------------------------------
// Vector add int
class AddVINode : public VectorNode {
 public:
  AddVINode(Node* in1, Node* in2, const TypeVect* vt) : VectorNode(in1,in2,vt) {}
  virtual int Opcode() const;
};

//------------------------------AddVLNode--------------------------------------
// Vector add long
class AddVLNode : public VectorNode {
public:
  AddVLNode(Node* in1, Node* in2, const TypeVect* vt) : VectorNode(in1, in2, vt) {}
  virtual int Opcode() const;
};

//------------------------------AddVHFNode--------------------------------------
// Vector add float
class AddVHFNode : public VectorNode {
public:
  AddVHFNode(Node* in1, Node* in2, const TypeVect* vt) : VectorNode(in1, in2, vt) {}
  virtual int Opcode() const;
};

//------------------------------AddVFNode--------------------------------------
// Vector add float
class AddVFNode : public VectorNode {
public:
  AddVFNode(Node* in1, Node* in2, const TypeVect* vt) : VectorNode(in1, in2, vt) {}
  virtual int Opcode() const;
};

//------------------------------AddVDNode--------------------------------------
// Vector add double
class AddVDNode : public VectorNode {
public:
  AddVDNode(Node* in1, Node* in2, const TypeVect* vt) : VectorNode(in1, in2, vt) {}
  virtual int Opcode() const;
};

//------------------------------ReductionNode------------------------------------
// Perform reduction of a vector
class ReductionNode : public Node {
 private:
  const Type* _bottom_type;
  const TypeVect* _vect_type;
 public:
  ReductionNode(Node *ctrl, Node* in1, Node* in2) : Node(ctrl, in1, in2),
               _bottom_type(Type::get_const_basic_type(in1->bottom_type()->basic_type())),
               _vect_type(in2->bottom_type()->is_vect()) {
    init_class_id(Class_Reduction);
  }

  static ReductionNode* make(int opc, Node* ctrl, Node* in1, Node* in2, BasicType bt,
                             // This only effects floating-point add and mul reductions.
                             bool requires_strict_order = true);
  static int  opcode(int opc, BasicType bt);
  static bool implemented(int opc, uint vlen, BasicType bt);
  // Make an identity scalar (zero for add, one for mul, etc) for scalar opc.
  static Node* make_identity_con_scalar(PhaseGVN& gvn, int sopc, BasicType bt);

  virtual const Type* bottom_type() const {
    return _bottom_type;
  }

  virtual const TypeVect* vect_type() const {
    return _vect_type;
  }

  virtual uint ideal_reg() const {
    return bottom_type()->ideal_reg();
  }

  virtual Node* Ideal(PhaseGVN* phase, bool can_reshape);

  // Needed for proper cloning.
  virtual uint size_of() const { return sizeof(*this); }

  // Floating-point addition and multiplication are non-associative, so
  // AddReductionVF/D and MulReductionVF/D require strict ordering
  // in auto-vectorization. Vector API can generate AddReductionVF/D
  // and MulReductionVF/VD without strict ordering, which can benefit
  // some platforms.
  //
  // Other reductions don't need strict ordering.
  virtual bool requires_strict_order() const {
    return false;
  }

  static bool auto_vectorization_requires_strict_order(int vopc);

#ifndef PRODUCT
  void dump_spec(outputStream* st) const {
    if (requires_strict_order()) {
      st->print("requires_strict_order");
    } else {
      st->print("no_strict_order");
    }
  }
#endif
};

//------------------------------AddReductionVINode--------------------------------------
// Vector add byte, short and int as a reduction
class AddReductionVINode : public ReductionNode {
public:
  AddReductionVINode(Node* ctrl, Node* in1, Node* in2) : ReductionNode(ctrl, in1, in2) {}
  virtual int Opcode() const;
};

//------------------------------AddReductionVLNode--------------------------------------
// Vector add long as a reduction
class AddReductionVLNode : public ReductionNode {
public:
  AddReductionVLNode(Node* ctrl, Node* in1, Node* in2) : ReductionNode(ctrl, in1, in2) {}
  virtual int Opcode() const;
};

//------------------------------AddReductionVFNode--------------------------------------
// Vector add float as a reduction
class AddReductionVFNode : public ReductionNode {
private:
  // True if add reduction operation for floats requires strict ordering.
  // As an example - The value is true when add reduction for floats is auto-vectorized
  // as auto-vectorization mandates strict ordering but the value is false when this node
  // is generated through VectorAPI as VectorAPI does not impose any such rules on ordering.
  const bool _requires_strict_order;
public:
  //_requires_strict_order is set to true by default as mandated by auto-vectorization
  AddReductionVFNode(Node* ctrl, Node* in1, Node* in2, bool requires_strict_order = true) :
    ReductionNode(ctrl, in1, in2), _requires_strict_order(requires_strict_order) {}

  virtual int Opcode() const;

  virtual bool requires_strict_order() const { return _requires_strict_order; }

  virtual uint hash() const { return Node::hash() + _requires_strict_order; }

  virtual bool cmp(const Node& n) const {
    return Node::cmp(n) && _requires_strict_order == ((ReductionNode&)n).requires_strict_order();
  }

  virtual uint size_of() const { return sizeof(*this); }
};

//------------------------------AddReductionVDNode--------------------------------------
// Vector add double as a reduction
class AddReductionVDNode : public ReductionNode {
private:
  // True if add reduction operation for doubles requires strict ordering.
  // As an example - The value is true when add reduction for doubles is auto-vectorized
  // as auto-vectorization mandates strict ordering but the value is false when this node
  // is generated through VectorAPI as VectorAPI does not impose any such rules on ordering.
  const bool _requires_strict_order;
public:
  //_requires_strict_order is set to true by default as mandated by auto-vectorization
  AddReductionVDNode(Node* ctrl, Node* in1, Node* in2, bool requires_strict_order = true) :
    ReductionNode(ctrl, in1, in2), _requires_strict_order(requires_strict_order) {}

  virtual int Opcode() const;

  virtual bool requires_strict_order() const { return _requires_strict_order; }

  virtual uint hash() const { return Node::hash() + _requires_strict_order; }

  virtual bool cmp(const Node& n) const {
    return Node::cmp(n) && _requires_strict_order == ((ReductionNode&)n).requires_strict_order();
  }

  virtual uint size_of() const { return sizeof(*this); }
};

//------------------------------SubVBNode--------------------------------------
// Vector subtract byte
class SubVBNode : public VectorNode {
 public:
  SubVBNode(Node* in1, Node* in2, const TypeVect* vt) : VectorNode(in1,in2,vt) {}
  virtual int Opcode() const;
};

//------------------------------SubVSNode--------------------------------------
// Vector subtract short
class SubVSNode : public VectorNode {
 public:
  SubVSNode(Node* in1, Node* in2, const TypeVect* vt) : VectorNode(in1,in2,vt) {}
  virtual int Opcode() const;
};

//------------------------------SubVINode--------------------------------------
// Vector subtract int
class SubVINode : public VectorNode {
 public:
  SubVINode(Node* in1, Node* in2, const TypeVect* vt) : VectorNode(in1,in2,vt) {}
  virtual int Opcode() const;
};

//------------------------------SubVLNode--------------------------------------
// Vector subtract long
class SubVLNode : public VectorNode {
 public:
  SubVLNode(Node* in1, Node* in2, const TypeVect* vt) : VectorNode(in1,in2,vt) {}
  virtual int Opcode() const;
};

//------------------------------SaturatingAddVNode-----------------------------
// Vector saturating addition.
class SaturatingAddVNode : public SaturatingVectorNode {
 public:
  SaturatingAddVNode(Node* in1, Node* in2, const TypeVect* vt, bool is_unsigned) : SaturatingVectorNode(in1, in2, vt, is_unsigned) {}
  virtual int Opcode() const;
};

//------------------------------SaturatingSubVNode-----------------------------
// Vector saturating subtraction.
class SaturatingSubVNode : public SaturatingVectorNode {
 public:
  SaturatingSubVNode(Node* in1, Node* in2, const TypeVect* vt, bool is_unsigned) : SaturatingVectorNode(in1, in2, vt, is_unsigned) {}
  virtual int Opcode() const;
};

//------------------------------SubVHFNode--------------------------------------
// Vector subtract half float
class SubVHFNode : public VectorNode {
public:
  SubVHFNode(Node* in1, Node* in2, const TypeVect* vt) : VectorNode(in1, in2, vt) {}
  virtual int Opcode() const;
};


//------------------------------SubVFNode--------------------------------------
// Vector subtract float
class SubVFNode : public VectorNode {
 public:
  SubVFNode(Node* in1, Node* in2, const TypeVect* vt) : VectorNode(in1,in2,vt) {}
  virtual int Opcode() const;
};

//------------------------------SubVDNode--------------------------------------
// Vector subtract double
class SubVDNode : public VectorNode {
 public:
  SubVDNode(Node* in1, Node* in2, const TypeVect* vt) : VectorNode(in1,in2,vt) {}
  virtual int Opcode() const;
};

//------------------------------MulVBNode--------------------------------------
// Vector multiply byte
class MulVBNode : public VectorNode {
 public:
  MulVBNode(Node* in1, Node* in2, const TypeVect* vt) : VectorNode(in1, in2, vt) {}
  virtual int Opcode() const;
};

//------------------------------MulVSNode--------------------------------------
// Vector multiply short
class MulVSNode : public VectorNode {
 public:
  MulVSNode(Node* in1, Node* in2, const TypeVect* vt) : VectorNode(in1,in2,vt) {}
  virtual int Opcode() const;
};

//------------------------------MulVINode--------------------------------------
// Vector multiply int
class MulVINode : public VectorNode {
 public:
  MulVINode(Node* in1, Node* in2, const TypeVect* vt) : VectorNode(in1,in2,vt) {}
  virtual int Opcode() const;
};

//------------------------------MulVLNode--------------------------------------
// Vector multiply long
class MulVLNode : public VectorNode {
public:
  MulVLNode(Node* in1, Node* in2, const TypeVect* vt) : VectorNode(in1, in2, vt) {
    init_class_id(Class_MulVL);
  }
  virtual int Opcode() const;
  bool has_int_inputs() const;
  bool has_uint_inputs() const;
};

//------------------------------MulVFNode--------------------------------------
// Vector multiply half float
class MulVHFNode : public VectorNode {
public:
  MulVHFNode(Node* in1, Node* in2, const TypeVect* vt) : VectorNode(in1, in2, vt) {}
  virtual int Opcode() const;
};

//------------------------------MulVFNode--------------------------------------
// Vector multiply float
class MulVFNode : public VectorNode {
public:
  MulVFNode(Node* in1, Node* in2, const TypeVect* vt) : VectorNode(in1, in2, vt) {}
  virtual int Opcode() const;
};

//------------------------------MulVDNode--------------------------------------
// Vector multiply double
class MulVDNode : public VectorNode {
public:
  MulVDNode(Node* in1, Node* in2, const TypeVect* vt) : VectorNode(in1, in2, vt) {}
  virtual int Opcode() const;
};

//------------------------------MulAddVS2VINode--------------------------------
// Vector multiply shorts to int and add adjacent ints.
class MulAddVS2VINode : public VectorNode {
  public:
    MulAddVS2VINode(Node* in1, Node* in2, const TypeVect* vt) : VectorNode(in1, in2, vt) {}
    virtual int Opcode() const;
};

//------------------------------FmaVNode--------------------------------------
// Vector fused-multiply-add
class FmaVNode : public VectorNode {
public:
  FmaVNode(Node* in1, Node* in2, Node* in3, const TypeVect* vt) : VectorNode(in1, in2, in3, vt) {
    assert(UseFMA, "Needs FMA instructions support.");
  }
  virtual Node* Ideal(PhaseGVN* phase, bool can_reshape);
};

//------------------------------FmaVDNode--------------------------------------
// Vector fused-multiply-add double
class FmaVDNode : public FmaVNode {
public:
  FmaVDNode(Node* in1, Node* in2, Node* in3, const TypeVect* vt) : FmaVNode(in1, in2, in3, vt) {}
  virtual int Opcode() const;
};

//------------------------------FmaVFNode--------------------------------------
// Vector fused-multiply-add float
class FmaVFNode : public FmaVNode {
public:
  FmaVFNode(Node* in1, Node* in2, Node* in3, const TypeVect* vt) : FmaVNode(in1, in2, in3, vt) {}
  virtual int Opcode() const;
};

//------------------------------FmaVHFNode-------------------------------------
// Vector fused-multiply-add half-precision float
class FmaVHFNode : public FmaVNode {
public:
  FmaVHFNode(Node* in1, Node* in2, Node* in3, const TypeVect* vt) : FmaVNode(in1, in2, in3, vt) {}
  virtual int Opcode() const;
};

//------------------------------MulReductionVINode--------------------------------------
// Vector multiply byte, short and int as a reduction
class MulReductionVINode : public ReductionNode {
public:
  MulReductionVINode(Node* ctrl, Node* in1, Node* in2) : ReductionNode(ctrl, in1, in2) {}
  virtual int Opcode() const;
};

//------------------------------MulReductionVLNode--------------------------------------
// Vector multiply int as a reduction
class MulReductionVLNode : public ReductionNode {
public:
  MulReductionVLNode(Node* ctrl, Node* in1, Node* in2) : ReductionNode(ctrl, in1, in2) {}
  virtual int Opcode() const;
};

//------------------------------MulReductionVFNode--------------------------------------
// Vector multiply float as a reduction
class MulReductionVFNode : public ReductionNode {
  // True if mul reduction operation for floats requires strict ordering.
  // As an example - The value is true when mul reduction for floats is auto-vectorized
  // as auto-vectorization mandates strict ordering but the value is false when this node
  // is generated through VectorAPI as VectorAPI does not impose any such rules on ordering.
  const bool _requires_strict_order;
public:
  //_requires_strict_order is set to true by default as mandated by auto-vectorization
  MulReductionVFNode(Node* ctrl, Node* in1, Node* in2, bool requires_strict_order = true) :
    ReductionNode(ctrl, in1, in2), _requires_strict_order(requires_strict_order) {}

  virtual int Opcode() const;

  virtual bool requires_strict_order() const { return _requires_strict_order; }

  virtual uint hash() const { return Node::hash() + _requires_strict_order; }

  virtual bool cmp(const Node& n) const {
    return Node::cmp(n) && _requires_strict_order == ((ReductionNode&)n).requires_strict_order();
  }

  virtual uint size_of() const { return sizeof(*this); }
};

//------------------------------MulReductionVDNode--------------------------------------
// Vector multiply double as a reduction
class MulReductionVDNode : public ReductionNode {
  // True if mul reduction operation for doubles requires strict ordering.
  // As an example - The value is true when mul reduction for doubles is auto-vectorized
  // as auto-vectorization mandates strict ordering but the value is false when this node
  // is generated through VectorAPI as VectorAPI does not impose any such rules on ordering.
  const bool _requires_strict_order;
public:
  //_requires_strict_order is set to true by default as mandated by auto-vectorization
  MulReductionVDNode(Node* ctrl, Node* in1, Node* in2, bool requires_strict_order = true) :
    ReductionNode(ctrl, in1, in2), _requires_strict_order(requires_strict_order) {}

  virtual int Opcode() const;

  virtual bool requires_strict_order() const { return _requires_strict_order; }

  virtual uint hash() const { return Node::hash() + _requires_strict_order; }

  virtual bool cmp(const Node& n) const {
    return Node::cmp(n) && _requires_strict_order == ((ReductionNode&)n).requires_strict_order();
  }

  virtual uint size_of() const { return sizeof(*this); }
};

//------------------------------DivVHFNode-------------------------------------
// Vector divide half float
class DivVHFNode : public VectorNode {
public:
  DivVHFNode(Node* in1, Node* in2, const TypeVect* vt) : VectorNode(in1, in2, vt) {}
  virtual int Opcode() const;
};

//------------------------------DivVFNode--------------------------------------
// Vector divide float
class DivVFNode : public VectorNode {
 public:
  DivVFNode(Node* in1, Node* in2, const TypeVect* vt) : VectorNode(in1,in2,vt) {}
  virtual int Opcode() const;
};

//------------------------------DivVDNode--------------------------------------
// Vector Divide double
class DivVDNode : public VectorNode {
 public:
  DivVDNode(Node* in1, Node* in2, const TypeVect* vt) : VectorNode(in1,in2,vt) {}
  virtual int Opcode() const;
};

//------------------------------AbsVBNode--------------------------------------
// Vector Abs byte
class AbsVBNode : public VectorNode {
public:
  AbsVBNode(Node* in, const TypeVect* vt) : VectorNode(in, vt) {}
  virtual int Opcode() const;
};

//------------------------------AbsVSNode--------------------------------------
// Vector Abs short
class AbsVSNode : public VectorNode {
public:
  AbsVSNode(Node* in, const TypeVect* vt) : VectorNode(in, vt) {}
  virtual int Opcode() const;
};

//------------------------------MinVNode--------------------------------------
// Vector Min
class MinVNode : public VectorNode {
public:
  MinVNode(Node* in1, Node* in2, const TypeVect* vt) : VectorNode(in1, in2, vt) {}
  virtual int Opcode() const;
};

//------------------------------MinVHFNode------------------------------------
// Vector Min for half floats
class MinVHFNode : public VectorNode {
public:
  MinVHFNode(Node* in1, Node* in2, const TypeVect* vt) : VectorNode(in1, in2, vt) {}
  virtual int Opcode() const;
};

//------------------------------MaxVHFNode------------------------------------
// Vector Max for half floats
class MaxVHFNode : public VectorNode {
public:
  MaxVHFNode(Node* in1, Node* in2, const TypeVect* vt) : VectorNode(in1, in2, vt) {}
  virtual int Opcode() const;
};

class UMinVNode : public VectorNode {
 public:
  UMinVNode(Node* in1, Node* in2, const TypeVect* vt) : VectorNode(in1, in2 ,vt) {
    assert(is_integral_type(vt->element_basic_type()), "");
  }
  virtual Node* Ideal(PhaseGVN* phase, bool can_reshape);
  virtual Node* Identity(PhaseGVN* phase);
  virtual int Opcode() const;
};


//------------------------------MaxVNode--------------------------------------
// Vector Max
class MaxVNode : public VectorNode {
 public:
  MaxVNode(Node* in1, Node* in2, const TypeVect* vt) : VectorNode(in1, in2, vt) {}
  virtual int Opcode() const;
};

class UMaxVNode : public VectorNode {
 public:
  UMaxVNode(Node* in1, Node* in2, const TypeVect* vt) : VectorNode(in1, in2, vt) {
    assert(is_integral_type(vt->element_basic_type()), "");
  }
  virtual Node* Ideal(PhaseGVN* phase, bool can_reshape);
  virtual Node* Identity(PhaseGVN* phase);
  virtual int Opcode() const;
};

//------------------------------AbsVINode--------------------------------------
// Vector Abs int
class AbsVINode : public VectorNode {
 public:
  AbsVINode(Node* in, const TypeVect* vt) : VectorNode(in, vt) {}
  virtual int Opcode() const;
};

//------------------------------AbsVLNode--------------------------------------
// Vector Abs long
class AbsVLNode : public VectorNode {
public:
  AbsVLNode(Node* in, const TypeVect* vt) : VectorNode(in, vt) {}
  virtual int Opcode() const;
};

//------------------------------AbsVFNode--------------------------------------
// Vector Abs float
class AbsVFNode : public VectorNode {
 public:
  AbsVFNode(Node* in, const TypeVect* vt) : VectorNode(in,vt) {}
  virtual int Opcode() const;
};

//------------------------------AbsVDNode--------------------------------------
// Vector Abs double
class AbsVDNode : public VectorNode {
 public:
  AbsVDNode(Node* in, const TypeVect* vt) : VectorNode(in,vt) {}
  virtual int Opcode() const;
};

//------------------------------NegVNode---------------------------------------
// Vector Neg parent class (not for code generation).
class NegVNode : public VectorNode {
 public:
  NegVNode(Node* in, const TypeVect* vt) : VectorNode(in, vt) {
    init_class_id(Class_NegV);
  }
  virtual int Opcode() const = 0;
  virtual Node* Ideal(PhaseGVN* phase, bool can_reshape);

 private:
  Node* degenerate_integral_negate(PhaseGVN* phase, bool is_predicated);
};

//------------------------------NegVINode--------------------------------------
// Vector Neg byte/short/int
class NegVINode : public NegVNode {
 public:
  NegVINode(Node* in, const TypeVect* vt) : NegVNode(in, vt) {}
  virtual int Opcode() const;
};

//------------------------------NegVLNode--------------------------------------
// Vector Neg long
class NegVLNode : public NegVNode {
 public:
  NegVLNode(Node* in, const TypeVect* vt) : NegVNode(in, vt) {}
  virtual int Opcode() const;
};

//------------------------------NegVFNode--------------------------------------
// Vector Neg float
class NegVFNode : public NegVNode {
 public:
  NegVFNode(Node* in, const TypeVect* vt) : NegVNode(in, vt) {}
  virtual int Opcode() const;
};

//------------------------------NegVDNode--------------------------------------
// Vector Neg double
class NegVDNode : public NegVNode {
 public:
  NegVDNode(Node* in, const TypeVect* vt) : NegVNode(in, vt) {}
  virtual int Opcode() const;
};

//------------------------------PopCountVINode---------------------------------
// Vector popcount integer bits
class PopCountVINode : public VectorNode {
 public:
  PopCountVINode(Node* in, const TypeVect* vt) : VectorNode(in,vt) {}
  virtual int Opcode() const;
};

//------------------------------PopCountVLNode---------------------------------
// Vector popcount long bits
class PopCountVLNode : public VectorNode {
 public:
  PopCountVLNode(Node* in, const TypeVect* vt) : VectorNode(in,vt) {
    assert(vt->element_basic_type() == T_LONG, "must be long");
  }
  virtual int Opcode() const;
};

//------------------------------SqrtVHFNode-------------------------------------
// Vector Sqrt half-precision float
class SqrtVHFNode : public VectorNode {
public:
  SqrtVHFNode(Node* in, const TypeVect* vt) : VectorNode(in, vt) {}
  virtual int Opcode() const;
};

//------------------------------SqrtVFNode--------------------------------------
// Vector Sqrt float
class SqrtVFNode : public VectorNode {
 public:
  SqrtVFNode(Node* in, const TypeVect* vt) : VectorNode(in,vt) {}
  virtual int Opcode() const;
};
//------------------------------RoundDoubleVNode--------------------------------
// Vector round double
class RoundDoubleModeVNode : public VectorNode {
 public:
  RoundDoubleModeVNode(Node* in1, Node* in2, const TypeVect* vt) : VectorNode(in1, in2, vt) {}
  virtual int Opcode() const;
};

//------------------------------SqrtVDNode--------------------------------------
// Vector Sqrt double
class SqrtVDNode : public VectorNode {
 public:
  SqrtVDNode(Node* in, const TypeVect* vt) : VectorNode(in,vt) {}
  virtual int Opcode() const;
};

//------------------------------ShiftVNode-----------------------------------
// Class ShiftV functionality.  This covers the common behaviors for all kinds
// of vector shifts.
class ShiftVNode : public VectorNode {
 private:
  bool _is_var_shift;
 public:
  ShiftVNode(Node* in1, Node* in2, const TypeVect* vt, bool is_var_shift) :
    VectorNode(in1,in2,vt), _is_var_shift(is_var_shift) {
    init_class_id(Class_ShiftV);
  }
  virtual Node* Identity(PhaseGVN* phase);
  virtual int Opcode() const = 0;
  virtual uint hash() const { return VectorNode::hash() + _is_var_shift; }
  virtual bool cmp(const Node& n) const {
    return VectorNode::cmp(n) && _is_var_shift == ((ShiftVNode&)n)._is_var_shift;
  }
  bool is_var_shift() { return _is_var_shift;}
  virtual uint size_of() const { return sizeof(ShiftVNode); }
};

//------------------------------LShiftVBNode-----------------------------------
// Vector left shift bytes
class LShiftVBNode : public ShiftVNode {
 public:
  LShiftVBNode(Node* in1, Node* in2, const TypeVect* vt, bool is_var_shift=false) :
    ShiftVNode(in1,in2,vt,is_var_shift) {}
  virtual int Opcode() const;
};

//------------------------------LShiftVSNode-----------------------------------
// Vector left shift shorts
class LShiftVSNode : public ShiftVNode {
 public:
  LShiftVSNode(Node* in1, Node* in2, const TypeVect* vt, bool is_var_shift=false) :
    ShiftVNode(in1,in2,vt,is_var_shift) {}
  virtual int Opcode() const;
};

//------------------------------LShiftVINode-----------------------------------
// Vector left shift ints
class LShiftVINode : public ShiftVNode {
 public:
  LShiftVINode(Node* in1, Node* in2, const TypeVect* vt, bool is_var_shift=false) :
    ShiftVNode(in1,in2,vt,is_var_shift) {}
  virtual int Opcode() const;
};

//------------------------------LShiftVLNode-----------------------------------
// Vector left shift longs
class LShiftVLNode : public ShiftVNode {
 public:
  LShiftVLNode(Node* in1, Node* in2, const TypeVect* vt, bool is_var_shift=false) :
    ShiftVNode(in1,in2,vt,is_var_shift) {}
  virtual int Opcode() const;
};

//------------------------------RShiftVBNode-----------------------------------
// Vector right arithmetic (signed) shift bytes
class RShiftVBNode : public ShiftVNode {
 public:
  RShiftVBNode(Node* in1, Node* in2, const TypeVect* vt, bool is_var_shift=false) :
    ShiftVNode(in1,in2,vt,is_var_shift) {}
  virtual int Opcode() const;
};

//------------------------------RShiftVSNode-----------------------------------
// Vector right arithmetic (signed) shift shorts
class RShiftVSNode : public ShiftVNode {
 public:
  RShiftVSNode(Node* in1, Node* in2, const TypeVect* vt, bool is_var_shift=false) :
    ShiftVNode(in1,in2,vt,is_var_shift) {}
  virtual int Opcode() const;
};

//------------------------------RShiftVINode-----------------------------------
// Vector right arithmetic (signed) shift ints
class RShiftVINode : public ShiftVNode {
 public:
  RShiftVINode(Node* in1, Node* in2, const TypeVect* vt, bool is_var_shift=false) :
    ShiftVNode(in1,in2,vt,is_var_shift) {}
  virtual int Opcode() const;
};

//------------------------------RShiftVLNode-----------------------------------
// Vector right arithmetic (signed) shift longs
class RShiftVLNode : public ShiftVNode {
 public:
  RShiftVLNode(Node* in1, Node* in2, const TypeVect* vt, bool is_var_shift=false) :
    ShiftVNode(in1,in2,vt,is_var_shift) {}
  virtual int Opcode() const;
};

//------------------------------URShiftVBNode----------------------------------
// Vector right logical (unsigned) shift bytes
class URShiftVBNode : public ShiftVNode {
 public:
  URShiftVBNode(Node* in1, Node* in2, const TypeVect* vt, bool is_var_shift=false) :
    ShiftVNode(in1,in2,vt,is_var_shift) {}
  virtual int Opcode() const;
};

//------------------------------URShiftVSNode----------------------------------
// Vector right logical (unsigned) shift shorts
class URShiftVSNode : public ShiftVNode {
 public:
  URShiftVSNode(Node* in1, Node* in2, const TypeVect* vt, bool is_var_shift=false) :
    ShiftVNode(in1,in2,vt,is_var_shift) {}
  virtual int Opcode() const;
};

//------------------------------URShiftVINode----------------------------------
// Vector right logical (unsigned) shift ints
class URShiftVINode : public ShiftVNode {
 public:
  URShiftVINode(Node* in1, Node* in2, const TypeVect* vt, bool is_var_shift=false) :
    ShiftVNode(in1,in2,vt,is_var_shift) {}
  virtual int Opcode() const;
};

//------------------------------URShiftVLNode----------------------------------
// Vector right logical (unsigned) shift longs
class URShiftVLNode : public ShiftVNode {
 public:
  URShiftVLNode(Node* in1, Node* in2, const TypeVect* vt, bool is_var_shift=false) :
     ShiftVNode(in1,in2,vt,is_var_shift) {}
  virtual int Opcode() const;
};

//------------------------------LShiftCntVNode---------------------------------
// Vector left shift count
class LShiftCntVNode : public VectorNode {
 public:
  LShiftCntVNode(Node* cnt, const TypeVect* vt) : VectorNode(cnt,vt) {}
  virtual int Opcode() const;
};

//------------------------------RShiftCntVNode---------------------------------
// Vector right shift count
class RShiftCntVNode : public VectorNode {
 public:
  RShiftCntVNode(Node* cnt, const TypeVect* vt) : VectorNode(cnt,vt) {}
  virtual int Opcode() const;
};

//------------------------------AndVNode---------------------------------------
// Vector and integer
class AndVNode : public VectorNode {
 public:
  AndVNode(Node* in1, Node* in2, const TypeVect* vt) : VectorNode(in1,in2,vt) {}
  virtual int Opcode() const;
  virtual Node* Identity(PhaseGVN* phase);
};

//------------------------------AndReductionVNode--------------------------------------
// Vector and byte, short, int, long as a reduction
class AndReductionVNode : public ReductionNode {
 public:
  AndReductionVNode(Node* ctrl, Node* in1, Node* in2) : ReductionNode(ctrl, in1, in2) {}
  virtual int Opcode() const;
};

//------------------------------OrVNode---------------------------------------
// Vector or byte, short, int, long as a reduction
class OrVNode : public VectorNode {
 public:
  OrVNode(Node* in1, Node* in2, const TypeVect* vt) : VectorNode(in1,in2,vt) {}
  virtual int Opcode() const;
  virtual Node* Identity(PhaseGVN* phase);
};

//------------------------------OrReductionVNode--------------------------------------
// Vector xor byte, short, int, long as a reduction
class OrReductionVNode : public ReductionNode {
 public:
  OrReductionVNode(Node* ctrl, Node* in1, Node* in2) : ReductionNode(ctrl, in1, in2) {}
  virtual int Opcode() const;
};

//------------------------------XorVNode---------------------------------------
// Vector xor integer
class XorVNode : public VectorNode {
 public:
  XorVNode(Node* in1, Node* in2, const TypeVect* vt) : VectorNode(in1,in2,vt) {}
  virtual int Opcode() const;
  virtual Node* Ideal(PhaseGVN* phase, bool can_reshape);
  Node* Ideal_XorV_VectorMaskCmp(PhaseGVN* phase, bool can_reshape);
};

//------------------------------XorReductionVNode--------------------------------------
// Vector and int, long as a reduction
class XorReductionVNode : public ReductionNode {
 public:
  XorReductionVNode(Node* ctrl, Node* in1, Node* in2) : ReductionNode(ctrl, in1, in2) {}
  virtual int Opcode() const;
};

//------------------------------MinReductionVNode--------------------------------------
// Vector min byte, short, int, long, float, double as a reduction
class MinReductionVNode : public ReductionNode {
public:
  MinReductionVNode(Node* ctrl, Node* in1, Node* in2) : ReductionNode(ctrl, in1, in2) {}
  virtual int Opcode() const;
};

//------------------------------MaxReductionVNode--------------------------------------
// Vector min byte, short, int, long, float, double as a reduction
class MaxReductionVNode : public ReductionNode {
public:
  MaxReductionVNode(Node* ctrl, Node* in1, Node* in2) : ReductionNode(ctrl, in1, in2) {}
  virtual int Opcode() const;
};

//------------------------------CompressVNode--------------------------------------
// Vector compress
class CompressVNode: public VectorNode {
 public:
  CompressVNode(Node* vec, Node* mask, const TypeVect* vt) :
      VectorNode(vec, mask, vt) {
    init_class_id(Class_CompressV);
  }
  virtual int Opcode() const;
};

class CompressMNode: public VectorNode {
 public:
  CompressMNode(Node* mask, const TypeVect* vt) :
      VectorNode(mask, vt) {
    init_class_id(Class_CompressM);
  }
  virtual int Opcode() const;
};

//------------------------------ExpandVNode--------------------------------------
// Vector expand
class ExpandVNode: public VectorNode {
 public:
  ExpandVNode(Node* vec, Node* mask, const TypeVect* vt) :
      VectorNode(vec, mask, vt) {
    init_class_id(Class_ExpandV);
  }
  virtual int Opcode() const;
};

//================================= M E M O R Y ===============================

//------------------------------LoadVectorNode---------------------------------
// Load Vector from memory
class LoadVectorNode : public LoadNode {
 private:
  DEBUG_ONLY( bool _must_verify_alignment = false; );
 public:
  LoadVectorNode(Node* c, Node* mem, Node* adr, const TypePtr* at, const TypeVect* vt, ControlDependency control_dependency = LoadNode::DependsOnlyOnTest)
    : LoadNode(c, mem, adr, at, vt, MemNode::unordered, control_dependency) {
    init_class_id(Class_LoadVector);
    set_mismatched_access();
  }

  const TypeVect* vect_type() const { return type()->is_vect(); }
  uint length() const { return vect_type()->length(); } // Vector length

  virtual int Opcode() const;

  virtual uint ideal_reg() const  { return Matcher::vector_ideal_reg(memory_size()); }
  virtual BasicType value_basic_type() const { return T_VOID; }
  virtual int memory_size() const { return vect_type()->length_in_bytes(); }
  virtual Node* Ideal(PhaseGVN* phase, bool can_reshape);

  virtual int store_Opcode() const { return Op_StoreVector; }

  static LoadVectorNode* make(int opc, Node* ctl, Node* mem,
                              Node* adr, const TypePtr* atyp,
                              uint vlen, BasicType bt,
                              ControlDependency control_dependency = LoadNode::DependsOnlyOnTest);
  uint element_size(void) { return type2aelembytes(vect_type()->element_basic_type()); }

  // Needed for proper cloning.
  virtual uint size_of() const { return sizeof(*this); }

#ifdef ASSERT
  // When AlignVector is enabled, SuperWord only creates aligned vector loads and stores.
  // VerifyAlignVector verifies this. We need to mark the nodes created in SuperWord,
  // because nodes created elsewhere (i.e. VectorAPI) may still be misaligned.
  bool must_verify_alignment() const { return _must_verify_alignment; }
  void set_must_verify_alignment() { _must_verify_alignment = true; }
#endif
};

//------------------------------LoadVectorGatherNode------------------------------
// Load Vector from memory via index map
class LoadVectorGatherNode : public LoadVectorNode {
 public:
  LoadVectorGatherNode(Node* c, Node* mem, Node* adr, const TypePtr* at, const TypeVect* vt, Node* indices)
    : LoadVectorNode(c, mem, adr, at, vt) {
    init_class_id(Class_LoadVectorGather);
    add_req(indices);
    DEBUG_ONLY(bool is_subword = is_subword_type(vt->element_basic_type()));
    assert(is_subword || indices->bottom_type()->is_vect(), "indices must be in vector");
    assert(req() == MemNode::ValueIn + 1, "match_edge expects that index input is in MemNode::ValueIn");
  }

  virtual int Opcode() const;
  virtual uint match_edge(uint idx) const {
     return idx == MemNode::Address || idx == MemNode::ValueIn;
  }
  virtual int store_Opcode() const {
    // Ensure it is different from any store opcode to avoid folding when indices are used
    return -1;
  }
};

//------------------------------StoreVectorNode--------------------------------
// Store Vector to memory
class StoreVectorNode : public StoreNode {
 private:
  const TypeVect* _vect_type;
  DEBUG_ONLY( bool _must_verify_alignment = false; );
 public:
  StoreVectorNode(Node* c, Node* mem, Node* adr, const TypePtr* at, Node* val)
    : StoreNode(c, mem, adr, at, val, MemNode::unordered), _vect_type(val->bottom_type()->is_vect()) {
    init_class_id(Class_StoreVector);
    set_mismatched_access();
  }

  const TypeVect* vect_type() const { return _vect_type; }
  uint length() const { return vect_type()->length(); } // Vector length

  virtual int Opcode() const;

  virtual uint ideal_reg() const  { return Matcher::vector_ideal_reg(memory_size()); }
  virtual BasicType value_basic_type() const { return T_VOID; }
  virtual int memory_size() const { return vect_type()->length_in_bytes(); }
  virtual Node* Ideal(PhaseGVN* phase, bool can_reshape);

  static StoreVectorNode* make(int opc, Node* ctl, Node* mem, Node* adr,
                               const TypePtr* atyp, Node* val, uint vlen);

  uint element_size(void) { return type2aelembytes(vect_type()->element_basic_type()); }

  // Needed for proper cloning.
  virtual uint size_of() const { return sizeof(*this); }
  virtual Node* mask() const { return nullptr; }
  virtual Node* indices() const { return nullptr; }

#ifdef ASSERT
  // When AlignVector is enabled, SuperWord only creates aligned vector loads and stores.
  // VerifyAlignVector verifies this. We need to mark the nodes created in SuperWord,
  // because nodes created elsewhere (i.e. VectorAPI) may still be misaligned.
  bool must_verify_alignment() const { return _must_verify_alignment; }
  void set_must_verify_alignment() { _must_verify_alignment = true; }
#endif
};

//------------------------------StoreVectorScatterNode------------------------------
// Store Vector into memory via index map

 class StoreVectorScatterNode : public StoreVectorNode {
  public:
   enum { Indices = 4 };
   StoreVectorScatterNode(Node* c, Node* mem, Node* adr, const TypePtr* at, Node* val, Node* indices)
     : StoreVectorNode(c, mem, adr, at, val) {
     init_class_id(Class_StoreVectorScatter);
     assert(indices->bottom_type()->is_vect(), "indices must be in vector");
     add_req(indices);
     assert(req() == MemNode::ValueIn + 2, "match_edge expects that last input is in MemNode::ValueIn+1");
   }
   virtual int Opcode() const;
   virtual uint match_edge(uint idx) const { return idx == MemNode::Address ||
                                                    idx == MemNode::ValueIn ||
                                                    idx == MemNode::ValueIn + 1; }
   virtual Node* indices() const { return in(Indices); }
};

//------------------------------StoreVectorMaskedNode--------------------------------
// Store Vector to memory under the influence of a predicate register(mask).
class StoreVectorMaskedNode : public StoreVectorNode {
 public:
  enum { Mask = 4 };
  StoreVectorMaskedNode(Node* c, Node* mem, Node* dst, Node* src, const TypePtr* at, Node* mask)
   : StoreVectorNode(c, mem, dst, at, src) {
    init_class_id(Class_StoreVectorMasked);
    set_mismatched_access();
    add_req(mask);
  }

  virtual int Opcode() const;

  virtual uint match_edge(uint idx) const {
    return idx > 1;
  }
  virtual Node* Ideal(PhaseGVN* phase, bool can_reshape);
  virtual Node* mask() const { return in(Mask); }
};

//------------------------------LoadVectorMaskedNode--------------------------------
// Load Vector from memory under the influence of a predicate register(mask).
class LoadVectorMaskedNode : public LoadVectorNode {
 public:
  LoadVectorMaskedNode(Node* c, Node* mem, Node* src, const TypePtr* at, const TypeVect* vt, Node* mask,
                       ControlDependency control_dependency = LoadNode::DependsOnlyOnTest)
   : LoadVectorNode(c, mem, src, at, vt, control_dependency) {
    init_class_id(Class_LoadVectorMasked);
    set_mismatched_access();
    add_req(mask);
  }

  virtual int Opcode() const;

  virtual uint match_edge(uint idx) const {
    return idx > 1;
  }
  virtual Node* Ideal(PhaseGVN* phase, bool can_reshape);
  virtual int store_Opcode() const {
    // Ensure it is different from any store opcode to avoid folding when a mask is used
    return -1;
  }
};

//-------------------------------LoadVectorGatherMaskedNode---------------------------------
// Load Vector from memory via index map under the influence of a predicate register(mask).
class LoadVectorGatherMaskedNode : public LoadVectorNode {
 public:
  LoadVectorGatherMaskedNode(Node* c, Node* mem, Node* adr, const TypePtr* at, const TypeVect* vt, Node* indices, Node* mask)
    : LoadVectorNode(c, mem, adr, at, vt) {
    init_class_id(Class_LoadVectorGatherMasked);
    add_req(indices);
    add_req(mask);
    assert(req() == MemNode::ValueIn + 2, "match_edge expects that last input is in MemNode::ValueIn+1");
    assert(is_subword_type(vt->element_basic_type()) || indices->bottom_type()->is_vect(), "indices must be in vector");
  }

  virtual int Opcode() const;
  virtual uint match_edge(uint idx) const { return idx == MemNode::Address ||
                                                   idx == MemNode::ValueIn ||
                                                   idx == MemNode::ValueIn + 1; }
  virtual int store_Opcode() const {
    // Ensure it is different from any store opcode to avoid folding when indices and mask are used
    return -1;
  }
};

//------------------------------StoreVectorScatterMaskedNode--------------------------------
// Store Vector into memory via index map under the influence of a predicate register(mask).
class StoreVectorScatterMaskedNode : public StoreVectorNode {
  public:
   enum { Indices = 4,
          Mask
   };
   StoreVectorScatterMaskedNode(Node* c, Node* mem, Node* adr, const TypePtr* at, Node* val, Node* indices, Node* mask)
     : StoreVectorNode(c, mem, adr, at, val) {
     init_class_id(Class_StoreVectorScatterMasked);
     assert(indices->bottom_type()->is_vect(), "indices must be in vector");
     assert(mask->bottom_type()->isa_vectmask(), "sanity");
     add_req(indices);
     add_req(mask);
     assert(req() == MemNode::ValueIn + 3, "match_edge expects that last input is in MemNode::ValueIn+2");
   }
   virtual int Opcode() const;
   virtual uint match_edge(uint idx) const { return idx == MemNode::Address ||
                                                    idx == MemNode::ValueIn ||
                                                    idx == MemNode::ValueIn + 1 ||
                                                    idx == MemNode::ValueIn + 2; }
   virtual Node* mask() const { return in(Mask); }
   virtual Node* indices() const { return in(Indices); }
};

// Verify that memory address (adr) is aligned. The mask specifies the
// least significant bits which have to be zero in the address.
//
// if (adr & mask == 0) {
//   return adr
// } else {
//   stop("verify_vector_alignment found a misaligned vector memory access")
// }
//
// This node is used just before a vector load/store with -XX:+VerifyAlignVector
class VerifyVectorAlignmentNode : public Node {
  virtual uint hash() const { return NO_HASH; };
public:
  VerifyVectorAlignmentNode(Node* adr, Node* mask) : Node(nullptr, adr, mask) {}
  virtual int Opcode() const;
  virtual uint size_of() const { return sizeof(*this); }
  virtual const Type *bottom_type() const { return in(1)->bottom_type(); }
};

//------------------------------VectorCmpMaskedNode--------------------------------
// Vector Comparison under the influence of a predicate register(mask).
class VectorCmpMaskedNode : public TypeNode {
  public:
   VectorCmpMaskedNode(Node* src1, Node* src2, Node* mask, const Type* ty): TypeNode(ty, 4)  {
     init_req(1, src1);
     init_req(2, src2);
     init_req(3, mask);
   }

  virtual int Opcode() const;
};

//------------------------------VectorMaskGenNode----------------------------------
class VectorMaskGenNode : public TypeNode {
 public:
  VectorMaskGenNode(Node* length, const Type* ty): TypeNode(ty, 2) {
    init_req(1, length);
  }

  virtual int Opcode() const;
  virtual uint ideal_reg() const { return Op_RegVectMask; }
  static Node* make(Node* length, BasicType vmask_bt);
  static Node* make(Node* length, BasicType vmask_bt, int vmask_len);
};

//------------------------------VectorMaskOpNode-----------------------------------
class VectorMaskOpNode : public TypeNode {
 private:
  int _mopc;
  const TypeVect* _vect_type;
 public:
  VectorMaskOpNode(Node* mask, const Type* ty, int mopc):
    TypeNode(ty, 2), _mopc(mopc), _vect_type(mask->bottom_type()->is_vect()) {
    assert(Matcher::has_predicated_vectors() || _vect_type->element_basic_type() == T_BOOLEAN, "");
    init_req(1, mask);
  }

  virtual const TypeVect* vect_type() { return _vect_type; }
  virtual int Opcode() const;
  virtual  uint  size_of() const { return sizeof(VectorMaskOpNode); }
  virtual uint  ideal_reg() const { return Op_RegI; }
  virtual Node* Ideal(PhaseGVN* phase, bool can_reshape);
  int get_mask_Opcode() const { return _mopc;}
  static Node* make(Node* mask, const Type* ty, int mopc);
};

class VectorMaskTrueCountNode : public VectorMaskOpNode {
 public:
  VectorMaskTrueCountNode(Node* mask, const Type* ty):
    VectorMaskOpNode(mask, ty, Op_VectorMaskTrueCount) {}
  virtual int Opcode() const;
};

class VectorMaskFirstTrueNode : public VectorMaskOpNode {
 public:
  VectorMaskFirstTrueNode(Node* mask, const Type* ty):
    VectorMaskOpNode(mask, ty, Op_VectorMaskFirstTrue) {}
  virtual int Opcode() const;
};

class VectorMaskLastTrueNode : public VectorMaskOpNode {
 public:
  VectorMaskLastTrueNode(Node* mask, const Type* ty):
    VectorMaskOpNode(mask, ty, Op_VectorMaskLastTrue) {}
  virtual int Opcode() const;
};

class VectorMaskToLongNode : public VectorMaskOpNode {
 public:
  VectorMaskToLongNode(Node* mask, const Type* ty):
    VectorMaskOpNode(mask, ty, Op_VectorMaskToLong) {}
  virtual int Opcode() const;
  Node* Ideal(PhaseGVN* phase, bool can_reshape);
  Node* Ideal_MaskAll(PhaseGVN* phase);
  virtual uint  ideal_reg() const { return Op_RegL; }
  virtual Node* Identity(PhaseGVN* phase);
};

class VectorLongToMaskNode : public VectorNode {
 public:
  VectorLongToMaskNode(Node* mask, const TypeVect* ty):
    VectorNode(mask, ty) {
  }
  virtual int Opcode() const;
  virtual Node* Ideal(PhaseGVN* phase, bool can_reshape);
};

//-------------------------- Vector mask broadcast -----------------------------------
class MaskAllNode : public VectorNode {
 public:
  MaskAllNode(Node* in, const TypeVect* vt) : VectorNode(in, vt) {}
  virtual int Opcode() const;
};

//--------------------------- Vector mask logical and --------------------------------
class AndVMaskNode : public AndVNode {
 public:
  AndVMaskNode(Node* in1, Node* in2, const TypeVect* vt) : AndVNode(in1, in2, vt) {}
  virtual int Opcode() const;
};

//--------------------------- Vector mask logical or ---------------------------------
class OrVMaskNode : public OrVNode {
 public:
  OrVMaskNode(Node* in1, Node* in2, const TypeVect* vt) : OrVNode(in1, in2, vt) {}
  virtual int Opcode() const;
};

//--------------------------- Vector mask logical xor --------------------------------
class XorVMaskNode : public XorVNode {
 public:
  XorVMaskNode(Node* in1, Node* in2, const TypeVect* vt) : XorVNode(in1, in2, vt) {}
  virtual int Opcode() const;
};

//=========================Promote_Scalar_to_Vector============================

class ReplicateNode : public VectorNode {
 public:
  ReplicateNode(Node* in1, const TypeVect* vt) : VectorNode(in1, vt) {
    assert(vt->element_basic_type() != T_BOOLEAN, "not support");
    assert(vt->element_basic_type() != T_CHAR, "not support");
  }
  virtual int Opcode() const;
};

//======================Populate_Indices_into_a_Vector=========================
class PopulateIndexNode : public VectorNode {
 public:
  PopulateIndexNode(Node* in1, Node* in2, const TypeVect* vt) : VectorNode(in1, in2, vt) {}
  virtual int Opcode() const;
};

//========================Pack_Scalars_into_a_Vector===========================

//------------------------------PackNode---------------------------------------
// Pack parent class (not for code generation).
class PackNode : public VectorNode {
 public:
  PackNode(Node* in1, const TypeVect* vt) : VectorNode(in1, vt) {}
  PackNode(Node* in1, Node* n2, const TypeVect* vt) : VectorNode(in1, n2, vt) {}
  virtual int Opcode() const;

  void add_opd(Node* n) {
    add_req(n);
  }

  // Create a binary tree form for Packs. [lo, hi) (half-open) range
  PackNode* binary_tree_pack(int lo, int hi);

  static PackNode* make(Node* s, uint vlen, BasicType bt);
};

//------------------------------PackBNode--------------------------------------
// Pack byte scalars into vector
class PackBNode : public PackNode {
 public:
  PackBNode(Node* in1, const TypeVect* vt)  : PackNode(in1, vt) {}
  virtual int Opcode() const;
};

//------------------------------PackSNode--------------------------------------
// Pack short scalars into a vector
class PackSNode : public PackNode {
 public:
  PackSNode(Node* in1, const TypeVect* vt)  : PackNode(in1, vt) {}
  PackSNode(Node* in1, Node* in2, const TypeVect* vt) : PackNode(in1, in2, vt) {}
  virtual int Opcode() const;
};

//------------------------------PackINode--------------------------------------
// Pack integer scalars into a vector
class PackINode : public PackNode {
 public:
  PackINode(Node* in1, const TypeVect* vt)  : PackNode(in1, vt) {}
  PackINode(Node* in1, Node* in2, const TypeVect* vt) : PackNode(in1, in2, vt) {}
  virtual int Opcode() const;
};

//------------------------------PackLNode--------------------------------------
// Pack long scalars into a vector
class PackLNode : public PackNode {
 public:
  PackLNode(Node* in1, const TypeVect* vt)  : PackNode(in1, vt) {}
  PackLNode(Node* in1, Node* in2, const TypeVect* vt) : PackNode(in1, in2, vt) {}
  virtual int Opcode() const;
};

//------------------------------Pack2LNode-------------------------------------
// Pack 2 long scalars into a vector
class Pack2LNode : public PackNode {
 public:
  Pack2LNode(Node* in1, Node* in2, const TypeVect* vt) : PackNode(in1, in2, vt) {}
  virtual int Opcode() const;
};

//------------------------------PackFNode--------------------------------------
// Pack float scalars into vector
class PackFNode : public PackNode {
 public:
  PackFNode(Node* in1, const TypeVect* vt)  : PackNode(in1, vt) {}
  PackFNode(Node* in1, Node* in2, const TypeVect* vt) : PackNode(in1, in2, vt) {}
  virtual int Opcode() const;
};

//------------------------------PackDNode--------------------------------------
// Pack double scalars into a vector
class PackDNode : public PackNode {
 public:
  PackDNode(Node* in1, const TypeVect* vt) : PackNode(in1, vt) {}
  PackDNode(Node* in1, Node* in2, const TypeVect* vt) : PackNode(in1, in2, vt) {}
  virtual int Opcode() const;
};

//------------------------------Pack2DNode-------------------------------------
// Pack 2 double scalars into a vector
class Pack2DNode : public PackNode {
 public:
  Pack2DNode(Node* in1, Node* in2, const TypeVect* vt) : PackNode(in1, in2, vt) {}
  virtual int Opcode() const;
};


class VectorLoadConstNode : public VectorNode {
 public:
  VectorLoadConstNode(Node* in1, const TypeVect* vt) : VectorNode(in1, vt) {}
  virtual int Opcode() const;
};

//========================Extract_Scalar_from_Vector===========================

//------------------------------ExtractNode------------------------------------
// Extract a scalar from a vector at position "pos"
class ExtractNode : public Node {
 public:
  ExtractNode(Node* src, Node* pos) : Node(nullptr, src, pos) {}
  virtual int Opcode() const;
  static Node* make(Node* v, ConINode* pos, BasicType bt);
  static int opcode(BasicType bt);
};

//------------------------------ExtractBNode-----------------------------------
// Extract a byte from a vector at position "pos"
class ExtractBNode : public ExtractNode {
 public:
  ExtractBNode(Node* src, Node* pos) : ExtractNode(src, pos) {}
  virtual int Opcode() const;
  virtual const Type* bottom_type() const { return TypeInt::BYTE; }
  virtual uint ideal_reg() const { return Op_RegI; }
};

//------------------------------ExtractUBNode----------------------------------
// Extract a boolean from a vector at position "pos"
class ExtractUBNode : public ExtractNode {
 public:
  ExtractUBNode(Node* src, Node* pos) : ExtractNode(src, pos) {}
  virtual int Opcode() const;
  virtual const Type* bottom_type() const { return TypeInt::BOOL; }
  virtual uint ideal_reg() const { return Op_RegI; }
};

//------------------------------ExtractCNode-----------------------------------
// Extract a char from a vector at position "pos"
class ExtractCNode : public ExtractNode {
 public:
  ExtractCNode(Node* src, Node* pos) : ExtractNode(src, pos) {}
  virtual int Opcode() const;
  virtual const Type *bottom_type() const { return TypeInt::CHAR; }
  virtual uint ideal_reg() const { return Op_RegI; }
};

//------------------------------ExtractSNode-----------------------------------
// Extract a short from a vector at position "pos"
class ExtractSNode : public ExtractNode {
 public:
  ExtractSNode(Node* src, Node* pos) : ExtractNode(src, pos) {}
  virtual int Opcode() const;
  virtual const Type *bottom_type() const { return TypeInt::SHORT; }
  virtual uint ideal_reg() const { return Op_RegI; }
};

//------------------------------ExtractINode-----------------------------------
// Extract an int from a vector at position "pos"
class ExtractINode : public ExtractNode {
 public:
  ExtractINode(Node* src, Node* pos) : ExtractNode(src, pos) {}
  virtual int Opcode() const;
  virtual const Type *bottom_type() const { return TypeInt::INT; }
  virtual uint ideal_reg() const { return Op_RegI; }
};

//------------------------------ExtractLNode-----------------------------------
// Extract a long from a vector at position "pos"
class ExtractLNode : public ExtractNode {
 public:
  ExtractLNode(Node* src, Node* pos) : ExtractNode(src, pos) {}
  virtual int Opcode() const;
  virtual const Type *bottom_type() const { return TypeLong::LONG; }
  virtual uint ideal_reg() const { return Op_RegL; }
};

//------------------------------ExtractFNode-----------------------------------
// Extract a float from a vector at position "pos"
class ExtractFNode : public ExtractNode {
 public:
  ExtractFNode(Node* src, Node* pos) : ExtractNode(src, pos) {}
  virtual int Opcode() const;
  virtual const Type *bottom_type() const { return Type::FLOAT; }
  virtual uint ideal_reg() const { return Op_RegF; }
};

//------------------------------ExtractDNode-----------------------------------
// Extract a double from a vector at position "pos"
class ExtractDNode : public ExtractNode {
 public:
  ExtractDNode(Node* src, Node* pos) : ExtractNode(src, pos) {}
  virtual int Opcode() const;
  virtual const Type *bottom_type() const { return Type::DOUBLE; }
  virtual uint ideal_reg() const { return Op_RegD; }
};

//------------------------------MacroLogicVNode-------------------------------
// Vector logical operations packing node.
class MacroLogicVNode : public VectorNode {
private:
  MacroLogicVNode(Node* in1, Node* in2, Node* in3, Node* fn, Node* mask, const TypeVect* vt)
  : VectorNode(in1, in2, in3, fn, vt) {
     if (mask) {
       this->add_req(mask);
       this->add_flag(Node::Flag_is_predicated_vector);
     }
  }

public:
  virtual int Opcode() const;

  static MacroLogicVNode* make(PhaseGVN& igvn, Node* in1, Node* in2, Node* in3,
                               Node* mask, uint truth_table, const TypeVect* vt);
};

class VectorMaskCmpNode : public VectorNode {
 private:
  BoolTest::mask _predicate;

 protected:
  virtual  uint size_of() const { return sizeof(VectorMaskCmpNode); }

 public:
  VectorMaskCmpNode(BoolTest::mask predicate, Node* in1, Node* in2, ConINode* predicate_node, const TypeVect* vt) :
      VectorNode(in1, in2, predicate_node, vt),
      _predicate(predicate) {
    assert(in1->bottom_type()->is_vect()->element_basic_type() == in2->bottom_type()->is_vect()->element_basic_type(),
           "VectorMaskCmp inputs must have same type for elements");
    assert(in1->bottom_type()->is_vect()->length() == in2->bottom_type()->is_vect()->length(),
           "VectorMaskCmp inputs must have same number of elements");
    assert((BoolTest::mask)predicate_node->get_int() == predicate, "Unmatched predicates");
    init_class_id(Class_VectorMaskCmp);
  }

  virtual int Opcode() const;
  virtual uint hash() const { return VectorNode::hash() + _predicate; }
  virtual bool cmp( const Node &n ) const {
    return VectorNode::cmp(n) && _predicate == ((VectorMaskCmpNode&)n)._predicate;
  }
  bool predicate_can_be_negated();
  BoolTest::mask get_predicate() { return _predicate; }
#ifndef PRODUCT
  virtual void dump_spec(outputStream *st) const;
#endif // !PRODUCT
};

// Used to wrap other vector nodes in order to add masking functionality.
class VectorMaskWrapperNode : public VectorNode {
 public:
  VectorMaskWrapperNode(Node* vector, Node* mask)
    : VectorNode(vector, mask, vector->bottom_type()->is_vect()) {
    assert(mask->is_VectorMaskCmp(), "VectorMaskWrapper requires that second argument be a mask");
  }

  virtual int Opcode() const;
  Node* vector_val() const { return in(1); }
  Node* vector_mask() const { return in(2); }
};

class VectorTestNode : public CmpNode {
 private:
  BoolTest::mask _predicate;

 protected:
  uint size_of() const { return sizeof(*this); }

 public:
  VectorTestNode(Node* in1, Node* in2, BoolTest::mask predicate) : CmpNode(in1, in2), _predicate(predicate) {
    assert(in2->bottom_type()->is_vect() == in2->bottom_type()->is_vect(), "same vector type");
  }
  virtual int Opcode() const;
  virtual uint hash() const { return Node::hash() + _predicate; }
  virtual const Type* Value(PhaseGVN* phase) const { return TypeInt::CC; }
  virtual const Type* sub(const Type*, const Type*) const { return TypeInt::CC; }
  BoolTest::mask get_predicate() const { return _predicate; }

  virtual bool cmp( const Node &n ) const {
    return Node::cmp(n) && _predicate == ((VectorTestNode&)n)._predicate;
  }
};

class VectorBlendNode : public VectorNode {
 public:
  VectorBlendNode(Node* vec1, Node* vec2, Node* mask)
    : VectorNode(vec1, vec2, mask, vec1->bottom_type()->is_vect()) {
  }

  virtual int Opcode() const;
  virtual Node* Identity(PhaseGVN* phase);
  Node* vec1() const { return in(1); }
  Node* vec2() const { return in(2); }
  Node* vec_mask() const { return in(3); }
};

class VectorRearrangeNode : public VectorNode {
 public:
  VectorRearrangeNode(Node* vec1, Node* shuffle)
    : VectorNode(vec1, shuffle, vec1->bottom_type()->is_vect()) {
    // assert(mask->is_VectorMask(), "VectorBlendNode requires that third argument be a mask");
  }

  virtual int Opcode() const;
  Node* vec1() const { return in(1); }
  Node* vec_shuffle() const { return in(2); }
};


// Select elements from two source vectors based on the wrapped indexes held in
// the first vector.
class SelectFromTwoVectorNode : public VectorNode {
public:
  SelectFromTwoVectorNode(Node* indexes, Node* src1, Node* src2, const TypeVect* vt)
  : VectorNode(indexes, src1, src2, vt) {
      assert(is_integral_type(indexes->bottom_type()->is_vect()->element_basic_type()),
             "indexes must be an integral vector");
  }

  virtual int Opcode() const;
};

// The target may not directly support the rearrange operation for an element type. In those cases,
// we can transform the rearrange into a different element type. For example, on x86 before AVX512,
// there is no rearrange instruction for short elements, what we will then do is to transform the
// shuffle vector into one that we can do byte rearrange such that it would provide the same
// result. This could have been done in VectorRearrangeNode during code emission but we eagerly
// expand this out because it is often the case that an index vector is reused in many rearrange
// operations. This allows the index preparation to be GVN-ed as well as hoisted out of loops, etc.
class VectorLoadShuffleNode : public VectorNode {
 public:
  VectorLoadShuffleNode(Node* in, const TypeVect* vt)
    : VectorNode(in, vt) {}

  virtual int Opcode() const;
};

class VectorLoadMaskNode : public VectorNode {
 public:
  VectorLoadMaskNode(Node* in, const TypeVect* vt) : VectorNode(in, vt) {
    assert(in->bottom_type()->is_vect()->element_basic_type() == T_BOOLEAN, "must be boolean");
  }

  virtual int Opcode() const;
  virtual Node* Identity(PhaseGVN* phase);
  Node* Ideal(PhaseGVN* phase, bool can_reshape);
};

class VectorStoreMaskNode : public VectorNode {
 protected:
  VectorStoreMaskNode(Node* in1, ConINode* in2, const TypeVect* vt) : VectorNode(in1, in2, vt) {}

 public:
  virtual int Opcode() const;
  virtual Node* Identity(PhaseGVN* phase);

  static VectorStoreMaskNode* make(PhaseGVN& gvn, Node* in, BasicType in_type, uint num_elem);
};

class VectorMaskCastNode : public VectorNode {
 public:
  VectorMaskCastNode(Node* in, const TypeVect* vt) : VectorNode(in, vt) {
    const TypeVect* in_vt = in->bottom_type()->is_vect();
    assert(in_vt->length() == vt->length(), "vector length must match");
  }
  Node* Identity(PhaseGVN* phase);
  virtual int Opcode() const;
};

// This is intended for use as a simple reinterpret node that has no cast.
class VectorReinterpretNode : public VectorNode {
 private:
  const TypeVect* _src_vt;

 protected:
  uint size_of() const { return sizeof(VectorReinterpretNode); }
 public:
  VectorReinterpretNode(Node* in, const TypeVect* src_vt, const TypeVect* dst_vt)
     : VectorNode(in, dst_vt), _src_vt(src_vt) {
     assert((!dst_vt->isa_vectmask() && !src_vt->isa_vectmask()) ||
            (type2aelembytes(src_vt->element_basic_type()) >= type2aelembytes(dst_vt->element_basic_type())),
            "unsupported mask widening reinterpretation");
     init_class_id(Class_VectorReinterpret);
  }

  const TypeVect* src_type() { return _src_vt; }
  virtual uint hash() const { return VectorNode::hash() + _src_vt->hash(); }
  virtual bool cmp( const Node &n ) const {
    return VectorNode::cmp(n) && Type::equals(_src_vt, ((VectorReinterpretNode&) n)._src_vt);
  }
  virtual Node* Identity(PhaseGVN* phase);

  virtual int Opcode() const;
};

class VectorCastNode : public VectorNode {
 public:
  VectorCastNode(Node* in, const TypeVect* vt) : VectorNode(in, vt) {}
  virtual int Opcode() const;

  static VectorNode* make(int vopc, Node* n1, BasicType bt, uint vlen);
  static int  opcode(int opc, BasicType bt, bool is_signed = true);
  static bool implemented(int opc, uint vlen, BasicType src_type, BasicType dst_type);

  virtual Node* Identity(PhaseGVN* phase);
};

class VectorCastB2XNode : public VectorCastNode {
 public:
  VectorCastB2XNode(Node* in, const TypeVect* vt) : VectorCastNode(in, vt) {
    assert(in->bottom_type()->is_vect()->element_basic_type() == T_BYTE, "must be byte");
  }
  virtual int Opcode() const;
};

class VectorCastS2XNode : public VectorCastNode {
 public:
  VectorCastS2XNode(Node* in, const TypeVect* vt) : VectorCastNode(in, vt) {
    assert(in->bottom_type()->is_vect()->element_basic_type() == T_SHORT, "must be short");
  }
  virtual int Opcode() const;
};

class VectorCastI2XNode : public VectorCastNode {
 public:
  VectorCastI2XNode(Node* in, const TypeVect* vt) : VectorCastNode(in, vt) {
    assert(in->bottom_type()->is_vect()->element_basic_type() == T_INT, "must be int");
  }
  virtual int Opcode() const;
};

class VectorCastL2XNode : public VectorCastNode {
 public:
  VectorCastL2XNode(Node* in, const TypeVect* vt) : VectorCastNode(in, vt) {
    assert(in->bottom_type()->is_vect()->element_basic_type() == T_LONG, "must be long");
  }
  virtual int Opcode() const;
};

class VectorCastF2XNode : public VectorCastNode {
 public:
  VectorCastF2XNode(Node* in, const TypeVect* vt) : VectorCastNode(in, vt) {
    assert(in->bottom_type()->is_vect()->element_basic_type() == T_FLOAT, "must be float");
  }
  virtual int Opcode() const;
};

class VectorCastD2XNode : public VectorCastNode {
 public:
  VectorCastD2XNode(Node* in, const TypeVect* vt) : VectorCastNode(in, vt) {
    assert(in->bottom_type()->is_vect()->element_basic_type() == T_DOUBLE, "must be double");
  }
  virtual int Opcode() const;
};

class VectorCastHF2FNode : public VectorCastNode {
 public:
  VectorCastHF2FNode(Node* in, const TypeVect* vt) : VectorCastNode(in, vt) {
    assert(in->bottom_type()->is_vect()->element_basic_type() == T_SHORT, "must be short");
  }
  virtual int Opcode() const;
};

class VectorCastF2HFNode : public VectorCastNode {
 public:
  VectorCastF2HFNode(Node* in, const TypeVect* vt) : VectorCastNode(in, vt) {
    assert(in->bottom_type()->is_vect()->element_basic_type() == T_FLOAT, "must be float");
  }
  virtual int Opcode() const;
};

// So far, VectorUCastNode can only be used in Vector API unsigned extensions
// between integral types. E.g., extending byte to float is not supported now.
class VectorUCastB2XNode : public VectorCastNode {
 public:
  VectorUCastB2XNode(Node* in, const TypeVect* vt) : VectorCastNode(in, vt) {
    assert(in->bottom_type()->is_vect()->element_basic_type() == T_BYTE, "must be byte");
    assert(vt->element_basic_type() == T_SHORT ||
           vt->element_basic_type() == T_INT ||
           vt->element_basic_type() == T_LONG, "must be");
  }
  virtual int Opcode() const;
};

class VectorUCastS2XNode : public VectorCastNode {
 public:
  VectorUCastS2XNode(Node* in, const TypeVect* vt) : VectorCastNode(in, vt) {
    assert(in->bottom_type()->is_vect()->element_basic_type() == T_SHORT, "must be short");
    assert(vt->element_basic_type() == T_INT ||
           vt->element_basic_type() == T_LONG, "must be");
  }
  virtual int Opcode() const;
};

class VectorUCastI2XNode : public VectorCastNode {
 public:
  VectorUCastI2XNode(Node* in, const TypeVect* vt) : VectorCastNode(in, vt) {
    assert(in->bottom_type()->is_vect()->element_basic_type() == T_INT, "must be int");
    assert(vt->element_basic_type() == T_LONG, "must be");
  }
  virtual int Opcode() const;
};

class RoundVFNode : public VectorNode {
 public:
  RoundVFNode(Node* in, const TypeVect* vt) :VectorNode(in, vt) {
    assert(in->bottom_type()->is_vect()->element_basic_type() == T_FLOAT, "must be float");
  }
  virtual int Opcode() const;
};

class RoundVDNode : public VectorNode {
 public:
  RoundVDNode(Node* in, const TypeVect* vt) : VectorNode(in, vt) {
    assert(in->bottom_type()->is_vect()->element_basic_type() == T_DOUBLE, "must be double");
  }
  virtual int Opcode() const;
};

class VectorInsertNode : public VectorNode {
 public:
  VectorInsertNode(Node* vsrc, Node* new_val, ConINode* pos, const TypeVect* vt) : VectorNode(vsrc, new_val, (Node*)pos, vt) {
   assert(pos->get_int() >= 0, "positive constants");
   assert(pos->get_int() < (int)vt->length(), "index must be less than vector length");
   assert(Type::equals(vt, vsrc->bottom_type()), "input and output must be same type");
  }
  virtual int Opcode() const;
  uint pos() const { return in(3)->get_int(); }

  static Node* make(Node* vec, Node* new_val, int position, PhaseGVN& gvn);
};

class VectorBoxNode : public Node {
 private:
  const TypeInstPtr* const _box_type;
  const TypeVect*    const _vec_type;
 public:
  enum {
     Box   = 1,
     Value = 2
  };
  VectorBoxNode(Compile* C, Node* box, Node* val,
                const TypeInstPtr* box_type, const TypeVect* vt)
    : Node(nullptr, box, val), _box_type(box_type), _vec_type(vt) {
    init_flags(Flag_is_macro);
    C->add_macro_node(this);
  }

  const  TypeInstPtr* box_type() const { assert(_box_type != nullptr, ""); return _box_type; };
  const  TypeVect*    vec_type() const { assert(_vec_type != nullptr, ""); return _vec_type; };

  virtual int Opcode() const;
  virtual const Type* bottom_type() const { return _box_type; }
  virtual       uint  ideal_reg() const { return box_type()->ideal_reg(); }
  virtual       uint  size_of() const { return sizeof(*this); }

  static const TypeFunc* vec_box_type(const TypeInstPtr* box_type);
};

class VectorBoxAllocateNode : public CallStaticJavaNode {
 public:
  VectorBoxAllocateNode(Compile* C, const TypeInstPtr* vbox_type)
    : CallStaticJavaNode(C, VectorBoxNode::vec_box_type(vbox_type), nullptr, nullptr) {
    init_flags(Flag_is_macro);
    C->add_macro_node(this);
  }

  virtual int Opcode() const;
#ifndef PRODUCT
  virtual void dump_spec(outputStream *st) const;
#endif // !PRODUCT
};

class VectorUnboxNode : public VectorNode {
 protected:
  uint size_of() const { return sizeof(*this); }
 public:
  VectorUnboxNode(Compile* C, const TypeVect* vec_type, Node* obj, Node* mem)
    : VectorNode(mem, obj, vec_type) {
    init_class_id(Class_VectorUnbox);
    init_flags(Flag_is_macro);
    C->add_macro_node(this);
  }

  virtual int Opcode() const;
  Node* obj() const { return in(2); }
  Node* mem() const { return in(1); }
  virtual Node* Identity(PhaseGVN* phase);
  Node* Ideal(PhaseGVN* phase, bool can_reshape);
};

class RotateRightVNode : public VectorNode {
public:
  RotateRightVNode(Node* in1, Node* in2, const TypeVect* vt)
  : VectorNode(in1, in2, vt) {}

  virtual int Opcode() const;
  Node* Ideal(PhaseGVN* phase, bool can_reshape);
};

class RotateLeftVNode : public VectorNode {
public:
  RotateLeftVNode(Node* in1, Node* in2, const TypeVect* vt)
  : VectorNode(in1, in2, vt) {}

  virtual int Opcode() const;
  Node* Ideal(PhaseGVN* phase, bool can_reshape);
};

class CountLeadingZerosVNode : public VectorNode {
 public:
  CountLeadingZerosVNode(Node* in, const TypeVect* vt)
  : VectorNode(in, vt) {
    assert(in->bottom_type()->is_vect()->element_basic_type() == vt->element_basic_type(),
           "must be the same");
  }

  virtual int Opcode() const;
};

class CountTrailingZerosVNode : public VectorNode {
 public:
  CountTrailingZerosVNode(Node* in, const TypeVect* vt)
  : VectorNode(in, vt) {
    assert(in->bottom_type()->is_vect()->element_basic_type() == vt->element_basic_type(),
           "must be the same");
  }

  virtual int Opcode() const;
};

class ReverseVNode : public VectorNode {
public:
  ReverseVNode(Node* in, const TypeVect* vt)
  : VectorNode(in, vt) {}

  virtual Node* Identity(PhaseGVN* phase);
  virtual int Opcode() const;
};

class ReverseBytesVNode : public VectorNode {
public:
  ReverseBytesVNode(Node* in, const TypeVect* vt)
  : VectorNode(in, vt) {}

  virtual Node* Identity(PhaseGVN* phase);
  virtual int Opcode() const;
};

class SignumVFNode : public VectorNode {
public:
  SignumVFNode(Node* in1, Node* zero, Node* one, const TypeVect* vt)
  : VectorNode(in1, zero, one, vt) {}

  virtual int Opcode() const;
};

class SignumVDNode : public VectorNode {
public:
  SignumVDNode(Node* in1, Node* zero, Node* one, const TypeVect* vt)
  : VectorNode(in1, zero, one, vt) {}

  virtual int Opcode() const;
};

class CompressBitsVNode : public VectorNode {
public:
  CompressBitsVNode(Node* in, Node* mask, const TypeVect* vt)
  : VectorNode(in, mask, vt) {}
  virtual int Opcode() const;
};

class ExpandBitsVNode : public VectorNode {
public:
  ExpandBitsVNode(Node* in, Node* mask, const TypeVect* vt)
  : VectorNode(in, mask, vt) {}
  virtual int Opcode() const;
};

#endif // SHARE_OPTO_VECTORNODE_HPP<|MERGE_RESOLUTION|>--- conflicted
+++ resolved
@@ -89,19 +89,18 @@
   static bool is_minmax_opcode(int opc);
 
   bool should_swap_inputs_to_help_global_value_numbering();
+  Node* reassociate_vector_operation(PhaseGVN* phase);
+  Node* create_reassociated_node(Node* parent, Node* child, Node* cinput1, Node* cinput2, Node* pinput2, PhaseGVN* phase);
 
   static bool is_vshift_cnt_opcode(int opc);
 
   static bool is_rotate_opcode(int opc);
 
   static int opcode(int sopc, BasicType bt);         // scalar_opc -> vector_opc
-<<<<<<< HEAD
   static int scalar_opcode(int vopc, BasicType bt, bool enable_assertions = true);  // vector_opc -> scalar_opc
   static Node* scalar_node_factory(Compile* c, int sopc, Node* control, Node* in1, Node* in2, Node* in3);
 
   bool can_push_broadcasts_across_vector_operation(BasicType bt);
-=======
->>>>>>> 9435d5b8
 
   static int shift_count_opcode(int opc);
 
