/*
 * Copyright (c) 2012, 2025, Oracle and/or its affiliates. All rights reserved.
 * DO NOT ALTER OR REMOVE COPYRIGHT NOTICES OR THIS FILE HEADER.
 *
 * This code is free software; you can redistribute it and/or modify it
 * under the terms of the GNU General Public License version 2 only, as
 * published by the Free Software Foundation.
 *
 * This code is distributed in the hope that it will be useful, but WITHOUT
 * ANY WARRANTY; without even the implied warranty of MERCHANTABILITY or
 * FITNESS FOR A PARTICULAR PURPOSE.  See the GNU General Public License
 * version 2 for more details (a copy is included in the LICENSE file that
 * accompanied this code).
 *
 * You should have received a copy of the GNU General Public License version
 * 2 along with this work; if not, write to the Free Software Foundation,
 * Inc., 51 Franklin St, Fifth Floor, Boston, MA 02110-1301 USA.
 *
 * Please contact Oracle, 500 Oracle Parkway, Redwood Shores, CA 94065 USA
 * or visit www.oracle.com if you need additional information or have any
 * questions.
 *
 */

#ifndef SHARE_OPTO_PHASETYPE_HPP
#define SHARE_OPTO_PHASETYPE_HPP

#include "utilities/bitMap.inline.hpp"
#include "utilities/stringUtils.hpp"

#define COMPILER_PHASES(flags) \
  flags(BEFORE_STRINGOPTS,              "Before StringOpts") \
  flags(AFTER_STRINGOPTS,               "After StringOpts") \
  flags(BEFORE_REMOVEUSELESS,           "Before RemoveUseless") \
  flags(AFTER_PARSING,                  "After Parsing") \
  flags(BEFORE_ITER_GVN,                "Before Iter GVN") \
  flags(ITER_GVN1,                      "Iter GVN 1") \
  flags(AFTER_ITER_GVN_STEP,            "After Iter GVN Step") \
  flags(AFTER_ITER_GVN,                 "After Iter GVN") \
  flags(INCREMENTAL_INLINE_STEP,        "Incremental Inline Step") \
  flags(INCREMENTAL_INLINE_CLEANUP,     "Incremental Inline Cleanup") \
  flags(INCREMENTAL_INLINE,             "Incremental Inline") \
  flags(INCREMENTAL_BOXING_INLINE,      "Incremental Boxing Inline") \
  flags(EXPAND_VUNBOX,                  "Expand VectorUnbox") \
  flags(SCALARIZE_VBOX,                 "Scalarize VectorBox") \
  flags(INLINE_VECTOR_REBOX,            "Inline Vector Rebox Calls") \
  flags(EXPAND_VBOX,                    "Expand VectorBox") \
  flags(ELIMINATE_VBOX_ALLOC,           "Eliminate VectorBoxAllocate") \
  flags(ITER_GVN_BEFORE_EA,             "Iter GVN before EA") \
  flags(ITER_GVN_AFTER_VECTOR,          "Iter GVN after Vector Box Elimination") \
  flags(BEFORE_LOOP_OPTS,               "Before Loop Optimizations") \
  flags(PHASEIDEAL_BEFORE_EA,           "PhaseIdealLoop before EA") \
  flags(AFTER_EA,                       "After Escape Analysis") \
  flags(ITER_GVN_AFTER_EA,              "Iter GVN after EA") \
  flags(BEFORE_BEAUTIFY_LOOPS,          "Before Beautify Loops") \
  flags(AFTER_BEAUTIFY_LOOPS,           "After Beautify Loops") \
  flags(BEFORE_CLOOPS,                  "Before CountedLoop") \
  flags(AFTER_CLOOPS,                   "After CountedLoop") \
  flags(BEFORE_SPLIT_IF,                "Before Split-If") \
  flags(AFTER_SPLIT_IF,                 "After Split-If") \
  flags(BEFORE_LOOP_PREDICATION_IC,     "Before Loop Predication IC") \
  flags(AFTER_LOOP_PREDICATION_IC,      "After Loop Predication IC") \
  flags(BEFORE_LOOP_PREDICATION_RC,     "Before Loop Predication RC") \
  flags(AFTER_LOOP_PREDICATION_RC,      "After Loop Predication RC") \
  flags(BEFORE_PARTIAL_PEELING,         "Before Partial Peeling") \
  flags(AFTER_PARTIAL_PEELING,          "After Partial Peeling") \
  flags(BEFORE_LOOP_PEELING,            "Before Loop Peeling") \
  flags(AFTER_LOOP_PEELING,             "After Loop Peeling") \
  flags(BEFORE_LOOP_UNSWITCHING,        "Before Loop Unswitching") \
  flags(AFTER_LOOP_UNSWITCHING,         "After Loop Unswitching") \
  flags(BEFORE_LOOP_MULTIVERSIONING,    "Before Loop Multiversioning") \
  flags(AFTER_LOOP_MULTIVERSIONING,     "After Loop Multiversioning") \
  flags(BEFORE_RANGE_CHECK_ELIMINATION, "Before Range Check Elimination") \
  flags(AFTER_RANGE_CHECK_ELIMINATION,  "After Range Check Elimination") \
  flags(ITER_GVN_AFTER_ELIMINATION,     "Iter GVN after Eliminating Allocations and Locks") \
  flags(BEFORE_PRE_MAIN_POST,           "Before Pre/Main/Post Loops") \
  flags(AFTER_PRE_MAIN_POST,            "After Pre/Main/Post Loops") \
<<<<<<< HEAD
  flags(BEFORE_VECTORIZED_DRAIN,        "Before Vectorized Drain Loop") \
  flags(AFTER_VECTORIZED_DRAIN,         "After Vectorized Drain Loop") \
  flags(AUTO_VECTORIZATION1_BEFORE_APPLY,                     "AutoVectorization 1, Before Apply") \
  flags(AUTO_VECTORIZATION2_AFTER_REORDER,                    "AutoVectorization 2, After Apply Memop Reordering") \
  flags(AUTO_VECTORIZATION3_AFTER_ADJUST_LIMIT,               "AutoVectorization 3, After Adjusting Pre-Loop Limit") \
  flags(AUTO_VECTORIZATION4_AFTER_SPECULATIVE_RUNTIME_CHECKS, "AutoVectorization 4, After Adding Speculative Runtime Checks") \
  flags(AUTO_VECTORIZATION5_AFTER_APPLY,                      "AutoVectorization 5, After Apply") \
  flags(BEFORE_CLOOPS,                  "Before CountedLoop") \
  flags(AFTER_CLOOPS,                   "After CountedLoop") \
  flags(PHASEIDEAL_BEFORE_EA,           "PhaseIdealLoop before EA") \
  flags(AFTER_EA,                       "After Escape Analysis") \
  flags(ITER_GVN_AFTER_EA,              "Iter GVN after EA") \
  flags(ITER_GVN_AFTER_ELIMINATION,     "Iter GVN after eliminating allocations and locks") \
=======
  flags(BEFORE_POST_LOOP,               "Before Post Loop") \
  flags(AFTER_POST_LOOP,                "After Post Loop") \
  flags(BEFORE_REMOVE_EMPTY_LOOP,       "Before Remove Empty Loop") \
  flags(AFTER_REMOVE_EMPTY_LOOP,        "After Remove Empty Loop") \
  flags(BEFORE_ONE_ITERATION_LOOP,      "Before Replace One-Iteration Loop") \
  flags(AFTER_ONE_ITERATION_LOOP,       "After Replace One-Iteration Loop") \
  flags(BEFORE_DUPLICATE_LOOP_BACKEDGE, "Before Duplicate Loop Backedge") \
  flags(AFTER_DUPLICATE_LOOP_BACKEDGE,  "After Duplicate Loop Backedge") \
  flags(BEFORE_LOOP_UNROLLING,          "Before Loop Unrolling") \
  flags(AFTER_LOOP_UNROLLING,           "After Loop Unrolling") \
>>>>>>> 241808e1
  flags(PHASEIDEALLOOP1,                "PhaseIdealLoop 1") \
  flags(PHASEIDEALLOOP2,                "PhaseIdealLoop 2") \
  flags(PHASEIDEALLOOP3,                "PhaseIdealLoop 3") \
  flags(AUTO_VECTORIZATION1_BEFORE_APPLY,                     "AutoVectorization 1, before Apply") \
  flags(AUTO_VECTORIZATION2_AFTER_REORDER,                    "AutoVectorization 2, after Apply Memop Reordering") \
  flags(AUTO_VECTORIZATION3_AFTER_ADJUST_LIMIT,               "AutoVectorization 3, after Adjusting Pre-loop Limit") \
  flags(AUTO_VECTORIZATION4_AFTER_SPECULATIVE_RUNTIME_CHECKS, "AutoVectorization 4, after Adding Speculative Runtime Checks") \
  flags(AUTO_VECTORIZATION5_AFTER_APPLY,                      "AutoVectorization 5, after Apply") \
  flags(BEFORE_CCP1,                    "Before PhaseCCP 1") \
  flags(CCP1,                           "PhaseCCP 1") \
  flags(ITER_GVN2,                      "Iter GVN 2") \
  flags(PHASEIDEALLOOP_ITERATIONS,      "PhaseIdealLoop iterations") \
  flags(AFTER_LOOP_OPTS,                "After Loop Optimizations") \
  flags(AFTER_MERGE_STORES,             "After Merge Stores") \
  flags(AFTER_MACRO_ELIMINATION_STEP,   "After Macro Elimination Step") \
  flags(AFTER_MACRO_ELIMINATION,        "After Macro Elimination") \
  flags(BEFORE_MACRO_EXPANSION ,        "Before Macro Expansion") \
  flags(AFTER_MACRO_EXPANSION_STEP,     "After Macro Expansion Step") \
  flags(AFTER_MACRO_EXPANSION,          "After Macro Expansion") \
  flags(BARRIER_EXPANSION,              "Barrier Expand") \
  flags(OPTIMIZE_FINISHED,              "Optimize Finished") \
  flags(BEFORE_MATCHING,                "Before Matching") \
  flags(MATCHING,                       "After Matching") \
  flags(GLOBAL_CODE_MOTION,             "Global Code Motion") \
  flags(INITIAL_LIVENESS,               "Initial Liveness") \
  flags(LIVE_RANGE_STRETCHING,          "Live Range Stretching") \
  flags(AGGRESSIVE_COALESCING,          "Aggressive Coalescing") \
  flags(INITIAL_SPILLING,               "Initial Spilling") \
  flags(CONSERVATIVE_COALESCING,        "Conservative Coalescing") \
  flags(ITERATIVE_SPILLING,             "Iterative Spilling") \
  flags(AFTER_ITERATIVE_SPILLING,       "After Iterative Spilling") \
  flags(POST_ALLOCATION_COPY_REMOVAL,   "Post-allocation Copy Removal") \
  flags(MERGE_MULTI_DEFS,               "Merge Multiple Definitions") \
  flags(FIX_UP_SPILLS,                  "Fix up Spills") \
  flags(REGISTER_ALLOCATION,            "Register Allocation") \
  flags(BLOCK_ORDERING,                 "Block Ordering") \
  flags(PEEPHOLE,                       "Peephole") \
  flags(POSTALLOC_EXPAND,               "Post-allocation Expand") \
  flags(MACH_ANALYSIS,                  "After Mach Analysis") \
  flags(FINAL_CODE,                     "Final Code") \
  flags(END,                            "End") \
  flags(FAILURE,                        "Failure") \
  flags(ALL,                            "All") \
  flags(DEBUG,                          "Debug")

#define table_entry(name, description) PHASE_##name,
enum CompilerPhaseType {
  COMPILER_PHASES(table_entry)
  PHASE_NUM_TYPES,
  PHASE_NONE
};
#undef table_entry

static const char* phase_descriptions[] = {
#define array_of_labels(name, description) description,
       COMPILER_PHASES(array_of_labels)
#undef array_of_labels
};

static const char* phase_names[] = {
#define array_of_labels(name, description) #name,
       COMPILER_PHASES(array_of_labels)
#undef array_of_labels
};

class CompilerPhaseTypeHelper {
  public:
  static const char* to_name(CompilerPhaseType cpt) {
    return phase_names[cpt];
  }
  static const char* to_description(CompilerPhaseType cpt) {
    return phase_descriptions[cpt];
  }
};

static CompilerPhaseType find_phase(const char* str) {
  for (int i = 0; i < PHASE_NUM_TYPES; i++) {
    if (strcmp(phase_names[i], str) == 0) {
      return (CompilerPhaseType)i;
    }
  }
  return PHASE_NONE;
}

class PhaseNameValidator {
 private:
  CHeapBitMap _phase_name_set;
  bool _valid;
  char* _bad;

 public:
  PhaseNameValidator(ccstrlist option) :
    _phase_name_set(PHASE_NUM_TYPES, mtCompiler),
    _valid(true),
    _bad(nullptr)
  {
    for (StringUtils::CommaSeparatedStringIterator iter(option); *iter != nullptr && _valid; ++iter) {

      CompilerPhaseType cpt = find_phase(*iter);
      if (PHASE_NONE == cpt) {
        const size_t len = MIN2<size_t>(strlen(*iter), 63) + 1;  // cap len to a value we know is enough for all phase descriptions
        _bad = NEW_C_HEAP_ARRAY(char, len, mtCompiler);
        // strncpy always writes len characters. If the source string is shorter, the function fills the remaining bytes with nulls.
        strncpy(_bad, *iter, len);
        _valid = false;
      } else if (PHASE_ALL == cpt) {
        _phase_name_set.set_range(0, PHASE_NUM_TYPES);
      } else {
        assert(cpt < PHASE_NUM_TYPES, "out of bounds");
        _phase_name_set.set_bit(cpt);
      }
    }
  }

  ~PhaseNameValidator() {
    if (_bad != nullptr) {
      FREE_C_HEAP_ARRAY(char, _bad);
    }
  }

  const BitMap& phase_name_set() const {
    assert(is_valid(), "Use of invalid phase name set");
    return _phase_name_set;
  }

  bool is_valid() const {
    return _valid;
  }

  const char* what() const {
    return _bad;
  }
};

#endif // SHARE_OPTO_PHASETYPE_HPP<|MERGE_RESOLUTION|>--- conflicted
+++ resolved
@@ -75,21 +75,6 @@
   flags(ITER_GVN_AFTER_ELIMINATION,     "Iter GVN after Eliminating Allocations and Locks") \
   flags(BEFORE_PRE_MAIN_POST,           "Before Pre/Main/Post Loops") \
   flags(AFTER_PRE_MAIN_POST,            "After Pre/Main/Post Loops") \
-<<<<<<< HEAD
-  flags(BEFORE_VECTORIZED_DRAIN,        "Before Vectorized Drain Loop") \
-  flags(AFTER_VECTORIZED_DRAIN,         "After Vectorized Drain Loop") \
-  flags(AUTO_VECTORIZATION1_BEFORE_APPLY,                     "AutoVectorization 1, Before Apply") \
-  flags(AUTO_VECTORIZATION2_AFTER_REORDER,                    "AutoVectorization 2, After Apply Memop Reordering") \
-  flags(AUTO_VECTORIZATION3_AFTER_ADJUST_LIMIT,               "AutoVectorization 3, After Adjusting Pre-Loop Limit") \
-  flags(AUTO_VECTORIZATION4_AFTER_SPECULATIVE_RUNTIME_CHECKS, "AutoVectorization 4, After Adding Speculative Runtime Checks") \
-  flags(AUTO_VECTORIZATION5_AFTER_APPLY,                      "AutoVectorization 5, After Apply") \
-  flags(BEFORE_CLOOPS,                  "Before CountedLoop") \
-  flags(AFTER_CLOOPS,                   "After CountedLoop") \
-  flags(PHASEIDEAL_BEFORE_EA,           "PhaseIdealLoop before EA") \
-  flags(AFTER_EA,                       "After Escape Analysis") \
-  flags(ITER_GVN_AFTER_EA,              "Iter GVN after EA") \
-  flags(ITER_GVN_AFTER_ELIMINATION,     "Iter GVN after eliminating allocations and locks") \
-=======
   flags(BEFORE_POST_LOOP,               "Before Post Loop") \
   flags(AFTER_POST_LOOP,                "After Post Loop") \
   flags(BEFORE_REMOVE_EMPTY_LOOP,       "Before Remove Empty Loop") \
@@ -100,7 +85,6 @@
   flags(AFTER_DUPLICATE_LOOP_BACKEDGE,  "After Duplicate Loop Backedge") \
   flags(BEFORE_LOOP_UNROLLING,          "Before Loop Unrolling") \
   flags(AFTER_LOOP_UNROLLING,           "After Loop Unrolling") \
->>>>>>> 241808e1
   flags(PHASEIDEALLOOP1,                "PhaseIdealLoop 1") \
   flags(PHASEIDEALLOOP2,                "PhaseIdealLoop 2") \
   flags(PHASEIDEALLOOP3,                "PhaseIdealLoop 3") \
