--- conflicted
+++ resolved
@@ -786,12 +786,8 @@
       PredicateBlockIterator loop_predicate_iterator(current_node, Deoptimization::Reason_predicate);
       current_node = loop_predicate_iterator.for_each(predicate_visitor);
     }
-<<<<<<< HEAD
-    PredicateBlockIterator short_running_loop_predicate_iterator(current, Deoptimization::Reason_short_running_loop);
+    PredicateBlockIterator short_running_loop_predicate_iterator(current_node, Deoptimization::Reason_short_running_loop);
     return short_running_loop_predicate_iterator.for_each(predicate_visitor);
-=======
-    return current_node;
->>>>>>> 4e51a8c9
   }
 };
 
