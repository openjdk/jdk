--- conflicted
+++ resolved
@@ -85,8 +85,6 @@
  *                           int counted loops with long range checks for which a loop nest also needs to be created
  *                           in the general case (so the transformation of long range checks to int range checks is
  *                           legal).
-<<<<<<< HEAD
-=======
  *     - AutoVectorization:  This predicate is used for speculative runtime checks required for AutoVectorization.
  *       Runtime Check       There are multiple reasons why we need a runtime check to allow vectorization:
  *       Predicate           - Unknown aliasing:
@@ -102,7 +100,6 @@
  *                           predicate is not available any more, and we instead use a multiversioning approach with
  *                           both a vectorized and a scalar loop, where the runtime determines which loop is taken.
  *                           See: PhaseIdealLoop::maybe_multiversion_for_auto_vectorization_runtime_checks
->>>>>>> fde6cd77
  * - Assertion Predicate: An always true predicate which will never fail (its range is already covered by an earlier
  *                        Hoisted Check Predicate or the main-loop entry guard) but is required in order to fold away a
  *                        dead sub loop in which some data could be proven to be dead (by the type system) and replaced
