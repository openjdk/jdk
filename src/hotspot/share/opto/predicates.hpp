--- conflicted
+++ resolved
@@ -438,13 +438,10 @@
     return _success_proj;
   }
 
-<<<<<<< HEAD
-=======
   bool is_last_value() const {
     return _if_node->assertion_predicate_type() == AssertionPredicateType::LastValue;
   }
 
->>>>>>> 88a784a5
   void kill(PhaseIdealLoop* phase) const;
   static bool is_predicate(Node* node);
 };
@@ -621,13 +618,8 @@
   IfTrueNode* create_from_template(IfNode* template_assertion_predicate, Node* new_control, Node* new_init,
                                    Node* new_stride);
   IfTrueNode* create_from_template(IfNode* template_assertion_predicate, Node* new_control);
-<<<<<<< HEAD
-  IfTrueNode* create(Node* operand, Node* new_control, jint stride, int scale, Node* offset, Node* range
-                     NOT_PRODUCT(COMMA AssertionPredicateType assertion_predicate_type));
-=======
   IfTrueNode* create(Node* operand, Node* new_control, jint stride, int scale, Node* offset, Node* range,
                      AssertionPredicateType assertion_predicate_type);
->>>>>>> 88a784a5
 
  private:
   OpaqueInitializedAssertionPredicateNode* create_assertion_expression_from_template(IfNode* template_assertion_predicate,
@@ -1075,14 +1067,10 @@
   // Predicates are inserted after the Template Assertion Predicate which ensures that we are not accidentally visiting
   // and killing a newly created Initialized Assertion Predicate here.
   void visit(const InitializedAssertionPredicate& initialized_assertion_predicate) override {
-<<<<<<< HEAD
-    initialized_assertion_predicate.kill(_phase);
-=======
     if (initialized_assertion_predicate.is_last_value()) {
       // Only Last Value Initialized Assertion Predicates need to be killed and updated.
       initialized_assertion_predicate.kill(_phase);
     }
->>>>>>> 88a784a5
   }
 };
 #endif // SHARE_OPTO_PREDICATES_HPP