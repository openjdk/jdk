/*
 * Copyright (c) 2012, 2019, Oracle and/or its affiliates. All rights reserved.
 * DO NOT ALTER OR REMOVE COPYRIGHT NOTICES OR THIS FILE HEADER.
 *
 * This code is free software; you can redistribute it and/or modify it
 * under the terms of the GNU General Public License version 2 only, as
 * published by the Free Software Foundation.
 *
 * This code is distributed in the hope that it will be useful, but WITHOUT
 * ANY WARRANTY; without even the implied warranty of MERCHANTABILITY or
 * FITNESS FOR A PARTICULAR PURPOSE.  See the GNU General Public License
 * version 2 for more details (a copy is included in the LICENSE file that
 * accompanied this code).
 *
 * You should have received a copy of the GNU General Public License version
 * 2 along with this work; if not, write to the Free Software Foundation,
 * Inc., 51 Franklin St, Fifth Floor, Boston, MA 02110-1301 USA.
 *
 * Please contact Oracle, 500 Oracle Parkway, Redwood Shores, CA 94065 USA
 * or visit www.oracle.com if you need additional information or have any
 * questions.
 *
 */

#include "precompiled.hpp"
#include "gc/shared/barrierSet.hpp"
#include "opto/arraycopynode.hpp"
#include "oops/objArrayKlass.hpp"
#include "opto/convertnode.hpp"
#include "opto/vectornode.hpp"
#include "opto/graphKit.hpp"
#include "opto/macro.hpp"
#include "opto/runtime.hpp"
#include "utilities/align.hpp"
#include "utilities/powerOfTwo.hpp"

void PhaseMacroExpand::insert_mem_bar(Node** ctrl, Node** mem, int opcode, Node* precedent) {
  MemBarNode* mb = MemBarNode::make(C, opcode, Compile::AliasIdxBot, precedent);
  mb->init_req(TypeFunc::Control, *ctrl);
  mb->init_req(TypeFunc::Memory, *mem);
  transform_later(mb);
  *ctrl = new ProjNode(mb,TypeFunc::Control);
  transform_later(*ctrl);
  Node* mem_proj = new ProjNode(mb,TypeFunc::Memory);
  transform_later(mem_proj);
  *mem = mem_proj;
}

Node* PhaseMacroExpand::array_element_address(Node* ary, Node* idx, BasicType elembt) {
  uint shift  = exact_log2(type2aelembytes(elembt));
  uint header = arrayOopDesc::base_offset_in_bytes(elembt);
  Node* base =  basic_plus_adr(ary, header);
#ifdef _LP64
  // see comment in GraphKit::array_element_address
  int index_max = max_jint - 1;  // array size is max_jint, index is one less
  const TypeLong* lidxtype = TypeLong::make(CONST64(0), index_max, Type::WidenMax);
  idx = transform_later( new ConvI2LNode(idx, lidxtype) );
#endif
  Node* scale = new LShiftXNode(idx, intcon(shift));
  transform_later(scale);
  return basic_plus_adr(ary, base, scale);
}

Node* PhaseMacroExpand::ConvI2L(Node* offset) {
  return transform_later(new ConvI2LNode(offset));
}

Node* PhaseMacroExpand::make_leaf_call(Node* ctrl, Node* mem,
                                       const TypeFunc* call_type, address call_addr,
                                       const char* call_name,
                                       const TypePtr* adr_type,
                                       Node* parm0, Node* parm1,
                                       Node* parm2, Node* parm3,
                                       Node* parm4, Node* parm5,
                                       Node* parm6, Node* parm7) {
  Node* call = new CallLeafNoFPNode(call_type, call_addr, call_name, adr_type);
  call->init_req(TypeFunc::Control, ctrl);
  call->init_req(TypeFunc::I_O    , top());
  call->init_req(TypeFunc::Memory , mem);
  call->init_req(TypeFunc::ReturnAdr, top());
  call->init_req(TypeFunc::FramePtr, top());

  // Hook each parm in order.  Stop looking at the first NULL.
  if (parm0 != NULL) { call->init_req(TypeFunc::Parms+0, parm0);
  if (parm1 != NULL) { call->init_req(TypeFunc::Parms+1, parm1);
  if (parm2 != NULL) { call->init_req(TypeFunc::Parms+2, parm2);
  if (parm3 != NULL) { call->init_req(TypeFunc::Parms+3, parm3);
  if (parm4 != NULL) { call->init_req(TypeFunc::Parms+4, parm4);
  if (parm5 != NULL) { call->init_req(TypeFunc::Parms+5, parm5);
  if (parm6 != NULL) { call->init_req(TypeFunc::Parms+6, parm6);
  if (parm7 != NULL) { call->init_req(TypeFunc::Parms+7, parm7);
    /* close each nested if ===> */  } } } } } } } }
  assert(call->in(call->req()-1) != NULL, "must initialize all parms");

  return call;
}


//------------------------------generate_guard---------------------------
// Helper function for generating guarded fast-slow graph structures.
// The given 'test', if true, guards a slow path.  If the test fails
// then a fast path can be taken.  (We generally hope it fails.)
// In all cases, GraphKit::control() is updated to the fast path.
// The returned value represents the control for the slow path.
// The return value is never 'top'; it is either a valid control
// or NULL if it is obvious that the slow path can never be taken.
// Also, if region and the slow control are not NULL, the slow edge
// is appended to the region.
Node* PhaseMacroExpand::generate_guard(Node** ctrl, Node* test, RegionNode* region, float true_prob) {
  if ((*ctrl)->is_top()) {
    // Already short circuited.
    return NULL;
  }
  // Build an if node and its projections.
  // If test is true we take the slow path, which we assume is uncommon.
  if (_igvn.type(test) == TypeInt::ZERO) {
    // The slow branch is never taken.  No need to build this guard.
    return NULL;
  }

  IfNode* iff = new IfNode(*ctrl, test, true_prob, COUNT_UNKNOWN);
  transform_later(iff);

  Node* if_slow = new IfTrueNode(iff);
  transform_later(if_slow);

  if (region != NULL) {
    region->add_req(if_slow);
  }

  Node* if_fast = new IfFalseNode(iff);
  transform_later(if_fast);

  *ctrl = if_fast;

  return if_slow;
}

inline Node* PhaseMacroExpand::generate_slow_guard(Node** ctrl, Node* test, RegionNode* region) {
  return generate_guard(ctrl, test, region, PROB_UNLIKELY_MAG(3));
}

void PhaseMacroExpand::generate_negative_guard(Node** ctrl, Node* index, RegionNode* region) {
  if ((*ctrl)->is_top())
    return;                // already stopped
  if (_igvn.type(index)->higher_equal(TypeInt::POS)) // [0,maxint]
    return;                // index is already adequately typed
  Node* cmp_lt = new CmpINode(index, intcon(0));
  transform_later(cmp_lt);
  Node* bol_lt = new BoolNode(cmp_lt, BoolTest::lt);
  transform_later(bol_lt);
  generate_guard(ctrl, bol_lt, region, PROB_MIN);
}

void PhaseMacroExpand::generate_limit_guard(Node** ctrl, Node* offset, Node* subseq_length, Node* array_length, RegionNode* region) {
  if ((*ctrl)->is_top())
    return;                // already stopped
  bool zero_offset = _igvn.type(offset) == TypeInt::ZERO;
  if (zero_offset && subseq_length->eqv_uncast(array_length))
    return;                // common case of whole-array copy
  Node* last = subseq_length;
  if (!zero_offset) {            // last += offset
    last = new AddINode(last, offset);
    transform_later(last);
  }
  Node* cmp_lt = new CmpUNode(array_length, last);
  transform_later(cmp_lt);
  Node* bol_lt = new BoolNode(cmp_lt, BoolTest::lt);
  transform_later(bol_lt);
  generate_guard(ctrl, bol_lt, region, PROB_MIN);
}

//
// Partial in-lining handling for smaller conjoint/disjoint array copies having
// length(in bytes) less than ArrayCopyPartialInlineSize.
//  if (length <= ArrayCopyPartialInlineSize) {
//    partial_inlining_block:
//      mask = Mask_Gen
//      vload = VectorMaskedLoad src , mask
//      VectorMaskedStore dst, mask, vload
//  } else {
//    stub_block:
//      callstub array_copy
//  }
//  exit_block:
//    Phi = label partial_inlining_block:mem , label stub_block:mem (filled by caller)
//    mem = MergeMem (Phi)
//    control = stub_block
//
//  Exit_block and associated phi(memory) are partially initialized for partial_in-lining_block
//  edges. Remaining edges for exit_block coming from stub_block are connected by the caller
//  post stub nodes creation.
//
//  Constant copy length operation having size less than ArrayCopyPartialInlineSize prevents
//  creation of additional control flow for stub_block and exit_block.
//
//  Return true to emit subsequent stub calling code.
//

bool PhaseMacroExpand::generate_partial_inlining_block(Node** ctrl, MergeMemNode** mem, const TypePtr* adr_type,
                                                       RegionNode** exit_block, Node** result_memory, Node* length,
                                                       Node* src_start, Node* dst_start, BasicType type) {
  const TypePtr *src_adr_type = _igvn.type(src_start)->isa_ptr();

  Node* orig_mem = *mem;
  Node* is_lt64bytes_tp = NULL;
  Node* is_lt64bytes_fp = NULL;

  int con_len = -1;
  const TypeInt* lty = NULL;
  uint shift  = exact_log2(type2aelembytes(type));
  if (length->Opcode() == Op_ConvI2L && (lty = _igvn.type(length->in(1))->isa_int()) && lty->is_con()) {
    con_len = lty->get_con() << shift;
  } else if ((lty = _igvn.type(length)->isa_int()) && lty->is_con()) {
    con_len = lty->get_con() << shift;
  }

  // Return if copy length is greater than partial inline size limit or
  // target does not supports masked load/stores.
  int lane_count = ArrayCopyNode::get_partial_inline_vector_lane_count(type, con_len);
  if ( con_len > ArrayCopyPartialInlineSize ||
      !Matcher::match_rule_supported_vector(Op_VectorMaskedLoad, lane_count, type)  ||
      !Matcher::match_rule_supported_vector(Op_VectorMaskedStore, lane_count, type) ||
      !Matcher::match_rule_supported_vector(Op_VectorMaskGen, lane_count, type)) {
    return true;
  }

  Node* inline_block = NULL;
  // Emit length comparison check for non-constant length.
  if (con_len < 0) {
    Node* copy_bytes = new LShiftXNode(length, intcon(shift));
    transform_later(copy_bytes);

    Node* cmp_le = new CmpULNode(copy_bytes, longcon(ArrayCopyPartialInlineSize));
    transform_later(cmp_le);
    Node* bol_le = new BoolNode(cmp_le, BoolTest::le);
    transform_later(bol_le);
    is_lt64bytes_tp  = generate_guard(ctrl, bol_le, NULL, PROB_FAIR);
    is_lt64bytes_fp = *ctrl;

    inline_block = new RegionNode(2);
    transform_later(inline_block);
    inline_block->init_req(1, is_lt64bytes_tp);
  } else {
    inline_block = *ctrl;
  }

  Node* mask_gen =  new VectorMaskGenNode(length, TypeLong::LONG, Type::get_const_basic_type(type));
  transform_later(mask_gen);

  unsigned vec_size = lane_count *  type2aelembytes(type);
  if (C->max_vector_size() < vec_size) {
    C->set_max_vector_size(vec_size);
  }

  int alias_idx = C->get_alias_index(src_adr_type);
  Node* mm = (*mem)->memory_at(alias_idx);
  const TypeVect * vt = TypeVect::make(type, lane_count);
  Node* masked_load = new VectorMaskedLoadNode(inline_block, mm, src_start,
                                               src_adr_type, vt, mask_gen);
  transform_later(masked_load);

  mm = (*mem)->memory_at(C->get_alias_index(adr_type));
  Node* masked_store = new VectorMaskedStoreNode(inline_block, mm, dst_start,
                                                 masked_load, adr_type, mask_gen);
  transform_later(masked_store);

  // Stub region is created for non-constant copy length.
  if (con_len < 0) {
    // Region containing stub calling node.
    RegionNode* stub_block = new RegionNode(2);
    transform_later(stub_block);
    stub_block->init_req(1, is_lt64bytes_fp);

    // Convergence region for inline_block and stub_block.
    *exit_block = new RegionNode(3);
    transform_later(*exit_block);
    (*exit_block)->init_req(1, masked_store);
    *result_memory = new PhiNode(*exit_block, Type::MEMORY, adr_type);
    transform_later(*result_memory);
    (*result_memory)->init_req(1, masked_store);

    *ctrl = stub_block;
    return true;
  } else {
    // Prevent stub call generation for constant length less
    // than partial inline size.
    uint alias_idx = C->get_alias_index(adr_type);
    if (alias_idx != Compile::AliasIdxBot) {
      *mem = MergeMemNode::make(*mem);
      (*mem)->set_memory_at(alias_idx, masked_store);
    } else {
      *mem = MergeMemNode::make(masked_store);
    }
    transform_later(*mem);
    return false;
  }
}

Node* PhaseMacroExpand::generate_nonpositive_guard(Node** ctrl, Node* index, bool never_negative) {
  if ((*ctrl)->is_top())  return NULL;

  if (_igvn.type(index)->higher_equal(TypeInt::POS1)) // [1,maxint]
    return NULL;                // index is already adequately typed
  Node* cmp_le = new CmpINode(index, intcon(0));
  transform_later(cmp_le);
  BoolTest::mask le_or_eq = (never_negative ? BoolTest::eq : BoolTest::le);
  Node* bol_le = new BoolNode(cmp_le, le_or_eq);
  transform_later(bol_le);
  Node* is_notp = generate_guard(ctrl, bol_le, NULL, PROB_MIN);

  return is_notp;
}

void PhaseMacroExpand::finish_arraycopy_call(Node* call, Node** ctrl, MergeMemNode** mem, const TypePtr* adr_type) {
  transform_later(call);

  *ctrl = new ProjNode(call,TypeFunc::Control);
  transform_later(*ctrl);
  Node* newmem = new ProjNode(call, TypeFunc::Memory);
  transform_later(newmem);

  uint alias_idx = C->get_alias_index(adr_type);
  if (alias_idx != Compile::AliasIdxBot) {
    *mem = MergeMemNode::make(*mem);
    (*mem)->set_memory_at(alias_idx, newmem);
  } else {
    *mem = MergeMemNode::make(newmem);
  }
  transform_later(*mem);
}

address PhaseMacroExpand::basictype2arraycopy(BasicType t,
                                              Node* src_offset,
                                              Node* dest_offset,
                                              bool disjoint_bases,
                                              const char* &name,
                                              bool dest_uninitialized) {
  const TypeInt* src_offset_inttype  = _igvn.find_int_type(src_offset);;
  const TypeInt* dest_offset_inttype = _igvn.find_int_type(dest_offset);;

  bool aligned = false;
  bool disjoint = disjoint_bases;

  // if the offsets are the same, we can treat the memory regions as
  // disjoint, because either the memory regions are in different arrays,
  // or they are identical (which we can treat as disjoint.)  We can also
  // treat a copy with a destination index  less that the source index
  // as disjoint since a low->high copy will work correctly in this case.
  if (src_offset_inttype != NULL && src_offset_inttype->is_con() &&
      dest_offset_inttype != NULL && dest_offset_inttype->is_con()) {
    // both indices are constants
    int s_offs = src_offset_inttype->get_con();
    int d_offs = dest_offset_inttype->get_con();
    int element_size = type2aelembytes(t);
    aligned = ((arrayOopDesc::base_offset_in_bytes(t) + s_offs * element_size) % HeapWordSize == 0) &&
              ((arrayOopDesc::base_offset_in_bytes(t) + d_offs * element_size) % HeapWordSize == 0);
    if (s_offs >= d_offs)  disjoint = true;
  } else if (src_offset == dest_offset && src_offset != NULL) {
    // This can occur if the offsets are identical non-constants.
    disjoint = true;
  }

  return StubRoutines::select_arraycopy_function(t, aligned, disjoint, name, dest_uninitialized);
}

#define XTOP LP64_ONLY(COMMA top())

// Generate an optimized call to arraycopy.
// Caller must guard against non-arrays.
// Caller must determine a common array basic-type for both arrays.
// Caller must validate offsets against array bounds.
// The slow_region has already collected guard failure paths
// (such as out of bounds length or non-conformable array types).
// The generated code has this shape, in general:
//
//     if (length == 0)  return   // via zero_path
//     slowval = -1
//     if (types unknown) {
//       slowval = call generic copy loop
//       if (slowval == 0)  return  // via checked_path
//     } else if (indexes in bounds) {
//       if ((is object array) && !(array type check)) {
//         slowval = call checked copy loop
//         if (slowval == 0)  return  // via checked_path
//       } else {
//         call bulk copy loop
//         return  // via fast_path
//       }
//     }
//     // adjust params for remaining work:
//     if (slowval != -1) {
//       n = -1^slowval; src_offset += n; dest_offset += n; length -= n
//     }
//   slow_region:
//     call slow arraycopy(src, src_offset, dest, dest_offset, length)
//     return  // via slow_call_path
//
// This routine is used from several intrinsics:  System.arraycopy,
// Object.clone (the array subcase), and Arrays.copyOf[Range].
//
Node* PhaseMacroExpand::generate_arraycopy(ArrayCopyNode *ac, AllocateArrayNode* alloc,
                                           Node** ctrl, MergeMemNode* mem, Node** io,
                                           const TypePtr* adr_type,
                                           BasicType basic_elem_type,
                                           Node* src,  Node* src_offset,
                                           Node* dest, Node* dest_offset,
                                           Node* copy_length,
                                           bool disjoint_bases,
                                           bool length_never_negative,
                                           RegionNode* slow_region) {
  if (slow_region == NULL) {
    slow_region = new RegionNode(1);
    transform_later(slow_region);
  }

  Node* original_dest      = dest;
  bool  dest_uninitialized = false;

  // See if this is the initialization of a newly-allocated array.
  // If so, we will take responsibility here for initializing it to zero.
  // (Note:  Because tightly_coupled_allocation performs checks on the
  // out-edges of the dest, we need to avoid making derived pointers
  // from it until we have checked its uses.)
  if (ReduceBulkZeroing
      && !(UseTLAB && ZeroTLAB) // pointless if already zeroed
      && basic_elem_type != T_CONFLICT // avoid corner case
      && !src->eqv_uncast(dest)
      && alloc != NULL
      && _igvn.find_int_con(alloc->in(AllocateNode::ALength), 1) > 0
      && alloc->maybe_set_complete(&_igvn)) {
    // "You break it, you buy it."
    InitializeNode* init = alloc->initialization();
    assert(init->is_complete(), "we just did this");
    init->set_complete_with_arraycopy();
    assert(dest->is_CheckCastPP(), "sanity");
    assert(dest->in(0)->in(0) == init, "dest pinned");
    adr_type = TypeRawPtr::BOTTOM;  // all initializations are into raw memory
    // From this point on, every exit path is responsible for
    // initializing any non-copied parts of the object to zero.
    // Also, if this flag is set we make sure that arraycopy interacts properly
    // with G1, eliding pre-barriers. See CR 6627983.
    dest_uninitialized = true;
  } else {
    // No zeroing elimination here.
    alloc             = NULL;
    //original_dest   = dest;
    //dest_uninitialized = false;
  }

  uint alias_idx = C->get_alias_index(adr_type);

  // Results are placed here:
  enum { fast_path        = 1,  // normal void-returning assembly stub
         checked_path     = 2,  // special assembly stub with cleanup
         slow_call_path   = 3,  // something went wrong; call the VM
         zero_path        = 4,  // bypass when length of copy is zero
         bcopy_path       = 5,  // copy primitive array by 64-bit blocks
         PATH_LIMIT       = 6
  };
  RegionNode* result_region = new RegionNode(PATH_LIMIT);
  PhiNode*    result_i_o    = new PhiNode(result_region, Type::ABIO);
  PhiNode*    result_memory = new PhiNode(result_region, Type::MEMORY, adr_type);
  assert(adr_type != TypePtr::BOTTOM, "must be RawMem or a T[] slice");
  transform_later(result_region);
  transform_later(result_i_o);
  transform_later(result_memory);

  // The slow_control path:
  Node* slow_control;
  Node* slow_i_o = *io;
  Node* slow_mem = mem->memory_at(alias_idx);
  DEBUG_ONLY(slow_control = (Node*) badAddress);

  // Checked control path:
  Node* checked_control = top();
  Node* checked_mem     = NULL;
  Node* checked_i_o     = NULL;
  Node* checked_value   = NULL;

  if (basic_elem_type == T_CONFLICT) {
    assert(!dest_uninitialized, "");
    Node* cv = generate_generic_arraycopy(ctrl, &mem,
                                          adr_type,
                                          src, src_offset, dest, dest_offset,
                                          copy_length, dest_uninitialized);
    if (cv == NULL)  cv = intcon(-1);  // failure (no stub available)
    checked_control = *ctrl;
    checked_i_o     = *io;
    checked_mem     = mem->memory_at(alias_idx);
    checked_value   = cv;
    *ctrl = top();
  }

  Node* not_pos = generate_nonpositive_guard(ctrl, copy_length, length_never_negative);
  if (not_pos != NULL) {
    Node* local_ctrl = not_pos, *local_io = *io;
    MergeMemNode* local_mem = MergeMemNode::make(mem);
    transform_later(local_mem);

    // (6) length must not be negative.
    if (!length_never_negative) {
      generate_negative_guard(&local_ctrl, copy_length, slow_region);
    }

    // copy_length is 0.
    if (dest_uninitialized) {
      assert(!local_ctrl->is_top(), "no ctrl?");
      Node* dest_length = alloc->in(AllocateNode::ALength);
      if (copy_length->eqv_uncast(dest_length)
          || _igvn.find_int_con(dest_length, 1) <= 0) {
        // There is no zeroing to do. No need for a secondary raw memory barrier.
      } else {
        // Clear the whole thing since there are no source elements to copy.
        generate_clear_array(local_ctrl, local_mem,
                             adr_type, dest, basic_elem_type,
                             intcon(0), NULL,
                             alloc->in(AllocateNode::AllocSize));
        // Use a secondary InitializeNode as raw memory barrier.
        // Currently it is needed only on this path since other
        // paths have stub or runtime calls as raw memory barriers.
        MemBarNode* mb = MemBarNode::make(C, Op_Initialize,
                                          Compile::AliasIdxRaw,
                                          top());
        transform_later(mb);
        mb->set_req(TypeFunc::Control,local_ctrl);
        mb->set_req(TypeFunc::Memory, local_mem->memory_at(Compile::AliasIdxRaw));
        local_ctrl = transform_later(new ProjNode(mb, TypeFunc::Control));
        local_mem->set_memory_at(Compile::AliasIdxRaw, transform_later(new ProjNode(mb, TypeFunc::Memory)));

        InitializeNode* init = mb->as_Initialize();
        init->set_complete(&_igvn);  // (there is no corresponding AllocateNode)
      }
    }

    // Present the results of the fast call.
    result_region->init_req(zero_path, local_ctrl);
    result_i_o   ->init_req(zero_path, local_io);
    result_memory->init_req(zero_path, local_mem->memory_at(alias_idx));
  }

  if (!(*ctrl)->is_top() && dest_uninitialized) {
    // We have to initialize the *uncopied* part of the array to zero.
    // The copy destination is the slice dest[off..off+len].  The other slices
    // are dest_head = dest[0..off] and dest_tail = dest[off+len..dest.length].
    Node* dest_size   = alloc->in(AllocateNode::AllocSize);
    Node* dest_length = alloc->in(AllocateNode::ALength);
    Node* dest_tail   = transform_later( new AddINode(dest_offset, copy_length));

    // If there is a head section that needs zeroing, do it now.
    if (_igvn.find_int_con(dest_offset, -1) != 0) {
      generate_clear_array(*ctrl, mem,
                           adr_type, dest, basic_elem_type,
                           intcon(0), dest_offset,
                           NULL);
    }

    // Next, perform a dynamic check on the tail length.
    // It is often zero, and we can win big if we prove this.
    // There are two wins:  Avoid generating the ClearArray
    // with its attendant messy index arithmetic, and upgrade
    // the copy to a more hardware-friendly word size of 64 bits.
    Node* tail_ctl = NULL;
    if (!(*ctrl)->is_top() && !dest_tail->eqv_uncast(dest_length)) {
      Node* cmp_lt   = transform_later( new CmpINode(dest_tail, dest_length) );
      Node* bol_lt   = transform_later( new BoolNode(cmp_lt, BoolTest::lt) );
      tail_ctl = generate_slow_guard(ctrl, bol_lt, NULL);
      assert(tail_ctl != NULL || !(*ctrl)->is_top(), "must be an outcome");
    }

    // At this point, let's assume there is no tail.
    if (!(*ctrl)->is_top() && alloc != NULL && basic_elem_type != T_OBJECT) {
      // There is no tail.  Try an upgrade to a 64-bit copy.
      bool didit = false;
      {
        Node* local_ctrl = *ctrl, *local_io = *io;
        MergeMemNode* local_mem = MergeMemNode::make(mem);
        transform_later(local_mem);

        didit = generate_block_arraycopy(&local_ctrl, &local_mem, local_io,
                                         adr_type, basic_elem_type, alloc,
                                         src, src_offset, dest, dest_offset,
                                         dest_size, dest_uninitialized);
        if (didit) {
          // Present the results of the block-copying fast call.
          result_region->init_req(bcopy_path, local_ctrl);
          result_i_o   ->init_req(bcopy_path, local_io);
          result_memory->init_req(bcopy_path, local_mem->memory_at(alias_idx));
        }
      }
      if (didit) {
        *ctrl = top();     // no regular fast path
      }
    }

    // Clear the tail, if any.
    if (tail_ctl != NULL) {
      Node* notail_ctl = (*ctrl)->is_top() ? NULL : *ctrl;
      *ctrl = tail_ctl;
      if (notail_ctl == NULL) {
        generate_clear_array(*ctrl, mem,
                             adr_type, dest, basic_elem_type,
                             dest_tail, NULL,
                             dest_size);
      } else {
        // Make a local merge.
        Node* done_ctl = transform_later(new RegionNode(3));
        Node* done_mem = transform_later(new PhiNode(done_ctl, Type::MEMORY, adr_type));
        done_ctl->init_req(1, notail_ctl);
        done_mem->init_req(1, mem->memory_at(alias_idx));
        generate_clear_array(*ctrl, mem,
                             adr_type, dest, basic_elem_type,
                             dest_tail, NULL,
                             dest_size);
        done_ctl->init_req(2, *ctrl);
        done_mem->init_req(2, mem->memory_at(alias_idx));
        *ctrl = done_ctl;
        mem->set_memory_at(alias_idx, done_mem);
      }
    }
  }

  BasicType copy_type = basic_elem_type;
  assert(basic_elem_type != T_ARRAY, "caller must fix this");
  if (!(*ctrl)->is_top() && copy_type == T_OBJECT) {
    // If src and dest have compatible element types, we can copy bits.
    // Types S[] and D[] are compatible if D is a supertype of S.
    //
    // If they are not, we will use checked_oop_disjoint_arraycopy,
    // which performs a fast optimistic per-oop check, and backs off
    // further to JVM_ArrayCopy on the first per-oop check that fails.
    // (Actually, we don't move raw bits only; the GC requires card marks.)

    // We don't need a subtype check for validated copies and Object[].clone()
    bool skip_subtype_check = ac->is_arraycopy_validated() || ac->is_copyof_validated() ||
                              ac->is_copyofrange_validated() || ac->is_clone_oop_array();
    if (!skip_subtype_check) {
      // Get the klass* for both src and dest
      Node* src_klass  = ac->in(ArrayCopyNode::SrcKlass);
      Node* dest_klass = ac->in(ArrayCopyNode::DestKlass);

      assert(src_klass != NULL && dest_klass != NULL, "should have klasses");

      // Generate the subtype check.
      // This might fold up statically, or then again it might not.
      //
      // Non-static example:  Copying List<String>.elements to a new String[].
      // The backing store for a List<String> is always an Object[],
      // but its elements are always type String, if the generic types
      // are correct at the source level.
      //
      // Test S[] against D[], not S against D, because (probably)
      // the secondary supertype cache is less busy for S[] than S.
      // This usually only matters when D is an interface.
      Node* not_subtype_ctrl = Phase::gen_subtype_check(src_klass, dest_klass, ctrl, mem, _igvn);
      // Plug failing path into checked_oop_disjoint_arraycopy
      if (not_subtype_ctrl != top()) {
        Node* local_ctrl = not_subtype_ctrl;
        MergeMemNode* local_mem = MergeMemNode::make(mem);
        transform_later(local_mem);

        // (At this point we can assume disjoint_bases, since types differ.)
        int ek_offset = in_bytes(ObjArrayKlass::element_klass_offset());
        Node* p1 = basic_plus_adr(dest_klass, ek_offset);
        Node* n1 = LoadKlassNode::make(_igvn, NULL, C->immutable_memory(), p1, TypeRawPtr::BOTTOM);
        Node* dest_elem_klass = transform_later(n1);
        Node* cv = generate_checkcast_arraycopy(&local_ctrl, &local_mem,
                                                adr_type,
                                                dest_elem_klass,
                                                src, src_offset, dest, dest_offset,
                                                ConvI2X(copy_length), dest_uninitialized);
        if (cv == NULL)  cv = intcon(-1);  // failure (no stub available)
        checked_control = local_ctrl;
        checked_i_o     = *io;
        checked_mem     = local_mem->memory_at(alias_idx);
        checked_value   = cv;
      }
    }
    // At this point we know we do not need type checks on oop stores.

    BarrierSetC2* bs = BarrierSet::barrier_set()->barrier_set_c2();
    if (!bs->array_copy_requires_gc_barriers(alloc != NULL, copy_type, false, BarrierSetC2::Expansion)) {
      // If we do not need gc barriers, copy using the jint or jlong stub.
      copy_type = LP64_ONLY(UseCompressedOops ? T_INT : T_LONG) NOT_LP64(T_INT);
      assert(type2aelembytes(basic_elem_type) == type2aelembytes(copy_type),
             "sizes agree");
    }
  }

  bool is_partial_array_copy = false;
  if (!(*ctrl)->is_top()) {
    // Generate the fast path, if possible.
    Node* local_ctrl = *ctrl;
    MergeMemNode* local_mem = MergeMemNode::make(mem);
    transform_later(local_mem);

    is_partial_array_copy = generate_unchecked_arraycopy(&local_ctrl, &local_mem,
                                                         adr_type, copy_type, disjoint_bases,
                                                         src, src_offset, dest, dest_offset,
                                                         ConvI2X(copy_length), dest_uninitialized);

    // Present the results of the fast call.
    result_region->init_req(fast_path, local_ctrl);
    result_i_o   ->init_req(fast_path, *io);
    result_memory->init_req(fast_path, local_mem->memory_at(alias_idx));
  }

  // Here are all the slow paths up to this point, in one bundle:
  assert(slow_region != NULL, "allocated on entry");
  slow_control = slow_region;
  DEBUG_ONLY(slow_region = (RegionNode*)badAddress);

  *ctrl = checked_control;
  if (!(*ctrl)->is_top()) {
    // Clean up after the checked call.
    // The returned value is either 0 or -1^K,
    // where K = number of partially transferred array elements.
    Node* cmp = new CmpINode(checked_value, intcon(0));
    transform_later(cmp);
    Node* bol = new BoolNode(cmp, BoolTest::eq);
    transform_later(bol);
    IfNode* iff = new IfNode(*ctrl, bol, PROB_MAX, COUNT_UNKNOWN);
    transform_later(iff);

    // If it is 0, we are done, so transfer to the end.
    Node* checks_done = new IfTrueNode(iff);
    transform_later(checks_done);
    result_region->init_req(checked_path, checks_done);
    result_i_o   ->init_req(checked_path, checked_i_o);
    result_memory->init_req(checked_path, checked_mem);

    // If it is not zero, merge into the slow call.
    *ctrl = new IfFalseNode(iff);
    transform_later(*ctrl);
    RegionNode* slow_reg2 = new RegionNode(3);
    PhiNode*    slow_i_o2 = new PhiNode(slow_reg2, Type::ABIO);
    PhiNode*    slow_mem2 = new PhiNode(slow_reg2, Type::MEMORY, adr_type);
    transform_later(slow_reg2);
    transform_later(slow_i_o2);
    transform_later(slow_mem2);
    slow_reg2  ->init_req(1, slow_control);
    slow_i_o2  ->init_req(1, slow_i_o);
    slow_mem2  ->init_req(1, slow_mem);
    slow_reg2  ->init_req(2, *ctrl);
    slow_i_o2  ->init_req(2, checked_i_o);
    slow_mem2  ->init_req(2, checked_mem);

    slow_control = slow_reg2;
    slow_i_o     = slow_i_o2;
    slow_mem     = slow_mem2;

    if (alloc != NULL) {
      // We'll restart from the very beginning, after zeroing the whole thing.
      // This can cause double writes, but that's OK since dest is brand new.
      // So we ignore the low 31 bits of the value returned from the stub.
    } else {
      // We must continue the copy exactly where it failed, or else
      // another thread might see the wrong number of writes to dest.
      Node* checked_offset = new XorINode(checked_value, intcon(-1));
      Node* slow_offset    = new PhiNode(slow_reg2, TypeInt::INT);
      transform_later(checked_offset);
      transform_later(slow_offset);
      slow_offset->init_req(1, intcon(0));
      slow_offset->init_req(2, checked_offset);

      // Adjust the arguments by the conditionally incoming offset.
      Node* src_off_plus  = new AddINode(src_offset,  slow_offset);
      transform_later(src_off_plus);
      Node* dest_off_plus = new AddINode(dest_offset, slow_offset);
      transform_later(dest_off_plus);
      Node* length_minus  = new SubINode(copy_length, slow_offset);
      transform_later(length_minus);

      // Tweak the node variables to adjust the code produced below:
      src_offset  = src_off_plus;
      dest_offset = dest_off_plus;
      copy_length = length_minus;
    }
  }
  *ctrl = slow_control;
  if (!(*ctrl)->is_top()) {
    Node* local_ctrl = *ctrl, *local_io = slow_i_o;
    MergeMemNode* local_mem = MergeMemNode::make(mem);
    transform_later(local_mem);

    // Generate the slow path, if needed.
    local_mem->set_memory_at(alias_idx, slow_mem);

    if (dest_uninitialized) {
      generate_clear_array(local_ctrl, local_mem,
                           adr_type, dest, basic_elem_type,
                           intcon(0), NULL,
                           alloc->in(AllocateNode::AllocSize));
    }

    local_mem = generate_slow_arraycopy(ac,
                                        &local_ctrl, local_mem, &local_io,
                                        adr_type,
                                        src, src_offset, dest, dest_offset,
                                        copy_length, /*dest_uninitialized*/false);

    result_region->init_req(slow_call_path, local_ctrl);
    result_i_o   ->init_req(slow_call_path, local_io);
    result_memory->init_req(slow_call_path, local_mem->memory_at(alias_idx));
  } else {
    ShouldNotReachHere(); // no call to generate_slow_arraycopy:
                          // projections were not extracted
  }

  // Remove unused edges.
  for (uint i = 1; i < result_region->req(); i++) {
    if (result_region->in(i) == NULL) {
      result_region->init_req(i, top());
    }
  }

  // Finished; return the combined state.
  *ctrl = result_region;
  *io = result_i_o;
  mem->set_memory_at(alias_idx, result_memory);

  // mem no longer guaranteed to stay a MergeMemNode
  Node* out_mem = mem;
  DEBUG_ONLY(mem = NULL);

  // The memory edges above are precise in order to model effects around
  // array copies accurately to allow value numbering of field loads around
  // arraycopy.  Such field loads, both before and after, are common in Java
  // collections and similar classes involving header/array data structures.
  //
  // But with low number of register or when some registers are used or killed
  // by arraycopy calls it causes registers spilling on stack. See 6544710.
  // The next memory barrier is added to avoid it. If the arraycopy can be
  // optimized away (which it can, sometimes) then we can manually remove
  // the membar also.
  //
  // Do not let reads from the cloned object float above the arraycopy.
  if (alloc != NULL && !alloc->initialization()->does_not_escape()) {
    // Do not let stores that initialize this object be reordered with
    // a subsequent store that would make this object accessible by
    // other threads.
    insert_mem_bar(ctrl, &out_mem, Op_MemBarStoreStore);
  } else {
    insert_mem_bar(ctrl, &out_mem, Op_MemBarCPUOrder);
  }

  if (is_partial_array_copy) {
    assert((*ctrl)->is_Proj(), "MemBar control projection");
    assert((*ctrl)->in(0)->isa_MemBar(), "MemBar node");
    (*ctrl)->in(0)->isa_MemBar()->set_after_partial_array_copy();
  }

  _igvn.replace_node(_memproj_fallthrough, out_mem);
  _igvn.replace_node(_ioproj_fallthrough, *io);
  _igvn.replace_node(_fallthroughcatchproj, *ctrl);

#ifdef ASSERT
  const TypeOopPtr* dest_t = _igvn.type(dest)->is_oopptr();
  if (dest_t->is_known_instance() && false == is_partial_array_copy) {
    ArrayCopyNode* ac = NULL;
    assert(ArrayCopyNode::may_modify(dest_t, (*ctrl)->in(0)->as_MemBar(), &_igvn, ac), "dependency on arraycopy lost");
    assert(ac == NULL, "no arraycopy anymore");
  }
#endif

  return out_mem;
}

// Helper for initialization of arrays, creating a ClearArray.
// It writes zero bits in [start..end), within the body of an array object.
// The memory effects are all chained onto the 'adr_type' alias category.
//
// Since the object is otherwise uninitialized, we are free
// to put a little "slop" around the edges of the cleared area,
// as long as it does not go back into the array's header,
// or beyond the array end within the heap.
//
// The lower edge can be rounded down to the nearest jint and the
// upper edge can be rounded up to the nearest MinObjAlignmentInBytes.
//
// Arguments:
//   adr_type           memory slice where writes are generated
//   dest               oop of the destination array
//   basic_elem_type    element type of the destination
//   slice_idx          array index of first element to store
//   slice_len          number of elements to store (or NULL)
//   dest_size          total size in bytes of the array object
//
// Exactly one of slice_len or dest_size must be non-NULL.
// If dest_size is non-NULL, zeroing extends to the end of the object.
// If slice_len is non-NULL, the slice_idx value must be a constant.
void PhaseMacroExpand::generate_clear_array(Node* ctrl, MergeMemNode* merge_mem,
                                            const TypePtr* adr_type,
                                            Node* dest,
                                            BasicType basic_elem_type,
                                            Node* slice_idx,
                                            Node* slice_len,
                                            Node* dest_size) {
  // one or the other but not both of slice_len and dest_size:
  assert((slice_len != NULL? 1: 0) + (dest_size != NULL? 1: 0) == 1, "");
  if (slice_len == NULL)  slice_len = top();
  if (dest_size == NULL)  dest_size = top();

  uint alias_idx = C->get_alias_index(adr_type);

  // operate on this memory slice:
  Node* mem = merge_mem->memory_at(alias_idx); // memory slice to operate on

  // scaling and rounding of indexes:
  int scale = exact_log2(type2aelembytes(basic_elem_type));
  int abase = arrayOopDesc::base_offset_in_bytes(basic_elem_type);
  int clear_low = (-1 << scale) & (BytesPerInt  - 1);
  int bump_bit  = (-1 << scale) & BytesPerInt;

  // determine constant starts and ends
  const intptr_t BIG_NEG = -128;
  assert(BIG_NEG + 2*abase < 0, "neg enough");
  intptr_t slice_idx_con = (intptr_t) _igvn.find_int_con(slice_idx, BIG_NEG);
  intptr_t slice_len_con = (intptr_t) _igvn.find_int_con(slice_len, BIG_NEG);
  if (slice_len_con == 0) {
    return;                     // nothing to do here
  }
  intptr_t start_con = (abase + (slice_idx_con << scale)) & ~clear_low;
  intptr_t end_con   = _igvn.find_intptr_t_con(dest_size, -1);
  if (slice_idx_con >= 0 && slice_len_con >= 0) {
    assert(end_con < 0, "not two cons");
    end_con = align_up(abase + ((slice_idx_con + slice_len_con) << scale),
                       BytesPerLong);
  }

  if (start_con >= 0 && end_con >= 0) {
    // Constant start and end.  Simple.
    mem = ClearArrayNode::clear_memory(ctrl, mem, dest,
                                       start_con, end_con, &_igvn);
  } else if (start_con >= 0 && dest_size != top()) {
    // Constant start, pre-rounded end after the tail of the array.
    Node* end = dest_size;
    mem = ClearArrayNode::clear_memory(ctrl, mem, dest,
                                       start_con, end, &_igvn);
  } else if (start_con >= 0 && slice_len != top()) {
    // Constant start, non-constant end.  End needs rounding up.
    // End offset = round_up(abase + ((slice_idx_con + slice_len) << scale), 8)
    intptr_t end_base  = abase + (slice_idx_con << scale);
    int      end_round = (-1 << scale) & (BytesPerLong  - 1);
    Node*    end       = ConvI2X(slice_len);
    if (scale != 0)
      end = transform_later(new LShiftXNode(end, intcon(scale) ));
    end_base += end_round;
    end = transform_later(new AddXNode(end, MakeConX(end_base)) );
    end = transform_later(new AndXNode(end, MakeConX(~end_round)) );
    mem = ClearArrayNode::clear_memory(ctrl, mem, dest,
                                       start_con, end, &_igvn);
  } else if (start_con < 0 && dest_size != top()) {
    // Non-constant start, pre-rounded end after the tail of the array.
    // This is almost certainly a "round-to-end" operation.
    Node* start = slice_idx;
    start = ConvI2X(start);
    if (scale != 0)
      start = transform_later(new LShiftXNode( start, intcon(scale) ));
    start = transform_later(new AddXNode(start, MakeConX(abase)) );
    if ((bump_bit | clear_low) != 0) {
      int to_clear = (bump_bit | clear_low);
      // Align up mod 8, then store a jint zero unconditionally
      // just before the mod-8 boundary.
      if (((abase + bump_bit) & ~to_clear) - bump_bit
          < arrayOopDesc::length_offset_in_bytes() + BytesPerInt) {
        bump_bit = 0;
        assert((abase & to_clear) == 0, "array base must be long-aligned");
      } else {
        // Bump 'start' up to (or past) the next jint boundary:
        start = transform_later( new AddXNode(start, MakeConX(bump_bit)) );
        assert((abase & clear_low) == 0, "array base must be int-aligned");
      }
      // Round bumped 'start' down to jlong boundary in body of array.
      start = transform_later(new AndXNode(start, MakeConX(~to_clear)) );
      if (bump_bit != 0) {
        // Store a zero to the immediately preceding jint:
        Node* x1 = transform_later(new AddXNode(start, MakeConX(-bump_bit)) );
        Node* p1 = basic_plus_adr(dest, x1);
        mem = StoreNode::make(_igvn, ctrl, mem, p1, adr_type, intcon(0), T_INT, MemNode::unordered);
        mem = transform_later(mem);
      }
    }
    Node* end = dest_size; // pre-rounded
    mem = ClearArrayNode::clear_memory(ctrl, mem, dest,
                                       start, end, &_igvn);
  } else {
    // Non-constant start, unrounded non-constant end.
    // (Nobody zeroes a random midsection of an array using this routine.)
    ShouldNotReachHere();       // fix caller
  }

  // Done.
  merge_mem->set_memory_at(alias_idx, mem);
}

bool PhaseMacroExpand::generate_block_arraycopy(Node** ctrl, MergeMemNode** mem, Node* io,
                                                const TypePtr* adr_type,
                                                BasicType basic_elem_type,
                                                AllocateNode* alloc,
                                                Node* src,  Node* src_offset,
                                                Node* dest, Node* dest_offset,
                                                Node* dest_size, bool dest_uninitialized) {
  // See if there is an advantage from block transfer.
  int scale = exact_log2(type2aelembytes(basic_elem_type));
  if (scale >= LogBytesPerLong)
    return false;               // it is already a block transfer

  // Look at the alignment of the starting offsets.
  int abase = arrayOopDesc::base_offset_in_bytes(basic_elem_type);

  intptr_t src_off_con  = (intptr_t) _igvn.find_int_con(src_offset, -1);
  intptr_t dest_off_con = (intptr_t) _igvn.find_int_con(dest_offset, -1);
  if (src_off_con < 0 || dest_off_con < 0) {
    // At present, we can only understand constants.
    return false;
  }

  intptr_t src_off  = abase + (src_off_con  << scale);
  intptr_t dest_off = abase + (dest_off_con << scale);

  if (((src_off | dest_off) & (BytesPerLong-1)) != 0) {
    // Non-aligned; too bad.
    // One more chance:  Pick off an initial 32-bit word.
    // This is a common case, since abase can be odd mod 8.
    if (((src_off | dest_off) & (BytesPerLong-1)) == BytesPerInt &&
        ((src_off ^ dest_off) & (BytesPerLong-1)) == 0) {
      Node* sptr = basic_plus_adr(src,  src_off);
      Node* dptr = basic_plus_adr(dest, dest_off);
      const TypePtr* s_adr_type = _igvn.type(sptr)->is_ptr();
      assert(s_adr_type->isa_aryptr(), "impossible slice");
      uint s_alias_idx = C->get_alias_index(s_adr_type);
      uint d_alias_idx = C->get_alias_index(adr_type);
      bool is_mismatched = (basic_elem_type != T_INT);
      Node* sval = transform_later(
          LoadNode::make(_igvn, *ctrl, (*mem)->memory_at(s_alias_idx), sptr, s_adr_type,
                         TypeInt::INT, T_INT, MemNode::unordered, LoadNode::DependsOnlyOnTest,
                         false /*unaligned*/, is_mismatched));
      Node* st = transform_later(
          StoreNode::make(_igvn, *ctrl, (*mem)->memory_at(d_alias_idx), dptr, adr_type,
                          sval, T_INT, MemNode::unordered));
      if (is_mismatched) {
        st->as_Store()->set_mismatched_access();
      }
      (*mem)->set_memory_at(d_alias_idx, st);
      src_off += BytesPerInt;
      dest_off += BytesPerInt;
    } else {
      return false;
    }
  }
  assert(src_off % BytesPerLong == 0, "");
  assert(dest_off % BytesPerLong == 0, "");

  // Do this copy by giant steps.
  Node* sptr  = basic_plus_adr(src,  src_off);
  Node* dptr  = basic_plus_adr(dest, dest_off);
  Node* countx = dest_size;
  countx = transform_later(new SubXNode(countx, MakeConX(dest_off)));
  countx = transform_later(new URShiftXNode(countx, intcon(LogBytesPerLong)));

  bool disjoint_bases = true;   // since alloc != NULL
  generate_unchecked_arraycopy(ctrl, mem,
                               adr_type, T_LONG, disjoint_bases,
                               sptr, NULL, dptr, NULL, countx, dest_uninitialized);

  return true;
}

// Helper function; generates code for the slow case.
// We make a call to a runtime method which emulates the native method,
// but without the native wrapper overhead.
MergeMemNode* PhaseMacroExpand::generate_slow_arraycopy(ArrayCopyNode *ac,
                                                        Node** ctrl, Node* mem, Node** io,
                                                        const TypePtr* adr_type,
                                                        Node* src,  Node* src_offset,
                                                        Node* dest, Node* dest_offset,
                                                        Node* copy_length, bool dest_uninitialized) {
  assert(!dest_uninitialized, "Invariant");

  const TypeFunc* call_type = OptoRuntime::slow_arraycopy_Type();
  CallNode* call = new CallStaticJavaNode(call_type, OptoRuntime::slow_arraycopy_Java(),
                                          "slow_arraycopy",
                                          ac->jvms()->bci(), TypePtr::BOTTOM);

  call->init_req(TypeFunc::Control, *ctrl);
  call->init_req(TypeFunc::I_O    , *io);
  call->init_req(TypeFunc::Memory , mem);
  call->init_req(TypeFunc::ReturnAdr, top());
  call->init_req(TypeFunc::FramePtr, top());
  call->init_req(TypeFunc::Parms+0, src);
  call->init_req(TypeFunc::Parms+1, src_offset);
  call->init_req(TypeFunc::Parms+2, dest);
  call->init_req(TypeFunc::Parms+3, dest_offset);
  call->init_req(TypeFunc::Parms+4, copy_length);
  copy_call_debug_info(ac, call);

  call->set_cnt(PROB_UNLIKELY_MAG(4));  // Same effect as RC_UNCOMMON.
  _igvn.replace_node(ac, call);
  transform_later(call);

  extract_call_projections(call);
  *ctrl = _fallthroughcatchproj->clone();
  transform_later(*ctrl);

  Node* m = _memproj_fallthrough->clone();
  transform_later(m);

  uint alias_idx = C->get_alias_index(adr_type);
  MergeMemNode* out_mem;
  if (alias_idx != Compile::AliasIdxBot) {
    out_mem = MergeMemNode::make(mem);
    out_mem->set_memory_at(alias_idx, m);
  } else {
    out_mem = MergeMemNode::make(m);
  }
  transform_later(out_mem);

  *io = _ioproj_fallthrough->clone();
  transform_later(*io);

  return out_mem;
}

// Helper function; generates code for cases requiring runtime checks.
Node* PhaseMacroExpand::generate_checkcast_arraycopy(Node** ctrl, MergeMemNode** mem,
                                                     const TypePtr* adr_type,
                                                     Node* dest_elem_klass,
                                                     Node* src,  Node* src_offset,
                                                     Node* dest, Node* dest_offset,
                                                     Node* copy_length, bool dest_uninitialized) {
  if ((*ctrl)->is_top())  return NULL;

  address copyfunc_addr = StubRoutines::checkcast_arraycopy(dest_uninitialized);
  if (copyfunc_addr == NULL) { // Stub was not generated, go slow path.
    return NULL;
  }

  // Pick out the parameters required to perform a store-check
  // for the target array.  This is an optimistic check.  It will
  // look in each non-null element's class, at the desired klass's
  // super_check_offset, for the desired klass.
  int sco_offset = in_bytes(Klass::super_check_offset_offset());
  Node* p3 = basic_plus_adr(dest_elem_klass, sco_offset);
  Node* n3 = new LoadINode(NULL, *mem /*memory(p3)*/, p3, _igvn.type(p3)->is_ptr(), TypeInt::INT, MemNode::unordered);
  Node* check_offset = ConvI2X(transform_later(n3));
  Node* check_value  = dest_elem_klass;

  Node* src_start  = array_element_address(src,  src_offset,  T_OBJECT);
  Node* dest_start = array_element_address(dest, dest_offset, T_OBJECT);

  const TypeFunc* call_type = OptoRuntime::checkcast_arraycopy_Type();
  Node* call = make_leaf_call(*ctrl, *mem, call_type, copyfunc_addr, "checkcast_arraycopy", adr_type,
                              src_start, dest_start, copy_length XTOP, check_offset XTOP, check_value);

  finish_arraycopy_call(call, ctrl, mem, adr_type);

  Node* proj =  new ProjNode(call, TypeFunc::Parms);
  transform_later(proj);

  return proj;
}

// Helper function; generates code for cases requiring runtime checks.
Node* PhaseMacroExpand::generate_generic_arraycopy(Node** ctrl, MergeMemNode** mem,
                                                   const TypePtr* adr_type,
                                                   Node* src,  Node* src_offset,
                                                   Node* dest, Node* dest_offset,
                                                   Node* copy_length, bool dest_uninitialized) {
  if ((*ctrl)->is_top()) return NULL;
  assert(!dest_uninitialized, "Invariant");

  address copyfunc_addr = StubRoutines::generic_arraycopy();
  if (copyfunc_addr == NULL) { // Stub was not generated, go slow path.
    return NULL;
  }

  const TypeFunc* call_type = OptoRuntime::generic_arraycopy_Type();
  Node* call = make_leaf_call(*ctrl, *mem, call_type, copyfunc_addr, "generic_arraycopy", adr_type,
                              src, src_offset, dest, dest_offset, copy_length);

  finish_arraycopy_call(call, ctrl, mem, adr_type);

  Node* proj =  new ProjNode(call, TypeFunc::Parms);
  transform_later(proj);

  return proj;
}

// Helper function; generates the fast out-of-line call to an arraycopy stub.
bool PhaseMacroExpand::generate_unchecked_arraycopy(Node** ctrl, MergeMemNode** mem,
                                                    const TypePtr* adr_type,
                                                    BasicType basic_elem_type,
                                                    bool disjoint_bases,
                                                    Node* src,  Node* src_offset,
                                                    Node* dest, Node* dest_offset,
                                                    Node* copy_length, bool dest_uninitialized) {
  if ((*ctrl)->is_top()) return false;

  Node* src_start  = src;
  Node* dest_start = dest;
  if (src_offset != NULL || dest_offset != NULL) {
    src_start =  array_element_address(src, src_offset, basic_elem_type);
    dest_start = array_element_address(dest, dest_offset, basic_elem_type);
  }

  // Figure out which arraycopy runtime method to call.
  const char* copyfunc_name = "arraycopy";
  address     copyfunc_addr =
      basictype2arraycopy(basic_elem_type, src_offset, dest_offset,
                          disjoint_bases, copyfunc_name, dest_uninitialized);

  Node* result_memory = NULL;
  RegionNode* exit_block = NULL;
  bool gen_stub_call = true;
  if (ArrayCopyPartialInlineSize > 0 && is_subword_type(basic_elem_type) &&
    Matcher::vector_width_in_bytes(basic_elem_type) >= 32) {
    gen_stub_call = generate_partial_inlining_block(ctrl, mem, adr_type, &exit_block, &result_memory,
                                                    copy_length, src_start, dest_start, basic_elem_type);
  }

  if (gen_stub_call) {
    const TypeFunc* call_type = OptoRuntime::fast_arraycopy_Type();
    Node* call = make_leaf_call(*ctrl, *mem, call_type, copyfunc_addr, copyfunc_name, adr_type,
                                src_start, dest_start, copy_length XTOP);

    finish_arraycopy_call(call, ctrl, mem, adr_type);
  }

  // Connecting remaining edges for exit_block coming from stub_block.
  if (exit_block) {
    exit_block->init_req(2, *ctrl);

    // Memory edge corresponding to stub_region.
    result_memory->init_req(2, *mem);

    uint alias_idx = C->get_alias_index(adr_type);
    if (alias_idx != Compile::AliasIdxBot) {
      *mem = MergeMemNode::make(*mem);
      (*mem)->set_memory_at(alias_idx, result_memory);
    } else {
      *mem = MergeMemNode::make(result_memory);
    }
    transform_later(*mem);
    *ctrl = exit_block;
<<<<<<< HEAD
    return true;
  }
  return false;
=======
  }
>>>>>>> f6c46479
}

void PhaseMacroExpand::expand_arraycopy_node(ArrayCopyNode *ac) {
  Node* ctrl = ac->in(TypeFunc::Control);
  Node* io = ac->in(TypeFunc::I_O);
  Node* src = ac->in(ArrayCopyNode::Src);
  Node* src_offset = ac->in(ArrayCopyNode::SrcPos);
  Node* dest = ac->in(ArrayCopyNode::Dest);
  Node* dest_offset = ac->in(ArrayCopyNode::DestPos);
  Node* length = ac->in(ArrayCopyNode::Length);
  MergeMemNode* merge_mem = NULL;

  if (ac->is_clonebasic()) {
    BarrierSetC2* bs = BarrierSet::barrier_set()->barrier_set_c2();
    bs->clone_at_expansion(this, ac);
    return;
  } else if (ac->is_copyof() || ac->is_copyofrange() || ac->is_clone_oop_array()) {
    Node* mem = ac->in(TypeFunc::Memory);
    merge_mem = MergeMemNode::make(mem);
    transform_later(merge_mem);

    AllocateArrayNode* alloc = NULL;
    if (ac->is_alloc_tightly_coupled()) {
      alloc = AllocateArrayNode::Ideal_array_allocation(dest, &_igvn);
      assert(alloc != NULL, "expect alloc");
    }

    const TypePtr* adr_type = _igvn.type(dest)->is_oopptr()->add_offset(Type::OffsetBot);
    if (ac->_dest_type != TypeOopPtr::BOTTOM) {
      adr_type = ac->_dest_type->add_offset(Type::OffsetBot)->is_ptr();
    }
    generate_arraycopy(ac, alloc, &ctrl, merge_mem, &io,
                       adr_type, T_OBJECT,
                       src, src_offset, dest, dest_offset, length,
                       true, !ac->is_copyofrange());

    return;
  }

  AllocateArrayNode* alloc = NULL;
  if (ac->is_alloc_tightly_coupled()) {
    alloc = AllocateArrayNode::Ideal_array_allocation(dest, &_igvn);
    assert(alloc != NULL, "expect alloc");
  }

  assert(ac->is_arraycopy() || ac->is_arraycopy_validated(), "should be an arraycopy");

  // Compile time checks.  If any of these checks cannot be verified at compile time,
  // we do not make a fast path for this call.  Instead, we let the call remain as it
  // is.  The checks we choose to mandate at compile time are:
  //
  // (1) src and dest are arrays.
  const Type* src_type = src->Value(&_igvn);
  const Type* dest_type = dest->Value(&_igvn);
  const TypeAryPtr* top_src = src_type->isa_aryptr();
  const TypeAryPtr* top_dest = dest_type->isa_aryptr();

  BasicType src_elem = T_CONFLICT;
  BasicType dest_elem = T_CONFLICT;

  if (top_dest != NULL && top_dest->klass() != NULL) {
    dest_elem = top_dest->klass()->as_array_klass()->element_type()->basic_type();
  }
  if (top_src != NULL && top_src->klass() != NULL) {
    src_elem = top_src->klass()->as_array_klass()->element_type()->basic_type();
  }
  if (is_reference_type(src_elem))  src_elem  = T_OBJECT;
  if (is_reference_type(dest_elem)) dest_elem = T_OBJECT;

  if (ac->is_arraycopy_validated() &&
      dest_elem != T_CONFLICT &&
      src_elem == T_CONFLICT) {
    src_elem = dest_elem;
  }

  if (src_elem == T_CONFLICT || dest_elem == T_CONFLICT) {
    // Conservatively insert a memory barrier on all memory slices.
    // Do not let writes into the source float below the arraycopy.
    {
      Node* mem = ac->in(TypeFunc::Memory);
      insert_mem_bar(&ctrl, &mem, Op_MemBarCPUOrder);

      merge_mem = MergeMemNode::make(mem);
      transform_later(merge_mem);
    }

    // Call StubRoutines::generic_arraycopy stub.
    Node* mem = generate_arraycopy(ac, NULL, &ctrl, merge_mem, &io,
                                   TypeRawPtr::BOTTOM, T_CONFLICT,
                                   src, src_offset, dest, dest_offset, length,
                                   // If a  negative length guard was generated for the ArrayCopyNode,
                                   // the length of the array can never be negative.
                                   false, ac->has_negative_length_guard());
    return;
  }

  assert(!ac->is_arraycopy_validated() || (src_elem == dest_elem && dest_elem != T_VOID), "validated but different basic types");

  // (2) src and dest arrays must have elements of the same BasicType
  // Figure out the size and type of the elements we will be copying.
  if (src_elem != dest_elem || dest_elem == T_VOID) {
    // The component types are not the same or are not recognized.  Punt.
    // (But, avoid the native method wrapper to JVM_ArrayCopy.)
    {
      Node* mem = ac->in(TypeFunc::Memory);
      merge_mem = generate_slow_arraycopy(ac, &ctrl, mem, &io, TypePtr::BOTTOM, src, src_offset, dest, dest_offset, length, false);
    }

    _igvn.replace_node(_memproj_fallthrough, merge_mem);
    _igvn.replace_node(_ioproj_fallthrough, io);
    _igvn.replace_node(_fallthroughcatchproj, ctrl);
    return;
  }

  //---------------------------------------------------------------------------
  // We will make a fast path for this call to arraycopy.

  // We have the following tests left to perform:
  //
  // (3) src and dest must not be null.
  // (4) src_offset must not be negative.
  // (5) dest_offset must not be negative.
  // (6) length must not be negative.
  // (7) src_offset + length must not exceed length of src.
  // (8) dest_offset + length must not exceed length of dest.
  // (9) each element of an oop array must be assignable

  {
    Node* mem = ac->in(TypeFunc::Memory);
    merge_mem = MergeMemNode::make(mem);
    transform_later(merge_mem);
  }

  RegionNode* slow_region = new RegionNode(1);
  transform_later(slow_region);

  if (!ac->is_arraycopy_validated()) {
    // (3) operands must not be null
    // We currently perform our null checks with the null_check routine.
    // This means that the null exceptions will be reported in the caller
    // rather than (correctly) reported inside of the native arraycopy call.
    // This should be corrected, given time.  We do our null check with the
    // stack pointer restored.
    // null checks done library_call.cpp

    // (4) src_offset must not be negative.
    generate_negative_guard(&ctrl, src_offset, slow_region);

    // (5) dest_offset must not be negative.
    generate_negative_guard(&ctrl, dest_offset, slow_region);

    // (6) length must not be negative (moved to generate_arraycopy()).
    // generate_negative_guard(length, slow_region);

    // (7) src_offset + length must not exceed length of src.
    Node* alen = ac->in(ArrayCopyNode::SrcLen);
    assert(alen != NULL, "need src len");
    generate_limit_guard(&ctrl,
                         src_offset, length,
                         alen,
                         slow_region);

    // (8) dest_offset + length must not exceed length of dest.
    alen = ac->in(ArrayCopyNode::DestLen);
    assert(alen != NULL, "need dest len");
    generate_limit_guard(&ctrl,
                         dest_offset, length,
                         alen,
                         slow_region);

    // (9) each element of an oop array must be assignable
    // The generate_arraycopy subroutine checks this.
  }
  // This is where the memory effects are placed:
  const TypePtr* adr_type = NULL;
  if (ac->_dest_type != TypeOopPtr::BOTTOM) {
    adr_type = ac->_dest_type->add_offset(Type::OffsetBot)->is_ptr();
  } else {
    adr_type = TypeAryPtr::get_array_body_type(dest_elem);
  }

  generate_arraycopy(ac, alloc, &ctrl, merge_mem, &io,
                     adr_type, dest_elem,
                     src, src_offset, dest, dest_offset, length,
                     // If a  negative length guard was generated for the ArrayCopyNode,
                     // the length of the array can never be negative.
                     false, ac->has_negative_length_guard(), slow_region);
}<|MERGE_RESOLUTION|>--- conflicted
+++ resolved
@@ -1243,13 +1243,10 @@
     }
     transform_later(*mem);
     *ctrl = exit_block;
-<<<<<<< HEAD
     return true;
   }
   return false;
-=======
-  }
->>>>>>> f6c46479
+  }
 }
 
 void PhaseMacroExpand::expand_arraycopy_node(ArrayCopyNode *ac) {
