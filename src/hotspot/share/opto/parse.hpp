--- conflicted
+++ resolved
@@ -199,18 +199,14 @@
     void set_start_map(SafePointNode* m)   { assert(!is_merged(), ""); _start_map = m; }
 
     // True after any predecessor flows control into this block
-<<<<<<< HEAD
-    bool is_merged() const                 { return _start_map != NULL; }
+    bool is_merged() const                 { return _start_map != nullptr; }
     Block* from_block() const              { return _from_block; }
     int init_pnum() const                  { return _init_pnum; }
     PEAState& state()                      {
       assert(is_merged(), "sanity check");
       return _start_map->jvms()->alloc_state();
     }
-=======
-    bool is_merged() const                 { return _start_map != nullptr; }
-
->>>>>>> 7bbc5e0e
+
 #ifdef ASSERT
     // True after backedge predecessor flows control into this block
     bool has_merged_backedge() const       { return _has_merged_backedge; }
@@ -312,13 +308,8 @@
     // path number ("pnum").
     int add_new_path();
 
-<<<<<<< HEAD
-    // Initialize me by recording the parser's map.  My own map must be NULL.
+    // Initialize me by recording the parser's map.  My own map must be null.
     void record_state(Parse* outer, int pnum);
-=======
-    // Initialize me by recording the parser's map.  My own map must be null.
-    void record_state(Parse* outer);
->>>>>>> 7bbc5e0e
   };
 
 #ifndef PRODUCT
