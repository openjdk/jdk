/*
 * Copyright (c) 2014, 2025, Oracle and/or its affiliates. All rights reserved.
 * DO NOT ALTER OR REMOVE COPYRIGHT NOTICES OR THIS FILE HEADER.
 *
 * This code is free software; you can redistribute it and/or modify it
 * under the terms of the GNU General Public License version 2 only, as
 * published by the Free Software Foundation.
 *
 * This code is distributed in the hope that it will be useful, but WITHOUT
 * ANY WARRANTY; without even the implied warranty of MERCHANTABILITY or
 * FITNESS FOR A PARTICULAR PURPOSE.  See the GNU General Public License
 * version 2 for more details (a copy is included in the LICENSE file that
 * accompanied this code).
 *
 * You should have received a copy of the GNU General Public License version
 * 2 along with this work; if not, write to the Free Software Foundation,
 * Inc., 51 Franklin St, Fifth Floor, Boston, MA 02110-1301 USA.
 *
 * Please contact Oracle, 500 Oracle Parkway, Redwood Shores, CA 94065 USA
 * or visit www.oracle.com if you need additional information or have any
 * questions.
 *
 */

#ifndef SHARE_OPTO_CASTNODE_HPP
#define SHARE_OPTO_CASTNODE_HPP

#include "opto/node.hpp"
#include "opto/opcodes.hpp"


//------------------------------ConstraintCastNode-----------------------------
// cast to a different range
class ConstraintCastNode: public TypeNode {
protected:
  // Cast nodes are subject to a few optimizations:
  //
  // 1- if the type carried by the Cast doesn't narrow the type of its input, the cast can be replaced by its input.
  // Similarly, if a dominating Cast with the same input and a narrower type constraint is found, it can replace the
  // current cast.
  //
  // 2- if the condition that the Cast is control dependent is hoisted, the Cast is hoisted as well
  //
  // 1- and 2- are not always applied depending on what constraint are applied to the Cast: there are cases where 1-
  // and 2- apply, where neither 1- nor 2- apply and where one or the other apply. This class abstract away these
  // details.
  class DependencyType {
  public:
    DependencyType(bool depends_on_test, bool narrows_type, const char* desc)
      : _depends_only_on_test(depends_on_test),
        _narrows_type(narrows_type),
        _desc(desc) {
    }
    NONCOPYABLE(DependencyType);

    bool depends_only_on_test() const {
      return _depends_only_on_test;
    }

    bool narrows_type() const {
      return _narrows_type;
    }
    void dump_on(outputStream *st) const {
      st->print("%s", _desc);
    }

    uint hash() const {
      return (_depends_only_on_test ? 1 : 0) + (_narrows_type ? 2 : 0);
    }

    bool cmp(const DependencyType& other) const {
      return _depends_only_on_test == other._depends_only_on_test && _narrows_type == other._narrows_type;
    }

    const DependencyType& widen_type_dependency() const {
      if (_depends_only_on_test) {
        return WidenTypeDependency;
      }
      return UnconditionalDependency;
    }

    const DependencyType& pinned_dependency() const {
      if (_narrows_type) {
        return StrongDependency;
      }
      return UnconditionalDependency;
    }

  private:
    const bool _depends_only_on_test; // Does this Cast depends on its control input or is it pinned?
    const bool _narrows_type; // Does this Cast narrows the type i.e. if input type is narrower can it be removed?
    const char* _desc;
  };

public:

  static const DependencyType RegularDependency;
  static const DependencyType WidenTypeDependency;
  static const DependencyType StrongDependency;
  static const DependencyType UnconditionalDependency;

  protected:
  const DependencyType& _dependency;
  virtual bool cmp( const Node &n ) const;
  virtual uint size_of() const;
  virtual uint hash() const;    // Check the type
  const TypeInteger* widen_type(const PhaseGVN* phase, const Type* res, BasicType bt) const;

  virtual ConstraintCastNode* make_with(Node* parent, const TypeInteger* type, const DependencyType& dependency) const {
    ShouldNotReachHere();
    return nullptr;
  }

  Node* find_or_make_integer_cast(PhaseIterGVN* igvn, Node* parent, const TypeInteger* type, const DependencyType& dependency) const;

  // PhiNode::Ideal() transforms a Phi that merges a single uncasted value into a single cast pinned at the region.
  // The types of cast nodes eliminated as a consequence of this transformation are collected and stored here so the
  // type dependencies carried by the cast are known. The cast can then be eliminated if the type of its input is
  // narrower (or equal) than all the types it carries.
  const TypeTuple* _extra_types;

  public:
  ConstraintCastNode(Node* ctrl, Node* n, const Type* t, const DependencyType& dependency,
                     const TypeTuple* extra_types)
          : TypeNode(t,2), _dependency(dependency), _extra_types(extra_types) {
    init_class_id(Class_ConstraintCast);
    init_req(0, ctrl);
    init_req(1, n);
  }
  virtual Node* Identity(PhaseGVN* phase);
  virtual const Type* Value(PhaseGVN* phase) const;
  virtual Node *Ideal(PhaseGVN *phase, bool can_reshape);
  virtual int Opcode() const;
  virtual uint ideal_reg() const = 0;
  bool carry_dependency() const { return !_dependency.cmp(RegularDependency); }
  virtual bool depends_only_on_test() const { return _dependency.depends_only_on_test(); }
  const DependencyType& dependency() const { return _dependency; }
  TypeNode* dominating_cast(PhaseGVN* gvn, PhaseTransform* pt) const;
  static Node* make_cast_for_basic_type(Node* c, Node* n, const Type* t, const DependencyType& dependency, BasicType bt);

#ifndef PRODUCT
  virtual void dump_spec(outputStream *st) const;
#endif

  static Node* make_cast_for_type(Node* c, Node* in, const Type* type, const DependencyType& dependency,
                                  const TypeTuple* types);

  Node* optimize_integer_cast_of_add(PhaseGVN* phase, BasicType bt);
  Node* optimize_integer_cast(PhaseGVN* phase, BasicType bt);

  bool higher_equal_types(PhaseGVN* phase, const Node* other) const;

  int extra_types_count() const {
    return _extra_types == nullptr ? 0 : _extra_types->cnt();
  }

  const Type* extra_type_at(int i) const {
    return _extra_types->field_at(i);
  }
};

//------------------------------CastIINode-------------------------------------
// cast integer to integer (different range)
class CastIINode: public ConstraintCastNode {
  protected:
  // Is this node dependent on a range check?
  const bool _range_check_dependency;
  virtual bool cmp(const Node &n) const;
  virtual uint size_of() const;

  public:
  CastIINode(Node* ctrl, Node* n, const Type* t, const DependencyType& dependency = RegularDependency, bool range_check_dependency = false, const TypeTuple* types = nullptr)
    : ConstraintCastNode(ctrl, n, t, dependency, types), _range_check_dependency(range_check_dependency) {
    assert(ctrl != nullptr, "control must be set");
    init_class_id(Class_CastII);
  }
  virtual int Opcode() const;
  virtual uint ideal_reg() const { return Op_RegI; }
  virtual Node* Identity(PhaseGVN* phase);

  virtual Node *Ideal(PhaseGVN *phase, bool can_reshape);
  bool has_range_check() const {
#ifdef _LP64
    return _range_check_dependency;
#else
    assert(!_range_check_dependency, "Should not have range check dependency");
    return false;
#endif
  }

  CastIINode* pin_array_access_node() const;
  CastIINode* make_with(Node* parent, const TypeInteger* type, const DependencyType& dependency) const;
  void remove_range_check_cast(Compile* C);

#ifndef PRODUCT
  virtual void dump_spec(outputStream* st) const;
#endif
};

class CastLLNode: public ConstraintCastNode {
public:
  CastLLNode(Node* ctrl, Node* n, const Type* t, const DependencyType& dependency = RegularDependency, const TypeTuple* types = nullptr)
          : ConstraintCastNode(ctrl, n, t, dependency, types) {
    assert(ctrl != nullptr, "control must be set");
    init_class_id(Class_CastLL);
  }

<<<<<<< HEAD
=======
  virtual const Type* Value(PhaseGVN* phase) const;

  static bool is_inner_loop_backedge(ProjNode* proj);

  static bool cmp_used_at_inner_loop_exit_test(CmpNode* cmp);
  bool used_at_inner_loop_exit_test() const;

>>>>>>> e16c5100
  virtual Node* Ideal(PhaseGVN* phase, bool can_reshape);
  virtual int Opcode() const;
  virtual uint ideal_reg() const { return Op_RegL; }
  CastLLNode* make_with(Node* parent, const TypeInteger* type, const DependencyType& dependency) const;
};

class CastHHNode: public ConstraintCastNode {
public:
  CastHHNode(Node* ctrl, Node* n, const Type* t, const DependencyType& dependency = RegularDependency, const TypeTuple* types = nullptr)
          : ConstraintCastNode(ctrl, n, t, dependency, types) {
    assert(ctrl != nullptr, "control must be set");
    init_class_id(Class_CastHH);
  }
  virtual int Opcode() const;
  virtual uint ideal_reg() const { return in(1)->ideal_reg(); }
};

class CastFFNode: public ConstraintCastNode {
public:
  CastFFNode(Node* ctrl, Node* n, const Type* t, const DependencyType& dependency = RegularDependency, const TypeTuple* types = nullptr)
          : ConstraintCastNode(ctrl, n, t, dependency, types) {
    assert(ctrl != nullptr, "control must be set");
    init_class_id(Class_CastFF);
  }
  virtual int Opcode() const;
  virtual uint ideal_reg() const { return in(1)->ideal_reg(); }
};

class CastDDNode: public ConstraintCastNode {
public:
  CastDDNode(Node* ctrl, Node* n, const Type* t, const DependencyType& dependency = RegularDependency, const TypeTuple* types = nullptr)
          : ConstraintCastNode(ctrl, n, t, dependency, types) {
    assert(ctrl != nullptr, "control must be set");
    init_class_id(Class_CastDD);
  }
  virtual int Opcode() const;
  virtual uint ideal_reg() const { return in(1)->ideal_reg(); }
};

class CastVVNode: public ConstraintCastNode {
public:
  CastVVNode(Node* ctrl, Node* n, const Type* t, const DependencyType& dependency = RegularDependency, const TypeTuple* types = nullptr)
          : ConstraintCastNode(ctrl, n, t, dependency, types) {
    assert(ctrl != nullptr, "control must be set");
    init_class_id(Class_CastVV);
  }
  virtual int Opcode() const;
  virtual uint ideal_reg() const { return in(1)->ideal_reg(); }
};


//------------------------------CastPPNode-------------------------------------
// cast pointer to pointer (different type)
class CastPPNode: public ConstraintCastNode {
  public:
  CastPPNode (Node* ctrl, Node* n, const Type* t, const DependencyType& dependency = RegularDependency, const TypeTuple* types = nullptr)
    : ConstraintCastNode(ctrl, n, t, dependency, types) {
    init_class_id(Class_CastPP);
  }
  virtual int Opcode() const;
  virtual uint ideal_reg() const { return Op_RegP; }
};

//------------------------------CheckCastPPNode--------------------------------
// for _checkcast, cast pointer to pointer (different type), without JOIN,
class CheckCastPPNode: public ConstraintCastNode {
  public:
  CheckCastPPNode(Node* ctrl, Node* n, const Type* t, const DependencyType& dependency = RegularDependency, const TypeTuple* types = nullptr)
    : ConstraintCastNode(ctrl, n, t, dependency, types) {
    assert(ctrl != nullptr, "control must be set");
    init_class_id(Class_CheckCastPP);
  }

  virtual const Type* Value(PhaseGVN* phase) const;
  virtual int   Opcode() const;
  virtual uint  ideal_reg() const { return Op_RegP; }
  bool depends_only_on_test() const { return !type()->isa_rawptr() && ConstraintCastNode::depends_only_on_test(); }
 };


//------------------------------CastX2PNode-------------------------------------
// convert a machine-pointer-sized integer to a raw pointer
class CastX2PNode : public Node {
  public:
  CastX2PNode( Node *n ) : Node(nullptr, n) {}
  virtual int Opcode() const;
  virtual const Type* Value(PhaseGVN* phase) const;
  virtual Node *Ideal(PhaseGVN *phase, bool can_reshape);
  virtual Node* Identity(PhaseGVN* phase);
  virtual uint ideal_reg() const { return Op_RegP; }
  virtual const Type *bottom_type() const { return TypeRawPtr::BOTTOM; }
};

//------------------------------CastP2XNode-------------------------------------
// Used in both 32-bit and 64-bit land.
// Used for card-marks and unsafe pointer math.
class CastP2XNode : public Node {
  public:
  CastP2XNode( Node *ctrl, Node *n ) : Node(ctrl, n) {}
  virtual int Opcode() const;
  virtual const Type* Value(PhaseGVN* phase) const;
  virtual Node *Ideal(PhaseGVN *phase, bool can_reshape);
  virtual Node* Identity(PhaseGVN* phase);
  virtual uint ideal_reg() const { return Op_RegX; }
  virtual const Type *bottom_type() const { return TypeX_X; }
  // Return false to keep node from moving away from an associated card mark.
  virtual bool depends_only_on_test() const { return false; }
};



#endif // SHARE_OPTO_CASTNODE_HPP<|MERGE_RESOLUTION|>--- conflicted
+++ resolved
@@ -205,8 +205,6 @@
     init_class_id(Class_CastLL);
   }
 
-<<<<<<< HEAD
-=======
   virtual const Type* Value(PhaseGVN* phase) const;
 
   static bool is_inner_loop_backedge(ProjNode* proj);
@@ -214,7 +212,6 @@
   static bool cmp_used_at_inner_loop_exit_test(CmpNode* cmp);
   bool used_at_inner_loop_exit_test() const;
 
->>>>>>> e16c5100
   virtual Node* Ideal(PhaseGVN* phase, bool can_reshape);
   virtual int Opcode() const;
   virtual uint ideal_reg() const { return Op_RegL; }
