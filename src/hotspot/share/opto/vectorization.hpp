/*
 * Copyright (c) 2023, 2025, Oracle and/or its affiliates. All rights reserved.
 * Copyright (c) 2023, Arm Limited. All rights reserved.
 * DO NOT ALTER OR REMOVE COPYRIGHT NOTICES OR THIS FILE HEADER.
 *
 * This code is free software; you can redistribute it and/or modify it
 * under the terms of the GNU General Public License version 2 only, as
 * published by the Free Software Foundation.
 *
 * This code is distributed in the hope that it will be useful, but WITHOUT
 * ANY WARRANTY; without even the implied warranty of MERCHANTABILITY or
 * FITNESS FOR A PARTICULAR PURPOSE.  See the GNU General Public License
 * version 2 for more details (a copy is included in the LICENSE file that
 * accompanied this code).
 *
 * You should have received a copy of the GNU General Public License version
 * 2 along with this work; if not, write to the Free Software Foundation,
 * Inc., 51 Franklin St, Fifth Floor, Boston, MA 02110-1301 USA.
 *
 * Please contact Oracle, 500 Oracle Parkway, Redwood Shores, CA 94065 USA
 * or visit www.oracle.com if you need additional information or have any
 * questions.
 */

#ifndef SHARE_OPTO_VECTORIZATION_HPP
#define SHARE_OPTO_VECTORIZATION_HPP

#include "opto/matcher.hpp"
#include "opto/loopnode.hpp"
#include "opto/traceAutoVectorizationTag.hpp"
#include "opto/mempointer.hpp"
#include "utilities/growableArray.hpp"
#include "utilities/pair.hpp"

// Code in this file and the vectorization.cpp contains shared logics and
// utilities for C2's loop auto-vectorization.

class VPointer;

class VStatus : public StackObj {
private:
  const char* _failure_reason;

  VStatus(const char* failure_reason) : _failure_reason(failure_reason) {}

public:
  static VStatus make_success() { return VStatus(nullptr); }

  static VStatus make_failure(const char* failure_reason) {
    assert(failure_reason != nullptr, "must have reason");
    return VStatus(failure_reason);
  }

  bool is_success() const { return _failure_reason == nullptr; }

  const char* failure_reason() const {
    assert(!is_success(), "only failures have reason");
    return _failure_reason;
  }
};

#ifndef PRODUCT
// Access to TraceAutoVectorization tags
class VTrace : public StackObj {
private:
  const CHeapBitMap &_trace_tags;

public:
  VTrace() : _trace_tags(Compile::current()->directive()->trace_auto_vectorization_tags()) {}
  NONCOPYABLE(VTrace);

  bool is_trace(TraceAutoVectorizationTag tag) const {
    return _trace_tags.at(tag);
  }
};
#endif

// Basic loop structure accessors and vectorization preconditions checking
class VLoop : public StackObj {
private:
  PhaseIdealLoop* const _phase;
  IdealLoopTree* const _lpt;
  const bool _allow_cfg;
  CountedLoopNode* _cl;
  Node* _cl_exit;
  PhiNode* _iv;
  CountedLoopEndNode* _pre_loop_end; // cache access to pre-loop for main loops only

  // We can add speculative runtime-checks if we have one of these:
  //  - Auto Vectorization Parse Predicate:
  //      pass all checks or trap -> recompile without this predicate.
  //  - Multiversioning fast-loop projection:
  //      pass all checks or go to slow-path-loop, where we have no speculative assumptions.
  ParsePredicateSuccessProj* _auto_vectorization_parse_predicate_proj;
  IfTrueNode* _multiversioning_fast_proj;

  NOT_PRODUCT(VTrace _vtrace;)
  NOT_PRODUCT(TraceMemPointer _mptrace;)

  static constexpr char const* FAILURE_ALREADY_VECTORIZED = "loop already vectorized";
  static constexpr char const* FAILURE_UNROLL_ONLY        = "loop only wants to be unrolled";
  static constexpr char const* FAILURE_VECTOR_WIDTH       = "vector_width must be power of 2";
  static constexpr char const* FAILURE_VALID_COUNTED_LOOP = "must be valid counted loop (int)";
  static constexpr char const* FAILURE_CONTROL_FLOW       = "control flow in loop not allowed";
  static constexpr char const* FAILURE_BACKEDGE           = "nodes on backedge not allowed";
  static constexpr char const* FAILURE_PRE_LOOP_LIMIT     = "main-loop must be able to adjust pre-loop-limit (not found)";

public:
  VLoop(IdealLoopTree* lpt, bool allow_cfg) :
    _phase     (lpt->_phase),
    _lpt       (lpt),
    _allow_cfg (allow_cfg),
    _cl        (nullptr),
    _cl_exit   (nullptr),
    _iv        (nullptr),
    _pre_loop_end (nullptr),
    _auto_vectorization_parse_predicate_proj(nullptr),
    _multiversioning_fast_proj(nullptr)
#ifndef PRODUCT
    COMMA
    _mptrace(TraceMemPointer(
      _vtrace.is_trace(TraceAutoVectorizationTag::POINTER_PARSING),
      _vtrace.is_trace(TraceAutoVectorizationTag::POINTER_ALIASING),
      _vtrace.is_trace(TraceAutoVectorizationTag::POINTER_ADJACENCY),
      _vtrace.is_trace(TraceAutoVectorizationTag::POINTER_OVERLAP)
    ))
#endif
    {}

  NONCOPYABLE(VLoop);

  IdealLoopTree* lpt()        const { return _lpt; };
  PhaseIdealLoop* phase()     const { return _phase; }
  CountedLoopNode* cl()       const { return _cl; };
  Node* cl_exit()             const { return _cl_exit; };
  PhiNode* iv()               const { return _iv; };
  int iv_stride()             const { return cl()->stride_con(); };
  bool is_allow_cfg()         const { return _allow_cfg; }

  CountedLoopEndNode* pre_loop_end() const {
    assert(cl()->is_main_loop(), "only main loop can reference pre-loop");
    assert(_pre_loop_end != nullptr, "must have found it");
    return _pre_loop_end;
  };

  CountedLoopNode* pre_loop_head() const {
    CountedLoopNode* head = pre_loop_end()->loopnode();
    assert(head != nullptr, "must find head");
    return head;
  };

  ParsePredicateSuccessProj* auto_vectorization_parse_predicate_proj() const {
    return _auto_vectorization_parse_predicate_proj;
  }

  IfTrueNode* multiversioning_fast_proj() const {
    return _multiversioning_fast_proj;
  }

  bool are_speculative_checks_possible() const {
    return _auto_vectorization_parse_predicate_proj != nullptr ||
           _multiversioning_fast_proj != nullptr;
  }

  bool use_speculative_aliasing_checks() const {
    return are_speculative_checks_possible() && UseAutoVectorizationSpeculativeAliasingChecks;
  }

  // Estimate maximum size for data structures, to avoid repeated reallocation
  int estimated_body_length() const { return lpt()->_body.size(); };
  int estimated_node_count()  const { return (int)(1.10 * phase()->C->unique()); };

  // Should we align vector memory references on this platform?
  static bool vectors_should_be_aligned() { return !Matcher::misaligned_vectors_ok() || AlignVector; }

#ifndef PRODUCT
  const VTrace& vtrace()           const { return _vtrace; }
  const TraceMemPointer& mptrace() const { return _mptrace; }

  bool is_trace_preconditions() const {
    return _vtrace.is_trace(TraceAutoVectorizationTag::PRECONDITIONS);
  }

  bool is_trace_loop_analyzer() const {
    return _vtrace.is_trace(TraceAutoVectorizationTag::LOOP_ANALYZER);
  }

  bool is_trace_memory_slices() const {
    return _vtrace.is_trace(TraceAutoVectorizationTag::MEMORY_SLICES);
  }

  bool is_trace_body() const {
    return _vtrace.is_trace(TraceAutoVectorizationTag::BODY);
  }

  bool is_trace_vector_element_type() const {
    return _vtrace.is_trace(TraceAutoVectorizationTag::TYPES);
  }

  bool is_trace_dependency_graph() const {
    return _vtrace.is_trace(TraceAutoVectorizationTag::DEPENDENCY_GRAPH);
  }

  bool is_trace_vpointers() const {
    return _vtrace.is_trace(TraceAutoVectorizationTag::POINTERS);
  }

  bool is_trace_speculative_runtime_checks() const {
    return _vtrace.is_trace(TraceAutoVectorizationTag::SPECULATIVE_RUNTIME_CHECKS);
  }

  bool is_trace_speculative_aliasing_analysis() const {
    return _vtrace.is_trace(TraceAutoVectorizationTag::SPECULATIVE_ALIASING_ANALYSIS);
  }
#endif

  // Is the node in the basic block of the loop?
  // We only accept any nodes which have the loop head as their ctrl.
  bool in_bb(const Node* n) const {
    const Node* ctrl = _phase->has_ctrl(n) ? _phase->get_ctrl(n) : n;
    return n != nullptr && n->outcnt() > 0 && ctrl == _cl;
  }

  // Some nodes must be pre-loop invariant, so that they can be used for conditions
  // before or inside the pre-loop. For example, alignment of main-loop vector
  // memops must be achieved in the pre-loop, via the exit check in the pre-loop.
  bool is_pre_loop_invariant(Node* n) const {
    // Must be in the main-loop, otherwise we can't access the pre-loop.
    // This fails during SuperWord::unrolling_analysis, but that is ok.
    if (!cl()->is_main_loop()) {
      return false;
    }

    Node* ctrl = phase()->get_ctrl(n);

    // Quick test: is it in the main-loop?
    if (lpt()->is_member(phase()->get_loop(ctrl))) {
      return false;
    }

    // Is it before the pre-loop?
    return phase()->is_dominator(ctrl, pre_loop_head());
  }

  // Check if the loop passes some basic preconditions for vectorization.
  // Return indicates if analysis succeeded.
  bool check_preconditions();

private:
  VStatus check_preconditions_helper();
};

// Optimization to keep allocation of large arrays in AutoVectorization low.
// We allocate the arrays once, and reuse them for multiple loops that we
// AutoVectorize, clearing them before every new use.
class VSharedData : public StackObj {
private:
  // Arena, used to allocate all arrays from.
  Arena _arena;

  // An array that maps node->_idx to a much smaller idx, which is at most the
  // size of a loop body. This allow us to have smaller arrays for other data
  // structures, since we are using smaller indices.
  GrowableArray<int> _node_idx_to_loop_body_idx;

public:
  VSharedData() :
    _arena(mtCompiler, Arena::Tag::tag_superword),
    _node_idx_to_loop_body_idx(&_arena, estimated_node_count(), 0, 0)
  {
  }

  GrowableArray<int>& node_idx_to_loop_body_idx() {
    return _node_idx_to_loop_body_idx;
  }

  // Must be cleared before each AutoVectorization use
  void clear() {
    _node_idx_to_loop_body_idx.clear();
  }

private:
  static int estimated_node_count() {
    return (int)(1.10 * Compile::current()->unique());
  }
};

// Submodule of VLoopAnalyzer.
// Identify and mark all reductions in the loop.
class VLoopReductions : public StackObj {
private:
  typedef const Pair<const Node*, int> PathEnd;

  const VLoop& _vloop;
  VectorSet _loop_reductions;

public:
  VLoopReductions(Arena* arena, const VLoop& vloop) :
    _vloop(vloop),
    _loop_reductions(arena){};

  NONCOPYABLE(VLoopReductions);

private:
  // Search for a path P = (n_1, n_2, ..., n_k) such that:
  // - original_input(n_i, input) = n_i+1 for all 1 <= i < k,
  // - path(n) for all n in P,
  // - k <= max, and
  // - there exists a node e such that original_input(n_k, input) = e and end(e).
  // Return <e, k>, if P is found, or <nullptr, -1> otherwise.
  // Note that original_input(n, i) has the same behavior as n->in(i) except
  // that it commutes the inputs of binary nodes whose edges have been swapped.
  template <typename NodePredicate1, typename NodePredicate2>
  static PathEnd find_in_path(const Node* n1, uint input, int max,
                              NodePredicate1 path, NodePredicate2 end) {
    const PathEnd no_path(nullptr, -1);
    const Node* current = n1;
    int k = 0;
    for (int i = 0; i <= max; i++) {
      if (current == nullptr) {
        return no_path;
      }
      if (end(current)) {
        return PathEnd(current, k);
      }
      if (!path(current)) {
        return no_path;
      }
      current = original_input(current, input);
      k++;
    }
    return no_path;
  }

public:
  // Find and mark reductions in a loop. Running mark_reductions() is similar to
  // querying is_reduction(n) for every node in the loop, but stricter in
  // that it assumes counted loops and requires that reduction nodes are not
  // used within the loop except by their reduction cycle predecessors.
  void mark_reductions();

  // Whether n is a reduction operator and part of a reduction cycle.
  // This function can be used for individual queries outside auto-vectorization,
  // e.g. to inform matching in target-specific code. Otherwise, the
  // almost-equivalent but faster mark_reductions() is preferable.
  static bool is_reduction(const Node* n);

  // Whether n is marked as a reduction node.
  bool is_marked_reduction(const Node* n) const { return _loop_reductions.test(n->_idx); }

  bool is_marked_reduction_loop() const { return !_loop_reductions.is_empty(); }

  // Are s1 and s2 reductions with a data path between them?
  bool is_marked_reduction_pair(const Node* s1, const Node* s2) const;

private:
  // Whether n is a standard reduction operator.
  static bool is_reduction_operator(const Node* n);

  // Whether n is part of a reduction cycle via the 'input' edge index. To bound
  // the search, constrain the size of reduction cycles to LoopMaxUnroll.
  static bool in_reduction_cycle(const Node* n, uint input);

  // Reference to the i'th input node of n, commuting the inputs of binary nodes
  // whose edges have been swapped. Assumes n is a commutative operation.
  static Node* original_input(const Node* n, uint i);
};

// Submodule of VLoopAnalyzer.
// Find the memory slices in the loop.
class VLoopMemorySlices : public StackObj {
private:
  const VLoop& _vloop;

  GrowableArray<PhiNode*> _heads;
  GrowableArray<MemNode*> _tails;

public:
  VLoopMemorySlices(Arena* arena, const VLoop& vloop) :
    _vloop(vloop),
    _heads(arena, 8, 0, nullptr),
    _tails(arena, 8, 0, nullptr) {};
  NONCOPYABLE(VLoopMemorySlices);

  void find_memory_slices();

  const GrowableArray<PhiNode*>& heads() const { return _heads; }
  const GrowableArray<MemNode*>& tails() const { return _tails; }

  // Get all memory nodes of a slice, in reverse order
  void get_slice_in_reverse_order(PhiNode* head, MemNode* tail, GrowableArray<MemNode*>& slice) const;

  bool same_memory_slice(MemNode* m1, MemNode* m2) const;

#ifndef PRODUCT
  void print() const;
#endif
};

// Submodule of VLoopAnalyzer.
// Finds all nodes in the body, and creates a mapping node->_idx to a body_idx.
// This mapping is used so that subsequent datastructures sizes only grow with
// the body size, and not the number of all nodes in the compilation.
class VLoopBody : public StackObj {
private:
  static constexpr char const* FAILURE_NODE_NOT_ALLOWED = "encontered unhandled node";
  static constexpr char const* FAILURE_UNEXPECTED_CTRL  = "data node in loop has no input in loop";

  const VLoop& _vloop;

  // Mapping body_idx -> Node*
  GrowableArray<Node*> _body;

  // Mapping node->_idx -> body_idx
  // Can be very large, and thus lives in VSharedData
  GrowableArray<int>& _body_idx;

public:
  VLoopBody(Arena* arena, const VLoop& vloop, VSharedData& vshared) :
    _vloop(vloop),
    _body(arena, vloop.estimated_body_length(), 0, nullptr),
    _body_idx(vshared.node_idx_to_loop_body_idx()) {}

  NONCOPYABLE(VLoopBody);

  VStatus construct();
  const GrowableArray<Node*>& body() const { return _body; }
  NOT_PRODUCT( void print() const; )

  int bb_idx(const Node* n) const {
    assert(_vloop.in_bb(n), "must be in basic block");
    return _body_idx.at(n->_idx);
  }

  template<typename Callback>
  void for_each_mem(Callback callback) const {
    for (int i = 0; i < _body.length(); i++) {
      MemNode* mem = _body.at(i)->isa_Mem();
      if (mem != nullptr && _vloop.in_bb(mem)) {
        callback(mem, i);
      }
    }
  }

private:
  void set_bb_idx(Node* n, int i) {
    _body_idx.at_put_grow(n->_idx, i);
  }
};

// Submodule of VLoopAnalyzer.
// Compute the vector element type for every node in the loop body.
// We need to do this to be able to vectorize the narrower integer
// types (byte, char, short). In the C2 IR, their operations are
// done with full int type with 4 byte precision (e.g. AddI, MulI).
// Example:  char a,b,c;  a = (char)(b + c);
// However, if we can prove the upper bits are only truncated,
// and the lower bits for the narrower type computed correctly, we
// can compute the operations in the narrower type directly (e.g we
// perform the AddI or MulI with 1 or 2 bytes). This allows us to
// fit more operations in a vector, and can remove the otherwise
// required conversion (int <-> narrower type).
// We compute the types backwards (use-to-def): If all use nodes
// only require the lower bits, then the def node can do the operation
// with only the lower bits, and we propagate the narrower type to it.
class VLoopTypes : public StackObj {
private:
  const VLoop&     _vloop;
  const VLoopBody& _body;

  // bb_idx -> vector element type
  GrowableArray<const Type*> _velt_type;

public:
  VLoopTypes(Arena* arena,
             const VLoop& vloop,
             const VLoopBody& body) :
    _vloop(vloop),
    _body(body),
    _velt_type(arena, vloop.estimated_body_length(), 0, nullptr) {}
  NONCOPYABLE(VLoopTypes);

  void compute_vector_element_type();
  NOT_PRODUCT( void print() const; )

  const Type* velt_type(const Node* n) const {
    assert(_vloop.in_bb(n), "only call on nodes in loop");
    const Type* t = _velt_type.at(_body.bb_idx(n));
    assert(t != nullptr, "must have type");
    return t;
  }

  BasicType velt_basic_type(const Node* n) const {
    return velt_type(n)->array_element_basic_type();
  }

  int data_size(const Node* s) const {
    int bsize = type2aelembytes(velt_basic_type(s));
    assert(bsize != 0, "valid size");
    return bsize;
  }

  bool same_velt_type(Node* n1, Node* n2) const {
    const Type* vt1 = velt_type(n1);
    const Type* vt2 = velt_type(n2);
    if (vt1->basic_type() == T_INT && vt2->basic_type() == T_INT) {
      // Compare vectors element sizes for integer types.
      return data_size(n1) == data_size(n2);
    }
    return vt1 == vt2;
  }

  int vector_width(const Node* n) const {
    BasicType bt = velt_basic_type(n);
    return MIN2(ABS(_vloop.iv_stride()), Matcher::max_vector_size(bt));
  }

  int vector_width_in_bytes(const Node* n) const {
    BasicType bt = velt_basic_type(n);
    return vector_width(n) * type2aelembytes(bt);
  }

private:
  void set_velt_type(Node* n, const Type* t) {
    assert(t != nullptr, "cannot set nullptr");
    assert(_vloop.in_bb(n), "only call on nodes in loop");
    _velt_type.at_put(_body.bb_idx(n), t);
  }

  // Smallest type containing range of values
  const Type* container_type(Node* n) const;
};

// Submodule of VLoopAnalyzer.
// We compute and cache the VPointer for every load and store.
class VLoopVPointers : public StackObj {
private:
  Arena*                   _arena;
  const VLoop&             _vloop;
  const VLoopBody&         _body;

  // Array of cached pointers
  VPointer* _vpointers;
  int _vpointers_length;

  // Map bb_idx -> index in _vpointers. -1 if not mapped.
  GrowableArray<int> _bb_idx_to_vpointer;

public:
  VLoopVPointers(Arena* arena,
                 const VLoop& vloop,
                 const VLoopBody& body) :
    _arena(arena),
    _vloop(vloop),
    _body(body),
    _vpointers(nullptr),
    _bb_idx_to_vpointer(arena,
                        vloop.estimated_body_length(),
                        vloop.estimated_body_length(),
                        -1) {}
  NONCOPYABLE(VLoopVPointers);

  void compute_vpointers();
  const VPointer& vpointer(const MemNode* mem) const;
  NOT_PRODUCT( void print() const; )

private:
  void count_vpointers();
  void allocate_vpointers_array();
  void compute_and_cache_vpointers();
};

// Submodule of VLoopAnalyzer.
// The dependency graph is used to determine if nodes are independent, and can thus potentially
// be executed in parallel. That is a prerequisite for packing nodes into vector operations.
// The dependency graph is a combination:
//  - Data-dependencies: they can directly be taken from the C2 node inputs.
//  - Memory-dependencies: the edges in the C2 memory-slice are too restrictive: for example all
//                         stores are serialized, even if their memory does not overlap. Thus,
//                         we refine the memory-dependencies (see construct method).
//    - Strong edge: must be respected.
//    - Weak edge:   if we add a speculative aliasing check, we can violate
//                   the edge, i.e. spaw the order.
class VLoopDependencyGraph : public StackObj {
private:
  class DependencyNode;

  Arena*                   _arena;
  const VLoop&             _vloop;
  const VLoopBody&         _body;
  const VLoopMemorySlices& _memory_slices;
  const VLoopVPointers&    _vpointers;

  // bb_idx -> DependenceNode*
  GrowableArray<DependencyNode*> _dependency_nodes;

  // Node depth in DAG: bb_idx -> depth
  GrowableArray<int> _depths;

public:
  VLoopDependencyGraph(Arena* arena,
                       const VLoop& vloop,
                       const VLoopBody& body,
                       const VLoopMemorySlices& memory_slices,
                       const VLoopVPointers& pointers) :
    _arena(arena),
    _vloop(vloop),
    _body(body),
    _memory_slices(memory_slices),
    _vpointers(pointers),
    _dependency_nodes(arena,
                      vloop.estimated_body_length(),
                      vloop.estimated_body_length(),
                      nullptr),
    _depths(arena,
            vloop.estimated_body_length(),
            vloop.estimated_body_length(),
            0) {}
  NONCOPYABLE(VLoopDependencyGraph);

  void construct();
  bool independent(Node* s1, Node* s2) const;
  bool mutually_independent(const Node_List* nodes) const;

private:
  void add_node(MemNode* n, GrowableArray<int>& strong_edges, GrowableArray<int>& weak_edges);
  int depth(const Node* n) const { return _depths.at(_body.bb_idx(n)); }
  void set_depth(const Node* n, int d) { _depths.at_put(_body.bb_idx(n), d); }
  int find_max_pred_depth(const Node* n) const;
  void compute_depth();
  NOT_PRODUCT( void print() const; )

  const DependencyNode* dependency_node(const Node* n) const {
    return _dependency_nodes.at(_body.bb_idx(n));
  }

  class DependencyNode : public ArenaObj {
  private:
    MemNode* _node; // Corresponding ideal node
    const uint _num_strong_edges;
    const uint _num_weak_edges;
    int* _memory_pred_edges; // memory pred-edges, mapping to bb_idx
  public:
    DependencyNode(MemNode* n, GrowableArray<int>& strong_edges, GrowableArray<int>& weak_edges, Arena* arena);
    NONCOPYABLE(DependencyNode);
    uint num_strong_edges() const { return _num_strong_edges; }
    uint num_weak_edges() const { return _num_weak_edges; }

    int strong_edge(uint i) const {
      assert(i < _num_strong_edges, "bounds check");
      return _memory_pred_edges[i];
    }

    int weak_edge(uint i) const {
      assert(i < _num_weak_edges, "bounds check");
      return _memory_pred_edges[_num_strong_edges + i];
    }
  };

public:
  // Iterator for dependency graph predecessors of a node.
  class PredsIterator : public StackObj {
  private:
    const VLoopDependencyGraph& _dependency_graph;

    const Node* _node;
    const DependencyNode* _dependency_node;

    Node* _current;
<<<<<<< HEAD
    bool _is_current_weak_edge;
=======
    bool _is_current_memory_edge;
>>>>>>> e2cb6467

    // Iterate in node->in(i)
    int _next_pred;
    int _end_pred;

    // Iterate in dependency_node->strong_edges()
    int _next_strong_edge;
    int _end_strong_edge;

    // Iterate in dependency_node->weak_edge()
    int _next_weak_edge;
    int _end_weak_edge;
  public:
    PredsIterator(const VLoopDependencyGraph& dependency_graph, const Node* node, bool with_weak_edges);
    NONCOPYABLE(PredsIterator);
    void next();
    bool done() const { return _current == nullptr; }

    Node* current() const {
      assert(!done(), "not done yet");
      return _current;
    }
<<<<<<< HEAD

    bool is_current_weak_edge() const {
      assert(!done(), "not done yet");
      return _is_current_weak_edge;
=======
    bool is_current_memory_edge() const {
      assert(!done(), "not done yet");
      return _is_current_memory_edge;
>>>>>>> e2cb6467
    }
  };
};

// Analyze the loop in preparation for auto-vectorization. This class is
// deliberately structured into many submodules, which are as independent
// as possible, though some submodules do require other submodules.
class VLoopAnalyzer : StackObj {
private:
  static constexpr char const* FAILURE_NO_MAX_UNROLL         = "slp max unroll analysis required";
  static constexpr char const* FAILURE_NO_REDUCTION_OR_STORE = "no reduction and no store in loop";

  const VLoop&         _vloop;

  // Arena for all submodules
  Arena                _arena;

  // If all submodules are setup successfully, we set this flag at the
  // end of the constructor
  bool                 _success;

  // Submodules
  VLoopReductions      _reductions;
  VLoopMemorySlices    _memory_slices;
  VLoopBody            _body;
  VLoopTypes           _types;
  VLoopVPointers       _vpointers;
  VLoopDependencyGraph _dependency_graph;

public:
  VLoopAnalyzer(const VLoop& vloop, VSharedData& vshared) :
    _vloop(vloop),
    _arena(mtCompiler, Arena::Tag::tag_superword),
    _success(false),
    _reductions      (&_arena, vloop),
    _memory_slices   (&_arena, vloop),
    _body            (&_arena, vloop, vshared),
    _types           (&_arena, vloop, _body),
    _vpointers       (&_arena, vloop, _body),
    _dependency_graph(&_arena, vloop, _body, _memory_slices, _vpointers)
  {
    _success = setup_submodules();
  }
  NONCOPYABLE(VLoopAnalyzer);

  bool success() const { return _success; }

  // Read-only accessors for submodules
  const VLoop& vloop()                           const { return _vloop; }
  const VLoopReductions& reductions()            const { return _reductions; }
  const VLoopMemorySlices& memory_slices()       const { return _memory_slices; }
  const VLoopBody& body()                        const { return _body; }
  const VLoopTypes& types()                      const { return _types; }
  const VLoopVPointers& vpointers()              const { return _vpointers; }
  const VLoopDependencyGraph& dependency_graph() const { return _dependency_graph; }

private:
  bool setup_submodules();
  VStatus setup_submodules_helper();
};

// Reminder: MemPointer have the form:
//
//   pointer = SUM(summands) + con
//
// Where every summand in summands has the form:
//
//   summand = scale * variable
//
// The VPointer wraps a MemPointer for the use in loops. A "valid" VPointer has
// the form:
//
//   pointer = base + invar + iv_summand + con
// with
//   invar = SUM(invar_summands)
//   iv_summand = iv_scale * iv
//
// Where:
//   - base: is the known base of the MemPointer.
//       on-heap (object base) or off-heap (native base address)
//   - iv and iv_scale: i.e. the iv_summand = iv * iv_scale.
//       If we find a summand where the variable is the iv, we set iv_scale to the
//       corresponding scale. If there is no such summand, then we know that the
//       pointer does not depend on the iv, since otherwise there would have to be
//       a summand where its variable is main-loop variant. Note: MemPointer already
//       ensures that there is at most one summand per variable, so there is at
//       most one summand with iv.
//   - invar_summands: all other summands except base and iv_summand.
//       All variables must be pre-loop invariant. This is important when we need
//       to memory align a pointer using the pre-loop limit.
//
// These are examples where a VPointer becomes "invalid":
//    - If the MemPointer does not have the required form for VPointer,
//      i.e. if one of these conditions is not met (see init_is_valid):
//      - Base must be known.
//      - All summands except the iv-summand must be pre-loop invariant.
//      - Some restrictions on iv_scale and iv_stride, to avoid overflow in
//        alignment computations.
//    - If the new con computed in make_with_iv_offset overflows.
//
// If a VPointer is marked "invalid", it always returns conservative answers to
// aliasing queries, which means that we do not optimize in these cases.
// For example:
//    - is_adjacent_to_and_before: returning true would allow optimizations such as
//                                 packing into vectors. So for "invalid" VPointers,
//                                 we always return false (i.e. unknown).
//    - never_overlaps_with: returning true would allow optimizations such as
//                           swapping the order of memops. So for "invalid" VPointers,
//                           we always return false (i.e. unknown).
//
class VPointer : public ArenaObj {
private:
  const VLoop& _vloop;
  const MemPointer _mem_pointer;

  // Derived, for quicker use.
  const jint  _iv_scale;

  const bool _is_valid;

  VPointer(const VLoop& vloop,
           const MemPointer& mem_pointer,
           const bool must_be_invalid = false) :
    _vloop(vloop),
    _mem_pointer(mem_pointer),
    _iv_scale(init_iv_scale()),
    _is_valid(!must_be_invalid && init_is_valid()) {}

  VPointer make_invalid() const {
    return VPointer(_vloop, mem_pointer(), true /* must be invalid*/);
  }

public:
  VPointer(const MemNode* mem,
           const VLoop& vloop,
           MemPointerParserCallback& callback = MemPointerParserCallback::empty()) :
    VPointer(vloop,
             MemPointer(mem,
                        callback
                        NOT_PRODUCT(COMMA vloop.mptrace())))
  {
#ifndef PRODUCT
    if (vloop.mptrace().is_trace_parsing()) {
      tty->print_cr("VPointer::VPointer:");
      tty->print("mem: "); mem->dump();
      print_on(tty);
    }
#endif
  }

  VPointer make_with_size(const jint new_size) const {
    const VPointer p(_vloop, mem_pointer().make_with_size(new_size));
#ifndef PRODUCT
    if (_vloop.mptrace().is_trace_parsing()) {
      tty->print_cr("VPointer::make_with_size:");
      tty->print("  old: "); print_on(tty);
      tty->print("  new: "); p.print_on(tty);
    }
#endif
    return p;
  }

  // old_pointer = base + invar + iv_scale *  iv              + con
  // new_pointer = base + invar + iv_scale * (iv + iv_offset) + con
  //             = base + invar + iv_scale * iv               + (con + iv_scale * iv_offset)
  VPointer make_with_iv_offset(const jint iv_offset) const {
    NoOverflowInt new_con = NoOverflowInt(con()) + NoOverflowInt(iv_scale()) * NoOverflowInt(iv_offset);
    if (new_con.is_NaN()) {
#ifndef PRODUCT
      if (_vloop.mptrace().is_trace_parsing()) {
        tty->print_cr("VPointer::make_with_iv_offset:");
        tty->print("  old: "); print_on(tty);
        tty->print_cr("  new con overflow (iv_offset: %d) -> invalid VPointer.", iv_offset);
      }
#endif
      return make_invalid();
    }
    const VPointer p(_vloop, mem_pointer().make_with_con(new_con));
#ifndef PRODUCT
    if (_vloop.mptrace().is_trace_parsing()) {
      tty->print_cr("VPointer::make_with_iv_offset:");
      tty->print("  old: "); print_on(tty);
      tty->print("  new: "); p.print_on(tty);
    }
#endif
    return p;
  }

  // Accessors
  bool is_valid()                 const { return _is_valid; }
  const MemPointer& mem_pointer() const { assert(_is_valid, "must be valid"); return _mem_pointer; }
  jint size()                     const { assert(_is_valid, "must be valid"); return mem_pointer().size(); }
  jint iv_scale()                 const { assert(_is_valid, "must be valid"); return _iv_scale; }
  jint con()                      const { return mem_pointer().con().value(); }

  template<typename Callback>
  void for_each_invar_summand(Callback callback) const {
    mem_pointer().for_each_non_empty_summand([&] (const MemPointerSummand& s) {
      Node* variable = s.variable();
      if (variable != mem_pointer().base().object_or_native() &&
          _vloop.is_pre_loop_invariant(variable)) {
        callback(s);
      }
    });
  }

  // Greatest common factor among the scales of the invar_summands.
  // Out of simplicity, we only factor out positive powers-of-2,
  // between (inclusive) 1 and ObjectAlignmentInBytes. If the invar
  // is empty, i.e. there is no summand in invar_summands, we return 0.
  jint compute_invar_factor() const {
    jint factor = ObjectAlignmentInBytes;
    int invar_count = 0;
    for_each_invar_summand([&] (const MemPointerSummand& s) {
      invar_count++;
      while (!s.scale().is_multiple_of(NoOverflowInt(factor))) {
        factor = factor / 2;
      }
    });
    return invar_count > 0 ? factor : 0;
  }

  bool has_invar_summands() const {
    int invar_count = 0;
    for_each_invar_summand([&] (const MemPointerSummand& s) {
      invar_count++;
    });
    return invar_count > 0;
  }

  // If we have the same invar_summands, and the same iv summand with the same iv_scale,
  // then all summands except the base must be the same.
  bool has_same_invar_summands_and_iv_scale_as(const VPointer& other) const {
    return mem_pointer().has_same_non_base_summands_as(other.mem_pointer());
  }


  // Delegate to MemPointer::is_adjacent_to_and_before, but guard for invalid cases
  // where we must return a conservative answer: unknown adjacency, return false.
  bool is_adjacent_to_and_before(const VPointer& other) const {
    if (!is_valid() || !other.is_valid()) {
#ifndef PRODUCT
      if (_vloop.mptrace().is_trace_overlap()) {
        tty->print_cr("VPointer::is_adjacent_to_and_before: invalid VPointer, adjacency unknown.");
      }
#endif
      return false;
    }
    return mem_pointer().is_adjacent_to_and_before(other.mem_pointer());
  }

  // Delegate to MemPointer::never_overlaps_with, but guard for invalid cases
  // where we must return a conservative answer: unknown overlap, return false.
  bool never_overlaps_with(const VPointer& other) const {
    if (!is_valid() || !other.is_valid()) {
#ifndef PRODUCT
      if (_vloop.mptrace().is_trace_overlap()) {
        tty->print_cr("VPointer::never_overlaps_with: invalid VPointer, overlap unknown.");
      }
#endif
      return false;
    }
    return mem_pointer().never_overlaps_with(other.mem_pointer());
  }

  // Delegate to MemPointer::always_overlaps_with, but guard for invalid cases
  // where we must return a conservative answer: unknown overlap, return false.
  bool always_overlaps_with(const VPointer& other) const {
    if (!is_valid() || !other.is_valid()) {
#ifndef PRODUCT
      if (_vloop.mptrace().is_trace_overlap()) {
        tty->print_cr("VPointer::always_overlaps_with: invalid VPointer, overlap unknown.");
      }
#endif
      return false;
    }
    return mem_pointer().always_overlaps_with(other.mem_pointer());
  }

  static int cmp_summands(const VPointer& vp1, const VPointer& vp2) {
    return MemPointer::cmp_summands(vp1.mem_pointer(), vp2.mem_pointer());
  }

  static int cmp_con(const VPointer& vp1, const VPointer& vp2) {
    // We use two comparisons, because a subtraction could underflow.
    jint con1 = vp1.con();
    jint con2 = vp2.con();
    if (con1 < con2) { return -1; }
    if (con1 > con2) { return  1; }
    return 0;
  }

  static int cmp_summands_and_con(const VPointer& vp1, const VPointer& vp2) {
    int cmp = cmp_summands(vp1, vp2);
    if (cmp != 0) { return cmp; }
    return cmp_con(vp1, vp2);
  }

  bool can_make_speculative_aliasing_check_with(const VPointer& other) const;
  Node* make_pointer_expression(Node* iv_value) const;
  BoolNode* make_speculative_aliasing_check_with(const VPointer& other) const;

  NOT_PRODUCT( void print_on(outputStream* st, bool end_with_cr = true) const; )

private:
  jint init_iv_scale() const {
    for (uint i = 0; i < MemPointer::SUMMANDS_SIZE; i++) {
      const MemPointerSummand& summand = _mem_pointer.summands_at(i);
      Node* variable = summand.variable();
      if (variable == _vloop.iv()) {
        return summand.scale().value();
      }
    }
    // No summand with variable == iv.
    return 0;
  }

  // Check the conditions for a "valid" VPointer.
  bool init_is_valid() const {
    return init_is_base_known() &&
           init_are_non_iv_summands_pre_loop_invariant() &&
           init_are_scale_and_stride_not_too_large();
  }

  // VPointer needs to know if it is native (off-heap) or object (on-heap).
  // We may, for example, have failed to fully decompose the MemPointer,
  // possibly because such a decomposition is not considered safe.
  bool init_is_base_known() const {
    if (_mem_pointer.base().is_known()) { return true; }

#ifndef PRODUCT
    if (_vloop.mptrace().is_trace_parsing()) {
      tty->print_cr("VPointer::init_is_valid: base not known.");
    }
#endif
    return false;
  }

  // All summands, except the iv-summand, must be pre-loop invariant. This is necessary
  // so that we can use the variables in checks inside or before the pre-loop, e.g. for
  // alignment.
  bool init_are_non_iv_summands_pre_loop_invariant() const {
    for (uint i = 0; i < MemPointer::SUMMANDS_SIZE; i++) {
      const MemPointerSummand& summand = _mem_pointer.summands_at(i);
      Node* variable = summand.variable();
      if (variable != nullptr && variable != _vloop.iv() && !_vloop.is_pre_loop_invariant(variable)) {
#ifndef PRODUCT
        if (_vloop.mptrace().is_trace_parsing()) {
          tty->print("VPointer::init_is_valid: summand is not pre-loop invariant: ");
          summand.print_on(tty);
          tty->cr();
        }
#endif
        return false;
      }
    }
    return true;
  }

  // In the pointer analysis, and especially the AlignVector analysis, we assume that
  // stride and scale are not too large. For example, we multiply "iv_scale * iv_stride",
  // and assume that this does not overflow the int range. We also take "abs(iv_scale)"
  // and "abs(iv_stride)", which would overflow for min_int = -(2^31). Still, we want
  // to at least allow small and moderately large stride and scale. Therefore, we
  // allow values up to 2^30, which is only a factor 2 smaller than the max/min int.
  // Normal performance relevant code will have much lower values. And the restriction
  // allows us to keep the rest of the autovectorization code much simpler, since we
  // do not have to deal with overflows.
  bool init_are_scale_and_stride_not_too_large() const {
    jlong long_iv_scale  = _iv_scale;
    jlong long_iv_stride = _vloop.iv_stride();
    jlong max_val = 1 << 30;
    if (abs(long_iv_scale) >= max_val ||
        abs(long_iv_stride) >= max_val ||
        abs(long_iv_scale * long_iv_stride) >= max_val) {
#ifndef PRODUCT
      if (_vloop.mptrace().is_trace_parsing()) {
        tty->print_cr("VPointer::init_is_valid: scale or stride too large.");
      }
#endif
      return false;
    }
    return true;
  }
};

// When alignment is required, we must adjust the pre-loop iteration count pre_iter,
// such that the address is aligned for any main_iter >= 0:
//
//   adr = base + invar + iv_scale * init                      + con
//                      + iv_scale * pre_stride * pre_iter
//                      + iv_scale * main_stride * main_iter
//
// The AlignmentSolver generates solutions of the following forms:
//   1. Empty:       No pre_iter guarantees alignment.
//   2. Trivial:     Any pre_iter guarantees alignment.
//   3. Constrained: There is a periodic solution, but it is not trivial.
//
// The Constrained solution is of the following form:
//
//   pre_iter = m * q + r                                       (for any integer m)
//                   [- invar / (iv_scale * pre_stride)  ]      (if there is an invariant)
//                   [- init / pre_stride                ]      (if init is variable)
//
// The solution is periodic with periodicity q, which is guaranteed to be a power of 2.
// This periodic solution is "rotated" by three alignment terms: one for constants (r),
// one for the invariant (if present), and one for init (if it is variable).
//
// The "filter" method combines the solutions of two mem_refs, such that the new set of
// values for pre_iter guarantees alignment for both mem_refs.
//
class EmptyAlignmentSolution;
class TrivialAlignmentSolution;
class ConstrainedAlignmentSolution;

class AlignmentSolution : public ResourceObj {
public:
  virtual bool is_empty() const = 0;
  virtual bool is_trivial() const = 0;
  virtual bool is_constrained() const = 0;

  virtual const ConstrainedAlignmentSolution* as_constrained() const {
    assert(is_constrained(), "must be constrained");
    return nullptr;
  }

  // Implemented by each subclass
  virtual const AlignmentSolution* filter(const AlignmentSolution* other) const = 0;
  NOT_PRODUCT( virtual void print() const = 0; )

  // Compute modulo and ensure that we get a positive remainder
  static int mod(int i, int q) {
    assert(q >= 1, "modulo value must be large enough");

    // Modulo operator: Get positive 0 <= r < q  for positive i, but
    //                  get negative 0 >= r > -q for negative i.
    int r = i % q;

    // Make negative r into positive ones:
    r = (r >= 0) ? r : r + q;

    assert(0 <= r && r < q, "remainder must fit in modulo space");
    return r;
  }
};

class EmptyAlignmentSolution : public AlignmentSolution {
private:
  const char* _reason;
public:
  EmptyAlignmentSolution(const char* reason) :  _reason(reason) {}
  virtual bool is_empty() const override final       { return true; }
  virtual bool is_trivial() const override final     { return false; }
  virtual bool is_constrained() const override final { return false; }
  const char* reason() const { return _reason; }

  virtual const AlignmentSolution* filter(const AlignmentSolution* other) const override final {
    // If "this" cannot be guaranteed to be aligned, then we also cannot guarantee to align
    // "this" and "other" together.
    return new EmptyAlignmentSolution("empty solution input to filter");
  }

#ifndef PRODUCT
  virtual void print() const override final {
    tty->print_cr("empty solution: %s", reason());
  };
#endif
};

class TrivialAlignmentSolution : public AlignmentSolution {
public:
  TrivialAlignmentSolution() {}
  virtual bool is_empty() const override final       { return false; }
  virtual bool is_trivial() const override final     { return true; }
  virtual bool is_constrained() const override final { return false; }

  virtual const AlignmentSolution* filter(const AlignmentSolution* other) const override final {
    if (other->is_empty()) {
      // If "other" cannot be guaranteed to be aligned, then we also cannot guarantee to align
      // "this" and "other".
      return new EmptyAlignmentSolution("empty solution input to filter");
    }
    // Since "this" is trivial (no constraints), the solution of "other" guarantees alignment
    // of both.
    return other;
  }

#ifndef PRODUCT
  virtual void print() const override final {
    tty->print_cr("pre_iter >= 0 (trivial)");
  };
#endif
};

class ConstrainedAlignmentSolution : public AlignmentSolution {
private:
  const MemNode* _mem_ref;
  const int _q;
  const int _r;
  // Use VPointer for invar and iv_scale
  const VPointer& _vpointer;
public:
  ConstrainedAlignmentSolution(const MemNode* mem_ref,
                               const int q,
                               const int r,
                               const VPointer& vpointer) :
      _mem_ref(mem_ref),
      _q(q),
      _r(r),
      _vpointer(vpointer)
  {
    assert(q > 1 && is_power_of_2(q), "q must be power of 2");
    assert(0 <= r && r < q, "r must be in modulo space of q");
    assert(_mem_ref != nullptr, "must have mem_ref");
  }

  virtual bool is_empty() const override final       { return false; }
  virtual bool is_trivial() const override final     { return false; }
  virtual bool is_constrained() const override final { return true; }

  const MemNode* mem_ref() const        { return _mem_ref; }
  const VPointer& vpointer() const { return _vpointer; }

  virtual const ConstrainedAlignmentSolution* as_constrained() const override final { return this; }

  virtual const AlignmentSolution* filter(const AlignmentSolution* other) const override final {
    if (other->is_empty()) {
      // If "other" cannot be guaranteed to be aligned, then we also cannot guarantee to align
      // "this" and "other" together.
      return new EmptyAlignmentSolution("empty solution input to filter");
    }
    // Since "other" is trivial (no constraints), the solution of "this" guarantees alignment
    // of both.
    if (other->is_trivial()) {
      return this;
    }

    // Both solutions are constrained:
    ConstrainedAlignmentSolution const* s1 = this;
    ConstrainedAlignmentSolution const* s2 = other->as_constrained();

    // Thus, pre_iter is the intersection of two sets, i.e. constrained by these two equations,
    // for any integers m1 and m2:
    //
    //   pre_iter = m1 * q1 + r1
    //                     [- invar1 / (iv_scale1 * pre_stride)  ]
    //                     [- init / pre_stride                  ]
    //
    //   pre_iter = m2 * q2 + r2
    //                     [- invar2 / (iv_scale2 * pre_stride)  ]
    //                     [- init / pre_stride                  ]
    //
    // Note: pre_stride and init are identical for all mem_refs in the loop.
    //
    // The init alignment term either does not exist for both mem_refs, or exists identically
    // for both. The init alignment term is thus trivially identical.
    //
    // The invar alignment term is identical if either:
    //   - both mem_refs have no invariant.
    //   - both mem_refs have the same invariant and the same iv_scale.
    //
    // Use VPointer to do checks on invar and iv_scale:
    const VPointer& p1 = s1->vpointer();
    const VPointer& p2 = s2->vpointer();
    bool both_no_invar = !p1.has_invar_summands() &&
                         !p2.has_invar_summands();
    if(!both_no_invar && !p1.has_same_invar_summands_and_iv_scale_as(p2)) {
      return new EmptyAlignmentSolution("invar alignment term not identical");
    }

    // Now, we have reduced the problem to:
    //
    //   pre_iter = m1 * q1 + r1 [- x]       (S1)
    //   pre_iter = m2 * q2 + r2 [- x]       (S2)
    //

    // Make s2 the bigger modulo space, i.e. has larger periodicity q.
    // This guarantees that S2 is either identical to, a subset of,
    // or disjunct from S1 (but cannot be a strict superset of S1).
    if (s1->_q > s2->_q) {
      swap(s1, s2);
    }
    assert(s1->_q <= s2->_q, "s1 is a smaller modulo space than s2");

    // Is S2 subset of (or equal to) S1?
    //
    // for any m2, there are integers a, b, m1: m2 * q2     + r2          =
    //                                          m2 * a * q1 + b * q1 + r1 =
    //                                          (m2 * a + b) * q1 + r1
    //
    // Since q1 and q2 are both powers of 2, and q1 <= q2, we know there
    // is an integer a: a * q1 = q2. Thus, it remains to check if there
    // is an integer b: b * q1 + r1 = r2. This is equivalent to checking:
    //
    //   r1 = r1 % q1 = r2 % q1
    //
    if (mod(s2->_r, s1->_q) != s1->_r) {
      // Neither is subset of the other -> no intersection
      return new EmptyAlignmentSolution("empty intersection (r and q)");
    }

    // Now we know: "s1 = m1 * q1 + r1" is a superset of "s2 = m2 * q2 + r2"
    // Hence, any solution of S2 guarantees alignment for both mem_refs.
    return s2; // return the subset
  }

#ifndef PRODUCT
  virtual void print() const override final {
    tty->print("m * q(%d) + r(%d)", _q, _r);
    if (_vpointer.has_invar_summands()) {
      tty->print(" - invar(");
      int count = 0;
      _vpointer.for_each_invar_summand([&] (const MemPointerSummand& s) {
        if (count > 0) {
          tty->print(" + ");
        }
        s.print_on(tty);
        count++;
      });
      tty->print(") / (iv_scale(%d) * pre_stride)", _vpointer.iv_scale());
    }
    tty->print_cr(" [- init / pre_stride], mem_ref[%d]", mem_ref()->_idx);
  };
#endif
};

// When strict alignment is required (e.g. -XX:+AlignVector), then we must ensure
// that all vector memory accesses can be aligned. We achieve this alignment by
// adjusting the pre-loop limit, which adjusts the number of iterations executed
// in the pre-loop.
//
// This is how the pre-loop and unrolled main-loop look like for a memref (adr):
//
// iv = init
// i = 0 // single-iteration counter
//
// pre-loop:
//   iv = init + i * pre_stride
//   adr = base + invar + iv_scale * iv                      + con
//   adr = base + invar + iv_scale * (init + i * pre_stride) + con
//   iv += pre_stride
//   i++
//
// pre_iter = i // number of iterations in the pre-loop
// iv = init + pre_iter * pre_stride
//
// main_iter = 0 // main-loop iteration counter
// main_stride = unroll_factor * pre_stride
//
// main-loop:
//   i = pre_iter + main_iter * unroll_factor
//   iv = init + i * pre_stride = init + pre_iter * pre_stride + main_iter * unroll_factor * pre_stride
//                              = init + pre_iter * pre_stride + main_iter * main_stride
//   adr = base + invar + iv_scale * iv + con // must be aligned
//   iv += main_stride
//   i  += unroll_factor
//   main_iter++
//
// For each vector memory access, we can find the set of pre_iter (number of pre-loop
// iterations) which would align its address. The AlignmentSolver finds such an
// AlignmentSolution. We can then check which solutions are compatible, and thus
// decide if we have to (partially) reject vectorization if not all vectors have
// a compatible solutions.
class AlignmentSolver {
private:
  const VPointer& _vpointer;

  const MemNode* _mem_ref;       // first element
  const int      _vector_width;  // in bytes

  // All vector loads and stores need to be memory aligned. The alignment width (aw) in
  // principle is the vector_width. But when vector_width > ObjectAlignmentInBytes this is
  // too strict, since any memory object is only guaranteed to be ObjectAlignmentInBytes
  // aligned. For example, the relative distance between two arrays is only guaranteed to
  // be divisible by ObjectAlignmentInBytes.
  const int      _aw;

  // We analyze the address of mem_ref. The idea is to disassemble it into a linear
  // expression, where we can use the constant factors as the basis for ensuring the
  // alignment of vector memory accesses.
  //
  // The Simple form of the address is disassembled by VPointer into:
  //
  //   adr = base + invar + iv_scale * iv + con
  //
  // Where the iv can be written as:
  //
  //   iv = init + pre_stride * pre_iter + main_stride * main_iter
  //
  // pre_iter:    number of pre-loop iterations (adjustable via pre-loop limit)
  // main_iter:   number of main-loop iterations (main_iter >= 0)
  //
  const Node*    _init_node;      // value of iv before pre-loop
  const int      _pre_stride;     // address increment per pre-loop iteration
  const int      _main_stride;    // address increment per main-loop iteration

  // For native bases, we have no alignment guarantee. This means we cannot in
  // general guarantee alignment statically. But we can check alignment with a
  // speculative runtime check, see VTransform::apply_speculative_runtime_checks.
  // For this, we need find the Predicate for auto vectorization checks, or else
  // we need to find the multiversion_if. If we cannot find either, then we
  // cannot make any speculative runtime checks.
  const bool     _are_speculative_checks_possible;

  DEBUG_ONLY( const bool _is_trace; );

  static const MemNode* mem_ref_not_null(const MemNode* mem_ref) {
    assert(mem_ref != nullptr, "not nullptr");
    return mem_ref;
  }

public:
  AlignmentSolver(const VPointer& vpointer,
                  const MemNode* mem_ref,
                  const uint vector_length,
                  const Node* init_node,
                  const int pre_stride,
                  const int main_stride,
                  const bool are_speculative_checks_possible
                  DEBUG_ONLY( COMMA const bool is_trace)
                  ) :
      _vpointer(          vpointer),
      _mem_ref(           mem_ref_not_null(mem_ref)),
      _vector_width(      vector_length * vpointer.size()),
      _aw(                MIN2(_vector_width, ObjectAlignmentInBytes)),
      _init_node(         init_node),
      _pre_stride(        pre_stride),
      _main_stride(       main_stride),
      _are_speculative_checks_possible(are_speculative_checks_possible)
      DEBUG_ONLY( COMMA _is_trace(is_trace) )
  {
    assert(_mem_ref != nullptr &&
           (_mem_ref->is_Load() || _mem_ref->is_Store()),
           "only load or store vectors allowed");
  }

  AlignmentSolution* solve() const;

private:
  MemPointer::Base base() const { return _vpointer.mem_pointer().base();}
  jint iv_scale() const { return _vpointer.iv_scale(); }

  class EQ4 {
   private:
    const int _C_const;
    const int _C_invar;
    const int _C_init;
    const int _C_pre;
    const int _aw;

   public:
    EQ4(const int C_const, const int C_invar, const int C_init, const int C_pre, const int aw) :
    _C_const(C_const), _C_invar(C_invar), _C_init(C_init), _C_pre(C_pre), _aw(aw) {}

    enum State { TRIVIAL, CONSTRAINED, EMPTY };

    State eq4a_state() const {
      return (abs(_C_pre) >= _aw) ? ( (C_const_mod_aw() == 0       ) ? TRIVIAL     : EMPTY)
                                  : ( (C_const_mod_abs_C_pre() == 0) ? CONSTRAINED : EMPTY);
    }

    State eq4b_state() const {
      return (abs(_C_pre) >= _aw) ? ( (C_invar_mod_aw() == 0       ) ? TRIVIAL     : EMPTY)
                                  : ( (C_invar_mod_abs_C_pre() == 0) ? CONSTRAINED : EMPTY);
    }

    State eq4c_state() const {
      return (abs(_C_pre) >= _aw) ? ( (C_init_mod_aw() == 0       )  ? TRIVIAL     : EMPTY)
                                  : ( (C_init_mod_abs_C_pre() == 0)  ? CONSTRAINED : EMPTY);
    }

   private:
    int C_const_mod_aw() const        { return AlignmentSolution::mod(_C_const, _aw); }
    int C_invar_mod_aw() const        { return AlignmentSolution::mod(_C_invar, _aw); }
    int C_init_mod_aw() const         { return AlignmentSolution::mod(_C_init,  _aw); }
    int C_const_mod_abs_C_pre() const { return AlignmentSolution::mod(_C_const, abs(_C_pre)); }
    int C_invar_mod_abs_C_pre() const { return AlignmentSolution::mod(_C_invar, abs(_C_pre)); }
    int C_init_mod_abs_C_pre() const  { return AlignmentSolution::mod(_C_init,  abs(_C_pre)); }

#ifdef ASSERT
   public:
    void trace() const;

   private:
    static const char* state_to_str(State s) {
      if (s == TRIVIAL)     { return "trivial"; }
      if (s == CONSTRAINED) { return "constrained"; }
      return "empty";
    }
#endif
  };

#ifdef ASSERT
  bool is_trace() const { return _is_trace; }
  void trace_start_solve() const;
  void trace_reshaped_form(const int C_const,
                           const int C_const_init,
                           const int C_invar,
                           const int C_init,
                           const int C_pre,
                           const int C_main) const;
  void trace_main_iteration_alignment(const int C_const,
                                      const int C_invar,
                                      const int C_init,
                                      const int C_pre,
                                      const int C_main,
                                      const int C_main_mod_aw) const;
  void trace_constrained_solution(const int C_const,
                                  const int C_invar,
                                  const int C_init,
                                  const int C_pre,
                                  const int q,
                                  const int r) const;
#endif
};

#endif // SHARE_OPTO_VECTORIZATION_HPP<|MERGE_RESOLUTION|>--- conflicted
+++ resolved
@@ -667,12 +667,10 @@
     const DependencyNode* _dependency_node;
 
     Node* _current;
-<<<<<<< HEAD
-    bool _is_current_weak_edge;
-=======
     bool _is_current_memory_edge;
->>>>>>> e2cb6467
-
+    bool _is_current_weak_memory_edge;
+
+    // TODO: explicitly name data and memory edges!
     // Iterate in node->in(i)
     int _next_pred;
     int _end_pred;
@@ -684,8 +682,9 @@
     // Iterate in dependency_node->weak_edge()
     int _next_weak_edge;
     int _end_weak_edge;
+
   public:
-    PredsIterator(const VLoopDependencyGraph& dependency_graph, const Node* node, bool with_weak_edges);
+    PredsIterator(const VLoopDependencyGraph& dependency_graph, const Node* node);
     NONCOPYABLE(PredsIterator);
     void next();
     bool done() const { return _current == nullptr; }
@@ -694,16 +693,15 @@
       assert(!done(), "not done yet");
       return _current;
     }
-<<<<<<< HEAD
-
-    bool is_current_weak_edge() const {
-      assert(!done(), "not done yet");
-      return _is_current_weak_edge;
-=======
+
     bool is_current_memory_edge() const {
       assert(!done(), "not done yet");
       return _is_current_memory_edge;
->>>>>>> e2cb6467
+    }
+
+    bool is_current_weak_memory_edge() const {
+      assert(!done(), "not done yet");
+      return _is_current_weak_memory_edge;
     }
   };
 };
