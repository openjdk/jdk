--- conflicted
+++ resolved
@@ -176,11 +176,6 @@
   bool is_trace_vpointers() const {
     return _vtrace.is_trace(TraceAutoVectorizationTag::POINTERS);
   }
-<<<<<<< HEAD
-
-  bool is_trace_pointer_analysis() const {
-    return _vtrace.is_trace(TraceAutoVectorizationTag::POINTER_ANALYSIS);
-  }
 
   bool is_trace_optimization() const {
     return _vtrace.is_trace(TraceAutoVectorizationTag::OPTIMIZATION);
@@ -193,8 +188,6 @@
   bool is_trace_cost_verbose() const {
     return _vtrace.is_trace(TraceAutoVectorizationTag::COST_VERBOSE);
   }
-=======
->>>>>>> 0f426e4a
 #endif
 
   // Is the node in the basic block of the loop?
