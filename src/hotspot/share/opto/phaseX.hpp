/*
 * Copyright (c) 1997, 2019, Oracle and/or its affiliates. All rights reserved.
 * DO NOT ALTER OR REMOVE COPYRIGHT NOTICES OR THIS FILE HEADER.
 *
 * This code is free software; you can redistribute it and/or modify it
 * under the terms of the GNU General Public License version 2 only, as
 * published by the Free Software Foundation.
 *
 * This code is distributed in the hope that it will be useful, but WITHOUT
 * ANY WARRANTY; without even the implied warranty of MERCHANTABILITY or
 * FITNESS FOR A PARTICULAR PURPOSE.  See the GNU General Public License
 * version 2 for more details (a copy is included in the LICENSE file that
 * accompanied this code).
 *
 * You should have received a copy of the GNU General Public License version
 * 2 along with this work; if not, write to the Free Software Foundation,
 * Inc., 51 Franklin St, Fifth Floor, Boston, MA 02110-1301 USA.
 *
 * Please contact Oracle, 500 Oracle Parkway, Redwood Shores, CA 94065 USA
 * or visit www.oracle.com if you need additional information or have any
 * questions.
 *
 */

#ifndef SHARE_OPTO_PHASEX_HPP
#define SHARE_OPTO_PHASEX_HPP

#include "libadt/dict.hpp"
#include "libadt/vectset.hpp"
#include "memory/resourceArea.hpp"
#include "opto/memnode.hpp"
#include "opto/node.hpp"
#include "opto/phase.hpp"
#include "opto/type.hpp"

class Compile;
class ConINode;
class ConLNode;
class Node;
class Type;
class PhaseTransform;
class   PhaseGVN;
class     PhaseIterGVN;
class       PhaseCCP;
class   PhasePeephole;
class   PhaseRegAlloc;


//-----------------------------------------------------------------------------
// Expandable closed hash-table of nodes, initialized to NULL.
// Note that the constructor just zeros things
// Storage is reclaimed when the Arena's lifetime is over.
class NodeHash : public StackObj {
protected:
  Arena *_a;                    // Arena to allocate in
  uint   _max;                  // Size of table (power of 2)
  uint   _inserts;              // For grow and debug, count of hash_inserts
  uint   _insert_limit;         // 'grow' when _inserts reaches _insert_limit
  Node **_table;                // Hash table of Node pointers
  Node  *_sentinel;             // Replaces deleted entries in hash table

public:
  NodeHash(uint est_max_size);
  NodeHash(Arena *arena, uint est_max_size);
  NodeHash(NodeHash *use_this_state);
#ifdef ASSERT
  ~NodeHash();                  // Unlock all nodes upon destruction of table.
  void operator=(const NodeHash&); // Unlock all nodes upon replacement of table.
#endif
  Node  *hash_find(const Node*);// Find an equivalent version in hash table
  Node  *hash_find_insert(Node*);// If not in table insert else return found node
  void   hash_insert(Node*);    // Insert into hash table
  bool   hash_delete(const Node*);// Replace with _sentinel in hash table
  void   check_grow() {
    _inserts++;
    if( _inserts == _insert_limit ) { grow(); }
    assert( _inserts <= _insert_limit, "hash table overflow");
    assert( _inserts < _max, "hash table overflow" );
  }
  static uint round_up(uint);   // Round up to nearest power of 2
  void   grow();                // Grow _table to next power of 2 and rehash
  // Return 75% of _max, rounded up.
  uint   insert_limit() const { return _max - (_max>>2); }

  void   clear();               // Set all entries to NULL, keep storage.
  // Size of hash table
  uint   size()         const { return _max; }
  // Return Node* at index in table
  Node  *at(uint table_index) {
    assert(table_index < _max, "Must be within table");
    return _table[table_index];
  }

  void   remove_useless_nodes(VectorSet& useful); // replace with sentinel
  void   replace_with(NodeHash* nh);
  void   check_no_speculative_types(); // Check no speculative part for type nodes in table

  Node  *sentinel() { return _sentinel; }

#ifndef PRODUCT
  Node  *find_index(uint idx);  // For debugging
  void   dump();                // For debugging, dump statistics
  uint   _grows;                // For debugging, count of table grow()s
  uint   _look_probes;          // For debugging, count of hash probes
  uint   _lookup_hits;          // For debugging, count of hash_finds
  uint   _lookup_misses;        // For debugging, count of hash_finds
  uint   _insert_probes;        // For debugging, count of hash probes
  uint   _delete_probes;        // For debugging, count of hash probes for deletes
  uint   _delete_hits;          // For debugging, count of hash probes for deletes
  uint   _delete_misses;        // For debugging, count of hash probes for deletes
  uint   _total_inserts;        // For debugging, total inserts into hash table
  uint   _total_insert_probes;  // For debugging, total probes while inserting
#endif
};


//-----------------------------------------------------------------------------
// Map dense integer indices to Types.  Uses classic doubling-array trick.
// Abstractly provides an infinite array of Type*'s, initialized to NULL.
// Note that the constructor just zeros things, and since I use Arena
// allocation I do not need a destructor to reclaim storage.
// Despite the general name, this class is customized for use by PhaseTransform.
class Type_Array : public StackObj {
  Arena *_a;                    // Arena to allocate in
  uint   _max;
  const Type **_types;
  void grow( uint i );          // Grow array node to fit
  const Type *operator[] ( uint i ) const // Lookup, or NULL for not mapped
  { return (i<_max) ? _types[i] : (Type*)NULL; }
  friend class PhaseTransform;
public:
  Type_Array(Arena *a) : _a(a), _max(0), _types(0) {}
  Type_Array(Type_Array *ta) : _a(ta->_a), _max(ta->_max), _types(ta->_types) { }
  const Type *fast_lookup(uint i) const{assert(i<_max,"oob");return _types[i];}
  // Extend the mapping: index i maps to Type *n.
  void map( uint i, const Type *n ) { if( i>=_max ) grow(i); _types[i] = n; }
  uint Size() const { return _max; }
#ifndef PRODUCT
  void dump() const;
#endif
};


//------------------------------PhaseRemoveUseless-----------------------------
// Remove useless nodes from GVN hash-table, worklist, and graph
class PhaseRemoveUseless : public Phase {
protected:
  Unique_Node_List _useful;   // Nodes reachable from root
                              // list is allocated from current resource area
public:
  PhaseRemoveUseless(PhaseGVN *gvn, Unique_Node_List *worklist, PhaseNumber phase_num = Remove_Useless);

  Unique_Node_List *get_useful() { return &_useful; }
};

//------------------------------PhaseRenumber----------------------------------
// Phase that first performs a PhaseRemoveUseless, then it renumbers compiler
// structures accordingly.
class PhaseRenumberLive : public PhaseRemoveUseless {
protected:
  Type_Array _new_type_array; // Storage for the updated type information.
  GrowableArray<int> _old2new_map;
  Node_List _delayed;
  bool _is_pass_finished;
  uint _live_node_count;

  int update_embedded_ids(Node* n);
  int new_index(int old_idx);

public:
  PhaseRenumberLive(PhaseGVN* gvn,
                    Unique_Node_List* worklist, Unique_Node_List* new_worklist,
                    PhaseNumber phase_num = Remove_Useless_And_Renumber_Live);
};


//------------------------------PhaseTransform---------------------------------
// Phases that analyze, then transform.  Constructing the Phase object does any
// global or slow analysis.  The results are cached later for a fast
// transformation pass.  When the Phase object is deleted the cached analysis
// results are deleted.
class PhaseTransform : public Phase {
protected:
  Arena*     _arena;
  Node_List  _nodes;           // Map old node indices to new nodes.
  Type_Array _types;           // Map old node indices to Types.

  // ConNode caches:
  enum { _icon_min = -1 * HeapWordSize,
         _icon_max = 16 * HeapWordSize,
         _lcon_min = _icon_min,
         _lcon_max = _icon_max,
         _zcon_max = (uint)T_CONFLICT
  };
  ConINode* _icons[_icon_max - _icon_min + 1];   // cached jint constant nodes
  ConLNode* _lcons[_lcon_max - _lcon_min + 1];   // cached jlong constant nodes
  ConNode*  _zcons[_zcon_max + 1];               // cached is_zero_type nodes
  void init_con_caches();

  // Support both int and long caches because either might be an intptr_t,
  // so they show up frequently in address computations.

public:
  PhaseTransform( PhaseNumber pnum );
  PhaseTransform( Arena *arena, PhaseNumber pnum );
  PhaseTransform( PhaseTransform *phase, PhaseNumber pnum );

  Arena*      arena()   { return _arena; }
  Type_Array& types()   { return _types; }
  void replace_types(Type_Array new_types) {
    _types = new_types;
  }
  // _nodes is used in varying ways by subclasses, which define local accessors
  uint nodes_size() {
    return _nodes.size();
  }

public:
  // Get a previously recorded type for the node n.
  // This type must already have been recorded.
  // If you want the type of a very new (untransformed) node,
  // you must use type_or_null, and test the result for NULL.
  const Type* type(const Node* n) const {
    assert(_pnum != Ideal_Loop, "should not be used from PhaseIdealLoop");
    assert(n != NULL, "must not be null");
    const Type* t = _types.fast_lookup(n->_idx);
    assert(t != NULL, "must set before get");
    return t;
  }
  // Get a previously recorded type for the node n,
  // or else return NULL if there is none.
  const Type* type_or_null(const Node* n) const {
    assert(_pnum != Ideal_Loop, "should not be used from PhaseIdealLoop");
    return _types.fast_lookup(n->_idx);
  }
  // Record a type for a node.
  void    set_type(const Node* n, const Type *t) {
    assert(t != NULL, "type must not be null");
    _types.map(n->_idx, t);
  }
  // Record an initial type for a node, the node's bottom type.
  void    set_type_bottom(const Node* n) {
    // Use this for initialization when bottom_type() (or better) is not handy.
    // Usually the initialization shoudl be to n->Value(this) instead,
    // or a hand-optimized value like Type::MEMORY or Type::CONTROL.
    assert(_types[n->_idx] == NULL, "must set the initial type just once");
    _types.map(n->_idx, n->bottom_type());
  }
  // Make sure the types array is big enough to record a size for the node n.
  // (In product builds, we never want to do range checks on the types array!)
  void ensure_type_or_null(const Node* n) {
    if (n->_idx >= _types.Size())
      _types.map(n->_idx, NULL);   // Grow the types array as needed.
  }

  // Utility functions:
  const TypeInt*  find_int_type( Node* n);
  const TypeLong* find_long_type(Node* n);
  jint  find_int_con( Node* n, jint  value_if_unknown) {
    const TypeInt* t = find_int_type(n);
    return (t != NULL && t->is_con()) ? t->get_con() : value_if_unknown;
  }
  jlong find_long_con(Node* n, jlong value_if_unknown) {
    const TypeLong* t = find_long_type(n);
    return (t != NULL && t->is_con()) ? t->get_con() : value_if_unknown;
  }

  // Make an idealized constant, i.e., one of ConINode, ConPNode, ConFNode, etc.
  // Same as transform(ConNode::make(t)).
  ConNode* makecon(const Type* t);
  virtual ConNode* uncached_makecon(const Type* t)  // override in PhaseValues
  { ShouldNotCallThis(); return NULL; }

  // Fast int or long constant.  Same as TypeInt::make(i) or TypeLong::make(l).
  ConINode* intcon(jint i);
  ConLNode* longcon(jlong l);

  // Fast zero or null constant.  Same as makecon(Type::get_zero_type(bt)).
  ConNode* zerocon(BasicType bt);

  // Return a node which computes the same function as this node, but
  // in a faster or cheaper fashion.
  virtual Node *transform( Node *n ) = 0;

  // Return whether two Nodes are equivalent.
  // Must not be recursive, since the recursive version is built from this.
  // For pessimistic optimizations this is simply pointer equivalence.
  bool eqv(const Node* n1, const Node* n2) const { return n1 == n2; }

  // For pessimistic passes, the return type must monotonically narrow.
  // For optimistic  passes, the return type must monotonically widen.
  // It is possible to get into a "death march" in either type of pass,
  // where the types are continually moving but it will take 2**31 or
  // more steps to converge.  This doesn't happen on most normal loops.
  //
  // Here is an example of a deadly loop for an optimistic pass, along
  // with a partial trace of inferred types:
  //    x = phi(0,x'); L: x' = x+1; if (x' >= 0) goto L;
  //    0                 1                join([0..max], 1)
  //    [0..1]            [1..2]           join([0..max], [1..2])
  //    [0..2]            [1..3]           join([0..max], [1..3])
  //      ... ... ...
  //    [0..max]          [min]u[1..max]   join([0..max], [min..max])
  //    [0..max] ==> fixpoint
  // We would have proven, the hard way, that the iteration space is all
  // non-negative ints, with the loop terminating due to 32-bit overflow.
  //
  // Here is the corresponding example for a pessimistic pass:
  //    x = phi(0,x'); L: x' = x-1; if (x' >= 0) goto L;
  //    int               int              join([0..max], int)
  //    [0..max]          [-1..max-1]      join([0..max], [-1..max-1])
  //    [0..max-1]        [-1..max-2]      join([0..max], [-1..max-2])
  //      ... ... ...
  //    [0..1]            [-1..0]          join([0..max], [-1..0])
  //    0                 -1               join([0..max], -1)
  //    0 == fixpoint
  // We would have proven, the hard way, that the iteration space is {0}.
  // (Usually, other optimizations will make the "if (x >= 0)" fold up
  // before we get into trouble.  But not always.)
  //
  // It's a pleasant thing to observe that the pessimistic pass
  // will make short work of the optimistic pass's deadly loop,
  // and vice versa.  That is a good example of the complementary
  // purposes of the CCP (optimistic) vs. GVN (pessimistic) phases.
  //
  // In any case, only widen or narrow a few times before going to the
  // correct flavor of top or bottom.
  //
  // This call only needs to be made once as the data flows around any
  // given cycle.  We do it at Phis, and nowhere else.
  // The types presented are the new type of a phi (computed by PhiNode::Value)
  // and the previously computed type, last time the phi was visited.
  //
  // The third argument is upper limit for the saturated value,
  // if the phase wishes to widen the new_type.
  // If the phase is narrowing, the old type provides a lower limit.
  // Caller guarantees that old_type and new_type are no higher than limit_type.
  virtual const Type* saturate(const Type* new_type, const Type* old_type,
                               const Type* limit_type) const
  { ShouldNotCallThis(); return NULL; }

  // Delayed node rehash if this is an IGVN phase
  virtual void igvn_rehash_node_delayed(Node* n) {}

  // true if CFG node d dominates CFG node n
  virtual bool is_dominator(Node *d, Node *n) { fatal("unimplemented for this pass"); return false; };

#ifndef PRODUCT
  void dump_old2new_map() const;
  void dump_new( uint new_lidx ) const;
  void dump_types() const;
  void dump_nodes_and_types(const Node *root, uint depth, bool only_ctrl = true);
  void dump_nodes_and_types_recur( const Node *n, uint depth, bool only_ctrl, VectorSet &visited);

  uint   _count_progress;       // For profiling, count transforms that make progress
  void   set_progress()        { ++_count_progress; assert( allow_progress(),"No progress allowed during verification"); }
  void   clear_progress()      { _count_progress = 0; }
  uint   made_progress() const { return _count_progress; }

  uint   _count_transforms;     // For profiling, count transforms performed
  void   set_transforms()      { ++_count_transforms; }
  void   clear_transforms()    { _count_transforms = 0; }
  uint   made_transforms() const{ return _count_transforms; }

  bool   _allow_progress;      // progress not allowed during verification pass
  void   set_allow_progress(bool allow) { _allow_progress = allow; }
  bool   allow_progress()               { return _allow_progress; }
#endif
};

//------------------------------PhaseValues------------------------------------
// Phase infrastructure to support values
class PhaseValues : public PhaseTransform {
protected:
  NodeHash  _table;             // Hash table for value-numbering

public:
  PhaseValues( Arena *arena, uint est_max_size );
  PhaseValues( PhaseValues *pt );
  NOT_PRODUCT( ~PhaseValues(); )
  virtual PhaseIterGVN *is_IterGVN() { return 0; }

  // Some Ideal and other transforms delete --> modify --> insert values
  bool   hash_delete(Node *n)     { return _table.hash_delete(n); }
  void   hash_insert(Node *n)     { _table.hash_insert(n); }
  Node  *hash_find_insert(Node *n){ return _table.hash_find_insert(n); }
  Node  *hash_find(const Node *n) { return _table.hash_find(n); }

  // Used after parsing to eliminate values that are no longer in program
  void   remove_useless_nodes(VectorSet &useful) {
    _table.remove_useless_nodes(useful);
    // this may invalidate cached cons so reset the cache
    init_con_caches();
  }

  virtual ConNode* uncached_makecon(const Type* t);  // override from PhaseTransform

  virtual const Type* saturate(const Type* new_type, const Type* old_type,
                               const Type* limit_type) const
  { return new_type; }

#ifndef PRODUCT
  uint   _count_new_values;     // For profiling, count new values produced
  void    inc_new_values()        { ++_count_new_values; }
  void    clear_new_values()      { _count_new_values = 0; }
  uint    made_new_values() const { return _count_new_values; }
#endif
};


//------------------------------PhaseGVN---------------------------------------
// Phase for performing local, pessimistic GVN-style optimizations.
class PhaseGVN : public PhaseValues {
protected:
  bool is_dominator_helper(Node *d, Node *n, bool linear_only);

public:
  PhaseGVN( Arena *arena, uint est_max_size ) : PhaseValues( arena, est_max_size ) {}
  PhaseGVN( PhaseGVN *gvn ) : PhaseValues( gvn ) {}

  // Return a node which computes the same function as this node, but
  // in a faster or cheaper fashion.
  Node  *transform( Node *n );
  Node  *transform_no_reclaim( Node *n );
  virtual void record_for_igvn(Node *n) {
    C->record_for_igvn(n);
  }

  void replace_with(PhaseGVN* gvn) {
    _table.replace_with(&gvn->_table);
    _types = gvn->_types;
  }

  bool is_dominator(Node *d, Node *n) { return is_dominator_helper(d, n, true); }

  // Helper to call Node::Ideal() and BarrierSetC2::ideal_node().
  Node* apply_ideal(Node* i, bool can_reshape);

  // Check for a simple dead loop when a data node references itself.
  DEBUG_ONLY(void dead_loop_check(Node *n);)
};

//------------------------------PhaseIterGVN-----------------------------------
// Phase for iteratively performing local, pessimistic GVN-style optimizations.
// and ideal transformations on the graph.
class PhaseIterGVN : public PhaseGVN {
private:
  bool _delay_transform;  // When true simply register the node when calling transform
                          // instead of actually optimizing it

  // Idealize old Node 'n' with respect to its inputs and its value
  virtual Node *transform_old( Node *a_node );

  // Subsume users of node 'old' into node 'nn'
  void subsume_node( Node *old, Node *nn );

  Node_Stack _stack;      // Stack used to avoid recursion

protected:

<<<<<<< HEAD
  // Warm up hash table, type table and initial worklist
  void init_worklist( Node *a_root );

  // Shuffle worklist, for stress testing
  void shuffle_worklist();

=======
>>>>>>> 37b70282
  virtual const Type* saturate(const Type* new_type, const Type* old_type,
                               const Type* limit_type) const;
  // Usually returns new_type.  Returns old_type if new_type is only a slight
  // improvement, such that it would take many (>>10) steps to reach 2**32.

public:
  PhaseIterGVN( PhaseIterGVN *igvn ); // Used by CCP constructor
  PhaseIterGVN( PhaseGVN *gvn ); // Used after Parser

  // Idealize new Node 'n' with respect to its inputs and its value
  virtual Node *transform( Node *a_node );
  virtual void record_for_igvn(Node *n) { }

  virtual PhaseIterGVN *is_IterGVN() { return this; }

  Unique_Node_List _worklist;       // Iterative worklist

  // Given def-use info and an initial worklist, apply Node::Ideal,
  // Node::Value, Node::Identity, hash-based value numbering, Node::Ideal_DU
  // and dominator info to a fixed point.
  void optimize();

#ifndef PRODUCT
  void trace_PhaseIterGVN(Node* n, Node* nn, const Type* old_type);
  void init_verifyPhaseIterGVN();
  void verify_PhaseIterGVN();
#endif

#ifdef ASSERT
  void dump_infinite_loop_info(Node* n);
  void trace_PhaseIterGVN_verbose(Node* n, int num_processed);
#endif

  // Register a new node with the iter GVN pass without transforming it.
  // Used when we need to restructure a Region/Phi area and all the Regions
  // and Phis need to complete this one big transform before any other
  // transforms can be triggered on the region.
  // Optional 'orig' is an earlier version of this node.
  // It is significant only for debugging and profiling.
  Node* register_new_node_with_optimizer(Node* n, Node* orig = NULL);

  // Kill a globally dead Node.  All uses are also globally dead and are
  // aggressively trimmed.
  void remove_globally_dead_node( Node *dead );

  // Kill all inputs to a dead node, recursively making more dead nodes.
  // The Node must be dead locally, i.e., have no uses.
  void remove_dead_node( Node *dead ) {
    assert(dead->outcnt() == 0 && !dead->is_top(), "node must be dead");
    remove_globally_dead_node(dead);
  }

  // Add users of 'n' to worklist
  void add_users_to_worklist0( Node *n );
  void add_users_to_worklist ( Node *n );

  // Replace old node with new one.
  void replace_node( Node *old, Node *nn ) {
    add_users_to_worklist(old);
    hash_delete(old); // Yank from hash before hacking edges
    subsume_node(old, nn);
  }

  // Delayed node rehash: remove a node from the hash table and rehash it during
  // next optimizing pass
  void rehash_node_delayed(Node* n) {
    hash_delete(n);
    _worklist.push(n);
  }

  void igvn_rehash_node_delayed(Node* n) {
    rehash_node_delayed(n);
  }

  // Replace ith edge of "n" with "in"
  void replace_input_of(Node* n, int i, Node* in) {
    rehash_node_delayed(n);
    n->set_req(i, in);
  }

  // Delete ith edge of "n"
  void delete_input_of(Node* n, int i) {
    rehash_node_delayed(n);
    n->del_req(i);
  }

  bool delay_transform() const { return _delay_transform; }

  void set_delay_transform(bool delay) {
    _delay_transform = delay;
  }

  void remove_speculative_types();
  void check_no_speculative_types() {
    _table.check_no_speculative_types();
  }

  bool is_dominator(Node *d, Node *n) { return is_dominator_helper(d, n, false); }

#ifndef PRODUCT
protected:
  // Sub-quadratic implementation of VerifyIterativeGVN.
  julong _verify_counter;
  julong _verify_full_passes;
  enum { _verify_window_size = 30 };
  Node* _verify_window[_verify_window_size];
  void verify_step(Node* n);
#endif
};

//------------------------------PhaseCCP---------------------------------------
// Phase for performing global Conditional Constant Propagation.
// Should be replaced with combined CCP & GVN someday.
class PhaseCCP : public PhaseIterGVN {
  // Non-recursive.  Use analysis to transform single Node.
  virtual Node *transform_once( Node *n );

public:
  PhaseCCP( PhaseIterGVN *igvn ); // Compute conditional constants
  NOT_PRODUCT( ~PhaseCCP(); )

  // Worklist algorithm identifies constants
  void analyze();
  // Recursive traversal of program.  Used analysis to modify program.
  virtual Node *transform( Node *n );
  // Do any transformation after analysis
  void          do_transform();

  virtual const Type* saturate(const Type* new_type, const Type* old_type,
                               const Type* limit_type) const;
  // Returns new_type->widen(old_type), which increments the widen bits until
  // giving up with TypeInt::INT or TypeLong::LONG.
  // Result is clipped to limit_type if necessary.

#ifndef PRODUCT
  static uint _total_invokes;    // For profiling, count invocations
  void    inc_invokes()          { ++PhaseCCP::_total_invokes; }

  static uint _total_constants;  // For profiling, count constants found
  uint   _count_constants;
  void    clear_constants()      { _count_constants = 0; }
  void    inc_constants()        { ++_count_constants; }
  uint    count_constants() const { return _count_constants; }

  static void print_statistics();
#endif
};


//------------------------------PhasePeephole----------------------------------
// Phase for performing peephole optimizations on register allocated basic blocks.
class PhasePeephole : public PhaseTransform {
  PhaseRegAlloc *_regalloc;
  PhaseCFG     &_cfg;
  // Recursive traversal of program.  Pure function is unused in this phase
  virtual Node *transform( Node *n );

public:
  PhasePeephole( PhaseRegAlloc *regalloc, PhaseCFG &cfg );
  NOT_PRODUCT( ~PhasePeephole(); )

  // Do any transformation after analysis
  void          do_transform();

#ifndef PRODUCT
  static uint _total_peepholes;  // For profiling, count peephole rules applied
  uint   _count_peepholes;
  void    clear_peepholes()      { _count_peepholes = 0; }
  void    inc_peepholes()        { ++_count_peepholes; }
  uint    count_peepholes() const { return _count_peepholes; }

  static void print_statistics();
#endif
};

#endif // SHARE_OPTO_PHASEX_HPP<|MERGE_RESOLUTION|>--- conflicted
+++ resolved
@@ -458,15 +458,9 @@
 
 protected:
 
-<<<<<<< HEAD
-  // Warm up hash table, type table and initial worklist
-  void init_worklist( Node *a_root );
-
   // Shuffle worklist, for stress testing
   void shuffle_worklist();
 
-=======
->>>>>>> 37b70282
   virtual const Type* saturate(const Type* new_type, const Type* old_type,
                                const Type* limit_type) const;
   // Usually returns new_type.  Returns old_type if new_type is only a slight
