/*
 * Copyright (c) 1997, 2023, Oracle and/or its affiliates. All rights reserved.
 * DO NOT ALTER OR REMOVE COPYRIGHT NOTICES OR THIS FILE HEADER.
 *
 * This code is free software; you can redistribute it and/or modify it
 * under the terms of the GNU General Public License version 2 only, as
 * published by the Free Software Foundation.
 *
 * This code is distributed in the hope that it will be useful, but WITHOUT
 * ANY WARRANTY; without even the implied warranty of MERCHANTABILITY or
 * FITNESS FOR A PARTICULAR PURPOSE.  See the GNU General Public License
 * version 2 for more details (a copy is included in the LICENSE file that
 * accompanied this code).
 *
 * You should have received a copy of the GNU General Public License version
 * 2 along with this work; if not, write to the Free Software Foundation,
 * Inc., 51 Franklin St, Fifth Floor, Boston, MA 02110-1301 USA.
 *
 * Please contact Oracle, 500 Oracle Parkway, Redwood Shores, CA 94065 USA
 * or visit www.oracle.com if you need additional information or have any
 * questions.
 *
 */

#ifndef SHARE_OPTO_TYPE_HPP
#define SHARE_OPTO_TYPE_HPP

#include "opto/adlcVMDeps.hpp"
#include "runtime/handles.hpp"

// Portions of code courtesy of Clifford Click

// Optimization - Graph Style


// This class defines a Type lattice.  The lattice is used in the constant
// propagation algorithms, and for some type-checking of the iloc code.
// Basic types include RSD's (lower bound, upper bound, stride for integers),
// float & double precision constants, sets of data-labels and code-labels.
// The complete lattice is described below.  Subtypes have no relationship to
// up or down in the lattice; that is entirely determined by the behavior of
// the MEET/JOIN functions.

class Dict;
class Type;
class   TypeD;
class   TypeF;
class   TypeInteger;
class     TypeInt;
class     TypeLong;
class   TypeNarrowPtr;
class     TypeNarrowOop;
class     TypeNarrowKlass;
class   TypeAry;
class   TypeTuple;
class   TypeVect;
class     TypeVectA;
class     TypeVectS;
class     TypeVectD;
class     TypeVectX;
class     TypeVectY;
class     TypeVectZ;
class     TypeVectMask;
class   TypePtr;
class     TypeRawPtr;
class     TypeOopPtr;
class       TypeInstPtr;
class       TypeAryPtr;
class     TypeKlassPtr;
class       TypeInstKlassPtr;
class       TypeAryKlassPtr;
class     TypeMetadataPtr;
class VerifyMeet;

//------------------------------Type-------------------------------------------
// Basic Type object, represents a set of primitive Values.
// Types are hash-cons'd into a private class dictionary, so only one of each
// different kind of Type exists.  Types are never modified after creation, so
// all their interesting fields are constant.
class Type {
  friend class VMStructs;

public:
  enum TYPES {
    Bad=0,                      // Type check
    Control,                    // Control of code (not in lattice)
    Top,                        // Top of the lattice
    Int,                        // Integer range (lo-hi)
    Long,                       // Long integer range (lo-hi)
    Half,                       // Placeholder half of doubleword
    NarrowOop,                  // Compressed oop pointer
    NarrowKlass,                // Compressed klass pointer

    Tuple,                      // Method signature or object layout
    Array,                      // Array types

    Interfaces,                 // Set of implemented interfaces for oop types

    VectorMask,                 // Vector predicate/mask type
    VectorA,                    // (Scalable) Vector types for vector length agnostic
    VectorS,                    //  32bit Vector types
    VectorD,                    //  64bit Vector types
    VectorX,                    // 128bit Vector types
    VectorY,                    // 256bit Vector types
    VectorZ,                    // 512bit Vector types

    AnyPtr,                     // Any old raw, klass, inst, or array pointer
    RawPtr,                     // Raw (non-oop) pointers
    OopPtr,                     // Any and all Java heap entities
    InstPtr,                    // Instance pointers (non-array objects)
    AryPtr,                     // Array pointers
    // (Ptr order matters:  See is_ptr, isa_ptr, is_oopptr, isa_oopptr.)

    MetadataPtr,                // Generic metadata
    KlassPtr,                   // Klass pointers
    InstKlassPtr,
    AryKlassPtr,

    Function,                   // Function signature
    Abio,                       // Abstract I/O
    Return_Address,             // Subroutine return address
    Memory,                     // Abstract store
    FloatTop,                   // No float value
    FloatCon,                   // Floating point constant
    FloatBot,                   // Any float value
    DoubleTop,                  // No double value
    DoubleCon,                  // Double precision constant
    DoubleBot,                  // Any double value
    Bottom,                     // Bottom of lattice
    lastype                     // Bogus ending type (not in lattice)
  };

  // Signal values for offsets from a base pointer
  enum OFFSET_SIGNALS {
    OffsetTop = -2000000000,    // undefined offset
    OffsetBot = -2000000001     // any possible offset
  };

  // Min and max WIDEN values.
  enum WIDEN {
    WidenMin = 0,
    WidenMax = 3
  };

private:
  typedef struct {
    TYPES                dual_type;
    BasicType            basic_type;
    const char*          msg;
    bool                 isa_oop;
    uint                 ideal_reg;
    relocInfo::relocType reloc;
  } TypeInfo;

  // Dictionary of types shared among compilations.
  static Dict* _shared_type_dict;
  static const TypeInfo _type_info[];

  static int uhash( const Type *const t );
  // Structural equality check.  Assumes that cmp() has already compared
  // the _base types and thus knows it can cast 't' appropriately.
  virtual bool eq( const Type *t ) const;

  // Top-level hash-table of types
  static Dict *type_dict() {
    return Compile::current()->type_dict();
  }

  // DUAL operation: reflect around lattice centerline.  Used instead of
  // join to ensure my lattice is symmetric up and down.  Dual is computed
  // lazily, on demand, and cached in _dual.
  const Type *_dual;            // Cached dual value


  const Type *meet_helper(const Type *t, bool include_speculative) const;
  void check_symmetrical(const Type* t, const Type* mt, const VerifyMeet& verify) const NOT_DEBUG_RETURN;

protected:
  // Each class of type is also identified by its base.
  const TYPES _base;            // Enum of Types type

  Type( TYPES t ) : _dual(nullptr),  _base(t) {} // Simple types
  // ~Type();                   // Use fast deallocation
  const Type *hashcons();       // Hash-cons the type
  virtual const Type *filter_helper(const Type *kills, bool include_speculative) const;
  const Type *join_helper(const Type *t, bool include_speculative) const {
    assert_type_verify_empty();
    return dual()->meet_helper(t->dual(), include_speculative)->dual();
  }

  void assert_type_verify_empty() const NOT_DEBUG_RETURN;

public:

  inline void* operator new( size_t x ) noexcept {
    Compile* compile = Compile::current();
    compile->set_type_last_size(x);
    return compile->type_arena()->AmallocWords(x);
  }
  inline void operator delete( void* ptr ) {
    Compile* compile = Compile::current();
    compile->type_arena()->Afree(ptr,compile->type_last_size());
  }

  // Initialize the type system for a particular compilation.
  static void Initialize(Compile* compile);

  // Initialize the types shared by all compilations.
  static void Initialize_shared(Compile* compile);

  TYPES base() const {
    assert(_base > Bad && _base < lastype, "sanity");
    return _base;
  }

  // Create a new hash-consd type
  static const Type *make(enum TYPES);
  // Test for equivalence of types
  static int cmp( const Type *const t1, const Type *const t2 );
  // Test for higher or equal in lattice
  // Variant that drops the speculative part of the types
  bool higher_equal(const Type *t) const {
    return !cmp(meet(t),t->remove_speculative());
  }
  // Variant that keeps the speculative part of the types
  bool higher_equal_speculative(const Type *t) const {
    return !cmp(meet_speculative(t),t);
  }

  // MEET operation; lower in lattice.
  // Variant that drops the speculative part of the types
  const Type *meet(const Type *t) const {
    return meet_helper(t, false);
  }
  // Variant that keeps the speculative part of the types
  const Type *meet_speculative(const Type *t) const {
    return meet_helper(t, true)->cleanup_speculative();
  }
  // WIDEN: 'widens' for Ints and other range types
  virtual const Type *widen( const Type *old, const Type* limit ) const { return this; }
  // NARROW: complement for widen, used by pessimistic phases
  virtual const Type *narrow( const Type *old ) const { return this; }

  // DUAL operation: reflect around lattice centerline.  Used instead of
  // join to ensure my lattice is symmetric up and down.
  const Type *dual() const { return _dual; }

  // Compute meet dependent on base type
  virtual const Type *xmeet( const Type *t ) const;
  virtual const Type *xdual() const;    // Compute dual right now.

  // JOIN operation; higher in lattice.  Done by finding the dual of the
  // meet of the dual of the 2 inputs.
  // Variant that drops the speculative part of the types
  const Type *join(const Type *t) const {
    return join_helper(t, false);
  }
  // Variant that keeps the speculative part of the types
  const Type *join_speculative(const Type *t) const {
    return join_helper(t, true)->cleanup_speculative();
  }

  // Modified version of JOIN adapted to the needs Node::Value.
  // Normalizes all empty values to TOP.  Does not kill _widen bits.
  // Variant that drops the speculative part of the types
  const Type *filter(const Type *kills) const {
    return filter_helper(kills, false);
  }
  // Variant that keeps the speculative part of the types
  const Type *filter_speculative(const Type *kills) const {
    return filter_helper(kills, true)->cleanup_speculative();
  }

  // Returns true if this pointer points at memory which contains a
  // compressed oop references.
  bool is_ptr_to_narrowoop() const;
  bool is_ptr_to_narrowklass() const;

  // Convenience access
  float getf() const;
  double getd() const;

  const TypeInt    *is_int() const;
  const TypeInt    *isa_int() const;             // Returns null if not an Int
  const TypeInteger* is_integer(BasicType bt) const;
  const TypeInteger* isa_integer(BasicType bt) const;
  const TypeLong   *is_long() const;
  const TypeLong   *isa_long() const;            // Returns null if not a Long
  const TypeD      *isa_double() const;          // Returns null if not a Double{Top,Con,Bot}
  const TypeD      *is_double_constant() const;  // Asserts it is a DoubleCon
  const TypeD      *isa_double_constant() const; // Returns null if not a DoubleCon
  const TypeF      *isa_float() const;           // Returns null if not a Float{Top,Con,Bot}
  const TypeF      *is_float_constant() const;   // Asserts it is a FloatCon
  const TypeF      *isa_float_constant() const;  // Returns null if not a FloatCon
  const TypeTuple  *is_tuple() const;            // Collection of fields, NOT a pointer
  const TypeAry    *is_ary() const;              // Array, NOT array pointer
  const TypeAry    *isa_ary() const;             // Returns null of not ary
  const TypeVect   *is_vect() const;             // Vector
  const TypeVect   *isa_vect() const;            // Returns null if not a Vector
  const TypeVectMask *is_vectmask() const;       // Predicate/Mask Vector
  const TypeVectMask *isa_vectmask() const;      // Returns null if not a Vector Predicate/Mask
  const TypePtr    *is_ptr() const;              // Asserts it is a ptr type
  const TypePtr    *isa_ptr() const;             // Returns null if not ptr type
  const TypeRawPtr *isa_rawptr() const;          // NOT Java oop
  const TypeRawPtr *is_rawptr() const;           // Asserts is rawptr
  const TypeNarrowOop  *is_narrowoop() const;    // Java-style GC'd pointer
  const TypeNarrowOop  *isa_narrowoop() const;   // Returns null if not oop ptr type
  const TypeNarrowKlass *is_narrowklass() const; // compressed klass pointer
  const TypeNarrowKlass *isa_narrowklass() const;// Returns null if not oop ptr type
  const TypeOopPtr   *isa_oopptr() const;        // Returns null if not oop ptr type
  const TypeOopPtr   *is_oopptr() const;         // Java-style GC'd pointer
  const TypeInstPtr  *isa_instptr() const;       // Returns null if not InstPtr
  const TypeInstPtr  *is_instptr() const;        // Instance
  const TypeAryPtr   *isa_aryptr() const;        // Returns null if not AryPtr
  const TypeAryPtr   *is_aryptr() const;         // Array oop

  const TypeMetadataPtr   *isa_metadataptr() const;   // Returns null if not oop ptr type
  const TypeMetadataPtr   *is_metadataptr() const;    // Java-style GC'd pointer
  const TypeKlassPtr      *isa_klassptr() const;      // Returns null if not KlassPtr
  const TypeKlassPtr      *is_klassptr() const;       // assert if not KlassPtr
  const TypeInstKlassPtr  *isa_instklassptr() const;  // Returns null if not IntKlassPtr
  const TypeInstKlassPtr  *is_instklassptr() const;   // assert if not IntKlassPtr
  const TypeAryKlassPtr   *isa_aryklassptr() const;   // Returns null if not AryKlassPtr
  const TypeAryKlassPtr   *is_aryklassptr() const;    // assert if not AryKlassPtr

  virtual bool      is_finite() const;           // Has a finite value
  virtual bool      is_nan()    const;           // Is not a number (NaN)

  // Returns this ptr type or the equivalent ptr type for this compressed pointer.
  const TypePtr* make_ptr() const;

  // Returns this oopptr type or the equivalent oopptr type for this compressed pointer.
  // Asserts if the underlying type is not an oopptr or narrowoop.
  const TypeOopPtr* make_oopptr() const;

  // Returns this compressed pointer or the equivalent compressed version
  // of this pointer type.
  const TypeNarrowOop* make_narrowoop() const;

  // Returns this compressed klass pointer or the equivalent
  // compressed version of this pointer type.
  const TypeNarrowKlass* make_narrowklass() const;

  // Special test for register pressure heuristic
  bool is_floatingpoint() const;        // True if Float or Double base type

  // Do you have memory, directly or through a tuple?
  bool has_memory( ) const;

  // TRUE if type is a singleton
  virtual bool singleton(void) const;

  // TRUE if type is above the lattice centerline, and is therefore vacuous
  virtual bool empty(void) const;

  // Return a hash for this type.  The hash function is public so ConNode
  // (constants) can hash on their constant, which is represented by a Type.
  virtual uint hash() const;

  // Map ideal registers (machine types) to ideal types
  static const Type *mreg2type[];

  // Printing, statistics
#ifndef PRODUCT
  void         dump_on(outputStream *st) const;
  void         dump() const {
    dump_on(tty);
  }
  virtual void dump2( Dict &d, uint depth, outputStream *st ) const;
  static  void dump_stats();
  // Groups of types, for debugging and visualization only.
  enum class Category {
    Data,
    Memory,
    Mixed,   // Tuples with types of different categories.
    Control,
    Other,   // {Type::Top, Type::Abio, Type::Bottom}.
    Undef    // {Type::Bad, Type::lastype}, for completeness.
  };
  // Return the category of this type.
  Category category() const;
  // Check recursively in tuples.
  bool has_category(Category cat) const;

  static const char* str(const Type* t);
#endif // !PRODUCT
  void typerr(const Type *t) const; // Mixing types error

  // Create basic type
  static const Type* get_const_basic_type(BasicType type) {
    assert((uint)type <= T_CONFLICT && _const_basic_type[type] != nullptr, "bad type");
    return _const_basic_type[type];
  }

  // For two instance arrays of same dimension, return the base element types.
  // Otherwise or if the arrays have different dimensions, return null.
  static void get_arrays_base_elements(const Type *a1, const Type *a2,
                                       const TypeInstPtr **e1, const TypeInstPtr **e2);

  // Mapping to the array element's basic type.
  BasicType array_element_basic_type() const;

  enum InterfaceHandling {
      trust_interfaces,
      ignore_interfaces
  };
  // Create standard type for a ciType:
  static const Type* get_const_type(ciType* type, InterfaceHandling interface_handling = ignore_interfaces);

  // Create standard zero value:
  static const Type* get_zero_type(BasicType type) {
    assert((uint)type <= T_CONFLICT && _zero_type[type] != nullptr, "bad type");
    return _zero_type[type];
  }

  // Report if this is a zero value (not top).
  bool is_zero_type() const {
    BasicType type = basic_type();
    if (type == T_VOID || type >= T_CONFLICT)
      return false;
    else
      return (this == _zero_type[type]);
  }

  // Convenience common pre-built types.
  static const Type *ABIO;
  static const Type *BOTTOM;
  static const Type *CONTROL;
  static const Type *DOUBLE;
  static const Type *FLOAT;
  static const Type *HALF;
  static const Type *MEMORY;
  static const Type *MULTI;
  static const Type *RETURN_ADDRESS;
  static const Type *TOP;

  // Mapping from compiler type to VM BasicType
  BasicType basic_type() const       { return _type_info[_base].basic_type; }
  uint ideal_reg() const             { return _type_info[_base].ideal_reg; }
  const char* msg() const            { return _type_info[_base].msg; }
  bool isa_oop_ptr() const           { return _type_info[_base].isa_oop; }
  relocInfo::relocType reloc() const { return _type_info[_base].reloc; }

  // Mapping from CI type system to compiler type:
  static const Type* get_typeflow_type(ciType* type);

  static const Type* make_from_constant(ciConstant constant,
                                        bool require_constant = false,
                                        int stable_dimension = 0,
                                        bool is_narrow = false,
                                        bool is_autobox_cache = false);

  static const Type* make_constant_from_field(ciInstance* holder,
                                              int off,
                                              bool is_unsigned_load,
                                              BasicType loadbt);

  static const Type* make_constant_from_field(ciField* field,
                                              ciInstance* holder,
                                              BasicType loadbt,
                                              bool is_unsigned_load);

  static const Type* make_constant_from_array_element(ciArray* array,
                                                      int off,
                                                      int stable_dimension,
                                                      BasicType loadbt,
                                                      bool is_unsigned_load);

  // Speculative type helper methods. See TypePtr.
  virtual const TypePtr* speculative() const                                  { return nullptr; }
  virtual ciKlass* speculative_type() const                                   { return nullptr; }
  virtual ciKlass* speculative_type_not_null() const                          { return nullptr; }
  virtual bool speculative_maybe_null() const                                 { return true; }
  virtual bool speculative_always_null() const                                { return true; }
  virtual const Type* remove_speculative() const                              { return this; }
  virtual const Type* cleanup_speculative() const                             { return this; }
  virtual bool would_improve_type(ciKlass* exact_kls, int inline_depth) const { return exact_kls != nullptr; }
  virtual bool would_improve_ptr(ProfilePtrKind ptr_kind) const { return ptr_kind == ProfileAlwaysNull || ptr_kind == ProfileNeverNull; }
  const Type* maybe_remove_speculative(bool include_speculative) const;

  virtual bool maybe_null() const { return true; }
  virtual bool is_known_instance() const { return false; }

private:
  // support arrays
  static const Type*        _zero_type[T_CONFLICT+1];
  static const Type* _const_basic_type[T_CONFLICT+1];
};

//------------------------------TypeF------------------------------------------
// Class of Float-Constant Types.
class TypeF : public Type {
  TypeF( float f ) : Type(FloatCon), _f(f) {};
public:
  virtual bool eq( const Type *t ) const;
  virtual uint hash() const;             // Type specific hashing
  virtual bool singleton(void) const;    // TRUE if type is a singleton
  virtual bool empty(void) const;        // TRUE if type is vacuous
public:
  const float _f;               // Float constant

  static const TypeF *make(float f);

  virtual bool        is_finite() const;  // Has a finite value
  virtual bool        is_nan()    const;  // Is not a number (NaN)

  virtual const Type *xmeet( const Type *t ) const;
  virtual const Type *xdual() const;    // Compute dual right now.
  // Convenience common pre-built types.
  static const TypeF *MAX;
  static const TypeF *MIN;
  static const TypeF *ZERO; // positive zero only
  static const TypeF *ONE;
  static const TypeF *POS_INF;
  static const TypeF *NEG_INF;
#ifndef PRODUCT
  virtual void dump2( Dict &d, uint depth, outputStream *st ) const;
#endif
};

//------------------------------TypeD------------------------------------------
// Class of Double-Constant Types.
class TypeD : public Type {
  TypeD( double d ) : Type(DoubleCon), _d(d) {};
public:
  virtual bool eq( const Type *t ) const;
  virtual uint hash() const;             // Type specific hashing
  virtual bool singleton(void) const;    // TRUE if type is a singleton
  virtual bool empty(void) const;        // TRUE if type is vacuous
public:
  const double _d;              // Double constant

  static const TypeD *make(double d);

  virtual bool        is_finite() const;  // Has a finite value
  virtual bool        is_nan()    const;  // Is not a number (NaN)

  virtual const Type *xmeet( const Type *t ) const;
  virtual const Type *xdual() const;    // Compute dual right now.
  // Convenience common pre-built types.
  static const TypeD *MAX;
  static const TypeD *MIN;
  static const TypeD *ZERO; // positive zero only
  static const TypeD *ONE;
  static const TypeD *POS_INF;
  static const TypeD *NEG_INF;
#ifndef PRODUCT
  virtual void dump2( Dict &d, uint depth, outputStream *st ) const;
#endif
};

class TypeInteger : public Type {
protected:
  TypeInteger(TYPES t, int w) : Type(t), _widen(w) {}

public:
  const short _widen;           // Limit on times we widen this sucker

  virtual jlong hi_as_long() const = 0;
  virtual jlong lo_as_long() const = 0;
  jlong get_con_as_long(BasicType bt) const;
  bool is_con() const { return lo_as_long() == hi_as_long(); }
  virtual short widen_limit() const { return _widen; }

  static const TypeInteger* make(jlong lo, jlong hi, int w, BasicType bt);

  static const TypeInteger* bottom(BasicType type);
  static const TypeInteger* zero(BasicType type);
  static const TypeInteger* one(BasicType type);
  static const TypeInteger* minus_1(BasicType type);
};



//------------------------------TypeInt----------------------------------------
// Class of integer ranges, the set of integers between a lower bound and an
// upper bound, inclusive.
class TypeInt : public TypeInteger {
  TypeInt( jint lo, jint hi, int w );
protected:
  virtual const Type *filter_helper(const Type *kills, bool include_speculative) const;

public:
  typedef jint NativeType;
  virtual bool eq( const Type *t ) const;
  virtual uint hash() const;             // Type specific hashing
  virtual bool singleton(void) const;    // TRUE if type is a singleton
  virtual bool empty(void) const;        // TRUE if type is vacuous
  const jint _lo, _hi;          // Lower bound, upper bound

  static const TypeInt *make(jint lo);
  // must always specify w
  static const TypeInt *make(jint lo, jint hi, int w);

  // Check for single integer
  bool is_con() const { return _lo==_hi; }
  bool is_con(jint i) const { return is_con() && _lo == i; }
  jint get_con() const { assert(is_con(), "" );  return _lo; }

  virtual bool        is_finite() const;  // Has a finite value

  virtual const Type *xmeet( const Type *t ) const;
  virtual const Type *xdual() const;    // Compute dual right now.
  virtual const Type *widen( const Type *t, const Type* limit_type ) const;
  virtual const Type *narrow( const Type *t ) const;

  virtual jlong hi_as_long() const { return _hi; }
  virtual jlong lo_as_long() const { return _lo; }

  // Do not kill _widen bits.
  // Convenience common pre-built types.
  static const TypeInt *MAX;
  static const TypeInt *MIN;
  static const TypeInt *MINUS_1;
  static const TypeInt *ZERO;
  static const TypeInt *ONE;
  static const TypeInt *BOOL;
  static const TypeInt *CC;
  static const TypeInt *CC_LT;  // [-1]  == MINUS_1
  static const TypeInt *CC_GT;  // [1]   == ONE
  static const TypeInt *CC_EQ;  // [0]   == ZERO
  static const TypeInt *CC_LE;  // [-1,0]
  static const TypeInt *CC_GE;  // [0,1] == BOOL (!)
  static const TypeInt *BYTE;
  static const TypeInt *UBYTE;
  static const TypeInt *CHAR;
  static const TypeInt *SHORT;
  static const TypeInt *POS;
  static const TypeInt *POS1;
  static const TypeInt *INT;
  static const TypeInt *SYMINT; // symmetric range [-max_jint..max_jint]
  static const TypeInt *TYPE_DOMAIN; // alias for TypeInt::INT

  static const TypeInt *as_self(const Type *t) { return t->is_int(); }
#ifndef PRODUCT
  virtual void dump2( Dict &d, uint depth, outputStream *st ) const;
#endif
};


//------------------------------TypeLong---------------------------------------
// Class of long integer ranges, the set of integers between a lower bound and
// an upper bound, inclusive.
class TypeLong : public TypeInteger {
  TypeLong( jlong lo, jlong hi, int w );
protected:
  // Do not kill _widen bits.
  virtual const Type *filter_helper(const Type *kills, bool include_speculative) const;
public:
  typedef jlong NativeType;
  virtual bool eq( const Type *t ) const;
  virtual uint hash() const;             // Type specific hashing
  virtual bool singleton(void) const;    // TRUE if type is a singleton
  virtual bool empty(void) const;        // TRUE if type is vacuous
public:
  const jlong _lo, _hi;         // Lower bound, upper bound

  static const TypeLong *make(jlong lo);
  // must always specify w
  static const TypeLong *make(jlong lo, jlong hi, int w);

  // Check for single integer
  bool is_con() const { return _lo==_hi; }
  bool is_con(jlong i) const { return is_con() && _lo == i; }
  jlong get_con() const { assert(is_con(), "" ); return _lo; }

  // Check for positive 32-bit value.
  int is_positive_int() const { return _lo >= 0 && _hi <= (jlong)max_jint; }

  virtual bool        is_finite() const;  // Has a finite value

  virtual jlong hi_as_long() const { return _hi; }
  virtual jlong lo_as_long() const { return _lo; }

  virtual const Type *xmeet( const Type *t ) const;
  virtual const Type *xdual() const;    // Compute dual right now.
  virtual const Type *widen( const Type *t, const Type* limit_type ) const;
  virtual const Type *narrow( const Type *t ) const;
  // Convenience common pre-built types.
  static const TypeLong *MAX;
  static const TypeLong *MIN;
  static const TypeLong *MINUS_1;
  static const TypeLong *ZERO;
  static const TypeLong *ONE;
  static const TypeLong *POS;
  static const TypeLong *LONG;
  static const TypeLong *INT;    // 32-bit subrange [min_jint..max_jint]
  static const TypeLong *UINT;   // 32-bit unsigned [0..max_juint]
  static const TypeLong *TYPE_DOMAIN; // alias for TypeLong::LONG

  // static convenience methods.
  static const TypeLong *as_self(const Type *t) { return t->is_long(); }

#ifndef PRODUCT
  virtual void dump2( Dict &d, uint, outputStream *st  ) const;// Specialized per-Type dumping
#endif
};

//------------------------------TypeTuple--------------------------------------
// Class of Tuple Types, essentially type collections for function signatures
// and class layouts.  It happens to also be a fast cache for the HotSpot
// signature types.
class TypeTuple : public Type {
  TypeTuple( uint cnt, const Type **fields ) : Type(Tuple), _cnt(cnt), _fields(fields) { }

  const uint          _cnt;              // Count of fields
  const Type ** const _fields;           // Array of field types

public:
  virtual bool eq( const Type *t ) const;
  virtual uint hash() const;             // Type specific hashing
  virtual bool singleton(void) const;    // TRUE if type is a singleton
  virtual bool empty(void) const;        // TRUE if type is vacuous

  // Accessors:
  uint cnt() const { return _cnt; }
  const Type* field_at(uint i) const {
    assert(i < _cnt, "oob");
    return _fields[i];
  }
  void set_field_at(uint i, const Type* t) {
    assert(i < _cnt, "oob");
    _fields[i] = t;
  }

  static const TypeTuple *make( uint cnt, const Type **fields );
  static const TypeTuple *make_range(ciSignature *sig, InterfaceHandling interface_handling = ignore_interfaces);
  static const TypeTuple *make_domain(ciInstanceKlass* recv, ciSignature *sig, InterfaceHandling interface_handling);

  // Subroutine call type with space allocated for argument types
  // Memory for Control, I_O, Memory, FramePtr, and ReturnAdr is allocated implicitly
  static const Type **fields( uint arg_cnt );

  virtual const Type *xmeet( const Type *t ) const;
  virtual const Type *xdual() const;    // Compute dual right now.
  // Convenience common pre-built types.
  static const TypeTuple *IFBOTH;
  static const TypeTuple *IFFALSE;
  static const TypeTuple *IFTRUE;
  static const TypeTuple *IFNEITHER;
  static const TypeTuple *LOOPBODY;
  static const TypeTuple *MEMBAR;
  static const TypeTuple *STORECONDITIONAL;
  static const TypeTuple *START_I2C;
  static const TypeTuple *INT_PAIR;
  static const TypeTuple *LONG_PAIR;
  static const TypeTuple *INT_CC_PAIR;
  static const TypeTuple *LONG_CC_PAIR;
#ifndef PRODUCT
  virtual void dump2( Dict &d, uint, outputStream *st  ) const; // Specialized per-Type dumping
#endif
};

//------------------------------TypeAry----------------------------------------
// Class of Array Types
class TypeAry : public Type {
  TypeAry(const Type* elem, const TypeInt* size, bool stable) : Type(Array),
      _elem(elem), _size(size), _stable(stable) {}
public:
  virtual bool eq( const Type *t ) const;
  virtual uint hash() const;             // Type specific hashing
  virtual bool singleton(void) const;    // TRUE if type is a singleton
  virtual bool empty(void) const;        // TRUE if type is vacuous

private:
  const Type *_elem;            // Element type of array
  const TypeInt *_size;         // Elements in array
  const bool _stable;           // Are elements @Stable?
  friend class TypeAryPtr;

public:
  static const TypeAry* make(const Type* elem, const TypeInt* size, bool stable = false);

  virtual const Type *xmeet( const Type *t ) const;
  virtual const Type *xdual() const;    // Compute dual right now.
  bool ary_must_be_exact() const;  // true if arrays of such are never generic
  virtual const TypeAry* remove_speculative() const;
  virtual const Type* cleanup_speculative() const;
#ifndef PRODUCT
  virtual void dump2( Dict &d, uint, outputStream *st  ) const; // Specialized per-Type dumping
#endif
};

//------------------------------TypeVect---------------------------------------
// Class of Vector Types
class TypeVect : public Type {
  const Type*   _elem;  // Vector's element type
  const uint  _length;  // Elements in vector (power of 2)

protected:
  TypeVect(TYPES t, const Type* elem, uint length) : Type(t),
    _elem(elem), _length(length) {}

public:
  const Type* element_type() const { return _elem; }
  BasicType element_basic_type() const { return _elem->array_element_basic_type(); }
  uint length() const { return _length; }
  uint length_in_bytes() const {
   return _length * type2aelembytes(element_basic_type());
  }

  virtual bool eq(const Type *t) const;
  virtual uint hash() const;             // Type specific hashing
  virtual bool singleton(void) const;    // TRUE if type is a singleton
  virtual bool empty(void) const;        // TRUE if type is vacuous

  static const TypeVect *make(const BasicType elem_bt, uint length, bool is_mask = false) {
    // Use bottom primitive type.
    return make(get_const_basic_type(elem_bt), length, is_mask);
  }
  // Used directly by Replicate nodes to construct singleton vector.
  static const TypeVect *make(const Type* elem, uint length, bool is_mask = false);

  static const TypeVect *makemask(const BasicType elem_bt, uint length) {
    // Use bottom primitive type.
    return makemask(get_const_basic_type(elem_bt), length);
  }
  static const TypeVect *makemask(const Type* elem, uint length);


  virtual const Type *xmeet( const Type *t) const;
  virtual const Type *xdual() const;     // Compute dual right now.

  static const TypeVect *VECTA;
  static const TypeVect *VECTS;
  static const TypeVect *VECTD;
  static const TypeVect *VECTX;
  static const TypeVect *VECTY;
  static const TypeVect *VECTZ;
  static const TypeVect *VECTMASK;

#ifndef PRODUCT
  virtual void dump2(Dict &d, uint, outputStream *st) const; // Specialized per-Type dumping
#endif
};

class TypeVectA : public TypeVect {
  friend class TypeVect;
  TypeVectA(const Type* elem, uint length) : TypeVect(VectorA, elem, length) {}
};

class TypeVectS : public TypeVect {
  friend class TypeVect;
  TypeVectS(const Type* elem, uint length) : TypeVect(VectorS, elem, length) {}
};

class TypeVectD : public TypeVect {
  friend class TypeVect;
  TypeVectD(const Type* elem, uint length) : TypeVect(VectorD, elem, length) {}
};

class TypeVectX : public TypeVect {
  friend class TypeVect;
  TypeVectX(const Type* elem, uint length) : TypeVect(VectorX, elem, length) {}
};

class TypeVectY : public TypeVect {
  friend class TypeVect;
  TypeVectY(const Type* elem, uint length) : TypeVect(VectorY, elem, length) {}
};

class TypeVectZ : public TypeVect {
  friend class TypeVect;
  TypeVectZ(const Type* elem, uint length) : TypeVect(VectorZ, elem, length) {}
};

class TypeVectMask : public TypeVect {
public:
  friend class TypeVect;
  TypeVectMask(const Type* elem, uint length) : TypeVect(VectorMask, elem, length) {}
  virtual bool eq(const Type *t) const;
  virtual const Type *xdual() const;
  static const TypeVectMask* make(const BasicType elem_bt, uint length);
  static const TypeVectMask* make(const Type* elem, uint length);
};

// Set of implemented interfaces. Referenced from TypeOopPtr and TypeKlassPtr.
class TypeInterfaces : public Type {
private:
  GrowableArray<ciInstanceKlass*> _list;
  uint _hash;
  ciInstanceKlass* _exact_klass;
  DEBUG_ONLY(bool _initialized;)

  void initialize();

  void add(ciInstanceKlass* interface);
  void verify() const NOT_DEBUG_RETURN;
  void compute_hash();
  void compute_exact_klass();
  TypeInterfaces();
  TypeInterfaces(GrowableArray<ciInstanceKlass*>* interfaces);

  NONCOPYABLE(TypeInterfaces);
public:
  static const TypeInterfaces* make(GrowableArray<ciInstanceKlass*>* interfaces = nullptr);
  bool eq(const Type* other) const;
  bool eq(ciInstanceKlass* k) const;
  uint hash() const;
  const Type *xdual() const;
  void dump(outputStream* st) const;
  const TypeInterfaces* union_with(const TypeInterfaces* other) const;
  const TypeInterfaces* intersection_with(const TypeInterfaces* other) const;
  bool contains(const TypeInterfaces* other) const {
    return intersection_with(other)->eq(other);
  }
  bool empty() const { return _list.length() == 0; }

  ciInstanceKlass* exact_klass() const;
  void verify_is_loaded() const NOT_DEBUG_RETURN;

  static int compare(ciInstanceKlass* const& k1, ciInstanceKlass* const& k2);

  const Type* xmeet(const Type* t) const;

  bool singleton(void) const;
};

//------------------------------TypePtr----------------------------------------
// Class of machine Pointer Types: raw data, instances or arrays.
// If the _base enum is AnyPtr, then this refers to all of the above.
// Otherwise the _base will indicate which subset of pointers is affected,
// and the class will be inherited from.
class TypePtr : public Type {
  friend class TypeNarrowPtr;
  friend class Type;
protected:
<<<<<<< HEAD
  class InterfaceSet {
  private:
    GrowableArray<ciKlass*> _list;
    uint _hash;
    ciKlass* _exact_klass;
    DEBUG_ONLY(bool _initialized;)

    void initialize();
    void raw_add(ciKlass* interface);
    void add(ciKlass* interface);
    void verify() const NOT_DEBUG_RETURN;
    void compute_hash();
    void compute_exact_klass();
  public:
    InterfaceSet();
    InterfaceSet(GrowableArray<ciInstanceKlass*>* interfaces);
    bool eq(const InterfaceSet& other) const;
    bool eq(ciInstanceKlass* k) const;
    uint hash() const;
    void dump(outputStream* st) const;
    InterfaceSet union_with(const InterfaceSet& other) const;
    InterfaceSet intersection_with(const InterfaceSet& other) const;
    bool contains(const InterfaceSet& other) const {
      return intersection_with(other).eq(other);
    }
    bool empty() const { return _list.length() == 0; }

    inline void* operator new(size_t x) noexcept {
      Compile* compile = Compile::current();
      return compile->type_arena()->AmallocWords(x);
    }
    inline void operator delete(void* ptr) {
      ShouldNotReachHere();
    }
    ciKlass* exact_klass() const;
    void verify_is_loaded() const NOT_DEBUG_RETURN;

    static int compare(ciKlass* const& k1, ciKlass* const& k2);
  };

  static InterfaceSet interfaces(ciKlass*& k, bool klass, bool interface, bool array, InterfaceHandling interface_handling);
=======
  static const TypeInterfaces* interfaces(ciKlass*& k, bool klass, bool interface, bool array, InterfaceHandling interface_handling);
>>>>>>> 5dee2a36

public:
  enum PTR { TopPTR, AnyNull, Constant, Null, NotNull, BotPTR, lastPTR };
protected:
  TypePtr(TYPES t, PTR ptr, int offset,
          const TypePtr* speculative = nullptr,
          int inline_depth = InlineDepthBottom) :
    Type(t), _speculative(speculative), _inline_depth(inline_depth), _offset(offset),
    _ptr(ptr) {}
  static const PTR ptr_meet[lastPTR][lastPTR];
  static const PTR ptr_dual[lastPTR];
  static const char * const ptr_msg[lastPTR];

  enum {
    InlineDepthBottom = INT_MAX,
    InlineDepthTop = -InlineDepthBottom
  };

  // Extra type information profiling gave us. We propagate it the
  // same way the rest of the type info is propagated. If we want to
  // use it, then we have to emit a guard: this part of the type is
  // not something we know but something we speculate about the type.
  const TypePtr*   _speculative;
  // For speculative types, we record at what inlining depth the
  // profiling point that provided the data is. We want to favor
  // profile data coming from outer scopes which are likely better for
  // the current compilation.
  int _inline_depth;

  // utility methods to work on the speculative part of the type
  const TypePtr* dual_speculative() const;
  const TypePtr* xmeet_speculative(const TypePtr* other) const;
  bool eq_speculative(const TypePtr* other) const;
  int hash_speculative() const;
  const TypePtr* add_offset_speculative(intptr_t offset) const;
  const TypePtr* with_offset_speculative(intptr_t offset) const;
#ifndef PRODUCT
  void dump_speculative(outputStream *st) const;
#endif

  // utility methods to work on the inline depth of the type
  int dual_inline_depth() const;
  int meet_inline_depth(int depth) const;
#ifndef PRODUCT
  void dump_inline_depth(outputStream *st) const;
#endif

  // TypeInstPtr (TypeAryPtr resp.) and TypeInstKlassPtr (TypeAryKlassPtr resp.) implement very similar meet logic.
  // The logic for meeting 2 instances (2 arrays resp.) is shared in the 2 utility methods below. However the logic for
  // the oop and klass versions can be slightly different and extra logic may have to be executed depending on what
  // exact case the meet falls into. The MeetResult struct is used by the utility methods to communicate what case was
  // encountered so the right logic specific to klasses or oops can be executed.,
  enum MeetResult {
    QUICK,
    UNLOADED,
    SUBTYPE,
    NOT_SUBTYPE,
    LCA
  };
  template<class T> static TypePtr::MeetResult meet_instptr(PTR& ptr, const TypeInterfaces*& interfaces, const T* this_type,
                                                            const T* other_type, ciKlass*& res_klass, bool& res_xk);

  template<class T> static MeetResult meet_aryptr(PTR& ptr, const Type*& elem, const T* this_ary, const T* other_ary,
                                                  ciKlass*& res_klass, bool& res_xk);

  template <class T1, class T2> static bool is_java_subtype_of_helper_for_instance(const T1* this_one, const T2* other, bool this_exact, bool other_exact);
  template <class T1, class T2> static bool is_same_java_type_as_helper_for_instance(const T1* this_one, const T2* other);
  template <class T1, class T2> static bool maybe_java_subtype_of_helper_for_instance(const T1* this_one, const T2* other, bool this_exact, bool other_exact);
  template <class T1, class T2> static bool is_java_subtype_of_helper_for_array(const T1* this_one, const T2* other, bool this_exact, bool other_exact);
  template <class T1, class T2> static bool is_same_java_type_as_helper_for_array(const T1* this_one, const T2* other);
  template <class T1, class T2> static bool maybe_java_subtype_of_helper_for_array(const T1* this_one, const T2* other, bool this_exact, bool other_exact);
  template <class T1, class T2> static bool is_meet_subtype_of_helper_for_instance(const T1* this_one, const T2* other, bool this_xk, bool other_xk);
  template <class T1, class T2> static bool is_meet_subtype_of_helper_for_array(const T1* this_one, const T2* other, bool this_xk, bool other_xk);
public:
  const int _offset;            // Offset into oop, with TOP & BOT
  const PTR _ptr;               // Pointer equivalence class

  int offset() const { return _offset; }
  PTR ptr()    const { return _ptr; }

  static const TypePtr *make(TYPES t, PTR ptr, int offset,
                             const TypePtr* speculative = nullptr,
                             int inline_depth = InlineDepthBottom);

  // Return a 'ptr' version of this type
  virtual const TypePtr* cast_to_ptr_type(PTR ptr) const;

  virtual intptr_t get_con() const;

  int xadd_offset( intptr_t offset ) const;
  virtual const TypePtr* add_offset(intptr_t offset) const;
  virtual const TypePtr* with_offset(intptr_t offset) const;
  virtual bool eq(const Type *t) const;
  virtual uint hash() const;             // Type specific hashing

  virtual bool singleton(void) const;    // TRUE if type is a singleton
  virtual bool empty(void) const;        // TRUE if type is vacuous
  virtual const Type *xmeet( const Type *t ) const;
  virtual const Type *xmeet_helper( const Type *t ) const;
  int meet_offset( int offset ) const;
  int dual_offset( ) const;
  virtual const Type *xdual() const;    // Compute dual right now.

  // meet, dual and join over pointer equivalence sets
  PTR meet_ptr( const PTR in_ptr ) const { return ptr_meet[in_ptr][ptr()]; }
  PTR dual_ptr()                   const { return ptr_dual[ptr()];      }

  // This is textually confusing unless one recalls that
  // join(t) == dual()->meet(t->dual())->dual().
  PTR join_ptr( const PTR in_ptr ) const {
    return ptr_dual[ ptr_meet[ ptr_dual[in_ptr] ] [ dual_ptr() ] ];
  }

  // Speculative type helper methods.
  virtual const TypePtr* speculative() const { return _speculative; }
  int inline_depth() const                   { return _inline_depth; }
  virtual ciKlass* speculative_type() const;
  virtual ciKlass* speculative_type_not_null() const;
  virtual bool speculative_maybe_null() const;
  virtual bool speculative_always_null() const;
  virtual const TypePtr* remove_speculative() const;
  virtual const Type* cleanup_speculative() const;
  virtual bool would_improve_type(ciKlass* exact_kls, int inline_depth) const;
  virtual bool would_improve_ptr(ProfilePtrKind maybe_null) const;
  virtual const TypePtr* with_inline_depth(int depth) const;

  virtual bool maybe_null() const { return meet_ptr(Null) == ptr(); }

  // Tests for relation to centerline of type lattice:
  static bool above_centerline(PTR ptr) { return (ptr <= AnyNull); }
  static bool below_centerline(PTR ptr) { return (ptr >= NotNull); }
  // Convenience common pre-built types.
  static const TypePtr *NULL_PTR;
  static const TypePtr *NOTNULL;
  static const TypePtr *BOTTOM;
#ifndef PRODUCT
  virtual void dump2( Dict &d, uint depth, outputStream *st  ) const;
#endif
};

//------------------------------TypeRawPtr-------------------------------------
// Class of raw pointers, pointers to things other than Oops.  Examples
// include the stack pointer, top of heap, card-marking area, handles, etc.
class TypeRawPtr : public TypePtr {
protected:
  TypeRawPtr( PTR ptr, address bits ) : TypePtr(RawPtr,ptr,0), _bits(bits){}
public:
  virtual bool eq( const Type *t ) const;
  virtual uint hash() const;    // Type specific hashing

  const address _bits;          // Constant value, if applicable

  static const TypeRawPtr *make( PTR ptr );
  static const TypeRawPtr *make( address bits );

  // Return a 'ptr' version of this type
  virtual const TypeRawPtr* cast_to_ptr_type(PTR ptr) const;

  virtual intptr_t get_con() const;

  virtual const TypePtr* add_offset(intptr_t offset) const;
  virtual const TypeRawPtr* with_offset(intptr_t offset) const { ShouldNotReachHere(); return nullptr;}

  virtual const Type *xmeet( const Type *t ) const;
  virtual const Type *xdual() const;    // Compute dual right now.
  // Convenience common pre-built types.
  static const TypeRawPtr *BOTTOM;
  static const TypeRawPtr *NOTNULL;
#ifndef PRODUCT
  virtual void dump2( Dict &d, uint depth, outputStream *st  ) const;
#endif
};

//------------------------------TypeOopPtr-------------------------------------
// Some kind of oop (Java pointer), either instance or array.
class TypeOopPtr : public TypePtr {
  friend class TypeAry;
  friend class TypePtr;
  friend class TypeInstPtr;
  friend class TypeAryPtr;
protected:
 TypeOopPtr(TYPES t, PTR ptr, ciKlass* k, const TypeInterfaces* interfaces, bool xk, ciObject* o, int offset, int instance_id,
            const TypePtr* speculative, int inline_depth);
public:
  virtual bool eq( const Type *t ) const;
  virtual uint hash() const;             // Type specific hashing
  virtual bool singleton(void) const;    // TRUE if type is a singleton
  enum {
   InstanceTop = -1,   // undefined instance
   InstanceBot = 0     // any possible instance
  };
protected:

  // Oop is null, unless this is a constant oop.
  ciObject*     _const_oop;   // Constant oop
  // If _klass is null, then so is _sig.  This is an unloaded klass.
  ciKlass*      _klass;       // Klass object

  const TypeInterfaces* _interfaces;

  // Does the type exclude subclasses of the klass?  (Inexact == polymorphic.)
  bool          _klass_is_exact;
  bool          _is_ptr_to_narrowoop;
  bool          _is_ptr_to_narrowklass;
  bool          _is_ptr_to_boxed_value;

  // If not InstanceTop or InstanceBot, indicates that this is
  // a particular instance of this type which is distinct.
  // This is the node index of the allocation node creating this instance.
  int           _instance_id;

  static const TypeOopPtr* make_from_klass_common(ciKlass* klass, bool klass_change, bool try_for_exact, InterfaceHandling interface_handling);

  int dual_instance_id() const;
  int meet_instance_id(int uid) const;

  const TypeInterfaces* meet_interfaces(const TypeOopPtr* other) const;

  // Do not allow interface-vs.-noninterface joins to collapse to top.
  virtual const Type *filter_helper(const Type *kills, bool include_speculative) const;

  virtual ciKlass* exact_klass_helper() const { return nullptr; }
  virtual ciKlass* klass() const { return _klass;     }

public:

  bool is_java_subtype_of(const TypeOopPtr* other) const {
    return is_java_subtype_of_helper(other, klass_is_exact(), other->klass_is_exact());
  }

  bool is_same_java_type_as(const TypePtr* other) const {
    return is_same_java_type_as_helper(other->is_oopptr());
  }

  virtual bool is_same_java_type_as_helper(const TypeOopPtr* other) const {
    ShouldNotReachHere(); return false;
  }

  bool maybe_java_subtype_of(const TypeOopPtr* other) const {
    return maybe_java_subtype_of_helper(other, klass_is_exact(), other->klass_is_exact());
  }
  virtual bool is_java_subtype_of_helper(const TypeOopPtr* other, bool this_exact, bool other_exact) const { ShouldNotReachHere(); return false; }
  virtual bool maybe_java_subtype_of_helper(const TypeOopPtr* other, bool this_exact, bool other_exact) const { ShouldNotReachHere(); return false; }


  // Creates a type given a klass. Correctly handles multi-dimensional arrays
  // Respects UseUniqueSubclasses.
  // If the klass is final, the resulting type will be exact.
  static const TypeOopPtr* make_from_klass(ciKlass* klass, InterfaceHandling interface_handling = ignore_interfaces) {
    return make_from_klass_common(klass, true, false, interface_handling);
  }
  // Same as before, but will produce an exact type, even if
  // the klass is not final, as long as it has exactly one implementation.
  static const TypeOopPtr* make_from_klass_unique(ciKlass* klass, InterfaceHandling interface_handling= ignore_interfaces) {
    return make_from_klass_common(klass, true, true, interface_handling);
  }
  // Same as before, but does not respects UseUniqueSubclasses.
  // Use this only for creating array element types.
  static const TypeOopPtr* make_from_klass_raw(ciKlass* klass, InterfaceHandling interface_handling = ignore_interfaces) {
    return make_from_klass_common(klass, false, false, interface_handling);
  }
  // Creates a singleton type given an object.
  // If the object cannot be rendered as a constant,
  // may return a non-singleton type.
  // If require_constant, produce a null if a singleton is not possible.
  static const TypeOopPtr* make_from_constant(ciObject* o,
                                              bool require_constant = false);

  // Make a generic (unclassed) pointer to an oop.
  static const TypeOopPtr* make(PTR ptr, int offset, int instance_id,
                                const TypePtr* speculative = nullptr,
                                int inline_depth = InlineDepthBottom);

  ciObject* const_oop()    const { return _const_oop; }
  // Exact klass, possibly an interface or an array of interface
  ciKlass* exact_klass(bool maybe_null = false) const { assert(klass_is_exact(), ""); ciKlass* k = exact_klass_helper(); assert(k != nullptr || maybe_null, ""); return k;  }
  ciKlass* unloaded_klass() const { assert(!is_loaded(), "only for unloaded types"); return klass(); }

  virtual bool  is_loaded() const { return klass()->is_loaded(); }
  virtual bool klass_is_exact()    const { return _klass_is_exact; }

  // Returns true if this pointer points at memory which contains a
  // compressed oop references.
  bool is_ptr_to_narrowoop_nv() const { return _is_ptr_to_narrowoop; }
  bool is_ptr_to_narrowklass_nv() const { return _is_ptr_to_narrowklass; }
  bool is_ptr_to_boxed_value()   const { return _is_ptr_to_boxed_value; }
  bool is_known_instance()       const { return _instance_id > 0; }
  int  instance_id()             const { return _instance_id; }
  bool is_known_instance_field() const { return is_known_instance() && _offset >= 0; }

  virtual intptr_t get_con() const;

  virtual const TypeOopPtr* cast_to_ptr_type(PTR ptr) const;

  virtual const TypeOopPtr* cast_to_exactness(bool klass_is_exact) const;

  virtual const TypeOopPtr *cast_to_instance_id(int instance_id) const;

  // corresponding pointer to klass, for a given instance
  virtual const TypeKlassPtr* as_klass_type(bool try_for_exact = false) const;

  virtual const TypeOopPtr* with_offset(intptr_t offset) const;
  virtual const TypePtr* add_offset(intptr_t offset) const;

  // Speculative type helper methods.
  virtual const TypeOopPtr* remove_speculative() const;
  virtual const Type* cleanup_speculative() const;
  virtual bool would_improve_type(ciKlass* exact_kls, int inline_depth) const;
  virtual const TypePtr* with_inline_depth(int depth) const;

  virtual const TypePtr* with_instance_id(int instance_id) const;

  virtual const Type *xdual() const;    // Compute dual right now.
  // the core of the computation of the meet for TypeOopPtr and for its subclasses
  virtual const Type *xmeet_helper(const Type *t) const;

  // Convenience common pre-built type.
  static const TypeOopPtr *BOTTOM;
#ifndef PRODUCT
  virtual void dump2( Dict &d, uint depth, outputStream *st ) const;
#endif
private:
  virtual bool is_meet_subtype_of(const TypePtr* other) const {
    return is_meet_subtype_of_helper(other->is_oopptr(), klass_is_exact(), other->is_oopptr()->klass_is_exact());
  }

  virtual bool is_meet_subtype_of_helper(const TypeOopPtr* other, bool this_xk, bool other_xk) const {
    ShouldNotReachHere(); return false;
  }

  virtual const TypeInterfaces* interfaces() const {
    return _interfaces;
  };

  const TypeOopPtr* is_reference_type(const Type* other) const {
    return other->isa_oopptr();
  }

  const TypeAryPtr* is_array_type(const TypeOopPtr* other) const {
    return other->isa_aryptr();
  }

  const TypeInstPtr* is_instance_type(const TypeOopPtr* other) const {
    return other->isa_instptr();
  }
};

//------------------------------TypeInstPtr------------------------------------
// Class of Java object pointers, pointing either to non-array Java instances
// or to a Klass* (including array klasses).
class TypeInstPtr : public TypeOopPtr {
  TypeInstPtr(PTR ptr, ciKlass* k, const TypeInterfaces* interfaces, bool xk, ciObject* o, int off, int instance_id,
              const TypePtr* speculative, int inline_depth);
  virtual bool eq( const Type *t ) const;
  virtual uint hash() const;             // Type specific hashing

  ciKlass* exact_klass_helper() const;

public:

  // Instance klass, ignoring any interface
  ciInstanceKlass* instance_klass() const {
    assert(!(klass()->is_loaded() && klass()->is_interface()), "");
    return klass()->as_instance_klass();
  }

  bool is_same_java_type_as_helper(const TypeOopPtr* other) const;
  bool is_java_subtype_of_helper(const TypeOopPtr* other, bool this_exact, bool other_exact) const;
  bool maybe_java_subtype_of_helper(const TypeOopPtr* other, bool this_exact, bool other_exact) const;

  // Make a pointer to a constant oop.
  static const TypeInstPtr *make(ciObject* o) {
    ciKlass* k = o->klass();
    const TypeInterfaces* interfaces = TypePtr::interfaces(k, true, false, false, ignore_interfaces);
    return make(TypePtr::Constant, k, interfaces, true, o, 0, InstanceBot);
  }
  // Make a pointer to a constant oop with offset.
  static const TypeInstPtr *make(ciObject* o, int offset) {
    ciKlass* k = o->klass();
    const TypeInterfaces* interfaces = TypePtr::interfaces(k, true, false, false, ignore_interfaces);
    return make(TypePtr::Constant, k, interfaces, true, o, offset, InstanceBot);
  }

  // Make a pointer to some value of type klass.
  static const TypeInstPtr *make(PTR ptr, ciKlass* klass, InterfaceHandling interface_handling = ignore_interfaces) {
    const TypeInterfaces* interfaces = TypePtr::interfaces(klass, true, true, false, interface_handling);
    return make(ptr, klass, interfaces, false, nullptr, 0, InstanceBot);
  }

  // Make a pointer to some non-polymorphic value of exactly type klass.
  static const TypeInstPtr *make_exact(PTR ptr, ciKlass* klass) {
    const TypeInterfaces* interfaces = TypePtr::interfaces(klass, true, false, false, ignore_interfaces);
    return make(ptr, klass, interfaces, true, nullptr, 0, InstanceBot);
  }

  // Make a pointer to some value of type klass with offset.
  static const TypeInstPtr *make(PTR ptr, ciKlass* klass, int offset) {
    const TypeInterfaces* interfaces = TypePtr::interfaces(klass, true, false, false, ignore_interfaces);
    return make(ptr, klass, interfaces, false, nullptr, offset, InstanceBot);
  }

  static const TypeInstPtr *make(PTR ptr, ciKlass* k, const TypeInterfaces* interfaces, bool xk, ciObject* o, int offset,
                                 int instance_id = InstanceBot,
                                 const TypePtr* speculative = nullptr,
                                 int inline_depth = InlineDepthBottom);

  static const TypeInstPtr *make(PTR ptr, ciKlass* k, bool xk, ciObject* o, int offset, int instance_id = InstanceBot) {
    const TypeInterfaces* interfaces = TypePtr::interfaces(k, true, false, false, ignore_interfaces);
    return make(ptr, k, interfaces, xk, o, offset, instance_id);
  }

  /** Create constant type for a constant boxed value */
  const Type* get_const_boxed_value() const;

  // If this is a java.lang.Class constant, return the type for it or null.
  // Pass to Type::get_const_type to turn it to a type, which will usually
  // be a TypeInstPtr, but may also be a TypeInt::INT for int.class, etc.
  ciType* java_mirror_type() const;

  virtual const TypeInstPtr* cast_to_ptr_type(PTR ptr) const;

  virtual const TypeInstPtr* cast_to_exactness(bool klass_is_exact) const;

  virtual const TypeInstPtr* cast_to_instance_id(int instance_id) const;

  virtual const TypePtr* add_offset(intptr_t offset) const;
  virtual const TypeInstPtr* with_offset(intptr_t offset) const;

  // Speculative type helper methods.
  virtual const TypeInstPtr* remove_speculative() const;
  virtual const TypePtr* with_inline_depth(int depth) const;
  virtual const TypePtr* with_instance_id(int instance_id) const;

  // the core of the computation of the meet of 2 types
  virtual const Type *xmeet_helper(const Type *t) const;
  virtual const TypeInstPtr *xmeet_unloaded(const TypeInstPtr *tinst, const TypeInterfaces* interfaces) const;
  virtual const Type *xdual() const;    // Compute dual right now.

  const TypeKlassPtr* as_klass_type(bool try_for_exact = false) const;

  // Convenience common pre-built types.
  static const TypeInstPtr *NOTNULL;
  static const TypeInstPtr *BOTTOM;
  static const TypeInstPtr *MIRROR;
  static const TypeInstPtr *MARK;
  static const TypeInstPtr *KLASS;
#ifndef PRODUCT
  virtual void dump2( Dict &d, uint depth, outputStream *st ) const; // Specialized per-Type dumping
#endif

private:
  virtual bool is_meet_subtype_of_helper(const TypeOopPtr* other, bool this_xk, bool other_xk) const;

  virtual bool is_meet_same_type_as(const TypePtr* other) const {
    return _klass->equals(other->is_instptr()->_klass) && _interfaces->eq(other->is_instptr()->_interfaces);
  }

};

//------------------------------TypeAryPtr-------------------------------------
// Class of Java array pointers
class TypeAryPtr : public TypeOopPtr {
  friend class Type;
  friend class TypePtr;

  TypeAryPtr( PTR ptr, ciObject* o, const TypeAry *ary, ciKlass* k, bool xk,
              int offset, int instance_id, bool is_autobox_cache,
              const TypePtr* speculative, int inline_depth)
    : TypeOopPtr(AryPtr,ptr,k,_array_interfaces,xk,o,offset, instance_id, speculative, inline_depth),
    _ary(ary),
    _is_autobox_cache(is_autobox_cache)
 {
    int dummy;
    bool top_or_bottom = (base_element_type(dummy) == Type::TOP || base_element_type(dummy) == Type::BOTTOM);

    if (UseCompressedOops && (elem()->make_oopptr() != nullptr && !top_or_bottom) &&
        _offset != 0 && _offset != arrayOopDesc::length_offset_in_bytes() &&
        _offset != arrayOopDesc::klass_offset_in_bytes()) {
      _is_ptr_to_narrowoop = true;
    }

  }
  virtual bool eq( const Type *t ) const;
  virtual uint hash() const;    // Type specific hashing
  const TypeAry *_ary;          // Array we point into
  const bool     _is_autobox_cache;

  ciKlass* compute_klass(DEBUG_ONLY(bool verify = false)) const;

  // A pointer to delay allocation to Type::Initialize_shared()

  static const TypeInterfaces* _array_interfaces;
  ciKlass* exact_klass_helper() const;
  // Only guaranteed non null for array of basic types
  ciKlass* klass() const;

public:

  bool is_same_java_type_as_helper(const TypeOopPtr* other) const;
  bool is_java_subtype_of_helper(const TypeOopPtr* other, bool this_exact, bool other_exact) const;
  bool maybe_java_subtype_of_helper(const TypeOopPtr* other, bool this_exact, bool other_exact) const;

  // returns base element type, an instance klass (and not interface) for object arrays
  const Type* base_element_type(int& dims) const;

  // Accessors
  bool  is_loaded() const { return (_ary->_elem->make_oopptr() ? _ary->_elem->make_oopptr()->is_loaded() : true); }

  const TypeAry* ary() const  { return _ary; }
  const Type*    elem() const { return _ary->_elem; }
  const TypeInt* size() const { return _ary->_size; }
  bool      is_stable() const { return _ary->_stable; }

  bool is_autobox_cache() const { return _is_autobox_cache; }

  static const TypeAryPtr *make(PTR ptr, const TypeAry *ary, ciKlass* k, bool xk, int offset,
                                int instance_id = InstanceBot,
                                const TypePtr* speculative = nullptr,
                                int inline_depth = InlineDepthBottom);
  // Constant pointer to array
  static const TypeAryPtr *make(PTR ptr, ciObject* o, const TypeAry *ary, ciKlass* k, bool xk, int offset,
                                int instance_id = InstanceBot,
                                const TypePtr* speculative = nullptr,
                                int inline_depth = InlineDepthBottom, bool is_autobox_cache = false);

  // Return a 'ptr' version of this type
  virtual const TypeAryPtr* cast_to_ptr_type(PTR ptr) const;

  virtual const TypeAryPtr* cast_to_exactness(bool klass_is_exact) const;

  virtual const TypeAryPtr* cast_to_instance_id(int instance_id) const;

  virtual const TypeAryPtr* cast_to_size(const TypeInt* size) const;
  virtual const TypeInt* narrow_size_type(const TypeInt* size) const;

  virtual bool empty(void) const;        // TRUE if type is vacuous
  virtual const TypePtr *add_offset( intptr_t offset ) const;
  virtual const TypeAryPtr *with_offset( intptr_t offset ) const;
  const TypeAryPtr* with_ary(const TypeAry* ary) const;

  // Speculative type helper methods.
  virtual const TypeAryPtr* remove_speculative() const;
  virtual const TypePtr* with_inline_depth(int depth) const;
  virtual const TypePtr* with_instance_id(int instance_id) const;

  // the core of the computation of the meet of 2 types
  virtual const Type *xmeet_helper(const Type *t) const;
  virtual const Type *xdual() const;    // Compute dual right now.

  const TypeAryPtr* cast_to_stable(bool stable, int stable_dimension = 1) const;
  int stable_dimension() const;

  const TypeAryPtr* cast_to_autobox_cache() const;

  static jint max_array_length(BasicType etype) ;
  virtual const TypeKlassPtr* as_klass_type(bool try_for_exact = false) const;

  // Convenience common pre-built types.
  static const TypeAryPtr *RANGE;
  static const TypeAryPtr *OOPS;
  static const TypeAryPtr *NARROWOOPS;
  static const TypeAryPtr *BYTES;
  static const TypeAryPtr *SHORTS;
  static const TypeAryPtr *CHARS;
  static const TypeAryPtr *INTS;
  static const TypeAryPtr *LONGS;
  static const TypeAryPtr *FLOATS;
  static const TypeAryPtr *DOUBLES;
  // selects one of the above:
  static const TypeAryPtr *get_array_body_type(BasicType elem) {
    assert((uint)elem <= T_CONFLICT && _array_body_type[elem] != nullptr, "bad elem type");
    return _array_body_type[elem];
  }
  static const TypeAryPtr *_array_body_type[T_CONFLICT+1];
  // sharpen the type of an int which is used as an array size
#ifndef PRODUCT
  virtual void dump2( Dict &d, uint depth, outputStream *st ) const; // Specialized per-Type dumping
#endif
private:
  virtual bool is_meet_subtype_of_helper(const TypeOopPtr* other, bool this_xk, bool other_xk) const;
};

//------------------------------TypeMetadataPtr-------------------------------------
// Some kind of metadata, either Method*, MethodData* or CPCacheOop
class TypeMetadataPtr : public TypePtr {
protected:
  TypeMetadataPtr(PTR ptr, ciMetadata* metadata, int offset);
  // Do not allow interface-vs.-noninterface joins to collapse to top.
  virtual const Type *filter_helper(const Type *kills, bool include_speculative) const;
public:
  virtual bool eq( const Type *t ) const;
  virtual uint hash() const;             // Type specific hashing
  virtual bool singleton(void) const;    // TRUE if type is a singleton

private:
  ciMetadata*   _metadata;

public:
  static const TypeMetadataPtr* make(PTR ptr, ciMetadata* m, int offset);

  static const TypeMetadataPtr* make(ciMethod* m);
  static const TypeMetadataPtr* make(ciMethodData* m);

  ciMetadata* metadata() const { return _metadata; }

  virtual const TypeMetadataPtr* cast_to_ptr_type(PTR ptr) const;

  virtual const TypePtr *add_offset( intptr_t offset ) const;

  virtual const Type *xmeet( const Type *t ) const;
  virtual const Type *xdual() const;    // Compute dual right now.

  virtual intptr_t get_con() const;

  // Convenience common pre-built types.
  static const TypeMetadataPtr *BOTTOM;

#ifndef PRODUCT
  virtual void dump2( Dict &d, uint depth, outputStream *st ) const;
#endif
};

//------------------------------TypeKlassPtr-----------------------------------
// Class of Java Klass pointers
class TypeKlassPtr : public TypePtr {
  friend class TypeInstKlassPtr;
  friend class TypeAryKlassPtr;
  friend class TypePtr;
protected:
  TypeKlassPtr(TYPES t, PTR ptr, ciKlass* klass, const TypeInterfaces* interfaces, int offset);

  virtual const Type *filter_helper(const Type *kills, bool include_speculative) const;

public:
  virtual bool eq( const Type *t ) const;
  virtual uint hash() const;
  virtual bool singleton(void) const;    // TRUE if type is a singleton

protected:

  ciKlass* _klass;
  const TypeInterfaces* _interfaces;
  const TypeInterfaces* meet_interfaces(const TypeKlassPtr* other) const;
  virtual bool must_be_exact() const { ShouldNotReachHere(); return false; }
  virtual ciKlass* exact_klass_helper() const;
  virtual ciKlass* klass() const { return  _klass; }

public:

  bool is_java_subtype_of(const TypeKlassPtr* other) const {
    return is_java_subtype_of_helper(other, klass_is_exact(), other->klass_is_exact());
  }
  bool is_same_java_type_as(const TypePtr* other) const {
    return is_same_java_type_as_helper(other->is_klassptr());
  }

  bool maybe_java_subtype_of(const TypeKlassPtr* other) const {
    return maybe_java_subtype_of_helper(other, klass_is_exact(), other->klass_is_exact());
  }
  virtual bool is_same_java_type_as_helper(const TypeKlassPtr* other) const { ShouldNotReachHere(); return false; }
  virtual bool is_java_subtype_of_helper(const TypeKlassPtr* other, bool this_exact, bool other_exact) const { ShouldNotReachHere(); return false; }
  virtual bool maybe_java_subtype_of_helper(const TypeKlassPtr* other, bool this_exact, bool other_exact) const { ShouldNotReachHere(); return false; }

  // Exact klass, possibly an interface or an array of interface
  ciKlass* exact_klass(bool maybe_null = false) const { assert(klass_is_exact(), ""); ciKlass* k = exact_klass_helper(); assert(k != nullptr || maybe_null, ""); return k;  }
  virtual bool klass_is_exact()    const { return _ptr == Constant; }

  static const TypeKlassPtr* make(ciKlass* klass, InterfaceHandling interface_handling = ignore_interfaces);
  static const TypeKlassPtr *make(PTR ptr, ciKlass* klass, int offset, InterfaceHandling interface_handling = ignore_interfaces);

  virtual bool  is_loaded() const { return _klass->is_loaded(); }

  virtual const TypeKlassPtr* cast_to_ptr_type(PTR ptr) const { ShouldNotReachHere(); return nullptr; }

  virtual const TypeKlassPtr *cast_to_exactness(bool klass_is_exact) const { ShouldNotReachHere(); return nullptr; }

  // corresponding pointer to instance, for a given class
  virtual const TypeOopPtr* as_instance_type(bool klass_change = true) const { ShouldNotReachHere(); return nullptr; }

  virtual const TypePtr *add_offset( intptr_t offset ) const { ShouldNotReachHere(); return nullptr; }
  virtual const Type    *xmeet( const Type *t ) const { ShouldNotReachHere(); return nullptr; }
  virtual const Type    *xdual() const { ShouldNotReachHere(); return nullptr; }

  virtual intptr_t get_con() const;

  virtual const TypeKlassPtr* with_offset(intptr_t offset) const { ShouldNotReachHere(); return nullptr; }

  virtual const TypeKlassPtr* try_improve() const { return this; }

#ifndef PRODUCT
  virtual void dump2( Dict &d, uint depth, outputStream *st ) const; // Specialized per-Type dumping
#endif
private:
  virtual bool is_meet_subtype_of(const TypePtr* other) const {
    return is_meet_subtype_of_helper(other->is_klassptr(), klass_is_exact(), other->is_klassptr()->klass_is_exact());
  }

  virtual bool is_meet_subtype_of_helper(const TypeKlassPtr* other, bool this_xk, bool other_xk) const {
    ShouldNotReachHere(); return false;
  }

  virtual const TypeInterfaces* interfaces() const {
    return _interfaces;
  };

  const TypeKlassPtr* is_reference_type(const Type* other) const {
    return other->isa_klassptr();
  }

  const TypeAryKlassPtr* is_array_type(const TypeKlassPtr* other) const {
    return other->isa_aryklassptr();
  }

  const TypeInstKlassPtr* is_instance_type(const TypeKlassPtr* other) const {
    return other->isa_instklassptr();
  }
};

// Instance klass pointer, mirrors TypeInstPtr
class TypeInstKlassPtr : public TypeKlassPtr {

  TypeInstKlassPtr(PTR ptr, ciKlass* klass, const TypeInterfaces* interfaces, int offset)
    : TypeKlassPtr(InstKlassPtr, ptr, klass, interfaces, offset) {
    assert(klass->is_instance_klass() && (!klass->is_loaded() || !klass->is_interface()), "");
  }

  virtual bool must_be_exact() const;

public:
  // Instance klass ignoring any interface
  ciInstanceKlass* instance_klass() const {
    assert(!klass()->is_interface(), "");
    return klass()->as_instance_klass();
  }

  bool is_same_java_type_as_helper(const TypeKlassPtr* other) const;
  bool is_java_subtype_of_helper(const TypeKlassPtr* other, bool this_exact, bool other_exact) const;
  bool maybe_java_subtype_of_helper(const TypeKlassPtr* other, bool this_exact, bool other_exact) const;

  static const TypeInstKlassPtr *make(ciKlass* k, InterfaceHandling interface_handling) {
    const TypeInterfaces* interfaces = TypePtr::interfaces(k, true, true, false, interface_handling);
    return make(TypePtr::Constant, k, interfaces, 0);
  }
  static const TypeInstKlassPtr* make(PTR ptr, ciKlass* k, const TypeInterfaces* interfaces, int offset);

  static const TypeInstKlassPtr* make(PTR ptr, ciKlass* k, int offset) {
    const TypeInterfaces* interfaces = TypePtr::interfaces(k, true, false, false, ignore_interfaces);
    return make(ptr, k, interfaces, offset);
  }

  virtual const TypeInstKlassPtr* cast_to_ptr_type(PTR ptr) const;

  virtual const TypeKlassPtr *cast_to_exactness(bool klass_is_exact) const;

  // corresponding pointer to instance, for a given class
  virtual const TypeOopPtr* as_instance_type(bool klass_change = true) const;
  virtual uint hash() const;
  virtual bool eq(const Type *t) const;

  virtual const TypePtr *add_offset( intptr_t offset ) const;
  virtual const Type    *xmeet( const Type *t ) const;
  virtual const Type    *xdual() const;
  virtual const TypeInstKlassPtr* with_offset(intptr_t offset) const;

  virtual const TypeKlassPtr* try_improve() const;

  // Convenience common pre-built types.
  static const TypeInstKlassPtr* OBJECT; // Not-null object klass or below
  static const TypeInstKlassPtr* OBJECT_OR_NULL; // Maybe-null version of same
private:
  virtual bool is_meet_subtype_of_helper(const TypeKlassPtr* other, bool this_xk, bool other_xk) const;
};

// Array klass pointer, mirrors TypeAryPtr
class TypeAryKlassPtr : public TypeKlassPtr {
  friend class TypeInstKlassPtr;
  friend class Type;
  friend class TypePtr;

  const Type *_elem;

  static const TypeInterfaces* _array_interfaces;
  TypeAryKlassPtr(PTR ptr, const Type *elem, ciKlass* klass, int offset)
    : TypeKlassPtr(AryKlassPtr, ptr, klass, _array_interfaces, offset), _elem(elem) {
    assert(klass == nullptr || klass->is_type_array_klass() || !klass->as_obj_array_klass()->base_element_klass()->is_interface(), "");
  }

  virtual ciKlass* exact_klass_helper() const;
  // Only guaranteed non null for array of basic types
  virtual ciKlass* klass() const;

  virtual bool must_be_exact() const;

public:

  // returns base element type, an instance klass (and not interface) for object arrays
  const Type* base_element_type(int& dims) const;

  static const TypeAryKlassPtr *make(PTR ptr, ciKlass* k, int offset, InterfaceHandling interface_handling);

  bool is_same_java_type_as_helper(const TypeKlassPtr* other) const;
  bool is_java_subtype_of_helper(const TypeKlassPtr* other, bool this_exact, bool other_exact) const;
  bool maybe_java_subtype_of_helper(const TypeKlassPtr* other, bool this_exact, bool other_exact) const;

  bool  is_loaded() const { return (_elem->isa_klassptr() ? _elem->is_klassptr()->is_loaded() : true); }

  static const TypeAryKlassPtr *make(PTR ptr, const Type *elem, ciKlass* k, int offset);
  static const TypeAryKlassPtr* make(ciKlass* klass, InterfaceHandling interface_handling);

  const Type *elem() const { return _elem; }

  virtual bool eq(const Type *t) const;
  virtual uint hash() const;             // Type specific hashing

  virtual const TypeAryKlassPtr* cast_to_ptr_type(PTR ptr) const;

  virtual const TypeKlassPtr *cast_to_exactness(bool klass_is_exact) const;

  // corresponding pointer to instance, for a given class
  virtual const TypeOopPtr* as_instance_type(bool klass_change = true) const;

  virtual const TypePtr *add_offset( intptr_t offset ) const;
  virtual const Type    *xmeet( const Type *t ) const;
  virtual const Type    *xdual() const;      // Compute dual right now.

  virtual const TypeAryKlassPtr* with_offset(intptr_t offset) const;

  virtual bool empty(void) const {
    return TypeKlassPtr::empty() || _elem->empty();
  }

#ifndef PRODUCT
  virtual void dump2( Dict &d, uint depth, outputStream *st ) const; // Specialized per-Type dumping
#endif
private:
  virtual bool is_meet_subtype_of_helper(const TypeKlassPtr* other, bool this_xk, bool other_xk) const;
};

class TypeNarrowPtr : public Type {
protected:
  const TypePtr* _ptrtype; // Could be TypePtr::NULL_PTR

  TypeNarrowPtr(TYPES t, const TypePtr* ptrtype): Type(t),
                                                  _ptrtype(ptrtype) {
    assert(ptrtype->offset() == 0 ||
           ptrtype->offset() == OffsetBot ||
           ptrtype->offset() == OffsetTop, "no real offsets");
  }

  virtual const TypeNarrowPtr *isa_same_narrowptr(const Type *t) const = 0;
  virtual const TypeNarrowPtr *is_same_narrowptr(const Type *t) const = 0;
  virtual const TypeNarrowPtr *make_same_narrowptr(const TypePtr *t) const = 0;
  virtual const TypeNarrowPtr *make_hash_same_narrowptr(const TypePtr *t) const = 0;
  // Do not allow interface-vs.-noninterface joins to collapse to top.
  virtual const Type *filter_helper(const Type *kills, bool include_speculative) const;
public:
  virtual bool eq( const Type *t ) const;
  virtual uint hash() const;             // Type specific hashing
  virtual bool singleton(void) const;    // TRUE if type is a singleton

  virtual const Type *xmeet( const Type *t ) const;
  virtual const Type *xdual() const;    // Compute dual right now.

  virtual intptr_t get_con() const;

  virtual bool empty(void) const;        // TRUE if type is vacuous

  // returns the equivalent ptr type for this compressed pointer
  const TypePtr *get_ptrtype() const {
    return _ptrtype;
  }

  bool is_known_instance() const {
    return _ptrtype->is_known_instance();
  }

#ifndef PRODUCT
  virtual void dump2( Dict &d, uint depth, outputStream *st ) const;
#endif
};

//------------------------------TypeNarrowOop----------------------------------
// A compressed reference to some kind of Oop.  This type wraps around
// a preexisting TypeOopPtr and forwards most of it's operations to
// the underlying type.  It's only real purpose is to track the
// oopness of the compressed oop value when we expose the conversion
// between the normal and the compressed form.
class TypeNarrowOop : public TypeNarrowPtr {
protected:
  TypeNarrowOop( const TypePtr* ptrtype): TypeNarrowPtr(NarrowOop, ptrtype) {
  }

  virtual const TypeNarrowPtr *isa_same_narrowptr(const Type *t) const {
    return t->isa_narrowoop();
  }

  virtual const TypeNarrowPtr *is_same_narrowptr(const Type *t) const {
    return t->is_narrowoop();
  }

  virtual const TypeNarrowPtr *make_same_narrowptr(const TypePtr *t) const {
    return new TypeNarrowOop(t);
  }

  virtual const TypeNarrowPtr *make_hash_same_narrowptr(const TypePtr *t) const {
    return (const TypeNarrowPtr*)((new TypeNarrowOop(t))->hashcons());
  }

public:

  static const TypeNarrowOop *make( const TypePtr* type);

  static const TypeNarrowOop* make_from_constant(ciObject* con, bool require_constant = false) {
    return make(TypeOopPtr::make_from_constant(con, require_constant));
  }

  static const TypeNarrowOop *BOTTOM;
  static const TypeNarrowOop *NULL_PTR;

  virtual const TypeNarrowOop* remove_speculative() const;
  virtual const Type* cleanup_speculative() const;

#ifndef PRODUCT
  virtual void dump2( Dict &d, uint depth, outputStream *st ) const;
#endif
};

//------------------------------TypeNarrowKlass----------------------------------
// A compressed reference to klass pointer.  This type wraps around a
// preexisting TypeKlassPtr and forwards most of it's operations to
// the underlying type.
class TypeNarrowKlass : public TypeNarrowPtr {
protected:
  TypeNarrowKlass( const TypePtr* ptrtype): TypeNarrowPtr(NarrowKlass, ptrtype) {
  }

  virtual const TypeNarrowPtr *isa_same_narrowptr(const Type *t) const {
    return t->isa_narrowklass();
  }

  virtual const TypeNarrowPtr *is_same_narrowptr(const Type *t) const {
    return t->is_narrowklass();
  }

  virtual const TypeNarrowPtr *make_same_narrowptr(const TypePtr *t) const {
    return new TypeNarrowKlass(t);
  }

  virtual const TypeNarrowPtr *make_hash_same_narrowptr(const TypePtr *t) const {
    return (const TypeNarrowPtr*)((new TypeNarrowKlass(t))->hashcons());
  }

public:
  static const TypeNarrowKlass *make( const TypePtr* type);

  // static const TypeNarrowKlass *BOTTOM;
  static const TypeNarrowKlass *NULL_PTR;

#ifndef PRODUCT
  virtual void dump2( Dict &d, uint depth, outputStream *st ) const;
#endif
};

//------------------------------TypeFunc---------------------------------------
// Class of Array Types
class TypeFunc : public Type {
  TypeFunc( const TypeTuple *domain, const TypeTuple *range ) : Type(Function),  _domain(domain), _range(range) {}
  virtual bool eq( const Type *t ) const;
  virtual uint hash() const;             // Type specific hashing
  virtual bool singleton(void) const;    // TRUE if type is a singleton
  virtual bool empty(void) const;        // TRUE if type is vacuous

  const TypeTuple* const _domain;     // Domain of inputs
  const TypeTuple* const _range;      // Range of results

public:
  // Constants are shared among ADLC and VM
  enum { Control    = AdlcVMDeps::Control,
         I_O        = AdlcVMDeps::I_O,
         Memory     = AdlcVMDeps::Memory,
         FramePtr   = AdlcVMDeps::FramePtr,
         ReturnAdr  = AdlcVMDeps::ReturnAdr,
         Parms      = AdlcVMDeps::Parms
  };


  // Accessors:
  const TypeTuple* domain() const { return _domain; }
  const TypeTuple* range()  const { return _range; }

  static const TypeFunc *make(ciMethod* method);
  static const TypeFunc *make(ciSignature signature, const Type* extra);
  static const TypeFunc *make(const TypeTuple* domain, const TypeTuple* range);

  virtual const Type *xmeet( const Type *t ) const;
  virtual const Type *xdual() const;    // Compute dual right now.

  BasicType return_type() const;

#ifndef PRODUCT
  virtual void dump2( Dict &d, uint depth, outputStream *st ) const; // Specialized per-Type dumping
#endif
  // Convenience common pre-built types.
};

//------------------------------accessors--------------------------------------
inline bool Type::is_ptr_to_narrowoop() const {
#ifdef _LP64
  return (isa_oopptr() != nullptr && is_oopptr()->is_ptr_to_narrowoop_nv());
#else
  return false;
#endif
}

inline bool Type::is_ptr_to_narrowklass() const {
#ifdef _LP64
  return (isa_oopptr() != nullptr && is_oopptr()->is_ptr_to_narrowklass_nv());
#else
  return false;
#endif
}

inline float Type::getf() const {
  assert( _base == FloatCon, "Not a FloatCon" );
  return ((TypeF*)this)->_f;
}

inline double Type::getd() const {
  assert( _base == DoubleCon, "Not a DoubleCon" );
  return ((TypeD*)this)->_d;
}

inline const TypeInteger *Type::is_integer(BasicType bt) const {
  assert((bt == T_INT && _base == Int) || (bt == T_LONG && _base == Long), "Not an Int");
  return (TypeInteger*)this;
}

inline const TypeInteger *Type::isa_integer(BasicType bt) const {
  return (((bt == T_INT && _base == Int) || (bt == T_LONG && _base == Long)) ? (TypeInteger*)this : nullptr);
}

inline const TypeInt *Type::is_int() const {
  assert( _base == Int, "Not an Int" );
  return (TypeInt*)this;
}

inline const TypeInt *Type::isa_int() const {
  return ( _base == Int ? (TypeInt*)this : nullptr);
}

inline const TypeLong *Type::is_long() const {
  assert( _base == Long, "Not a Long" );
  return (TypeLong*)this;
}

inline const TypeLong *Type::isa_long() const {
  return ( _base == Long ? (TypeLong*)this : nullptr);
}

inline const TypeF *Type::isa_float() const {
  return ((_base == FloatTop ||
           _base == FloatCon ||
           _base == FloatBot) ? (TypeF*)this : nullptr);
}

inline const TypeF *Type::is_float_constant() const {
  assert( _base == FloatCon, "Not a Float" );
  return (TypeF*)this;
}

inline const TypeF *Type::isa_float_constant() const {
  return ( _base == FloatCon ? (TypeF*)this : nullptr);
}

inline const TypeD *Type::isa_double() const {
  return ((_base == DoubleTop ||
           _base == DoubleCon ||
           _base == DoubleBot) ? (TypeD*)this : nullptr);
}

inline const TypeD *Type::is_double_constant() const {
  assert( _base == DoubleCon, "Not a Double" );
  return (TypeD*)this;
}

inline const TypeD *Type::isa_double_constant() const {
  return ( _base == DoubleCon ? (TypeD*)this : nullptr);
}

inline const TypeTuple *Type::is_tuple() const {
  assert( _base == Tuple, "Not a Tuple" );
  return (TypeTuple*)this;
}

inline const TypeAry *Type::is_ary() const {
  assert( _base == Array , "Not an Array" );
  return (TypeAry*)this;
}

inline const TypeAry *Type::isa_ary() const {
  return ((_base == Array) ? (TypeAry*)this : nullptr);
}

inline const TypeVectMask *Type::is_vectmask() const {
  assert( _base == VectorMask, "Not a Vector Mask" );
  return (TypeVectMask*)this;
}

inline const TypeVectMask *Type::isa_vectmask() const {
  return (_base == VectorMask) ? (TypeVectMask*)this : nullptr;
}

inline const TypeVect *Type::is_vect() const {
  assert( _base >= VectorMask && _base <= VectorZ, "Not a Vector" );
  return (TypeVect*)this;
}

inline const TypeVect *Type::isa_vect() const {
  return (_base >= VectorMask && _base <= VectorZ) ? (TypeVect*)this : nullptr;
}

inline const TypePtr *Type::is_ptr() const {
  // AnyPtr is the first Ptr and KlassPtr the last, with no non-ptrs between.
  assert(_base >= AnyPtr && _base <= AryKlassPtr, "Not a pointer");
  return (TypePtr*)this;
}

inline const TypePtr *Type::isa_ptr() const {
  // AnyPtr is the first Ptr and KlassPtr the last, with no non-ptrs between.
  return (_base >= AnyPtr && _base <= AryKlassPtr) ? (TypePtr*)this : nullptr;
}

inline const TypeOopPtr *Type::is_oopptr() const {
  // OopPtr is the first and KlassPtr the last, with no non-oops between.
  assert(_base >= OopPtr && _base <= AryPtr, "Not a Java pointer" ) ;
  return (TypeOopPtr*)this;
}

inline const TypeOopPtr *Type::isa_oopptr() const {
  // OopPtr is the first and KlassPtr the last, with no non-oops between.
  return (_base >= OopPtr && _base <= AryPtr) ? (TypeOopPtr*)this : nullptr;
}

inline const TypeRawPtr *Type::isa_rawptr() const {
  return (_base == RawPtr) ? (TypeRawPtr*)this : nullptr;
}

inline const TypeRawPtr *Type::is_rawptr() const {
  assert( _base == RawPtr, "Not a raw pointer" );
  return (TypeRawPtr*)this;
}

inline const TypeInstPtr *Type::isa_instptr() const {
  return (_base == InstPtr) ? (TypeInstPtr*)this : nullptr;
}

inline const TypeInstPtr *Type::is_instptr() const {
  assert( _base == InstPtr, "Not an object pointer" );
  return (TypeInstPtr*)this;
}

inline const TypeAryPtr *Type::isa_aryptr() const {
  return (_base == AryPtr) ? (TypeAryPtr*)this : nullptr;
}

inline const TypeAryPtr *Type::is_aryptr() const {
  assert( _base == AryPtr, "Not an array pointer" );
  return (TypeAryPtr*)this;
}

inline const TypeNarrowOop *Type::is_narrowoop() const {
  // OopPtr is the first and KlassPtr the last, with no non-oops between.
  assert(_base == NarrowOop, "Not a narrow oop" ) ;
  return (TypeNarrowOop*)this;
}

inline const TypeNarrowOop *Type::isa_narrowoop() const {
  // OopPtr is the first and KlassPtr the last, with no non-oops between.
  return (_base == NarrowOop) ? (TypeNarrowOop*)this : nullptr;
}

inline const TypeNarrowKlass *Type::is_narrowklass() const {
  assert(_base == NarrowKlass, "Not a narrow oop" ) ;
  return (TypeNarrowKlass*)this;
}

inline const TypeNarrowKlass *Type::isa_narrowklass() const {
  return (_base == NarrowKlass) ? (TypeNarrowKlass*)this : nullptr;
}

inline const TypeMetadataPtr *Type::is_metadataptr() const {
  // MetadataPtr is the first and CPCachePtr the last
  assert(_base == MetadataPtr, "Not a metadata pointer" ) ;
  return (TypeMetadataPtr*)this;
}

inline const TypeMetadataPtr *Type::isa_metadataptr() const {
  return (_base == MetadataPtr) ? (TypeMetadataPtr*)this : nullptr;
}

inline const TypeKlassPtr *Type::isa_klassptr() const {
  return (_base >= KlassPtr && _base <= AryKlassPtr ) ? (TypeKlassPtr*)this : nullptr;
}

inline const TypeKlassPtr *Type::is_klassptr() const {
  assert(_base >= KlassPtr && _base <= AryKlassPtr, "Not a klass pointer");
  return (TypeKlassPtr*)this;
}

inline const TypeInstKlassPtr *Type::isa_instklassptr() const {
  return (_base == InstKlassPtr) ? (TypeInstKlassPtr*)this : nullptr;
}

inline const TypeInstKlassPtr *Type::is_instklassptr() const {
  assert(_base == InstKlassPtr, "Not a klass pointer");
  return (TypeInstKlassPtr*)this;
}

inline const TypeAryKlassPtr *Type::isa_aryklassptr() const {
  return (_base == AryKlassPtr) ? (TypeAryKlassPtr*)this : nullptr;
}

inline const TypeAryKlassPtr *Type::is_aryklassptr() const {
  assert(_base == AryKlassPtr, "Not a klass pointer");
  return (TypeAryKlassPtr*)this;
}

inline const TypePtr* Type::make_ptr() const {
  return (_base == NarrowOop) ? is_narrowoop()->get_ptrtype() :
                              ((_base == NarrowKlass) ? is_narrowklass()->get_ptrtype() :
                                                       isa_ptr());
}

inline const TypeOopPtr* Type::make_oopptr() const {
  return (_base == NarrowOop) ? is_narrowoop()->get_ptrtype()->isa_oopptr() : isa_oopptr();
}

inline const TypeNarrowOop* Type::make_narrowoop() const {
  return (_base == NarrowOop) ? is_narrowoop() :
                                (isa_ptr() ? TypeNarrowOop::make(is_ptr()) : nullptr);
}

inline const TypeNarrowKlass* Type::make_narrowklass() const {
  return (_base == NarrowKlass) ? is_narrowklass() :
                                  (isa_ptr() ? TypeNarrowKlass::make(is_ptr()) : nullptr);
}

inline bool Type::is_floatingpoint() const {
  if( (_base == FloatCon)  || (_base == FloatBot) ||
      (_base == DoubleCon) || (_base == DoubleBot) )
    return true;
  return false;
}


// ===============================================================
// Things that need to be 64-bits in the 64-bit build but
// 32-bits in the 32-bit build.  Done this way to get full
// optimization AND strong typing.
#ifdef _LP64

// For type queries and asserts
#define is_intptr_t  is_long
#define isa_intptr_t isa_long
#define find_intptr_t_type find_long_type
#define find_intptr_t_con  find_long_con
#define TypeX        TypeLong
#define Type_X       Type::Long
#define TypeX_X      TypeLong::LONG
#define TypeX_ZERO   TypeLong::ZERO
// For 'ideal_reg' machine registers
#define Op_RegX      Op_RegL
// For phase->intcon variants
#define MakeConX     longcon
#define ConXNode     ConLNode
// For array index arithmetic
#define MulXNode     MulLNode
#define AndXNode     AndLNode
#define OrXNode      OrLNode
#define CmpXNode     CmpLNode
#define SubXNode     SubLNode
#define LShiftXNode  LShiftLNode
// For object size computation:
#define AddXNode     AddLNode
#define RShiftXNode  RShiftLNode
// For card marks and hashcodes
#define URShiftXNode URShiftLNode
// For shenandoahSupport
#define LoadXNode    LoadLNode
#define StoreXNode   StoreLNode
// Opcodes
#define Op_LShiftX   Op_LShiftL
#define Op_AndX      Op_AndL
#define Op_AddX      Op_AddL
#define Op_SubX      Op_SubL
#define Op_XorX      Op_XorL
#define Op_URShiftX  Op_URShiftL
#define Op_LoadX     Op_LoadL
// conversions
#define ConvI2X(x)   ConvI2L(x)
#define ConvL2X(x)   (x)
#define ConvX2I(x)   ConvL2I(x)
#define ConvX2L(x)   (x)
#define ConvX2UL(x)  (x)

#else

// For type queries and asserts
#define is_intptr_t  is_int
#define isa_intptr_t isa_int
#define find_intptr_t_type find_int_type
#define find_intptr_t_con  find_int_con
#define TypeX        TypeInt
#define Type_X       Type::Int
#define TypeX_X      TypeInt::INT
#define TypeX_ZERO   TypeInt::ZERO
// For 'ideal_reg' machine registers
#define Op_RegX      Op_RegI
// For phase->intcon variants
#define MakeConX     intcon
#define ConXNode     ConINode
// For array index arithmetic
#define MulXNode     MulINode
#define AndXNode     AndINode
#define OrXNode      OrINode
#define CmpXNode     CmpINode
#define SubXNode     SubINode
#define LShiftXNode  LShiftINode
// For object size computation:
#define AddXNode     AddINode
#define RShiftXNode  RShiftINode
// For card marks and hashcodes
#define URShiftXNode URShiftINode
// For shenandoahSupport
#define LoadXNode    LoadINode
#define StoreXNode   StoreINode
// Opcodes
#define Op_LShiftX   Op_LShiftI
#define Op_AndX      Op_AndI
#define Op_AddX      Op_AddI
#define Op_SubX      Op_SubI
#define Op_XorX      Op_XorI
#define Op_URShiftX  Op_URShiftI
#define Op_LoadX     Op_LoadI
// conversions
#define ConvI2X(x)   (x)
#define ConvL2X(x)   ConvL2I(x)
#define ConvX2I(x)   (x)
#define ConvX2L(x)   ConvI2L(x)
#define ConvX2UL(x)  ConvI2UL(x)

#endif

#endif // SHARE_OPTO_TYPE_HPP<|MERGE_RESOLUTION|>--- conflicted
+++ resolved
@@ -925,51 +925,7 @@
   friend class TypeNarrowPtr;
   friend class Type;
 protected:
-<<<<<<< HEAD
-  class InterfaceSet {
-  private:
-    GrowableArray<ciKlass*> _list;
-    uint _hash;
-    ciKlass* _exact_klass;
-    DEBUG_ONLY(bool _initialized;)
-
-    void initialize();
-    void raw_add(ciKlass* interface);
-    void add(ciKlass* interface);
-    void verify() const NOT_DEBUG_RETURN;
-    void compute_hash();
-    void compute_exact_klass();
-  public:
-    InterfaceSet();
-    InterfaceSet(GrowableArray<ciInstanceKlass*>* interfaces);
-    bool eq(const InterfaceSet& other) const;
-    bool eq(ciInstanceKlass* k) const;
-    uint hash() const;
-    void dump(outputStream* st) const;
-    InterfaceSet union_with(const InterfaceSet& other) const;
-    InterfaceSet intersection_with(const InterfaceSet& other) const;
-    bool contains(const InterfaceSet& other) const {
-      return intersection_with(other).eq(other);
-    }
-    bool empty() const { return _list.length() == 0; }
-
-    inline void* operator new(size_t x) noexcept {
-      Compile* compile = Compile::current();
-      return compile->type_arena()->AmallocWords(x);
-    }
-    inline void operator delete(void* ptr) {
-      ShouldNotReachHere();
-    }
-    ciKlass* exact_klass() const;
-    void verify_is_loaded() const NOT_DEBUG_RETURN;
-
-    static int compare(ciKlass* const& k1, ciKlass* const& k2);
-  };
-
-  static InterfaceSet interfaces(ciKlass*& k, bool klass, bool interface, bool array, InterfaceHandling interface_handling);
-=======
   static const TypeInterfaces* interfaces(ciKlass*& k, bool klass, bool interface, bool array, InterfaceHandling interface_handling);
->>>>>>> 5dee2a36
 
 public:
   enum PTR { TopPTR, AnyNull, Constant, Null, NotNull, BotPTR, lastPTR };
