/*
 * Copyright (c) 2014, 2025, Oracle and/or its affiliates. All rights reserved.
 * DO NOT ALTER OR REMOVE COPYRIGHT NOTICES OR THIS FILE HEADER.
 *
 * This code is free software; you can redistribute it and/or modify it
 * under the terms of the GNU General Public License version 2 only, as
 * published by the Free Software Foundation.
 *
 * This code is distributed in the hope that it will be useful, but WITHOUT
 * ANY WARRANTY; without even the implied warranty of MERCHANTABILITY or
 * FITNESS FOR A PARTICULAR PURPOSE.  See the GNU General Public License
 * version 2 for more details (a copy is included in the LICENSE file that
 * accompanied this code).
 *
 * You should have received a copy of the GNU General Public License version
 * 2 along with this work; if not, write to the Free Software Foundation,
 * Inc., 51 Franklin St, Fifth Floor, Boston, MA 02110-1301 USA.
 *
 * Please contact Oracle, 500 Oracle Parkway, Redwood Shores, CA 94065 USA
 * or visit www.oracle.com if you need additional information or have any
 * questions.
 *
 */

#include "opto/countbitsnode.hpp"
#include "opto/opcodes.hpp"
#include "opto/phaseX.hpp"
#include "opto/type.hpp"
<<<<<<< HEAD
#include "utilities/count_leading_zeros.hpp"
#include "utilities/count_trailing_zeros.hpp"

static int count_leading_zeros_int(jint i) {
  return i == 0 ? BitsPerInt : count_leading_zeros(i);
}

static int count_leading_zeros_long(jlong l) {
  return l == 0 ? BitsPerLong : count_leading_zeros(l);
}

static int count_trailing_zeros_int(jint i) {
  return i == 0 ? BitsPerInt : count_trailing_zeros(i);
}

static int count_trailing_zeros_long(jlong l) {
  return l == 0 ? BitsPerLong : count_trailing_zeros(l);
}
=======
#include "utilities/population_count.hpp"
>>>>>>> 5bf1bab5

//------------------------------Value------------------------------------------
const Type* CountLeadingZerosINode::Value(PhaseGVN* phase) const {
  const Type* t = phase->type(in(1));
  if (t == Type::TOP) {
    return Type::TOP;
  }

  // To minimize `count_leading_zeros(x)`, we should make the highest 1 bit in x
  // as far to the left as possible. A bit in x can be 1 iff this bit is not
  // forced to be 0, i.e. the corresponding bit in `x._bits._zeros` is 0. Thus:
  //   min(clz(x)) = number of bits to the left of the highest 0 bit in x._bits._zeros
  //               = count_leading_ones(x._bits._zeros) = clz(~x._bits._zeros)
  //
  // To maximize `count_leading_zeros(x)`, we should make the leading zeros as
  // many as possible. A bit in x can be 0 iff this bit is not forced to be 1,
  // i.e. the corresponding bit in `x._bits._ones` is 0. Thus:
  //   max(clz(x)) = clz(x._bits._ones)
  //
  // Therefore, the range of `count_leading_zeros(x)` is:
  //   [clz(~x._bits._zeros), clz(x._bits._ones)]
  //
  // A more detailed proof using Z3 can be found at:
  //   https://github.com/openjdk/jdk/pull/25928#discussion_r2256750507
  const TypeInt* ti = t->is_int();
  return TypeInt::make(count_leading_zeros_int(~ti->_bits._zeros),
                       count_leading_zeros_int(ti->_bits._ones),
                       ti->_widen);
}

//------------------------------Value------------------------------------------
const Type* CountLeadingZerosLNode::Value(PhaseGVN* phase) const {
  const Type* t = phase->type(in(1));
  if (t == Type::TOP) {
    return Type::TOP;
  }

  // The proof of correctness is same as the above comments
  // in `CountLeadingZerosINode::Value`.
  const TypeLong* tl = t->is_long();
  return TypeInt::make(count_leading_zeros_long(~tl->_bits._zeros),
                       count_leading_zeros_long(tl->_bits._ones),
                       tl->_widen);
}

//------------------------------Value------------------------------------------
const Type* CountTrailingZerosINode::Value(PhaseGVN* phase) const {
  const Type* t = phase->type(in(1));
  if (t == Type::TOP) {
    return Type::TOP;
  }

  // To minimize `count_trailing_zeros(x)`, we should make the lowest 1 bit in x
  // as far to the right as possible. A bit in x can be 1 iff this bit is not
  // forced to be 0, i.e. the corresponding bit in `x._bits._zeros` is 0. Thus:
  //   min(ctz(x)) = number of bits to the right of the lowest 0 bit in x._bits._zeros
  //               = count_trailing_ones(x._bits._zeros) = ctz(~x._bits._zeros)
  //
  // To maximize `count_trailing_zeros(x)`, we should make the trailing zeros as
  // many as possible. A bit in x can be 0 iff this bit is not forced to be 1,
  // i.e. the corresponding bit in `x._bits._ones` is 0. Thus:
  //   max(ctz(x)) = ctz(x._bits._ones)
  //
  // Therefore, the range of `count_trailing_zeros(x)` is:
  //   [ctz(~x._bits._zeros), ctz(x._bits._ones)]
  //
  // A more detailed proof using Z3 can be found at:
  //   https://github.com/openjdk/jdk/pull/25928#discussion_r2256750507
  const TypeInt* ti = t->is_int();
  return TypeInt::make(count_trailing_zeros_int(~ti->_bits._zeros),
                       count_trailing_zeros_int(ti->_bits._ones),
                       ti->_widen);
}

//------------------------------Value------------------------------------------
const Type* CountTrailingZerosLNode::Value(PhaseGVN* phase) const {
  const Type* t = phase->type(in(1));
  if (t == Type::TOP) {
    return Type::TOP;
  }
<<<<<<< HEAD

  // The proof of correctness is same as the above comments
  // in `CountTrailingZerosINode::Value`.
  const TypeLong* tl = t->is_long();
  return TypeInt::make(count_trailing_zeros_long(~tl->_bits._zeros),
                       count_trailing_zeros_long(tl->_bits._ones),
                       tl->_widen);
=======
  return TypeInt::INT;
}
// We use the KnownBits information from the integer types to derive how many one bits
// we have at least and at most.
// From the definition of KnownBits, we know:
//   zeros: Indicates which bits must be 0: zeros[i]=1 -> t[i]=0
//   ones:  Indicates which bits must be 1: ones[i]=1 -> t[i]=1
//
// From this, we derive:
//   numer_of_zeros_in_t >= pop_count(zeros)
//   -> number_of_ones_in_t <= bits_per_type - pop_count(zeros) = pop_count(~zeros)
//   number_of_ones_in_t >= pop_count(ones)
//
// By definition:
//   pop_count(t) = number_of_ones_in_t
//
// It follows:
//   pop_count(ones) <= pop_count(t) <= pop_count(~zeros)
//
// Note: signed _lo and _hi, as well as unsigned _ulo and _uhi bounds of the integer types
//       are already reflected in the KnownBits information, see TypeInt / TypeLong definitions.
const Type* PopCountINode::Value(PhaseGVN* phase) const {
  const Type* t = phase->type(in(1));
  if (t == Type::TOP) {
    return Type::TOP;
  }
  const TypeInt* tint = t->is_int();
  KnownBits<juint> bits = tint->_bits;
  return TypeInt::make(population_count(bits._ones), population_count(~bits._zeros), tint->_widen);

}

const Type* PopCountLNode::Value(PhaseGVN* phase) const {
  const Type* t = phase->type(in(1));
  if (t == Type::TOP) {
    return Type::TOP;
  }
  const TypeLong* tlong = t->is_long();
  KnownBits<julong> bits = tlong->_bits;
  return TypeInt::make(population_count(bits._ones), population_count(~bits._zeros), tlong->_widen);
>>>>>>> 5bf1bab5
}<|MERGE_RESOLUTION|>--- conflicted
+++ resolved
@@ -26,7 +26,7 @@
 #include "opto/opcodes.hpp"
 #include "opto/phaseX.hpp"
 #include "opto/type.hpp"
-<<<<<<< HEAD
+#include "utilities/population_count.hpp"
 #include "utilities/count_leading_zeros.hpp"
 #include "utilities/count_trailing_zeros.hpp"
 
@@ -45,9 +45,6 @@
 static int count_trailing_zeros_long(jlong l) {
   return l == 0 ? BitsPerLong : count_trailing_zeros(l);
 }
-=======
-#include "utilities/population_count.hpp"
->>>>>>> 5bf1bab5
 
 //------------------------------Value------------------------------------------
 const Type* CountLeadingZerosINode::Value(PhaseGVN* phase) const {
@@ -128,7 +125,6 @@
   if (t == Type::TOP) {
     return Type::TOP;
   }
-<<<<<<< HEAD
 
   // The proof of correctness is same as the above comments
   // in `CountTrailingZerosINode::Value`.
@@ -136,9 +132,8 @@
   return TypeInt::make(count_trailing_zeros_long(~tl->_bits._zeros),
                        count_trailing_zeros_long(tl->_bits._ones),
                        tl->_widen);
-=======
-  return TypeInt::INT;
 }
+
 // We use the KnownBits information from the integer types to derive how many one bits
 // we have at least and at most.
 // From the definition of KnownBits, we know:
@@ -177,5 +172,4 @@
   const TypeLong* tlong = t->is_long();
   KnownBits<julong> bits = tlong->_bits;
   return TypeInt::make(population_count(bits._ones), population_count(~bits._zeros), tlong->_widen);
->>>>>>> 5bf1bab5
 }