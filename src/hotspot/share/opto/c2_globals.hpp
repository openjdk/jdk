--- conflicted
+++ resolved
@@ -367,7 +367,14 @@
           "loop iterations this detection spans.")                          \
           range(0, 4096)                                                    \
                                                                             \
-<<<<<<< HEAD
+  product(uint, SuperWordAutomaticAlignment, 1, DIAGNOSTIC,                 \
+          "0 = Disabled (unless AlignVector is enabled)"                    \
+          "Else: align with a load or store of the largest vector width,"   \
+          "      and if there are loads and stores of the largest width:"   \
+          "1 = Prefer alignment with vector store (default)"                \
+          "2 = Prefer alignment with vector load.")                         \
+          range(0, 2)                                                       \
+                                                                            \
   product(uint, AutoVectorizationOverrideProfitability, 1, DIAGNOSTIC,      \
           "Override the auto vectorization profitability heuristics."       \
           "0 = Run auto vectorizer, but abort just before applying"         \
@@ -378,14 +385,6 @@
           "2 = Run auto vectorizer, and vectorize even if the"              \
           "    profitability heuristics predict that vectorization"         \
           "    is not profitable.")                                         \
-=======
-  product(uint, SuperWordAutomaticAlignment, 1, DIAGNOSTIC,                 \
-          "0 = Disabled (unless AlignVector is enabled)"                    \
-          "Else: align with a load or store of the largest vector width,"   \
-          "      and if there are loads and stores of the largest width:"   \
-          "1 = Prefer alignment with vector store (default)"                \
-          "2 = Prefer alignment with vector load.")                         \
->>>>>>> c0665efd
           range(0, 2)                                                       \
                                                                             \
   product(bool, UseCMoveUnconditionally, false,                             \
