/*
 * Copyright (c) 2000, 2025, Oracle and/or its affiliates. All rights reserved.
 * DO NOT ALTER OR REMOVE COPYRIGHT NOTICES OR THIS FILE HEADER.
 *
 * This code is free software; you can redistribute it and/or modify it
 * under the terms of the GNU General Public License version 2 only, as
 * published by the Free Software Foundation.
 *
 * This code is distributed in the hope that it will be useful, but WITHOUT
 * ANY WARRANTY; without even the implied warranty of MERCHANTABILITY or
 * FITNESS FOR A PARTICULAR PURPOSE.  See the GNU General Public License
 * version 2 for more details (a copy is included in the LICENSE file that
 * accompanied this code).
 *
 * You should have received a copy of the GNU General Public License version
 * 2 along with this work; if not, write to the Free Software Foundation,
 * Inc., 51 Franklin St, Fifth Floor, Boston, MA 02110-1301 USA.
 *
 * Please contact Oracle, 500 Oracle Parkway, Redwood Shores, CA 94065 USA
 * or visit www.oracle.com if you need additional information or have any
 * questions.
 *
 */

#ifndef SHARE_OPTO_C2_GLOBALS_HPP
#define SHARE_OPTO_C2_GLOBALS_HPP

#include "opto/c2_globals_pd.hpp"
#include "runtime/globals_shared.hpp"
#include "utilities/macros.hpp"

//
// Defines all globals flags used by the server compiler.
//

#define C2_FLAGS(develop,                                                   \
                 develop_pd,                                                \
                 product,                                                   \
                 product_pd,                                                \
                 range,                                                     \
                 constraint)                                                \
                                                                            \
  product(bool, StressLCM, false, DIAGNOSTIC,                               \
          "Randomize instruction scheduling in LCM")                        \
                                                                            \
  product(bool, StressGCM, false, DIAGNOSTIC,                               \
          "Randomize instruction scheduling in GCM")                        \
                                                                            \
  product(bool, StressIGVN, false, DIAGNOSTIC,                              \
          "Randomize worklist traversal in IGVN")                           \
                                                                            \
  product(bool, StressCCP, false, DIAGNOSTIC,                               \
          "Randomize worklist traversal in CCP")                            \
                                                                            \
  product(bool, StressIncrementalInlining, false, DIAGNOSTIC,               \
          "Randomize the incremental inlining decision")                    \
                                                                            \
  product(bool, StressMacroExpansion, false, DIAGNOSTIC,                    \
          "Randomize macro node expansion order")                           \
                                                                            \
  product(bool, StressUnstableIfTraps, false, DIAGNOSTIC,                   \
          "Randomly take unstable if traps")                                \
                                                                            \
  product(uint, StressSeed, 0, DIAGNOSTIC,                                  \
          "Seed for randomized stress testing (if unset, a random one is "  \
          "generated). The seed is recorded in the compilation log, if "    \
          "available.")                                                     \
          range(0, max_juint)                                               \
                                                                            \
  develop(bool, StressMethodHandleLinkerInlining, false,                    \
          "Stress inlining through method handle linkers")                  \
                                                                            \
  develop(bool, StressBailout, false,                                       \
          "Perform bailouts randomly at C2 failing() checks")               \
                                                                            \
  develop(uint, StressBailoutMean, 100000,                                  \
          "The expected number of failing() checks made until "             \
          "a random bailout.")                                              \
          range(1, max_juint)                                               \
                                                                            \
  develop(intx, OptoPrologueNops, 0,                                        \
          "Insert this many extra nop instructions "                        \
          "in the prologue of every nmethod")                               \
          range(0, 128)                                                     \
                                                                            \
  product_pd(intx, InteriorEntryAlignment,                                  \
          "Code alignment for interior entry points "                       \
          "in generated code (in bytes)")                                   \
          constraint(InteriorEntryAlignmentConstraintFunc, AfterErgo)       \
                                                                            \
  product(intx, MaxLoopPad, (OptoLoopAlignment-1),                          \
          "Align a loop if padding size in bytes is less or equal to this " \
          "value")                                                          \
          range(0, max_jint)                                                \
                                                                            \
  product(intx, MaxVectorSize, 64,                                          \
          "Max vector size in bytes, "                                      \
          "actual size could be less depending on elements type")           \
          range(0, max_jint)                                                \
                                                                            \
  product(intx, ArrayOperationPartialInlineSize, 0, DIAGNOSTIC,             \
          "Partial inline size used for small array operations"             \
          "(e.g. copy,cmp) acceleration.")                                  \
          range(0, 256)                                                     \
                                                                            \
  product(bool, AlignVector, true,                                          \
          "Perform vector store/load alignment in loop")                    \
                                                                            \
  develop(bool, VerifyAlignVector, false,                                   \
          "Check that vector stores/loads are aligned if AlignVector"       \
          "is enabled.")                                                    \
                                                                            \
  product(intx, NumberOfLoopInstrToAlign, 4,                                \
          "Number of first instructions in a loop to align")                \
          range(0, max_jint)                                                \
                                                                            \
  develop(intx, IndexSetWatch, 0,                                           \
          "Trace all operations on this IndexSet (-1 means all, 0 none)")   \
          range(-1, max_intx)                                               \
                                                                            \
  develop(intx, OptoNodeListSize, 4,                                        \
          "Starting allocation size of Node_List data structures")          \
          range(1, max_jint)                                                \
                                                                            \
  develop(intx, OptoBlockListSize, 8,                                       \
          "Starting allocation size of Block_List data structures")         \
          range(1, max_jint)                                                \
                                                                            \
  develop(intx, OptoPeepholeAt, -1,                                         \
          "Apply peephole optimizations to this peephole rule")             \
                                                                            \
  develop(bool, PrintIdeal, false,                                          \
          "Print ideal graph before code generation")                       \
                                                                            \
  develop(bool, PrintOpto, false,                                           \
          "Print compiler2 attempts")                                       \
                                                                            \
  develop(bool, PrintOptoInlining, false,                                   \
          "Print compiler2 inlining decisions")                             \
                                                                            \
  develop(bool, VerifyIdealNodeCount, false,                                \
          "Verify that tracked dead ideal node count is accurate")          \
                                                                            \
  develop(bool, PrintIdealNodeCount, false,                                 \
          "Print liveness counts of ideal nodes")                           \
                                                                            \
  product_pd(bool, IdealizeClearArrayNode, DIAGNOSTIC,                      \
          "Replace ClearArrayNode by subgraph of basic operations.")        \
                                                                            \
  develop(bool, OptoBreakpoint, false,                                      \
          "insert breakpoint at method entry")                              \
                                                                            \
  develop(bool, OptoBreakpointOSR, false,                                   \
          "insert breakpoint at osr method entry")                          \
                                                                            \
  develop(uint64_t, BreakAtNode, 0,                                         \
          "Break at construction of this Node (either _idx or _debug_idx)") \
                                                                            \
  develop(bool, OptoBreakpointC2R, false,                                   \
          "insert breakpoint at runtime stub entry")                        \
                                                                            \
  develop(bool, OptoNoExecute, false,                                       \
          "Attempt to parse and compile but do not execute generated code") \
                                                                            \
  develop(bool, PrintOptoStatistics, false,                                 \
          "Print New compiler statistics")                                  \
                                                                            \
  product(bool, PrintOptoAssembly, false, DIAGNOSTIC,                       \
          "Print New compiler assembly output")                             \
                                                                            \
  develop_pd(bool, OptoPeephole,                                            \
          "Apply peephole optimizations after register allocation")         \
                                                                            \
  develop(bool, PrintFrameConverterAssembly, false,                         \
          "Print New compiler assembly output for frame converters")        \
                                                                            \
  develop(bool, PrintParseStatistics, false,                                \
          "Print nodes, transforms and new values made per bytecode parsed")\
                                                                            \
  develop(bool, PrintOptoPeephole, false,                                   \
          "Print New compiler peephole replacements")                       \
                                                                            \
  develop(bool, PrintCFGBlockFreq, false,                                   \
          "Print CFG block frequencies")                                    \
                                                                            \
  develop(bool, TraceOptoParse, false,                                      \
          "Trace bytecode parse and control-flow merge")                    \
                                                                            \
  product_pd(intx,  LoopUnrollLimit,                                        \
          "Unroll loop bodies with node count less than this")              \
          range(0, max_jint / 4)                                            \
                                                                            \
  product_pd(intx, LoopPercentProfileLimit,                                 \
             "Unroll loop bodies with % node count of profile limit")       \
             range(10, 100)                                                 \
                                                                            \
  product(intx,  LoopMaxUnroll, 16,                                         \
          "Maximum number of unrolls for main loop")                        \
          range(0, max_jint)                                                \
                                                                            \
  product_pd(bool,  SuperWordLoopUnrollAnalysis,                            \
           "Map number of unrolls for main loop via "                       \
           "Superword Level Parallelism analysis")                          \
                                                                            \
  develop(bool, TraceSuperWordLoopUnrollAnalysis, false,                    \
          "Trace what Superword Level Parallelism analysis applies")        \
                                                                            \
  product(bool, UseVectorMacroLogic, true, DIAGNOSTIC,                      \
          "Use ternary macro logic instructions")                           \
                                                                            \
  product(intx,  LoopUnrollMin, 4,                                          \
          "Minimum number of unroll loop bodies before checking progress"   \
          "of rounds of unroll,optimize,..")                                \
          range(0, max_jint)                                                \
                                                                            \
  product(bool, UseSubwordForMaxVector, true,                               \
          "Use Subword Analysis to set maximum vector size")                \
                                                                            \
  product(bool, UseVectorCmov, false,                                       \
          "Use Vectorized Cmov")                                            \
                                                                            \
  develop(intx, UnrollLimitForProfileCheck, 1,                              \
          "Don't use profile_trip_cnt() to restrict unrolling until "       \
          "unrolling would push the number of unrolled iterations above "   \
          "UnrollLimitForProfileCheck. A higher value allows more "         \
          "unrolling. Zero acts as a very large value." )                   \
          range(0, max_intx)                                                \
                                                                            \
  product(intx, MultiArrayExpandLimit, 6,                                   \
          "Maximum number of individual allocations in an inline-expanded " \
          "multianewarray instruction")                                     \
          range(0, max_jint)                                                \
                                                                            \
  develop(bool, TraceProfileTripCount, false,                               \
          "Trace profile loop trip count information")                      \
                                                                            \
  product(bool, UseCountedLoopSafepoints, false,                            \
          "Force counted loops to keep a safepoint")                        \
                                                                            \
  product(bool, UseLoopPredicate, true,                                     \
          "Move checks with uncommon trap out of loops.")                   \
                                                                            \
  develop(bool, TraceLoopPredicate, false,                                  \
          "Trace generation of loop predicates")                            \
                                                                            \
  develop(bool, TraceLoopOpts, false,                                       \
          "Trace executed loop optimizations")                              \
                                                                            \
  develop(bool, TraceLoopLimitCheck, false,                                 \
          "Trace generation of loop limits checks")                         \
                                                                            \
  develop(bool, TraceRangeLimitCheck, false,                                \
          "Trace additional overflow checks in RCE")                        \
                                                                            \
  /* OptimizeFill not yet supported on PowerPC. */                          \
  product(bool, OptimizeFill, true PPC64_ONLY(&& false),                    \
          "convert fill/copy loops into intrinsic")                         \
                                                                            \
  develop(bool, TraceOptimizeFill, false,                                   \
          "print detailed information about fill conversion")               \
                                                                            \
  develop(bool, OptoCoalesce, true,                                         \
          "Use Conservative Copy Coalescing in the Register Allocator")     \
                                                                            \
  develop(bool, UseUniqueSubclasses, true,                                  \
          "Narrow an abstract reference to the unique concrete subclass")   \
                                                                            \
  product(intx, TrackedInitializationLimit, 50,                             \
          "When initializing fields, track up to this many words")          \
          range(0, 65535)                                                   \
                                                                            \
  product(bool, ReduceFieldZeroing, true,                                   \
          "When initializing fields, try to avoid needless zeroing")        \
                                                                            \
  product(bool, ReduceInitialCardMarks, true,                               \
          "When initializing fields, try to avoid needless card marks")     \
                                                                            \
  product(bool, ReduceBulkZeroing, true,                                    \
          "When bulk-initializing, try to avoid needless zeroing")          \
                                                                            \
  product(bool, UseFPUForSpilling, false,                                   \
          "Spill integer registers to FPU instead of stack when possible")  \
                                                                            \
  develop_pd(intx, RegisterCostAreaRatio,                                   \
          "Spill selection in reg allocator: scale area by (X/64K) before " \
          "adding cost")                                                    \
                                                                            \
  develop_pd(bool, UseCISCSpill,                                            \
          "Use ADLC supplied cisc instructions during allocation")          \
                                                                            \
  develop(bool, VerifyGraphEdges , false,                                   \
          "Verify Bi-directional Edges")                                    \
                                                                            \
  develop(bool, VerifyDUIterators, true,                                    \
          "Verify the safety of all iterations of Bi-directional Edges")    \
                                                                            \
  develop(bool, VerifyHashTableKeys, true,                                  \
          "Verify the immutability of keys in the VN hash tables")          \
                                                                            \
  develop(bool, VerifyRegisterAllocator , false,                            \
          "Verify Register Allocator")                                      \
                                                                            \
  develop(intx, FLOATPRESSURE, -1,                                          \
          "Number of float LRG's that constitute high register pressure."   \
          "-1: means the threshold is determined by number of available "   \
          "float register for allocation")                                  \
          range(-1, max_jint)                                               \
                                                                            \
  develop(intx, INTPRESSURE, -1,                                            \
          "Number of integer LRG's that constitute high register pressure." \
          "-1: means the threshold is determined by number of available "   \
          "integer register for allocation")                                \
          range(-1, max_jint)                                               \
                                                                            \
  develop(bool, TraceOptoPipelining, false,                                 \
          "Trace pipelining information")                                   \
                                                                            \
  develop(bool, TraceOptoOutput, false,                                     \
          "Trace pipelining information")                                   \
                                                                            \
  product_pd(bool, OptoScheduling,                                          \
          "Instruction Scheduling after register allocation")               \
                                                                            \
  product_pd(bool, OptoRegScheduling,                                       \
          "Instruction Scheduling before register allocation for pressure") \
                                                                            \
  product(bool, PartialPeelLoop, true,                                      \
          "Partial peel (rotate) loops")                                    \
                                                                            \
  product(intx, PartialPeelNewPhiDelta, 0,                                  \
          "Additional phis that can be created by partial peeling")         \
          range(0, max_jint)                                                \
                                                                            \
  develop(bool, TracePartialPeeling, false,                                 \
          "Trace partial peeling (loop rotation) information")              \
                                                                            \
  product(bool, PartialPeelAtUnsignedTests, true,                           \
          "Partial peel at unsigned tests if no signed test exists")        \
                                                                            \
  product(bool, ReassociateInvariants, true,                                \
          "Enable reassociation of expressions with loop invariants.")      \
                                                                            \
  product(bool, LoopUnswitching, true,                                      \
          "Enable loop unswitching (a form of invariant test hoisting)")    \
                                                                            \
  develop(bool, TraceLoopUnswitching, false,                                \
          "Trace loop unswitching")                                         \
                                                                            \
  product(bool, LoopMultiversioning, true, DIAGNOSTIC,                      \
          "Enable loop multiversioning (for speculative compilation)")      \
                                                                            \
  develop(bool, TraceLoopMultiversioning, false,                            \
          "Trace loop multiversioning")                                     \
                                                                            \
  product(bool, AllowVectorizeOnDemand, true,                               \
          "Globally suppress vectorization set in VectorizeMethod")         \
                                                                            \
  product(bool, UseSuperWord, true,                                         \
          "Transform scalar operations into superword operations")          \
                                                                            \
  product(bool, SuperWordReductions, true,                                  \
          "Enable reductions support in superword.")                        \
                                                                            \
  product_pd(uint, SuperWordStoreToLoadForwardingFailureDetection, DIAGNOSTIC, \
          "if >0, auto-vectorization detects possible store-to-load "       \
          "forwarding failures. The number specifies over how many "        \
          "loop iterations this detection spans.")                          \
          range(0, 4096)                                                    \
                                                                            \
  product(bool, UseCMoveUnconditionally, false,                             \
          "Use CMove (scalar and vector) ignoring profitability test.")     \
                                                                            \
  develop(bool, TraceSuperWord, false,                                      \
          "Trace superword transforms")                                     \
                                                                            \
  develop(bool, TraceNewVectors, false,                                     \
          "Trace creation of Vector nodes")                                 \
                                                                            \
  product(bool, MergeStores, true, DIAGNOSTIC,                              \
          "Optimize stores by combining values into larger store")          \
                                                                            \
  product_pd(bool, OptoBundling,                                            \
          "Generate nops to fill i-cache lines")                            \
                                                                            \
  product_pd(intx, ConditionalMoveLimit,                                    \
          "Limit of ops to make speculative when using CMOVE")              \
          range(0, max_jint)                                                \
                                                                            \
  develop(bool, PrintIdealGraph, false,                                     \
          "Print ideal graph to XML file / network interface. "             \
          "By default attempts to connect to the visualizer on a socket.")  \
                                                                            \
  develop(intx, PrintIdealGraphLevel, 0,                                    \
          "Level of detail of the ideal graph printout. "                   \
          "System-wide value, -1=printing is disabled, "                    \
          "0=print nothing except IGVPrintLevel directives, "               \
          "6=all details printed. "                                         \
          "Level of detail of printouts can be set on a per-method level "  \
          "as well by using CompileCommand=option.")                        \
          range(-1, 6)                                                      \
                                                                            \
  develop(intx, PrintIdealGraphPort, 4444,                                  \
          "Ideal graph printer to network port")                            \
          range(0, SHRT_MAX)                                                \
                                                                            \
  develop(ccstr, PrintIdealGraphAddress, "127.0.0.1",                       \
          "IP address to connect to visualizer")                            \
                                                                            \
  develop(ccstr, PrintIdealGraphFile, nullptr,                              \
          "File to dump ideal graph to.  If set overrides the "             \
          "use of the network")                                             \
                                                                            \
  product(bool, UseBimorphicInlining, true,                                 \
          "Profiling based inlining for two receivers")                     \
                                                                            \
  product(bool, UseOnlyInlinedBimorphic, true,                              \
          "Don't use BimorphicInlining if can't inline a second method")    \
                                                                            \
  develop(bool, SubsumeLoads, true,                                         \
          "Attempt to compile while subsuming loads into machine "          \
          "instructions.")                                                  \
                                                                            \
  develop(bool, StressRecompilation, false,                                 \
          "Recompile each compiled method without subsuming loads "         \
          "or escape analysis.")                                            \
                                                                            \
  develop(intx, ImplicitNullCheckThreshold, 3,                              \
          "Don't do implicit null checks if NPE's in a method exceeds "     \
          "limit")                                                          \
          range(0, max_jint)                                                \
                                                                            \
  product(intx, LoopOptsCount, 43,                                          \
          "Set level of loop optimization for tier 1 compiles")             \
          range(5, max_jint)                                                \
                                                                            \
  product(bool, OptimizeUnstableIf, true, DIAGNOSTIC,                       \
          "Optimize UnstableIf traps")                                      \
                                                                            \
  /* controls for heat-based inlining */                                    \
                                                                            \
  develop(intx, NodeCountInliningCutoff, 18000,                             \
          "If parser node generation exceeds limit stop inlining")          \
          range(0, max_jint)                                                \
                                                                            \
  product(intx, MaxNodeLimit, 80000,                                        \
          "Maximum number of nodes")                                        \
          range(1000, max_jint / 3)                                         \
                                                                            \
  product(intx, NodeLimitFudgeFactor, 2000,                                 \
          "Fudge Factor for certain optimizations")                         \
          constraint(NodeLimitFudgeFactorConstraintFunc, AfterErgo)         \
                                                                            \
  product(bool, UseJumpTables, true,                                        \
          "Use JumpTables instead of a binary search tree for switches")    \
                                                                            \
  product(bool, UseDivMod, true,                                            \
          "Use combined DivMod instruction if available")                   \
                                                                            \
  product_pd(intx, MinJumpTableSize,                                        \
          "Minimum number of targets in a generated jump table")            \
          range(0, max_intx)                                                \
                                                                            \
  product(intx, MaxJumpTableSize, 65000,                                    \
          "Maximum number of targets in a generated jump table")            \
          range(0, max_intx)                                                \
                                                                            \
  product(intx, MaxJumpTableSparseness, 5,                                  \
          "Maximum sparseness for jumptables")                              \
          range(0, max_intx / 4)                                            \
                                                                            \
  product(bool, EliminateLocks, true,                                       \
          "Coarsen locks when possible")                                    \
                                                                            \
  product(bool, EliminateNestedLocks, true,                                 \
          "Eliminate nested locks of the same object when possible")        \
                                                                            \
  develop(bool, PrintLockStatistics, false,                                 \
          "Print precise statistics on the dynamic lock usage")             \
                                                                            \
  develop(bool, PrintEliminateLocks, false,                                 \
          "Print out when locks are eliminated")                            \
                                                                            \
  product(bool, EliminateAutoBox, true,                                     \
          "Control optimizations for autobox elimination")                  \
                                                                            \
  product(intx, AutoBoxCacheMax, 128,                                       \
          "Sets max value cached by the java.lang.Integer autobox cache")   \
          range(0, max_jint)                                                \
                                                                            \
  product(bool, AggressiveUnboxing, true, DIAGNOSTIC,                       \
          "Control optimizations for aggressive boxing elimination")        \
                                                                            \
  develop(bool, TracePostallocExpand, false, "Trace expanding nodes after"  \
          " register allocation.")                                          \
                                                                            \
  product(bool, ReduceAllocationMerges, true, DIAGNOSTIC,                   \
          "Try to simplify allocation merges before Scalar Replacement")    \
                                                                            \
  develop(bool, TraceReduceAllocationMerges, false,                         \
             "Trace decision for simplifying allocation merges.")           \
                                                                            \
  develop(bool, VerifyReduceAllocationMerges, true,                         \
          "Verify reduce allocation merges in escape analysis")             \
                                                                            \
  product(bool, DoEscapeAnalysis, true,                                     \
          "Perform escape analysis")                                        \
                                                                            \
  product(double, EscapeAnalysisTimeout, 20. DEBUG_ONLY(+40.),              \
          "Abort EA when it reaches time limit (in sec)")                   \
          range(0, DBL_MAX)                                                 \
                                                                            \
  develop(bool, ExitEscapeAnalysisOnTimeout, true,                          \
          "Exit or throw assert in EA when it reaches time limit")          \
                                                                            \
  develop(bool, PrintEscapeAnalysis, false,                                 \
          "Print the results of escape analysis")                           \
                                                                            \
  product(bool, EliminateAllocations, true,                                 \
          "Use escape analysis to eliminate allocations")                   \
                                                                            \
  develop(bool, PrintEliminateAllocations, false,                           \
          "Print out when allocations are eliminated")                      \
                                                                            \
  product(intx, EliminateAllocationArraySizeLimit, 64,                      \
          "Array size (number of elements) limit for scalar replacement")   \
          range(0, max_jint)                                                \
                                                                            \
  product(intx, EliminateAllocationFieldsLimit, 512, DIAGNOSTIC,            \
          "Number of fields in instance limit for scalar replacement")      \
          range(0, max_jint)                                                \
                                                                            \
  product(bool, OptimizePtrCompare, true,                                   \
          "Use escape analysis to optimize pointers compare")               \
                                                                            \
  develop(bool, PrintOptimizePtrCompare, false,                             \
          "Print information about optimized pointers compare")             \
                                                                            \
  develop(bool, VerifyConnectionGraph , true,                               \
          "Verify Connection Graph construction in Escape Analysis")        \
                                                                            \
  product(bool, OptimizeStringConcat, true,                                 \
          "Optimize the construction of Strings by StringBuilder")          \
                                                                            \
  develop(bool, PrintOptimizeStringConcat, false,                           \
          "Print information about transformations performed on Strings")   \
                                                                            \
  product(intx, ValueSearchLimit, 1000,                                     \
          "Recursion limit in PhaseMacroExpand::value_from_mem_phi")        \
          range(0, max_jint)                                                \
                                                                            \
  product(intx, MaxLabelRootDepth, 1100,                                    \
          "Maximum times call Label_Root to prevent stack overflow")        \
          range(100, max_jint)                                              \
                                                                            \
  product(intx, DominatorSearchLimit, 1000, DIAGNOSTIC,                     \
          "Iterations limit in Node::dominates")                            \
          range(0, max_jint)                                                \
                                                                            \
  product(bool, BlockLayoutByFrequency, true,                               \
          "Use edge frequencies to drive block ordering")                   \
                                                                            \
  product(intx, BlockLayoutMinDiamondPercentage, 20,                        \
          "Minimum %% of a successor (predecessor) for which block "        \
          "layout a will allow a fork (join) in a single chain")            \
          range(0, 100)                                                     \
                                                                            \
  product(bool, BlockLayoutRotateLoops, true,                               \
          "Allow back branches to be fall throughs in the block layout")    \
                                                                            \
  product(bool, InlineReflectionGetCallerClass, true, DIAGNOSTIC,           \
          "inline sun.reflect.Reflection.getCallerClass(), known to be "    \
          "part of base library DLL")                                       \
                                                                            \
  product(bool, InlineObjectCopy, true, DIAGNOSTIC,                         \
          "inline Object.clone and Arrays.copyOf[Range] intrinsics")        \
                                                                            \
  product(bool, SpecialStringCompareTo, true, DIAGNOSTIC,                   \
          "special version of string compareTo")                            \
                                                                            \
  product(bool, SpecialStringIndexOf, true, DIAGNOSTIC,                     \
          "special version of string indexOf")                              \
                                                                            \
  product(bool, SpecialStringEquals, true, DIAGNOSTIC,                      \
          "special version of string equals")                               \
                                                                            \
  product(bool, SpecialArraysEquals, true, DIAGNOSTIC,                      \
          "special version of Arrays.equals(char[],char[])")                \
                                                                            \
  product(bool, SpecialEncodeISOArray, true, DIAGNOSTIC,                    \
          "special version of ISO_8859_1$Encoder.encodeISOArray")           \
                                                                            \
  develop(bool, BailoutToInterpreterForThrows, false,                       \
          "Compiled methods which throws/catches exceptions will be "       \
          "deopt and intp.")                                                \
                                                                            \
  develop(bool, ConvertCmpD2CmpF, true,                                     \
          "Convert cmpD to cmpF when one input is constant in float range") \
                                                                            \
  develop(bool, ConvertFloat2IntClipping, true,                             \
          "Convert float2int clipping idiom to integer clipping")           \
                                                                            \
  develop(bool, MonomorphicArrayCheck, true,                                \
          "Uncommon-trap array store checks that require full type check")  \
                                                                            \
  develop(bool, TracePhaseCCP, false,                                       \
          "Print progress during Conditional Constant Propagation")         \
                                                                            \
  develop(bool, PrintDominators, false,                                     \
          "Print out dominator trees for GVN")                              \
                                                                            \
  product(bool, TraceSpilling, false, DIAGNOSTIC,                           \
          "Trace spilling")                                                 \
                                                                            \
  product(bool, TraceTypeProfile, false, DIAGNOSTIC,                        \
          "Trace type profile")                                             \
                                                                            \
  develop(bool, PoisonOSREntry, true,                                       \
           "Detect abnormal calls to OSR code")                             \
                                                                            \
  develop(bool, SoftMatchFailure, trueInProduct,                            \
          "If the DFA fails to match a node, print a message and bail out") \
                                                                            \
  develop(bool, InlineAccessors, true,                                      \
          "inline accessor methods (get/set)")                              \
                                                                            \
  product(intx, TypeProfileMajorReceiverPercent, 90,                        \
          "% of major receiver type to all profiled receivers")             \
          range(0, 100)                                                     \
                                                                            \
  product(bool, PrintIntrinsics, false, DIAGNOSTIC,                         \
          "prints attempted and successful inlining of intrinsics")         \
                                                                            \
  develop(bool, StressReflectiveCode, false,                                \
          "Use inexact types at allocations, etc., to test reflection")     \
                                                                            \
  product(bool, DebugInlinedCalls, true, DIAGNOSTIC,                        \
         "If false, restricts profiled locations to the root method only")  \
                                                                            \
  develop(bool, VerifyLoopOptimizations, false,                             \
          "verify major loop optimizations")                                \
                                                                            \
  develop(bool, VerifyNoNewIrreducibleLoops, false,                         \
          "Verify that no new irreducible loops are created after parsing") \
                                                                            \
  product(bool, ProfileDynamicTypes, true, DIAGNOSTIC,                      \
          "do extra type profiling and use it more aggressively")           \
                                                                            \
  develop(bool, TraceIterativeGVN, false,                                   \
          "Print progress during Iterative Global Value Numbering")         \
                                                                            \
  develop(uint, VerifyIterativeGVN, 0,                                      \
          "Verify Iterative Global Value Numbering"                         \
          "=XY, with Y: verify Def-Use modifications during IGVN"           \
          "          X: verify that type(n) == n->Value() after IGVN"       \
          "X and Y in 0=off; 1=on")                                         \
          constraint(VerifyIterativeGVNConstraintFunc, AtParse)             \
                                                                            \
  develop(bool, TraceCISCSpill, false,                                      \
          "Trace allocators use of cisc spillable instructions")            \
                                                                            \
  product(bool, SplitIfBlocks, true,                                        \
          "Clone compares and control flow through merge points to fold "   \
          "some branches")                                                  \
                                                                            \
  develop(intx, FreqCountInvocations,  1,                                   \
          "Scaling factor for branch frequencies (deprecated)")             \
          range(1, max_intx)                                                \
                                                                            \
  develop(bool, VerifyAliases, false,                                       \
          "perform extra checks on the results of alias analysis")          \
                                                                            \
  product(uint, VerifyConstraintCasts, 0, DIAGNOSTIC,                       \
          "Perform runtime checks to verify the value of a "                \
          "ConstraintCast lies inside its type"                             \
          "0 = does not perform any verification, "                         \
          "1 = perform verification on ConstraintCastNodes that are "       \
              "present during code emission, "                              \
          "2 = Do not do widening of ConstraintCastNodes so that we can "   \
              "have more verification coverage")                            \
          range(0, 2)                                                       \
                                                                            \
  product(intx, MaxInlineLevel, 15,                                         \
          "maximum number of nested calls that are inlined by high tier "   \
          "compiler")                                                       \
          range(0, max_jint)                                                \
                                                                            \
  product(intx, MaxRecursiveInlineLevel, 1,                                 \
          "maximum number of nested recursive calls that are inlined by "   \
          "high tier compiler")                                             \
          range(0, max_jint)                                                \
                                                                            \
  product_pd(intx, InlineSmallCode,                                         \
          "Only inline already compiled methods if their code size is "     \
          "less than this")                                                 \
          range(0, max_jint)                                                \
                                                                            \
  product(intx, MaxInlineSize, 35,                                          \
          "The maximum bytecode size of a method to be inlined by high "    \
          "tier compiler")                                                  \
          range(0, max_jint)                                                \
                                                                            \
  product_pd(intx, FreqInlineSize,                                          \
          "The maximum bytecode size of a frequent method to be inlined")   \
          range(0, max_jint)                                                \
                                                                            \
  product(intx, MaxTrivialSize, 6,                                          \
          "The maximum bytecode size of a trivial method to be inlined by " \
          "high tier compiler")                                             \
          range(0, max_jint)                                                \
                                                                            \
  product(bool, IncrementalInline, true,                                    \
          "do post parse inlining")                                         \
                                                                            \
  product(bool, IncrementalInlineMH, true, DIAGNOSTIC,                      \
          "do post parse inlining of method handle calls")                  \
                                                                            \
  product(bool, IncrementalInlineVirtual, true, DIAGNOSTIC,                 \
          "do post parse inlining of virtual calls")                        \
                                                                            \
  develop(bool, AlwaysIncrementalInline, false,                             \
          "do all inlining incrementally")                                  \
                                                                            \
  product(bool, IncrementalInlineForceCleanup, false, DIAGNOSTIC,           \
          "do cleanup after every iteration of incremental inlining")       \
                                                                            \
  product(intx, LiveNodeCountInliningCutoff, 40000,                         \
          "max number of live nodes in a method")                           \
          range(0, max_juint / 8)                                           \
                                                                            \
  product(bool, OptimizeExpensiveOps, true, DIAGNOSTIC,                     \
          "Find best control for expensive operations")                     \
                                                                            \
  product(bool, UseMathExactIntrinsics, true, DIAGNOSTIC,                   \
          "Enables intrinsification of various java.lang.Math functions")   \
                                                                            \
  product(bool, UseCharacterCompareIntrinsics, false, DIAGNOSTIC,           \
          "Enables intrinsification of java.lang.Character functions")      \
                                                                            \
  product(bool, UseMultiplyToLenIntrinsic, false, DIAGNOSTIC,               \
          "Enables intrinsification of BigInteger.multiplyToLen()")         \
                                                                            \
  product(bool, UseSquareToLenIntrinsic, false, DIAGNOSTIC,                 \
          "Enables intrinsification of BigInteger.squareToLen()")           \
                                                                            \
  product(bool, UseMulAddIntrinsic, false, DIAGNOSTIC,                      \
          "Enables intrinsification of BigInteger.mulAdd()")                \
                                                                            \
  product(bool, UseMontgomeryMultiplyIntrinsic, false, DIAGNOSTIC,          \
          "Enables intrinsification of BigInteger.montgomeryMultiply()")    \
                                                                            \
  product(bool, UseMontgomerySquareIntrinsic, false, DIAGNOSTIC,            \
          "Enables intrinsification of BigInteger.montgomerySquare()")      \
                                                                            \
  product(bool, EnableVectorSupport, false, EXPERIMENTAL,                   \
          "Enables VectorSupport intrinsics")                               \
                                                                            \
  product(bool, EnableVectorReboxing, false, EXPERIMENTAL,                  \
          "Enables reboxing of vectors")                                    \
                                                                            \
  product(bool, EnableVectorAggressiveReboxing, false, EXPERIMENTAL,        \
          "Enables aggressive reboxing of vectors")                         \
                                                                            \
  product(bool, UseTypeSpeculation, true,                                   \
          "Speculatively propagate types from profiles")                    \
                                                                            \
  product(bool, UseInlineDepthForSpeculativeTypes, true, DIAGNOSTIC,        \
          "Carry inline depth of profile point with speculative type "      \
          "and give priority to profiling from lower inline depth")         \
                                                                            \
  product_pd(bool, TrapBasedRangeChecks,                                    \
          "Generate code for range checks that uses a cmp and trap "        \
          "instruction raising SIGTRAP. Used on PPC64.")                    \
                                                                            \
  product(intx, ArrayCopyLoadStoreMaxElem, 8,                               \
          "Maximum number of arraycopy elements inlined as a sequence of"   \
          "loads/stores")                                                   \
          range(0, max_intx)                                                \
                                                                            \
  develop(bool, StressArrayCopyMacroNode, false,                            \
          "Perform ArrayCopy load/store replacement during IGVN only")      \
                                                                            \
  develop(bool, RenumberLiveNodes, true,                                    \
          "Renumber live nodes")                                            \
                                                                            \
  product(uintx, LoopStripMiningIter, 0,                                    \
          "Number of iterations in strip mined loop")                       \
          range(0, max_juint)                                               \
          constraint(LoopStripMiningIterConstraintFunc, AfterErgo)          \
                                                                            \
  product(uintx, LoopStripMiningIterShortLoop, 0,                           \
          "Loop with fewer iterations are not strip mined")                 \
          range(0, max_juint)                                               \
                                                                            \
  product(bool, UseProfiledLoopPredicate, true,                             \
          "Move checks with an uncommon trap out of loops based on "        \
          "profiling data. "                                                \
          "Requires UseLoopPredicate to be turned on (default).")           \
                                                                            \
  develop(uintx, StressLongCountedLoop, 0,                                  \
          "if > 0, convert int counted loops to long counted loops"         \
          "to stress handling of long counted loops: run inner loop"        \
          "for at most jint_max / StressLongCountedLoop")                   \
          range(0, max_juint)                                               \
                                                                            \
  product(bool, DuplicateBackedge, true, DIAGNOSTIC,                        \
          "Transform loop with a merge point into 2 loops if inner loop is" \
          "expected to optimize better")                                    \
                                                                            \
  develop(bool, StressDuplicateBackedge, false,                             \
          "Run DuplicateBackedge whenever possible ignoring benefit"        \
          "analysis")                                                       \
                                                                            \
  product(bool, VerifyReceiverTypes, trueInDebug, DIAGNOSTIC,               \
          "Verify receiver types at runtime")                               \
                                                                            \
  product(intx, TypeProfileSubTypeCheckCommonThreshold, 50,                 \
          "Use profile data at type check if profiled types account for"    \
          "more than this threshold")                                       \
          range(0, 100)                                                     \
                                                                            \
  develop(bool, StressPrunedExceptionHandlers, false,                       \
          "Always prune exception handlers")                                \
                                                                            \
  product(bool, InlineSecondarySupersTest, true, DIAGNOSTIC,                \
          "Inline the secondary supers hash lookup.")                       \
                                                                            \
  product(bool, UseStoreStoreForCtor, true, DIAGNOSTIC,                     \
          "Use StoreStore barrier instead of Release barrier at the end "   \
          "of constructors")                                                \
                                                                            \
<<<<<<< HEAD
  product(bool, ShortRunningLongLoop, true, DIAGNOSTIC,                     \
          "long counted loop/long range checks: don't create loop nest if"  \
          "loop runs for small enough number of iterations")                \
                                                                            \
  develop(bool, StressShortRunningLongLoop, false,                          \
          "Speculate all long counted loops are short running when bounds"  \
          "are unknown even if profile data doesn't say so")                \
=======
  develop(bool, KillPathsReachableByDeadTypeNode, true,                     \
          "When a Type node becomes top, make paths where the node is "     \
          "used dead by replacing them with a Halt node. Turning this off " \
          "could corrupt the graph in rare cases and should be used with "  \
          "care.")                                                          \
>>>>>>> 4458719a

// end of C2_FLAGS

DECLARE_FLAGS(C2_FLAGS)

#endif // SHARE_OPTO_C2_GLOBALS_HPP<|MERGE_RESOLUTION|>--- conflicted
+++ resolved
@@ -828,21 +828,19 @@
           "Use StoreStore barrier instead of Release barrier at the end "   \
           "of constructors")                                                \
                                                                             \
-<<<<<<< HEAD
-  product(bool, ShortRunningLongLoop, true, DIAGNOSTIC,                     \
-          "long counted loop/long range checks: don't create loop nest if"  \
-          "loop runs for small enough number of iterations")                \
-                                                                            \
-  develop(bool, StressShortRunningLongLoop, false,                          \
-          "Speculate all long counted loops are short running when bounds"  \
-          "are unknown even if profile data doesn't say so")                \
-=======
   develop(bool, KillPathsReachableByDeadTypeNode, true,                     \
           "When a Type node becomes top, make paths where the node is "     \
           "used dead by replacing them with a Halt node. Turning this off " \
           "could corrupt the graph in rare cases and should be used with "  \
           "care.")                                                          \
->>>>>>> 4458719a
+                                                                            \
+  product(bool, ShortRunningLongLoop, true, DIAGNOSTIC,                     \
+          "long counted loop/long range checks: don't create loop nest if"  \
+          "loop runs for small enough number of iterations")                \
+                                                                            \
+  develop(bool, StressShortRunningLongLoop, false,                          \
+          "Speculate all long counted loops are short running when bounds"  \
+          "are unknown even if profile data doesn't say so")                \
 
 // end of C2_FLAGS
 
