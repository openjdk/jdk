/*
 * Copyright (c) 2007, 2025, Oracle and/or its affiliates. All rights reserved.
 * DO NOT ALTER OR REMOVE COPYRIGHT NOTICES OR THIS FILE HEADER.
 *
 * This code is free software; you can redistribute it and/or modify it
 * under the terms of the GNU General Public License version 2 only, as
 * published by the Free Software Foundation.
 *
 * This code is distributed in the hope that it will be useful, but WITHOUT
 * ANY WARRANTY; without even the implied warranty of MERCHANTABILITY or
 * FITNESS FOR A PARTICULAR PURPOSE.  See the GNU General Public License
 * version 2 for more details (a copy is included in the LICENSE file that
 * accompanied this code).
 *
 * You should have received a copy of the GNU General Public License version
 * 2 along with this work; if not, write to the Free Software Foundation,
 * Inc., 51 Franklin St, Fifth Floor, Boston, MA 02110-1301 USA.
 *
 * Please contact Oracle, 500 Oracle Parkway, Redwood Shores, CA 94065 USA
 * or visit www.oracle.com if you need additional information or have any
 * questions.
 */

#include "opto/addnode.hpp"
#include "opto/castnode.hpp"
#include "opto/convertnode.hpp"
#include "opto/memnode.hpp"
#include "opto/superword.hpp"
#include "opto/superwordVTransformBuilder.hpp"
#include "opto/vectornode.hpp"
#include "opto/movenode.hpp"

SuperWord::SuperWord(const VLoopAnalyzer &vloop_analyzer) :
  _vloop_analyzer(vloop_analyzer),
  _vloop(vloop_analyzer.vloop()),
  _arena(mtCompiler),
  _clone_map(phase()->C->clone_map()),                      // map of nodes created in cloning
  _pairset(&_arena, _vloop_analyzer),
  _packset(&_arena, _vloop_analyzer
           NOT_PRODUCT(COMMA is_trace_superword_packset())
           NOT_PRODUCT(COMMA is_trace_superword_rejections())
           ),
  _mem_ref_for_main_loop_alignment(nullptr),
  _aw_for_main_loop_alignment(0),
  _do_vector_loop(phase()->C->do_vector_loop()),            // whether to do vectorization/simd style
  _num_work_vecs(0),                                        // amount of vector work we have
  _num_reductions(0)                                        // amount of reduction work we have
{
}

// Collect ignored loop nodes during VPointer parsing.
class SuperWordUnrollingAnalysisIgnoredNodes : public MemPointerParserCallback {
private:
  const VLoop&     _vloop;
  const Node_List& _body;
  bool*            _ignored;

public:
  SuperWordUnrollingAnalysisIgnoredNodes(const VLoop& vloop) :
    _vloop(vloop),
    _body(_vloop.lpt()->_body),
    _ignored(NEW_RESOURCE_ARRAY(bool, _body.size()))
  {
    for (uint i = 0; i < _body.size(); i++) {
      _ignored[i] = false;
    }
  }

  virtual void callback(Node* n) override { set_ignored(n); }

  void set_ignored(uint i) {
    assert(i < _body.size(), "must be in bounds");
    _ignored[i] = true;
  }

  void set_ignored(Node* n) {
    // Only consider nodes in the loop.
    Node* ctrl = _vloop.phase()->get_ctrl(n);
    if (_vloop.lpt()->is_member(_vloop.phase()->get_loop(ctrl))) {
      // Find the index in the loop.
      for (uint j = 0; j < _body.size(); j++) {
        if (n == _body.at(j)) {
          set_ignored(j);
          return;
        }
      }
      assert(false, "must find");
    }
  }

  bool is_ignored(uint i) const {
    assert(i < _vloop.lpt()->_body.size(), "must be in bounds");
    return _ignored[i];
  }
};

// SuperWord unrolling analysis does:
// - Determine if the loop is a candidate for auto vectorization (SuperWord).
// - Find a good unrolling factor, to ensure full vector width utilization once we vectorize.
void SuperWord::unrolling_analysis(const VLoop &vloop, int &local_loop_unroll_factor) {
  IdealLoopTree* lpt    = vloop.lpt();
  CountedLoopNode* cl   = vloop.cl();
  Node* cl_exit         = vloop.cl_exit();
  PhaseIdealLoop* phase = vloop.phase();

  SuperWordUnrollingAnalysisIgnoredNodes ignored_nodes(vloop);
  bool is_slp = true;

  int max_vector = Matcher::max_vector_size_auto_vectorization(T_BYTE);

  // Process the loop, some/all of the stack entries will not be in order, ergo
  // need to preprocess the ignored initial state before we process the loop
  for (uint i = 0; i < lpt->_body.size(); i++) {
    Node* n = lpt->_body.at(i);
    if (n == cl->incr() ||
      n->is_AddP() ||
      n->is_Cmp() ||
      n->is_Bool() ||
      n->is_IfTrue() ||
      n->is_CountedLoop() ||
      (n == cl_exit)) {
      ignored_nodes.set_ignored(i);
      continue;
    }

    if (n->is_If()) {
      IfNode *iff = n->as_If();
      if (iff->_fcnt != COUNT_UNKNOWN && iff->_prob != PROB_UNKNOWN) {
        if (lpt->is_loop_exit(iff)) {
          ignored_nodes.set_ignored(i);
          continue;
        }
      }
    }

    if (n->is_memory_phi()) {
      Node* n_tail = n->in(LoopNode::LoopBackControl);
      if (n_tail != n->in(LoopNode::EntryControl)) {
        if (!n_tail->is_Mem()) {
          is_slp = false;
          break;
        }
      }
    }

    // This must happen after check of phi/if
    if (n->is_Phi() || n->is_If()) {
      ignored_nodes.set_ignored(i);
      continue;
    }

    if (n->is_LoadStore() || n->is_MergeMem() ||
      (n->is_Proj() && !n->as_Proj()->is_CFG())) {
      is_slp = false;
      break;
    }

    // Ignore nodes with non-primitive type.
    BasicType bt;
    if (n->is_Mem()) {
      bt = n->as_Mem()->memory_type();
    } else {
      bt = n->bottom_type()->basic_type();
    }
    if (is_java_primitive(bt) == false) {
      ignored_nodes.set_ignored(i);
      continue;
    }

    if (n->is_Mem()) {
      MemNode* current = n->as_Mem();
      Node* adr = n->in(MemNode::Address);
      Node* n_ctrl = phase->get_ctrl(adr);

      // save a queue of post process nodes
      if (n_ctrl != nullptr && lpt->is_member(phase->get_loop(n_ctrl))) {
        // Parse the address expression with VPointer, and mark the internal
        // nodes of the address expression in ignore_nodes.
        VPointer p(current, vloop, ignored_nodes);
      }
    }
  }

  if (is_slp) {
    // Now we try to find the maximum supported consistent vector which the machine
    // description can use
    bool flag_small_bt = false;
    for (uint i = 0; i < lpt->_body.size(); i++) {
      if (ignored_nodes.is_ignored(i)) continue;

      BasicType bt;
      Node* n = lpt->_body.at(i);
      if (n->is_Mem()) {
        bt = n->as_Mem()->memory_type();
      } else {
        bt = n->bottom_type()->basic_type();
      }

      if (is_java_primitive(bt) == false) continue;

      int cur_max_vector = Matcher::max_vector_size_auto_vectorization(bt);

      // If a max vector exists which is not larger than _local_loop_unroll_factor
      // stop looking, we already have the max vector to map to.
      if (cur_max_vector < local_loop_unroll_factor) {
        is_slp = false;
#ifndef PRODUCT
        if (TraceSuperWordLoopUnrollAnalysis) {
          tty->print_cr("slp analysis fails: unroll limit greater than max vector\n");
        }
#endif
        break;
      }

      // Map the maximal common vector except conversion nodes, because we can't get
      // the precise basic type for conversion nodes in the stage of early analysis.
      if (!VectorNode::is_convert_opcode(n->Opcode()) &&
          VectorNode::implemented(n->Opcode(), cur_max_vector, bt)) {
        if (cur_max_vector < max_vector && !flag_small_bt) {
          max_vector = cur_max_vector;
        } else if (cur_max_vector > max_vector && UseSubwordForMaxVector) {
          // Analyse subword in the loop to set maximum vector size to take advantage of full vector width for subword types.
          // Here we analyze if narrowing is likely to happen and if it is we set vector size more aggressively.
          // We check for possibility of narrowing by looking through chain operations using subword types.
          if (is_subword_type(bt)) {
            uint start, end;
            VectorNode::vector_operands(n, &start, &end);

            for (uint j = start; j < end; j++) {
              Node* in = n->in(j);
              // Don't propagate through a memory
              if (!in->is_Mem() && vloop.in_bb(in) && in->bottom_type()->basic_type() == T_INT) {
                bool same_type = true;
                for (DUIterator_Fast kmax, k = in->fast_outs(kmax); k < kmax; k++) {
                  Node *use = in->fast_out(k);
                  if (!vloop.in_bb(use) && use->bottom_type()->basic_type() != bt) {
                    same_type = false;
                    break;
                  }
                }
                if (same_type) {
                  max_vector = cur_max_vector;
                  flag_small_bt = true;
                  cl->mark_subword_loop();
                }
              }
            }
          }
        }
      }
    }
    if (is_slp) {
      local_loop_unroll_factor = max_vector;
      cl->mark_passed_slp();
    }
    cl->mark_was_slp();
    if (cl->is_main_loop()) {
#ifndef PRODUCT
      if (TraceSuperWordLoopUnrollAnalysis) {
        tty->print_cr("slp analysis: set max unroll to %d", local_loop_unroll_factor);
      }
#endif
      cl->set_slp_max_unroll(local_loop_unroll_factor);
    }
  }
}

bool VLoopReductions::is_reduction(const Node* n) {
  if (!is_reduction_operator(n)) {
    return false;
  }
  // Test whether there is a reduction cycle via every edge index
  // (typically indices 1 and 2).
  for (uint input = 1; input < n->req(); input++) {
    if (in_reduction_cycle(n, input)) {
      return true;
    }
  }
  return false;
}

bool VLoopReductions::is_reduction_operator(const Node* n) {
  int opc = n->Opcode();
  return (opc != ReductionNode::opcode(opc, n->bottom_type()->basic_type()));
}

bool VLoopReductions::in_reduction_cycle(const Node* n, uint input) {
  // First find input reduction path to phi node.
  auto has_my_opcode = [&](const Node* m){ return m->Opcode() == n->Opcode(); };
  PathEnd path_to_phi = find_in_path(n, input, LoopMaxUnroll, has_my_opcode,
                                     [&](const Node* m) { return m->is_Phi(); });
  const Node* phi = path_to_phi.first;
  if (phi == nullptr) {
    return false;
  }
  // If there is an input reduction path from the phi's loop-back to n, then n
  // is part of a reduction cycle.
  const Node* first = phi->in(LoopNode::LoopBackControl);
  PathEnd path_from_phi = find_in_path(first, input, LoopMaxUnroll, has_my_opcode,
                                       [&](const Node* m) { return m == n; });
  return path_from_phi.first != nullptr;
}

Node* VLoopReductions::original_input(const Node* n, uint i) {
  if (n->has_swapped_edges()) {
    assert(n->is_Add() || n->is_Mul(), "n should be commutative");
    if (i == 1) {
      return n->in(2);
    } else if (i == 2) {
      return n->in(1);
    }
  }
  return n->in(i);
}

void VLoopReductions::mark_reductions() {
  assert(_loop_reductions.is_empty(), "must not yet be computed");
  CountedLoopNode* cl = _vloop.cl();

  // Iterate through all phi nodes associated to the loop and search for
  // reduction cycles in the basic block.
  for (DUIterator_Fast imax, i = cl->fast_outs(imax); i < imax; i++) {
    const Node* phi = cl->fast_out(i);
    if (!phi->is_Phi()) {
      continue;
    }
    if (phi->outcnt() == 0) {
      continue;
    }
    if (phi == _vloop.iv()) {
      continue;
    }
    // The phi's loop-back is considered the first node in the reduction cycle.
    const Node* first = phi->in(LoopNode::LoopBackControl);
    if (first == nullptr) {
      continue;
    }
    // Test that the node fits the standard pattern for a reduction operator.
    if (!is_reduction_operator(first)) {
      continue;
    }
    // Test that 'first' is the beginning of a reduction cycle ending in 'phi'.
    // To contain the number of searched paths, assume that all nodes in a
    // reduction cycle are connected via the same edge index, modulo swapped
    // inputs. This assumption is realistic because reduction cycles usually
    // consist of nodes cloned by loop unrolling.
    int reduction_input = -1;
    int path_nodes = -1;
    for (uint input = 1; input < first->req(); input++) {
      // Test whether there is a reduction path in the basic block from 'first'
      // to the phi node following edge index 'input'.
      PathEnd path =
        find_in_path(
          first, input, _vloop.lpt()->_body.size(),
          [&](const Node* n) { return n->Opcode() == first->Opcode() &&
                                      _vloop.in_bb(n); },
          [&](const Node* n) { return n == phi; });
      if (path.first != nullptr) {
        reduction_input = input;
        path_nodes = path.second;
        break;
      }
    }
    if (reduction_input == -1) {
      continue;
    }
    // Test that reduction nodes do not have any users in the loop besides their
    // reduction cycle successors.
    const Node* current = first;
    const Node* succ = phi; // current's successor in the reduction cycle.
    bool used_in_loop = false;
    for (int i = 0; i < path_nodes; i++) {
      for (DUIterator_Fast jmax, j = current->fast_outs(jmax); j < jmax; j++) {
        Node* u = current->fast_out(j);
        if (!_vloop.in_bb(u)) {
          continue;
        }
        if (u == succ) {
          continue;
        }
        used_in_loop = true;
        break;
      }
      if (used_in_loop) {
        break;
      }
      succ = current;
      current = original_input(current, reduction_input);
    }
    if (used_in_loop) {
      continue;
    }
    // Reduction cycle found. Mark all nodes in the found path as reductions.
    current = first;
    for (int i = 0; i < path_nodes; i++) {
      _loop_reductions.set(current->_idx);
      current = original_input(current, reduction_input);
    }
  }
}

bool SuperWord::transform_loop() {
  assert(phase()->C->do_superword(), "SuperWord option should be enabled");
  assert(cl()->is_main_loop(), "SLP should only work on main loops");
#ifndef PRODUCT
  if (is_trace_superword_any()) {
    tty->print_cr("\nSuperWord::transform_loop:");
    lpt()->dump_head();
    cl()->dump();
  }
#endif

  if (!SLP_extract()) {
#ifndef PRODUCT
    if (is_trace_superword_any()) {
      tty->print_cr("\nSuperWord::transform_loop failed: SuperWord::SLP_extract did not vectorize");
    }
#endif
    return false;
  }

#ifndef PRODUCT
  if (is_trace_superword_any()) {
    tty->print_cr("\nSuperWord::transform_loop: success");
  }
#endif
  return true;
}

//------------------------------SLP_extract---------------------------
// Extract the superword level parallelism
//
// 1) A reverse post-order of nodes in the block is constructed.  By scanning
//    this list from first to last, all definitions are visited before their uses.
//
// 2) A point-to-point dependence graph is constructed between memory references.
//    This simplifies the upcoming "independence" checker.
//
// 3) The maximum depth in the node graph from the beginning of the block
//    to each node is computed.  This is used to prune the graph search
//    in the independence checker.
//
// 4) For integer types, the necessary bit width is propagated backwards
//    from stores to allow packed operations on byte, char, and short
//    integers.  This reverses the promotion to type "int" that javac
//    did for operations like: char c1,c2,c3;  c1 = c2 + c3.
//
// 5) One of the memory references is picked to be an aligned vector reference.
//    The pre-loop trip count is adjusted to align this reference in the
//    unrolled body.
//
// 6) The initial set of pack pairs is seeded with memory references.
//
// 7) The set of pack pairs is extended by following use->def and def->use links.
//
// 8) The pairs are combined into vector sized packs.
//
// 9) Reorder the memory slices to co-locate members of the memory packs.
//
// 10) Generate ideal vector nodes for the final set of packs and where necessary,
//    inserting scalar promotion, vector creation from multiple scalars, and
//    extraction of scalar values from vectors.
//
bool SuperWord::SLP_extract() {
  assert(cl()->is_main_loop(), "SLP should only work on main loops");

  // Find "seed" pairs.
  create_adjacent_memop_pairs();

  if (_pairset.is_empty()) {
#ifndef PRODUCT
    if (is_trace_superword_any()) {
      tty->print_cr("\nNo pair packs generated, abort SuperWord.");
      tty->cr();
    }
#endif
    return false;
  }

  extend_pairset_with_more_pairs_by_following_use_and_def();

  combine_pairs_to_longer_packs();

  split_packs_at_use_def_boundaries();  // a first time: create natural boundaries
  split_packs_only_implemented_with_smaller_size();
  split_packs_to_break_mutual_dependence();
  split_packs_at_use_def_boundaries();  // again: propagate split of other packs

  filter_packs_for_power_of_2_size();
  filter_packs_for_mutual_independence();
  filter_packs_for_alignment();
  filter_packs_for_implemented();
  filter_packs_for_profitable();

  DEBUG_ONLY(verify_packs();)
  DEBUG_ONLY(verify_no_extract());

  return schedule_and_apply();
}

int SuperWord::MemOp::cmp_by_group(MemOp* a, MemOp* b) {
  // Opcode
  int c_Opcode = cmp_code(a->mem()->Opcode(), b->mem()->Opcode());
  if (c_Opcode != 0) { return c_Opcode; }

  // VPointer summands
  return MemPointer::cmp_summands(a->vpointer().mem_pointer(),
                                  b->vpointer().mem_pointer());
}

int SuperWord::MemOp::cmp_by_group_and_con_and_original_index(MemOp* a, MemOp* b) {
  // Group
  int cmp_group = cmp_by_group(a, b);
  if (cmp_group != 0) { return cmp_group; }

  // VPointer con
  jint a_con = a->vpointer().mem_pointer().con().value();
  jint b_con = b->vpointer().mem_pointer().con().value();
  int c_con = cmp_code(a_con, b_con);
  if (c_con != 0) { return c_con; }

  return cmp_code(a->original_index(), b->original_index());
}

// Find the "seed" memops pairs. These are pairs that we strongly suspect would lead to vectorization.
void SuperWord::create_adjacent_memop_pairs() {
  ResourceMark rm;
  GrowableArray<MemOp> memops;

  collect_valid_memops(memops);

  // Sort the MemOps by group, and inside a group by VPointer con:
  //  - Group: all memops with the same opcode, and the same VPointer summands. Adjacent memops
  //           have the same opcode and the same VPointer summands, only the VPointer con is
  //           different. Thus, two memops can only be adjacent if they are in the same group.
  //           This decreases the work.
  //  - VPointer con: Sorting by VPointer con inside the group allows us to perform a sliding
  //                  window algorithm, to determine adjacent memops efficiently.
  // Since GrowableArray::sort relies on qsort, the sort is not stable on its own. This can lead
  // to worse packing in some cases. To make the sort stable, our last cmp criterion is the
  // original index, i.e. the position in the memops array before sorting.
  memops.sort(MemOp::cmp_by_group_and_con_and_original_index);

#ifndef PRODUCT
  if (is_trace_superword_adjacent_memops()) {
    tty->print_cr("\nSuperWord::create_adjacent_memop_pairs:");
  }
#endif

  create_adjacent_memop_pairs_in_all_groups(memops);

#ifndef PRODUCT
  if (is_trace_superword_packset()) {
    tty->print_cr("\nAfter Superword::create_adjacent_memop_pairs");
    _pairset.print();
  }
#endif
}

// Collect all memops that could potentially be vectorized.
void SuperWord::collect_valid_memops(GrowableArray<MemOp>& memops) const {
  int original_index = 0;
  for_each_mem([&] (MemNode* mem, int bb_idx) {
    const VPointer& p = vpointer(mem);
    if (p.is_valid() &&
        !mem->is_LoadStore() &&
        is_java_primitive(mem->memory_type())) {
      memops.append(MemOp(mem, &p, original_index++));
    }
  });
}

// For each group, find the adjacent memops.
void SuperWord::create_adjacent_memop_pairs_in_all_groups(const GrowableArray<MemOp>& memops) {
  int group_start = 0;
  while (group_start < memops.length()) {
    int group_end = find_group_end(memops, group_start);
    create_adjacent_memop_pairs_in_one_group(memops, group_start, group_end);
    group_start = group_end;
  }
}

// Step forward until we find a MemOp of another group, or we reach the end of the array.
int SuperWord::find_group_end(const GrowableArray<MemOp>& memops, int group_start) {
  int group_end = group_start + 1;
  while (group_end < memops.length() &&
         MemOp::cmp_by_group(
           memops.adr_at(group_start),
           memops.adr_at(group_end)
         ) == 0) {
    group_end++;
  }
  return group_end;
}

// Find adjacent memops for a single group, e.g. for all LoadI of the same base, invar, etc.
// Create pairs and add them to the pairset.
void SuperWord::create_adjacent_memop_pairs_in_one_group(const GrowableArray<MemOp>& memops, const int group_start, const int group_end) {
#ifndef PRODUCT
  if (is_trace_superword_adjacent_memops()) {
    tty->print_cr(" group:");
    for (int i = group_start; i < group_end; i++) {
      const MemOp& memop = memops.at(i);
      tty->print("  ");
      memop.mem()->dump();
      tty->print("  ");
      memop.vpointer().print_on(tty);
    }
  }
#endif

  MemNode* first = memops.at(group_start).mem();
  const int element_size = data_size(first);

  // For each ref in group: find others that can be paired:
  for (int i = group_start; i < group_end; i++) {
    const VPointer& p1  = memops.at(i).vpointer();
    MemNode* mem1 = memops.at(i).mem();

    bool found = false;
    // For each ref in group with larger or equal offset:
    for (int j = i + 1; j < group_end; j++) {
      const VPointer& p2  = memops.at(j).vpointer();
      MemNode* mem2 = memops.at(j).mem();
      assert(mem1 != mem2, "look only at pair of different memops");

      // Check for correct distance.
      assert(data_size(mem1) == element_size, "all nodes in group must have the same element size");
      assert(data_size(mem2) == element_size, "all nodes in group must have the same element size");
      assert(p1.con() <= p2.con(), "must be sorted by offset");
      if (p1.con() + element_size > p2.con()) { continue; }
      if (p1.con() + element_size < p2.con()) { break; }

      // Only allow nodes from same origin idx to be packed (see CompileCommand Option Vectorize)
      if (_do_vector_loop && !same_origin_idx(mem1, mem2)) { continue; }

      if (!can_pack_into_pair(mem1, mem2)) { continue; }

#ifndef PRODUCT
      if (is_trace_superword_adjacent_memops()) {
        if (found) {
          tty->print_cr(" WARNING: multiple pairs with the same node. Ignored pairing:");
        } else {
          tty->print_cr(" pair:");
        }
        tty->print("  ");
        p1.print_on(tty);
        tty->print("  ");
        p2.print_on(tty);
      }
#endif

      if (!found) {
        _pairset.add_pair(mem1, mem2);
      }
    }
  }
}

void VLoopMemorySlices::find_memory_slices() {
  assert(_heads.is_empty(), "not yet computed");
  assert(_tails.is_empty(), "not yet computed");
  CountedLoopNode* cl = _vloop.cl();

  // Iterate over all memory phis
  for (DUIterator_Fast imax, i = cl->fast_outs(imax); i < imax; i++) {
    PhiNode* phi = cl->fast_out(i)->isa_Phi();
    if (phi != nullptr && _vloop.in_bb(phi) && phi->is_memory_phi()) {
      Node* phi_tail = phi->in(LoopNode::LoopBackControl);
      if (phi_tail != phi->in(LoopNode::EntryControl)) {
        _heads.push(phi);
        _tails.push(phi_tail->as_Mem());
      }
    }
  }

  NOT_PRODUCT( if (_vloop.is_trace_memory_slices()) { print(); } )
}

#ifndef PRODUCT
void VLoopMemorySlices::print() const {
  tty->print_cr("\nVLoopMemorySlices::print: %s",
                heads().length() > 0 ? "" : "NONE");
  for (int m = 0; m < heads().length(); m++) {
    tty->print("%6d ", m);  heads().at(m)->dump();
    tty->print("       ");  tails().at(m)->dump();
  }
}
#endif

// Get all memory nodes of a slice, in reverse order
void VLoopMemorySlices::get_slice_in_reverse_order(PhiNode* head, MemNode* tail, GrowableArray<MemNode*> &slice) const {
  assert(slice.is_empty(), "start empty");
  Node* n = tail;
  Node* prev = nullptr;
  while (true) {
    assert(_vloop.in_bb(n), "must be in block");
    for (DUIterator_Fast imax, i = n->fast_outs(imax); i < imax; i++) {
      Node* out = n->fast_out(i);
      if (out->is_Load()) {
        if (_vloop.in_bb(out)) {
          slice.push(out->as_Load());
        }
      } else {
        // FIXME
        if (out->is_MergeMem() && !_vloop.in_bb(out)) {
          // Either unrolling is causing a memory edge not to disappear,
          // or need to run igvn.optimize() again before SLP
        } else if (out->is_memory_phi() && !_vloop.in_bb(out)) {
          // Ditto.  Not sure what else to check further.
        } else {
          assert(out == prev || prev == nullptr, "no branches off of store slice");
        }
      }//else
    }//for
    if (n == head) { break; }
    slice.push(n->as_Mem());
    prev = n;
    assert(n->is_Mem(), "unexpected node %s", n->Name());
    n = n->in(MemNode::Memory);
  }

#ifndef PRODUCT
  if (_vloop.is_trace_memory_slices()) {
    tty->print_cr("\nVLoopMemorySlices::get_slice_in_reverse_order:");
    head->dump();
    for (int j = slice.length() - 1; j >= 0 ; j--) {
      slice.at(j)->dump();
    }
  }
#endif
}

// Check if two nodes can be packed into a pair.
bool SuperWord::can_pack_into_pair(Node* s1, Node* s2) {

  // Do not use superword for non-primitives
  BasicType bt1 = velt_basic_type(s1);
  BasicType bt2 = velt_basic_type(s2);
  if(!is_java_primitive(bt1) || !is_java_primitive(bt2))
    return false;
  if (Matcher::max_vector_size_auto_vectorization(bt1) < 2) {
    return false; // No vectors for this type
  }

  // Forbid anything that looks like a PopulateIndex to be packed. It does not need to be packed,
  // and will still be vectorized by SuperWordVTransformBuilder::get_or_make_vtnode_vector_input_at_index.
  if (isomorphic(s1, s2) && !is_populate_index(s1, s2)) {
    if ((independent(s1, s2) && have_similar_inputs(s1, s2)) || reduction(s1, s2)) {
      if (!_pairset.is_left(s1) && !_pairset.is_right(s2)) {
        if (!s1->is_Mem() || are_adjacent_refs(s1, s2)) {
          return true;
        }
      }
    }
  }
  return false;
}

//------------------------------are_adjacent_refs---------------------------
// Is s1 immediately before s2 in memory?
bool SuperWord::are_adjacent_refs(Node* s1, Node* s2) const {
  if (!s1->is_Mem() || !s2->is_Mem()) return false;
  if (!in_bb(s1)    || !in_bb(s2))    return false;

  // Do not use superword for non-primitives
  if (!is_java_primitive(s1->as_Mem()->memory_type()) ||
      !is_java_primitive(s2->as_Mem()->memory_type())) {
    return false;
  }

  // Adjacent memory references must be on the same slice.
  if (!same_memory_slice(s1->as_Mem(), s2->as_Mem())) {
    return false;
  }

  const VPointer& p1 = vpointer(s1->as_Mem());
  const VPointer& p2 = vpointer(s2->as_Mem());
  return p1.is_adjacent_to_and_before(p2);
}

//------------------------------isomorphic---------------------------
// Are s1 and s2 similar?
bool SuperWord::isomorphic(Node* s1, Node* s2) {
  if (s1->Opcode() != s2->Opcode() ||
      s1->req() != s2->req() ||
      !same_velt_type(s1, s2) ||
      (s1->is_Bool() && s1->as_Bool()->_test._test != s2->as_Bool()->_test._test)) {
    return false;
  }

  Node* s1_ctrl = s1->in(0);
  Node* s2_ctrl = s2->in(0);
  // If the control nodes are equivalent, no further checks are required to test for isomorphism.
  if (s1_ctrl == s2_ctrl) {
    return true;
  } else {
    // If the control nodes are not invariant for the loop, fail isomorphism test.
    const bool s1_ctrl_inv = (s1_ctrl == nullptr) || lpt()->is_invariant(s1_ctrl);
    const bool s2_ctrl_inv = (s2_ctrl == nullptr) || lpt()->is_invariant(s2_ctrl);
    return s1_ctrl_inv && s2_ctrl_inv;
  }
}

// Look for pattern n1 = (iv + c) and n2 = (iv + c + 1), which may lead to
// PopulateIndex vector node. We skip the pack creation of these nodes. They
// will be vectorized by SuperWordVTransformBuilder::get_or_make_vtnode_vector_input_at_index.
bool SuperWord::is_populate_index(const Node* n1, const Node* n2) const {
  return n1->is_Add() &&
         n2->is_Add() &&
         n1->in(1) == iv() &&
         n2->in(1) == iv() &&
         n1->in(2)->is_Con() &&
         n2->in(2)->is_Con() &&
         n2->in(2)->get_int() - n1->in(2)->get_int() == 1;
}

// Is there no data path from s1 to s2 or s2 to s1?
bool VLoopDependencyGraph::independent(Node* s1, Node* s2) const {
  int d1 = depth(s1);
  int d2 = depth(s2);

  if (d1 == d2) {
    // Same depth:
    //  1) same node       -> dependent
    //  2) different nodes -> same level implies there is no path
    return s1 != s2;
  }

  // Traversal starting at the deeper node to find the shallower one.
  Node* deep    = d1 > d2 ? s1 : s2;
  Node* shallow = d1 > d2 ? s2 : s1;
  int min_d = MIN2(d1, d2); // prune traversal at min_d

  ResourceMark rm;
  Unique_Node_List worklist;
  worklist.push(deep);
  for (uint i = 0; i < worklist.size(); i++) {
    Node* n = worklist.at(i);
    for (PredsIterator preds(*this, n); !preds.done(); preds.next()) {
      Node* pred = preds.current();
      if (_vloop.in_bb(pred) && depth(pred) >= min_d) {
        if (pred == shallow) {
          return false; // found it -> dependent
        }
        worklist.push(pred);
      }
    }
  }
  return true; // not found -> independent
}

// Are all nodes in nodes list mutually independent?
// We could query independent(s1, s2) for all pairs, but that results
// in O(size * size) graph traversals. We can do it all in one BFS!
// Start the BFS traversal at all nodes from the nodes list. Traverse
// Preds recursively, for nodes that have at least depth min_d, which
// is the smallest depth of all nodes from the nodes list. Once we have
// traversed all those nodes, and have not found another node from the
// nodes list, we know that all nodes in the nodes list are independent.
bool VLoopDependencyGraph::mutually_independent(const Node_List* nodes) const {
  ResourceMark rm;
  Unique_Node_List worklist;
  VectorSet nodes_set;
  int min_d = depth(nodes->at(0));
  for (uint k = 0; k < nodes->size(); k++) {
    Node* n = nodes->at(k);
    min_d = MIN2(min_d, depth(n));
    worklist.push(n); // start traversal at all nodes in nodes list
    nodes_set.set(_body.bb_idx(n));
  }
  for (uint i = 0; i < worklist.size(); i++) {
    Node* n = worklist.at(i);
    for (PredsIterator preds(*this, n); !preds.done(); preds.next()) {
      Node* pred = preds.current();
      if (_vloop.in_bb(pred) && depth(pred) >= min_d) {
        if (nodes_set.test(_body.bb_idx(pred))) {
          return false; // found one -> dependent
        }
        worklist.push(pred);
      }
    }
  }
  return true; // not found -> independent
}

//--------------------------have_similar_inputs-----------------------
// For a node pair (s1, s2) which is isomorphic and independent,
// do s1 and s2 have similar input edges?
bool SuperWord::have_similar_inputs(Node* s1, Node* s2) {
  // assert(isomorphic(s1, s2) == true, "check isomorphic");
  // assert(independent(s1, s2) == true, "check independent");
  if (s1->req() > 1 && !s1->is_Store() && !s1->is_Load()) {
    for (uint i = 1; i < s1->req(); i++) {
      Node* s1_in = s1->in(i);
      Node* s2_in = s2->in(i);
      if (s1_in->is_Phi() && s2_in->is_Add() && s2_in->in(1) == s1_in) {
        // Special handling for expressions with loop iv, like "b[i] = a[i] * i".
        // In this case, one node has an input from the tripcount iv and another
        // node has an input from iv plus an offset.
        if (!s1_in->as_Phi()->is_tripcount(T_INT)) return false;
      } else {
        if (s1_in->Opcode() != s2_in->Opcode()) return false;
      }
    }
  }
  return true;
}

bool VLoopReductions::is_marked_reduction_pair(const Node* s1, const Node* s2) const {
  if (is_marked_reduction(s1) &&
      is_marked_reduction(s2)) {
    // This is an ordered set, so s1 should define s2
    for (DUIterator_Fast imax, i = s1->fast_outs(imax); i < imax; i++) {
      Node* t1 = s1->fast_out(i);
      if (t1 == s2) {
        // both nodes are reductions and connected
        return true;
      }
    }
  }
  return false;
}

// Extend pairset by following use->def and def->use links from pair members.
void SuperWord::extend_pairset_with_more_pairs_by_following_use_and_def() {
  bool changed;
  do {
    changed = false;
    // Iterate the pairs in insertion order.
    for (int i = 0; i < _pairset.length(); i++) {
      Node* left  = _pairset.left_at_in_insertion_order(i);
      Node* right = _pairset.right_at_in_insertion_order(i);
      changed |= extend_pairset_with_more_pairs_by_following_def(left, right);
      changed |= extend_pairset_with_more_pairs_by_following_use(left, right);
    }
  } while (changed);

  // During extend_pairset_with_more_pairs_by_following_use, we may have re-ordered the
  // inputs of some nodes, when calling order_inputs_of_uses_to_match_def_pair. If a def
  // node has multiple uses, we may have re-ordered some of the inputs one use after
  // packing another use with the old order. Now that we have all pairs, we must ensure
  // that the order between the pairs is matching again. Since the PairSetIterator visits
  // all pair-chains from left-to-right, we essencially impose the order of the first
  // element on all other elements in the pair-chain.
  for (PairSetIterator pair(_pairset); !pair.done(); pair.next()) {
    Node* left  = pair.left();
    Node* right = pair.right();
    order_inputs_of_all_use_pairs_to_match_def_pair(left, right);
  }

#ifndef PRODUCT
  if (is_trace_superword_packset()) {
    tty->print_cr("\nAfter Superword::extend_pairset_with_more_pairs_by_following_use_and_def");
    _pairset.print();
  }
#endif
}

bool SuperWord::extend_pairset_with_more_pairs_by_following_def(Node* s1, Node* s2) {
  assert(_pairset.is_pair(s1, s2), "(s1, s2) must be a pair");
  assert(s1->req() == s2->req(), "just checking");

  if (s1->is_Load()) return false;

  bool changed = false;
  int start = s1->is_Store() ? MemNode::ValueIn   : 1;
  int end   = s1->is_Store() ? MemNode::ValueIn+1 : s1->req();
  for (int j = start; j < end; j++) {
    Node* t1 = s1->in(j);
    Node* t2 = s2->in(j);
    if (!in_bb(t1) || !in_bb(t2) || t1->is_Mem() || t2->is_Mem())  {
      // Only follow non-memory nodes in block - we do not want to resurrect misaligned packs.
      continue;
    }
    if (can_pack_into_pair(t1, t2)) {
      if (estimate_cost_savings_when_packing_as_pair(t1, t2) >= 0) {
        _pairset.add_pair(t1, t2);
        changed = true;
      }
    }
  }
  return changed;
}

// Note: we only extend with a single pair (the one with most savings) for every call. Since we keep
//       calling this method as long as there are some changes, we will eventually pack all pairs that
//       can be packed.
bool SuperWord::extend_pairset_with_more_pairs_by_following_use(Node* s1, Node* s2) {
  assert(_pairset.is_pair(s1, s2), "(s1, s2) must be a pair");
  assert(s1->req() == s2->req(), "just checking");

  if (s1->is_Store()) return false;

  int savings = -1;
  Node* u1 = nullptr;
  Node* u2 = nullptr;
  for (DUIterator_Fast imax, i = s1->fast_outs(imax); i < imax; i++) {
    Node* t1 = s1->fast_out(i);
    if (!in_bb(t1) || t1->is_Mem()) {
      // Only follow non-memory nodes in block - we do not want to resurrect misaligned packs.
      continue;
    }
    for (DUIterator_Fast jmax, j = s2->fast_outs(jmax); j < jmax; j++) {
      Node* t2 = s2->fast_out(j);
      if (!in_bb(t2) || t2->is_Mem()) {
        // Only follow non-memory nodes in block - we do not want to resurrect misaligned packs.
        continue;
      }
      if (t2->Opcode() == Op_AddI && t2 == cl()->incr()) continue; // don't mess with the iv
      if (order_inputs_of_uses_to_match_def_pair(s1, s2, t1, t2) != PairOrderStatus::Ordered) { continue; }
      if (can_pack_into_pair(t1, t2)) {
        int my_savings = estimate_cost_savings_when_packing_as_pair(t1, t2);
        if (my_savings > savings) {
          savings = my_savings;
          u1 = t1;
          u2 = t2;
        }
      }
    }
  }
  if (savings >= 0) {
    _pairset.add_pair(u1, u2);
    return true; // changed
  }
  return false; // no change
}

// For a pair (def1, def2), find all use packs (use1, use2), and ensure that their inputs have an order
// that matches the (def1, def2) pair.
void SuperWord::order_inputs_of_all_use_pairs_to_match_def_pair(Node* def1, Node* def2) {
  assert(_pairset.is_pair(def1, def2), "(def1, def2) must be a pair");

  if (def1->is_Store()) return;

  // reductions are always managed beforehand
  if (is_marked_reduction(def1)) return;

  for (DUIterator_Fast imax, i = def1->fast_outs(imax); i < imax; i++) {
    Node* use1 = def1->fast_out(i);

    // Only allow operand swap on commuting operations
    if (!use1->is_Add() && !use1->is_Mul() && !VectorNode::is_muladds2i(use1)) {
      break;
    }

    // Find pair (use1, use2)
    Node* use2 = _pairset.get_right_or_null_for(use1);
    if (use2 == nullptr) { break; }

    order_inputs_of_uses_to_match_def_pair(def1, def2, use1, use2);
  }
}

// For a def-pair (def1, def2), and their use-nodes (use1, use2):
// Ensure that the input order of (use1, use2) matches the order of (def1, def2).
//
// We have different cases:
//
// 1. Reduction (use1, use2): must always reduce left-to-right. Make sure that we have pattern:
//
//    phi/reduction x1  phi/reduction x2                    phi/reduction x1
//                | |               | |    and hopefully:               | |
//                use1              use2                                use1 x2
//                                                                         | |
//                                                                         use2
//
// 2: Commutative operations, just as Add/Mul and their subclasses: we can try to swap edges:
//
//     def1 x1   x2 def2           def1 x1   def2 x2
//        | |     | |       ==>       | |       | |
//        use1    use2                use1      use2
//
// 3: MulAddS2I (use1, use2): we can try to swap edges:
//
//    (x1 * x2) + (x3 * x4)    ==>  3.a: (x2 * x1) + (x4 * x3)
//                                  3.b: (x4 * x3) + (x2 * x1)
//                                  3.c: (x3 * x4) + (x1 * x2)
//
//    Note: MulAddS2I with its 4 inputs is too complicated, if there is any mismatch, we always
//          return PairOrderStatus::Unknown.
//          Therefore, extend_pairset_with_more_pairs_by_following_use cannot extend to MulAddS2I,
//          but there is a chance that extend_pairset_with_more_pairs_by_following_def can do it.
//
// 4: Otherwise, check if the inputs of (use1, use2) already match (def1, def2), i.e. for all input indices i:
//
//    use1->in(i) == def1 || use2->in(i) == def2   ->    use1->in(i) == def1 && use2->in(i) == def2
//
SuperWord::PairOrderStatus SuperWord::order_inputs_of_uses_to_match_def_pair(Node* def1, Node* def2, Node* use1, Node* use2) {
  assert(_pairset.is_pair(def1, def2), "(def1, def2) must be a pair");

  // 1. Reduction
  if (is_marked_reduction(use1) && is_marked_reduction(use2)) {
    Node* use1_in2 = use1->in(2);
    if (use1_in2->is_Phi() || is_marked_reduction(use1_in2)) {
      use1->swap_edges(1, 2);
    }
    Node* use2_in2 = use2->in(2);
    if (use2_in2->is_Phi() || is_marked_reduction(use2_in2)) {
      use2->swap_edges(1, 2);
    }
    return PairOrderStatus::Ordered;
  }

  uint ct = use1->req();
  if (ct != use2->req()) { return PairOrderStatus::Unordered; };
  uint i1 = 0;
  uint i2 = 0;
  do {
    for (i1++; i1 < ct; i1++) { if (use1->in(i1) == def1) { break; } }
    for (i2++; i2 < ct; i2++) { if (use2->in(i2) == def2) { break; } }
    if (i1 != i2) {
      if ((i1 == (3-i2)) && (use2->is_Add() || use2->is_Mul())) {
        // 2. Commutative: swap edges, and hope the other position matches too.
        use2->swap_edges(i1, i2);
      } else if (VectorNode::is_muladds2i(use2) && use1 != use2) {
        // 3.a/b: MulAddS2I.
        if (i1 == 5 - i2) { // ((i1 == 3 && i2 == 2) || (i1 == 2 && i2 == 3) || (i1 == 1 && i2 == 4) || (i1 == 4 && i2 == 1))
          use2->swap_edges(1, 2);
          use2->swap_edges(3, 4);
        }
        if (i1 == 3 - i2 || i1 == 7 - i2) { // ((i1 == 1 && i2 == 2) || (i1 == 2 && i2 == 1) || (i1 == 3 && i2 == 4) || (i1 == 4 && i2 == 3))
          use2->swap_edges(2, 3);
          use2->swap_edges(1, 4);
        }
        return PairOrderStatus::Unknown;
      } else {
        // 4. The inputs are not ordered, and we cannot do anything about it.
        return PairOrderStatus::Unordered;
      }
    } else if (i1 == i2 && VectorNode::is_muladds2i(use2) && use1 != use2) {
      // 3.c: MulAddS2I.
      use2->swap_edges(1, 3);
      use2->swap_edges(2, 4);
      return PairOrderStatus::Unknown;
    }
  } while (i1 < ct);

  // 4. All inputs match.
  return PairOrderStatus::Ordered;
}

// Estimate the savings from executing s1 and s2 as a pair.
int SuperWord::estimate_cost_savings_when_packing_as_pair(const Node* s1, const Node* s2) const {
  int save_in = 2 - 1; // 2 operations per instruction in packed form

  const int adjacent_profit = 2;
  auto pack_cost       = [&] (const int size) { return size; };
  auto unpack_cost     = [&] (const int size) { return size; };

  // inputs
  for (uint i = 1; i < s1->req(); i++) {
    Node* x1 = s1->in(i);
    Node* x2 = s2->in(i);
    if (x1 != x2) {
      if (are_adjacent_refs(x1, x2)) {
        save_in += adjacent_profit;
      } else if (!_pairset.is_pair(x1, x2)) {
        save_in -= pack_cost(2);
      } else {
        save_in += unpack_cost(2);
      }
    }
  }

  // uses of result
  uint number_of_packed_use_pairs = 0;
  int save_use = 0;
  for (DUIterator_Fast imax, i = s1->fast_outs(imax); i < imax; i++) {
    Node* use1 = s1->fast_out(i);

    // Find pair (use1, use2)
    Node* use2 = _pairset.get_right_or_null_for(use1);
    if (use2 == nullptr) { continue; }

    for (DUIterator_Fast kmax, k = s2->fast_outs(kmax); k < kmax; k++) {
      if (use2 == s2->fast_out(k)) {
        // We have pattern:
        //
        //   s1    s2
        //    |    |
        // [use1, use2]
        //
        number_of_packed_use_pairs++;
        if (are_adjacent_refs(use1, use2)) {
          save_use += adjacent_profit;
        }
      }
    }
  }

  if (number_of_packed_use_pairs < s1->outcnt()) save_use += unpack_cost(1);
  if (number_of_packed_use_pairs < s2->outcnt()) save_use += unpack_cost(1);

  return MAX2(save_in, save_use);
}

// Combine pairs (n1, n2), (n2, n3), ... into pack (n1, n2, n3 ...)
void SuperWord::combine_pairs_to_longer_packs() {
#ifdef ASSERT
  assert(!_pairset.is_empty(), "pairset not empty");
  assert(_packset.is_empty(), "packset not empty");
#endif

  // Iterate pair-chain by pair-chain, each from left-most to right-most.
  Node_List* pack = nullptr;
  for (PairSetIterator pair(_pairset); !pair.done(); pair.next()) {
    Node* left  = pair.left();
    Node* right = pair.right();
    if (_pairset.is_left_in_a_left_most_pair(left)) {
      assert(pack == nullptr, "no unfinished pack");
      pack = new (arena()) Node_List(arena());
      pack->push(left);
    }
    assert(pack != nullptr, "must have unfinished pack");
    pack->push(right);
    if (_pairset.is_right_in_a_right_most_pair(right)) {
      _packset.add_pack(pack);
      pack = nullptr;
    }
  }
  assert(pack == nullptr, "no unfinished pack");

  assert(!_packset.is_empty(), "must have combined some packs");

#ifndef PRODUCT
  if (is_trace_superword_packset()) {
    tty->print_cr("\nAfter Superword::combine_pairs_to_longer_packs");
    _packset.print();
  }
#endif
}

SplitStatus PackSet::split_pack(const char* split_name,
                                Node_List* pack,
                                SplitTask task)
{
  uint pack_size = pack->size();

  if (task.is_unchanged()) {
    return SplitStatus::make_unchanged(pack);
  }

  if (task.is_rejected()) {
#ifndef PRODUCT
      if (is_trace_superword_rejections()) {
        tty->cr();
        tty->print_cr("WARNING: Removed pack: %s:", task.message());
        print_pack(pack);
      }
#endif
    unmap_all_nodes_in_pack(pack);
    return SplitStatus::make_rejected();
  }

  uint split_size = task.split_size();
  assert(0 < split_size && split_size < pack_size, "split_size must be in range");

  // Split the size
  uint new_size = split_size;
  uint old_size = pack_size - new_size;

#ifndef PRODUCT
  if (is_trace_superword_packset()) {
    tty->cr();
    tty->print_cr("INFO: splitting pack (sizes: %d %d): %s:",
                  old_size, new_size, task.message());
    print_pack(pack);
  }
#endif

  // Are both sizes too small to be a pack?
  if (old_size < 2 && new_size < 2) {
    assert(old_size == 1 && new_size == 1, "implied");
#ifndef PRODUCT
      if (is_trace_superword_rejections()) {
        tty->cr();
        tty->print_cr("WARNING: Removed size 2 pack, cannot be split: %s:", task.message());
        print_pack(pack);
      }
#endif
    unmap_all_nodes_in_pack(pack);
    return SplitStatus::make_rejected();
  }

  // Just pop off a single node?
  if (new_size < 2) {
    assert(new_size == 1 && old_size >= 2, "implied");
    Node* n = pack->pop();
    unmap_node_in_pack(n);
#ifndef PRODUCT
      if (is_trace_superword_rejections()) {
        tty->cr();
        tty->print_cr("WARNING: Removed node from pack, because of split: %s:", task.message());
        n->dump();
      }
#endif
    return SplitStatus::make_modified(pack);
  }

  // Just remove a single node at front?
  if (old_size < 2) {
    assert(old_size == 1 && new_size >= 2, "implied");
    Node* n = pack->at(0);
    pack->remove(0);
    unmap_node_in_pack(n);
#ifndef PRODUCT
      if (is_trace_superword_rejections()) {
        tty->cr();
        tty->print_cr("WARNING: Removed node from pack, because of split: %s:", task.message());
        n->dump();
      }
#endif
    return SplitStatus::make_modified(pack);
  }

  // We will have two packs
  assert(old_size >= 2 && new_size >= 2, "implied");
  Node_List* new_pack = new Node_List(new_size);

  for (uint i = 0; i < new_size; i++) {
    Node* n = pack->at(old_size + i);
    new_pack->push(n);
    remap_node_in_pack(n, new_pack);
  }

  for (uint i = 0; i < new_size; i++) {
    pack->pop();
  }

  // We assume that new_pack is more "stable" (i.e. will have to be split less than new_pack).
  // Put "pack" second, so that we insert it later in the list, and iterate over it again sooner.
  return SplitStatus::make_split(new_pack, pack);
}

template <typename SplitStrategy>
void PackSet::split_packs(const char* split_name,
                          SplitStrategy strategy) {
  bool changed;
  do {
    changed = false;
    int new_packset_length = 0;
    for (int i = 0; i < _packs.length(); i++) {
      Node_List* pack = _packs.at(i);
      assert(pack != nullptr && pack->size() >= 2, "no nullptr, at least size 2");
      SplitTask task = strategy(pack);
      SplitStatus status = split_pack(split_name, pack, task);
      changed |= !status.is_unchanged();
      Node_List* first_pack = status.first_pack();
      Node_List* second_pack = status.second_pack();
      _packs.at_put(i, nullptr); // take out pack
      if (first_pack != nullptr) {
        // The first pack can be put at the current position
        assert(i >= new_packset_length, "only move packs down");
        _packs.at_put(new_packset_length++, first_pack);
      }
      if (second_pack != nullptr) {
        // The second node has to be appended at the end
        _packs.append(second_pack);
      }
    }
    _packs.trunc_to(new_packset_length);
  } while (changed);

#ifndef PRODUCT
  if (is_trace_superword_packset()) {
    tty->print_cr("\nAfter %s", split_name);
    print();
  }
#endif
}

// Split packs at boundaries where left and right have different use or def packs.
void SuperWord::split_packs_at_use_def_boundaries() {
  auto split_strategy = [&](const Node_List* pack) {
    uint pack_size = pack->size();
    uint boundary = find_use_def_boundary(pack);
    assert(boundary < pack_size, "valid boundary %d", boundary);
    if (boundary != 0) {
      return SplitTask::make_split(pack_size - boundary, "found a use/def boundary");
    }
    return SplitTask::make_unchanged();
  };
  _packset.split_packs("SuperWord::split_packs_at_use_def_boundaries", split_strategy);
}

// Split packs that are only implemented with a smaller pack size. Also splits packs
// such that they eventually have power of 2 size.
void SuperWord::split_packs_only_implemented_with_smaller_size() {
  auto split_strategy = [&](const Node_List* pack) {
    uint pack_size = pack->size();
    uint implemented_size = max_implemented_size(pack);
    if (implemented_size == 0)  {
      return SplitTask::make_rejected("not implemented at any smaller size");
    }
    assert(is_power_of_2(implemented_size), "power of 2 size or zero: %d", implemented_size);
    if (implemented_size != pack_size) {
      return SplitTask::make_split(implemented_size, "only implemented at smaller size");
    }
    return SplitTask::make_unchanged();
  };
  _packset.split_packs("SuperWord::split_packs_only_implemented_with_smaller_size", split_strategy);
}

// Split packs that have a mutual dependency, until all packs are mutually_independent.
void SuperWord::split_packs_to_break_mutual_dependence() {
  auto split_strategy = [&](const Node_List* pack) {
    uint pack_size = pack->size();
    assert(is_power_of_2(pack_size), "ensured by earlier splits %d", pack_size);
    if (!is_marked_reduction(pack->at(0)) &&
        !mutually_independent(pack)) {
      // As a best guess, we split the pack in half. This way, we iteratively make the
      // packs smaller, until there is no dependency.
      return SplitTask::make_split(pack_size >> 1, "was not mutually independent");
    }
    return SplitTask::make_unchanged();
  };
  _packset.split_packs("SuperWord::split_packs_to_break_mutual_dependence", split_strategy);
}

template <typename FilterPredicate>
void PackSet::filter_packs(const char* filter_name,
                             const char* rejection_message,
                             FilterPredicate filter) {
  auto split_strategy = [&](const Node_List* pack) {
    if (filter(pack)) {
      return SplitTask::make_unchanged();
    } else {
      return SplitTask::make_rejected(rejection_message);
    }
  };
  split_packs(filter_name, split_strategy);
}

void SuperWord::filter_packs_for_power_of_2_size() {
  auto filter = [&](const Node_List* pack) {
    return is_power_of_2(pack->size());
  };
  _packset.filter_packs("SuperWord::filter_packs_for_power_of_2_size",
                        "size is not a power of 2", filter);
}

// We know that the nodes in a pair pack were independent - this gives us independence
// at distance 1. But now that we may have more than 2 nodes in a pack, we need to check
// if they are all mutually independent. If there is a dependence we remove the pack.
// This is better than giving up completely - we can have partial vectorization if some
// are rejected and others still accepted.
//
// Examples with dependence at distance 1 (pack pairs are not created):
// for (int i ...) { v[i + 1] = v[i] + 5; }
// for (int i ...) { v[i] = v[i - 1] + 5; }
//
// Example with independence at distance 1, but dependence at distance 2 (pack pairs are
// created and we need to filter them out now):
// for (int i ...) { v[i + 2] = v[i] + 5; }
// for (int i ...) { v[i] = v[i - 2] + 5; }
//
// Note: dependencies are created when a later load may reference the same memory location
// as an earlier store. This happens in "read backward" or "store forward" cases. On the
// other hand, "read forward" or "store backward" cases do not have such dependencies:
// for (int i ...) { v[i] = v[i + 1] + 5; }
// for (int i ...) { v[i - 1] = v[i] + 5; }
void SuperWord::filter_packs_for_mutual_independence() {
  auto filter = [&](const Node_List* pack) {
    // reductions are trivially connected
    return is_marked_reduction(pack->at(0)) ||
           mutually_independent(pack);
  };
  _packset.filter_packs("SuperWord::filter_packs_for_mutual_independence",
                        "found dependency between nodes at distance greater than 1", filter);
}

// Find the set of alignment solutions for load/store pack.
const AlignmentSolution* SuperWord::pack_alignment_solution(const Node_List* pack) {
  assert(pack != nullptr && (pack->at(0)->is_Load() || pack->at(0)->is_Store()), "only load/store packs");

  const MemNode* mem_ref = pack->at(0)->as_Mem();
  const VPointer& mem_ref_p = vpointer(mem_ref);
  const CountedLoopEndNode* pre_end = _vloop.pre_loop_end();
  assert(pre_end->stride_is_con(), "pre loop stride is constant");

  AlignmentSolver solver(mem_ref_p,
                         pack->at(0)->as_Mem(),
                         pack->size(),
                         pre_end->init_trip(),
                         pre_end->stride_con(),
                         iv_stride()
                         DEBUG_ONLY(COMMA is_trace_align_vector()));
  return solver.solve();
}

// Ensure all packs are aligned, if AlignVector is on.
// Find an alignment solution: find the set of pre_iter that memory align all packs.
// Start with the maximal set (pre_iter >= 0) and filter it with the constraints
// that the packs impose. Remove packs that do not have a compatible solution.
void SuperWord::filter_packs_for_alignment() {
  // We do not need to filter if no alignment is required.
  if (!VLoop::vectors_should_be_aligned()) {
    return;
  }

#ifndef PRODUCT
  if (is_trace_superword_info() || is_trace_align_vector()) {
    tty->print_cr("\nSuperWord::filter_packs_for_alignment:");
  }
#endif

  ResourceMark rm;

  // Start with trivial (unconstrained) solution space
  AlignmentSolution const* current = new TrivialAlignmentSolution();
  int mem_ops_count = 0;
  int mem_ops_rejected = 0;

  auto filter = [&](const Node_List* pack) {
    // Only memops need to be aligned.
    if (!pack->at(0)->is_Load() &&
        !pack->at(0)->is_Store()) {
      return true; // accept all non memops
    }

    mem_ops_count++;
    const AlignmentSolution* s = pack_alignment_solution(pack);
    const AlignmentSolution* intersect = current->filter(s);

#ifndef PRODUCT
    if (is_trace_align_vector()) {
      tty->print("  solution for pack:         ");
      s->print();
      tty->print("  intersection with current: ");
      intersect->print();
    }
#endif
    if (intersect->is_empty()) {
      mem_ops_rejected++;
      return false; // reject because of empty solution
    }

    current = intersect;
    return true; // accept because of non-empty solution
  };

  _packset.filter_packs("SuperWord::filter_packs_for_alignment",
                        "rejected by AlignVector (strict alignment requirement)", filter);

#ifndef PRODUCT
  if (is_trace_superword_info() || is_trace_align_vector()) {
    tty->print("\n final solution: ");
    current->print();
    tty->print_cr(" rejected mem_ops packs: %d of %d", mem_ops_rejected, mem_ops_count);
    tty->cr();
  }
#endif

  assert(!current->is_empty(), "solution must be non-empty");
  if (current->is_constrained()) {
    // Solution is constrained (not trivial)
    // -> must change pre-limit to achieve alignment
    MemNode const* mem = current->as_constrained()->mem_ref();
    Node_List* pack = get_pack(mem);
    assert(pack != nullptr, "memop of final solution must still be packed");
    _mem_ref_for_main_loop_alignment = mem;
    _aw_for_main_loop_alignment = pack->size() * mem->memory_size();
  }
}

// Remove packs that are not implemented
void SuperWord::filter_packs_for_implemented() {
  auto filter = [&](const Node_List* pack) {
    return implemented(pack, pack->size());
  };
  _packset.filter_packs("SuperWord::filter_packs_for_implemented",
                        "Unimplemented", filter);
}

// Remove packs that are not profitable.
void SuperWord::filter_packs_for_profitable() {
  // Count the number of reductions vs other vector ops, for the
  // reduction profitability heuristic.
  for (int i = 0; i < _packset.length(); i++) {
    Node_List* pack = _packset.at(i);
    Node* n = pack->at(0);
    if (is_marked_reduction(n)) {
      _num_reductions++;
    } else {
      _num_work_vecs++;
    }
  }

  // Remove packs that are not profitable
  auto filter = [&](const Node_List* pack) {
    return profitable(pack);
  };
  _packset.filter_packs("Superword::filter_packs_for_profitable",
                        "not profitable", filter);
}

// Can code be generated for the pack, restricted to size nodes?
bool SuperWord::implemented(const Node_List* pack, const uint size) const {
  assert(size >= 2 && size <= pack->size() && is_power_of_2(size), "valid size");
  bool retValue = false;
  Node* p0 = pack->at(0);
  if (p0 != nullptr) {
    int opc = p0->Opcode();
    if (is_marked_reduction(p0)) {
      const Type *arith_type = p0->bottom_type();
      // Length 2 reductions of INT/LONG do not offer performance benefits
      if (((arith_type->basic_type() == T_INT) || (arith_type->basic_type() == T_LONG)) && (size == 2)) {
        retValue = false;
      } else {
        retValue = ReductionNode::implemented(opc, size, arith_type->basic_type());
      }
    } else if (VectorNode::is_convert_opcode(opc)) {
      retValue = VectorCastNode::implemented(opc, size, velt_basic_type(p0->in(1)), velt_basic_type(p0));
    } else if (VectorNode::is_minmax_opcode(opc) && is_subword_type(velt_basic_type(p0))) {
      // Java API for Math.min/max operations supports only int, long, float
      // and double types. Thus, avoid generating vector min/max nodes for
      // integer subword types with superword vectorization.
      // See JDK-8294816 for miscompilation issues with shorts.
      return false;
    } else if (p0->is_Cmp()) {
      // Cmp -> Bool -> Cmove
      retValue = UseVectorCmov;
    } else if (VectorNode::is_scalar_op_that_returns_int_but_vector_op_returns_long(opc)) {
      // Requires extra vector long -> int conversion.
      retValue = VectorNode::implemented(opc, size, T_LONG) &&
                 VectorCastNode::implemented(Op_ConvL2I, size, T_LONG, T_INT);
    } else {
      if (VectorNode::can_use_RShiftI_instead_of_URShiftI(p0, velt_basic_type(p0))) {
        opc = Op_RShiftI;
      }
      retValue = VectorNode::implemented(opc, size, velt_basic_type(p0));
    }
  }
  return retValue;
}

// Find the maximal implemented size smaller or equal to the packs size
uint SuperWord::max_implemented_size(const Node_List* pack) {
  uint size = round_down_power_of_2(pack->size());
  if (implemented(pack, size)) {
    return size;
  } else {
    // Iteratively divide size by 2, and check.
    for (uint s = size >> 1; s >= 2; s >>= 1) {
      if (implemented(pack, s)) {
        return s;
      }
    }
    return 0; // not implementable at all
  }
}

// If the j-th input for all nodes in the pack is the same input: return it, else nullptr.
Node* PackSet::same_inputs_at_index_or_null(const Node_List* pack, const int index) const {
  Node* p0_in = pack->at(0)->in(index);
  for (uint i = 1; i < pack->size(); i++) {
    if (pack->at(i)->in(index) != p0_in) {
      return nullptr; // not same
    }
  }
  return p0_in;
}

VTransformBoolTest PackSet::get_bool_test(const Node_List* bool_pack) const {
  BoolNode* bol = bool_pack->at(0)->as_Bool();
  BoolTest::mask mask = bol->_test._test;
  bool is_negated = false;
  assert(mask == BoolTest::eq ||
         mask == BoolTest::ne ||
         mask == BoolTest::ge ||
         mask == BoolTest::gt ||
         mask == BoolTest::lt ||
         mask == BoolTest::le,
         "Bool should be one of: eq, ne, ge, gt, lt, le");

#ifdef ASSERT
  for (uint j = 0; j < bool_pack->size(); j++) {
    Node* m = bool_pack->at(j);
    assert(m->as_Bool()->_test._test == mask,
           "all bool nodes must have same test");
  }
#endif

  CmpNode* cmp0 = bol->in(1)->as_Cmp();
  assert(get_pack(cmp0) != nullptr, "Bool must have matching Cmp pack");

  if (cmp0->Opcode() == Op_CmpF || cmp0->Opcode() == Op_CmpD) {
    // If we have a Float or Double comparison, we must be careful with
    // handling NaN's correctly. CmpF and CmpD have a return code, as
    // they are based on the java bytecodes fcmpl/dcmpl:
    // -1: cmp_in1 <  cmp_in2, or at least one of the two is a NaN
    //  0: cmp_in1 == cmp_in2  (no NaN)
    //  1: cmp_in1 >  cmp_in2  (no NaN)
    //
    // The "mask" selects which of the [-1, 0, 1] cases lead to "true".
    //
    // Note: ordered   (O) comparison returns "false" if either input is NaN.
    //       unordered (U) comparison returns "true"  if either input is NaN.
    //
    // The VectorMaskCmpNode does a comparison directly on in1 and in2, in the java
    // standard way (all comparisons are ordered, except NEQ is unordered).
    //
    // In the following, "mask" already matches the cmp code for VectorMaskCmpNode:
    //   BoolTest::eq:  Case 0     -> EQ_O
    //   BoolTest::ne:  Case -1, 1 -> NEQ_U
    //   BoolTest::ge:  Case 0, 1  -> GE_O
    //   BoolTest::gt:  Case 1     -> GT_O
    //
    // But the lt and le comparisons must be converted from unordered to ordered:
    //   BoolTest::lt:  Case -1    -> LT_U -> VectorMaskCmp would interpret lt as LT_O
    //   BoolTest::le:  Case -1, 0 -> LE_U -> VectorMaskCmp would interpret le as LE_O
    //
    if (mask == BoolTest::lt || mask == BoolTest::le) {
      // Negating the mask gives us the negated result, since all non-NaN cases are
      // negated, and the unordered (U) comparisons are turned into ordered (O) comparisons.
      //          VectorMaskCmp(LT_U, in1_cmp, in2_cmp)
      // <==> NOT VectorMaskCmp(GE_O, in1_cmp, in2_cmp)
      //          VectorMaskCmp(LE_U, in1_cmp, in2_cmp)
      // <==> NOT VectorMaskCmp(GT_O, in1_cmp, in2_cmp)
      //
      // When a VectorBlend uses the negated mask, it can simply swap its blend-inputs:
      //      VectorBlend(    VectorMaskCmp(LT_U, in1_cmp, in2_cmp), in1_blend, in2_blend)
      // <==> VectorBlend(NOT VectorMaskCmp(GE_O, in1_cmp, in2_cmp), in1_blend, in2_blend)
      // <==> VectorBlend(    VectorMaskCmp(GE_O, in1_cmp, in2_cmp), in2_blend, in1_blend)
      //      VectorBlend(    VectorMaskCmp(LE_U, in1_cmp, in2_cmp), in1_blend, in2_blend)
      // <==> VectorBlend(NOT VectorMaskCmp(GT_O, in1_cmp, in2_cmp), in1_blend, in2_blend)
      // <==> VectorBlend(    VectorMaskCmp(GT_O, in1_cmp, in2_cmp), in2_blend, in1_blend)
      mask = bol->_test.negate();
      is_negated = true;
    }
  }

  return VTransformBoolTest(mask, is_negated);
}

//------------------------------profitable---------------------------
// For pack p, are all operands and all uses (with in the block) vector?
bool SuperWord::profitable(const Node_List* p) const {
  Node* p0 = p->at(0);
  uint start, end;
  VectorNode::vector_operands(p0, &start, &end);

  // Return false if some inputs are not vectors or vectors with different
  // size or alignment.
  // Also, for now, return false if not scalar promotion case when inputs are
  // the same. Later, implement PackNode and allow differing, non-vector inputs
  // (maybe just the ones from outside the block.)
  for (uint i = start; i < end; i++) {
    if (!is_vector_use(p0, i)) {
      return false;
    }
  }
  // Check if reductions are connected
  if (is_marked_reduction(p0)) {
    Node* second_in = p0->in(2);
    Node_List* second_pk = get_pack(second_in);
    if ((second_pk == nullptr) || (_num_work_vecs == _num_reductions)) {
      // No parent pack or not enough work
      // to cover reduction expansion overhead
      return false;
    } else if (second_pk->size() != p->size()) {
      return false;
    }
  }
  if (VectorNode::is_shift(p0)) {
    // For now, return false if shift count is vector or not scalar promotion
    // case (different shift counts) because it is not supported yet.
    Node* cnt = p0->in(2);
    Node_List* cnt_pk = get_pack(cnt);
    if (cnt_pk != nullptr || _packset.same_inputs_at_index_or_null(p, 2) == nullptr) {
      return false;
    }
  }
  if (!p0->is_Store()) {
    // For now, return false if not all uses are vector.
    // Later, implement ExtractNode and allow non-vector uses (maybe
    // just the ones outside the block.)
    for (uint i = 0; i < p->size(); i++) {
      Node* def = p->at(i);
      for (DUIterator_Fast jmax, j = def->fast_outs(jmax); j < jmax; j++) {
        Node* use = def->fast_out(j);
        for (uint k = 0; k < use->req(); k++) {
          Node* n = use->in(k);
          if (def == n) {
            // Reductions should only have a Phi use at the loop head or a non-phi use
            // outside of the loop if it is the last element of the pack (e.g. SafePoint).
            if (is_marked_reduction(def) &&
                ((use->is_Phi() && use->in(0) == lpt()->_head) ||
                 (!lpt()->is_member(phase()->get_loop(phase()->ctrl_or_self(use))) && i == p->size()-1))) {
              continue;
            }
            if (!is_vector_use(use, k)) {
              return false;
            }
          }
        }
      }
    }
  }
  if (p0->is_Cmp()) {
    // Verify that Cmp pack only has Bool pack uses
    for (DUIterator_Fast jmax, j = p0->fast_outs(jmax); j < jmax; j++) {
      Node* bol = p0->fast_out(j);
      if (!bol->is_Bool() || bol->in(0) != nullptr || !is_vector_use(bol, 1)) {
        return false;
      }
    }
  }
  if (p0->is_Bool()) {
    // Verify that Bool pack only has CMove pack uses
    for (DUIterator_Fast jmax, j = p0->fast_outs(jmax); j < jmax; j++) {
      Node* cmove = p0->fast_out(j);
      if (!cmove->is_CMove() || cmove->in(0) != nullptr || !is_vector_use(cmove, 1)) {
        return false;
      }
    }
  }
  if (p0->is_CMove()) {
    // Verify that CMove has a matching Bool pack
    BoolNode* bol = p0->in(1)->as_Bool();
    if (bol == nullptr || get_pack(bol) == nullptr) {
      return false;
    }
    // Verify that Bool has a matching Cmp pack
    CmpNode* cmp = bol->in(1)->as_Cmp();
    if (cmp == nullptr || get_pack(cmp) == nullptr) {
      return false;
    }
  }
  return true;
}

#ifdef ASSERT
void SuperWord::verify_packs() const {
  _packset.verify();

  // All packs must be:
  for (int i = 0; i < _packset.length(); i++) {
    Node_List* pack = _packset.at(i);

    // 1. Mutually independent (or a reduction).
    if (!is_marked_reduction(pack->at(0)) &&
        !mutually_independent(pack)) {
      tty->print_cr("FAILURE: nodes not mutually independent in pack[%d]", i);
      _packset.print_pack(pack);
      assert(false, "pack nodes not mutually independent");
    }

    // 2. Implemented.
    if (!implemented(pack, pack->size())) {
      tty->print_cr("FAILURE: nodes not implementable in pack[%d]", i);
      _packset.print_pack(pack);
      assert(false, "pack not implementable");
    }

    // 3. Profitable.
    if (!profitable(pack)) {
      tty->print_cr("FAILURE: nodes not profitable in pack[%d]", i);
      _packset.print_pack(pack);
      assert(false, "pack not profitable");
    }
  }
}

void PackSet::verify() const {
  // Verify all nodes in packset have pack set correctly.
  ResourceMark rm;
  Unique_Node_List processed;
  for (int i = 0; i < _packs.length(); i++) {
    Node_List* p = _packs.at(i);
    for (uint k = 0; k < p->size(); k++) {
      Node* n = p->at(k);
      assert(_vloop.in_bb(n), "only nodes in bb can be in packset");
      assert(!processed.member(n), "node should only occur once in packset");
      assert(get_pack(n) == p, "n has consisten packset info");
      processed.push(n);
    }
  }

  // Check that no other node has pack set.
  for (int i = 0; i < _body.body().length(); i++) {
    Node* n = _body.body().at(i);
    if (!processed.member(n)) {
      assert(get_pack(n) == nullptr, "should not have pack if not in packset");
    }
  }
}
#endif

bool SuperWord::schedule_and_apply() const {
  if (_packset.is_empty()) { return false; }

  // Make an empty transform.
#ifndef PRODUCT
  VTransformTrace trace(_vloop.vtrace(),
                        is_trace_superword_rejections(),
                        is_trace_align_vector(),
                        is_trace_superword_info());
#endif
  VTransform vtransform(_vloop_analyzer,
                        _mem_ref_for_main_loop_alignment,
                        _aw_for_main_loop_alignment
                        NOT_PRODUCT(COMMA trace)
                        );

  // Build the transform from the packset.
  {
    ResourceMark rm;
    SuperWordVTransformBuilder builder(_packset, vtransform);
  }

  if (!vtransform.schedule()) { return false; }
  if (vtransform.has_store_to_load_forwarding_failure()) { return false; }
  vtransform.apply();
  return true;
}

// Apply the vectorization, i.e. we irreversibly edit the C2 graph. At this point, all
// correctness and profitability checks have passed, and the graph was successfully scheduled.
void VTransform::apply() {
#ifndef PRODUCT
  if (_trace._info || TraceLoopOpts) {
    tty->print_cr("\nVTransform::apply:");
    lpt()->dump_head();
    lpt()->head()->dump();
  }
  assert(cl()->is_main_loop(), "auto vectorization only for main loops");
  assert(_graph.is_scheduled(), "must already be scheduled");
#endif

  Compile* C = phase()->C;
  C->print_method(PHASE_AUTO_VECTORIZATION1_BEFORE_APPLY, 4, cl());

  _graph.apply_memops_reordering_with_schedule();
  C->print_method(PHASE_AUTO_VECTORIZATION2_AFTER_REORDER, 4, cl());

  adjust_pre_loop_limit_to_align_main_loop_vectors();
  C->print_method(PHASE_AUTO_VECTORIZATION3_AFTER_ADJUST_LIMIT, 4, cl());

  apply_vectorization();
  C->print_method(PHASE_AUTO_VECTORIZATION4_AFTER_APPLY, 4, cl());
}

// We prepare the memory graph for the replacement of scalar memops with vector memops.
// We reorder all slices in parallel, ensuring that the memops inside each slice are
// ordered according to the _schedule. This means that all packed memops are consecutive
// in the memory graph after the reordering.
void VTransformGraph::apply_memops_reordering_with_schedule() const {
#ifndef PRODUCT
  assert(is_scheduled(), "must be already scheduled");
  if (_trace._info) {
    print_memops_schedule();
  }
#endif

  ResourceMark rm;
  int max_slices = phase()->C->num_alias_types();
  // When iterating over the schedule, we keep track of the current memory state,
  // which is the Phi or a store in the loop.
  GrowableArray<Node*> current_state_in_slice(max_slices, max_slices, nullptr);
  // The memory state after the loop is the last store inside the loop. If we reorder the
  // loop we may have a different last store, and we need to adjust the uses accordingly.
  GrowableArray<Node*> old_last_store_in_slice(max_slices, max_slices, nullptr);

  const GrowableArray<PhiNode*>& mem_slice_head = _vloop_analyzer.memory_slices().heads();

  // (1) Set up the initial memory state from Phi. And find the old last store.
  for (int i = 0; i < mem_slice_head.length(); i++) {
    Node* phi  = mem_slice_head.at(i);
    assert(phi->is_Phi(), "must be phi");
    int alias_idx = phase()->C->get_alias_index(phi->adr_type());
    current_state_in_slice.at_put(alias_idx, phi);

    // If we have a memory phi, we have a last store in the loop, find it over backedge.
    StoreNode* last_store = phi->in(2)->as_Store();
    old_last_store_in_slice.at_put(alias_idx, last_store);
  }

  // (2) Walk over schedule, append memops to the current state
  //     of that slice. If it is a Store, we take it as the new state.
  for_each_memop_in_schedule([&] (MemNode* n) {
    assert(n->is_Load() || n->is_Store(), "only loads or stores");
    int alias_idx = phase()->C->get_alias_index(n->adr_type());
    Node* current_state = current_state_in_slice.at(alias_idx);
    if (current_state == nullptr) {
      // If there are only loads in a slice, we never update the memory
      // state in the loop, hence there is no phi for the memory state.
      // We just keep the old memory state that was outside the loop.
      assert(n->is_Load() && !in_bb(n->in(MemNode::Memory)),
             "only loads can have memory state from outside loop");
    } else {
      igvn().replace_input_of(n, MemNode::Memory, current_state);
      if (n->is_Store()) {
        current_state_in_slice.at_put(alias_idx, n);
      }
    }
  });

  // (3) For each slice, we add the current state to the backedge
  //     in the Phi. Further, we replace uses of the old last store
  //     with uses of the new last store (current_state).
  GrowableArray<Node*> uses_after_loop;
  for (int i = 0; i < mem_slice_head.length(); i++) {
    Node* phi  = mem_slice_head.at(i);
    int alias_idx = phase()->C->get_alias_index(phi->adr_type());
    Node* current_state = current_state_in_slice.at(alias_idx);
    assert(current_state != nullptr, "slice is mapped");
    assert(current_state != phi, "did some work in between");
    assert(current_state->is_Store(), "sanity");
    igvn().replace_input_of(phi, 2, current_state);

    // Replace uses of old last store with current_state (new last store)
    // Do it in two loops: first find all the uses, and change the graph
    // in as second loop so that we do not break the iterator.
    Node* last_store = old_last_store_in_slice.at(alias_idx);
    assert(last_store != nullptr, "we have a old last store");
    uses_after_loop.clear();
    for (DUIterator_Fast kmax, k = last_store->fast_outs(kmax); k < kmax; k++) {
      Node* use = last_store->fast_out(k);
      if (!in_bb(use)) {
        uses_after_loop.push(use);
      }
    }
    for (int k = 0; k < uses_after_loop.length(); k++) {
      Node* use = uses_after_loop.at(k);
      for (uint j = 0; j < use->req(); j++) {
        Node* def = use->in(j);
        if (def == last_store) {
          igvn().replace_input_of(use, j, current_state);
        }
      }
    }
  }
}

void VTransformGraph::apply_vectorization_for_each_vtnode(uint& max_vector_length, uint& max_vector_width) const {
  ResourceMark rm;
  // We keep track of the resulting Nodes from every "VTransformNode::apply" call.
  // Since "apply" is called on defs before uses, this allows us to find the
  // generated def (input) nodes when we are generating the use nodes in "apply".
  int length = _vtnodes.length();
  GrowableArray<Node*> vtnode_idx_to_transformed_node(length, length, nullptr);

  for (int i = 0; i < _schedule.length(); i++) {
    VTransformNode* vtn = _schedule.at(i);
    VTransformApplyResult result = vtn->apply(_vloop_analyzer,
                                              vtnode_idx_to_transformed_node);
    NOT_PRODUCT( if (_trace._verbose) { result.trace(vtn); } )

    vtnode_idx_to_transformed_node.at_put(vtn->_idx, result.node());
    max_vector_length = MAX2(max_vector_length, result.vector_length());
    max_vector_width  = MAX2(max_vector_width,  result.vector_width());
  }
}

// We call "apply" on every VTransformNode, which replaces the packed scalar nodes with vector nodes.
void VTransform::apply_vectorization() const {
  Compile* C = phase()->C;
#ifndef PRODUCT
  if (_trace._verbose) {
    tty->print_cr("\nVTransform::apply_vectorization:");
  }
#endif

  uint max_vector_length = 0; // number of elements
  uint max_vector_width  = 0; // total width in bytes
  _graph.apply_vectorization_for_each_vtnode(max_vector_length, max_vector_width);

  assert(max_vector_length > 0 && max_vector_width > 0, "must have vectorized");
  cl()->mark_loop_vectorized();

  if (max_vector_width > C->max_vector_size()) {
    C->set_max_vector_size(max_vector_width);
  }

  if (SuperWordLoopUnrollAnalysis) {
    if (cl()->has_passed_slp()) {
      uint slp_max_unroll_factor = cl()->slp_max_unroll();
      if (slp_max_unroll_factor == max_vector_length) {
#ifndef PRODUCT
        if (TraceSuperWordLoopUnrollAnalysis) {
          tty->print_cr("vector loop(unroll=%d, len=%d)\n", max_vector_length, max_vector_width * BitsPerByte);
        }
#endif
        // For atomic unrolled loops which are vector mapped, instigate more unrolling
        cl()->set_notpassed_slp();
        // if vector resources are limited, do not allow additional unrolling
        if (Matcher::float_pressure_limit() > 8) {
          C->set_major_progress();
          cl()->mark_do_unroll_only();
        }
      }
    }
  }
}

#ifdef ASSERT
// We check that every packset (name it p_def) only has vector uses (p_use),
// which are proper vector uses of def.
void SuperWord::verify_no_extract() {
  for (int i = 0; i < _packset.length(); i++) {
    Node_List* p_def = _packset.at(i);

    // A vector store has no uses
    if (p_def->at(0)->is_Store()) { continue; }

    // for every def in p_def, and every use:
    for (uint i = 0; i < p_def->size(); i++) {
      Node* def = p_def->at(i);
      for (DUIterator_Fast jmax, j = def->fast_outs(jmax); j < jmax; j++) {
        Node* use = def->fast_out(j);
        // find every use->def edge:
        for (uint k = 0; k < use->req(); k++) {
          Node* maybe_def = use->in(k);
          if (def == maybe_def) {
            Node_List* p_use = get_pack(use);
            if (is_marked_reduction(def)) { continue; }
            assert(p_use != nullptr && is_vector_use(use, k), "all uses must be vector uses");
          }
        }
      }
    }
  }
}
#endif

// Check if n_super's pack uses are a superset of n_sub's pack uses.
bool SuperWord::has_use_pack_superset(const Node* n_super, const Node* n_sub) const {
  Node_List* pack = get_pack(n_super);
  assert(pack != nullptr && pack == get_pack(n_sub), "must have the same pack");

  // For all uses of n_sub that are in a pack (use_sub) ...
  for (DUIterator_Fast jmax, j = n_sub->fast_outs(jmax); j < jmax; j++) {
    Node* use_sub = n_sub->fast_out(j);
    Node_List* pack_use_sub = get_pack(use_sub);
    if (pack_use_sub == nullptr) { continue; }

    // ... and all input edges: use_sub->in(i) == n_sub.
    uint start, end;
    VectorNode::vector_operands(use_sub, &start, &end);
    for (uint i = start; i < end; i++) {
      if (use_sub->in(i) != n_sub) { continue; }

      // Check if n_super has any use use_super in the same pack ...
      bool found = false;
      for (DUIterator_Fast kmax, k = n_super->fast_outs(kmax); k < kmax; k++) {
        Node* use_super = n_super->fast_out(k);
        Node_List* pack_use_super = get_pack(use_super);
        if (pack_use_sub != pack_use_super) { continue; }

        // ... and where there is an edge use_super->in(i) == n_super.
        // For MulAddS2I it is expected to have defs over different input edges.
        if (use_super->in(i) != n_super && !VectorNode::is_muladds2i(use_super)) { continue; }

        found = true;
        break;
      }
      if (!found) {
        // n_sub has a use-edge (use_sub->in(i) == n_sub) with use_sub in a packset,
        // but n_super does not have any edge (use_super->in(i) == n_super) with
        // use_super in the same packset. Hence, n_super does not have a use pack
        // superset of n_sub.
        return false;
      }
    }
  }
  // n_super has all edges that n_sub has.
  return true;
}

// Find a boundary in the pack, where left and right have different pack uses and defs.
// This is a natural boundary to split a pack, to ensure that use and def packs match.
// If no boundary is found, return zero.
uint SuperWord::find_use_def_boundary(const Node_List* pack) const {
  Node* p0 = pack->at(0);
  Node* p1 = pack->at(1);

  const bool is_reduction_pack = reduction(p0, p1);

  // Inputs range
  uint start, end;
  VectorNode::vector_operands(p0, &start, &end);

  for (int i = pack->size() - 2; i >= 0; i--) {
    // For all neighbours
    Node* n0 = pack->at(i + 0);
    Node* n1 = pack->at(i + 1);


    // 1. Check for matching defs
    for (uint j = start; j < end; j++) {
      Node* n0_in = n0->in(j);
      Node* n1_in = n1->in(j);
      // No boundary if:
      // 1) the same packs OR
      // 2) reduction edge n0->n1 or n1->n0
      if (get_pack(n0_in) != get_pack(n1_in) &&
          !((n0 == n1_in || n1 == n0_in) && is_reduction_pack)) {
        return i + 1;
      }
    }

    // 2. Check for matching uses: equal if both are superset of the other.
    //    Reductions have no pack uses, so they match trivially on the use packs.
    if (!is_reduction_pack &&
        !(has_use_pack_superset(n0, n1) &&
          has_use_pack_superset(n1, n0))) {
      return i + 1;
    }
  }

  return 0;
}

//------------------------------is_vector_use---------------------------
// Is use->in(u_idx) a vector use?
bool SuperWord::is_vector_use(Node* use, int u_idx) const {
  Node_List* u_pk = get_pack(use);
  if (u_pk == nullptr) return false;

  // Reduction: first input is internal connection.
  if (is_marked_reduction(use) && u_idx == 1) {
    for (uint i = 1; i < u_pk->size(); i++) {
      if (u_pk->at(i - 1) != u_pk->at(i)->in(1)) {
        return false; // not internally connected
      }
    }
    return true;
  }

  Node* def = use->in(u_idx);
  Node_List* d_pk = get_pack(def);
  if (d_pk == nullptr) {
    Node* n = u_pk->at(0)->in(u_idx);
    if (n == iv()) {
      // check for index population
      BasicType bt = velt_basic_type(use);
      if (!VectorNode::is_populate_index_supported(bt)) return false;
      for (uint i = 1; i < u_pk->size(); i++) {
        // We can create a vector filled with iv indices if all other nodes
        // in use pack have inputs of iv plus node index.
        Node* use_in = u_pk->at(i)->in(u_idx);
        if (!use_in->is_Add() || use_in->in(1) != n) return false;
        const TypeInt* offset_t = use_in->in(2)->bottom_type()->is_int();
        if (offset_t == nullptr || !offset_t->is_con() ||
            offset_t->get_con() != (jint) i) return false;
      }
    } else {
      // check for scalar promotion
      for (uint i = 1; i < u_pk->size(); i++) {
        if (u_pk->at(i)->in(u_idx) != n) return false;
      }
    }
    return true;
  }

  if (!is_velt_basic_type_compatible_use_def(use, def)) {
    return false;
  }

  if (VectorNode::is_muladds2i(use)) {
    return _packset.is_muladds2i_pack_with_pack_inputs(u_pk);
  }

  return _packset.pack_input_at_index_or_null(u_pk, u_idx) != nullptr;
}

// MulAddS2I takes 4 shorts and produces an int. We can reinterpret
// the 4 shorts as two ints: a = (a0, a1) and b = (b0, b1).
//
// Inputs:                 1    2    3    4
// Offsets:                0    0    1    1
//   v = MulAddS2I(a, b) = a0 * b0 + a1 * b1
//
// But permutations are possible, because add and mul are commutative. For
// simplicity, the first input is always either a0 or a1. These are all
// the possible permutations:
//
//   v = MulAddS2I(a, b) = a0 * b0 + a1 * b1     (case 1)
//   v = MulAddS2I(a, b) = a0 * b0 + b1 * a1     (case 2)
//   v = MulAddS2I(a, b) = a1 * b1 + a0 * b0     (case 3)
//   v = MulAddS2I(a, b) = a1 * b1 + b0 * a0     (case 4)
//
// To vectorize, we expect (a0, a1) to be consecutive in one input pack,
// and (b0, b1) in the other input pack. Thus, both a and b are strided,
// with stride = 2. Further, a0 and b0 have offset 0, whereas a1 and b1
// have offset 1.
bool PackSet::is_muladds2i_pack_with_pack_inputs(const Node_List* pack) const {
  assert(VectorNode::is_muladds2i(pack->at(0)), "must be MulAddS2I");

  bool pack1_has_offset_0 = (strided_pack_input_at_index_or_null(pack, 1, 2, 0) != nullptr);
  Node_List* pack1 = strided_pack_input_at_index_or_null(pack, 1, 2, pack1_has_offset_0 ? 0 : 1);
  Node_List* pack2 = strided_pack_input_at_index_or_null(pack, 2, 2, pack1_has_offset_0 ? 0 : 1);
  Node_List* pack3 = strided_pack_input_at_index_or_null(pack, 3, 2, pack1_has_offset_0 ? 1 : 0);
  Node_List* pack4 = strided_pack_input_at_index_or_null(pack, 4, 2, pack1_has_offset_0 ? 1 : 0);

  return pack1 != nullptr &&
         pack2 != nullptr &&
         pack3 != nullptr &&
         pack4 != nullptr &&
         ((pack1 == pack3 && pack2 == pack4) || // case 1 or 3
          (pack1 == pack4 && pack2 == pack3));  // case 2 or 4
}

Node_List* PackSet::strided_pack_input_at_index_or_null(const Node_List* pack, const int index, const int stride, const int offset) const {
  Node* def0 = pack->at(0)->in(index);

  Node_List* pack_in = get_pack(def0);
  if (pack_in == nullptr || pack->size() * stride != pack_in->size()) {
    return nullptr; // size mismatch
  }

  for (uint i = 0; i < pack->size(); i++) {
    if (pack->at(i)->in(index) != pack_in->at(i * stride + offset)) {
      return nullptr; // use-def mismatch
    }
  }
  return pack_in;
}

// Check if the output type of def is compatible with the input type of use, i.e. if the
// types have the same size.
bool SuperWord::is_velt_basic_type_compatible_use_def(Node* use, Node* def) const {
  assert(in_bb(def) && in_bb(use), "both use and def are in loop");

  // Conversions are trivially compatible.
  if (VectorNode::is_convert_opcode(use->Opcode())) {
    return true;
  }

  BasicType use_bt = velt_basic_type(use);
  BasicType def_bt = velt_basic_type(def);

  assert(is_java_primitive(use_bt), "sanity %s", type2name(use_bt));
  assert(is_java_primitive(def_bt), "sanity %s", type2name(def_bt));

  // Nodes like Long.bitCount: expect long input, and int output.
  if (VectorNode::is_scalar_op_that_returns_int_but_vector_op_returns_long(use->Opcode())) {
    return type2aelembytes(def_bt) == 8 &&
           type2aelembytes(use_bt) == 4;
  }

  // MulAddS2I: expect short input, and int output.
  if (VectorNode::is_muladds2i(use)) {
    return type2aelembytes(def_bt) == 2 &&
           type2aelembytes(use_bt) == 4;
  }

  // Default case: input size of use equals output size of def.
  return type2aelembytes(use_bt) == type2aelembytes(def_bt);
}

// Return nullptr if success, else failure message
VStatus VLoopBody::construct() {
  assert(_body.is_empty(), "body is empty");

  // First pass over loop body:
  //  (1) Check that there are no unwanted nodes (LoadStore, MergeMem, data Proj).
  //  (2) Count number of nodes, and create a temporary map (_idx -> bb_idx).
  //  (3) Verify that all non-ctrl nodes have an input inside the loop.
  int body_count = 0;
  for (uint i = 0; i < _vloop.lpt()->_body.size(); i++) {
    Node* n = _vloop.lpt()->_body.at(i);
    set_bb_idx(n, i); // Create a temporary map
    if (_vloop.in_bb(n)) {
      body_count++;

      if (n->is_LoadStore() || n->is_MergeMem() ||
          (n->is_Proj() && !n->as_Proj()->is_CFG())) {
        // Bailout if the loop has LoadStore, MergeMem or data Proj
        // nodes. Superword optimization does not work with them.
#ifndef PRODUCT
        if (_vloop.is_trace_body()) {
          tty->print_cr("VLoopBody::construct: fails because of unhandled node:");
          n->dump();
        }
#endif
        return VStatus::make_failure(VLoopBody::FAILURE_NODE_NOT_ALLOWED);
      }

      if (!n->is_CFG()) {
        bool found = false;
        for (uint j = 0; j < n->req(); j++) {
          Node* def = n->in(j);
          if (def != nullptr && _vloop.in_bb(def)) {
            found = true;
            break;
          }
        }
        if (!found) {
          // If all inputs to a data-node are outside the loop, the node itself should be outside the loop.
#ifndef PRODUCT
          if (_vloop.is_trace_body()) {
            tty->print_cr("VLoopBody::construct: fails because data node in loop has no input in loop:");
            n->dump();
          }
#endif
          return VStatus::make_failure(VLoopBody::FAILURE_UNEXPECTED_CTRL);
        }
      }
    }
  }

  // Create a reverse-post-order list of nodes in body
  ResourceMark rm;
  GrowableArray<Node*> stack;
  VectorSet visited;
  VectorSet post_visited;

  visited.set(bb_idx(_vloop.cl()));
  stack.push(_vloop.cl());

  // Do a depth first walk over out edges
  int rpo_idx = body_count - 1;
  while (!stack.is_empty()) {
    Node* n = stack.top(); // Leave node on stack
    if (!visited.test_set(bb_idx(n))) {
      // forward arc in graph
    } else if (!post_visited.test(bb_idx(n))) {
      // cross or back arc
      const int old_length = stack.length();

      // If a Load depends on the same memory state as a Store, we must make sure that
      // the Load is ordered before the Store.
      //
      //      mem
      //       |
      //    +--+--+
      //    |     |
      //    |    Load (n)
      //    |
      //   Store (mem_use)
      //
      if (n->is_Load()) {
        Node* mem = n->in(MemNode::Memory);
        for (DUIterator_Fast imax, i = mem->fast_outs(imax); i < imax; i++) {
          Node* mem_use = mem->fast_out(i);
          if (mem_use->is_Store() && _vloop.in_bb(mem_use) && !visited.test(bb_idx(mem_use))) {
            stack.push(mem_use); // Ordering edge: Load (n) -> Store (mem_use)
          }
        }
      }

      for (DUIterator_Fast imax, i = n->fast_outs(imax); i < imax; i++) {
        Node* use = n->fast_out(i);
        if (_vloop.in_bb(use) && !visited.test(bb_idx(use)) &&
            // Don't go around backedge
            (!use->is_Phi() || n == _vloop.cl())) {
          stack.push(use); // Ordering edge: n -> use
        }
      }

      if (stack.length() == old_length) {
        // There were no additional uses, post visit node now
        stack.pop(); // Remove node from stack
        assert(rpo_idx >= 0, "must still have idx to pass out");
        _body.at_put_grow(rpo_idx, n);
        rpo_idx--;
        post_visited.set(bb_idx(n));
        assert(rpo_idx >= 0 || stack.is_empty(), "still have idx left or are finished");
      }
    } else {
      stack.pop(); // Remove post-visited node from stack
    }
  }

  // Create real map of body indices for nodes
  for (int j = 0; j < _body.length(); j++) {
    Node* n = _body.at(j);
    set_bb_idx(n, j);
  }

#ifndef PRODUCT
  if (_vloop.is_trace_body()) {
    print();
  }
#endif

  assert(rpo_idx == -1 && body_count == _body.length(), "all body members found");
  return VStatus::make_success();
}

void VLoopTypes::compute_vector_element_type() {
#ifndef PRODUCT
  if (_vloop.is_trace_vector_element_type()) {
    tty->print_cr("\nVLoopTypes::compute_vector_element_type:");
  }
#endif

  const GrowableArray<Node*>& body = _body.body();

  assert(_velt_type.is_empty(), "must not yet be computed");
  // reserve space
  _velt_type.at_put_grow(body.length()-1, nullptr);

  // Initial type
  for (int i = 0; i < body.length(); i++) {
    Node* n = body.at(i);
    set_velt_type(n, container_type(n));
  }

  // Propagate integer narrowed type backwards through operations
  // that don't depend on higher order bits
  for (int i = body.length() - 1; i >= 0; i--) {
    Node* n = body.at(i);
    // Only integer types need be examined
    const Type* vtn = velt_type(n);
    if (vtn->basic_type() == T_INT) {
      uint start, end;
      VectorNode::vector_operands(n, &start, &end);

      for (uint j = start; j < end; j++) {
        Node* in  = n->in(j);
        // Don't propagate through a memory
        if (!in->is_Mem() &&
            _vloop.in_bb(in) &&
            velt_type(in)->basic_type() == T_INT &&
            data_size(n) < data_size(in)) {
          bool same_type = true;
          for (DUIterator_Fast kmax, k = in->fast_outs(kmax); k < kmax; k++) {
            Node *use = in->fast_out(k);
            if (!_vloop.in_bb(use) || !same_velt_type(use, n)) {
              same_type = false;
              break;
            }
          }
          if (same_type) {
            // In any Java arithmetic operation, operands of small integer types
            // (boolean, byte, char & short) should be promoted to int first.
            // During narrowed integer type backward propagation, for some operations
            // like RShiftI, Abs, and ReverseBytesI,
            // the compiler has to know the higher order bits of the 1st operand,
            // which will be lost in the narrowed type. These operations shouldn't
            // be vectorized if the higher order bits info is imprecise.
            const Type* vt = vtn;
            int op = in->Opcode();
            if (VectorNode::is_shift_opcode(op) || op == Op_AbsI || op == Op_ReverseBytesI) {
              Node* load = in->in(1);
              if (load->is_Load() &&
                  _vloop.in_bb(load) &&
                  (velt_type(load)->basic_type() == T_INT)) {
                // Only Load nodes distinguish signed (LoadS/LoadB) and unsigned
                // (LoadUS/LoadUB) values. Store nodes only have one version.
                vt = velt_type(load);
              } else if (op != Op_LShiftI) {
                // Widen type to int to avoid the creation of vector nodes. Note
                // that left shifts work regardless of the signedness.
                vt = TypeInt::INT;
              }
            }
            set_velt_type(in, vt);
          }
        }
      }
    }
  }
  for (int i = 0; i < body.length(); i++) {
    Node* n = body.at(i);
    Node* nn = n;
    if (nn->is_Bool() && nn->in(0) == nullptr) {
      nn = nn->in(1);
      assert(nn->is_Cmp(), "always have Cmp above Bool");
    }
    if (nn->is_Cmp() && nn->in(0) == nullptr) {
      assert(_vloop.in_bb(nn->in(1)) || _vloop.in_bb(nn->in(2)),
             "one of the inputs must be in the loop, too");
      if (_vloop.in_bb(nn->in(1))) {
        set_velt_type(n, velt_type(nn->in(1)));
      } else {
        set_velt_type(n, velt_type(nn->in(2)));
      }
    }
  }
#ifndef PRODUCT
  if (_vloop.is_trace_vector_element_type()) {
    for (int i = 0; i < body.length(); i++) {
      Node* n = body.at(i);
      velt_type(n)->dump();
      tty->print("\t");
      n->dump();
    }
  }
#endif
}

// Smallest type containing range of values
const Type* VLoopTypes::container_type(Node* n) const {
  int opc = n->Opcode();
  if (n->is_Mem()) {
    BasicType bt = n->as_Mem()->memory_type();
    if (n->is_Store() && (bt == T_CHAR)) {
      // Use T_SHORT type instead of T_CHAR for stored values because any
      // preceding arithmetic operation extends values to signed Int.
      bt = T_SHORT;
    }
    if (opc == Op_LoadUB) {
      // Adjust type for unsigned byte loads, it is important for right shifts.
      // T_BOOLEAN is used because there is no basic type representing type
      // TypeInt::UBYTE. Use of T_BOOLEAN for vectors is fine because only
      // size (one byte) and sign is important.
      bt = T_BOOLEAN;
    }
    return Type::get_const_basic_type(bt);
  }
  const Type* t = _vloop.phase()->igvn().type(n);
  if (t->basic_type() == T_INT) {
    // Float to half float conversion may be succeeded by a conversion from
    // half float to float, in such a case back propagation of narrow type (SHORT)
    // may not be possible.
<<<<<<< HEAD
    if (opc == Op_ConvF2HF || opc == Op_ReinterpretHF2S) {
=======
    if (n->Opcode() == Op_ConvF2HF || n->Opcode() == Op_ReinterpretHF2S) {
>>>>>>> adc3f53d
      return TypeInt::SHORT;
    }
    // A narrow type of arithmetic operations will be determined by
    // propagating the type of memory operations.
    return TypeInt::INT;
  }
  return t;
}

bool VLoopMemorySlices::same_memory_slice(MemNode* m1, MemNode* m2) const {
  return _vloop.phase()->C->get_alias_index(m1->adr_type()) ==
         _vloop.phase()->C->get_alias_index(m2->adr_type());
}

LoadNode::ControlDependency VTransformLoadVectorNode::control_dependency() const {
  LoadNode::ControlDependency dep = LoadNode::DependsOnlyOnTest;
  for (int i = 0; i < nodes().length(); i++) {
    Node* n = nodes().at(i);
    assert(n->is_Load(), "only meaningful for loads");
    if (!n->depends_only_on_test()) {
      if (n->as_Load()->has_unknown_control_dependency() &&
          dep != LoadNode::Pinned) {
        // Upgrade to unknown control...
        dep = LoadNode::UnknownControl;
      } else {
        // Otherwise, we must pin it.
        dep = LoadNode::Pinned;
      }
    }
  }
  return dep;
}

// Find the memop pack with the maximum vector width, unless they were already
// determined (e.g. by SuperWord::filter_packs_for_alignment()).
void VTransform::determine_mem_ref_and_aw_for_main_loop_alignment() {
  if (_mem_ref_for_main_loop_alignment != nullptr) {
    assert(VLoop::vectors_should_be_aligned(), "mem_ref only set if filtered for alignment");
    return;
  }

  MemNode const* mem_ref = nullptr;
  int max_aw = 0;

  const GrowableArray<VTransformNode*>& vtnodes = _graph.vtnodes();
  for (int i = 0; i < vtnodes.length(); i++) {
    VTransformMemVectorNode* vtn = vtnodes.at(i)->isa_MemVector();
    if (vtn == nullptr) { continue; }
    MemNode* p0 = vtn->nodes().at(0)->as_Mem();

    int vw = p0->memory_size() * vtn->nodes().length();
    if (vw > max_aw) {
      max_aw = vw;
      mem_ref = p0;
    }
  }
  assert(mem_ref != nullptr && max_aw > 0, "found mem_ref and aw");
  _mem_ref_for_main_loop_alignment = mem_ref;
  _aw_for_main_loop_alignment = max_aw;
}

#define TRACE_ALIGN_VECTOR_NODE(node) { \
  DEBUG_ONLY(                           \
    if (_trace._align_vector) {         \
      tty->print("  " #node ": ");      \
      node->dump();                     \
    }                                   \
  )                                     \
}                                       \

// Ensure that the main loop vectors are aligned by adjusting the pre loop limit. We memory-align
// the address of "_mem_ref_for_main_loop_alignment" to "_aw_for_main_loop_alignment", which is a
// sufficiently large alignment width. We adjust the pre-loop iteration count by adjusting the
// pre-loop limit.
void VTransform::adjust_pre_loop_limit_to_align_main_loop_vectors() {
  determine_mem_ref_and_aw_for_main_loop_alignment();
  const MemNode* align_to_ref = _mem_ref_for_main_loop_alignment;
  const int aw                = _aw_for_main_loop_alignment;
  assert(align_to_ref != nullptr && aw > 0, "must have alignment reference and aw");
  assert(cl()->is_main_loop(), "can only do alignment for main loop");

  // The opaque node for the limit, where we adjust the input
  Opaque1Node* pre_opaq = _vloop.pre_loop_end()->limit()->as_Opaque1();

  // Current pre-loop limit.
  Node* old_limit = pre_opaq->in(1);

  // Where we put new limit calculations.
  Node* pre_ctrl = _vloop.pre_loop_head()->in(LoopNode::EntryControl);

  // Ensure the original loop limit is available from the pre-loop Opaque1 node.
  Node* orig_limit = pre_opaq->original_loop_limit();
  assert(orig_limit != nullptr && igvn().type(orig_limit) != Type::TOP, "");

  const VPointer& p = vpointer(align_to_ref);
  assert(p.is_valid(), "sanity");

  // For the main-loop, we want the address of align_to_ref to be memory aligned
  // with some alignment width (aw, a power of 2). When we enter the main-loop,
  // we know that iv is equal to the pre-loop limit. If we adjust the pre-loop
  // limit by executing adjust_pre_iter many extra iterations, we can change the
  // alignment of the address.
  //
  //   adr = base + invar + iv_scale * iv + con                               (1)
  //   adr % aw = 0                                                           (2)
  //
  // Note, that we are defining the modulo operator "%" such that the remainder is
  // always positive, see AlignmentSolution::mod(i, q). Since we are only computing
  // modulo with powers of 2, we can instead simply use the last log2(q) bits of
  // a number i, to get "i % q". This is performed with a bitmask.
  //
  // The limit of the pre-loop needs to be adjusted:
  //
  //   old_limit:       current pre-loop limit
  //   new_limit:       new pre-loop limit
  //   adjust_pre_iter: additional pre-loop iterations for alignment adjustment
  //
  // We want to find adjust_pre_iter, such that the address is aligned when entering
  // the main-loop:
  //
  //   iv = new_limit = old_limit + adjust_pre_iter                           (3a, iv_stride > 0)
  //   iv = new_limit = old_limit - adjust_pre_iter                           (3b, iv_stride < 0)
  //
  // We define bic as:
  //
  //   bic = base + invar + con                                               (4)
  //
  // And now we can simplify the address using (1), (3), and (4):
  //
  //   adr = bic + iv_scale * new_limit
  //   adr = bic + iv_scale * (old_limit + adjust_pre_iter)                   (5a, iv_stride > 0)
  //   adr = bic + iv_scale * (old_limit - adjust_pre_iter)                   (5b, iv_stride < 0)
  //
  // And hence we can restate (2) with (5), and solve the equation for adjust_pre_iter:
  //
  //   (bic + iv_scale * (old_limit + adjust_pre_iter) % aw = 0               (6a, iv_stride > 0)
  //   (bic + iv_scale * (old_limit - adjust_pre_iter) % aw = 0               (6b, iv_stride < 0)
  //
  // In most cases, iv_scale is the element size, for example:
  //
  //   for (i = 0; i < a.length; i++) { a[i] = ...; }
  //
  // It is thus reasonable to assume that both abs(iv_scale) and abs(iv_stride) are
  // strictly positive powers of 2. Further, they can be assumed to be non-zero,
  // otherwise the address does not depend on iv, and the alignment cannot be
  // affected by adjusting the pre-loop limit.
  //
  // Further, if abs(iv_scale) >= aw, then adjust_pre_iter has no effect on alignment, and
  // we are not able to affect the alignment at all. Hence, we require abs(iv_scale) < aw.
  //
  // Moreover, for alignment to be achievable, bic must be a multiple of iv_scale. If strict
  // alignment is required (i.e. -XX:+AlignVector), this is guaranteed by the filtering
  // done with the AlignmentSolver / AlignmentSolution. If strict alignment is not
  // required, then alignment is still preferable for performance, but not necessary.
  // In many cases bic will be a multiple of iv_scale, but if it is not, then the adjustment
  // does not guarantee alignment, but the code is still correct.
  //
  // Hence, in what follows we assume that bic is a multiple of iv_scale, and in fact all
  // terms in (6) are multiples of iv_scale. Therefore we divide all terms by iv_scale:
  //
  //   AW = aw / abs(iv_scale)            (power of 2)                        (7)
  //   BIC = bic / abs(iv_scale)                                              (8)
  //
  // and restate (6), using (7) and (8), i.e. we divide (6) by abs(iv_scale):
  //
  //   (BIC + sign(iv_scale) * (old_limit + adjust_pre_iter) % AW = 0         (9a, iv_stride > 0)
  //   (BIC + sign(iv_scale) * (old_limit - adjust_pre_iter) % AW = 0         (9b, iv_stride < 0)
  //
  //   where: sign(iv_scale) = iv_scale / abs(iv_scale) = (iv_scale > 0 ? 1 : -1)
  //
  // Note, (9) allows for periodic solutions of adjust_pre_iter, with periodicity AW.
  // But we would like to spend as few iterations in the pre-loop as possible,
  // hence we want the smallest adjust_pre_iter, and so:
  //
  //   0 <= adjust_pre_iter < AW                                              (10)
  //
  // We solve (9) for adjust_pre_iter, in the following 4 cases:
  //
  // Case A: iv_scale > 0 && iv_stride > 0 (i.e. sign(iv_scale) =  1)
  //   (BIC + old_limit + adjust_pre_iter) % AW = 0
  //   adjust_pre_iter = (-BIC - old_limit) % AW                              (11a)
  //
  // Case B: iv_scale < 0 && iv_stride > 0 (i.e. sign(iv_scale) = -1)
  //   (BIC - old_limit - adjust_pre_iter) % AW = 0
  //   adjust_pre_iter = (BIC - old_limit) % AW                               (11b)
  //
  // Case C: iv_scale > 0 && iv_stride < 0 (i.e. sign(iv_scale) =  1)
  //   (BIC + old_limit - adjust_pre_iter) % AW = 0
  //   adjust_pre_iter = (BIC + old_limit) % AW                               (11c)
  //
  // Case D: iv_scale < 0 && iv_stride < 0 (i.e. sign(iv_scale) = -1)
  //   (BIC - old_limit + adjust_pre_iter) % AW = 0
  //   adjust_pre_iter = (-BIC + old_limit) % AW                              (11d)
  //
  // We now generalize the equations (11*) by using:
  //
  //   OP:   (iv_stride            > 0) ?  SUB  : ADD
  //   XBIC: (iv_stride * iv_scale > 0) ? -BIC  : BIC
  //
  // which gives us the final pre-loop limit adjustment:
  //
  //   adjust_pre_iter = (XBIC OP old_limit) % AW                             (12)
  //
  // We can construct XBIC by additionally defining:
  //
  //   xbic = (iv_stride * iv_scale > 0) ? -bic                 : bic         (13)
  //
  // which gives us:
  //
  //   XBIC = (iv_stride * iv_scale > 0) ? -BIC                 : BIC
  //        = (iv_stride * iv_scale > 0) ? -bic / abs(iv_scale) : bic / abs(iv_scale)
  //        = xbic / abs(iv_scale)                                            (14)
  //
  // When we have computed adjust_pre_iter, we update the pre-loop limit
  // with (3a, b). However, we have to make sure that the adjust_pre_iter
  // additional pre-loop iterations do not lead the pre-loop to execute
  // iterations that would step over the original limit (orig_limit) of
  // the loop. Hence, we must constrain the updated limit as follows:
  //
  // constrained_limit = MIN(old_limit + adjust_pre_iter, orig_limit)
  //                   = MIN(new_limit,                   orig_limit)         (15a, iv_stride > 0)
  // constrained_limit = MAX(old_limit - adjust_pre_iter, orig_limit)
  //                   = MAX(new_limit,                   orig_limit)         (15a, iv_stride < 0)
  //
  const int iv_stride = this->iv_stride();
  const int iv_scale  = p.iv_scale();
  const int con       = p.con();
  Node* base          = p.mem_pointer().base().object_or_native();

#ifdef ASSERT
  if (_trace._align_vector) {
    tty->print_cr("\nVTransform::adjust_pre_loop_limit_to_align_main_loop_vectors:");
    tty->print("  align_to_ref:");
    align_to_ref->dump();
    tty->print("  ");
    p.print_on(tty);
    tty->print_cr("  aw:        %d", aw);
    tty->print_cr("  iv_stride: %d", iv_stride);
    tty->print_cr("  iv_scale:  %d", iv_scale);
    tty->print_cr("  con:       %d", con);
    tty->print("  base:");
    base->dump();
    if (!p.has_invar_summands()) {
      tty->print_cr("  invar:     none");
    } else {
      tty->print_cr("  invar_summands:");
      p.for_each_invar_summand([&] (const MemPointerSummand& s) {
        tty->print("   -> ");
        s.print_on(tty);
      });
      tty->cr();
    }
    tty->print("  old_limit: ");
    old_limit->dump();
    tty->print("  orig_limit: ");
    orig_limit->dump();
  }
#endif

  if (iv_stride == 0 || !is_power_of_2(abs(iv_stride)) ||
      iv_scale  == 0 || !is_power_of_2(abs(iv_scale))  ||
      abs(iv_scale) >= aw) {
#ifdef ASSERT
    if (_trace._align_vector) {
      tty->print_cr(" Alignment cannot be affected by changing pre-loop limit because");
      tty->print_cr(" iv_stride or iv_scale are not power of 2, or abs(iv_scale) >= aw.");
    }
#endif
    // Cannot affect alignment, abort.
    return;
  }

  assert(iv_stride != 0 && is_power_of_2(abs(iv_stride)) &&
         iv_scale  != 0 && is_power_of_2(abs(iv_scale))  &&
         abs(iv_scale) < aw, "otherwise we cannot affect alignment with pre-loop");

  const int AW = aw / abs(iv_scale);

#ifdef ASSERT
  if (_trace._align_vector) {
    tty->print_cr("  AW = aw(%d) / abs(iv_scale(%d)) = %d", aw, iv_scale, AW);
  }
#endif

  // 1: Compute (13a, b):
  //    xbic = -bic = (-base - invar - con)         (iv_stride * iv_scale > 0)
  //    xbic = +bic = (+base + invar + con)         (iv_stride * iv_scale < 0)
  const bool is_sub = iv_scale * iv_stride > 0;

  // 1.1: con
  Node* xbic = igvn().intcon(is_sub ? -con : con);
  TRACE_ALIGN_VECTOR_NODE(xbic);

  // 1.2: invar = SUM(invar_summands)
  //      We iteratively add / subtract all invar_summands, if there are any.
  p.for_each_invar_summand([&] (const MemPointerSummand& s) {
    Node* invar_variable = s.variable();
    jint  invar_scale    = s.scale().value();
    if (igvn().type(invar_variable)->isa_long()) {
      // Computations are done % (vector width/element size) so it's
      // safe to simply convert invar to an int and loose the upper 32
      // bit half.
      invar_variable = new ConvL2INode(invar_variable);
      phase()->register_new_node(invar_variable, pre_ctrl);
      TRACE_ALIGN_VECTOR_NODE(invar_variable);
    }
    Node* invar_scale_con = igvn().intcon(invar_scale);
    Node* invar_summand = new MulINode(invar_variable, invar_scale_con);
    phase()->register_new_node(invar_summand, pre_ctrl);
    TRACE_ALIGN_VECTOR_NODE(invar_summand);
    if (is_sub) {
      xbic = new SubINode(xbic, invar_summand);
    } else {
      xbic = new AddINode(xbic, invar_summand);
    }
    phase()->register_new_node(xbic, pre_ctrl);
    TRACE_ALIGN_VECTOR_NODE(xbic);
  });

  // 1.3: base (unless base is guaranteed aw aligned)
  bool is_base_native = p.mem_pointer().base().is_native();
  if (aw > ObjectAlignmentInBytes || is_base_native) {
    // For objects, the base is ObjectAlignmentInBytes aligned.
    // For native memory, we simply have a long that was cast to
    // a pointer via CastX2P, or if we parsed through the CastX2P
    // we only have a long. There is no alignment guarantee, and
    // we must always take the base into account for the calculation.
    //
    // Computations are done % (vector width/element size) so it's
    // safe to simply convert invar to an int and loose the upper 32
    // bit half. The base could be ptr, long or int. We cast all
    // to int.
    Node* xbase = base;
    if (igvn().type(xbase)->isa_ptr()) {
      // ptr -> int/long
      xbase = new CastP2XNode(nullptr, xbase);
      phase()->register_new_node(xbase, pre_ctrl);
      TRACE_ALIGN_VECTOR_NODE(xbase);
    }
    if (igvn().type(xbase)->isa_long()) {
      // long -> int
      xbase  = new ConvL2INode(xbase);
      phase()->register_new_node(xbase, pre_ctrl);
      TRACE_ALIGN_VECTOR_NODE(xbase);
    }
    if (is_sub) {
      xbic = new SubINode(xbic, xbase);
    } else {
      xbic = new AddINode(xbic, xbase);
    }
    phase()->register_new_node(xbic, pre_ctrl);
    TRACE_ALIGN_VECTOR_NODE(xbic);
  }

  // 2: Compute (14):
  //    XBIC = xbic / abs(iv_scale)
  //    The division is executed as shift
  Node* log2_abs_iv_scale = igvn().intcon(exact_log2(abs(iv_scale)));
  Node* XBIC = new URShiftINode(xbic, log2_abs_iv_scale);
  phase()->register_new_node(XBIC, pre_ctrl);
  TRACE_ALIGN_VECTOR_NODE(log2_abs_iv_scale);
  TRACE_ALIGN_VECTOR_NODE(XBIC);

  // 3: Compute (12):
  //    adjust_pre_iter = (XBIC OP old_limit) % AW
  //
  // 3.1: XBIC_OP_old_limit = XBIC OP old_limit
  Node* XBIC_OP_old_limit = nullptr;
  if (iv_stride > 0) {
    XBIC_OP_old_limit = new SubINode(XBIC, old_limit);
  } else {
    XBIC_OP_old_limit = new AddINode(XBIC, old_limit);
  }
  phase()->register_new_node(XBIC_OP_old_limit, pre_ctrl);
  TRACE_ALIGN_VECTOR_NODE(XBIC_OP_old_limit);

  // 3.2: Compute:
  //    adjust_pre_iter = (XBIC OP old_limit) % AW
  //                    = XBIC_OP_old_limit % AW
  //                    = XBIC_OP_old_limit AND (AW - 1)
  //    Since AW is a power of 2, the modulo operation can be replaced with
  //    a bitmask operation.
  Node* mask_AW = igvn().intcon(AW-1);
  Node* adjust_pre_iter = new AndINode(XBIC_OP_old_limit, mask_AW);
  phase()->register_new_node(adjust_pre_iter, pre_ctrl);
  TRACE_ALIGN_VECTOR_NODE(mask_AW);
  TRACE_ALIGN_VECTOR_NODE(adjust_pre_iter);

  // 4: The computation of the new pre-loop limit could overflow (for 3a) or
  //    underflow (for 3b) the int range. This is problematic in combination
  //    with Range Check Elimination (RCE), which determines a "safe" range
  //    where a RangeCheck will always succeed. RCE adjusts the pre-loop limit
  //    such that we only enter the main-loop once we have reached the "safe"
  //    range, and adjusts the main-loop limit so that we exit the main-loop
  //    before we leave the "safe" range. After RCE, the range of the main-loop
  //    can only be safely narrowed, and should never be widened. Hence, the
  //    pre-loop limit can only be increased (for iv_stride > 0), but an add
  //    overflow might decrease it, or decreased (for iv_stride < 0), but a sub
  //    underflow might increase it. To prevent that, we perform the Sub / Add
  //    and Max / Min with long operations.
  old_limit       = new ConvI2LNode(old_limit);
  orig_limit      = new ConvI2LNode(orig_limit);
  adjust_pre_iter = new ConvI2LNode(adjust_pre_iter);
  phase()->register_new_node(old_limit, pre_ctrl);
  phase()->register_new_node(orig_limit, pre_ctrl);
  phase()->register_new_node(adjust_pre_iter, pre_ctrl);
  TRACE_ALIGN_VECTOR_NODE(old_limit);
  TRACE_ALIGN_VECTOR_NODE(orig_limit);
  TRACE_ALIGN_VECTOR_NODE(adjust_pre_iter);

  // 5: Compute (3a, b):
  //    new_limit = old_limit + adjust_pre_iter     (iv_stride > 0)
  //    new_limit = old_limit - adjust_pre_iter     (iv_stride < 0)
  //
  Node* new_limit = nullptr;
  if (iv_stride < 0) {
    new_limit = new SubLNode(old_limit, adjust_pre_iter);
  } else {
    new_limit = new AddLNode(old_limit, adjust_pre_iter);
  }
  phase()->register_new_node(new_limit, pre_ctrl);
  TRACE_ALIGN_VECTOR_NODE(new_limit);

  // 6: Compute (15a, b):
  //    Prevent pre-loop from going past the original limit of the loop.
  Node* constrained_limit =
    (iv_stride > 0) ? (Node*) new MinLNode(phase()->C, new_limit, orig_limit)
                    : (Node*) new MaxLNode(phase()->C, new_limit, orig_limit);
  phase()->register_new_node(constrained_limit, pre_ctrl);
  TRACE_ALIGN_VECTOR_NODE(constrained_limit);

  // 7: We know that the result is in the int range, there is never truncation
  constrained_limit = new ConvL2INode(constrained_limit);
  phase()->register_new_node(constrained_limit, pre_ctrl);
  TRACE_ALIGN_VECTOR_NODE(constrained_limit);

  // 8: Hack the pre-loop limit
  igvn().replace_input_of(pre_opaq, 1, constrained_limit);
}

#ifndef PRODUCT
void PairSet::print() const {
  tty->print_cr("\nPairSet::print: %d pairs", length());
  int chain = 0;
  int chain_index = 0;
  for (PairSetIterator pair(*this); !pair.done(); pair.next()) {
    Node* left  = pair.left();
    Node* right = pair.right();
    if (is_left_in_a_left_most_pair(left)) {
      chain_index = 0;
      tty->print_cr(" Pair-chain %d:", chain++);
      tty->print("  %3d: ", chain_index++);
      left->dump();
    }
    tty->print("  %3d: ", chain_index++);
    right->dump();
  }
}

void PackSet::print() const {
  tty->print_cr("\nPackSet::print: %d packs", _packs.length());
  for (int i = 0; i < _packs.length(); i++) {
    tty->print_cr(" Pack: %d", i);
    Node_List* pack = _packs.at(i);
    if (pack == nullptr) {
      tty->print_cr("  nullptr");
    } else {
      print_pack(pack);
    }
  }
}

void PackSet::print_pack(Node_List* pack) {
  for (uint i = 0; i < pack->size(); i++) {
    tty->print("  %3d: ", i);
    pack->at(i)->dump();
  }
}
#endif

#ifndef PRODUCT
void VLoopBody::print() const {
  tty->print_cr("\nVLoopBody::print");
  for (int i = 0; i < body().length(); i++) {
    Node* n = body().at(i);
    tty->print("%4d ", i);
    if (n != nullptr) {
      n->dump();
    }
  }
}
#endif

//
// --------------------------------- vectorization/simd -----------------------------------
//
bool SuperWord::same_origin_idx(Node* a, Node* b) const {
  return a != nullptr && b != nullptr && _clone_map.same_idx(a->_idx, b->_idx);
}
bool SuperWord::same_generation(Node* a, Node* b) const {
  return a != nullptr && b != nullptr && _clone_map.same_gen(a->_idx, b->_idx);
}
<|MERGE_RESOLUTION|>--- conflicted
+++ resolved
@@ -2608,11 +2608,7 @@
     // Float to half float conversion may be succeeded by a conversion from
     // half float to float, in such a case back propagation of narrow type (SHORT)
     // may not be possible.
-<<<<<<< HEAD
     if (opc == Op_ConvF2HF || opc == Op_ReinterpretHF2S) {
-=======
-    if (n->Opcode() == Op_ConvF2HF || n->Opcode() == Op_ReinterpretHF2S) {
->>>>>>> adc3f53d
       return TypeInt::SHORT;
     }
     // A narrow type of arithmetic operations will be determined by
