--- conflicted
+++ resolved
@@ -644,57 +644,9 @@
 
     // Create initial pack pairs of memory operations for which
     // alignment is set and vectors will be aligned.
-<<<<<<< HEAD
     bool create_pack = is_mem_ref_alignment_ok(mem_ref, iv_adjustment, align_to_ref_p,
                                                best_align_to_mem_ref, best_iv_adjustment,
                                                align_to_refs);
-=======
-    bool create_pack = true;
-    if (memory_alignment(mem_ref, best_iv_adjustment) == 0 || _do_vector_loop) {
-      if (vectors_should_be_aligned()) {
-        int vw = vector_width(mem_ref);
-        int vw_best = vector_width(best_align_to_mem_ref);
-        if (vw > vw_best) {
-          // Do not vectorize a memory access with more elements per vector
-          // if unaligned memory access is not allowed because number of
-          // iterations in pre-loop will be not enough to align it.
-          create_pack = false;
-        } else {
-          SWPointer p2(best_align_to_mem_ref, this, NULL, false);
-          if (!align_to_ref_p.invar_equals(p2)) {
-            // Do not vectorize memory accesses with different invariants
-            // if unaligned memory accesses are not allowed.
-            create_pack = false;
-          }
-        }
-      }
-    } else {
-      if (same_memory_slice(best_align_to_mem_ref, mem_ref)) {
-        // Can't allow vectorization of unaligned memory accesses with the
-        // same memory slice since it could be overlapped accesses to the same array.
-        create_pack = false;
-      } else {
-        // Allow independent (different type) unaligned memory operations
-        // if HW supports them.
-        if (vectors_should_be_aligned()) {
-          create_pack = false;
-        } else {
-          // Check if packs of the same memory slice but
-          // with a different alignment were created before.
-          for (uint i = 0; i < align_to_refs.size(); i++) {
-            MemNode* mr = align_to_refs.at(i)->as_Mem();
-            if (mr == mem_ref) {
-              // Skip when we are looking at same memory operation.
-              continue;
-            }
-            if (same_memory_slice(mem_ref, mr) &&
-                memory_alignment(mr, iv_adjustment) != 0)
-              create_pack = false;
-          }
-        }
-      }
-    }
->>>>>>> 34a92466
     if (create_pack) {
       for (uint i = 0; i < memops.size(); i++) {
         Node* s1 = memops.at(i);
@@ -803,7 +755,7 @@
 #endif
 
 // Check if alignment of mem_ref permissible on hardware, and if it is consistent with
-// the other packs of same velt type.
+// the other packs of the same memory slice.
 bool SuperWord::is_mem_ref_alignment_ok(MemNode* mem_ref, int iv_adjustment, SWPointer &align_to_ref_p,
                                         MemNode* best_align_to_mem_ref, int best_iv_adjustment,
                                         Node_List &align_to_refs) {
@@ -852,27 +804,27 @@
       return true;
     }
 
-    // An easy way to prevent cyclic dependencies is to require all mem_refs of the same type
+    // An easy way to prevent cyclic dependencies is to require all mem_refs of the same slice
     // to be exactly aligned. This allows us to vectorize these cases:
     // for (int i ...) { v[i] = v[i] + 5; }      // same alignment
     // for (int i ...) { v[i] = v[i + 32] + 5; } // alignment modulo vector size
-    if (same_velt_type(mem_ref, best_align_to_mem_ref)) {
+    if (same_memory_slice(mem_ref, best_align_to_mem_ref)) {
       return is_aligned_with_best;
     } else {
-      return is_mem_ref_aligned_with_same_velt_type(mem_ref, iv_adjustment, align_to_refs);
-    }
-  }
-}
-
-// Check if alignment of mem_ref is consistent with the other packs of same velt type.
-bool SuperWord::is_mem_ref_aligned_with_same_velt_type(MemNode* mem_ref, int iv_adjustment,
-                                                       Node_List &align_to_refs) {
+      return is_mem_ref_aligned_with_same_memory_slice(mem_ref, iv_adjustment, align_to_refs);
+    }
+  }
+}
+
+// Check if alignment of mem_ref is consistent with the other packs of the same memory slice
+bool SuperWord::is_mem_ref_aligned_with_same_memory_slice(MemNode* mem_ref, int iv_adjustment,
+                                                          Node_List &align_to_refs) {
   for (uint i = 0; i < align_to_refs.size(); i++) {
     MemNode* mr = align_to_refs.at(i)->as_Mem();
     if (mr != mem_ref &&
-        same_velt_type(mr, mem_ref) &&
+        same_memory_slice(mr, mem_ref) &&
         memory_alignment(mr, iv_adjustment) != 0) {
-      // mem_ref is misaligned with mr, another ref of the same velt type.
+      // mem_ref is misaligned with mr, another ref of the same memory slice.
       return false;
     }
   }
