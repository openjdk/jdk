--- conflicted
+++ resolved
@@ -1118,17 +1118,6 @@
   }
 }
 
-<<<<<<< HEAD
-//------------------------------extend_packlist---------------------------
-=======
-//------------------------------data_size---------------------------
-int SuperWord::data_size(Node* s) {
-  int bsize = type2aelembytes(velt_basic_type(s));
-  assert(bsize != 0, "valid size");
-  return bsize;
-}
-
->>>>>>> 243fb461
 // Extend packset by following use->def and def->use links from pack members.
 void SuperWord::extend_packset_with_more_pairs_by_following_use_and_def() {
   bool changed;
