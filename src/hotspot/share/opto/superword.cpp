--- conflicted
+++ resolved
@@ -196,7 +196,6 @@
   return success;
 }
 
-<<<<<<< HEAD
 int SuperWord::max_vector_size(BasicType bt) {
   int max_vector = Matcher::max_vector_size(bt);
   int sw_max_vector_limit = SuperWordMaxVectorSize / type2aelembytes(bt);
@@ -206,9 +205,7 @@
   return max_vector;
 }
 
-=======
 //------------------------------early unrolling analysis------------------------------
->>>>>>> 941a7ac7
 void SuperWord::unrolling_analysis(int &local_loop_unroll_factor) {
   bool is_slp = true;
   ResourceMark rm;
