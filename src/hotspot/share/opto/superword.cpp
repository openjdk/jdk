/*
 * Copyright (c) 2007, 2025, Oracle and/or its affiliates. All rights reserved.
 * DO NOT ALTER OR REMOVE COPYRIGHT NOTICES OR THIS FILE HEADER.
 *
 * This code is free software; you can redistribute it and/or modify it
 * under the terms of the GNU General Public License version 2 only, as
 * published by the Free Software Foundation.
 *
 * This code is distributed in the hope that it will be useful, but WITHOUT
 * ANY WARRANTY; without even the implied warranty of MERCHANTABILITY or
 * FITNESS FOR A PARTICULAR PURPOSE.  See the GNU General Public License
 * version 2 for more details (a copy is included in the LICENSE file that
 * accompanied this code).
 *
 * You should have received a copy of the GNU General Public License version
 * 2 along with this work; if not, write to the Free Software Foundation,
 * Inc., 51 Franklin St, Fifth Floor, Boston, MA 02110-1301 USA.
 *
 * Please contact Oracle, 500 Oracle Parkway, Redwood Shores, CA 94065 USA
 * or visit www.oracle.com if you need additional information or have any
 * questions.
 */

#include "opto/addnode.hpp"
#include "opto/castnode.hpp"
#include "opto/convertnode.hpp"
#include "opto/memnode.hpp"
#include "opto/superword.hpp"
#include "opto/superwordVTransformBuilder.hpp"
#include "opto/vectornode.hpp"
#include "opto/movenode.hpp"

SuperWord::SuperWord(const VLoopAnalyzer &vloop_analyzer) :
  _vloop_analyzer(vloop_analyzer),
  _vloop(vloop_analyzer.vloop()),
  _arena(mtCompiler, Arena::Tag::tag_superword),
  _clone_map(phase()->C->clone_map()),                      // map of nodes created in cloning
  _pairset(&_arena, _vloop_analyzer),
  _packset(&_arena, _vloop_analyzer
           NOT_PRODUCT(COMMA is_trace_superword_packset())
           NOT_PRODUCT(COMMA is_trace_superword_rejections())
           ),
  _mem_ref_for_main_loop_alignment(nullptr),
  _aw_for_main_loop_alignment(0),
  _do_vector_loop(phase()->C->do_vector_loop()),            // whether to do vectorization/simd style
  _num_work_vecs(0),                                        // amount of vector work we have
  _num_reductions(0)                                        // amount of reduction work we have
{
}

// Collect ignored loop nodes during VPointer parsing.
class SuperWordUnrollingAnalysisIgnoredNodes : public MemPointerParserCallback {
private:
  const VLoop&     _vloop;
  const Node_List& _body;
  bool*            _ignored;

public:
  SuperWordUnrollingAnalysisIgnoredNodes(const VLoop& vloop) :
    _vloop(vloop),
    _body(_vloop.lpt()->_body),
    _ignored(NEW_RESOURCE_ARRAY(bool, _body.size()))
  {
    for (uint i = 0; i < _body.size(); i++) {
      _ignored[i] = false;
    }
  }

  virtual void callback(Node* n) override { set_ignored(n); }

  void set_ignored(uint i) {
    assert(i < _body.size(), "must be in bounds");
    _ignored[i] = true;
  }

  void set_ignored(Node* n) {
    // Only consider nodes in the loop.
    Node* ctrl = _vloop.phase()->get_ctrl(n);
    if (_vloop.lpt()->is_member(_vloop.phase()->get_loop(ctrl))) {
      // Find the index in the loop.
      for (uint j = 0; j < _body.size(); j++) {
        if (n == _body.at(j)) {
          set_ignored(j);
          return;
        }
      }
      assert(false, "must find");
    }
  }

  bool is_ignored(uint i) const {
    assert(i < _vloop.lpt()->_body.size(), "must be in bounds");
    return _ignored[i];
  }
};

// SuperWord unrolling analysis does:
// - Determine if the loop is a candidate for auto vectorization (SuperWord).
// - Find a good unrolling factor, to ensure full vector width utilization once we vectorize.
void SuperWord::unrolling_analysis(const VLoop &vloop, int &local_loop_unroll_factor) {
  IdealLoopTree* lpt    = vloop.lpt();
  CountedLoopNode* cl   = vloop.cl();
  Node* cl_exit         = vloop.cl_exit();
  PhaseIdealLoop* phase = vloop.phase();

  SuperWordUnrollingAnalysisIgnoredNodes ignored_nodes(vloop);
  bool is_slp = true;

  int max_vector = Matcher::max_vector_size_auto_vectorization(T_BYTE);

  // Process the loop, some/all of the stack entries will not be in order, ergo
  // need to preprocess the ignored initial state before we process the loop
  for (uint i = 0; i < lpt->_body.size(); i++) {
    Node* n = lpt->_body.at(i);
    if (n == cl->incr() ||
      n->is_AddP() ||
      n->is_Cmp() ||
      n->is_Bool() ||
      n->is_IfTrue() ||
      n->is_CountedLoop() ||
      (n == cl_exit)) {
      ignored_nodes.set_ignored(i);
      continue;
    }

    if (n->is_If()) {
      IfNode *iff = n->as_If();
      if (iff->_fcnt != COUNT_UNKNOWN && iff->_prob != PROB_UNKNOWN) {
        if (lpt->is_loop_exit(iff)) {
          ignored_nodes.set_ignored(i);
          continue;
        }
      }
    }

    if (n->is_memory_phi()) {
      Node* n_tail = n->in(LoopNode::LoopBackControl);
      if (n_tail != n->in(LoopNode::EntryControl)) {
        if (!n_tail->is_Mem()) {
          is_slp = false;
          break;
        }
      }
    }

    // This must happen after check of phi/if
    if (n->is_Phi() || n->is_If()) {
      ignored_nodes.set_ignored(i);
      continue;
    }

    if (n->is_LoadStore() || n->is_MergeMem() ||
      (n->is_Proj() && !n->as_Proj()->is_CFG())) {
      is_slp = false;
      break;
    }

    // Ignore nodes with non-primitive type.
    BasicType bt;
    if (n->is_Mem()) {
      bt = n->as_Mem()->value_basic_type();
    } else {
      bt = n->bottom_type()->basic_type();
    }
    if (is_java_primitive(bt) == false) {
      ignored_nodes.set_ignored(i);
      continue;
    }

    if (n->is_Mem()) {
      MemNode* current = n->as_Mem();
      Node* adr = n->in(MemNode::Address);
      Node* n_ctrl = phase->get_ctrl(adr);

      // save a queue of post process nodes
      if (n_ctrl != nullptr && lpt->is_member(phase->get_loop(n_ctrl))) {
        // Parse the address expression with VPointer, and mark the internal
        // nodes of the address expression in ignore_nodes.
        VPointer p(current, vloop, ignored_nodes);
      }
    }
  }

  if (is_slp) {
    // Now we try to find the maximum supported consistent vector which the machine
    // description can use
    bool flag_small_bt = false;
    for (uint i = 0; i < lpt->_body.size(); i++) {
      if (ignored_nodes.is_ignored(i)) continue;

      BasicType bt;
      Node* n = lpt->_body.at(i);
      if (n->is_Mem()) {
        bt = n->as_Mem()->value_basic_type();
      } else {
        bt = n->bottom_type()->basic_type();
      }

      if (is_java_primitive(bt) == false) continue;

      int cur_max_vector = Matcher::max_vector_size_auto_vectorization(bt);

      // If a max vector exists which is not larger than _local_loop_unroll_factor
      // stop looking, we already have the max vector to map to.
      if (cur_max_vector < local_loop_unroll_factor) {
        is_slp = false;
#ifndef PRODUCT
        if (TraceSuperWordLoopUnrollAnalysis) {
          tty->print_cr("slp analysis fails: unroll limit greater than max vector\n");
        }
#endif
        break;
      }

      // Map the maximal common vector except conversion nodes, because we can't get
      // the precise basic type for conversion nodes in the stage of early analysis.
      if (!VectorNode::is_convert_opcode(n->Opcode()) &&
          VectorNode::implemented(n->Opcode(), cur_max_vector, bt)) {
        if (cur_max_vector < max_vector && !flag_small_bt) {
          max_vector = cur_max_vector;
        } else if (cur_max_vector > max_vector && UseSubwordForMaxVector) {
          // Analyse subword in the loop to set maximum vector size to take advantage of full vector width for subword types.
          // Here we analyze if narrowing is likely to happen and if it is we set vector size more aggressively.
          // We check for possibility of narrowing by looking through chain operations using subword types.
          if (is_subword_type(bt)) {
            uint start, end;
            VectorNode::vector_operands(n, &start, &end);

            for (uint j = start; j < end; j++) {
              Node* in = n->in(j);
              // Don't propagate through a memory
              if (!in->is_Mem() && vloop.in_bb(in) && in->bottom_type()->basic_type() == T_INT) {
                bool same_type = true;
                for (DUIterator_Fast kmax, k = in->fast_outs(kmax); k < kmax; k++) {
                  Node *use = in->fast_out(k);
                  if (!vloop.in_bb(use) && use->bottom_type()->basic_type() != bt) {
                    same_type = false;
                    break;
                  }
                }
                if (same_type) {
                  max_vector = cur_max_vector;
                  flag_small_bt = true;
                  cl->mark_subword_loop();
                }
              }
            }
          }
        }
      }
    }
    if (is_slp) {
      local_loop_unroll_factor = max_vector;
      cl->mark_passed_slp();
    }
    cl->mark_was_slp();
    if (cl->is_main_loop()) {
#ifndef PRODUCT
      if (TraceSuperWordLoopUnrollAnalysis) {
        tty->print_cr("slp analysis: set max unroll to %d", local_loop_unroll_factor);
      }
#endif
      cl->set_slp_max_unroll(local_loop_unroll_factor);
    }
  }
}

bool VLoopReductions::is_reduction(const Node* n) {
  if (!is_reduction_operator(n)) {
    return false;
  }
  // Test whether there is a reduction cycle via every edge index
  // (typically indices 1 and 2).
  for (uint input = 1; input < n->req(); input++) {
    if (in_reduction_cycle(n, input)) {
      return true;
    }
  }
  return false;
}

bool VLoopReductions::is_reduction_operator(const Node* n) {
  int opc = n->Opcode();
  return (opc != ReductionNode::opcode(opc, n->bottom_type()->basic_type()));
}

bool VLoopReductions::in_reduction_cycle(const Node* n, uint input) {
  // First find input reduction path to phi node.
  auto has_my_opcode = [&](const Node* m){ return m->Opcode() == n->Opcode(); };
  PathEnd path_to_phi = find_in_path(n, input, LoopMaxUnroll, has_my_opcode,
                                     [&](const Node* m) { return m->is_Phi(); });
  const Node* phi = path_to_phi.first;
  if (phi == nullptr) {
    return false;
  }
  // If there is an input reduction path from the phi's loop-back to n, then n
  // is part of a reduction cycle.
  const Node* first = phi->in(LoopNode::LoopBackControl);
  PathEnd path_from_phi = find_in_path(first, input, LoopMaxUnroll, has_my_opcode,
                                       [&](const Node* m) { return m == n; });
  return path_from_phi.first != nullptr;
}

Node* VLoopReductions::original_input(const Node* n, uint i) {
  if (n->has_swapped_edges()) {
    assert(n->is_Add() || n->is_Mul(), "n should be commutative");
    if (i == 1) {
      return n->in(2);
    } else if (i == 2) {
      return n->in(1);
    }
  }
  return n->in(i);
}

void VLoopReductions::mark_reductions() {
  assert(_loop_reductions.is_empty(), "must not yet be computed");
  CountedLoopNode* cl = _vloop.cl();

  // Iterate through all phi nodes associated to the loop and search for
  // reduction cycles in the basic block.
  for (DUIterator_Fast imax, i = cl->fast_outs(imax); i < imax; i++) {
    const Node* phi = cl->fast_out(i);
    if (!phi->is_Phi()) {
      continue;
    }
    if (phi->outcnt() == 0) {
      continue;
    }
    if (phi == _vloop.iv()) {
      continue;
    }
    // The phi's loop-back is considered the first node in the reduction cycle.
    const Node* first = phi->in(LoopNode::LoopBackControl);
    if (first == nullptr) {
      continue;
    }
    // Test that the node fits the standard pattern for a reduction operator.
    if (!is_reduction_operator(first)) {
      continue;
    }
    // Test that 'first' is the beginning of a reduction cycle ending in 'phi'.
    // To contain the number of searched paths, assume that all nodes in a
    // reduction cycle are connected via the same edge index, modulo swapped
    // inputs. This assumption is realistic because reduction cycles usually
    // consist of nodes cloned by loop unrolling.
    int reduction_input = -1;
    int path_nodes = -1;
    for (uint input = 1; input < first->req(); input++) {
      // Test whether there is a reduction path in the basic block from 'first'
      // to the phi node following edge index 'input'.
      PathEnd path =
        find_in_path(
          first, input, _vloop.lpt()->_body.size(),
          [&](const Node* n) { return n->Opcode() == first->Opcode() &&
                                      _vloop.in_bb(n); },
          [&](const Node* n) { return n == phi; });
      if (path.first != nullptr) {
        reduction_input = input;
        path_nodes = path.second;
        break;
      }
    }
    if (reduction_input == -1) {
      continue;
    }
    // Test that reduction nodes do not have any users in the loop besides their
    // reduction cycle successors.
    const Node* current = first;
    const Node* succ = phi; // current's successor in the reduction cycle.
    bool used_in_loop = false;
    for (int i = 0; i < path_nodes; i++) {
      for (DUIterator_Fast jmax, j = current->fast_outs(jmax); j < jmax; j++) {
        Node* u = current->fast_out(j);
        if (!_vloop.in_bb(u)) {
          continue;
        }
        if (u == succ) {
          continue;
        }
        used_in_loop = true;
        break;
      }
      if (used_in_loop) {
        break;
      }
      succ = current;
      current = original_input(current, reduction_input);
    }
    if (used_in_loop) {
      continue;
    }
    // Reduction cycle found. Mark all nodes in the found path as reductions.
    current = first;
    for (int i = 0; i < path_nodes; i++) {
      _loop_reductions.set(current->_idx);
      current = original_input(current, reduction_input);
    }
  }
}

bool SuperWord::transform_loop() {
  assert(phase()->C->do_superword(), "SuperWord option should be enabled");
  assert(cl()->is_main_loop(), "SLP should only work on main loops");
#ifndef PRODUCT
  if (is_trace_superword_any()) {
    tty->print_cr("\nSuperWord::transform_loop:");
    lpt()->dump_head();
    cl()->dump();
  }
#endif

  if (!SLP_extract()) {
#ifndef PRODUCT
    if (is_trace_superword_any()) {
      tty->print_cr("\nSuperWord::transform_loop failed: SuperWord::SLP_extract did not vectorize");
    }
#endif
    return false;
  }

#ifndef PRODUCT
  if (is_trace_superword_any()) {
    tty->print_cr("\nSuperWord::transform_loop: success");
  }
#endif
  return true;
}

//------------------------------SLP_extract---------------------------
// Extract the superword level parallelism
//
// 1) A reverse post-order of nodes in the block is constructed.  By scanning
//    this list from first to last, all definitions are visited before their uses.
//
// 2) A point-to-point dependence graph is constructed between memory references.
//    This simplifies the upcoming "independence" checker.
//
// 3) The maximum depth in the node graph from the beginning of the block
//    to each node is computed.  This is used to prune the graph search
//    in the independence checker.
//
// 4) For integer types, the necessary bit width is propagated backwards
//    from stores to allow packed operations on byte, char, and short
//    integers.  This reverses the promotion to type "int" that javac
//    did for operations like: char c1,c2,c3;  c1 = c2 + c3.
//
// 5) One of the memory references is picked to be an aligned vector reference.
//    The pre-loop trip count is adjusted to align this reference in the
//    unrolled body.
//
// 6) The initial set of pack pairs is seeded with memory references.
//
// 7) The set of pack pairs is extended by following use->def and def->use links.
//
// 8) The pairs are combined into vector sized packs.
//
// 9) Reorder the memory slices to co-locate members of the memory packs.
//
// 10) Generate ideal vector nodes for the final set of packs and where necessary,
//    inserting scalar promotion, vector creation from multiple scalars, and
//    extraction of scalar values from vectors.
//
bool SuperWord::SLP_extract() {
  assert(cl()->is_main_loop(), "SLP should only work on main loops");

  // Find "seed" pairs.
  create_adjacent_memop_pairs();

  if (_pairset.is_empty()) {
#ifndef PRODUCT
    if (is_trace_superword_any()) {
      tty->print_cr("\nNo pair packs generated, abort SuperWord.");
      tty->cr();
    }
#endif
    return false;
  }

  extend_pairset_with_more_pairs_by_following_use_and_def();

  combine_pairs_to_longer_packs();

  split_packs_at_use_def_boundaries();  // a first time: create natural boundaries
  split_packs_only_implemented_with_smaller_size();
  split_packs_to_break_mutual_dependence();
  split_packs_at_use_def_boundaries();  // again: propagate split of other packs

  filter_packs_for_power_of_2_size();
  filter_packs_for_mutual_independence();
  filter_packs_for_alignment();
  filter_packs_for_implemented();
  filter_packs_for_profitable();

  DEBUG_ONLY(verify_packs();)
  DEBUG_ONLY(verify_no_extract());

  return schedule_and_apply();
}

int SuperWord::MemOp::cmp_by_group(MemOp* a, MemOp* b) {
  // Opcode
  int c_Opcode = cmp_code(a->mem()->Opcode(), b->mem()->Opcode());
  if (c_Opcode != 0) { return c_Opcode; }

  // VPointer summands
  return MemPointer::cmp_summands(a->vpointer().mem_pointer(),
                                  b->vpointer().mem_pointer());
}

int SuperWord::MemOp::cmp_by_group_and_con_and_original_index(MemOp* a, MemOp* b) {
  // Group
  int cmp_group = cmp_by_group(a, b);
  if (cmp_group != 0) { return cmp_group; }

  // VPointer con
  jint a_con = a->vpointer().mem_pointer().con().value();
  jint b_con = b->vpointer().mem_pointer().con().value();
  int c_con = cmp_code(a_con, b_con);
  if (c_con != 0) { return c_con; }

  return cmp_code(a->original_index(), b->original_index());
}

// Find the "seed" memops pairs. These are pairs that we strongly suspect would lead to vectorization.
void SuperWord::create_adjacent_memop_pairs() {
  ResourceMark rm;
  GrowableArray<MemOp> memops;

  collect_valid_memops(memops);

  // Sort the MemOps by group, and inside a group by VPointer con:
  //  - Group: all memops with the same opcode, and the same VPointer summands. Adjacent memops
  //           have the same opcode and the same VPointer summands, only the VPointer con is
  //           different. Thus, two memops can only be adjacent if they are in the same group.
  //           This decreases the work.
  //  - VPointer con: Sorting by VPointer con inside the group allows us to perform a sliding
  //                  window algorithm, to determine adjacent memops efficiently.
  // Since GrowableArray::sort relies on qsort, the sort is not stable on its own. This can lead
  // to worse packing in some cases. To make the sort stable, our last cmp criterion is the
  // original index, i.e. the position in the memops array before sorting.
  memops.sort(MemOp::cmp_by_group_and_con_and_original_index);

#ifndef PRODUCT
  if (is_trace_superword_adjacent_memops()) {
    tty->print_cr("\nSuperWord::create_adjacent_memop_pairs:");
  }
#endif

  create_adjacent_memop_pairs_in_all_groups(memops);

#ifndef PRODUCT
  if (is_trace_superword_packset()) {
    tty->print_cr("\nAfter Superword::create_adjacent_memop_pairs");
    _pairset.print();
  }
#endif
}

// Collect all memops that could potentially be vectorized.
void SuperWord::collect_valid_memops(GrowableArray<MemOp>& memops) const {
  int original_index = 0;
  for_each_mem([&] (MemNode* mem, int bb_idx) {
    const VPointer& p = vpointer(mem);
    if (p.is_valid() &&
        !mem->is_LoadStore() &&
        is_java_primitive(mem->value_basic_type())) {
      memops.append(MemOp(mem, &p, original_index++));
    }
  });
}

// For each group, find the adjacent memops.
void SuperWord::create_adjacent_memop_pairs_in_all_groups(const GrowableArray<MemOp>& memops) {
  int group_start = 0;
  while (group_start < memops.length()) {
    int group_end = find_group_end(memops, group_start);
    create_adjacent_memop_pairs_in_one_group(memops, group_start, group_end);
    group_start = group_end;
  }
}

// Step forward until we find a MemOp of another group, or we reach the end of the array.
int SuperWord::find_group_end(const GrowableArray<MemOp>& memops, int group_start) {
  int group_end = group_start + 1;
  while (group_end < memops.length() &&
         MemOp::cmp_by_group(
           memops.adr_at(group_start),
           memops.adr_at(group_end)
         ) == 0) {
    group_end++;
  }
  return group_end;
}

// Find adjacent memops for a single group, e.g. for all LoadI of the same base, invar, etc.
// Create pairs and add them to the pairset.
void SuperWord::create_adjacent_memop_pairs_in_one_group(const GrowableArray<MemOp>& memops, const int group_start, const int group_end) {
#ifndef PRODUCT
  if (is_trace_superword_adjacent_memops()) {
    tty->print_cr(" group:");
    for (int i = group_start; i < group_end; i++) {
      const MemOp& memop = memops.at(i);
      tty->print("  ");
      memop.mem()->dump();
      tty->print("  ");
      memop.vpointer().print_on(tty);
    }
  }
#endif

  MemNode* first = memops.at(group_start).mem();
  const int element_size = data_size(first);

  // For each ref in group: find others that can be paired:
  for (int i = group_start; i < group_end; i++) {
    const VPointer& p1  = memops.at(i).vpointer();
    MemNode* mem1 = memops.at(i).mem();

    bool found = false;
    // For each ref in group with larger or equal offset:
    for (int j = i + 1; j < group_end; j++) {
      const VPointer& p2  = memops.at(j).vpointer();
      MemNode* mem2 = memops.at(j).mem();
      assert(mem1 != mem2, "look only at pair of different memops");

      // Check for correct distance.
      assert(data_size(mem1) == element_size, "all nodes in group must have the same element size");
      assert(data_size(mem2) == element_size, "all nodes in group must have the same element size");
      assert(p1.con() <= p2.con(), "must be sorted by offset");
      if (p1.con() + element_size > p2.con()) { continue; }
      if (p1.con() + element_size < p2.con()) { break; }

      // Only allow nodes from same origin idx to be packed (see CompileCommand Option Vectorize)
      if (_do_vector_loop && !same_origin_idx(mem1, mem2)) { continue; }

      if (!can_pack_into_pair(mem1, mem2)) { continue; }

#ifndef PRODUCT
      if (is_trace_superword_adjacent_memops()) {
        if (found) {
          tty->print_cr(" WARNING: multiple pairs with the same node. Ignored pairing:");
        } else {
          tty->print_cr(" pair:");
        }
        tty->print("  ");
        p1.print_on(tty);
        tty->print("  ");
        p2.print_on(tty);
      }
#endif

      if (!found) {
        _pairset.add_pair(mem1, mem2);
      }
    }
  }
}

void VLoopMemorySlices::find_memory_slices() {
  assert(_heads.is_empty(), "not yet computed");
  assert(_tails.is_empty(), "not yet computed");
  CountedLoopNode* cl = _vloop.cl();

  // Iterate over all memory phis
  for (DUIterator_Fast imax, i = cl->fast_outs(imax); i < imax; i++) {
    PhiNode* phi = cl->fast_out(i)->isa_Phi();
    if (phi != nullptr && _vloop.in_bb(phi) && phi->is_memory_phi()) {
      Node* phi_tail = phi->in(LoopNode::LoopBackControl);
      if (phi_tail != phi->in(LoopNode::EntryControl)) {
        _heads.push(phi);
        _tails.push(phi_tail->as_Mem());
      }
    }
  }

  NOT_PRODUCT( if (_vloop.is_trace_memory_slices()) { print(); } )
}

#ifndef PRODUCT
void VLoopMemorySlices::print() const {
  tty->print_cr("\nVLoopMemorySlices::print: %s",
                heads().length() > 0 ? "" : "NONE");
  for (int m = 0; m < heads().length(); m++) {
    tty->print("%6d ", m);  heads().at(m)->dump();
    tty->print("       ");  tails().at(m)->dump();
  }
}
#endif

// Get all memory nodes of a slice, in reverse order
void VLoopMemorySlices::get_slice_in_reverse_order(PhiNode* head, MemNode* tail, GrowableArray<MemNode*> &slice) const {
  assert(slice.is_empty(), "start empty");
  Node* n = tail;
  Node* prev = nullptr;
  while (true) {
    assert(_vloop.in_bb(n), "must be in block");
    for (DUIterator_Fast imax, i = n->fast_outs(imax); i < imax; i++) {
      Node* out = n->fast_out(i);
      if (out->is_Load()) {
        if (_vloop.in_bb(out)) {
          slice.push(out->as_Load());
        }
      } else {
        // FIXME
        if (out->is_MergeMem() && !_vloop.in_bb(out)) {
          // Either unrolling is causing a memory edge not to disappear,
          // or need to run igvn.optimize() again before SLP
        } else if (out->is_memory_phi() && !_vloop.in_bb(out)) {
          // Ditto.  Not sure what else to check further.
        } else {
          assert(out == prev || prev == nullptr, "no branches off of store slice");
        }
      }//else
    }//for
    if (n == head) { break; }
    slice.push(n->as_Mem());
    prev = n;
    assert(n->is_Mem(), "unexpected node %s", n->Name());
    n = n->in(MemNode::Memory);
  }

#ifndef PRODUCT
  if (_vloop.is_trace_memory_slices()) {
    tty->print_cr("\nVLoopMemorySlices::get_slice_in_reverse_order:");
    head->dump();
    for (int j = slice.length() - 1; j >= 0 ; j--) {
      slice.at(j)->dump();
    }
  }
#endif
}

// Check if two nodes can be packed into a pair.
bool SuperWord::can_pack_into_pair(Node* s1, Node* s2) {

  // Do not use superword for non-primitives
  BasicType bt1 = velt_basic_type(s1);
  BasicType bt2 = velt_basic_type(s2);
  if(!is_java_primitive(bt1) || !is_java_primitive(bt2))
    return false;
  if (Matcher::max_vector_size_auto_vectorization(bt1) < 2) {
    return false; // No vectors for this type
  }

  // Forbid anything that looks like a PopulateIndex to be packed. It does not need to be packed,
  // and will still be vectorized by SuperWordVTransformBuilder::get_or_make_vtnode_vector_input_at_index.
  if (isomorphic(s1, s2) && !is_populate_index(s1, s2)) {
    if ((independent(s1, s2) && have_similar_inputs(s1, s2)) || reduction(s1, s2)) {
      if (!_pairset.is_left(s1) && !_pairset.is_right(s2)) {
        if (!s1->is_Mem() || are_adjacent_refs(s1, s2)) {
          return true;
        }
      }
    }
  }
  return false;
}

//------------------------------are_adjacent_refs---------------------------
// Is s1 immediately before s2 in memory?
bool SuperWord::are_adjacent_refs(Node* s1, Node* s2) const {
  if (!s1->is_Mem() || !s2->is_Mem()) return false;
  if (!in_bb(s1)    || !in_bb(s2))    return false;

  // Do not use superword for non-primitives
  if (!is_java_primitive(s1->as_Mem()->value_basic_type()) ||
      !is_java_primitive(s2->as_Mem()->value_basic_type())) {
    return false;
  }

  // Adjacent memory references must be on the same slice.
  if (!same_memory_slice(s1->as_Mem(), s2->as_Mem())) {
    return false;
  }

  const VPointer& p1 = vpointer(s1->as_Mem());
  const VPointer& p2 = vpointer(s2->as_Mem());
  return p1.is_adjacent_to_and_before(p2);
}

//------------------------------isomorphic---------------------------
// Are s1 and s2 similar?
bool SuperWord::isomorphic(Node* s1, Node* s2) {
  if (s1->Opcode() != s2->Opcode() ||
      s1->req() != s2->req() ||
      !same_velt_type(s1, s2) ||
      (s1->is_Bool() && s1->as_Bool()->_test._test != s2->as_Bool()->_test._test)) {
    return false;
  }

  Node* s1_ctrl = s1->in(0);
  Node* s2_ctrl = s2->in(0);
  // If the control nodes are equivalent, no further checks are required to test for isomorphism.
  if (s1_ctrl == s2_ctrl) {
    return true;
  } else {
    // If the control nodes are not invariant for the loop, fail isomorphism test.
    const bool s1_ctrl_inv = (s1_ctrl == nullptr) || lpt()->is_invariant(s1_ctrl);
    const bool s2_ctrl_inv = (s2_ctrl == nullptr) || lpt()->is_invariant(s2_ctrl);
    return s1_ctrl_inv && s2_ctrl_inv;
  }
}

// Look for pattern n1 = (iv + c) and n2 = (iv + c + 1), which may lead to
// PopulateIndex vector node. We skip the pack creation of these nodes. They
// will be vectorized by SuperWordVTransformBuilder::get_or_make_vtnode_vector_input_at_index.
bool SuperWord::is_populate_index(const Node* n1, const Node* n2) const {
  return n1->is_Add() &&
         n2->is_Add() &&
         n1->in(1) == iv() &&
         n2->in(1) == iv() &&
         n1->in(2)->is_Con() &&
         n2->in(2)->is_Con() &&
         n2->in(2)->get_int() - n1->in(2)->get_int() == 1;
}

// Is there no data path from s1 to s2 or s2 to s1?
bool VLoopDependencyGraph::independent(Node* s1, Node* s2) const {
  int d1 = depth(s1);
  int d2 = depth(s2);

  if (d1 == d2) {
    // Same depth:
    //  1) same node       -> dependent
    //  2) different nodes -> same level implies there is no path
    return s1 != s2;
  }

  // Traversal starting at the deeper node to find the shallower one.
  Node* deep    = d1 > d2 ? s1 : s2;
  Node* shallow = d1 > d2 ? s2 : s1;
  int min_d = MIN2(d1, d2); // prune traversal at min_d

  // If we cannot speculate (aliasing analysis runtime checks), we need to respect all edges.
  bool with_weak_memory_edges = !_vloop.use_speculative_aliasing_checks();

  ResourceMark rm;
  Unique_Node_List worklist;
  worklist.push(deep);
  for (uint i = 0; i < worklist.size(); i++) {
    Node* n = worklist.at(i);
    for (PredsIterator preds(*this, n); !preds.done(); preds.next()) {
      if (!with_weak_memory_edges && preds.is_current_weak_memory_edge()) { continue; }
      Node* pred = preds.current();
      if (_vloop.in_bb(pred) && depth(pred) >= min_d) {
        if (pred == shallow) {
          return false; // found it -> dependent
        }
        worklist.push(pred);
      }
    }
  }
  return true; // not found -> independent
}

// Are all nodes in nodes list mutually independent?
// We could query independent(s1, s2) for all pairs, but that results
// in O(size * size) graph traversals. We can do it all in one BFS!
// Start the BFS traversal at all nodes from the nodes list. Traverse
// Preds recursively, for nodes that have at least depth min_d, which
// is the smallest depth of all nodes from the nodes list. Once we have
// traversed all those nodes, and have not found another node from the
// nodes list, we know that all nodes in the nodes list are independent.
bool VLoopDependencyGraph::mutually_independent(const Node_List* nodes) const {
  ResourceMark rm;
  Unique_Node_List worklist;
  VectorSet nodes_set;
  int min_d = depth(nodes->at(0));
  for (uint k = 0; k < nodes->size(); k++) {
    Node* n = nodes->at(k);
    min_d = MIN2(min_d, depth(n));
    worklist.push(n); // start traversal at all nodes in nodes list
    nodes_set.set(_body.bb_idx(n));
  }

  // If we cannot speculate (aliasing analysis runtime checks), we need to respect all edges.
  bool with_weak_memory_edges = !_vloop.use_speculative_aliasing_checks();

  for (uint i = 0; i < worklist.size(); i++) {
    Node* n = worklist.at(i);
    for (PredsIterator preds(*this, n); !preds.done(); preds.next()) {
      if (!with_weak_memory_edges && preds.is_current_weak_memory_edge()) { continue; }
      Node* pred = preds.current();
      if (_vloop.in_bb(pred) && depth(pred) >= min_d) {
        if (nodes_set.test(_body.bb_idx(pred))) {
          return false; // found one -> dependent
        }
        worklist.push(pred);
      }
    }
  }
  return true; // not found -> independent
}

//--------------------------have_similar_inputs-----------------------
// For a node pair (s1, s2) which is isomorphic and independent,
// do s1 and s2 have similar input edges?
bool SuperWord::have_similar_inputs(Node* s1, Node* s2) {
  // assert(isomorphic(s1, s2) == true, "check isomorphic");
  // assert(independent(s1, s2) == true, "check independent");
  if (s1->req() > 1 && !s1->is_Store() && !s1->is_Load()) {
    for (uint i = 1; i < s1->req(); i++) {
      Node* s1_in = s1->in(i);
      Node* s2_in = s2->in(i);
      if (s1_in->is_Phi() && s2_in->is_Add() && s2_in->in(1) == s1_in) {
        // Special handling for expressions with loop iv, like "b[i] = a[i] * i".
        // In this case, one node has an input from the tripcount iv and another
        // node has an input from iv plus an offset.
        if (!s1_in->as_Phi()->is_tripcount(T_INT)) return false;
      } else {
        if (s1_in->Opcode() != s2_in->Opcode()) return false;
      }
    }
  }
  return true;
}

bool VLoopReductions::is_marked_reduction_pair(const Node* s1, const Node* s2) const {
  if (is_marked_reduction(s1) &&
      is_marked_reduction(s2)) {
    // This is an ordered set, so s1 should define s2
    for (DUIterator_Fast imax, i = s1->fast_outs(imax); i < imax; i++) {
      Node* t1 = s1->fast_out(i);
      if (t1 == s2) {
        // both nodes are reductions and connected
        return true;
      }
    }
  }
  return false;
}

// Extend pairset by following use->def and def->use links from pair members.
void SuperWord::extend_pairset_with_more_pairs_by_following_use_and_def() {
  bool changed;
  do {
    changed = false;
    // Iterate the pairs in insertion order.
    for (int i = 0; i < _pairset.length(); i++) {
      Node* left  = _pairset.left_at_in_insertion_order(i);
      Node* right = _pairset.right_at_in_insertion_order(i);
      changed |= extend_pairset_with_more_pairs_by_following_def(left, right);
      changed |= extend_pairset_with_more_pairs_by_following_use(left, right);
    }
  } while (changed);

  // During extend_pairset_with_more_pairs_by_following_use, we may have re-ordered the
  // inputs of some nodes, when calling order_inputs_of_uses_to_match_def_pair. If a def
  // node has multiple uses, we may have re-ordered some of the inputs one use after
  // packing another use with the old order. Now that we have all pairs, we must ensure
  // that the order between the pairs is matching again. Since the PairSetIterator visits
  // all pair-chains from left-to-right, we essencially impose the order of the first
  // element on all other elements in the pair-chain.
  for (PairSetIterator pair(_pairset); !pair.done(); pair.next()) {
    Node* left  = pair.left();
    Node* right = pair.right();
    order_inputs_of_all_use_pairs_to_match_def_pair(left, right);
  }

#ifndef PRODUCT
  if (is_trace_superword_packset()) {
    tty->print_cr("\nAfter Superword::extend_pairset_with_more_pairs_by_following_use_and_def");
    _pairset.print();
  }
#endif
}

bool SuperWord::extend_pairset_with_more_pairs_by_following_def(Node* s1, Node* s2) {
  assert(_pairset.is_pair(s1, s2), "(s1, s2) must be a pair");
  assert(s1->req() == s2->req(), "just checking");

  if (s1->is_Load()) return false;

  bool changed = false;
  int start = s1->is_Store() ? MemNode::ValueIn   : 1;
  int end   = s1->is_Store() ? MemNode::ValueIn+1 : s1->req();
  for (int j = start; j < end; j++) {
    Node* t1 = s1->in(j);
    Node* t2 = s2->in(j);
    if (!in_bb(t1) || !in_bb(t2) || t1->is_Mem() || t2->is_Mem())  {
      // Only follow non-memory nodes in block - we do not want to resurrect misaligned packs.
      continue;
    }
    if (can_pack_into_pair(t1, t2)) {
      if (estimate_cost_savings_when_packing_as_pair(t1, t2) >= 0) {
        _pairset.add_pair(t1, t2);
        changed = true;
      }
    }
  }
  return changed;
}

// Note: we only extend with a single pair (the one with most savings) for every call. Since we keep
//       calling this method as long as there are some changes, we will eventually pack all pairs that
//       can be packed.
bool SuperWord::extend_pairset_with_more_pairs_by_following_use(Node* s1, Node* s2) {
  assert(_pairset.is_pair(s1, s2), "(s1, s2) must be a pair");
  assert(s1->req() == s2->req(), "just checking");

  if (s1->is_Store()) return false;

  int savings = -1;
  Node* u1 = nullptr;
  Node* u2 = nullptr;
  for (DUIterator_Fast imax, i = s1->fast_outs(imax); i < imax; i++) {
    Node* t1 = s1->fast_out(i);
    if (!in_bb(t1) || t1->is_Mem()) {
      // Only follow non-memory nodes in block - we do not want to resurrect misaligned packs.
      continue;
    }
    for (DUIterator_Fast jmax, j = s2->fast_outs(jmax); j < jmax; j++) {
      Node* t2 = s2->fast_out(j);
      if (!in_bb(t2) || t2->is_Mem()) {
        // Only follow non-memory nodes in block - we do not want to resurrect misaligned packs.
        continue;
      }
      if (t2->Opcode() == Op_AddI && t2 == cl()->incr()) continue; // don't mess with the iv
      if (order_inputs_of_uses_to_match_def_pair(s1, s2, t1, t2) != PairOrderStatus::Ordered) { continue; }
      if (can_pack_into_pair(t1, t2)) {
        int my_savings = estimate_cost_savings_when_packing_as_pair(t1, t2);
        if (my_savings > savings) {
          savings = my_savings;
          u1 = t1;
          u2 = t2;
        }
      }
    }
  }
  if (savings >= 0) {
    _pairset.add_pair(u1, u2);
    return true; // changed
  }
  return false; // no change
}

// For a pair (def1, def2), find all use packs (use1, use2), and ensure that their inputs have an order
// that matches the (def1, def2) pair.
void SuperWord::order_inputs_of_all_use_pairs_to_match_def_pair(Node* def1, Node* def2) {
  assert(_pairset.is_pair(def1, def2), "(def1, def2) must be a pair");

  if (def1->is_Store()) return;

  // reductions are always managed beforehand
  if (is_marked_reduction(def1)) return;

  for (DUIterator_Fast imax, i = def1->fast_outs(imax); i < imax; i++) {
    Node* use1 = def1->fast_out(i);

    // Only allow operand swap on commuting operations
    if (!use1->is_Add() && !use1->is_Mul() && !VectorNode::is_muladds2i(use1)) {
      break;
    }

    // Find pair (use1, use2)
    Node* use2 = _pairset.get_right_or_null_for(use1);
    if (use2 == nullptr) { break; }

    order_inputs_of_uses_to_match_def_pair(def1, def2, use1, use2);
  }
}

// For a def-pair (def1, def2), and their use-nodes (use1, use2):
// Ensure that the input order of (use1, use2) matches the order of (def1, def2).
//
// We have different cases:
//
// 1. Reduction (use1, use2): must always reduce left-to-right. Make sure that we have pattern:
//
//    phi/reduction x1  phi/reduction x2                    phi/reduction x1
//                | |               | |    and hopefully:               | |
//                use1              use2                                use1 x2
//                                                                         | |
//                                                                         use2
//
// 2: Commutative operations, just as Add/Mul and their subclasses: we can try to swap edges:
//
//     def1 x1   x2 def2           def1 x1   def2 x2
//        | |     | |       ==>       | |       | |
//        use1    use2                use1      use2
//
// 3: MulAddS2I (use1, use2): we can try to swap edges:
//
//    (x1 * x2) + (x3 * x4)    ==>  3.a: (x2 * x1) + (x4 * x3)
//                                  3.b: (x4 * x3) + (x2 * x1)
//                                  3.c: (x3 * x4) + (x1 * x2)
//
//    Note: MulAddS2I with its 4 inputs is too complicated, if there is any mismatch, we always
//          return PairOrderStatus::Unknown.
//          Therefore, extend_pairset_with_more_pairs_by_following_use cannot extend to MulAddS2I,
//          but there is a chance that extend_pairset_with_more_pairs_by_following_def can do it.
//
// 4: Otherwise, check if the inputs of (use1, use2) already match (def1, def2), i.e. for all input indices i:
//
//    use1->in(i) == def1 || use2->in(i) == def2   ->    use1->in(i) == def1 && use2->in(i) == def2
//
SuperWord::PairOrderStatus SuperWord::order_inputs_of_uses_to_match_def_pair(Node* def1, Node* def2, Node* use1, Node* use2) {
  assert(_pairset.is_pair(def1, def2), "(def1, def2) must be a pair");

  // 1. Reduction
  if (is_marked_reduction(use1) && is_marked_reduction(use2)) {
    Node* use1_in2 = use1->in(2);
    if (use1_in2->is_Phi() || is_marked_reduction(use1_in2)) {
      use1->swap_edges(1, 2);
    }
    Node* use2_in2 = use2->in(2);
    if (use2_in2->is_Phi() || is_marked_reduction(use2_in2)) {
      use2->swap_edges(1, 2);
    }
    return PairOrderStatus::Ordered;
  }

  uint ct = use1->req();
  if (ct != use2->req()) { return PairOrderStatus::Unordered; };
  uint i1 = 0;
  uint i2 = 0;
  do {
    for (i1++; i1 < ct; i1++) { if (use1->in(i1) == def1) { break; } }
    for (i2++; i2 < ct; i2++) { if (use2->in(i2) == def2) { break; } }
    if (i1 != i2) {
      if ((i1 == (3-i2)) && (use2->is_Add() || use2->is_Mul())) {
        // 2. Commutative: swap edges, and hope the other position matches too.
        use2->swap_edges(i1, i2);
      } else if (VectorNode::is_muladds2i(use2) && use1 != use2) {
        // 3.a/b: MulAddS2I.
        if (i1 == 5 - i2) { // ((i1 == 3 && i2 == 2) || (i1 == 2 && i2 == 3) || (i1 == 1 && i2 == 4) || (i1 == 4 && i2 == 1))
          use2->swap_edges(1, 2);
          use2->swap_edges(3, 4);
        }
        if (i1 == 3 - i2 || i1 == 7 - i2) { // ((i1 == 1 && i2 == 2) || (i1 == 2 && i2 == 1) || (i1 == 3 && i2 == 4) || (i1 == 4 && i2 == 3))
          use2->swap_edges(2, 3);
          use2->swap_edges(1, 4);
        }
        return PairOrderStatus::Unknown;
      } else {
        // 4. The inputs are not ordered, and we cannot do anything about it.
        return PairOrderStatus::Unordered;
      }
    } else if (i1 == i2 && VectorNode::is_muladds2i(use2) && use1 != use2) {
      // 3.c: MulAddS2I.
      use2->swap_edges(1, 3);
      use2->swap_edges(2, 4);
      return PairOrderStatus::Unknown;
    }
  } while (i1 < ct);

  // 4. All inputs match.
  return PairOrderStatus::Ordered;
}

// Estimate the savings from executing s1 and s2 as a pair.
int SuperWord::estimate_cost_savings_when_packing_as_pair(const Node* s1, const Node* s2) const {
  int save_in = 2 - 1; // 2 operations per instruction in packed form

  const int adjacent_profit = 2;
  auto pack_cost       = [&] (const int size) { return size; };
  auto unpack_cost     = [&] (const int size) { return size; };

  // inputs
  for (uint i = 1; i < s1->req(); i++) {
    Node* x1 = s1->in(i);
    Node* x2 = s2->in(i);
    if (x1 != x2) {
      if (are_adjacent_refs(x1, x2)) {
        save_in += adjacent_profit;
      } else if (!_pairset.is_pair(x1, x2)) {
        save_in -= pack_cost(2);
      } else {
        save_in += unpack_cost(2);
      }
    }
  }

  // uses of result
  uint number_of_packed_use_pairs = 0;
  int save_use = 0;
  for (DUIterator_Fast imax, i = s1->fast_outs(imax); i < imax; i++) {
    Node* use1 = s1->fast_out(i);

    // Find pair (use1, use2)
    Node* use2 = _pairset.get_right_or_null_for(use1);
    if (use2 == nullptr) { continue; }

    for (DUIterator_Fast kmax, k = s2->fast_outs(kmax); k < kmax; k++) {
      if (use2 == s2->fast_out(k)) {
        // We have pattern:
        //
        //   s1    s2
        //    |    |
        // [use1, use2]
        //
        number_of_packed_use_pairs++;
        if (are_adjacent_refs(use1, use2)) {
          save_use += adjacent_profit;
        }
      }
    }
  }

  if (number_of_packed_use_pairs < s1->outcnt()) save_use += unpack_cost(1);
  if (number_of_packed_use_pairs < s2->outcnt()) save_use += unpack_cost(1);

  return MAX2(save_in, save_use);
}

// Combine pairs (n1, n2), (n2, n3), ... into pack (n1, n2, n3 ...)
void SuperWord::combine_pairs_to_longer_packs() {
#ifdef ASSERT
  assert(!_pairset.is_empty(), "pairset not empty");
  assert(_packset.is_empty(), "packset not empty");
#endif

  // Iterate pair-chain by pair-chain, each from left-most to right-most.
  Node_List* pack = nullptr;
  for (PairSetIterator pair(_pairset); !pair.done(); pair.next()) {
    Node* left  = pair.left();
    Node* right = pair.right();
    if (_pairset.is_left_in_a_left_most_pair(left)) {
      assert(pack == nullptr, "no unfinished pack");
      pack = new (arena()) Node_List(arena());
      pack->push(left);
    }
    assert(pack != nullptr, "must have unfinished pack");
    pack->push(right);
    if (_pairset.is_right_in_a_right_most_pair(right)) {
      _packset.add_pack(pack);
      pack = nullptr;
    }
  }
  assert(pack == nullptr, "no unfinished pack");

  assert(!_packset.is_empty(), "must have combined some packs");

#ifndef PRODUCT
  if (is_trace_superword_packset()) {
    tty->print_cr("\nAfter Superword::combine_pairs_to_longer_packs");
    _packset.print();
  }
#endif
}

SplitStatus PackSet::split_pack(const char* split_name,
                                Node_List* pack,
                                SplitTask task)
{
  uint pack_size = pack->size();

  if (task.is_unchanged()) {
    return SplitStatus::make_unchanged(pack);
  }

  if (task.is_rejected()) {
#ifndef PRODUCT
      if (is_trace_superword_rejections()) {
        tty->cr();
        tty->print_cr("WARNING: Removed pack: %s:", task.message());
        print_pack(pack);
      }
#endif
    unmap_all_nodes_in_pack(pack);
    return SplitStatus::make_rejected();
  }

  uint split_size = task.split_size();
  assert(0 < split_size && split_size < pack_size, "split_size must be in range");

  // Split the size
  uint new_size = split_size;
  uint old_size = pack_size - new_size;

#ifndef PRODUCT
  if (is_trace_superword_packset()) {
    tty->cr();
    tty->print_cr("INFO: splitting pack (sizes: %d %d): %s:",
                  old_size, new_size, task.message());
    print_pack(pack);
  }
#endif

  // Are both sizes too small to be a pack?
  if (old_size < 2 && new_size < 2) {
    assert(old_size == 1 && new_size == 1, "implied");
#ifndef PRODUCT
      if (is_trace_superword_rejections()) {
        tty->cr();
        tty->print_cr("WARNING: Removed size 2 pack, cannot be split: %s:", task.message());
        print_pack(pack);
      }
#endif
    unmap_all_nodes_in_pack(pack);
    return SplitStatus::make_rejected();
  }

  // Just pop off a single node?
  if (new_size < 2) {
    assert(new_size == 1 && old_size >= 2, "implied");
    Node* n = pack->pop();
    unmap_node_in_pack(n);
#ifndef PRODUCT
      if (is_trace_superword_rejections()) {
        tty->cr();
        tty->print_cr("WARNING: Removed node from pack, because of split: %s:", task.message());
        n->dump();
      }
#endif
    return SplitStatus::make_modified(pack);
  }

  // Just remove a single node at front?
  if (old_size < 2) {
    assert(old_size == 1 && new_size >= 2, "implied");
    Node* n = pack->at(0);
    pack->remove(0);
    unmap_node_in_pack(n);
#ifndef PRODUCT
      if (is_trace_superword_rejections()) {
        tty->cr();
        tty->print_cr("WARNING: Removed node from pack, because of split: %s:", task.message());
        n->dump();
      }
#endif
    return SplitStatus::make_modified(pack);
  }

  // We will have two packs
  assert(old_size >= 2 && new_size >= 2, "implied");
  Node_List* new_pack = new Node_List(new_size);

  for (uint i = 0; i < new_size; i++) {
    Node* n = pack->at(old_size + i);
    new_pack->push(n);
    remap_node_in_pack(n, new_pack);
  }

  for (uint i = 0; i < new_size; i++) {
    pack->pop();
  }

  // We assume that new_pack is more "stable" (i.e. will have to be split less than new_pack).
  // Put "pack" second, so that we insert it later in the list, and iterate over it again sooner.
  return SplitStatus::make_split(new_pack, pack);
}

template <typename SplitStrategy>
void PackSet::split_packs(const char* split_name,
                          SplitStrategy strategy) {
  bool changed;
  do {
    changed = false;
    int new_packset_length = 0;
    for (int i = 0; i < _packs.length(); i++) {
      Node_List* pack = _packs.at(i);
      assert(pack != nullptr && pack->size() >= 2, "no nullptr, at least size 2");
      SplitTask task = strategy(pack);
      SplitStatus status = split_pack(split_name, pack, task);
      changed |= !status.is_unchanged();
      Node_List* first_pack = status.first_pack();
      Node_List* second_pack = status.second_pack();
      _packs.at_put(i, nullptr); // take out pack
      if (first_pack != nullptr) {
        // The first pack can be put at the current position
        assert(i >= new_packset_length, "only move packs down");
        _packs.at_put(new_packset_length++, first_pack);
      }
      if (second_pack != nullptr) {
        // The second node has to be appended at the end
        _packs.append(second_pack);
      }
    }
    _packs.trunc_to(new_packset_length);
  } while (changed);

#ifndef PRODUCT
  if (is_trace_superword_packset()) {
    tty->print_cr("\nAfter %s", split_name);
    print();
  }
#endif
}

// Split packs at boundaries where left and right have different use or def packs.
void SuperWord::split_packs_at_use_def_boundaries() {
  auto split_strategy = [&](const Node_List* pack) {
    uint pack_size = pack->size();
    uint boundary = find_use_def_boundary(pack);
    assert(boundary < pack_size, "valid boundary %d", boundary);
    if (boundary != 0) {
      return SplitTask::make_split(pack_size - boundary, "found a use/def boundary");
    }
    return SplitTask::make_unchanged();
  };
  _packset.split_packs("SuperWord::split_packs_at_use_def_boundaries", split_strategy);
}

// Split packs that are only implemented with a smaller pack size. Also splits packs
// such that they eventually have power of 2 size.
void SuperWord::split_packs_only_implemented_with_smaller_size() {
  auto split_strategy = [&](const Node_List* pack) {
    uint pack_size = pack->size();
    uint implemented_size = max_implemented_size(pack);
    if (implemented_size == 0)  {
      return SplitTask::make_rejected("not implemented at any smaller size");
    }
    assert(is_power_of_2(implemented_size), "power of 2 size or zero: %d", implemented_size);
    if (implemented_size != pack_size) {
      return SplitTask::make_split(implemented_size, "only implemented at smaller size");
    }
    return SplitTask::make_unchanged();
  };
  _packset.split_packs("SuperWord::split_packs_only_implemented_with_smaller_size", split_strategy);
}

// Split packs that have a mutual dependency, until all packs are mutually_independent.
void SuperWord::split_packs_to_break_mutual_dependence() {
  auto split_strategy = [&](const Node_List* pack) {
    uint pack_size = pack->size();
    assert(is_power_of_2(pack_size), "ensured by earlier splits %d", pack_size);
    if (!is_marked_reduction(pack->at(0)) &&
        !mutually_independent(pack)) {
      // As a best guess, we split the pack in half. This way, we iteratively make the
      // packs smaller, until there is no dependency.
      return SplitTask::make_split(pack_size >> 1, "was not mutually independent");
    }
    return SplitTask::make_unchanged();
  };
  _packset.split_packs("SuperWord::split_packs_to_break_mutual_dependence", split_strategy);
}

template <typename FilterPredicate>
void PackSet::filter_packs(const char* filter_name,
                             const char* rejection_message,
                             FilterPredicate filter) {
  auto split_strategy = [&](const Node_List* pack) {
    if (filter(pack)) {
      return SplitTask::make_unchanged();
    } else {
      return SplitTask::make_rejected(rejection_message);
    }
  };
  split_packs(filter_name, split_strategy);
}

void SuperWord::filter_packs_for_power_of_2_size() {
  auto filter = [&](const Node_List* pack) {
    return is_power_of_2(pack->size());
  };
  _packset.filter_packs("SuperWord::filter_packs_for_power_of_2_size",
                        "size is not a power of 2", filter);
}

// We know that the nodes in a pair pack were independent - this gives us independence
// at distance 1. But now that we may have more than 2 nodes in a pack, we need to check
// if they are all mutually independent. If there is a dependence we remove the pack.
// This is better than giving up completely - we can have partial vectorization if some
// are rejected and others still accepted.
//
// Examples with dependence at distance 1 (pack pairs are not created):
// for (int i ...) { v[i + 1] = v[i] + 5; }
// for (int i ...) { v[i] = v[i - 1] + 5; }
//
// Example with independence at distance 1, but dependence at distance 2 (pack pairs are
// created and we need to filter them out now):
// for (int i ...) { v[i + 2] = v[i] + 5; }
// for (int i ...) { v[i] = v[i - 2] + 5; }
//
// Note: dependencies are created when a later load may reference the same memory location
// as an earlier store. This happens in "read backward" or "store forward" cases. On the
// other hand, "read forward" or "store backward" cases do not have such dependencies:
// for (int i ...) { v[i] = v[i + 1] + 5; }
// for (int i ...) { v[i - 1] = v[i] + 5; }
void SuperWord::filter_packs_for_mutual_independence() {
  auto filter = [&](const Node_List* pack) {
    // reductions are trivially connected
    return is_marked_reduction(pack->at(0)) ||
           mutually_independent(pack);
  };
  _packset.filter_packs("SuperWord::filter_packs_for_mutual_independence",
                        "found dependency between nodes at distance greater than 1", filter);
}

// Find the set of alignment solutions for load/store pack.
const AlignmentSolution* SuperWord::pack_alignment_solution(const Node_List* pack) {
  assert(pack != nullptr && (pack->at(0)->is_Load() || pack->at(0)->is_Store()), "only load/store packs");

  const MemNode* mem_ref = pack->at(0)->as_Mem();
  const VPointer& mem_ref_p = vpointer(mem_ref);
  const CountedLoopEndNode* pre_end = _vloop.pre_loop_end();
  assert(pre_end->stride_is_con(), "pre loop stride is constant");

  AlignmentSolver solver(mem_ref_p,
                         pack->at(0)->as_Mem(),
                         pack->size(),
                         pre_end->init_trip(),
                         pre_end->stride_con(),
                         iv_stride(),
                         _vloop.are_speculative_checks_possible()
                         DEBUG_ONLY(COMMA is_trace_align_vector()));
  return solver.solve();
}

// Ensure all packs are aligned, if AlignVector is on.
// Find an alignment solution: find the set of pre_iter that memory align all packs.
// Start with the maximal set (pre_iter >= 0) and filter it with the constraints
// that the packs impose. Remove packs that do not have a compatible solution.
void SuperWord::filter_packs_for_alignment() {
  // We do not need to filter if no alignment is required.
  if (!VLoop::vectors_should_be_aligned()) {
    return;
  }

#ifndef PRODUCT
  if (is_trace_superword_info() || is_trace_align_vector()) {
    tty->print_cr("\nSuperWord::filter_packs_for_alignment:");
  }
#endif

  ResourceMark rm;

  // Start with trivial (unconstrained) solution space
  AlignmentSolution const* current = new TrivialAlignmentSolution();
  int mem_ops_count = 0;
  int mem_ops_rejected = 0;

  auto filter = [&](const Node_List* pack) {
    // Only memops need to be aligned.
    if (!pack->at(0)->is_Load() &&
        !pack->at(0)->is_Store()) {
      return true; // accept all non memops
    }

    mem_ops_count++;
    const AlignmentSolution* s = pack_alignment_solution(pack);
    const AlignmentSolution* intersect = current->filter(s);

#ifndef PRODUCT
    if (is_trace_align_vector()) {
      tty->print("  solution for pack:         ");
      s->print();
      tty->print("  intersection with current: ");
      intersect->print();
    }
#endif
    if (intersect->is_empty()) {
      mem_ops_rejected++;
      return false; // reject because of empty solution
    }

    current = intersect;
    return true; // accept because of non-empty solution
  };

  _packset.filter_packs("SuperWord::filter_packs_for_alignment",
                        "rejected by AlignVector (strict alignment requirement)", filter);

#ifndef PRODUCT
  if (is_trace_superword_info() || is_trace_align_vector()) {
    tty->print("\n final solution: ");
    current->print();
    tty->print_cr(" rejected mem_ops packs: %d of %d", mem_ops_rejected, mem_ops_count);
    tty->cr();
  }
#endif

  assert(!current->is_empty(), "solution must be non-empty");
  if (current->is_constrained()) {
    // Solution is constrained (not trivial)
    // -> must change pre-limit to achieve alignment
    MemNode const* mem = current->as_constrained()->mem_ref();
    Node_List* pack = get_pack(mem);
    assert(pack != nullptr, "memop of final solution must still be packed");
    _mem_ref_for_main_loop_alignment = mem;
    _aw_for_main_loop_alignment = pack->size() * mem->memory_size();
  }
}

// Remove packs that are not implemented
void SuperWord::filter_packs_for_implemented() {
  auto filter = [&](const Node_List* pack) {
    return implemented(pack, pack->size());
  };
  _packset.filter_packs("SuperWord::filter_packs_for_implemented",
                        "Unimplemented", filter);
}

// Remove packs that are not profitable.
void SuperWord::filter_packs_for_profitable() {
  // Count the number of reductions vs other vector ops, for the
  // reduction profitability heuristic.
  for (int i = 0; i < _packset.length(); i++) {
    Node_List* pack = _packset.at(i);
    Node* n = pack->at(0);
    if (is_marked_reduction(n)) {
      _num_reductions++;
    } else {
      _num_work_vecs++;
    }
  }

  // Remove packs that are not profitable
  auto filter = [&](const Node_List* pack) {
    return profitable(pack);
  };
  _packset.filter_packs("Superword::filter_packs_for_profitable",
                        "not profitable", filter);
}

// Can code be generated for the pack, restricted to size nodes?
bool SuperWord::implemented(const Node_List* pack, const uint size) const {
  assert(size >= 2 && size <= pack->size() && is_power_of_2(size), "valid size");
  bool retValue = false;
  Node* p0 = pack->at(0);
  if (p0 != nullptr) {
    int opc = p0->Opcode();
    if (is_marked_reduction(p0)) {
      const Type *arith_type = p0->bottom_type();
      // This heuristic predicts that 2-element reductions for INT/LONG are not
      // profitable. This heuristic was added in JDK-8078563. The argument
      // was that reductions are not just a single instruction, but multiple, and
      // hence it is not directly clear that they are profitable. If we only have
      // two elements per vector, then the performance gains from non-reduction
      // vectors are at most going from 2 scalar instructions to 1 vector instruction.
      // But a 2-element reduction vector goes from 2 scalar instructions to
      // 3 instructions (1 shuffle and two reduction ops).
      // However, this optimization assumes that these reductions stay in the loop
      // which may not be true any more in most cases after the introduction of:
      // PhaseIdealLoop::move_unordered_reduction_out_of_loop
      // Hence, this heuristic has room for improvement.
      bool is_two_element_int_or_long_reduction = (size == 2) &&
                                                  (arith_type->basic_type() == T_INT ||
                                                   arith_type->basic_type() == T_LONG);
      if (is_two_element_int_or_long_reduction && AutoVectorizationOverrideProfitability != 2) {
#ifndef PRODUCT
        if (is_trace_superword_rejections()) {
          tty->print_cr("\nPerformance heuristic: 2-element INT/LONG reduction not profitable.");
          tty->print_cr("  Can override with AutoVectorizationOverrideProfitability=2");
        }
#endif
        return false;
      }
      retValue = ReductionNode::implemented(opc, size, arith_type->basic_type());
    } else if (VectorNode::is_convert_opcode(opc)) {
      retValue = VectorCastNode::implemented(opc, size, velt_basic_type(p0->in(1)), velt_basic_type(p0));
    } else if (VectorNode::is_minmax_opcode(opc) && is_subword_type(velt_basic_type(p0))) {
      // Java API for Math.min/max operations supports only int, long, float
      // and double types. Thus, avoid generating vector min/max nodes for
      // integer subword types with superword vectorization.
      // See JDK-8294816 for miscompilation issues with shorts.
      return false;
    } else if (p0->is_Cmp()) {
      // Cmp -> Bool -> Cmove
      retValue = UseVectorCmov;
    } else if (VectorNode::is_scalar_op_that_returns_int_but_vector_op_returns_long(opc)) {
      // Requires extra vector long -> int conversion.
      retValue = VectorNode::implemented(opc, size, T_LONG) &&
                 VectorCastNode::implemented(Op_ConvL2I, size, T_LONG, T_INT);
    } else {
      if (VectorNode::can_use_RShiftI_instead_of_URShiftI(p0, velt_basic_type(p0))) {
        opc = Op_RShiftI;
      }
      retValue = VectorNode::implemented(opc, size, velt_basic_type(p0));
    }
  }
  return retValue;
}

// Find the maximal implemented size smaller or equal to the packs size
uint SuperWord::max_implemented_size(const Node_List* pack) {
  uint size = round_down_power_of_2(pack->size());
  if (implemented(pack, size)) {
    return size;
  } else {
    // Iteratively divide size by 2, and check.
    for (uint s = size >> 1; s >= 2; s >>= 1) {
      if (implemented(pack, s)) {
        return s;
      }
    }
    return 0; // not implementable at all
  }
}

// If the j-th input for all nodes in the pack is the same input: return it, else nullptr.
Node* PackSet::same_inputs_at_index_or_null(const Node_List* pack, const int index) const {
  Node* p0_in = pack->at(0)->in(index);
  for (uint i = 1; i < pack->size(); i++) {
    if (pack->at(i)->in(index) != p0_in) {
      return nullptr; // not same
    }
  }
  return p0_in;
}

VTransformBoolTest PackSet::get_bool_test(const Node_List* bool_pack) const {
  BoolNode* bol = bool_pack->at(0)->as_Bool();
  BoolTest::mask mask = bol->_test._test;
  bool is_negated = false;
  assert(mask == BoolTest::eq ||
         mask == BoolTest::ne ||
         mask == BoolTest::ge ||
         mask == BoolTest::gt ||
         mask == BoolTest::lt ||
         mask == BoolTest::le,
         "Bool should be one of: eq, ne, ge, gt, lt, le");

#ifdef ASSERT
  for (uint j = 0; j < bool_pack->size(); j++) {
    Node* m = bool_pack->at(j);
    assert(m->as_Bool()->_test._test == mask,
           "all bool nodes must have same test");
  }
#endif

  CmpNode* cmp0 = bol->in(1)->as_Cmp();
  assert(get_pack(cmp0) != nullptr, "Bool must have matching Cmp pack");

  if (cmp0->Opcode() == Op_CmpF || cmp0->Opcode() == Op_CmpD) {
    // If we have a Float or Double comparison, we must be careful with
    // handling NaN's correctly. CmpF and CmpD have a return code, as
    // they are based on the java bytecodes fcmpl/dcmpl:
    // -1: cmp_in1 <  cmp_in2, or at least one of the two is a NaN
    //  0: cmp_in1 == cmp_in2  (no NaN)
    //  1: cmp_in1 >  cmp_in2  (no NaN)
    //
    // The "mask" selects which of the [-1, 0, 1] cases lead to "true".
    //
    // Note: ordered   (O) comparison returns "false" if either input is NaN.
    //       unordered (U) comparison returns "true"  if either input is NaN.
    //
    // The VectorMaskCmpNode does a comparison directly on in1 and in2, in the java
    // standard way (all comparisons are ordered, except NEQ is unordered).
    //
    // In the following, "mask" already matches the cmp code for VectorMaskCmpNode:
    //   BoolTest::eq:  Case 0     -> EQ_O
    //   BoolTest::ne:  Case -1, 1 -> NEQ_U
    //   BoolTest::ge:  Case 0, 1  -> GE_O
    //   BoolTest::gt:  Case 1     -> GT_O
    //
    // But the lt and le comparisons must be converted from unordered to ordered:
    //   BoolTest::lt:  Case -1    -> LT_U -> VectorMaskCmp would interpret lt as LT_O
    //   BoolTest::le:  Case -1, 0 -> LE_U -> VectorMaskCmp would interpret le as LE_O
    //
    if (mask == BoolTest::lt || mask == BoolTest::le) {
      // Negating the mask gives us the negated result, since all non-NaN cases are
      // negated, and the unordered (U) comparisons are turned into ordered (O) comparisons.
      //          VectorMaskCmp(LT_U, in1_cmp, in2_cmp)
      // <==> NOT VectorMaskCmp(GE_O, in1_cmp, in2_cmp)
      //          VectorMaskCmp(LE_U, in1_cmp, in2_cmp)
      // <==> NOT VectorMaskCmp(GT_O, in1_cmp, in2_cmp)
      //
      // When a VectorBlend uses the negated mask, it can simply swap its blend-inputs:
      //      VectorBlend(    VectorMaskCmp(LT_U, in1_cmp, in2_cmp), in1_blend, in2_blend)
      // <==> VectorBlend(NOT VectorMaskCmp(GE_O, in1_cmp, in2_cmp), in1_blend, in2_blend)
      // <==> VectorBlend(    VectorMaskCmp(GE_O, in1_cmp, in2_cmp), in2_blend, in1_blend)
      //      VectorBlend(    VectorMaskCmp(LE_U, in1_cmp, in2_cmp), in1_blend, in2_blend)
      // <==> VectorBlend(NOT VectorMaskCmp(GT_O, in1_cmp, in2_cmp), in1_blend, in2_blend)
      // <==> VectorBlend(    VectorMaskCmp(GT_O, in1_cmp, in2_cmp), in2_blend, in1_blend)
      mask = bol->_test.negate();
      is_negated = true;
    }
  }

  return VTransformBoolTest(mask, is_negated);
}

//------------------------------profitable---------------------------
// For pack p, are all operands and all uses (with in the block) vector?
bool SuperWord::profitable(const Node_List* p) const {
  Node* p0 = p->at(0);
  uint start, end;
  VectorNode::vector_operands(p0, &start, &end);

  // Return false if some inputs are not vectors or vectors with different
  // size or alignment.
  // Also, for now, return false if not scalar promotion case when inputs are
  // the same. Later, implement PackNode and allow differing, non-vector inputs
  // (maybe just the ones from outside the block.)
  for (uint i = start; i < end; i++) {
    if (!is_vector_use(p0, i)) {
      return false;
    }
  }
  // Check if reductions are connected
  if (is_marked_reduction(p0)) {
    Node* second_in = p0->in(2);
    Node_List* second_pk = get_pack(second_in);
    if (second_pk == nullptr) {
      // The second input has to be the vector we wanted to reduce,
      // but it was not packed.
      return false;
    } else if (_num_work_vecs == _num_reductions && AutoVectorizationOverrideProfitability != 2) {
      // This heuristic predicts that the reduction is not profitable.
      // Reduction vectors can be expensive, because they require multiple
      // operations to fold all the lanes together. Hence, vectorizing the
      // reduction is not profitable on its own. Hence, we need a lot of
      // other "work vectors" that deliver performance improvements to
      // balance out the performance loss due to reductions.
      // This heuristic is a bit simplistic, and assumes that the reduction
      // vector stays in the loop. But in some cases, we can move the
      // reduction out of the loop, replacing it with a single vector op.
      // See: PhaseIdealLoop::move_unordered_reduction_out_of_loop
      // Hence, this heuristic has room for improvement.
#ifndef PRODUCT
        if (is_trace_superword_rejections()) {
          tty->print_cr("\nPerformance heuristic: not enough vectors in the loop to make");
          tty->print_cr("  reduction profitable.");
          tty->print_cr("  Can override with AutoVectorizationOverrideProfitability=2");
        }
#endif
      return false;
    } else if (second_pk->size() != p->size()) {
      return false;
    }
  }
  if (VectorNode::is_shift(p0)) {
    // For now, return false if shift count is vector or not scalar promotion
    // case (different shift counts) because it is not supported yet.
    Node* cnt = p0->in(2);
    Node_List* cnt_pk = get_pack(cnt);
    if (cnt_pk != nullptr || _packset.same_inputs_at_index_or_null(p, 2) == nullptr) {
      return false;
    }
  }
  if (!p0->is_Store()) {
    // For now, return false if not all uses are vector.
    // Later, implement ExtractNode and allow non-vector uses (maybe
    // just the ones outside the block.)
    for (uint i = 0; i < p->size(); i++) {
      Node* def = p->at(i);
      for (DUIterator_Fast jmax, j = def->fast_outs(jmax); j < jmax; j++) {
        Node* use = def->fast_out(j);
        for (uint k = 0; k < use->req(); k++) {
          Node* n = use->in(k);
          if (def == n) {
            // Reductions should only have a Phi use at the loop head or a non-phi use
            // outside of the loop if it is the last element of the pack (e.g. SafePoint).
            if (is_marked_reduction(def) &&
                ((use->is_Phi() && use->in(0) == lpt()->_head) ||
                 (!lpt()->is_member(phase()->get_loop(phase()->ctrl_or_self(use))) && i == p->size()-1))) {
              continue;
            }
            if (!is_vector_use(use, k)) {
              return false;
            }
          }
        }
      }
    }
  }
  if (p0->is_Cmp()) {
    // Verify that Cmp pack only has Bool pack uses
    for (DUIterator_Fast jmax, j = p0->fast_outs(jmax); j < jmax; j++) {
      Node* bol = p0->fast_out(j);
      if (!bol->is_Bool() || bol->in(0) != nullptr || !is_vector_use(bol, 1)) {
        return false;
      }
    }
  }
  if (p0->is_Bool()) {
    // Verify that Bool pack only has CMove pack uses
    for (DUIterator_Fast jmax, j = p0->fast_outs(jmax); j < jmax; j++) {
      Node* cmove = p0->fast_out(j);
      if (!cmove->is_CMove() || cmove->in(0) != nullptr || !is_vector_use(cmove, 1)) {
        return false;
      }
    }
  }
  if (p0->is_CMove()) {
    // Verify that CMove has a matching Bool pack
    BoolNode* bol = p0->in(1)->as_Bool();
    if (bol == nullptr || get_pack(bol) == nullptr) {
      return false;
    }
    // Verify that Bool has a matching Cmp pack
    CmpNode* cmp = bol->in(1)->as_Cmp();
    if (cmp == nullptr || get_pack(cmp) == nullptr) {
      return false;
    }
  }
  return true;
}

#ifdef ASSERT
void SuperWord::verify_packs() const {
  _packset.verify();

  // All packs must be:
  for (int i = 0; i < _packset.length(); i++) {
    Node_List* pack = _packset.at(i);

    // 1. Mutually independent (or a reduction).
    if (!is_marked_reduction(pack->at(0)) &&
        !mutually_independent(pack)) {
      tty->print_cr("FAILURE: nodes not mutually independent in pack[%d]", i);
      _packset.print_pack(pack);
      assert(false, "pack nodes not mutually independent");
    }

    // 2. Implemented.
    if (!implemented(pack, pack->size())) {
      tty->print_cr("FAILURE: nodes not implementable in pack[%d]", i);
      _packset.print_pack(pack);
      assert(false, "pack not implementable");
    }

    // 3. Profitable.
    if (!profitable(pack)) {
      tty->print_cr("FAILURE: nodes not profitable in pack[%d]", i);
      _packset.print_pack(pack);
      assert(false, "pack not profitable");
    }
  }
}

void PackSet::verify() const {
  // Verify all nodes in packset have pack set correctly.
  ResourceMark rm;
  Unique_Node_List processed;
  for (int i = 0; i < _packs.length(); i++) {
    Node_List* p = _packs.at(i);
    for (uint k = 0; k < p->size(); k++) {
      Node* n = p->at(k);
      assert(_vloop.in_bb(n), "only nodes in bb can be in packset");
      assert(!processed.member(n), "node should only occur once in packset");
      assert(get_pack(n) == p, "n has consisten packset info");
      processed.push(n);
    }
  }

  // Check that no other node has pack set.
  for (int i = 0; i < _body.body().length(); i++) {
    Node* n = _body.body().at(i);
    if (!processed.member(n)) {
      assert(get_pack(n) == nullptr, "should not have pack if not in packset");
    }
  }
}
#endif

bool SuperWord::schedule_and_apply() const {
  if (_packset.is_empty()) { return false; }

  // Make an empty transform.
#ifndef PRODUCT
  VTransformTrace trace(_vloop.vtrace(),
                        is_trace_superword_rejections(),
                        is_trace_align_vector(),
                        _vloop.is_trace_speculative_aliasing_analysis(),
                        _vloop.is_trace_speculative_runtime_checks(),
                        is_trace_superword_info());
#endif
  VTransform vtransform(_vloop_analyzer,
                        _mem_ref_for_main_loop_alignment,
                        _aw_for_main_loop_alignment
                        NOT_PRODUCT(COMMA trace)
                        );

  // Build the transform from the packset.
  {
    ResourceMark rm;
    SuperWordVTransformBuilder builder(_packset, vtransform);
  }

  if (!vtransform.schedule()) { return false; }
  if (vtransform.has_store_to_load_forwarding_failure()) { return false; }

  if (AutoVectorizationOverrideProfitability == 0) {
#ifndef PRODUCT
    if (is_trace_superword_any()) {
      tty->print_cr("\nForced bailout of vectorization (AutoVectorizationOverrideProfitability=0).");
    }
#endif
    return false;
  }

  vtransform.apply();
  return true;
}

// Apply the vectorization, i.e. we irreversibly edit the C2 graph. At this point, all
// correctness and profitability checks have passed, and the graph was successfully scheduled.
void VTransform::apply() {
#ifndef PRODUCT
  if (_trace._info || TraceLoopOpts) {
    tty->print_cr("\nVTransform::apply:");
    lpt()->dump_head();
    lpt()->head()->dump();
  }
  assert(cl()->is_main_loop(), "auto vectorization only for main loops");
  assert(_graph.is_scheduled(), "must already be scheduled");
#endif

  Compile* C = phase()->C;
  C->print_method(PHASE_AUTO_VECTORIZATION1_BEFORE_APPLY, 4, cl());

  _graph.apply_memops_reordering_with_schedule();
  C->print_method(PHASE_AUTO_VECTORIZATION2_AFTER_REORDER, 4, cl());

  adjust_pre_loop_limit_to_align_main_loop_vectors();
  C->print_method(PHASE_AUTO_VECTORIZATION3_AFTER_ADJUST_LIMIT, 4, cl());

  apply_speculative_alignment_runtime_checks();
  apply_speculative_aliasing_runtime_checks();
  C->print_method(PHASE_AUTO_VECTORIZATION4_AFTER_SPECULATIVE_RUNTIME_CHECKS, 4, cl());

  apply_vectorization();
  C->print_method(PHASE_AUTO_VECTORIZATION5_AFTER_APPLY, 4, cl());
}

// We prepare the memory graph for the replacement of scalar memops with vector memops.
// We reorder all slices in parallel, ensuring that the memops inside each slice are
// ordered according to the _schedule. This means that all packed memops are consecutive
// in the memory graph after the reordering.
void VTransformGraph::apply_memops_reordering_with_schedule() const {
#ifndef PRODUCT
  assert(is_scheduled(), "must be already scheduled");
  if (_trace._info) {
    print_memops_schedule();
  }
#endif

  ResourceMark rm;
  int max_slices = phase()->C->num_alias_types();
  // When iterating over the schedule, we keep track of the current memory state,
  // which is the Phi or a store in the loop.
  GrowableArray<Node*> current_state_in_slice(max_slices, max_slices, nullptr);
  // The memory state after the loop is the last store inside the loop. If we reorder the
  // loop we may have a different last store, and we need to adjust the uses accordingly.
  GrowableArray<Node*> old_last_store_in_slice(max_slices, max_slices, nullptr);

  const GrowableArray<PhiNode*>& mem_slice_head = _vloop_analyzer.memory_slices().heads();

  // (1) Set up the initial memory state from Phi. And find the old last store.
  for (int i = 0; i < mem_slice_head.length(); i++) {
    Node* phi  = mem_slice_head.at(i);
    assert(phi->is_Phi(), "must be phi");
    int alias_idx = phase()->C->get_alias_index(phi->adr_type());
    current_state_in_slice.at_put(alias_idx, phi);

    // If we have a memory phi, we have a last store in the loop, find it over backedge.
    StoreNode* last_store = phi->in(2)->as_Store();
    old_last_store_in_slice.at_put(alias_idx, last_store);
  }

  // (2) Walk over schedule, append memops to the current state
  //     of that slice. If it is a Store, we take it as the new state.
  for_each_memop_in_schedule([&] (MemNode* n) {
    assert(n->is_Load() || n->is_Store(), "only loads or stores");
    int alias_idx = phase()->C->get_alias_index(n->adr_type());
    Node* current_state = current_state_in_slice.at(alias_idx);
    if (current_state == nullptr) {
      // If there are only loads in a slice, we never update the memory
      // state in the loop, hence there is no phi for the memory state.
      // We just keep the old memory state that was outside the loop.
      assert(n->is_Load() && !in_bb(n->in(MemNode::Memory)),
             "only loads can have memory state from outside loop");
    } else {
      igvn().replace_input_of(n, MemNode::Memory, current_state);
      if (n->is_Store()) {
        current_state_in_slice.at_put(alias_idx, n);
      }
    }
  });

  // (3) For each slice, we add the current state to the backedge
  //     in the Phi. Further, we replace uses of the old last store
  //     with uses of the new last store (current_state).
  GrowableArray<Node*> uses_after_loop;
  for (int i = 0; i < mem_slice_head.length(); i++) {
    Node* phi  = mem_slice_head.at(i);
    int alias_idx = phase()->C->get_alias_index(phi->adr_type());
    Node* current_state = current_state_in_slice.at(alias_idx);
    assert(current_state != nullptr, "slice is mapped");
    assert(current_state != phi, "did some work in between");
    assert(current_state->is_Store(), "sanity");
    igvn().replace_input_of(phi, 2, current_state);

    // Replace uses of old last store with current_state (new last store)
    // Do it in two loops: first find all the uses, and change the graph
    // in as second loop so that we do not break the iterator.
    Node* last_store = old_last_store_in_slice.at(alias_idx);
    assert(last_store != nullptr, "we have a old last store");
    uses_after_loop.clear();
    for (DUIterator_Fast kmax, k = last_store->fast_outs(kmax); k < kmax; k++) {
      Node* use = last_store->fast_out(k);
      if (!in_bb(use)) {
        uses_after_loop.push(use);
      }
    }
    for (int k = 0; k < uses_after_loop.length(); k++) {
      Node* use = uses_after_loop.at(k);
      for (uint j = 0; j < use->req(); j++) {
        Node* def = use->in(j);
        if (def == last_store) {
          igvn().replace_input_of(use, j, current_state);
        }
      }
    }
  }
}

void VTransformGraph::apply_vectorization_for_each_vtnode(uint& max_vector_length, uint& max_vector_width) const {
  ResourceMark rm;
  // We keep track of the resulting Nodes from every "VTransformNode::apply" call.
  // Since "apply" is called on defs before uses, this allows us to find the
  // generated def (input) nodes when we are generating the use nodes in "apply".
  int length = _vtnodes.length();
  GrowableArray<Node*> vtnode_idx_to_transformed_node(length, length, nullptr);

  for (int i = 0; i < _schedule.length(); i++) {
    VTransformNode* vtn = _schedule.at(i);
    VTransformApplyResult result = vtn->apply(_vloop_analyzer,
                                              vtnode_idx_to_transformed_node);
    NOT_PRODUCT( if (_trace._verbose) { result.trace(vtn); } )

    vtnode_idx_to_transformed_node.at_put(vtn->_idx, result.node());
    max_vector_length = MAX2(max_vector_length, result.vector_length());
    max_vector_width  = MAX2(max_vector_width,  result.vector_width());
  }
}

// We call "apply" on every VTransformNode, which replaces the packed scalar nodes with vector nodes.
void VTransform::apply_vectorization() const {
  Compile* C = phase()->C;
#ifndef PRODUCT
  if (_trace._verbose) {
    tty->print_cr("\nVTransform::apply_vectorization:");
  }
#endif

  uint max_vector_length = 0; // number of elements
  uint max_vector_width  = 0; // total width in bytes
  _graph.apply_vectorization_for_each_vtnode(max_vector_length, max_vector_width);

  assert(max_vector_length > 0 && max_vector_width > 0, "must have vectorized");
  cl()->mark_loop_vectorized();

  if (max_vector_width > C->max_vector_size()) {
    C->set_max_vector_size(max_vector_width);
  }

  if (SuperWordLoopUnrollAnalysis) {
    if (cl()->has_passed_slp()) {
      uint slp_max_unroll_factor = cl()->slp_max_unroll();
      if (slp_max_unroll_factor == max_vector_length) {
#ifndef PRODUCT
        if (TraceSuperWordLoopUnrollAnalysis) {
          tty->print_cr("vector loop(unroll=%d, len=%d)\n", max_vector_length, max_vector_width * BitsPerByte);
        }
#endif
        // For atomic unrolled loops which are vector mapped, instigate more unrolling
        cl()->set_notpassed_slp();
        // if vector resources are limited, do not allow additional unrolling
        if (Matcher::float_pressure_limit() > 8) {
          C->set_major_progress();
          cl()->mark_do_unroll_only();
        }
      }
    }
  }
}

#ifdef ASSERT
// We check that every packset (name it p_def) only has vector uses (p_use),
// which are proper vector uses of def.
void SuperWord::verify_no_extract() {
  for (int i = 0; i < _packset.length(); i++) {
    Node_List* p_def = _packset.at(i);

    // A vector store has no uses
    if (p_def->at(0)->is_Store()) { continue; }

    // for every def in p_def, and every use:
    for (uint i = 0; i < p_def->size(); i++) {
      Node* def = p_def->at(i);
      for (DUIterator_Fast jmax, j = def->fast_outs(jmax); j < jmax; j++) {
        Node* use = def->fast_out(j);
        // find every use->def edge:
        for (uint k = 0; k < use->req(); k++) {
          Node* maybe_def = use->in(k);
          if (def == maybe_def) {
            Node_List* p_use = get_pack(use);
            if (is_marked_reduction(def)) { continue; }
            assert(p_use != nullptr && is_vector_use(use, k), "all uses must be vector uses");
          }
        }
      }
    }
  }
}
#endif

// Check if n_super's pack uses are a superset of n_sub's pack uses.
bool SuperWord::has_use_pack_superset(const Node* n_super, const Node* n_sub) const {
  Node_List* pack = get_pack(n_super);
  assert(pack != nullptr && pack == get_pack(n_sub), "must have the same pack");

  // For all uses of n_sub that are in a pack (use_sub) ...
  for (DUIterator_Fast jmax, j = n_sub->fast_outs(jmax); j < jmax; j++) {
    Node* use_sub = n_sub->fast_out(j);
    Node_List* pack_use_sub = get_pack(use_sub);
    if (pack_use_sub == nullptr) { continue; }

    // ... and all input edges: use_sub->in(i) == n_sub.
    uint start, end;
    VectorNode::vector_operands(use_sub, &start, &end);
    for (uint i = start; i < end; i++) {
      if (use_sub->in(i) != n_sub) { continue; }

      // Check if n_super has any use use_super in the same pack ...
      bool found = false;
      for (DUIterator_Fast kmax, k = n_super->fast_outs(kmax); k < kmax; k++) {
        Node* use_super = n_super->fast_out(k);
        Node_List* pack_use_super = get_pack(use_super);
        if (pack_use_sub != pack_use_super) { continue; }

        // ... and where there is an edge use_super->in(i) == n_super.
        // For MulAddS2I it is expected to have defs over different input edges.
        if (use_super->in(i) != n_super && !VectorNode::is_muladds2i(use_super)) { continue; }

        found = true;
        break;
      }
      if (!found) {
        // n_sub has a use-edge (use_sub->in(i) == n_sub) with use_sub in a packset,
        // but n_super does not have any edge (use_super->in(i) == n_super) with
        // use_super in the same packset. Hence, n_super does not have a use pack
        // superset of n_sub.
        return false;
      }
    }
  }
  // n_super has all edges that n_sub has.
  return true;
}

// Find a boundary in the pack, where left and right have different pack uses and defs.
// This is a natural boundary to split a pack, to ensure that use and def packs match.
// If no boundary is found, return zero.
uint SuperWord::find_use_def_boundary(const Node_List* pack) const {
  Node* p0 = pack->at(0);
  Node* p1 = pack->at(1);

  const bool is_reduction_pack = reduction(p0, p1);

  // Inputs range
  uint start, end;
  VectorNode::vector_operands(p0, &start, &end);

  for (int i = pack->size() - 2; i >= 0; i--) {
    // For all neighbours
    Node* n0 = pack->at(i + 0);
    Node* n1 = pack->at(i + 1);


    // 1. Check for matching defs
    for (uint j = start; j < end; j++) {
      Node* n0_in = n0->in(j);
      Node* n1_in = n1->in(j);
      // No boundary if:
      // 1) the same packs OR
      // 2) reduction edge n0->n1 or n1->n0
      if (get_pack(n0_in) != get_pack(n1_in) &&
          !((n0 == n1_in || n1 == n0_in) && is_reduction_pack)) {
        return i + 1;
      }
    }

    // 2. Check for matching uses: equal if both are superset of the other.
    //    Reductions have no pack uses, so they match trivially on the use packs.
    if (!is_reduction_pack &&
        !(has_use_pack_superset(n0, n1) &&
          has_use_pack_superset(n1, n0))) {
      return i + 1;
    }
  }

  return 0;
}

//------------------------------is_vector_use---------------------------
// Is use->in(u_idx) a vector use?
bool SuperWord::is_vector_use(Node* use, int u_idx) const {
  Node_List* u_pk = get_pack(use);
  if (u_pk == nullptr) return false;

  // Reduction: first input is internal connection.
  if (is_marked_reduction(use) && u_idx == 1) {
    for (uint i = 1; i < u_pk->size(); i++) {
      if (u_pk->at(i - 1) != u_pk->at(i)->in(1)) {
        return false; // not internally connected
      }
    }
    return true;
  }

  Node* def = use->in(u_idx);
  Node_List* d_pk = get_pack(def);
  if (d_pk == nullptr) {
    Node* n = u_pk->at(0)->in(u_idx);
    if (n == iv()) {
      // check for index population
      BasicType bt = velt_basic_type(use);
      if (!VectorNode::is_populate_index_supported(bt)) return false;
      for (uint i = 1; i < u_pk->size(); i++) {
        // We can create a vector filled with iv indices if all other nodes
        // in use pack have inputs of iv plus node index.
        Node* use_in = u_pk->at(i)->in(u_idx);
        if (!use_in->is_Add() || use_in->in(1) != n) return false;
        const TypeInt* offset_t = use_in->in(2)->bottom_type()->is_int();
        if (offset_t == nullptr || !offset_t->is_con() ||
            offset_t->get_con() != (jint) i) return false;
      }
    } else {
      // check for scalar promotion
      for (uint i = 1; i < u_pk->size(); i++) {
        if (u_pk->at(i)->in(u_idx) != n) return false;
      }
    }
    return true;
  }

  if (!is_velt_basic_type_compatible_use_def(use, def)) {
    return false;
  }

  if (VectorNode::is_muladds2i(use)) {
    return _packset.is_muladds2i_pack_with_pack_inputs(u_pk);
  }

  return _packset.pack_input_at_index_or_null(u_pk, u_idx) != nullptr;
}

// MulAddS2I takes 4 shorts and produces an int. We can reinterpret
// the 4 shorts as two ints: a = (a0, a1) and b = (b0, b1).
//
// Inputs:                 1    2    3    4
// Offsets:                0    0    1    1
//   v = MulAddS2I(a, b) = a0 * b0 + a1 * b1
//
// But permutations are possible, because add and mul are commutative. For
// simplicity, the first input is always either a0 or a1. These are all
// the possible permutations:
//
//   v = MulAddS2I(a, b) = a0 * b0 + a1 * b1     (case 1)
//   v = MulAddS2I(a, b) = a0 * b0 + b1 * a1     (case 2)
//   v = MulAddS2I(a, b) = a1 * b1 + a0 * b0     (case 3)
//   v = MulAddS2I(a, b) = a1 * b1 + b0 * a0     (case 4)
//
// To vectorize, we expect (a0, a1) to be consecutive in one input pack,
// and (b0, b1) in the other input pack. Thus, both a and b are strided,
// with stride = 2. Further, a0 and b0 have offset 0, whereas a1 and b1
// have offset 1.
bool PackSet::is_muladds2i_pack_with_pack_inputs(const Node_List* pack) const {
  assert(VectorNode::is_muladds2i(pack->at(0)), "must be MulAddS2I");

  bool pack1_has_offset_0 = (strided_pack_input_at_index_or_null(pack, 1, 2, 0) != nullptr);
  Node_List* pack1 = strided_pack_input_at_index_or_null(pack, 1, 2, pack1_has_offset_0 ? 0 : 1);
  Node_List* pack2 = strided_pack_input_at_index_or_null(pack, 2, 2, pack1_has_offset_0 ? 0 : 1);
  Node_List* pack3 = strided_pack_input_at_index_or_null(pack, 3, 2, pack1_has_offset_0 ? 1 : 0);
  Node_List* pack4 = strided_pack_input_at_index_or_null(pack, 4, 2, pack1_has_offset_0 ? 1 : 0);

  return pack1 != nullptr &&
         pack2 != nullptr &&
         pack3 != nullptr &&
         pack4 != nullptr &&
         ((pack1 == pack3 && pack2 == pack4) || // case 1 or 3
          (pack1 == pack4 && pack2 == pack3));  // case 2 or 4
}

Node_List* PackSet::strided_pack_input_at_index_or_null(const Node_List* pack, const int index, const int stride, const int offset) const {
  Node* def0 = pack->at(0)->in(index);

  Node_List* pack_in = get_pack(def0);
  if (pack_in == nullptr || pack->size() * stride != pack_in->size()) {
    return nullptr; // size mismatch
  }

  for (uint i = 0; i < pack->size(); i++) {
    if (pack->at(i)->in(index) != pack_in->at(i * stride + offset)) {
      return nullptr; // use-def mismatch
    }
  }
  return pack_in;
}

// Check if the output type of def is compatible with the input type of use, i.e. if the
// types have the same size.
bool SuperWord::is_velt_basic_type_compatible_use_def(Node* use, Node* def) const {
  assert(in_bb(def) && in_bb(use), "both use and def are in loop");

  // Conversions are trivially compatible.
  if (VectorNode::is_convert_opcode(use->Opcode())) {
    return true;
  }

  BasicType use_bt = velt_basic_type(use);
  BasicType def_bt = velt_basic_type(def);

  assert(is_java_primitive(use_bt), "sanity %s", type2name(use_bt));
  assert(is_java_primitive(def_bt), "sanity %s", type2name(def_bt));

  // Nodes like Long.bitCount: expect long input, and int output.
  if (VectorNode::is_scalar_op_that_returns_int_but_vector_op_returns_long(use->Opcode())) {
    return type2aelembytes(def_bt) == 8 &&
           type2aelembytes(use_bt) == 4;
  }

  // MulAddS2I: expect short input, and int output.
  if (VectorNode::is_muladds2i(use)) {
    return type2aelembytes(def_bt) == 2 &&
           type2aelembytes(use_bt) == 4;
  }

  // Default case: input size of use equals output size of def.
  return type2aelembytes(use_bt) == type2aelembytes(def_bt);
}

// Return nullptr if success, else failure message
VStatus VLoopBody::construct() {
  assert(_body.is_empty(), "body is empty");

  // First pass over loop body:
  //  (1) Check that there are no unwanted nodes (LoadStore, MergeMem, data Proj).
  //  (2) Count number of nodes, and create a temporary map (_idx -> bb_idx).
  //  (3) Verify that all non-ctrl nodes have an input inside the loop.
  int body_count = 0;
  for (uint i = 0; i < _vloop.lpt()->_body.size(); i++) {
    Node* n = _vloop.lpt()->_body.at(i);
    set_bb_idx(n, i); // Create a temporary map
    if (_vloop.in_bb(n)) {
      body_count++;

      if (n->is_LoadStore() || n->is_MergeMem() ||
          (n->is_Proj() && !n->as_Proj()->is_CFG())) {
        // Bailout if the loop has LoadStore, MergeMem or data Proj
        // nodes. Superword optimization does not work with them.
#ifndef PRODUCT
        if (_vloop.is_trace_body()) {
          tty->print_cr("VLoopBody::construct: fails because of unhandled node:");
          n->dump();
        }
#endif
        return VStatus::make_failure(VLoopBody::FAILURE_NODE_NOT_ALLOWED);
      }

      if (!n->is_CFG()) {
        bool found = false;
        for (uint j = 0; j < n->req(); j++) {
          Node* def = n->in(j);
          if (def != nullptr && _vloop.in_bb(def)) {
            found = true;
            break;
          }
        }
        if (!found) {
          // If all inputs to a data-node are outside the loop, the node itself should be outside the loop.
#ifndef PRODUCT
          if (_vloop.is_trace_body()) {
            tty->print_cr("VLoopBody::construct: fails because data node in loop has no input in loop:");
            n->dump();
          }
#endif
          return VStatus::make_failure(VLoopBody::FAILURE_UNEXPECTED_CTRL);
        }
      }
    }
  }

  // Create a reverse-post-order list of nodes in body
  ResourceMark rm;
  GrowableArray<Node*> stack;
  VectorSet visited;
  VectorSet post_visited;

  visited.set(bb_idx(_vloop.cl()));
  stack.push(_vloop.cl());

  // Do a depth first walk over out edges
  int rpo_idx = body_count - 1;
  while (!stack.is_empty()) {
    Node* n = stack.top(); // Leave node on stack
    if (!visited.test_set(bb_idx(n))) {
      // forward arc in graph
    } else if (!post_visited.test(bb_idx(n))) {
      // cross or back arc
      const int old_length = stack.length();

      // If a Load depends on the same memory state as a Store, we must make sure that
      // the Load is ordered before the Store.
      //
      //      mem
      //       |
      //    +--+--+
      //    |     |
      //    |    Load (n)
      //    |
      //   Store (mem_use)
      //
      if (n->is_Load()) {
        Node* mem = n->in(MemNode::Memory);
        for (DUIterator_Fast imax, i = mem->fast_outs(imax); i < imax; i++) {
          Node* mem_use = mem->fast_out(i);
          if (mem_use->is_Store() && _vloop.in_bb(mem_use) && !visited.test(bb_idx(mem_use))) {
            stack.push(mem_use); // Ordering edge: Load (n) -> Store (mem_use)
          }
        }
      }

      for (DUIterator_Fast imax, i = n->fast_outs(imax); i < imax; i++) {
        Node* use = n->fast_out(i);
        if (_vloop.in_bb(use) && !visited.test(bb_idx(use)) &&
            // Don't go around backedge
            (!use->is_Phi() || n == _vloop.cl())) {
          stack.push(use); // Ordering edge: n -> use
        }
      }

      if (stack.length() == old_length) {
        // There were no additional uses, post visit node now
        stack.pop(); // Remove node from stack
        assert(rpo_idx >= 0, "must still have idx to pass out");
        _body.at_put_grow(rpo_idx, n);
        rpo_idx--;
        post_visited.set(bb_idx(n));
        assert(rpo_idx >= 0 || stack.is_empty(), "still have idx left or are finished");
      }
    } else {
      stack.pop(); // Remove post-visited node from stack
    }
  }

  // Create real map of body indices for nodes
  for (int j = 0; j < _body.length(); j++) {
    Node* n = _body.at(j);
    set_bb_idx(n, j);
  }

#ifndef PRODUCT
  if (_vloop.is_trace_body()) {
    print();
  }
#endif

  assert(rpo_idx == -1 && body_count == _body.length(), "all body members found");
  return VStatus::make_success();
}

void VLoopTypes::compute_vector_element_type() {
#ifndef PRODUCT
  if (_vloop.is_trace_vector_element_type()) {
    tty->print_cr("\nVLoopTypes::compute_vector_element_type:");
  }
#endif

  const GrowableArray<Node*>& body = _body.body();

  assert(_velt_type.is_empty(), "must not yet be computed");
  // reserve space
  _velt_type.at_put_grow(body.length()-1, nullptr);

  // Initial type
  for (int i = 0; i < body.length(); i++) {
    Node* n = body.at(i);
    set_velt_type(n, container_type(n));
  }

  // Propagate integer narrowed type backwards through operations
  // that don't depend on higher order bits
  for (int i = body.length() - 1; i >= 0; i--) {
    Node* n = body.at(i);
    // Only integer types need be examined
    const Type* vtn = velt_type(n);
    if (vtn->basic_type() == T_INT) {
      uint start, end;
      VectorNode::vector_operands(n, &start, &end);

      for (uint j = start; j < end; j++) {
        Node* in  = n->in(j);
        // Don't propagate through a memory
        if (!in->is_Mem() &&
            _vloop.in_bb(in) &&
            velt_type(in)->basic_type() == T_INT &&
            data_size(n) < data_size(in)) {
          bool same_type = true;
          for (DUIterator_Fast kmax, k = in->fast_outs(kmax); k < kmax; k++) {
            Node *use = in->fast_out(k);
            if (!_vloop.in_bb(use) || !same_velt_type(use, n)) {
              same_type = false;
              break;
            }
          }
          if (same_type) {
            // In any Java arithmetic operation, operands of small integer types
            // (boolean, byte, char & short) should be promoted to int first.
            // During narrowed integer type backward propagation, for some operations
            // like RShiftI, Abs, and ReverseBytesI,
            // the compiler has to know the higher order bits of the 1st operand,
            // which will be lost in the narrowed type. These operations shouldn't
            // be vectorized if the higher order bits info is imprecise.
            const Type* vt = vtn;
            int op = in->Opcode();
            if (VectorNode::is_shift_opcode(op) || op == Op_AbsI || op == Op_ReverseBytesI) {
              Node* load = in->in(1);
              if (load->is_Load() &&
                  _vloop.in_bb(load) &&
                  (velt_type(load)->basic_type() == T_INT)) {
                // Only Load nodes distinguish signed (LoadS/LoadB) and unsigned
                // (LoadUS/LoadUB) values. Store nodes only have one version.
                vt = velt_type(load);
              } else if (op != Op_LShiftI) {
                // Widen type to int to avoid the creation of vector nodes. Note
                // that left shifts work regardless of the signedness.
                vt = TypeInt::INT;
              }
            }
            set_velt_type(in, vt);
          }
        }
      }
    }
  }
  for (int i = 0; i < body.length(); i++) {
    Node* n = body.at(i);
    Node* nn = n;
    if (nn->is_Bool() && nn->in(0) == nullptr) {
      nn = nn->in(1);
      assert(nn->is_Cmp(), "always have Cmp above Bool");
    }
    if (nn->is_Cmp() && nn->in(0) == nullptr) {
      assert(_vloop.in_bb(nn->in(1)) || _vloop.in_bb(nn->in(2)),
             "one of the inputs must be in the loop, too");
      if (_vloop.in_bb(nn->in(1))) {
        set_velt_type(n, velt_type(nn->in(1)));
      } else {
        set_velt_type(n, velt_type(nn->in(2)));
      }
    }
  }
#ifndef PRODUCT
  if (_vloop.is_trace_vector_element_type()) {
    for (int i = 0; i < body.length(); i++) {
      Node* n = body.at(i);
      velt_type(n)->dump();
      tty->print("\t");
      n->dump();
    }
  }
#endif
}

// Smallest type containing range of values
const Type* VLoopTypes::container_type(Node* n) const {
  int opc = n->Opcode();
  if (n->is_Mem()) {
    BasicType bt = n->as_Mem()->value_basic_type();
    if (n->is_Store() && (bt == T_CHAR)) {
      // Use T_SHORT type instead of T_CHAR for stored values because any
      // preceding arithmetic operation extends values to signed Int.
      bt = T_SHORT;
    }
    if (opc == Op_LoadUB) {
      // Adjust type for unsigned byte loads, it is important for right shifts.
      // T_BOOLEAN is used because there is no basic type representing type
      // TypeInt::UBYTE. Use of T_BOOLEAN for vectors is fine because only
      // size (one byte) and sign is important.
      bt = T_BOOLEAN;
    }
    return Type::get_const_basic_type(bt);
  }
  const Type* t = _vloop.phase()->igvn().type(n);
  if (t->basic_type() == T_INT) {
    // Float to half float conversion may be succeeded by a conversion from
    // half float to float, in such a case back propagation of narrow type (SHORT)
    // may not be possible.
    if (opc == Op_ConvF2HF || opc == Op_ReinterpretHF2S) {
      return TypeInt::SHORT;
    }
    // A narrow type of arithmetic operations will be determined by
    // propagating the type of memory operations.
    return TypeInt::INT;
  }
  return t;
}

bool VLoopMemorySlices::same_memory_slice(MemNode* m1, MemNode* m2) const {
  return _vloop.phase()->C->get_alias_index(m1->adr_type()) ==
         _vloop.phase()->C->get_alias_index(m2->adr_type());
}

LoadNode::ControlDependency VTransformLoadVectorNode::control_dependency() const {
  LoadNode::ControlDependency dep = LoadNode::DependsOnlyOnTest;
  for (int i = 0; i < nodes().length(); i++) {
    Node* n = nodes().at(i);
    assert(n->is_Load(), "only meaningful for loads");
    if (!n->depends_only_on_test()) {
      if (n->as_Load()->has_unknown_control_dependency() &&
          dep != LoadNode::Pinned) {
        // Upgrade to unknown control...
        dep = LoadNode::UnknownControl;
      } else {
        // Otherwise, we must pin it.
        dep = LoadNode::Pinned;
      }
    }
  }
  return dep;
}

// Find the memop pack with the maximum vector width, unless they were already
// determined (e.g. by SuperWord::filter_packs_for_alignment()).
void VTransform::determine_mem_ref_and_aw_for_main_loop_alignment() {
  if (_mem_ref_for_main_loop_alignment != nullptr) {
    assert(VLoop::vectors_should_be_aligned(), "mem_ref only set if filtered for alignment");
    return;
  }

  MemNode const* mem_ref = nullptr;
  int max_aw = 0;

  const GrowableArray<VTransformNode*>& vtnodes = _graph.vtnodes();
  for (int i = 0; i < vtnodes.length(); i++) {
    VTransformMemVectorNode* vtn = vtnodes.at(i)->isa_MemVector();
    if (vtn == nullptr) { continue; }
    MemNode* p0 = vtn->nodes().at(0)->as_Mem();

    int vw = p0->memory_size() * vtn->nodes().length();
    // Generally, we prefer to align with the largest memory op (load or store).
    // If there are multiple, then SuperWordAutomaticAlignment determines if we
    // prefer loads or stores.
<<<<<<< HEAD
=======
    // When a load or store is misaligned, this can lead to the load or store
    // being split, when it goes over a cache line. Most CPUs can schedule
    // more loads than stores per cycle (often 2 loads and 1 store). Hence,
    // it is worse if a store is split, and less bad if a load is split.
    // By default, we have SuperWordAutomaticAlignment=1, i.e. we align with a
    // store if possible, to avoid splitting that store.
>>>>>>> 9c191cc0
    bool prefer_store = mem_ref != nullptr && SuperWordAutomaticAlignment == 1 && mem_ref->is_Load() && p0->is_Store();
    bool prefer_load  = mem_ref != nullptr && SuperWordAutomaticAlignment == 2 && mem_ref->is_Store() && p0->is_Load();
    if (vw > max_aw || (vw == max_aw && (prefer_load || prefer_store))) {
      max_aw = vw;
      mem_ref = p0;
    }
  }
  assert(mem_ref != nullptr && max_aw > 0, "found mem_ref and aw");
  _mem_ref_for_main_loop_alignment = mem_ref;
  _aw_for_main_loop_alignment = max_aw;
}

#define TRACE_ALIGN_VECTOR_NODE(node) { \
  DEBUG_ONLY(                           \
    if (_trace._align_vector) {         \
      tty->print("  " #node ": ");      \
      node->dump();                     \
    }                                   \
  )                                     \
}                                       \

// Ensure that the main loop vectors are aligned by adjusting the pre loop limit. We memory-align
// the address of "_mem_ref_for_main_loop_alignment" to "_aw_for_main_loop_alignment", which is a
// sufficiently large alignment width. We adjust the pre-loop iteration count by adjusting the
// pre-loop limit.
void VTransform::adjust_pre_loop_limit_to_align_main_loop_vectors() {
  determine_mem_ref_and_aw_for_main_loop_alignment();
  const MemNode* align_to_ref = _mem_ref_for_main_loop_alignment;
  const int aw                = _aw_for_main_loop_alignment;

  if (!VLoop::vectors_should_be_aligned() && SuperWordAutomaticAlignment == 0) {
#ifdef ASSERT
    if (_trace._align_vector) {
      tty->print_cr("\nVTransform::adjust_pre_loop_limit_to_align_main_loop_vectors: disabled.");
    }
#endif
    return;
  }

  assert(align_to_ref != nullptr && aw > 0, "must have alignment reference and aw");
  assert(cl()->is_main_loop(), "can only do alignment for main loop");

  // The opaque node for the limit, where we adjust the input
  Opaque1Node* pre_opaq = _vloop.pre_loop_end()->limit()->as_Opaque1();

  // Current pre-loop limit.
  Node* old_limit = pre_opaq->in(1);

  // Where we put new limit calculations.
  Node* pre_ctrl = _vloop.pre_loop_head()->in(LoopNode::EntryControl);

  // Ensure the original loop limit is available from the pre-loop Opaque1 node.
  Node* orig_limit = pre_opaq->original_loop_limit();
  assert(orig_limit != nullptr && igvn().type(orig_limit) != Type::TOP, "");

  const VPointer& p = vpointer(align_to_ref);
  assert(p.is_valid(), "sanity");

  // For the main-loop, we want the address of align_to_ref to be memory aligned
  // with some alignment width (aw, a power of 2). When we enter the main-loop,
  // we know that iv is equal to the pre-loop limit. If we adjust the pre-loop
  // limit by executing adjust_pre_iter many extra iterations, we can change the
  // alignment of the address.
  //
  //   adr = base + invar + iv_scale * iv + con                               (1)
  //   adr % aw = 0                                                           (2)
  //
  // Note, that we are defining the modulo operator "%" such that the remainder is
  // always positive, see AlignmentSolution::mod(i, q). Since we are only computing
  // modulo with powers of 2, we can instead simply use the last log2(q) bits of
  // a number i, to get "i % q". This is performed with a bitmask.
  //
  // The limit of the pre-loop needs to be adjusted:
  //
  //   old_limit:       current pre-loop limit
  //   new_limit:       new pre-loop limit
  //   adjust_pre_iter: additional pre-loop iterations for alignment adjustment
  //
  // We want to find adjust_pre_iter, such that the address is aligned when entering
  // the main-loop:
  //
  //   iv = new_limit = old_limit + adjust_pre_iter                           (3a, iv_stride > 0)
  //   iv = new_limit = old_limit - adjust_pre_iter                           (3b, iv_stride < 0)
  //
  // We define bic as:
  //
  //   bic = base + invar + con                                               (4)
  //
  // And now we can simplify the address using (1), (3), and (4):
  //
  //   adr = bic + iv_scale * new_limit
  //   adr = bic + iv_scale * (old_limit + adjust_pre_iter)                   (5a, iv_stride > 0)
  //   adr = bic + iv_scale * (old_limit - adjust_pre_iter)                   (5b, iv_stride < 0)
  //
  // And hence we can restate (2) with (5), and solve the equation for adjust_pre_iter:
  //
  //   (bic + iv_scale * (old_limit + adjust_pre_iter) % aw = 0               (6a, iv_stride > 0)
  //   (bic + iv_scale * (old_limit - adjust_pre_iter) % aw = 0               (6b, iv_stride < 0)
  //
  // In most cases, iv_scale is the element size, for example:
  //
  //   for (i = 0; i < a.length; i++) { a[i] = ...; }
  //
  // It is thus reasonable to assume that both abs(iv_scale) and abs(iv_stride) are
  // strictly positive powers of 2. Further, they can be assumed to be non-zero,
  // otherwise the address does not depend on iv, and the alignment cannot be
  // affected by adjusting the pre-loop limit.
  //
  // Further, if abs(iv_scale) >= aw, then adjust_pre_iter has no effect on alignment, and
  // we are not able to affect the alignment at all. Hence, we require abs(iv_scale) < aw.
  //
  // Moreover, for alignment to be achievable, bic must be a multiple of iv_scale. If strict
  // alignment is required (i.e. -XX:+AlignVector), this is guaranteed by the filtering
  // done with the AlignmentSolver / AlignmentSolution. If strict alignment is not
  // required, then alignment is still preferable for performance, but not necessary.
  // In many cases bic will be a multiple of iv_scale, but if it is not, then the adjustment
  // does not guarantee alignment, but the code is still correct.
  //
  // Hence, in what follows we assume that bic is a multiple of iv_scale, and in fact all
  // terms in (6) are multiples of iv_scale. Therefore we divide all terms by iv_scale:
  //
  //   AW = aw / abs(iv_scale)            (power of 2)                        (7)
  //   BIC = bic / abs(iv_scale)                                              (8)
  //
  // and restate (6), using (7) and (8), i.e. we divide (6) by abs(iv_scale):
  //
  //   (BIC + sign(iv_scale) * (old_limit + adjust_pre_iter) % AW = 0         (9a, iv_stride > 0)
  //   (BIC + sign(iv_scale) * (old_limit - adjust_pre_iter) % AW = 0         (9b, iv_stride < 0)
  //
  //   where: sign(iv_scale) = iv_scale / abs(iv_scale) = (iv_scale > 0 ? 1 : -1)
  //
  // Note, (9) allows for periodic solutions of adjust_pre_iter, with periodicity AW.
  // But we would like to spend as few iterations in the pre-loop as possible,
  // hence we want the smallest adjust_pre_iter, and so:
  //
  //   0 <= adjust_pre_iter < AW                                              (10)
  //
  // We solve (9) for adjust_pre_iter, in the following 4 cases:
  //
  // Case A: iv_scale > 0 && iv_stride > 0 (i.e. sign(iv_scale) =  1)
  //   (BIC + old_limit + adjust_pre_iter) % AW = 0
  //   adjust_pre_iter = (-BIC - old_limit) % AW                              (11a)
  //
  // Case B: iv_scale < 0 && iv_stride > 0 (i.e. sign(iv_scale) = -1)
  //   (BIC - old_limit - adjust_pre_iter) % AW = 0
  //   adjust_pre_iter = (BIC - old_limit) % AW                               (11b)
  //
  // Case C: iv_scale > 0 && iv_stride < 0 (i.e. sign(iv_scale) =  1)
  //   (BIC + old_limit - adjust_pre_iter) % AW = 0
  //   adjust_pre_iter = (BIC + old_limit) % AW                               (11c)
  //
  // Case D: iv_scale < 0 && iv_stride < 0 (i.e. sign(iv_scale) = -1)
  //   (BIC - old_limit + adjust_pre_iter) % AW = 0
  //   adjust_pre_iter = (-BIC + old_limit) % AW                              (11d)
  //
  // We now generalize the equations (11*) by using:
  //
  //   OP:   (iv_stride            > 0) ?  SUB  : ADD
  //   XBIC: (iv_stride * iv_scale > 0) ? -BIC  : BIC
  //
  // which gives us the final pre-loop limit adjustment:
  //
  //   adjust_pre_iter = (XBIC OP old_limit) % AW                             (12)
  //
  // We can construct XBIC by additionally defining:
  //
  //   xbic = (iv_stride * iv_scale > 0) ? -bic                 : bic         (13)
  //
  // which gives us:
  //
  //   XBIC = (iv_stride * iv_scale > 0) ? -BIC                 : BIC
  //        = (iv_stride * iv_scale > 0) ? -bic / abs(iv_scale) : bic / abs(iv_scale)
  //        = xbic / abs(iv_scale)                                            (14)
  //
  // When we have computed adjust_pre_iter, we update the pre-loop limit
  // with (3a, b). However, we have to make sure that the adjust_pre_iter
  // additional pre-loop iterations do not lead the pre-loop to execute
  // iterations that would step over the original limit (orig_limit) of
  // the loop. Hence, we must constrain the updated limit as follows:
  //
  // constrained_limit = MIN(old_limit + adjust_pre_iter, orig_limit)
  //                   = MIN(new_limit,                   orig_limit)         (15a, iv_stride > 0)
  // constrained_limit = MAX(old_limit - adjust_pre_iter, orig_limit)
  //                   = MAX(new_limit,                   orig_limit)         (15a, iv_stride < 0)
  //
  const int iv_stride = this->iv_stride();
  const int iv_scale  = p.iv_scale();
  const int con       = p.con();
  Node* base          = p.mem_pointer().base().object_or_native();

#ifdef ASSERT
  if (_trace._align_vector) {
    tty->print_cr("\nVTransform::adjust_pre_loop_limit_to_align_main_loop_vectors:");
    tty->print("  align_to_ref:");
    align_to_ref->dump();
    tty->print("  ");
    p.print_on(tty);
    tty->print_cr("  aw:        %d", aw);
    tty->print_cr("  iv_stride: %d", iv_stride);
    tty->print_cr("  iv_scale:  %d", iv_scale);
    tty->print_cr("  con:       %d", con);
    tty->print("  base:");
    base->dump();
    if (!p.has_invar_summands()) {
      tty->print_cr("  invar:     none");
    } else {
      tty->print_cr("  invar_summands:");
      p.for_each_invar_summand([&] (const MemPointerSummand& s) {
        tty->print("   -> ");
        s.print_on(tty);
      });
      tty->cr();
    }
    tty->print("  old_limit: ");
    old_limit->dump();
    tty->print("  orig_limit: ");
    orig_limit->dump();
  }
#endif

  if (iv_stride == 0 || !is_power_of_2(abs(iv_stride)) ||
      iv_scale  == 0 || !is_power_of_2(abs(iv_scale))  ||
      abs(iv_scale) >= aw) {
#ifdef ASSERT
    if (_trace._align_vector) {
      tty->print_cr(" Alignment cannot be affected by changing pre-loop limit because");
      tty->print_cr(" iv_stride or iv_scale are not power of 2, or abs(iv_scale) >= aw.");
    }
#endif
    // Cannot affect alignment, abort.
    return;
  }

  assert(iv_stride != 0 && is_power_of_2(abs(iv_stride)) &&
         iv_scale  != 0 && is_power_of_2(abs(iv_scale))  &&
         abs(iv_scale) < aw, "otherwise we cannot affect alignment with pre-loop");

  const int AW = aw / abs(iv_scale);

#ifdef ASSERT
  if (_trace._align_vector) {
    tty->print_cr("  AW = aw(%d) / abs(iv_scale(%d)) = %d", aw, iv_scale, AW);
  }
#endif

  // 1: Compute (13a, b):
  //    xbic = -bic = (-base - invar - con)         (iv_stride * iv_scale > 0)
  //    xbic = +bic = (+base + invar + con)         (iv_stride * iv_scale < 0)
  const bool is_sub = iv_scale * iv_stride > 0;

  // 1.1: con
  Node* xbic = igvn().intcon(is_sub ? -con : con);
  TRACE_ALIGN_VECTOR_NODE(xbic);

  // 1.2: invar = SUM(invar_summands)
  //      We iteratively add / subtract all invar_summands, if there are any.
  p.for_each_invar_summand([&] (const MemPointerSummand& s) {
    Node* invar_variable = s.variable();
    jint  invar_scale    = s.scale().value();
    TRACE_ALIGN_VECTOR_NODE(invar_variable);
    if (igvn().type(invar_variable)->isa_long()) {
      // Computations are done % (vector width/element size) so it's
      // safe to simply convert invar to an int and loose the upper 32
      // bit half.
      invar_variable = new ConvL2INode(invar_variable);
      phase()->register_new_node(invar_variable, pre_ctrl);
      TRACE_ALIGN_VECTOR_NODE(invar_variable);
    }
    Node* invar_scale_con = igvn().intcon(invar_scale);
    TRACE_ALIGN_VECTOR_NODE(invar_scale_con);
    Node* invar_summand = new MulINode(invar_variable, invar_scale_con);
    phase()->register_new_node(invar_summand, pre_ctrl);
    TRACE_ALIGN_VECTOR_NODE(invar_summand);
    if (is_sub) {
      xbic = new SubINode(xbic, invar_summand);
    } else {
      xbic = new AddINode(xbic, invar_summand);
    }
    phase()->register_new_node(xbic, pre_ctrl);
    TRACE_ALIGN_VECTOR_NODE(xbic);
  });

  // 1.3: base (unless base is guaranteed aw aligned)
  bool is_base_native = p.mem_pointer().base().is_native();
  if (aw > ObjectAlignmentInBytes || is_base_native) {
    // For objects, the base is ObjectAlignmentInBytes aligned.
    // For native memory, we simply have a long that was cast to
    // a pointer via CastX2P, or if we parsed through the CastX2P
    // we only have a long. There is no alignment guarantee, and
    // we must always take the base into account for the calculation.
    //
    // Computations are done % (vector width/element size) so it's
    // safe to simply convert invar to an int and loose the upper 32
    // bit half. The base could be ptr, long or int. We cast all
    // to int.
    Node* xbase = base;
    if (igvn().type(xbase)->isa_ptr()) {
      // ptr -> int/long
      xbase = new CastP2XNode(nullptr, xbase);
      phase()->register_new_node(xbase, pre_ctrl);
      TRACE_ALIGN_VECTOR_NODE(xbase);
    }
    if (igvn().type(xbase)->isa_long()) {
      // long -> int
      xbase  = new ConvL2INode(xbase);
      phase()->register_new_node(xbase, pre_ctrl);
      TRACE_ALIGN_VECTOR_NODE(xbase);
    }
    if (is_sub) {
      xbic = new SubINode(xbic, xbase);
    } else {
      xbic = new AddINode(xbic, xbase);
    }
    phase()->register_new_node(xbic, pre_ctrl);
    TRACE_ALIGN_VECTOR_NODE(xbic);
  }

  // 2: Compute (14):
  //    XBIC = xbic / abs(iv_scale)
  //    The division is executed as shift
  Node* log2_abs_iv_scale = igvn().intcon(exact_log2(abs(iv_scale)));
  Node* XBIC = new URShiftINode(xbic, log2_abs_iv_scale);
  phase()->register_new_node(XBIC, pre_ctrl);
  TRACE_ALIGN_VECTOR_NODE(log2_abs_iv_scale);
  TRACE_ALIGN_VECTOR_NODE(XBIC);

  // 3: Compute (12):
  //    adjust_pre_iter = (XBIC OP old_limit) % AW
  //
  // 3.1: XBIC_OP_old_limit = XBIC OP old_limit
  Node* XBIC_OP_old_limit = nullptr;
  if (iv_stride > 0) {
    XBIC_OP_old_limit = new SubINode(XBIC, old_limit);
  } else {
    XBIC_OP_old_limit = new AddINode(XBIC, old_limit);
  }
  phase()->register_new_node(XBIC_OP_old_limit, pre_ctrl);
  TRACE_ALIGN_VECTOR_NODE(XBIC_OP_old_limit);

  // 3.2: Compute:
  //    adjust_pre_iter = (XBIC OP old_limit) % AW
  //                    = XBIC_OP_old_limit % AW
  //                    = XBIC_OP_old_limit AND (AW - 1)
  //    Since AW is a power of 2, the modulo operation can be replaced with
  //    a bitmask operation.
  Node* mask_AW = igvn().intcon(AW-1);
  Node* adjust_pre_iter = new AndINode(XBIC_OP_old_limit, mask_AW);
  phase()->register_new_node(adjust_pre_iter, pre_ctrl);
  TRACE_ALIGN_VECTOR_NODE(mask_AW);
  TRACE_ALIGN_VECTOR_NODE(adjust_pre_iter);

  // 4: The computation of the new pre-loop limit could overflow (for 3a) or
  //    underflow (for 3b) the int range. This is problematic in combination
  //    with Range Check Elimination (RCE), which determines a "safe" range
  //    where a RangeCheck will always succeed. RCE adjusts the pre-loop limit
  //    such that we only enter the main-loop once we have reached the "safe"
  //    range, and adjusts the main-loop limit so that we exit the main-loop
  //    before we leave the "safe" range. After RCE, the range of the main-loop
  //    can only be safely narrowed, and should never be widened. Hence, the
  //    pre-loop limit can only be increased (for iv_stride > 0), but an add
  //    overflow might decrease it, or decreased (for iv_stride < 0), but a sub
  //    underflow might increase it. To prevent that, we perform the Sub / Add
  //    and Max / Min with long operations.
  old_limit       = new ConvI2LNode(old_limit);
  orig_limit      = new ConvI2LNode(orig_limit);
  adjust_pre_iter = new ConvI2LNode(adjust_pre_iter);
  phase()->register_new_node(old_limit, pre_ctrl);
  phase()->register_new_node(orig_limit, pre_ctrl);
  phase()->register_new_node(adjust_pre_iter, pre_ctrl);
  TRACE_ALIGN_VECTOR_NODE(old_limit);
  TRACE_ALIGN_VECTOR_NODE(orig_limit);
  TRACE_ALIGN_VECTOR_NODE(adjust_pre_iter);

  // 5: Compute (3a, b):
  //    new_limit = old_limit + adjust_pre_iter     (iv_stride > 0)
  //    new_limit = old_limit - adjust_pre_iter     (iv_stride < 0)
  //
  Node* new_limit = nullptr;
  if (iv_stride < 0) {
    new_limit = new SubLNode(old_limit, adjust_pre_iter);
  } else {
    new_limit = new AddLNode(old_limit, adjust_pre_iter);
  }
  phase()->register_new_node(new_limit, pre_ctrl);
  TRACE_ALIGN_VECTOR_NODE(new_limit);

  // 6: Compute (15a, b):
  //    Prevent pre-loop from going past the original limit of the loop.
  Node* constrained_limit =
    (iv_stride > 0) ? (Node*) new MinLNode(phase()->C, new_limit, orig_limit)
                    : (Node*) new MaxLNode(phase()->C, new_limit, orig_limit);
  phase()->register_new_node(constrained_limit, pre_ctrl);
  TRACE_ALIGN_VECTOR_NODE(constrained_limit);

  // 7: We know that the result is in the int range, there is never truncation
  constrained_limit = new ConvL2INode(constrained_limit);
  phase()->register_new_node(constrained_limit, pre_ctrl);
  TRACE_ALIGN_VECTOR_NODE(constrained_limit);

  // 8: Hack the pre-loop limit
  igvn().replace_input_of(pre_opaq, 1, constrained_limit);
}

#ifndef PRODUCT
void PairSet::print() const {
  tty->print_cr("\nPairSet::print: %d pairs", length());
  int chain = 0;
  int chain_index = 0;
  for (PairSetIterator pair(*this); !pair.done(); pair.next()) {
    Node* left  = pair.left();
    Node* right = pair.right();
    if (is_left_in_a_left_most_pair(left)) {
      chain_index = 0;
      tty->print_cr(" Pair-chain %d:", chain++);
      tty->print("  %3d: ", chain_index++);
      left->dump();
    }
    tty->print("  %3d: ", chain_index++);
    right->dump();
  }
}

void PackSet::print() const {
  tty->print_cr("\nPackSet::print: %d packs", _packs.length());
  for (int i = 0; i < _packs.length(); i++) {
    tty->print_cr(" Pack: %d", i);
    Node_List* pack = _packs.at(i);
    if (pack == nullptr) {
      tty->print_cr("  nullptr");
    } else {
      print_pack(pack);
    }
  }
}

void PackSet::print_pack(Node_List* pack) {
  for (uint i = 0; i < pack->size(); i++) {
    tty->print("  %3d: ", i);
    pack->at(i)->dump();
  }
}
#endif

#ifndef PRODUCT
void VLoopBody::print() const {
  tty->print_cr("\nVLoopBody::print");
  for (int i = 0; i < body().length(); i++) {
    Node* n = body().at(i);
    tty->print("%4d ", i);
    if (n != nullptr) {
      n->dump();
    }
  }
}
#endif

//
// --------------------------------- vectorization/simd -----------------------------------
//
bool SuperWord::same_origin_idx(Node* a, Node* b) const {
  return a != nullptr && b != nullptr && _clone_map.same_idx(a->_idx, b->_idx);
}
bool SuperWord::same_generation(Node* a, Node* b) const {
  return a != nullptr && b != nullptr && _clone_map.same_gen(a->_idx, b->_idx);
}
<|MERGE_RESOLUTION|>--- conflicted
+++ resolved
@@ -2728,15 +2728,12 @@
     // Generally, we prefer to align with the largest memory op (load or store).
     // If there are multiple, then SuperWordAutomaticAlignment determines if we
     // prefer loads or stores.
-<<<<<<< HEAD
-=======
     // When a load or store is misaligned, this can lead to the load or store
     // being split, when it goes over a cache line. Most CPUs can schedule
     // more loads than stores per cycle (often 2 loads and 1 store). Hence,
     // it is worse if a store is split, and less bad if a load is split.
     // By default, we have SuperWordAutomaticAlignment=1, i.e. we align with a
     // store if possible, to avoid splitting that store.
->>>>>>> 9c191cc0
     bool prefer_store = mem_ref != nullptr && SuperWordAutomaticAlignment == 1 && mem_ref->is_Load() && p0->is_Store();
     bool prefer_load  = mem_ref != nullptr && SuperWordAutomaticAlignment == 2 && mem_ref->is_Store() && p0->is_Load();
     if (vw > max_aw || (vw == max_aw && (prefer_load || prefer_store))) {
