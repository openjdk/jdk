--- conflicted
+++ resolved
@@ -1865,7 +1865,6 @@
 
   // Schedule
   if (!vtransform.schedule()) { return false; }
-<<<<<<< HEAD
 
   // Cost-model
   float scalar_cost = _vloop_analyzer.cost();
@@ -1878,9 +1877,13 @@
 #endif
   if (vector_cost >= scalar_cost) { return false; }
 
-=======
+  // Note: currently we only do throughput-based cost-modeling. In the future, we could
+  //       also implement latency-based cost-modeling and take store-to-load-forwarding
+  //       failures into account as the latency between the load and store. This would
+  //       allow a more precise tradeoff between the forwarding failure penalty versus
+  //       the vectorization gains.
   if (vtransform.has_store_to_load_forwarding_failure()) { return false; }
->>>>>>> 0f426e4a
+
   vtransform.apply();
   return true;
 }
@@ -2533,10 +2536,6 @@
   for (int i = 0; i < vtnodes.length(); i++) {
     VTransformMemVectorNode* vtn = vtnodes.at(i)->isa_MemVector();
     if (vtn == nullptr) { continue; }
-<<<<<<< HEAD
-=======
-    MemNode* p0 = vtn->nodes().at(0)->as_Mem();
->>>>>>> 0f426e4a
 
     int element_size_in_bytes = type2aelembytes(vtn->element_basic_type());
     int vw = element_size_in_bytes * vtn->vector_length();
@@ -2583,13 +2582,8 @@
   Node* orig_limit = pre_opaq->original_loop_limit();
   assert(orig_limit != nullptr && igvn().type(orig_limit) != Type::TOP, "");
 
-<<<<<<< HEAD
-  const VPointer& align_to_vpointer = *align_to_vpointer_p;
-  assert(align_to_vpointer.valid(), "sanity");
-=======
   const VPointer& p = vpointer(align_to_ref);
   assert(p.is_valid(), "sanity");
->>>>>>> 0f426e4a
 
   // For the main-loop, we want the address of align_to_vpointer to be memory aligned
   // with some alignment width (aw, a power of 2). When we enter the main-loop,
@@ -2718,30 +2712,14 @@
   // constrained_limit = MAX(old_limit - adjust_pre_iter, orig_limit)
   //                   = MAX(new_limit,                   orig_limit)         (15a, iv_stride < 0)
   //
-<<<<<<< HEAD
-  const int stride   = iv_stride();
-  const int scale    = align_to_vpointer.scale_in_bytes();
-  const int offset   = align_to_vpointer.offset_in_bytes();
-  Node* base         = align_to_vpointer.adr();
-  Node* invar        = align_to_vpointer.invar();
-=======
   const int iv_stride = this->iv_stride();
   const int iv_scale  = p.iv_scale();
   const int con       = p.con();
   Node* base          = p.mem_pointer().base().object_or_native();
->>>>>>> 0f426e4a
 
 #ifdef ASSERT
   if (_trace._align_vector) {
     tty->print_cr("\nVTransform::adjust_pre_loop_limit_to_align_main_loop_vectors:");
-<<<<<<< HEAD
-    tty->print("  align_to_vpointer:");
-    align_to_vpointer.print();
-    tty->print_cr("  aw:       %d", aw);
-    tty->print_cr("  stride:   %d", stride);
-    tty->print_cr("  scale:    %d", scale);
-    tty->print_cr("  offset:   %d", offset);
-=======
     tty->print("  align_to_ref:");
     align_to_ref->dump();
     tty->print("  ");
@@ -2750,7 +2728,6 @@
     tty->print_cr("  iv_stride: %d", iv_stride);
     tty->print_cr("  iv_scale:  %d", iv_scale);
     tty->print_cr("  con:       %d", con);
->>>>>>> 0f426e4a
     tty->print("  base:");
     base->dump();
     if (!p.has_invar_summands()) {
@@ -2831,20 +2808,6 @@
   });
 
   // 1.3: base (unless base is guaranteed aw aligned)
-<<<<<<< HEAD
-  if (aw > ObjectAlignmentInBytes || align_to_vpointer.base()->is_top()) {
-    // The base is only aligned with ObjectAlignmentInBytes with arrays.
-    // When the base() is top, we have no alignment guarantee at all.
-    // Hence, we must now take the base into account for the calculation.
-    Node* xbase = new CastP2XNode(nullptr, base);
-    phase()->register_new_node(xbase, pre_ctrl);
-    TRACE_ALIGN_VECTOR_NODE(xbase);
-#ifdef _LP64
-    xbase  = new ConvL2INode(xbase);
-    phase()->register_new_node(xbase, pre_ctrl);
-    TRACE_ALIGN_VECTOR_NODE(xbase);
-#endif
-=======
   bool is_base_native = p.mem_pointer().base().is_native();
   if (aw > ObjectAlignmentInBytes || is_base_native) {
     // For objects, the base is ObjectAlignmentInBytes aligned.
@@ -2870,7 +2833,6 @@
       phase()->register_new_node(xbase, pre_ctrl);
       TRACE_ALIGN_VECTOR_NODE(xbase);
     }
->>>>>>> 0f426e4a
     if (is_sub) {
       xbic = new SubINode(xbic, xbase);
     } else {
