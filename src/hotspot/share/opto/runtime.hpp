/*
 * Copyright (c) 1998, 2025, Oracle and/or its affiliates. All rights reserved.
 * DO NOT ALTER OR REMOVE COPYRIGHT NOTICES OR THIS FILE HEADER.
 *
 * This code is free software; you can redistribute it and/or modify it
 * under the terms of the GNU General Public License version 2 only, as
 * published by the Free Software Foundation.
 *
 * This code is distributed in the hope that it will be useful, but WITHOUT
 * ANY WARRANTY; without even the implied warranty of MERCHANTABILITY or
 * FITNESS FOR A PARTICULAR PURPOSE.  See the GNU General Public License
 * version 2 for more details (a copy is included in the LICENSE file that
 * accompanied this code).
 *
 * You should have received a copy of the GNU General Public License version
 * 2 along with this work; if not, write to the Free Software Foundation,
 * Inc., 51 Franklin St, Fifth Floor, Boston, MA 02110-1301 USA.
 *
 * Please contact Oracle, 500 Oracle Parkway, Redwood Shores, CA 94065 USA
 * or visit www.oracle.com if you need additional information or have any
 * questions.
 *
 */

#ifndef SHARE_OPTO_RUNTIME_HPP
#define SHARE_OPTO_RUNTIME_HPP

#include "code/codeBlob.hpp"
#include "opto/machnode.hpp"
#include "opto/optoreg.hpp"
#include "runtime/stubDeclarations.hpp"
#include "runtime/stubInfo.hpp"
#include "runtime/vframe.hpp"

//------------------------------OptoRuntime------------------------------------
// Opto compiler runtime routines
//
// These are all generated from Ideal graphs.  They are called with the
// Java calling convention.  Internally they call C++.  They are made once at
// startup time and Opto compiles calls to them later.
// Things are broken up into quads: the signature they will be called with,
// the address of the generated code, the corresponding C++ code and an
// nmethod.

// The signature (returned by "xxx_Type()") is used at startup time by the
// Generator to make the generated code "xxx_Java".  Opto compiles calls
// to the generated code "xxx_Java".  When the compiled code gets executed,
// it calls the C++ code "xxx_C".  The generated nmethod is saved in the
// CodeCache.  Exception handlers use the nmethod to get the callee-save
// register OopMaps.
class CallInfo;

//
// NamedCounters are tagged counters which can be used for profiling
// code in various ways.  Currently they are used by the lock coarsening code
//

class NamedCounter : public CHeapObj<mtCompiler> {
public:
    enum CounterTag {
    NoTag,
    LockCounter,
    EliminatedLockCounter
  };

private:
  const char *  _name;
  int           _count;
  CounterTag    _tag;
  NamedCounter* _next;

 public:
  NamedCounter(const char *n, CounterTag tag = NoTag):
    _name(n == nullptr ? nullptr : os::strdup(n)),
    _count(0),
    _tag(tag),
    _next(nullptr) {}

  ~NamedCounter() {
    if (_name != nullptr) {
      os::free((void*)_name);
    }
  }

  const char * name() const     { return _name; }
  int count() const             { return _count; }
  address addr()                { return (address)&_count; }
  CounterTag tag() const        { return _tag; }
  void set_tag(CounterTag tag)  { _tag = tag; }

  NamedCounter* next() const    { return _next; }
  void set_next(NamedCounter* next) {
    assert(_next == nullptr || next == nullptr, "already set");
    _next = next;
  }

};

typedef const TypeFunc*(*TypeFunc_generator)();

class OptoRuntime : public AllStatic {
  friend class Matcher;  // allow access to stub names
  friend class AOTCodeAddressTable;

 private:
  // declare opto stub address/blob holder static fields
#define C2_BLOB_FIELD_DECLARE(name, type) \
  static type*       BLOB_FIELD_NAME(name);
#define C2_STUB_FIELD_NAME(name) _ ## name ## _Java
#define C2_STUB_FIELD_DECLARE(name, f, t, r) \
  static address     C2_STUB_FIELD_NAME(name) ;
#define C2_JVMTI_STUB_FIELD_DECLARE(name) \
  static address     STUB_FIELD_NAME(name);

  C2_STUBS_DO(C2_BLOB_FIELD_DECLARE, C2_STUB_FIELD_DECLARE, C2_JVMTI_STUB_FIELD_DECLARE)

#undef C2_BLOB_FIELD_DECLARE
#undef C2_STUB_FIELD_NAME
#undef C2_STUB_FIELD_DECLARE
#undef C2_JVMTI_STUB_FIELD_DECLARE

  // static TypeFunc* data members
  static const TypeFunc* _new_instance_Type;
  static const TypeFunc* _new_array_Type;
  static const TypeFunc* _multianewarray2_Type;
  static const TypeFunc* _multianewarray3_Type;
  static const TypeFunc* _multianewarray4_Type;
  static const TypeFunc* _multianewarray5_Type;
  static const TypeFunc* _multianewarrayN_Type;
  static const TypeFunc* _complete_monitor_enter_Type;
  static const TypeFunc* _complete_monitor_exit_Type;
  static const TypeFunc* _monitor_notify_Type;
  static const TypeFunc* _uncommon_trap_Type;
  static const TypeFunc* _athrow_Type;
  static const TypeFunc* _rethrow_Type;
  static const TypeFunc* _Math_D_D_Type;
  static const TypeFunc* _Math_DD_D_Type;
  static const TypeFunc* _modf_Type;
  static const TypeFunc* _l2f_Type;
  static const TypeFunc* _void_long_Type;
  static const TypeFunc* _void_void_Type;
  static const TypeFunc* _jfr_write_checkpoint_Type;
  static const TypeFunc* _flush_windows_Type;
  static const TypeFunc* _fast_arraycopy_Type;
  static const TypeFunc* _checkcast_arraycopy_Type;
  static const TypeFunc* _generic_arraycopy_Type;
  static const TypeFunc* _slow_arraycopy_Type;
  static const TypeFunc* _unsafe_setmemory_Type;
  static const TypeFunc* _array_fill_Type;
  static const TypeFunc* _array_sort_Type;
  static const TypeFunc* _array_partition_Type;
  static const TypeFunc* _aescrypt_block_Type;
  static const TypeFunc* _cipherBlockChaining_aescrypt_Type;
  static const TypeFunc* _electronicCodeBook_aescrypt_Type;
  static const TypeFunc* _counterMode_aescrypt_Type;
  static const TypeFunc* _galoisCounterMode_aescrypt_Type;
  static const TypeFunc* _digestBase_implCompress_with_sha3_Type;
  static const TypeFunc* _digestBase_implCompress_without_sha3_Type;
  static const TypeFunc* _digestBase_implCompressMB_with_sha3_Type;
  static const TypeFunc* _digestBase_implCompressMB_without_sha3_Type;
  static const TypeFunc* _double_keccak_Type;
  static const TypeFunc* _multiplyToLen_Type;
  static const TypeFunc* _montgomeryMultiply_Type;
  static const TypeFunc* _montgomerySquare_Type;
  static const TypeFunc* _squareToLen_Type;
  static const TypeFunc* _mulAdd_Type;
  static const TypeFunc* _bigIntegerShift_Type;
  static const TypeFunc* _vectorizedMismatch_Type;
  static const TypeFunc* _ghash_processBlocks_Type;
  static const TypeFunc* _chacha20Block_Type;
  static const TypeFunc* _kyberNtt_Type;
  static const TypeFunc* _kyberInverseNtt_Type;
  static const TypeFunc* _kyberNttMult_Type;
  static const TypeFunc* _kyberAddPoly_2_Type;
  static const TypeFunc* _kyberAddPoly_3_Type;
  static const TypeFunc* _kyber12To16_Type;
  static const TypeFunc* _kyberBarrettReduce_Type;
  static const TypeFunc* _dilithiumAlmostNtt_Type;
  static const TypeFunc* _dilithiumAlmostInverseNtt_Type;
  static const TypeFunc* _dilithiumNttMult_Type;
  static const TypeFunc* _dilithiumMontMulByConstant_Type;
  static const TypeFunc* _dilithiumDecomposePoly_Type;
  static const TypeFunc* _base64_encodeBlock_Type;
  static const TypeFunc* _base64_decodeBlock_Type;
  static const TypeFunc* _string_IndexOf_Type;
  static const TypeFunc* _poly1305_processBlocks_Type;
  static const TypeFunc* _intpoly_montgomeryMult_P256_Type;
  static const TypeFunc* _intpoly_assign_Type;
  static const TypeFunc* _updateBytesCRC32_Type;
  static const TypeFunc* _updateBytesCRC32C_Type;
  static const TypeFunc* _updateBytesAdler32_Type;
  static const TypeFunc* _osr_end_Type;
  static const TypeFunc* _register_finalizer_Type;
#if INCLUDE_JFR
  static const TypeFunc* _class_id_load_barrier_Type;
#endif // INCLUDE_JFR
#if INCLUDE_JVMTI
  static const TypeFunc* _notify_jvmti_vthread_Type;
#endif // INCLUDE_JVMTI
  static const TypeFunc* _dtrace_method_entry_exit_Type;
  static const TypeFunc* _dtrace_object_alloc_Type;
  static const TypeFunc* _clone_type_Type;
#if INCLUDE_SHENANDOAHGC
  static const TypeFunc* _load_reference_barrier_Type;
  static const TypeFunc* _write_barrier_pre_Type;
  static const TypeFunc* _clone_barrier_Type;
#endif //INCLUDE_SHENANDOAHGC

  // define stubs
  static address generate_stub(ciEnv* ci_env, TypeFunc_generator gen, address C_function, const char* name, StubId stub_id, int is_fancy_jump, bool pass_tls, bool return_pc);

  //
  // Implementation of runtime methods
  // =================================

  // Allocate storage for a Java instance.
  static void new_instance_C(Klass* instance_klass, JavaThread* current);

  // Allocate storage for a objArray or typeArray
  static void new_array_C(Klass* array_klass, int len, JavaThread* current);
  static void new_array_nozero_C(Klass* array_klass, int len, JavaThread* current);

  // Allocate storage for a multi-dimensional arrays
  // Note: needs to be fixed for arbitrary number of dimensions
  static void multianewarray2_C(Klass* klass, int len1, int len2, JavaThread* current);
  static void multianewarray3_C(Klass* klass, int len1, int len2, int len3, JavaThread* current);
  static void multianewarray4_C(Klass* klass, int len1, int len2, int len3, int len4, JavaThread* current);
  static void multianewarray5_C(Klass* klass, int len1, int len2, int len3, int len4, int len5, JavaThread* current);
  static void multianewarrayN_C(Klass* klass, arrayOopDesc* dims, JavaThread* current);

  // local methods passed as arguments to stub generator that forward
  // control to corresponding JRT methods of SharedRuntime
  static void slow_arraycopy_C(oopDesc* src,  jint src_pos,
                               oopDesc* dest, jint dest_pos,
                               jint length, JavaThread* thread);
  static void complete_monitor_locking_C(oopDesc* obj, BasicLock* lock, JavaThread* current);

public:
  static void monitor_notify_C(oopDesc* obj, JavaThread* current);
  static void monitor_notifyAll_C(oopDesc* obj, JavaThread* current);

private:

  // Implicit exception support
  static void throw_null_exception_C(JavaThread* thread);

  // Exception handling
  static address handle_exception_C       (JavaThread* current);
  static address handle_exception_C_helper(JavaThread* current, nmethod*& nm);
  static address rethrow_C                (oopDesc* exception, JavaThread *thread, address return_pc );
  static void deoptimize_caller_frame     (JavaThread *thread);
  static void deoptimize_caller_frame     (JavaThread *thread, bool doit);
  static bool is_deoptimized_caller_frame (JavaThread *thread);

  // CodeBlob support
  // ===================================================================

  static UncommonTrapBlob* generate_uncommon_trap_blob(void);
  static ExceptionBlob* generate_exception_blob();

  static void register_finalizer_C(oopDesc* obj, JavaThread* current);

 public:

  static bool is_callee_saved_register(MachRegisterNumbers reg);

  // One time only generate runtime code stubs. Returns true
  // when runtime stubs have been generated successfully and
  // false otherwise.
  static bool generate(ciEnv* env);

  // Returns the name of a stub
  static const char* stub_name(address entry);

  // Returns the name associated with a given stub id
  static const char* stub_name(StubId id) {
    assert(StubInfo::is_c2(id), "not a C2 stub %s", StubInfo::name(id));
    return StubInfo::name(id);
  }

  // access to runtime stubs entry points for java code
  static address new_instance_Java()                     { return _new_instance_Java; }
  static address new_array_Java()                        { return _new_array_Java; }
  static address new_array_nozero_Java()                 { return _new_array_nozero_Java; }
  static address multianewarray2_Java()                  { return _multianewarray2_Java; }
  static address multianewarray3_Java()                  { return _multianewarray3_Java; }
  static address multianewarray4_Java()                  { return _multianewarray4_Java; }
  static address multianewarray5_Java()                  { return _multianewarray5_Java; }
  static address multianewarrayN_Java()                  { return _multianewarrayN_Java; }
  static address complete_monitor_locking_Java()         { return _complete_monitor_locking_Java; }
  static address monitor_notify_Java()                   { return _monitor_notify_Java; }
  static address monitor_notifyAll_Java()                { return _monitor_notifyAll_Java; }

  static address slow_arraycopy_Java()                   { return _slow_arraycopy_Java; }
  static address register_finalizer_Java()               { return _register_finalizer_Java; }
#if INCLUDE_JVMTI
  static address notify_jvmti_vthread_start()            { return _notify_jvmti_vthread_start; }
  static address notify_jvmti_vthread_end()              { return _notify_jvmti_vthread_end; }
  static address notify_jvmti_vthread_mount()            { return _notify_jvmti_vthread_mount; }
  static address notify_jvmti_vthread_unmount()          { return _notify_jvmti_vthread_unmount; }
#endif

  static UncommonTrapBlob* uncommon_trap_blob()                  { return _uncommon_trap_blob; }
  static ExceptionBlob*    exception_blob()                      { return _exception_blob; }

  // Implicit exception support
  static void throw_div0_exception_C      (JavaThread* thread);
  static void throw_stack_overflow_error_C(JavaThread* thread);

  // Exception handling
  static address rethrow_stub()             { return _rethrow_Java; }


  // Type functions
  // ======================================================

  static inline const TypeFunc* new_instance_Type() {
    assert(_new_instance_Type != nullptr, "should be initialized");
    return _new_instance_Type;
  }

  static inline const TypeFunc* new_array_Type() {
    assert(_new_array_Type != nullptr, "should be initialized");
    return _new_array_Type;
  }

  static inline const TypeFunc* new_array_nozero_Type() {
    return new_array_Type();
  }

  static const TypeFunc* multianewarray_Type(int ndim); // multianewarray

  static inline const TypeFunc* multianewarray2_Type() {
    assert(_multianewarray2_Type != nullptr, "should be initialized");
    return _multianewarray2_Type;
  }

  static inline const TypeFunc* multianewarray3_Type() {
    assert(_multianewarray3_Type != nullptr, "should be initialized");
    return _multianewarray3_Type;
  }

  static inline const TypeFunc* multianewarray4_Type() {
    assert(_multianewarray4_Type != nullptr, "should be initialized");
    return _multianewarray4_Type;
  }

  static inline const TypeFunc* multianewarray5_Type() {
    assert(_multianewarray5_Type != nullptr, "should be initialized");
    return _multianewarray5_Type;
  }

  static inline const TypeFunc* multianewarrayN_Type() {
    assert(_multianewarrayN_Type != nullptr, "should be initialized");
    return _multianewarrayN_Type;
  }

  static inline const TypeFunc* complete_monitor_enter_Type() {
    assert(_complete_monitor_enter_Type != nullptr, "should be initialized");
    return _complete_monitor_enter_Type;
  }

  static inline const TypeFunc* complete_monitor_locking_Type() {
    return complete_monitor_enter_Type();
  }

  static inline const TypeFunc* complete_monitor_exit_Type() {
    assert(_complete_monitor_exit_Type != nullptr, "should be initialized");
    return _complete_monitor_exit_Type;
  }

  static inline const TypeFunc* monitor_notify_Type() {
    assert(_monitor_notify_Type != nullptr, "should be initialized");
    return _monitor_notify_Type;
  }

  static inline const TypeFunc* monitor_notifyAll_Type() {
    return monitor_notify_Type();
  }

  static inline const TypeFunc* uncommon_trap_Type() {
    assert(_uncommon_trap_Type != nullptr, "should be initialized");
    return _uncommon_trap_Type;
  }

  static inline const TypeFunc* athrow_Type() {
    assert(_athrow_Type != nullptr, "should be initialized");
    return _athrow_Type;
  }

  static inline const TypeFunc* rethrow_Type() {
    assert(_rethrow_Type != nullptr, "should be initialized");
    return _rethrow_Type;
  }

  static inline const TypeFunc* Math_D_D_Type() {
    assert(_Math_D_D_Type != nullptr, "should be initialized");
    return _Math_D_D_Type;
  }

  static inline const TypeFunc* Math_DD_D_Type() {
    assert(_Math_DD_D_Type != nullptr, "should be initialized");
    return _Math_DD_D_Type;
  }

  static const TypeFunc* Math_Vector_Vector_Type(uint num_arg, const TypeVect* in_type, const TypeVect* out_type);

  static inline const TypeFunc* modf_Type() {
    assert(_modf_Type != nullptr, "should be initialized");
    return _modf_Type;
  }

  static inline const TypeFunc* l2f_Type() {
    assert(_l2f_Type != nullptr, "should be initialized");
    return _l2f_Type;
  }

  static inline const TypeFunc* void_long_Type() {
    assert(_void_long_Type != nullptr, "should be initialized");
    return _void_long_Type;
  }

  static inline const TypeFunc* void_void_Type() {
    assert(_void_void_Type != nullptr, "should be initialized");
    return _void_void_Type;
  }

  static const TypeFunc* jfr_write_checkpoint_Type() {
    assert(_jfr_write_checkpoint_Type != nullptr, "should be initialized");
    return _jfr_write_checkpoint_Type;
  }

  static const TypeFunc* flush_windows_Type() {
    assert(_flush_windows_Type != nullptr, "should be initialized");
    return _flush_windows_Type;
  }

  // arraycopy routine types
  static inline const TypeFunc* fast_arraycopy_Type() {
    assert(_fast_arraycopy_Type != nullptr, "should be initialized");
    // This signature is simple:  Two base pointers and a size_t.
    return _fast_arraycopy_Type;
  }

  static inline const TypeFunc* checkcast_arraycopy_Type() {
    assert(_checkcast_arraycopy_Type != nullptr, "should be initialized");
    // An extension of fast_arraycopy_Type which adds type checking.
    return _checkcast_arraycopy_Type;
  }

  static inline const TypeFunc* generic_arraycopy_Type() {
    assert(_generic_arraycopy_Type != nullptr, "should be initialized");
    // This signature is like System.arraycopy, except that it returns status.
    return _generic_arraycopy_Type;
  }

  static inline const TypeFunc* slow_arraycopy_Type() {
    assert(_slow_arraycopy_Type != nullptr, "should be initialized");
    // This signature is exactly the same as System.arraycopy.
    // There are no intptr_t (int/long) arguments.
    return _slow_arraycopy_Type;
  }   // the full routine

  static inline const TypeFunc* unsafe_setmemory_Type() {
    assert(_unsafe_setmemory_Type != nullptr, "should be initialized");
    return _unsafe_setmemory_Type;
  }

//  static const TypeFunc* digestBase_implCompress_Type(bool is_sha3);
//  static const TypeFunc* digestBase_implCompressMB_Type(bool is_sha3);
//  static const TypeFunc* double_keccak_Type();

  static inline const TypeFunc* array_fill_Type() {
    assert(_array_fill_Type != nullptr, "should be initialized");
    return _array_fill_Type;
  }

  static inline const TypeFunc* array_sort_Type() {
    assert(_array_sort_Type != nullptr, "should be initialized");
    return _array_sort_Type;
  }

  static inline const TypeFunc* array_partition_Type() {
    assert(_array_partition_Type != nullptr, "should be initialized");
    return _array_partition_Type;
  }

  // for aescrypt encrypt/decrypt operations, just three pointers returning void (length is constant)
  static inline const TypeFunc* aescrypt_block_Type() {
    assert(_aescrypt_block_Type != nullptr, "should be initialized");
    return _aescrypt_block_Type;
  }

  // for cipherBlockChaining calls of aescrypt encrypt/decrypt, four pointers and a length, returning int
  static inline const TypeFunc* cipherBlockChaining_aescrypt_Type() {
    assert(_cipherBlockChaining_aescrypt_Type != nullptr, "should be initialized");
    return _cipherBlockChaining_aescrypt_Type;
  }

  // for electronicCodeBook calls of aescrypt encrypt/decrypt, three pointers and a length, returning int
  static inline const TypeFunc* electronicCodeBook_aescrypt_Type() {
    assert(_electronicCodeBook_aescrypt_Type != nullptr, "should be initialized");
    return _electronicCodeBook_aescrypt_Type;
  }

  //for counterMode calls of aescrypt encrypt/decrypt, four pointers and a length, returning int
  static inline const TypeFunc* counterMode_aescrypt_Type() {
    assert(_counterMode_aescrypt_Type != nullptr, "should be initialized");
    return _counterMode_aescrypt_Type;
  }

  //for counterMode calls of aescrypt encrypt/decrypt, four pointers and a length, returning int
  static inline const TypeFunc* galoisCounterMode_aescrypt_Type() {
    assert(_galoisCounterMode_aescrypt_Type != nullptr, "should be initialized");
    return _galoisCounterMode_aescrypt_Type;
  }

  /*
   * void implCompress(byte[] buf, int ofs)
   */
  static inline const TypeFunc* digestBase_implCompress_Type(bool is_sha3) {
    assert((_digestBase_implCompress_with_sha3_Type != nullptr) &&
           (_digestBase_implCompress_without_sha3_Type != nullptr), "should be initialized");
    return is_sha3 ? _digestBase_implCompress_with_sha3_Type : _digestBase_implCompress_without_sha3_Type;
  }

  /*
   * int implCompressMultiBlock(byte[] b, int ofs, int limit)
   */
  static inline const TypeFunc* digestBase_implCompressMB_Type(bool is_sha3) {
    assert((_digestBase_implCompressMB_with_sha3_Type != nullptr) &&
           (_digestBase_implCompressMB_without_sha3_Type != nullptr), "should be initialized");
    return is_sha3 ? _digestBase_implCompressMB_with_sha3_Type : _digestBase_implCompressMB_without_sha3_Type;
  }

  static inline const TypeFunc* double_keccak_Type() {
    assert(_double_keccak_Type != nullptr, "should be initialized");
    return _double_keccak_Type;
  }

  static inline const TypeFunc* multiplyToLen_Type() {
    assert(_multiplyToLen_Type != nullptr, "should be initialized");
    return _multiplyToLen_Type;
  }

  static inline const TypeFunc* montgomeryMultiply_Type() {
    assert(_montgomeryMultiply_Type != nullptr, "should be initialized");
    return _montgomeryMultiply_Type;
  }

  static inline const TypeFunc* montgomerySquare_Type() {
    assert(_montgomerySquare_Type != nullptr, "should be initialized");
    return _montgomerySquare_Type;
  }

  static inline const TypeFunc* squareToLen_Type() {
    assert(_squareToLen_Type != nullptr, "should be initialized");
    return _squareToLen_Type;
  }

  // for mulAdd calls, 2 pointers and 3 ints, returning int
  static inline const TypeFunc* mulAdd_Type() {
    assert(_mulAdd_Type != nullptr, "should be initialized");
    return _mulAdd_Type;
  }

  static inline const TypeFunc* bigIntegerShift_Type() {
    assert(_bigIntegerShift_Type != nullptr, "should be initialized");
    return _bigIntegerShift_Type;
  }

  static inline const TypeFunc* vectorizedMismatch_Type() {
    assert(_vectorizedMismatch_Type != nullptr, "should be initialized");
    return _vectorizedMismatch_Type;
  }

  // GHASH block processing
  static inline const TypeFunc* ghash_processBlocks_Type() {
    assert(_ghash_processBlocks_Type != nullptr, "should be initialized");
    return _ghash_processBlocks_Type;
  }

  // ChaCha20 Block function
  static inline const TypeFunc* chacha20Block_Type() {
    assert(_chacha20Block_Type != nullptr, "should be initialized");
    return _chacha20Block_Type;
  }

  static inline const TypeFunc* kyberNtt_Type() {
    assert(_kyberNtt_Type != nullptr, "should be initialized");
    return _kyberNtt_Type;
  }

  static inline const TypeFunc* kyberInverseNtt_Type() {
    assert(_kyberInverseNtt_Type != nullptr, "should be initialized");
    return _kyberInverseNtt_Type;
  }

  static inline const TypeFunc* kyberNttMult_Type() {
    assert(_kyberNttMult_Type != nullptr, "should be initialized");
    return _kyberNttMult_Type;
  }

  static inline const TypeFunc* kyberAddPoly_2_Type() {
    assert(_kyberAddPoly_2_Type != nullptr, "should be initialized");
    return _kyberAddPoly_2_Type;
  }

  static inline const TypeFunc* kyberAddPoly_3_Type() {
    assert(_kyberAddPoly_3_Type != nullptr, "should be initialized");
    return _kyberAddPoly_3_Type;
  }

  static inline const TypeFunc* kyber12To16_Type() {
    assert(_kyber12To16_Type != nullptr, "should be initialized");
    return _kyber12To16_Type;
  }

  static inline const TypeFunc* kyberBarrettReduce_Type() {
    assert(_kyberBarrettReduce_Type != nullptr, "should be initialized");
    return _kyberBarrettReduce_Type;
  }

  static inline const TypeFunc* dilithiumAlmostNtt_Type() {
    assert(_dilithiumAlmostNtt_Type != nullptr, "should be initialized");
    return _dilithiumAlmostNtt_Type;
  }

  static inline const TypeFunc* dilithiumAlmostInverseNtt_Type() {
    assert(_dilithiumAlmostInverseNtt_Type != nullptr, "should be initialized");
    return _dilithiumAlmostInverseNtt_Type;
  }

  static inline const TypeFunc* dilithiumNttMult_Type() {
    assert(_dilithiumNttMult_Type != nullptr, "should be initialized");
    return _dilithiumNttMult_Type;
  }

  static inline const TypeFunc* dilithiumMontMulByConstant_Type() {
    assert(_dilithiumMontMulByConstant_Type != nullptr, "should be initialized");
    return _dilithiumMontMulByConstant_Type;
  }

  static inline const TypeFunc* dilithiumDecomposePoly_Type() {
    assert(_dilithiumDecomposePoly_Type != nullptr, "should be initialized");
    return _dilithiumDecomposePoly_Type;
  }

  // Base64 encode function
  static inline const TypeFunc* base64_encodeBlock_Type() {
    assert(_base64_encodeBlock_Type != nullptr, "should be initialized");
    return _base64_encodeBlock_Type;
  }

  // Base64 decode function
  static inline const TypeFunc* base64_decodeBlock_Type() {
    assert(_base64_decodeBlock_Type != nullptr, "should be initialized");
    return _base64_decodeBlock_Type;
  }

  // String IndexOf function
  static inline const TypeFunc* string_IndexOf_Type() {
    assert(_string_IndexOf_Type != nullptr, "should be initialized");
    return _string_IndexOf_Type;
  }

  // Poly1305 processMultipleBlocks function
  static inline const TypeFunc* poly1305_processBlocks_Type() {
    assert(_poly1305_processBlocks_Type != nullptr, "should be initialized");
    return _poly1305_processBlocks_Type;
  }

  // MontgomeryIntegerPolynomialP256 multiply function
  static inline const TypeFunc* intpoly_montgomeryMult_P256_Type() {
    assert(_intpoly_montgomeryMult_P256_Type != nullptr, "should be initialized");
    return _intpoly_montgomeryMult_P256_Type;
  }

  // IntegerPolynomial constant time assignment function
  static inline const TypeFunc* intpoly_assign_Type() {
    assert(_intpoly_assign_Type != nullptr, "should be initialized");
    return _intpoly_assign_Type;
  }

  /**
   * int updateBytesCRC32(int crc, byte* b, int len)
   */
  static inline const TypeFunc* updateBytesCRC32_Type() {
    assert(_updateBytesCRC32_Type != nullptr, "should be initialized");
    return _updateBytesCRC32_Type;
  }

  /**
   * int updateBytesCRC32C(int crc, byte* buf, int len, int* table)
   */
  static inline const TypeFunc* updateBytesCRC32C_Type() {
    assert(_updateBytesCRC32C_Type != nullptr, "should be initialized");
    return _updateBytesCRC32C_Type;
  }

  /**
   *  int updateBytesAdler32(int adler, bytes* b, int off, int len)
   */
  static inline const TypeFunc* updateBytesAdler32_Type() {
    assert(_updateBytesAdler32_Type != nullptr, "should be initialized");
    return _updateBytesAdler32_Type;
  }


  // leaf on stack replacement interpreter accessor types
  static inline const TypeFunc* osr_end_Type() {
    assert(_osr_end_Type != nullptr, "should be initialized");
    return _osr_end_Type;
  }

  static inline const TypeFunc* register_finalizer_Type() {
    assert(_register_finalizer_Type != nullptr, "should be initialized");
    return _register_finalizer_Type;
  }

#if INCLUDE_JFR
  static inline const TypeFunc* class_id_load_barrier_Type() {
    assert(_class_id_load_barrier_Type != nullptr, "should be initialized");
    return _class_id_load_barrier_Type;
  }
#endif // INCLUDE_JFR

#if INCLUDE_JVMTI
  static inline const TypeFunc* notify_jvmti_vthread_Type() {
    assert(_notify_jvmti_vthread_Type != nullptr, "should be initialized");
    return _notify_jvmti_vthread_Type;
  }
#endif

  // Dtrace support. entry and exit probes have the same signature
  static inline const TypeFunc* dtrace_method_entry_exit_Type() {
    assert(_dtrace_method_entry_exit_Type != nullptr, "should be initialized");
    return _dtrace_method_entry_exit_Type;
  }

  static inline const TypeFunc* dtrace_object_alloc_Type() {
    assert(_dtrace_object_alloc_Type != nullptr, "should be initialized");
    return _dtrace_object_alloc_Type;
  }

<<<<<<< HEAD
  static inline const TypeFunc* clone_type_Type() {
    assert(_clone_type_Type != nullptr, "should be initialized");
    return _clone_type_Type;
  }

#if INCLUDE_SHENANDOAHGC
  static inline const TypeFunc *clone_barrier_Type() {
    assert(_clone_barrier_Type != nullptr, "should be initialized");
    return _clone_barrier_Type;
  }

  static inline const TypeFunc *write_barrier_pre_Type() {
    assert(_write_barrier_pre_Type != nullptr, "should be initialized");
    return _write_barrier_pre_Type;
  }

  static inline const TypeFunc* load_reference_barrier_Type() {
    assert(_load_reference_barrier_Type != nullptr, "should be initialized");
    return _load_reference_barrier_Type;
  }
#endif //INCLUDE_SHENANDOAHGC
=======
#ifndef PRODUCT
  // Signature for runtime calls in debug printing nodes, which depends on which nodes are actually passed
  // Note: we do not allow more than 7 node arguments as GraphKit::make_runtime_call only allows 8, and we need
  // one for the static string
  static const TypeFunc* debug_print_Type(Node* parm0 = nullptr, Node* parm1 = nullptr,
                                          Node* parm2 = nullptr, Node* parm3 = nullptr,
                                          Node* parm4 = nullptr, Node* parm5 = nullptr,
                                          Node* parm6 = nullptr);
#endif // PRODUCT
>>>>>>> e7c7892b

 private:
 static NamedCounter * volatile _named_counters;

 public:
 // helper function which creates a named counter labeled with the
 // if they are available
 static NamedCounter* new_named_counter(JVMState* jvms, NamedCounter::CounterTag tag);

 // dumps all the named counters
 static void          print_named_counters();

 static void          initialize_types();
};

#endif // SHARE_OPTO_RUNTIME_HPP<|MERGE_RESOLUTION|>--- conflicted
+++ resolved
@@ -743,7 +743,6 @@
     return _dtrace_object_alloc_Type;
   }
 
-<<<<<<< HEAD
   static inline const TypeFunc* clone_type_Type() {
     assert(_clone_type_Type != nullptr, "should be initialized");
     return _clone_type_Type;
@@ -765,7 +764,7 @@
     return _load_reference_barrier_Type;
   }
 #endif //INCLUDE_SHENANDOAHGC
-=======
+
 #ifndef PRODUCT
   // Signature for runtime calls in debug printing nodes, which depends on which nodes are actually passed
   // Note: we do not allow more than 7 node arguments as GraphKit::make_runtime_call only allows 8, and we need
@@ -775,7 +774,6 @@
                                           Node* parm4 = nullptr, Node* parm5 = nullptr,
                                           Node* parm6 = nullptr);
 #endif // PRODUCT
->>>>>>> e7c7892b
 
  private:
  static NamedCounter * volatile _named_counters;
