--- conflicted
+++ resolved
@@ -180,8 +180,6 @@
   static const TypeFunc* _vectorizedMismatch_Type;
   static const TypeFunc* _ghash_processBlocks_Type;
   static const TypeFunc* _chacha20Block_Type;
-<<<<<<< HEAD
-
   static const TypeFunc* _kyberNtt_Type;
   static const TypeFunc* _kyberInverseNtt_Type;
   static const TypeFunc* _kyberNttMult_Type;
@@ -189,14 +187,11 @@
   static const TypeFunc* _kyberAddPoly_3_Type;
   static const TypeFunc* _kyber12To16_Type;
   static const TypeFunc* _kyberBarrettReduce_Type;
-
-=======
   static const TypeFunc* _dilithiumAlmostNtt_Type;
   static const TypeFunc* _dilithiumAlmostInverseNtt_Type;
   static const TypeFunc* _dilithiumNttMult_Type;
   static const TypeFunc* _dilithiumMontMulByConstant_Type;
   static const TypeFunc* _dilithiumDecomposePoly_Type;
->>>>>>> 3230894b
   static const TypeFunc* _base64_encodeBlock_Type;
   static const TypeFunc* _base64_decodeBlock_Type;
   static const TypeFunc* _string_IndexOf_Type;
@@ -600,7 +595,6 @@
     return _chacha20Block_Type;
   }
 
-<<<<<<< HEAD
   static const TypeFunc* kyberNtt_Type() {
     assert(_kyberNtt_Type != nullptr, "should be initialized");
     return _kyberNtt_Type;
@@ -634,7 +628,8 @@
   static const TypeFunc* kyberBarrettReduce_Type() {
     assert(_kyberBarrettReduce_Type != nullptr, "should be initialized");
     return _kyberBarrettReduce_Type;
-=======
+  }
+
   static inline const TypeFunc* dilithiumAlmostNtt_Type() {
     assert(_dilithiumAlmostNtt_Type != nullptr, "should be initialized");
     return _dilithiumAlmostNtt_Type;
@@ -658,7 +653,6 @@
   static inline const TypeFunc* dilithiumDecomposePoly_Type() {
     assert(_dilithiumDecomposePoly_Type != nullptr, "should be initialized");
     return _dilithiumDecomposePoly_Type;
->>>>>>> 3230894b
   }
 
   // Base64 encode function
