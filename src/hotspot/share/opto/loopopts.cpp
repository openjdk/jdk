/*
 * Copyright (c) 1999, 2025, Oracle and/or its affiliates. All rights reserved.
 * DO NOT ALTER OR REMOVE COPYRIGHT NOTICES OR THIS FILE HEADER.
 *
 * This code is free software; you can redistribute it and/or modify it
 * under the terms of the GNU General Public License version 2 only, as
 * published by the Free Software Foundation.
 *
 * This code is distributed in the hope that it will be useful, but WITHOUT
 * ANY WARRANTY; without even the implied warranty of MERCHANTABILITY or
 * FITNESS FOR A PARTICULAR PURPOSE.  See the GNU General Public License
 * version 2 for more details (a copy is included in the LICENSE file that
 * accompanied this code).
 *
 * You should have received a copy of the GNU General Public License version
 * 2 along with this work; if not, write to the Free Software Foundation,
 * Inc., 51 Franklin St, Fifth Floor, Boston, MA 02110-1301 USA.
 *
 * Please contact Oracle, 500 Oracle Parkway, Redwood Shores, CA 94065 USA
 * or visit www.oracle.com if you need additional information or have any
 * questions.
 *
 */

#include "gc/shared/barrierSet.hpp"
#include "gc/shared/c2/barrierSetC2.hpp"
#include "memory/allocation.inline.hpp"
#include "memory/resourceArea.hpp"
#include "opto/addnode.hpp"
#include "opto/callnode.hpp"
#include "opto/castnode.hpp"
#include "opto/connode.hpp"
#include "opto/divnode.hpp"
#include "opto/loopnode.hpp"
#include "opto/matcher.hpp"
#include "opto/movenode.hpp"
#include "opto/mulnode.hpp"
#include "opto/opaquenode.hpp"
#include "opto/rootnode.hpp"
#include "opto/subnode.hpp"
#include "opto/subtypenode.hpp"
#include "opto/superword.hpp"
#include "opto/vectornode.hpp"
#include "utilities/checkedCast.hpp"
#include "utilities/macros.hpp"

//=============================================================================
//------------------------------split_thru_phi---------------------------------
// Split Node 'n' through merge point if there is enough win.
Node* PhaseIdealLoop::split_thru_phi(Node* n, Node* region, int policy) {
  if ((n->Opcode() == Op_ConvI2L && n->bottom_type() != TypeLong::LONG) ||
      (n->Opcode() == Op_ConvL2I && n->bottom_type() != TypeInt::INT)) {
    // ConvI2L/ConvL2I may have type information on it which is unsafe to push up
    // so disable this for now
    return nullptr;
  }

  // Splitting range check CastIIs through a loop induction Phi can
  // cause new Phis to be created that are left unrelated to the loop
  // induction Phi and prevent optimizations (vectorization)
  if (n->Opcode() == Op_CastII && region->is_CountedLoop() &&
      n->in(1) == region->as_CountedLoop()->phi()) {
    return nullptr;
  }

  if (cannot_split_division(n, region)) {
    return nullptr;
  }

  SplitThruPhiWins wins(region);
  assert(!n->is_CFG(), "");
  assert(region->is_Region(), "");

  const Type* type = n->bottom_type();
  const TypeOopPtr* t_oop = _igvn.type(n)->isa_oopptr();
  Node* phi;
  if (t_oop != nullptr && t_oop->is_known_instance_field()) {
    int iid    = t_oop->instance_id();
    int index  = C->get_alias_index(t_oop);
    int offset = t_oop->offset();
    phi = new PhiNode(region, type, nullptr, iid, index, offset);
  } else {
    phi = PhiNode::make_blank(region, n);
  }
  uint old_unique = C->unique();
  for (uint i = 1; i < region->req(); i++) {
    Node* x;
    Node* the_clone = nullptr;
    if (region->in(i) == C->top()) {
      x = C->top();             // Dead path?  Use a dead data op
    } else {
      x = n->clone();           // Else clone up the data op
      the_clone = x;            // Remember for possible deletion.
      // Alter data node to use pre-phi inputs
      if (n->in(0) == region)
        x->set_req( 0, region->in(i) );
      for (uint j = 1; j < n->req(); j++) {
        Node* in = n->in(j);
        if (in->is_Phi() && in->in(0) == region)
          x->set_req(j, in->in(i)); // Use pre-Phi input for the clone
      }
    }
    // Check for a 'win' on some paths
    const Type* t = x->Value(&_igvn);

    bool singleton = t->singleton();

    // A TOP singleton indicates that there are no possible values incoming
    // along a particular edge. In most cases, this is OK, and the Phi will
    // be eliminated later in an Ideal call. However, we can't allow this to
    // happen if the singleton occurs on loop entry, as the elimination of
    // the PhiNode may cause the resulting node to migrate back to a previous
    // loop iteration.
    if (singleton && t == Type::TOP) {
      // Is_Loop() == false does not confirm the absence of a loop (e.g., an
      // irreducible loop may not be indicated by an affirmative is_Loop());
      // therefore, the only top we can split thru a phi is on a backedge of
      // a loop.
      singleton &= region->is_Loop() && (i != LoopNode::EntryControl);
    }

    if (singleton) {
      wins.add_win(i);
      x = makecon(t);
    } else {
      // We now call Identity to try to simplify the cloned node.
      // Note that some Identity methods call phase->type(this).
      // Make sure that the type array is big enough for
      // our new node, even though we may throw the node away.
      // (Note: This tweaking with igvn only works because x is a new node.)
      _igvn.set_type(x, t);
      // If x is a TypeNode, capture any more-precise type permanently into Node
      // otherwise it will be not updated during igvn->transform since
      // igvn->type(x) is set to x->Value() already.
      x->raise_bottom_type(t);
      Node* y = x->Identity(&_igvn);
      if (y != x) {
        wins.add_win(i);
        x = y;
      } else {
        y = _igvn.hash_find(x);
        if (y == nullptr) {
          y = similar_subtype_check(x, region->in(i));
        }
        if (y) {
          wins.add_win(i);
          x = y;
        } else {
          // Else x is a new node we are keeping
          // We do not need register_new_node_with_optimizer
          // because set_type has already been called.
          _igvn._worklist.push(x);
        }
      }
    }

    phi->set_req( i, x );

    if (the_clone == nullptr) {
      continue;
    }

    if (the_clone != x) {
      _igvn.remove_dead_node(the_clone);
    } else if (region->is_Loop() && i == LoopNode::LoopBackControl &&
               n->is_Load() && can_move_to_inner_loop(n, region->as_Loop(), x)) {
      // it is not a win if 'x' moved from an outer to an inner loop
      // this edge case can only happen for Load nodes
      wins.reset();
      break;
    }
  }
  // Too few wins?
  if (!wins.profitable(policy)) {
    _igvn.remove_dead_node(phi);
    return nullptr;
  }

  // Record Phi
  register_new_node( phi, region );

  for (uint i2 = 1; i2 < phi->req(); i2++) {
    Node *x = phi->in(i2);
    // If we commoned up the cloned 'x' with another existing Node,
    // the existing Node picks up a new use.  We need to make the
    // existing Node occur higher up so it dominates its uses.
    Node *old_ctrl;
    IdealLoopTree *old_loop;

    if (x->is_Con()) {
      assert(get_ctrl(x) == C->root(), "constant control is not root");
      continue;
    }
    // The occasional new node
    if (x->_idx >= old_unique) {     // Found a new, unplaced node?
      old_ctrl = nullptr;
      old_loop = nullptr;               // Not in any prior loop
    } else {
      old_ctrl = get_ctrl(x);
      old_loop = get_loop(old_ctrl); // Get prior loop
    }
    // New late point must dominate new use
    Node *new_ctrl = dom_lca(old_ctrl, region->in(i2));
    if (new_ctrl == old_ctrl) // Nothing is changed
      continue;

    IdealLoopTree *new_loop = get_loop(new_ctrl);

    // Don't move x into a loop if its uses are
    // outside of loop. Otherwise x will be cloned
    // for each use outside of this loop.
    IdealLoopTree *use_loop = get_loop(region);
    if (!new_loop->is_member(use_loop) &&
        (old_loop == nullptr || !new_loop->is_member(old_loop))) {
      // Take early control, later control will be recalculated
      // during next iteration of loop optimizations.
      new_ctrl = get_early_ctrl(x);
      new_loop = get_loop(new_ctrl);
    }
    // Set new location
    set_ctrl(x, new_ctrl);
    // If changing loop bodies, see if we need to collect into new body
    if (old_loop != new_loop) {
      if (old_loop && !old_loop->_child)
        old_loop->_body.yank(x);
      if (!new_loop->_child)
        new_loop->_body.push(x);  // Collect body info
    }
  }

#ifndef PRODUCT
  if (TraceLoopOpts) {
    tty->print_cr("Split %d %s through %d Phi in %d %s",
                  n->_idx, n->Name(), phi->_idx, region->_idx, region->Name());
  }
#endif // !PRODUCT

  return phi;
}

// Test whether node 'x' can move into an inner loop relative to node 'n'.
// Note: The test is not exact. Returns true if 'x' COULD end up in an inner loop,
// BUT it can also return true and 'x' is in the outer loop
bool PhaseIdealLoop::can_move_to_inner_loop(Node* n, LoopNode* n_loop, Node* x) {
  IdealLoopTree* n_loop_tree = get_loop(n_loop);
  IdealLoopTree* x_loop_tree = get_loop(get_early_ctrl(x));
  // x_loop_tree should be outer or same loop as n_loop_tree
  return !x_loop_tree->is_member(n_loop_tree);
}

// Subtype checks that carry profile data don't common so look for a replacement by following edges
Node* PhaseIdealLoop::similar_subtype_check(const Node* x, Node* r_in) {
  if (x->is_SubTypeCheck()) {
    Node* in1 = x->in(1);
    for (DUIterator_Fast imax, i = in1->fast_outs(imax); i < imax; i++) {
      Node* u = in1->fast_out(i);
      if (u != x && u->is_SubTypeCheck() && u->in(1) == x->in(1) && u->in(2) == x->in(2)) {
        for (DUIterator_Fast jmax, j = u->fast_outs(jmax); j < jmax; j++) {
          Node* bol = u->fast_out(j);
          for (DUIterator_Fast kmax, k = bol->fast_outs(kmax); k < kmax; k++) {
            Node* iff = bol->fast_out(k);
            // Only dominating subtype checks are interesting: otherwise we risk replacing a subtype check by another with
            // unrelated profile
            if (iff->is_If() && is_dominator(iff, r_in)) {
              return u;
            }
          }
        }
      }
    }
  }
  return nullptr;
}

// Return true if 'n' is a Div or Mod node (without zero check If node which was removed earlier) with a loop phi divisor
// of a trip-counted (integer or long) loop with a backedge input that could be zero (include zero in its type range). In
// this case, we cannot split the division to the backedge as it could freely float above the loop exit check resulting in
// a division by zero. This situation is possible because the type of an increment node of an iv phi (trip-counter) could
// include zero while the iv phi does not (see PhiNode::Value() for trip-counted loops where we improve types of iv phis).
// We also need to check other loop phis as they could have been created in the same split-if pass when applying
// PhaseIdealLoop::split_thru_phi() to split nodes through an iv phi.
bool PhaseIdealLoop::cannot_split_division(const Node* n, const Node* region) const {
  const Type* zero;
  switch (n->Opcode()) {
    case Op_DivI:
    case Op_ModI:
    case Op_UDivI:
    case Op_UModI:
      zero = TypeInt::ZERO;
      break;
    case Op_DivL:
    case Op_ModL:
    case Op_UDivL:
    case Op_UModL:
      zero = TypeLong::ZERO;
      break;
    default:
      return false;
  }

  if (n->in(0) != nullptr) {
    // Cannot split through phi if Div or Mod node has a control dependency to a zero check.
    return true;
  }

  Node* divisor = n->in(2);
  return is_divisor_loop_phi(divisor, region) &&
         loop_phi_backedge_type_contains_zero(divisor, zero);
}

bool PhaseIdealLoop::is_divisor_loop_phi(const Node* divisor, const Node* loop) {
  return loop->is_Loop() && divisor->is_Phi() && divisor->in(0) == loop;
}

bool PhaseIdealLoop::loop_phi_backedge_type_contains_zero(const Node* phi_divisor, const Type* zero) const {
    return _igvn.type(phi_divisor->in(LoopNode::LoopBackControl))->filter_speculative(zero) != Type::TOP;
}

//------------------------------dominated_by------------------------------------
// Replace the dominated test with an obvious true or false.  Place it on the
// IGVN worklist for later cleanup.  Move control-dependent data Nodes on the
// live path up to the dominating control.
void PhaseIdealLoop::dominated_by(IfProjNode* prevdom, IfNode* iff, bool flip, bool pin_array_access_nodes) {
  if (VerifyLoopOptimizations && PrintOpto) { tty->print_cr("dominating test"); }

  // prevdom is the dominating projection of the dominating test.
  assert(iff->Opcode() == Op_If ||
         iff->Opcode() == Op_CountedLoopEnd ||
         iff->Opcode() == Op_LongCountedLoopEnd ||
         iff->Opcode() == Op_RangeCheck ||
         iff->Opcode() == Op_ParsePredicate,
        "Check this code when new subtype is added");

  int pop = prevdom->Opcode();
  assert( pop == Op_IfFalse || pop == Op_IfTrue, "" );
  if (flip) {
    if (pop == Op_IfTrue)
      pop = Op_IfFalse;
    else
      pop = Op_IfTrue;
  }
  // 'con' is set to true or false to kill the dominated test.
  Node* con = makecon(pop == Op_IfTrue ? TypeInt::ONE : TypeInt::ZERO);
  // Hack the dominated test
  _igvn.replace_input_of(iff, 1, con);

  // If I don't have a reachable TRUE and FALSE path following the IfNode then
  // I can assume this path reaches an infinite loop.  In this case it's not
  // important to optimize the data Nodes - either the whole compilation will
  // be tossed or this path (and all data Nodes) will go dead.
  if (iff->outcnt() != 2) {
    return;
  }

  // Make control-dependent data Nodes on the live path (path that will remain
  // once the dominated IF is removed) become control-dependent on the
  // dominating projection.
  Node* dp = iff->proj_out_or_null(pop == Op_IfTrue);

  if (dp == nullptr) {
    return;
  }

  rewire_safe_outputs_to_dominator(dp, prevdom, pin_array_access_nodes);
}

void PhaseIdealLoop::rewire_safe_outputs_to_dominator(Node* source, Node* dominator, const bool pin_array_access_nodes) {
  IdealLoopTree* old_loop = get_loop(source);

  for (DUIterator_Fast imax, i = source->fast_outs(imax); i < imax; i++) {
    Node* out = source->fast_out(i); // Control-dependent node
    // Do not rewire Div and Mod nodes which could have a zero divisor to avoid skipping their zero check.
    if (out->depends_only_on_test() && _igvn.no_dependent_zero_check(out)) {
      assert(out->in(0) == source, "must be control dependent on source");
      _igvn.replace_input_of(out, 0, dominator);
      if (pin_array_access_nodes) {
        // Because of Loop Predication, Loads and range check Cast nodes that are control dependent on this range
        // check (that is about to be removed) now depend on multiple dominating Hoisted Check Predicates. After the
        // removal of this range check, these control dependent nodes end up at the lowest/nearest dominating predicate
        // in the graph. To ensure that these Loads/Casts do not float above any of the dominating checks (even when the
        // lowest dominating check is later replaced by yet another dominating check), we need to pin them at the lowest
        // dominating check.
        Node* clone = out->pin_array_access_node();
        if (clone != nullptr) {
          clone = _igvn.register_new_node_with_optimizer(clone, out);
          _igvn.replace_node(out, clone);
          out = clone;
        }
      }
      set_early_ctrl(out, false);
      IdealLoopTree* new_loop = get_loop(get_ctrl(out));
      if (old_loop != new_loop) {
        if (!old_loop->_child) {
          old_loop->_body.yank(out);
        }
        if (!new_loop->_child) {
          new_loop->_body.push(out);
        }
      }
      --i;
      --imax;
    }
  }
}

//------------------------------has_local_phi_input----------------------------
// Return TRUE if 'n' has Phi inputs from its local block and no other
// block-local inputs (all non-local-phi inputs come from earlier blocks)
Node *PhaseIdealLoop::has_local_phi_input( Node *n ) {
  Node *n_ctrl = get_ctrl(n);
  // See if some inputs come from a Phi in this block, or from before
  // this block.
  uint i;
  for( i = 1; i < n->req(); i++ ) {
    Node *phi = n->in(i);
    if( phi->is_Phi() && phi->in(0) == n_ctrl )
      break;
  }
  if( i >= n->req() )
    return nullptr;                // No Phi inputs; nowhere to clone thru

  // Check for inputs created between 'n' and the Phi input.  These
  // must split as well; they have already been given the chance
  // (courtesy of a post-order visit) and since they did not we must
  // recover the 'cost' of splitting them by being very profitable
  // when splitting 'n'.  Since this is unlikely we simply give up.
  for( i = 1; i < n->req(); i++ ) {
    Node *m = n->in(i);
    if( get_ctrl(m) == n_ctrl && !m->is_Phi() ) {
      // We allow the special case of AddP's with no local inputs.
      // This allows us to split-up address expressions.
      if (m->is_AddP() &&
          get_ctrl(m->in(AddPNode::Base)) != n_ctrl &&
          get_ctrl(m->in(AddPNode::Address)) != n_ctrl &&
          get_ctrl(m->in(AddPNode::Offset)) != n_ctrl) {
        // Move the AddP up to the dominating point. That's fine because control of m's inputs
        // must dominate get_ctrl(m) == n_ctrl and we just checked that the input controls are != n_ctrl.
        Node* c = find_non_split_ctrl(idom(n_ctrl));
        if (c->is_OuterStripMinedLoop()) {
          c->as_Loop()->verify_strip_mined(1);
          c = c->in(LoopNode::EntryControl);
        }
        set_ctrl_and_loop(m, c);
        continue;
      }
      return nullptr;
    }
    assert(n->is_Phi() || m->is_Phi() || is_dominator(get_ctrl(m), n_ctrl), "m has strange control");
  }

  return n_ctrl;
}

// Replace expressions like ((V+I) << 2) with (V<<2 + I<<2).
Node* PhaseIdealLoop::remix_address_expressions_add_left_shift(Node* n, IdealLoopTree* n_loop, Node* n_ctrl, BasicType bt) {
  assert(bt == T_INT || bt == T_LONG, "only for integers");
  int n_op = n->Opcode();

  if (n_op == Op_LShift(bt)) {
    // Scale is loop invariant
    Node* scale = n->in(2);
    Node* scale_ctrl = get_ctrl(scale);
    IdealLoopTree* scale_loop = get_loop(scale_ctrl);
    if (n_loop == scale_loop || !scale_loop->is_member(n_loop)) {
      return nullptr;
    }
    const TypeInt* scale_t = scale->bottom_type()->isa_int();
    if (scale_t != nullptr && scale_t->is_con() && scale_t->get_con() >= 16) {
      return nullptr;              // Dont bother with byte/short masking
    }
    // Add must vary with loop (else shift would be loop-invariant)
    Node* add = n->in(1);
    Node* add_ctrl = get_ctrl(add);
    IdealLoopTree* add_loop = get_loop(add_ctrl);
    if (n_loop != add_loop) {
      return nullptr;  // happens w/ evil ZKM loops
    }

    // Convert I-V into I+ (0-V); same for V-I
    if (add->Opcode() == Op_Sub(bt) &&
        _igvn.type(add->in(1)) != TypeInteger::zero(bt)) {
      assert(add->Opcode() == Op_SubI || add->Opcode() == Op_SubL, "");
      Node* zero = integercon(0, bt);
      Node* neg = SubNode::make(zero, add->in(2), bt);
      register_new_node_with_ctrl_of(neg, add->in(2));
      add = AddNode::make(add->in(1), neg, bt);
      register_new_node(add, add_ctrl);
    }
    if (add->Opcode() != Op_Add(bt)) return nullptr;
    assert(add->Opcode() == Op_AddI || add->Opcode() == Op_AddL, "");
    // See if one add input is loop invariant
    Node* add_var = add->in(1);
    Node* add_var_ctrl = get_ctrl(add_var);
    IdealLoopTree* add_var_loop = get_loop(add_var_ctrl);
    Node* add_invar = add->in(2);
    Node* add_invar_ctrl = get_ctrl(add_invar);
    IdealLoopTree* add_invar_loop = get_loop(add_invar_ctrl);
    if (add_invar_loop == n_loop) {
      // Swap to find the invariant part
      add_invar = add_var;
      add_invar_ctrl = add_var_ctrl;
      add_invar_loop = add_var_loop;
      add_var = add->in(2);
    } else if (add_var_loop != n_loop) { // Else neither input is loop invariant
      return nullptr;
    }
    if (n_loop == add_invar_loop || !add_invar_loop->is_member(n_loop)) {
      return nullptr;              // No invariant part of the add?
    }

    // Yes!  Reshape address expression!
    Node* inv_scale = LShiftNode::make(add_invar, scale, bt);
    Node* inv_scale_ctrl =
            dom_depth(add_invar_ctrl) > dom_depth(scale_ctrl) ?
            add_invar_ctrl : scale_ctrl;
    register_new_node(inv_scale, inv_scale_ctrl);
    Node* var_scale = LShiftNode::make(add_var, scale, bt);
    register_new_node(var_scale, n_ctrl);
    Node* var_add = AddNode::make(var_scale, inv_scale, bt);
    register_new_node(var_add, n_ctrl);
    _igvn.replace_node(n, var_add);
    return var_add;
  }
  return nullptr;
}

//------------------------------remix_address_expressions----------------------
// Rework addressing expressions to get the most loop-invariant stuff
// moved out.  We'd like to do all associative operators, but it's especially
// important (common) to do address expressions.
Node* PhaseIdealLoop::remix_address_expressions(Node* n) {
  if (!has_ctrl(n))  return nullptr;
  Node* n_ctrl = get_ctrl(n);
  IdealLoopTree* n_loop = get_loop(n_ctrl);

  // See if 'n' mixes loop-varying and loop-invariant inputs and
  // itself is loop-varying.

  // Only interested in binary ops (and AddP)
  if (n->req() < 3 || n->req() > 4) return nullptr;

  Node* n1_ctrl = get_ctrl(n->in(                    1));
  Node* n2_ctrl = get_ctrl(n->in(                    2));
  Node* n3_ctrl = get_ctrl(n->in(n->req() == 3 ? 2 : 3));
  IdealLoopTree* n1_loop = get_loop(n1_ctrl);
  IdealLoopTree* n2_loop = get_loop(n2_ctrl);
  IdealLoopTree* n3_loop = get_loop(n3_ctrl);

  // Does one of my inputs spin in a tighter loop than self?
  if ((n_loop->is_member(n1_loop) && n_loop != n1_loop) ||
      (n_loop->is_member(n2_loop) && n_loop != n2_loop) ||
      (n_loop->is_member(n3_loop) && n_loop != n3_loop)) {
    return nullptr;                // Leave well enough alone
  }

  // Is at least one of my inputs loop-invariant?
  if (n1_loop == n_loop &&
      n2_loop == n_loop &&
      n3_loop == n_loop) {
    return nullptr;                // No loop-invariant inputs
  }

  Node* res = remix_address_expressions_add_left_shift(n, n_loop, n_ctrl, T_INT);
  if (res != nullptr) {
    return res;
  }
  res = remix_address_expressions_add_left_shift(n, n_loop, n_ctrl, T_LONG);
  if (res != nullptr) {
    return res;
  }

  int n_op = n->Opcode();
  // Replace (I+V) with (V+I)
  if (n_op == Op_AddI ||
      n_op == Op_AddL ||
      n_op == Op_AddF ||
      n_op == Op_AddD ||
      n_op == Op_MulI ||
      n_op == Op_MulL ||
      n_op == Op_MulF ||
      n_op == Op_MulD) {
    if (n2_loop == n_loop) {
      assert(n1_loop != n_loop, "");
      n->swap_edges(1, 2);
    }
  }

  // Replace ((I1 +p V) +p I2) with ((I1 +p I2) +p V),
  // but not if I2 is a constant. Skip for irreducible loops.
  if (n_op == Op_AddP && n_loop->_head->is_Loop()) {
    if (n2_loop == n_loop && n3_loop != n_loop) {
      if (n->in(2)->Opcode() == Op_AddP && !n->in(3)->is_Con()) {
        Node* n22_ctrl = get_ctrl(n->in(2)->in(2));
        Node* n23_ctrl = get_ctrl(n->in(2)->in(3));
        IdealLoopTree* n22loop = get_loop(n22_ctrl);
        IdealLoopTree* n23_loop = get_loop(n23_ctrl);
        if (n22loop != n_loop && n22loop->is_member(n_loop) &&
            n23_loop == n_loop) {
          Node* add1 = new AddPNode(n->in(1), n->in(2)->in(2), n->in(3));
          // Stuff new AddP in the loop preheader
          register_new_node(add1, n_loop->_head->as_Loop()->skip_strip_mined(1)->in(LoopNode::EntryControl));
          Node* add2 = new AddPNode(n->in(1), add1, n->in(2)->in(3));
          register_new_node(add2, n_ctrl);
          _igvn.replace_node(n, add2);
          return add2;
        }
      }
    }

    // Replace (I1 +p (I2 + V)) with ((I1 +p I2) +p V)
    if (n2_loop != n_loop && n3_loop == n_loop) {
      if (n->in(3)->Opcode() == Op_AddX) {
        Node* V = n->in(3)->in(1);
        Node* I = n->in(3)->in(2);
        if (is_member(n_loop,get_ctrl(V))) {
        } else {
          Node *tmp = V; V = I; I = tmp;
        }
        if (!is_member(n_loop,get_ctrl(I))) {
          Node* add1 = new AddPNode(n->in(1), n->in(2), I);
          // Stuff new AddP in the loop preheader
          register_new_node(add1, n_loop->_head->as_Loop()->skip_strip_mined(1)->in(LoopNode::EntryControl));
          Node* add2 = new AddPNode(n->in(1), add1, V);
          register_new_node(add2, n_ctrl);
          _igvn.replace_node(n, add2);
          return add2;
        }
      }
    }
  }

  return nullptr;
}

// Optimize ((in1[2*i] * in2[2*i]) + (in1[2*i+1] * in2[2*i+1]))
Node *PhaseIdealLoop::convert_add_to_muladd(Node* n) {
  assert(n->Opcode() == Op_AddI, "sanity");
  Node * nn = nullptr;
  Node * in1 = n->in(1);
  Node * in2 = n->in(2);
  if (in1->Opcode() == Op_MulI && in2->Opcode() == Op_MulI) {
    IdealLoopTree* loop_n = get_loop(get_ctrl(n));
    if (loop_n->is_counted() &&
        loop_n->_head->as_Loop()->is_valid_counted_loop(T_INT) &&
        Matcher::match_rule_supported(Op_MulAddVS2VI) &&
        Matcher::match_rule_supported(Op_MulAddS2I)) {
      Node* mul_in1 = in1->in(1);
      Node* mul_in2 = in1->in(2);
      Node* mul_in3 = in2->in(1);
      Node* mul_in4 = in2->in(2);
      if (mul_in1->Opcode() == Op_LoadS &&
          mul_in2->Opcode() == Op_LoadS &&
          mul_in3->Opcode() == Op_LoadS &&
          mul_in4->Opcode() == Op_LoadS) {
        IdealLoopTree* loop1 = get_loop(get_ctrl(mul_in1));
        IdealLoopTree* loop2 = get_loop(get_ctrl(mul_in2));
        IdealLoopTree* loop3 = get_loop(get_ctrl(mul_in3));
        IdealLoopTree* loop4 = get_loop(get_ctrl(mul_in4));
        IdealLoopTree* loop5 = get_loop(get_ctrl(in1));
        IdealLoopTree* loop6 = get_loop(get_ctrl(in2));
        // All nodes should be in the same counted loop.
        if (loop_n == loop1 && loop_n == loop2 && loop_n == loop3 &&
            loop_n == loop4 && loop_n == loop5 && loop_n == loop6) {
          Node* adr1 = mul_in1->in(MemNode::Address);
          Node* adr2 = mul_in2->in(MemNode::Address);
          Node* adr3 = mul_in3->in(MemNode::Address);
          Node* adr4 = mul_in4->in(MemNode::Address);
          if (adr1->is_AddP() && adr2->is_AddP() && adr3->is_AddP() && adr4->is_AddP()) {
            if ((adr1->in(AddPNode::Base) == adr3->in(AddPNode::Base)) &&
                (adr2->in(AddPNode::Base) == adr4->in(AddPNode::Base))) {
              nn = new MulAddS2INode(mul_in1, mul_in2, mul_in3, mul_in4);
              register_new_node_with_ctrl_of(nn, n);
              _igvn.replace_node(n, nn);
              return nn;
            } else if ((adr1->in(AddPNode::Base) == adr4->in(AddPNode::Base)) &&
                       (adr2->in(AddPNode::Base) == adr3->in(AddPNode::Base))) {
              nn = new MulAddS2INode(mul_in1, mul_in2, mul_in4, mul_in3);
              register_new_node_with_ctrl_of(nn, n);
              _igvn.replace_node(n, nn);
              return nn;
            }
          }
        }
      }
    }
  }
  return nn;
}

//------------------------------conditional_move-------------------------------
// Attempt to replace a Phi with a conditional move.  We have some pretty
// strict profitability requirements.  All Phis at the merge point must
// be converted, so we can remove the control flow.  We need to limit the
// number of c-moves to a small handful.  All code that was in the side-arms
// of the CFG diamond is now speculatively executed.  This code has to be
// "cheap enough".  We are pretty much limited to CFG diamonds that merge
// 1 or 2 items with a total of 1 or 2 ops executed speculatively.
Node *PhaseIdealLoop::conditional_move( Node *region ) {

  assert(region->is_Region(), "sanity check");
  if (region->req() != 3) return nullptr;

  // Check for CFG diamond
  Node *lp = region->in(1);
  Node *rp = region->in(2);
  if (!lp || !rp) return nullptr;
  Node *lp_c = lp->in(0);
  if (lp_c == nullptr || lp_c != rp->in(0) || !lp_c->is_If()) return nullptr;
  IfNode *iff = lp_c->as_If();

  // Check for ops pinned in an arm of the diamond.
  // Can't remove the control flow in this case
  if (lp->outcnt() > 1) return nullptr;
  if (rp->outcnt() > 1) return nullptr;

  IdealLoopTree* r_loop = get_loop(region);
  assert(r_loop == get_loop(iff), "sanity");
  // Always convert to CMOVE if all results are used only outside this loop.
  bool used_inside_loop = (r_loop == _ltree_root);

  // Check profitability
  int cost = 0;
  int phis = 0;
  for (DUIterator_Fast imax, i = region->fast_outs(imax); i < imax; i++) {
    Node *out = region->fast_out(i);
    if (!out->is_Phi()) continue; // Ignore other control edges, etc
    phis++;
    PhiNode* phi = out->as_Phi();
    BasicType bt = phi->type()->basic_type();
    switch (bt) {
    case T_DOUBLE:
    case T_FLOAT:
      if (C->use_cmove()) {
        continue; //TODO: maybe we want to add some cost
      }
      cost += Matcher::float_cmove_cost(); // Could be very expensive
      break;
    case T_LONG: {
      cost += Matcher::long_cmove_cost(); // May encodes as 2 CMOV's
    }
    case T_INT:                 // These all CMOV fine
    case T_ADDRESS: {           // (RawPtr)
      cost++;
      break;
    }
    case T_NARROWOOP: // Fall through
    case T_OBJECT: {            // Base oops are OK, but not derived oops
      const TypeOopPtr *tp = phi->type()->make_ptr()->isa_oopptr();
      // Derived pointers are Bad (tm): what's the Base (for GC purposes) of a
      // CMOVE'd derived pointer?  It's a CMOVE'd derived base.  Thus
      // CMOVE'ing a derived pointer requires we also CMOVE the base.  If we
      // have a Phi for the base here that we convert to a CMOVE all is well
      // and good.  But if the base is dead, we'll not make a CMOVE.  Later
      // the allocator will have to produce a base by creating a CMOVE of the
      // relevant bases.  This puts the allocator in the business of
      // manufacturing expensive instructions, generally a bad plan.
      // Just Say No to Conditionally-Moved Derived Pointers.
      if (tp && tp->offset() != 0)
        return nullptr;
      cost++;
      break;
    }
    default:
      return nullptr;              // In particular, can't do memory or I/O
    }
    // Add in cost any speculative ops
    for (uint j = 1; j < region->req(); j++) {
      Node *proj = region->in(j);
      Node *inp = phi->in(j);
      if (get_ctrl(inp) == proj) { // Found local op
        cost++;
        // Check for a chain of dependent ops; these will all become
        // speculative in a CMOV.
        for (uint k = 1; k < inp->req(); k++)
          if (get_ctrl(inp->in(k)) == proj)
            cost += ConditionalMoveLimit; // Too much speculative goo
      }
    }
    // See if the Phi is used by a Cmp or Narrow oop Decode/Encode.
    // This will likely Split-If, a higher-payoff operation.
    for (DUIterator_Fast kmax, k = phi->fast_outs(kmax); k < kmax; k++) {
      Node* use = phi->fast_out(k);
      if (use->is_Cmp() || use->is_DecodeNarrowPtr() || use->is_EncodeNarrowPtr())
        cost += ConditionalMoveLimit;
      // Is there a use inside the loop?
      // Note: check only basic types since CMoveP is pinned.
      if (!used_inside_loop && is_java_primitive(bt)) {
        IdealLoopTree* u_loop = get_loop(has_ctrl(use) ? get_ctrl(use) : use);
        if (r_loop == u_loop || r_loop->is_member(u_loop)) {
          used_inside_loop = true;
        }
      }
    }
  }//for
  Node* bol = iff->in(1);
  assert(!bol->is_OpaqueInitializedAssertionPredicate(), "Initialized Assertion Predicates cannot form a diamond with Halt");
  if (bol->is_OpaqueTemplateAssertionPredicate()) {
    // Ignore Template Assertion Predicates with OpaqueTemplateAssertionPredicate nodes.
    return nullptr;
  }
  if (bol->is_OpaqueMultiversioning()) {
    assert(bol->as_OpaqueMultiversioning()->is_useless(), "Must be useless, i.e. fast main loop has already disappeared.");
    // Ignore multiversion_if that just lost its loops. The OpaqueMultiversioning is marked useless,
    // and will make the multiversion_if constant fold in the next IGVN round.
    return nullptr;
  }
  if (!bol->is_Bool()) {
    assert(false, "Expected Bool, but got %s", NodeClassNames[bol->Opcode()]);
    return nullptr;
  }
  int cmp_op = bol->in(1)->Opcode();
  if (cmp_op == Op_SubTypeCheck) { // SubTypeCheck expansion expects an IfNode
    return nullptr;
  }
  // It is expensive to generate flags from a float compare.
  // Avoid duplicated float compare.
  if (phis > 1 && (cmp_op == Op_CmpF || cmp_op == Op_CmpD)) return nullptr;

  float infrequent_prob = PROB_UNLIKELY_MAG(3);
  // Ignore cost and blocks frequency if CMOVE can be moved outside the loop.
  if (used_inside_loop) {
    if (cost >= ConditionalMoveLimit) return nullptr; // Too much goo

    // BlockLayoutByFrequency optimization moves infrequent branch
    // from hot path. No point in CMOV'ing in such case (110 is used
    // instead of 100 to take into account not exactness of float value).
    if (BlockLayoutByFrequency) {
      infrequent_prob = MAX2(infrequent_prob, (float)BlockLayoutMinDiamondPercentage/110.0f);
    }
  }
  // Check for highly predictable branch.  No point in CMOV'ing if
  // we are going to predict accurately all the time.
  if (C->use_cmove() && (cmp_op == Op_CmpF || cmp_op == Op_CmpD)) {
    //keep going
  } else if (iff->_prob < infrequent_prob ||
      iff->_prob > (1.0f - infrequent_prob))
    return nullptr;

  // --------------
  // Now replace all Phis with CMOV's
  Node *cmov_ctrl = iff->in(0);
  uint flip = (lp->Opcode() == Op_IfTrue);
  Node_List wq;
  while (1) {
    PhiNode* phi = nullptr;
    for (DUIterator_Fast imax, i = region->fast_outs(imax); i < imax; i++) {
      Node *out = region->fast_out(i);
      if (out->is_Phi()) {
        phi = out->as_Phi();
        break;
      }
    }
    if (phi == nullptr || _igvn.type(phi) == Type::TOP || !CMoveNode::supported(_igvn.type(phi))) {
      break;
    }
    // Move speculative ops
    wq.push(phi);
    while (wq.size() > 0) {
      Node *n = wq.pop();
      for (uint j = 1; j < n->req(); j++) {
        Node* m = n->in(j);
        if (m != nullptr && !is_dominator(get_ctrl(m), cmov_ctrl)) {
          set_ctrl(m, cmov_ctrl);
          wq.push(m);
        }
      }
    }
    Node* cmov = CMoveNode::make(iff->in(1), phi->in(1+flip), phi->in(2-flip), _igvn.type(phi));
    register_new_node(cmov, cmov_ctrl);
    _igvn.replace_node(phi, cmov);
#ifndef PRODUCT
    if (TraceLoopOpts) {
      tty->print("CMOV  ");
      r_loop->dump_head();
      if (Verbose) {
        bol->in(1)->dump(1);
        cmov->dump(1);
      }
    }
    DEBUG_ONLY( if (VerifyLoopOptimizations) { verify(); } );
#endif
  }

  // The useless CFG diamond will fold up later; see the optimization in
  // RegionNode::Ideal.
  _igvn._worklist.push(region);

  return iff->in(1);
}

static void enqueue_cfg_uses(Node* m, Unique_Node_List& wq) {
  for (DUIterator_Fast imax, i = m->fast_outs(imax); i < imax; i++) {
    Node* u = m->fast_out(i);
    if (u->is_CFG()) {
      if (u->is_NeverBranch()) {
        u = u->as_NeverBranch()->proj_out(0);
        enqueue_cfg_uses(u, wq);
      } else {
        wq.push(u);
      }
    }
  }
}

// Try moving a store out of a loop, right before the loop
Node* PhaseIdealLoop::try_move_store_before_loop(Node* n, Node *n_ctrl) {
  // Store has to be first in the loop body
  IdealLoopTree *n_loop = get_loop(n_ctrl);
  if (n->is_Store() && n_loop != _ltree_root &&
      n_loop->is_loop() && n_loop->_head->is_Loop() &&
      n->in(0) != nullptr) {
    Node* address = n->in(MemNode::Address);
    Node* value = n->in(MemNode::ValueIn);
    Node* mem = n->in(MemNode::Memory);
    IdealLoopTree* address_loop = get_loop(get_ctrl(address));
    IdealLoopTree* value_loop = get_loop(get_ctrl(value));

    // - address and value must be loop invariant
    // - memory must be a memory Phi for the loop
    // - Store must be the only store on this memory slice in the
    // loop: if there's another store following this one then value
    // written at iteration i by the second store could be overwritten
    // at iteration i+n by the first store: it's not safe to move the
    // first store out of the loop
    // - nothing must observe the memory Phi: it guarantees no read
    // before the store, we are also guaranteed the store post
    // dominates the loop head (ignoring a possible early
    // exit). Otherwise there would be extra Phi involved between the
    // loop's Phi and the store.
    // - there must be no early exit from the loop before the Store
    // (such an exit most of the time would be an extra use of the
    // memory Phi but sometimes is a bottom memory Phi that takes the
    // store as input).

    if (!n_loop->is_member(address_loop) &&
        !n_loop->is_member(value_loop) &&
        mem->is_Phi() && mem->in(0) == n_loop->_head &&
        mem->outcnt() == 1 &&
        mem->in(LoopNode::LoopBackControl) == n) {

      assert(n_loop->_tail != nullptr, "need a tail");
      assert(is_dominator(n_ctrl, n_loop->_tail), "store control must not be in a branch in the loop");

      // Verify that there's no early exit of the loop before the store.
      bool ctrl_ok = false;
      {
        // Follow control from loop head until n, we exit the loop or
        // we reach the tail
        ResourceMark rm;
        Unique_Node_List wq;
        wq.push(n_loop->_head);

        for (uint next = 0; next < wq.size(); ++next) {
          Node *m = wq.at(next);
          if (m == n->in(0)) {
            ctrl_ok = true;
            continue;
          }
          assert(!has_ctrl(m), "should be CFG");
          if (!n_loop->is_member(get_loop(m)) || m == n_loop->_tail) {
            ctrl_ok = false;
            break;
          }
          enqueue_cfg_uses(m, wq);
          if (wq.size() > 10) {
            ctrl_ok = false;
            break;
          }
        }
      }
      if (ctrl_ok) {
        // move the Store
        _igvn.replace_input_of(mem, LoopNode::LoopBackControl, mem);
        _igvn.replace_input_of(n, 0, n_loop->_head->as_Loop()->skip_strip_mined()->in(LoopNode::EntryControl));
        _igvn.replace_input_of(n, MemNode::Memory, mem->in(LoopNode::EntryControl));
        // Disconnect the phi now. An empty phi can confuse other
        // optimizations in this pass of loop opts.
        _igvn.replace_node(mem, mem->in(LoopNode::EntryControl));
        n_loop->_body.yank(mem);

        set_ctrl_and_loop(n, n->in(0));

        return n;
      }
    }
  }
  return nullptr;
}

// Try moving a store out of a loop, right after the loop
void PhaseIdealLoop::try_move_store_after_loop(Node* n) {
  if (n->is_Store() && n->in(0) != nullptr) {
    Node *n_ctrl = get_ctrl(n);
    IdealLoopTree *n_loop = get_loop(n_ctrl);
    // Store must be in a loop
    if (n_loop != _ltree_root && !n_loop->_irreducible) {
      Node* address = n->in(MemNode::Address);
      Node* value = n->in(MemNode::ValueIn);
      IdealLoopTree* address_loop = get_loop(get_ctrl(address));
      // address must be loop invariant
      if (!n_loop->is_member(address_loop)) {
        // Store must be last on this memory slice in the loop and
        // nothing in the loop must observe it
        Node* phi = nullptr;
        for (DUIterator_Fast imax, i = n->fast_outs(imax); i < imax; i++) {
          Node* u = n->fast_out(i);
          if (has_ctrl(u)) { // control use?
            IdealLoopTree *u_loop = get_loop(get_ctrl(u));
            if (!n_loop->is_member(u_loop)) {
              continue;
            }
            if (u->is_Phi() && u->in(0) == n_loop->_head) {
              assert(_igvn.type(u) == Type::MEMORY, "bad phi");
              // multiple phis on the same slice are possible
              if (phi != nullptr) {
                return;
              }
              phi = u;
              continue;
            }
          }
          return;
        }
        if (phi != nullptr) {
          // Nothing in the loop before the store (next iteration)
          // must observe the stored value
          bool mem_ok = true;
          {
            ResourceMark rm;
            Unique_Node_List wq;
            wq.push(phi);
            for (uint next = 0; next < wq.size() && mem_ok; ++next) {
              Node *m = wq.at(next);
              for (DUIterator_Fast imax, i = m->fast_outs(imax); i < imax && mem_ok; i++) {
                Node* u = m->fast_out(i);
                if (u->is_Store() || u->is_Phi()) {
                  if (u != n) {
                    wq.push(u);
                    mem_ok = (wq.size() <= 10);
                  }
                } else {
                  mem_ok = false;
                  break;
                }
              }
            }
          }
          if (mem_ok) {
            // Move the store out of the loop if the LCA of all
            // users (except for the phi) is outside the loop.
            Node* hook = new Node(1);
            hook->init_req(0, n_ctrl); // Add an input to prevent hook from being dead
            _igvn.rehash_node_delayed(phi);
            int count = phi->replace_edge(n, hook, &_igvn);
            assert(count > 0, "inconsistent phi");

            // Compute latest point this store can go
            Node* lca = get_late_ctrl(n, get_ctrl(n));
            if (lca->is_OuterStripMinedLoop()) {
              lca = lca->in(LoopNode::EntryControl);
            }
            if (n_loop->is_member(get_loop(lca))) {
              // LCA is in the loop - bail out
              _igvn.replace_node(hook, n);
              return;
            }
#ifdef ASSERT
            if (n_loop->_head->is_Loop() && n_loop->_head->as_Loop()->is_strip_mined()) {
              assert(n_loop->_head->Opcode() == Op_CountedLoop, "outer loop is a strip mined");
              n_loop->_head->as_Loop()->verify_strip_mined(1);
              Node* outer = n_loop->_head->as_CountedLoop()->outer_loop();
              IdealLoopTree* outer_loop = get_loop(outer);
              assert(n_loop->_parent == outer_loop, "broken loop tree");
              assert(get_loop(lca) == outer_loop, "safepoint in outer loop consume all memory state");
            }
#endif
            lca = place_outside_loop(lca, n_loop);
            assert(!n_loop->is_member(get_loop(lca)), "control must not be back in the loop");
            assert(get_loop(lca)->_nest < n_loop->_nest || get_loop(lca)->_head->as_Loop()->is_in_infinite_subgraph(), "must not be moved into inner loop");

            // Move store out of the loop
            _igvn.replace_node(hook, n->in(MemNode::Memory));
            _igvn.replace_input_of(n, 0, lca);
            set_ctrl_and_loop(n, lca);

            // Disconnect the phi now. An empty phi can confuse other
            // optimizations in this pass of loop opts..
            if (phi->in(LoopNode::LoopBackControl) == phi) {
              _igvn.replace_node(phi, phi->in(LoopNode::EntryControl));
              n_loop->_body.yank(phi);
            }
          }
        }
      }
    }
  }
}

//------------------------------split_if_with_blocks_pre-----------------------
// Do the real work in a non-recursive function.  Data nodes want to be
// cloned in the pre-order so they can feed each other nicely.
Node *PhaseIdealLoop::split_if_with_blocks_pre( Node *n ) {
  // Cloning these guys is unlikely to win
  int n_op = n->Opcode();
  if (n_op == Op_MergeMem) {
    return n;
  }
  if (n->is_Proj()) {
    return n;
  }
  // Do not clone-up CmpFXXX variations, as these are always
  // followed by a CmpI
  if (n->is_Cmp()) {
    return n;
  }
  // Attempt to use a conditional move instead of a phi/branch
  if (ConditionalMoveLimit > 0 && n_op == Op_Region) {
    Node *cmov = conditional_move( n );
    if (cmov) {
      return cmov;
    }
  }
  if (n->is_CFG() || n->is_LoadStore()) {
    return n;
  }
  if (n->is_Opaque1()) { // Opaque nodes cannot be mod'd
    if (!C->major_progress()) {   // If chance of no more loop opts...
      _igvn._worklist.push(n);  // maybe we'll remove them
    }
    return n;
  }

  if (n->is_Con()) {
    return n;   // No cloning for Con nodes
  }

  Node *n_ctrl = get_ctrl(n);
  if (!n_ctrl) {
    return n;       // Dead node
  }

  Node* res = try_move_store_before_loop(n, n_ctrl);
  if (res != nullptr) {
    return n;
  }

  // Attempt to remix address expressions for loop invariants
  Node *m = remix_address_expressions( n );
  if( m ) return m;

  if (n_op == Op_AddI) {
    Node *nn = convert_add_to_muladd( n );
    if ( nn ) return nn;
  }

  if (n->is_ConstraintCast()) {
    Node* dom_cast = n->as_ConstraintCast()->dominating_cast(&_igvn, this);
    // ConstraintCastNode::dominating_cast() uses node control input to determine domination.
    // Node control inputs don't necessarily agree with loop control info (due to
    // transformations happened in between), thus additional dominance check is needed
    // to keep loop info valid.
    if (dom_cast != nullptr && is_dominator(get_ctrl(dom_cast), get_ctrl(n))) {
      _igvn.replace_node(n, dom_cast);
      return dom_cast;
    }
  }

  // Determine if the Node has inputs from some local Phi.
  // Returns the block to clone thru.
  Node *n_blk = has_local_phi_input( n );
  if( !n_blk ) return n;

  // Do not clone the trip counter through on a CountedLoop
  // (messes up the canonical shape).
  if (((n_blk->is_CountedLoop() || (n_blk->is_Loop() && n_blk->as_Loop()->is_loop_nest_inner_loop())) && n->Opcode() == Op_AddI) ||
      (n_blk->is_LongCountedLoop() && n->Opcode() == Op_AddL)) {
    return n;
  }
  // Pushing a shift through the iv Phi can get in the way of addressing optimizations or range check elimination
  if (n_blk->is_BaseCountedLoop() && n->Opcode() == Op_LShift(n_blk->as_BaseCountedLoop()->bt()) &&
      n->in(1) == n_blk->as_BaseCountedLoop()->phi()) {
    return n;
  }

  // Check for having no control input; not pinned.  Allow
  // dominating control.
  if (n->in(0)) {
    Node *dom = idom(n_blk);
    if (dom_lca(n->in(0), dom) != n->in(0)) {
      return n;
    }
  }
  // Policy: when is it profitable.  You must get more wins than
  // policy before it is considered profitable.  Policy is usually 0,
  // so 1 win is considered profitable.  Big merges will require big
  // cloning, so get a larger policy.
  int policy = n_blk->req() >> 2;

  // If the loop is a candidate for range check elimination,
  // delay splitting through it's phi until a later loop optimization
  if (n_blk->is_BaseCountedLoop()) {
    IdealLoopTree *lp = get_loop(n_blk);
    if (lp && lp->_rce_candidate) {
      return n;
    }
  }

  if (must_throttle_split_if()) return n;

  // Split 'n' through the merge point if it is profitable
  Node *phi = split_thru_phi( n, n_blk, policy );
  if (!phi) return n;

  // Found a Phi to split thru!
  // Replace 'n' with the new phi
  _igvn.replace_node( n, phi );
  // Moved a load around the loop, 'en-registering' something.
  if (n_blk->is_Loop() && n->is_Load() &&
      !phi->in(LoopNode::LoopBackControl)->is_Load())
    C->set_major_progress();

  return phi;
}

static bool merge_point_too_heavy(Compile* C, Node* region) {
  // Bail out if the region and its phis have too many users.
  int weight = 0;
  for (DUIterator_Fast imax, i = region->fast_outs(imax); i < imax; i++) {
    weight += region->fast_out(i)->outcnt();
  }
  int nodes_left = C->max_node_limit() - C->live_nodes();
  if (weight * 8 > nodes_left) {
    if (PrintOpto) {
      tty->print_cr("*** Split-if bails out:  %d nodes, region weight %d", C->unique(), weight);
    }
    return true;
  } else {
    return false;
  }
}

static bool merge_point_safe(Node* region) {
  // 4799512: Stop split_if_with_blocks from splitting a block with a ConvI2LNode
  // having a PhiNode input. This sidesteps the dangerous case where the split
  // ConvI2LNode may become TOP if the input Value() does not
  // overlap the ConvI2L range, leaving a node which may not dominate its
  // uses.
  // A better fix for this problem can be found in the BugTraq entry, but
  // expediency for Mantis demands this hack.
#ifdef _LP64
  for (DUIterator_Fast imax, i = region->fast_outs(imax); i < imax; i++) {
    Node* n = region->fast_out(i);
    if (n->is_Phi()) {
      for (DUIterator_Fast jmax, j = n->fast_outs(jmax); j < jmax; j++) {
        Node* m = n->fast_out(j);
        if (m->Opcode() == Op_ConvI2L)
          return false;
        if (m->is_CastII()) {
          return false;
        }
      }
    }
  }
#endif
  return true;
}


//------------------------------place_outside_loop---------------------------------
// Place some computation outside of this loop on the path to the use passed as argument
Node* PhaseIdealLoop::place_outside_loop(Node* useblock, IdealLoopTree* loop) const {
  Node* head = loop->_head;
  assert(!loop->is_member(get_loop(useblock)), "must be outside loop");
  if (head->is_Loop() && head->as_Loop()->is_strip_mined()) {
    loop = loop->_parent;
    assert(loop->_head->is_OuterStripMinedLoop(), "malformed strip mined loop");
  }

  // Pick control right outside the loop
  for (;;) {
    Node* dom = idom(useblock);
    if (loop->is_member(get_loop(dom))) {
      break;
    }
    useblock = dom;
  }
  assert(find_non_split_ctrl(useblock) == useblock, "should be non split control");
  return useblock;
}


bool PhaseIdealLoop::identical_backtoback_ifs(Node *n) {
  if (!n->is_If() || n->is_BaseCountedLoopEnd()) {
    return false;
  }
  if (!n->in(0)->is_Region()) {
    return false;
  }

  Node* region = n->in(0);
  Node* dom = idom(region);
  if (!dom->is_If() ||  !n->as_If()->same_condition(dom, &_igvn)) {
    return false;
  }
  IfNode* dom_if = dom->as_If();
  Node* proj_true = dom_if->proj_out(1);
  Node* proj_false = dom_if->proj_out(0);

  for (uint i = 1; i < region->req(); i++) {
    if (is_dominator(proj_true, region->in(i))) {
      continue;
    }
    if (is_dominator(proj_false, region->in(i))) {
      continue;
    }
    return false;
  }

  return true;
}


bool PhaseIdealLoop::can_split_if(Node* n_ctrl) {
  if (must_throttle_split_if()) {
    return false;
  }

  // Do not do 'split-if' if irreducible loops are present.
  if (_has_irreducible_loops) {
    return false;
  }

  if (merge_point_too_heavy(C, n_ctrl)) {
    return false;
  }

  // Do not do 'split-if' if some paths are dead.  First do dead code
  // elimination and then see if its still profitable.
  for (uint i = 1; i < n_ctrl->req(); i++) {
    if (n_ctrl->in(i) == C->top()) {
      return false;
    }
  }

  // If trying to do a 'Split-If' at the loop head, it is only
  // profitable if the cmp folds up on BOTH paths.  Otherwise we
  // risk peeling a loop forever.

  // CNC - Disabled for now.  Requires careful handling of loop
  // body selection for the cloned code.  Also, make sure we check
  // for any input path not being in the same loop as n_ctrl.  For
  // irreducible loops we cannot check for 'n_ctrl->is_Loop()'
  // because the alternative loop entry points won't be converted
  // into LoopNodes.
  IdealLoopTree *n_loop = get_loop(n_ctrl);
  for (uint j = 1; j < n_ctrl->req(); j++) {
    if (get_loop(n_ctrl->in(j)) != n_loop) {
      return false;
    }
  }

  // Check for safety of the merge point.
  if (!merge_point_safe(n_ctrl)) {
    return false;
  }

  return true;
}

// Detect if the node is the inner strip-mined loop
// Return: null if it's not the case, or the exit of outer strip-mined loop
static Node* is_inner_of_stripmined_loop(const Node* out) {
  Node* out_le = nullptr;

  if (out->is_CountedLoopEnd()) {
      const CountedLoopNode* loop = out->as_CountedLoopEnd()->loopnode();

      if (loop != nullptr && loop->is_strip_mined()) {
        out_le = loop->in(LoopNode::EntryControl)->as_OuterStripMinedLoop()->outer_loop_exit();
      }
  }

  return out_le;
}

//------------------------------split_if_with_blocks_post----------------------
// Do the real work in a non-recursive function.  CFG hackery wants to be
// in the post-order, so it can dirty the I-DOM info and not use the dirtied
// info.
void PhaseIdealLoop::split_if_with_blocks_post(Node *n) {

  // Cloning Cmp through Phi's involves the split-if transform.
  // FastLock is not used by an If
  if (n->is_Cmp() && !n->is_FastLock()) {
    Node *n_ctrl = get_ctrl(n);
    // Determine if the Node has inputs from some local Phi.
    // Returns the block to clone thru.
    Node *n_blk = has_local_phi_input(n);
    if (n_blk != n_ctrl) {
      return;
    }

    if (!can_split_if(n_ctrl)) {
      return;
    }

    if (n->outcnt() != 1) {
      return; // Multiple bool's from 1 compare?
    }
    Node *bol = n->unique_out();
    assert(bol->is_Bool(), "expect a bool here");
    if (bol->outcnt() != 1) {
      return;// Multiple branches from 1 compare?
    }
    Node *iff = bol->unique_out();

    // Check some safety conditions
    if (iff->is_If()) {        // Classic split-if?
      if (iff->in(0) != n_ctrl) {
        return; // Compare must be in same blk as if
      }
    } else if (iff->is_CMove()) { // Trying to split-up a CMOVE
      // Can't split CMove with different control.
      if (get_ctrl(iff) != n_ctrl) {
        return;
      }
      if (get_ctrl(iff->in(2)) == n_ctrl ||
          get_ctrl(iff->in(3)) == n_ctrl) {
        return;                 // Inputs not yet split-up
      }
      if (get_loop(n_ctrl) != get_loop(get_ctrl(iff))) {
        return;                 // Loop-invar test gates loop-varying CMOVE
      }
    } else {
      return;  // some other kind of node, such as an Allocate
    }

    // When is split-if profitable?  Every 'win' on means some control flow
    // goes dead, so it's almost always a win.
    int policy = 0;
    // Split compare 'n' through the merge point if it is profitable
    Node *phi = split_thru_phi( n, n_ctrl, policy);
    if (!phi) {
      return;
    }

    // Found a Phi to split thru!
    // Replace 'n' with the new phi
    _igvn.replace_node(n, phi);

    // Now split the bool up thru the phi
    Node *bolphi = split_thru_phi(bol, n_ctrl, -1);
    guarantee(bolphi != nullptr, "null boolean phi node");

    _igvn.replace_node(bol, bolphi);
    assert(iff->in(1) == bolphi, "");

    if (bolphi->Value(&_igvn)->singleton()) {
      return;
    }

    // Conditional-move?  Must split up now
    if (!iff->is_If()) {
      Node *cmovphi = split_thru_phi(iff, n_ctrl, -1);
      _igvn.replace_node(iff, cmovphi);
      return;
    }

    // Now split the IF
    C->print_method(PHASE_BEFORE_SPLIT_IF, 4, iff);
    if (TraceLoopOpts) {
      tty->print_cr("Split-If");
    }
    do_split_if(iff);
    C->print_method(PHASE_AFTER_SPLIT_IF, 4, iff);
    return;
  }

  // Two identical ifs back to back can be merged
  if (try_merge_identical_ifs(n)) {
    return;
  }

  // Check for an IF ready to split; one that has its
  // condition codes input coming from a Phi at the block start.
  int n_op = n->Opcode();

  // Check for an IF being dominated by another IF same test
  if (n_op == Op_If ||
      n_op == Op_RangeCheck) {
    Node *bol = n->in(1);
    uint max = bol->outcnt();
    // Check for same test used more than once?
    if (bol->is_Bool() && (max > 1 || bol->in(1)->is_SubTypeCheck())) {
      // Search up IDOMs to see if this IF is dominated.
      Node* cmp = bol->in(1);
      Node *cutoff = cmp->is_SubTypeCheck() ? dom_lca(get_ctrl(cmp->in(1)), get_ctrl(cmp->in(2))) : get_ctrl(bol);

      // Now search up IDOMs till cutoff, looking for a dominating test
      Node *prevdom = n;
      Node *dom = idom(prevdom);
      while (dom != cutoff) {
        if (dom->req() > 1 && n->as_If()->same_condition(dom, &_igvn) && prevdom->in(0) == dom &&
            safe_for_if_replacement(dom)) {
          // It's invalid to move control dependent data nodes in the inner
          // strip-mined loop, because:
          //  1) break validation of LoopNode::verify_strip_mined()
          //  2) move code with side-effect in strip-mined loop
          // Move to the exit of outer strip-mined loop in that case.
          Node* out_le = is_inner_of_stripmined_loop(dom);
          if (out_le != nullptr) {
            prevdom = out_le;
          }
          // Replace the dominated test with an obvious true or false.
          // Place it on the IGVN worklist for later cleanup.
          C->set_major_progress();
          // Split if: pin array accesses that are control dependent on a range check and moved to a regular if,
          // to prevent an array load from floating above its range check. There are three cases:
          // 1. Move from RangeCheck "a" to RangeCheck "b": don't need to pin. If we ever remove b, then we pin
          //    all its array accesses at that point.
          // 2. We move from RangeCheck "a" to regular if "b": need to pin. If we ever remove b, then its array
          //    accesses would start to float, since we don't pin at that point.
          // 3. If we move from regular if: don't pin. All array accesses are already assumed to be pinned.
          bool pin_array_access_nodes =  n->Opcode() == Op_RangeCheck &&
                                         prevdom->in(0)->Opcode() != Op_RangeCheck;
          dominated_by(prevdom->as_IfProj(), n->as_If(), false, pin_array_access_nodes);
          DEBUG_ONLY( if (VerifyLoopOptimizations) { verify(); } );
          return;
        }
        prevdom = dom;
        dom = idom(prevdom);
      }
    }
  }

  try_sink_out_of_loop(n);
  if (C->failing()) {
    return;
  }

  try_move_store_after_loop(n);
}

// Transform:
//
// if (some_condition) {
//   // body 1
// } else {
//   // body 2
// }
// if (some_condition) {
//   // body 3
// } else {
//   // body 4
// }
//
// into:
//
//
// if (some_condition) {
//   // body 1
//   // body 3
// } else {
//   // body 2
//   // body 4
// }
bool PhaseIdealLoop::try_merge_identical_ifs(Node* n) {
  if (identical_backtoback_ifs(n) && can_split_if(n->in(0))) {
    Node *n_ctrl = n->in(0);
    IfNode* dom_if = idom(n_ctrl)->as_If();
    if (n->in(1) != dom_if->in(1)) {
      assert(n->in(1)->in(1)->is_SubTypeCheck() &&
             (n->in(1)->in(1)->as_SubTypeCheck()->method() != nullptr ||
              dom_if->in(1)->in(1)->as_SubTypeCheck()->method() != nullptr), "only for subtype checks with profile data attached");
      _igvn.replace_input_of(n, 1, dom_if->in(1));
    }
    ProjNode* dom_proj_true = dom_if->proj_out(1);
    ProjNode* dom_proj_false = dom_if->proj_out(0);

    // Now split the IF
    RegionNode* new_false_region;
    RegionNode* new_true_region;
    do_split_if(n, &new_false_region, &new_true_region);
    assert(new_false_region->req() == new_true_region->req(), "");
#ifdef ASSERT
    for (uint i = 1; i < new_false_region->req(); ++i) {
      assert(new_false_region->in(i)->in(0) == new_true_region->in(i)->in(0), "unexpected shape following split if");
      assert(i == new_false_region->req() - 1 || new_false_region->in(i)->in(0)->in(1) == new_false_region->in(i + 1)->in(0)->in(1), "unexpected shape following split if");
    }
#endif
    assert(new_false_region->in(1)->in(0)->in(1) == dom_if->in(1), "dominating if and dominated if after split must share test");

    // We now have:
    // if (some_condition) {
    //   // body 1
    //   if (some_condition) {
    //     body3: // new_true_region
    //     // body3
    //   } else {
    //     goto body4;
    //   }
    // } else {
    //   // body 2
    //  if (some_condition) {
    //     goto body3;
    //   } else {
    //     body4:   // new_false_region
    //     // body4;
    //   }
    // }
    //

    // clone pinned nodes thru the resulting regions
    push_pinned_nodes_thru_region(dom_if, new_true_region);
    push_pinned_nodes_thru_region(dom_if, new_false_region);

    // Optimize out the cloned ifs. Because pinned nodes were cloned, this also allows a CastPP that would be dependent
    // on a projection of n to have the dom_if as a control dependency. We don't want the CastPP to end up with an
    // unrelated control dependency.
    for (uint i = 1; i < new_false_region->req(); i++) {
      if (is_dominator(dom_proj_true, new_false_region->in(i))) {
        dominated_by(dom_proj_true->as_IfProj(), new_false_region->in(i)->in(0)->as_If());
      } else {
        assert(is_dominator(dom_proj_false, new_false_region->in(i)), "bad if");
        dominated_by(dom_proj_false->as_IfProj(), new_false_region->in(i)->in(0)->as_If());
      }
    }
    return true;
  }
  return false;
}

void PhaseIdealLoop::push_pinned_nodes_thru_region(IfNode* dom_if, Node* region) {
  for (DUIterator i = region->outs(); region->has_out(i); i++) {
    Node* u = region->out(i);
    if (!has_ctrl(u) || u->is_Phi() || !u->depends_only_on_test() || !_igvn.no_dependent_zero_check(u)) {
      continue;
    }
    assert(u->in(0) == region, "not a control dependent node?");
    uint j = 1;
    for (; j < u->req(); ++j) {
      Node* in = u->in(j);
      if (!is_dominator(ctrl_or_self(in), dom_if)) {
        break;
      }
    }
    if (j == u->req()) {
      Node *phi = PhiNode::make_blank(region, u);
      for (uint k = 1; k < region->req(); ++k) {
        Node* clone = u->clone();
        clone->set_req(0, region->in(k));
        register_new_node(clone, region->in(k));
        phi->init_req(k, clone);
      }
      register_new_node(phi, region);
      _igvn.replace_node(u, phi);
      --i;
    }
  }
}

bool PhaseIdealLoop::safe_for_if_replacement(const Node* dom) const {
  if (!dom->is_CountedLoopEnd()) {
    return true;
  }
  CountedLoopEndNode* le = dom->as_CountedLoopEnd();
  CountedLoopNode* cl = le->loopnode();
  if (cl == nullptr) {
    return true;
  }
  if (!cl->is_main_loop()) {
    return true;
  }
  if (cl->is_canonical_loop_entry() == nullptr) {
    return true;
  }
  // Further unrolling is possible so loop exit condition might change
  return false;
}

// See if a shared loop-varying computation has no loop-varying uses.
// Happens if something is only used for JVM state in uncommon trap exits,
// like various versions of induction variable+offset.  Clone the
// computation per usage to allow it to sink out of the loop.
void PhaseIdealLoop::try_sink_out_of_loop(Node* n) {
  bool is_raw_to_oop_cast = n->is_ConstraintCast() &&
                            n->in(1)->bottom_type()->isa_rawptr() &&
                            !n->bottom_type()->isa_rawptr();

  if (has_ctrl(n) &&
      !n->is_Phi() &&
      !n->is_Bool() &&
      !n->is_Proj() &&
      !n->is_MergeMem() &&
      !n->is_CMove() &&
      !n->is_OpaqueNotNull() &&
      !n->is_OpaqueInitializedAssertionPredicate() &&
      !n->is_OpaqueTemplateAssertionPredicate() &&
      !is_raw_to_oop_cast && // don't extend live ranges of raw oops
      (KillPathsReachableByDeadTypeNode || !n->is_Type())
      ) {
    Node *n_ctrl = get_ctrl(n);
    IdealLoopTree *n_loop = get_loop(n_ctrl);

    if (n->in(0) != nullptr) {
      IdealLoopTree* loop_ctrl = get_loop(n->in(0));
      if (n_loop != loop_ctrl && n_loop->is_member(loop_ctrl)) {
        // n has a control input inside a loop but get_ctrl() is member of an outer loop. This could happen, for example,
        // for Div nodes inside a loop (control input inside loop) without a use except for an UCT (outside the loop).
        // Rewire control of n to right outside of the loop, regardless if its input(s) are later sunk or not.
        Node* maybe_pinned_n = n;
        Node* outside_ctrl = place_outside_loop(n_ctrl, loop_ctrl);
        if (!would_sink_below_pre_loop_exit(loop_ctrl, outside_ctrl)) {
          if (n->depends_only_on_test()) {
            Node* pinned_clone = n->pin_array_access_node();
            if (pinned_clone != nullptr) {
              // Pin array access nodes: if this is an array load, it's going to be dependent on a condition that's not a
              // range check for that access. If that condition is replaced by an identical dominating one, then an
              // unpinned load would risk floating above its range check.
              register_new_node(pinned_clone, n_ctrl);
              maybe_pinned_n = pinned_clone;
              _igvn.replace_node(n, pinned_clone);
            }
          }
          _igvn.replace_input_of(maybe_pinned_n, 0, outside_ctrl);
        }
      }
    }
    if (n_loop != _ltree_root && n->outcnt() > 1) {
      // Compute early control: needed for anti-dependence analysis. It's also possible that as a result of
      // previous transformations in this loop opts round, the node can be hoisted now: early control will tell us.
      Node* early_ctrl = compute_early_ctrl(n, n_ctrl);
      if (n_loop->is_member(get_loop(early_ctrl)) && // check that this one can't be hoisted now
          ctrl_of_all_uses_out_of_loop(n, early_ctrl, n_loop)) { // All uses in outer loops!
        if (n->is_Store() || n->is_LoadStore()) {
            assert(false, "no node with a side effect");
            C->record_failure("no node with a side effect");
            return;
        }
        Node* outer_loop_clone = nullptr;
        for (DUIterator_Last jmin, j = n->last_outs(jmin); j >= jmin;) {
          Node* u = n->last_out(j); // Clone private computation per use
          _igvn.rehash_node_delayed(u);
          Node* x = nullptr;
          if (n->depends_only_on_test()) {
            // Pin array access nodes: if this is an array load, it's going to be dependent on a condition that's not a
            // range check for that access. If that condition is replaced by an identical dominating one, then an
            // unpinned load would risk floating above its range check.
            x = n->pin_array_access_node();
          }
          if (x == nullptr) {
            x = n->clone();
          }
          Node* x_ctrl = nullptr;
          if (u->is_Phi()) {
            // Replace all uses of normal nodes.  Replace Phi uses
            // individually, so the separate Nodes can sink down
            // different paths.
            uint k = 1;
            while (u->in(k) != n) k++;
            u->set_req(k, x);
            // x goes next to Phi input path
            x_ctrl = u->in(0)->in(k);
            // Find control for 'x' next to use but not inside inner loops.
            x_ctrl = place_outside_loop(x_ctrl, n_loop);
            --j;
          } else {              // Normal use
            if (has_ctrl(u)) {
              x_ctrl = get_ctrl(u);
            } else {
              x_ctrl = u->in(0);
            }
            // Find control for 'x' next to use but not inside inner loops.
            x_ctrl = place_outside_loop(x_ctrl, n_loop);
            // Replace all uses
            if (u->is_ConstraintCast() && _igvn.type(n)->higher_equal(u->bottom_type()) && u->in(0) == x_ctrl) {
              // If we're sinking a chain of data nodes, we might have inserted a cast to pin the use which is not necessary
              // anymore now that we're going to pin n as well
              _igvn.replace_node(u, x);
              --j;
            } else {
              int nb = u->replace_edge(n, x, &_igvn);
              j -= nb;
            }
          }

          if (n->is_Load()) {
            // For loads, add a control edge to a CFG node outside of the loop
            // to force them to not combine and return back inside the loop
            // during GVN optimization (4641526).
            assert(x_ctrl == get_late_ctrl_with_anti_dep(x->as_Load(), early_ctrl, x_ctrl), "anti-dependences were already checked");

            IdealLoopTree* x_loop = get_loop(x_ctrl);
            Node* x_head = x_loop->_head;
            if (x_head->is_Loop() && x_head->is_OuterStripMinedLoop()) {
              // Do not add duplicate LoadNodes to the outer strip mined loop
              if (outer_loop_clone != nullptr) {
                _igvn.replace_node(x, outer_loop_clone);
                continue;
              }
              outer_loop_clone = x;
            }
            x->set_req(0, x_ctrl);
          } else if (n->in(0) != nullptr){
            x->set_req(0, x_ctrl);
          }
          assert(dom_depth(n_ctrl) <= dom_depth(x_ctrl), "n is later than its clone");
          assert(!n_loop->is_member(get_loop(x_ctrl)), "should have moved out of loop");
          register_new_node(x, x_ctrl);

          // Chain of AddP nodes: (AddP base (AddP base (AddP base )))
          // All AddP nodes must keep the same base after sinking so:
          // 1- We don't add a CastPP here until the last one of the chain is sunk: if part of the chain is not sunk,
          // their bases remain the same.
          // (see 2- below)
          assert(!x->is_AddP() || !x->in(AddPNode::Address)->is_AddP() ||
                 x->in(AddPNode::Address)->in(AddPNode::Base) == x->in(AddPNode::Base) ||
                 !x->in(AddPNode::Address)->in(AddPNode::Base)->eqv_uncast(x->in(AddPNode::Base)), "unexpected AddP shape");
          if (x->in(0) == nullptr && !x->is_DecodeNarrowPtr() &&
              !(x->is_AddP() && x->in(AddPNode::Address)->is_AddP() && x->in(AddPNode::Address)->in(AddPNode::Base) == x->in(AddPNode::Base))) {
            assert(!x->is_Load(), "load should be pinned");
            // Use a cast node to pin clone out of loop
            Node* cast = nullptr;
            for (uint k = 0; k < x->req(); k++) {
              Node* in = x->in(k);
              if (in != nullptr && n_loop->is_member(get_loop(get_ctrl(in)))) {
                const Type* in_t = _igvn.type(in);
                cast = ConstraintCastNode::make_cast_for_type(x_ctrl, in, in_t,
                                                              ConstraintCastNode::UnconditionalDependency, nullptr);
              }
              if (cast != nullptr) {
                Node* prev = _igvn.hash_find_insert(cast);
                if (prev != nullptr && get_ctrl(prev) == x_ctrl) {
                  cast->destruct(&_igvn);
                  cast = prev;
                } else {
                  register_new_node(cast, x_ctrl);
                }
                x->replace_edge(in, cast);
                // Chain of AddP nodes:
                // 2- A CastPP of the base is only added now that all AddP nodes are sunk
                if (x->is_AddP() && k == AddPNode::Base) {
                  update_addp_chain_base(x, n->in(AddPNode::Base), cast);
                }
                break;
              }
            }
            assert(cast != nullptr, "must have added a cast to pin the node");
          }
        }
        _igvn.remove_dead_node(n);
      }
      _dom_lca_tags_round = 0;
    }
  }
}

void PhaseIdealLoop::update_addp_chain_base(Node* x, Node* old_base, Node* new_base) {
  ResourceMark rm;
  Node_List wq;
  wq.push(x);
  while (wq.size() != 0) {
    Node* n = wq.pop();
    for (DUIterator_Fast imax, i = n->fast_outs(imax); i < imax; i++) {
      Node* u = n->fast_out(i);
      if (u->is_AddP() && u->in(AddPNode::Base) == old_base) {
        _igvn.replace_input_of(u, AddPNode::Base, new_base);
        wq.push(u);
      }
    }
  }
}

// Compute the early control of a node by following its inputs until we reach
// nodes that are pinned. Then compute the LCA of the control of all pinned nodes.
Node* PhaseIdealLoop::compute_early_ctrl(Node* n, Node* n_ctrl) {
  Node* early_ctrl = nullptr;
  ResourceMark rm;
  Unique_Node_List wq;
  wq.push(n);
  for (uint i = 0; i < wq.size(); i++) {
    Node* m = wq.at(i);
    Node* c = nullptr;
    if (m->is_CFG()) {
      c = m;
    } else if (m->pinned()) {
      c = m->in(0);
    } else {
      for (uint j = 0; j < m->req(); j++) {
        Node* in = m->in(j);
        if (in != nullptr) {
          wq.push(in);
        }
      }
    }
    if (c != nullptr) {
      assert(is_dominator(c, n_ctrl), "control input must dominate current control");
      if (early_ctrl == nullptr || is_dominator(early_ctrl, c)) {
        early_ctrl = c;
      }
    }
  }
  assert(is_dominator(early_ctrl, n_ctrl), "early control must dominate current control");
  return early_ctrl;
}

bool PhaseIdealLoop::ctrl_of_all_uses_out_of_loop(const Node* n, Node* n_ctrl, IdealLoopTree* n_loop) {
  for (DUIterator_Fast imax, i = n->fast_outs(imax); i < imax; i++) {
    Node* u = n->fast_out(i);
    if (u->is_Opaque1()) {
      return false;  // Found loop limit, bugfix for 4677003
    }
    // We can't reuse tags in PhaseIdealLoop::dom_lca_for_get_late_ctrl_internal() so make sure calls to
    // get_late_ctrl_with_anti_dep() use their own tag
    _dom_lca_tags_round++;
    assert(_dom_lca_tags_round != 0, "shouldn't wrap around");

    if (u->is_Phi()) {
      for (uint j = 1; j < u->req(); ++j) {
        if (u->in(j) == n && !ctrl_of_use_out_of_loop(n, n_ctrl, n_loop, u->in(0)->in(j))) {
          return false;
        }
      }
    } else {
      Node* ctrl = has_ctrl(u) ? get_ctrl(u) : u->in(0);
      if (!ctrl_of_use_out_of_loop(n, n_ctrl, n_loop, ctrl)) {
        return false;
      }
    }
  }
  return true;
}

// Sinking a node from a pre loop to its main loop pins the node between the pre and main loops. If that node is input
// to a check that's eliminated by range check elimination, it becomes input to an expression that feeds into the exit
// test of the pre loop above the point in the graph where it's pinned. This results in a broken graph. One way to avoid
// it would be to not eliminate the check in the main loop. Instead, we prevent sinking of the node here so better code
// is generated for the main loop.
bool PhaseIdealLoop::would_sink_below_pre_loop_exit(IdealLoopTree* n_loop, Node* ctrl) {
  if (n_loop->_head->is_CountedLoop() && n_loop->_head->as_CountedLoop()->is_pre_loop()) {
    CountedLoopNode* pre_loop = n_loop->_head->as_CountedLoop();
    if (is_dominator(pre_loop->loopexit(), ctrl)) {
      return true;
    }
  }
  return false;
}

bool PhaseIdealLoop::ctrl_of_use_out_of_loop(const Node* n, Node* n_ctrl, IdealLoopTree* n_loop, Node* ctrl) {
  if (n->is_Load()) {
    ctrl = get_late_ctrl_with_anti_dep(n->as_Load(), n_ctrl, ctrl);
  }
  IdealLoopTree *u_loop = get_loop(ctrl);
  if (u_loop == n_loop) {
    return false; // Found loop-varying use
  }
  if (n_loop->is_member(u_loop)) {
    return false; // Found use in inner loop
  }
  if (would_sink_below_pre_loop_exit(n_loop, ctrl)) {
    return false;
  }
  return true;
}

//------------------------------split_if_with_blocks---------------------------
// Check for aggressive application of 'split-if' optimization,
// using basic block level info.
void PhaseIdealLoop::split_if_with_blocks(VectorSet &visited, Node_Stack &nstack) {
  Node* root = C->root();
  visited.set(root->_idx); // first, mark root as visited
  // Do pre-visit work for root
  Node* n   = split_if_with_blocks_pre(root);
  uint  cnt = n->outcnt();
  uint  i   = 0;

  while (true) {
    // Visit all children
    if (i < cnt) {
      Node* use = n->raw_out(i);
      ++i;
      if (use->outcnt() != 0 && !visited.test_set(use->_idx)) {
        // Now do pre-visit work for this use
        use = split_if_with_blocks_pre(use);
        nstack.push(n, i); // Save parent and next use's index.
        n   = use;         // Process all children of current use.
        cnt = use->outcnt();
        i   = 0;
      }
    }
    else {
      // All of n's children have been processed, complete post-processing.
      if (cnt != 0 && !n->is_Con()) {
        assert(has_node(n), "no dead nodes");
        split_if_with_blocks_post(n);
        if (C->failing()) {
          return;
        }
      }
      if (must_throttle_split_if()) {
        nstack.clear();
      }
      if (nstack.is_empty()) {
        // Finished all nodes on stack.
        break;
      }
      // Get saved parent node and next use's index. Visit the rest of uses.
      n   = nstack.node();
      cnt = n->outcnt();
      i   = nstack.index();
      nstack.pop();
    }
  }
}


//=============================================================================
//
//                   C L O N E   A   L O O P   B O D Y
//

//------------------------------clone_iff--------------------------------------
// Passed in a Phi merging (recursively) some nearly equivalent Bool/Cmps.
// "Nearly" because all Nodes have been cloned from the original in the loop,
// but the fall-in edges to the Cmp are different.  Clone bool/Cmp pairs
// through the Phi recursively, and return a Bool.
Node* PhaseIdealLoop::clone_iff(PhiNode* phi) {

  // Convert this Phi into a Phi merging Bools
  uint i;
  for (i = 1; i < phi->req(); i++) {
    Node* b = phi->in(i);
    if (b->is_Phi()) {
      _igvn.replace_input_of(phi, i, clone_iff(b->as_Phi()));
    } else {
      assert(b->is_Bool() || b->is_OpaqueNotNull() || b->is_OpaqueInitializedAssertionPredicate(),
             "bool, non-null check with OpaqueNotNull or Initialized Assertion Predicate with its Opaque node");
    }
  }
  Node* n = phi->in(1);
  Node* sample_opaque = nullptr;
  Node *sample_bool = nullptr;
  if (n->is_OpaqueNotNull() || n->is_OpaqueInitializedAssertionPredicate()) {
    sample_opaque = n;
    sample_bool = n->in(1);
    assert(sample_bool->is_Bool(), "wrong type");
  } else {
    sample_bool = n;
  }
  Node *sample_cmp = sample_bool->in(1);

  // Make Phis to merge the Cmp's inputs.
  PhiNode *phi1 = new PhiNode(phi->in(0), Type::TOP);
  PhiNode *phi2 = new PhiNode(phi->in(0), Type::TOP);
  for (i = 1; i < phi->req(); i++) {
    Node *n1 = sample_opaque == nullptr ? phi->in(i)->in(1)->in(1) : phi->in(i)->in(1)->in(1)->in(1);
    Node *n2 = sample_opaque == nullptr ? phi->in(i)->in(1)->in(2) : phi->in(i)->in(1)->in(1)->in(2);
    phi1->set_req(i, n1);
    phi2->set_req(i, n2);
    phi1->set_type(phi1->type()->meet_speculative(n1->bottom_type()));
    phi2->set_type(phi2->type()->meet_speculative(n2->bottom_type()));
  }
  // See if these Phis have been made before.
  // Register with optimizer
  Node *hit1 = _igvn.hash_find_insert(phi1);
  if (hit1) {                   // Hit, toss just made Phi
    _igvn.remove_dead_node(phi1); // Remove new phi
    assert(hit1->is_Phi(), "" );
    phi1 = (PhiNode*)hit1;      // Use existing phi
  } else {                      // Miss
    _igvn.register_new_node_with_optimizer(phi1);
  }
  Node *hit2 = _igvn.hash_find_insert(phi2);
  if (hit2) {                   // Hit, toss just made Phi
    _igvn.remove_dead_node(phi2); // Remove new phi
    assert(hit2->is_Phi(), "" );
    phi2 = (PhiNode*)hit2;      // Use existing phi
  } else {                      // Miss
    _igvn.register_new_node_with_optimizer(phi2);
  }
  // Register Phis with loop/block info
  set_ctrl(phi1, phi->in(0));
  set_ctrl(phi2, phi->in(0));
  // Make a new Cmp
  Node *cmp = sample_cmp->clone();
  cmp->set_req(1, phi1);
  cmp->set_req(2, phi2);
  _igvn.register_new_node_with_optimizer(cmp);
  set_ctrl(cmp, phi->in(0));

  // Make a new Bool
  Node *b = sample_bool->clone();
  b->set_req(1,cmp);
  _igvn.register_new_node_with_optimizer(b);
  set_ctrl(b, phi->in(0));

  if (sample_opaque != nullptr) {
    Node* opaque = sample_opaque->clone();
    opaque->set_req(1, b);
    _igvn.register_new_node_with_optimizer(opaque);
    set_ctrl(opaque, phi->in(0));
    return opaque;
  }

  assert(b->is_Bool(), "");
  return b;
}

//------------------------------clone_bool-------------------------------------
// Passed in a Phi merging (recursively) some nearly equivalent Bool/Cmps.
// "Nearly" because all Nodes have been cloned from the original in the loop,
// but the fall-in edges to the Cmp are different.  Clone bool/Cmp pairs
// through the Phi recursively, and return a Bool.
CmpNode*PhaseIdealLoop::clone_bool(PhiNode* phi) {
  uint i;
  // Convert this Phi into a Phi merging Bools
  for( i = 1; i < phi->req(); i++ ) {
    Node *b = phi->in(i);
    if( b->is_Phi() ) {
      _igvn.replace_input_of(phi, i, clone_bool(b->as_Phi()));
    } else {
      assert( b->is_Cmp() || b->is_top(), "inputs are all Cmp or TOP" );
    }
  }

  Node *sample_cmp = phi->in(1);

  // Make Phis to merge the Cmp's inputs.
  PhiNode *phi1 = new PhiNode( phi->in(0), Type::TOP );
  PhiNode *phi2 = new PhiNode( phi->in(0), Type::TOP );
  for( uint j = 1; j < phi->req(); j++ ) {
    Node *cmp_top = phi->in(j); // Inputs are all Cmp or TOP
    Node *n1, *n2;
    if( cmp_top->is_Cmp() ) {
      n1 = cmp_top->in(1);
      n2 = cmp_top->in(2);
    } else {
      n1 = n2 = cmp_top;
    }
    phi1->set_req( j, n1 );
    phi2->set_req( j, n2 );
    phi1->set_type(phi1->type()->meet_speculative(n1->bottom_type()));
    phi2->set_type(phi2->type()->meet_speculative(n2->bottom_type()));
  }

  // See if these Phis have been made before.
  // Register with optimizer
  Node *hit1 = _igvn.hash_find_insert(phi1);
  if( hit1 ) {                  // Hit, toss just made Phi
    _igvn.remove_dead_node(phi1); // Remove new phi
    assert( hit1->is_Phi(), "" );
    phi1 = (PhiNode*)hit1;      // Use existing phi
  } else {                      // Miss
    _igvn.register_new_node_with_optimizer(phi1);
  }
  Node *hit2 = _igvn.hash_find_insert(phi2);
  if( hit2 ) {                  // Hit, toss just made Phi
    _igvn.remove_dead_node(phi2); // Remove new phi
    assert( hit2->is_Phi(), "" );
    phi2 = (PhiNode*)hit2;      // Use existing phi
  } else {                      // Miss
    _igvn.register_new_node_with_optimizer(phi2);
  }
  // Register Phis with loop/block info
  set_ctrl(phi1, phi->in(0));
  set_ctrl(phi2, phi->in(0));
  // Make a new Cmp
  Node *cmp = sample_cmp->clone();
  cmp->set_req( 1, phi1 );
  cmp->set_req( 2, phi2 );
  _igvn.register_new_node_with_optimizer(cmp);
  set_ctrl(cmp, phi->in(0));

  assert( cmp->is_Cmp(), "" );
  return (CmpNode*)cmp;
}

void PhaseIdealLoop::clone_loop_handle_data_uses(Node* old, Node_List &old_new,
                                                 IdealLoopTree* loop, IdealLoopTree* outer_loop,
                                                 Node_List*& split_if_set, Node_List*& split_bool_set,
                                                 Node_List*& split_cex_set, Node_List& worklist,
                                                 uint new_counter, CloneLoopMode mode) {
  Node* nnn = old_new[old->_idx];
  // Copy uses to a worklist, so I can munge the def-use info
  // with impunity.
  for (DUIterator_Fast jmax, j = old->fast_outs(jmax); j < jmax; j++)
    worklist.push(old->fast_out(j));

  while( worklist.size() ) {
    Node *use = worklist.pop();
    if (!has_node(use))  continue; // Ignore dead nodes
    if (use->in(0) == C->top())  continue;
    IdealLoopTree *use_loop = get_loop( has_ctrl(use) ? get_ctrl(use) : use );
    // Check for data-use outside of loop - at least one of OLD or USE
    // must not be a CFG node.
#ifdef ASSERT
    if (loop->_head->as_Loop()->is_strip_mined() && outer_loop->is_member(use_loop) && !loop->is_member(use_loop) && old_new[use->_idx] == nullptr) {
      Node* sfpt = loop->_head->as_CountedLoop()->outer_safepoint();
      assert(mode != IgnoreStripMined, "incorrect cloning mode");
      assert((mode == ControlAroundStripMined && use == sfpt) || !use->is_reachable_from_root(), "missed a node");
    }
#endif
    if (!loop->is_member(use_loop) && !outer_loop->is_member(use_loop) && (!old->is_CFG() || !use->is_CFG())) {

      // If the Data use is an IF, that means we have an IF outside the
      // loop that is switching on a condition that is set inside the
      // loop.  Happens if people set a loop-exit flag; then test the flag
      // in the loop to break the loop, then test is again outside the
      // loop to determine which way the loop exited.
      //
      // For several uses we need to make sure that there is no phi between,
      // the use and the Bool/Cmp. We therefore clone the Bool/Cmp down here
      // to avoid such a phi in between.
      // For example, it is unexpected that there is a Phi between an
      // AllocateArray node and its ValidLengthTest input that could cause
      // split if to break.
      assert(!use->is_OpaqueTemplateAssertionPredicate(),
             "should not clone a Template Assertion Predicate which should be removed once it's useless");
      if (use->is_If() || use->is_CMove() || use->is_OpaqueNotNull() || use->is_OpaqueInitializedAssertionPredicate() ||
          (use->Opcode() == Op_AllocateArray && use->in(AllocateNode::ValidLengthTest) == old)) {
        // Since this code is highly unlikely, we lazily build the worklist
        // of such Nodes to go split.
        if (!split_if_set) {
          split_if_set = new Node_List();
        }
        split_if_set->push(use);
      }
      if (use->is_Bool()) {
        if (!split_bool_set) {
          split_bool_set = new Node_List();
        }
        split_bool_set->push(use);
      }
      if (use->Opcode() == Op_CreateEx) {
        if (!split_cex_set) {
          split_cex_set = new Node_List();
        }
        split_cex_set->push(use);
      }


      // Get "block" use is in
      uint idx = 0;
      while( use->in(idx) != old ) idx++;
      Node *prev = use->is_CFG() ? use : get_ctrl(use);
      assert(!loop->is_member(get_loop(prev)) && !outer_loop->is_member(get_loop(prev)), "" );
      Node* cfg = (prev->_idx >= new_counter && prev->is_Region())
        ? prev->in(2)
        : idom(prev);
      if( use->is_Phi() )     // Phi use is in prior block
        cfg = prev->in(idx);  // NOT in block of Phi itself
      if (cfg->is_top()) {    // Use is dead?
        _igvn.replace_input_of(use, idx, C->top());
        continue;
      }

      // If use is referenced through control edge... (idx == 0)
      if (mode == IgnoreStripMined && idx == 0) {
        LoopNode *head = loop->_head->as_Loop();
        if (head->is_strip_mined() && is_dominator(head->outer_loop_exit(), prev)) {
          // That node is outside the inner loop, leave it outside the
          // outer loop as well to not confuse verification code.
          assert(!loop->_parent->is_member(use_loop), "should be out of the outer loop");
          _igvn.replace_input_of(use, 0, head->outer_loop_exit());
          continue;
        }
      }

      while(!outer_loop->is_member(get_loop(cfg))) {
        prev = cfg;
        cfg = (cfg->_idx >= new_counter && cfg->is_Region()) ? cfg->in(2) : idom(cfg);
      }
      // If the use occurs after merging several exits from the loop, then
      // old value must have dominated all those exits.  Since the same old
      // value was used on all those exits we did not need a Phi at this
      // merge point.  NOW we do need a Phi here.  Each loop exit value
      // is now merged with the peeled body exit; each exit gets its own
      // private Phi and those Phis need to be merged here.
      Node *phi;
      if( prev->is_Region() ) {
        if( idx == 0 ) {      // Updating control edge?
          phi = prev;         // Just use existing control
        } else {              // Else need a new Phi
          phi = PhiNode::make( prev, old );
          // Now recursively fix up the new uses of old!
          for( uint i = 1; i < prev->req(); i++ ) {
            worklist.push(phi); // Onto worklist once for each 'old' input
          }
        }
      } else {
        // Get new RegionNode merging old and new loop exits
        prev = old_new[prev->_idx];
        assert( prev, "just made this in step 7" );
        if( idx == 0) {      // Updating control edge?
          phi = prev;         // Just use existing control
        } else {              // Else need a new Phi
          // Make a new Phi merging data values properly
          phi = PhiNode::make( prev, old );
          phi->set_req( 1, nnn );
        }
      }
      // If inserting a new Phi, check for prior hits
      if( idx != 0 ) {
        Node *hit = _igvn.hash_find_insert(phi);
        if( hit == nullptr ) {
          _igvn.register_new_node_with_optimizer(phi); // Register new phi
        } else {                                      // or
          // Remove the new phi from the graph and use the hit
          _igvn.remove_dead_node(phi);
          phi = hit;                                  // Use existing phi
        }
        set_ctrl(phi, prev);
      }
      // Make 'use' use the Phi instead of the old loop body exit value
      assert(use->in(idx) == old, "old is still input of use");
      // We notify all uses of old, including use, and the indirect uses,
      // that may now be optimized because we have replaced old with phi.
      _igvn.add_users_to_worklist(old);
      if (idx == 0 &&
          use->depends_only_on_test()) {
        Node* pinned_clone = use->pin_array_access_node();
        if (pinned_clone != nullptr) {
          // Pin array access nodes: control is updated here to a region. If, after some transformations, only one path
          // into the region is left, an array load could become dependent on a condition that's not a range check for
          // that access. If that condition is replaced by an identical dominating one, then an unpinned load would risk
          // floating above its range check.
          pinned_clone->set_req(0, phi);
          register_new_node_with_ctrl_of(pinned_clone, use);
          _igvn.replace_node(use, pinned_clone);
          continue;
        }
      }
      _igvn.replace_input_of(use, idx, phi);
      if( use->_idx >= new_counter ) { // If updating new phis
        // Not needed for correctness, but prevents a weak assert
        // in AddPNode from tripping (when we end up with different
        // base & derived Phis that will become the same after
        // IGVN does CSE).
        Node *hit = _igvn.hash_find_insert(use);
        if( hit )             // Go ahead and re-hash for hits.
          _igvn.replace_node( use, hit );
      }
    }
  }
}

static void collect_nodes_in_outer_loop_not_reachable_from_sfpt(Node* n, const IdealLoopTree *loop, const IdealLoopTree* outer_loop,
                                                                const Node_List &old_new, Unique_Node_List& wq, PhaseIdealLoop* phase,
                                                                bool check_old_new) {
  for (DUIterator_Fast jmax, j = n->fast_outs(jmax); j < jmax; j++) {
    Node* u = n->fast_out(j);
    assert(check_old_new || old_new[u->_idx] == nullptr, "shouldn't have been cloned");
    if (!u->is_CFG() && (!check_old_new || old_new[u->_idx] == nullptr)) {
      Node* c = phase->get_ctrl(u);
      IdealLoopTree* u_loop = phase->get_loop(c);
      assert(!loop->is_member(u_loop) || !loop->_body.contains(u), "can be in outer loop or out of both loops only");
      if (!loop->is_member(u_loop)) {
        if (outer_loop->is_member(u_loop)) {
          wq.push(u);
        } else {
          // nodes pinned with control in the outer loop but not referenced from the safepoint must be moved out of
          // the outer loop too
          Node* u_c = u->in(0);
          if (u_c != nullptr) {
            IdealLoopTree* u_c_loop = phase->get_loop(u_c);
            if (outer_loop->is_member(u_c_loop) && !loop->is_member(u_c_loop)) {
              wq.push(u);
            }
          }
        }
      }
    }
  }
}

void PhaseIdealLoop::clone_outer_loop(LoopNode* head, CloneLoopMode mode, IdealLoopTree *loop,
                                      IdealLoopTree* outer_loop, int dd, Node_List &old_new,
                                      Node_List& extra_data_nodes) {
  if (head->is_strip_mined() && mode != IgnoreStripMined) {
    CountedLoopNode* cl = head->as_CountedLoop();
    Node* l = cl->outer_loop();
    Node* tail = cl->outer_loop_tail();
    IfNode* le = cl->outer_loop_end();
    Node* sfpt = cl->outer_safepoint();
    CountedLoopEndNode* cle = cl->loopexit();
    CountedLoopNode* new_cl = old_new[cl->_idx]->as_CountedLoop();
    CountedLoopEndNode* new_cle = new_cl->as_CountedLoop()->loopexit_or_null();
    Node* cle_out = cle->proj_out(false);

    Node* new_sfpt = nullptr;
    Node* new_cle_out = cle_out->clone();
    old_new.map(cle_out->_idx, new_cle_out);
    if (mode == CloneIncludesStripMined) {
      // clone outer loop body
      Node* new_l = l->clone();
      Node* new_tail = tail->clone();
      IfNode* new_le = le->clone()->as_If();
      new_sfpt = sfpt->clone();

      set_loop(new_l, outer_loop->_parent);
      set_idom(new_l, new_l->in(LoopNode::EntryControl), dd);
      set_loop(new_cle_out, outer_loop->_parent);
      set_idom(new_cle_out, new_cle, dd);
      set_loop(new_sfpt, outer_loop->_parent);
      set_idom(new_sfpt, new_cle_out, dd);
      set_loop(new_le, outer_loop->_parent);
      set_idom(new_le, new_sfpt, dd);
      set_loop(new_tail, outer_loop->_parent);
      set_idom(new_tail, new_le, dd);
      set_idom(new_cl, new_l, dd);

      old_new.map(l->_idx, new_l);
      old_new.map(tail->_idx, new_tail);
      old_new.map(le->_idx, new_le);
      old_new.map(sfpt->_idx, new_sfpt);

      new_l->set_req(LoopNode::LoopBackControl, new_tail);
      new_l->set_req(0, new_l);
      new_tail->set_req(0, new_le);
      new_le->set_req(0, new_sfpt);
      new_sfpt->set_req(0, new_cle_out);
      new_cle_out->set_req(0, new_cle);
      new_cl->set_req(LoopNode::EntryControl, new_l);

      _igvn.register_new_node_with_optimizer(new_l);
      _igvn.register_new_node_with_optimizer(new_tail);
      _igvn.register_new_node_with_optimizer(new_le);
    } else {
      Node *newhead = old_new[loop->_head->_idx];
      newhead->as_Loop()->clear_strip_mined();
      _igvn.replace_input_of(newhead, LoopNode::EntryControl, newhead->in(LoopNode::EntryControl)->in(LoopNode::EntryControl));
      set_idom(newhead, newhead->in(LoopNode::EntryControl), dd);
    }
    // Look at data node that were assigned a control in the outer
    // loop: they are kept in the outer loop by the safepoint so start
    // from the safepoint node's inputs.
    IdealLoopTree* outer_loop = get_loop(l);
    Node_Stack stack(2);
    stack.push(sfpt, 1);
    uint new_counter = C->unique();
    while (stack.size() > 0) {
      Node* n = stack.node();
      uint i = stack.index();
      while (i < n->req() &&
             (n->in(i) == nullptr ||
              !has_ctrl(n->in(i)) ||
              get_loop(get_ctrl(n->in(i))) != outer_loop ||
              (old_new[n->in(i)->_idx] != nullptr && old_new[n->in(i)->_idx]->_idx >= new_counter))) {
        i++;
      }
      if (i < n->req()) {
        stack.set_index(i+1);
        stack.push(n->in(i), 0);
      } else {
        assert(old_new[n->_idx] == nullptr || n == sfpt || old_new[n->_idx]->_idx < new_counter, "no clone yet");
        Node* m = n == sfpt ? new_sfpt : n->clone();
        if (m != nullptr) {
          for (uint i = 0; i < n->req(); i++) {
            if (m->in(i) != nullptr && old_new[m->in(i)->_idx] != nullptr) {
              m->set_req(i, old_new[m->in(i)->_idx]);
            }
          }
        } else {
          assert(n == sfpt && mode != CloneIncludesStripMined, "where's the safepoint clone?");
        }
        if (n != sfpt) {
          extra_data_nodes.push(n);
          _igvn.register_new_node_with_optimizer(m);
          assert(get_ctrl(n) == cle_out, "what other control?");
          set_ctrl(m, new_cle_out);
          old_new.map(n->_idx, m);
        }
        stack.pop();
      }
    }
    if (mode == CloneIncludesStripMined) {
      _igvn.register_new_node_with_optimizer(new_sfpt);
      _igvn.register_new_node_with_optimizer(new_cle_out);
    }
    // Some other transformation may have pessimistically assigned some
    // data nodes to the outer loop. Set their control so they are out
    // of the outer loop.
    ResourceMark rm;
    Unique_Node_List wq;
    for (uint i = 0; i < extra_data_nodes.size(); i++) {
      Node* old = extra_data_nodes.at(i);
      collect_nodes_in_outer_loop_not_reachable_from_sfpt(old, loop, outer_loop, old_new, wq, this, true);
    }

    for (uint i = 0; i < loop->_body.size(); i++) {
      Node* old = loop->_body.at(i);
      collect_nodes_in_outer_loop_not_reachable_from_sfpt(old, loop, outer_loop, old_new, wq, this, true);
    }

    Node* inner_out = sfpt->in(0);
    if (inner_out->outcnt() > 1) {
      collect_nodes_in_outer_loop_not_reachable_from_sfpt(inner_out, loop, outer_loop, old_new, wq, this, true);
    }

    Node* new_ctrl = cl->outer_loop_exit();
    assert(get_loop(new_ctrl) != outer_loop, "must be out of the loop nest");
    for (uint i = 0; i < wq.size(); i++) {
      Node* n = wq.at(i);
      set_ctrl(n, new_ctrl);
      if (n->in(0) != nullptr) {
        _igvn.replace_input_of(n, 0, new_ctrl);
      }
      collect_nodes_in_outer_loop_not_reachable_from_sfpt(n, loop, outer_loop, old_new, wq, this, false);
    }
  } else {
    Node *newhead = old_new[loop->_head->_idx];
    set_idom(newhead, newhead->in(LoopNode::EntryControl), dd);
  }
}

//------------------------------clone_loop-------------------------------------
//
//                   C L O N E   A   L O O P   B O D Y
//
// This is the basic building block of the loop optimizations.  It clones an
// entire loop body.  It makes an old_new loop body mapping; with this mapping
// you can find the new-loop equivalent to an old-loop node.  All new-loop
// nodes are exactly equal to their old-loop counterparts, all edges are the
// same.  All exits from the old-loop now have a RegionNode that merges the
// equivalent new-loop path.  This is true even for the normal "loop-exit"
// condition.  All uses of loop-invariant old-loop values now come from (one
// or more) Phis that merge their new-loop equivalents.
//
// This operation leaves the graph in an illegal state: there are two valid
// control edges coming from the loop pre-header to both loop bodies.  I'll
// definitely have to hack the graph after running this transform.
//
// From this building block I will further edit edges to perform loop peeling
// or loop unrolling or iteration splitting (Range-Check-Elimination), etc.
//
// Parameter side_by_size_idom:
//   When side_by_size_idom is null, the dominator tree is constructed for
//      the clone loop to dominate the original.  Used in construction of
//      pre-main-post loop sequence.
//   When nonnull, the clone and original are side-by-side, both are
//      dominated by the side_by_side_idom node.  Used in construction of
//      unswitched loops.
void PhaseIdealLoop::clone_loop( IdealLoopTree *loop, Node_List &old_new, int dd,
                                CloneLoopMode mode, Node* side_by_side_idom) {

  LoopNode* head = loop->_head->as_Loop();
  head->verify_strip_mined(1);

  if (C->do_vector_loop() && PrintOpto) {
    const char* mname = C->method()->name()->as_quoted_ascii();
    if (mname != nullptr) {
      tty->print("PhaseIdealLoop::clone_loop: for vectorize method %s\n", mname);
    }
  }

  CloneMap& cm = C->clone_map();
  if (C->do_vector_loop()) {
    cm.set_clone_idx(cm.max_gen()+1);
#ifndef PRODUCT
    if (PrintOpto) {
      tty->print_cr("PhaseIdealLoop::clone_loop: _clone_idx %d", cm.clone_idx());
      loop->dump_head();
    }
#endif
  }

  // Step 1: Clone the loop body.  Make the old->new mapping.
  clone_loop_body(loop->_body, old_new, &cm);

  IdealLoopTree* outer_loop = (head->is_strip_mined() && mode != IgnoreStripMined) ? get_loop(head->as_CountedLoop()->outer_loop()) : loop;

  // Step 2: Fix the edges in the new body.  If the old input is outside the
  // loop use it.  If the old input is INside the loop, use the corresponding
  // new node instead.
  fix_body_edges(loop->_body, loop, old_new, dd, outer_loop->_parent, false);

  Node_List extra_data_nodes; // data nodes in the outer strip mined loop
  clone_outer_loop(head, mode, loop, outer_loop, dd, old_new, extra_data_nodes);

  // Step 3: Now fix control uses.  Loop varying control uses have already
  // been fixed up (as part of all input edges in Step 2).  Loop invariant
  // control uses must be either an IfFalse or an IfTrue.  Make a merge
  // point to merge the old and new IfFalse/IfTrue nodes; make the use
  // refer to this.
  Node_List worklist;
  uint new_counter = C->unique();
  fix_ctrl_uses(loop->_body, loop, old_new, mode, side_by_side_idom, &cm, worklist);

  // Step 4: If loop-invariant use is not control, it must be dominated by a
  // loop exit IfFalse/IfTrue.  Find "proper" loop exit.  Make a Region
  // there if needed.  Make a Phi there merging old and new used values.
  Node_List *split_if_set = nullptr;
  Node_List *split_bool_set = nullptr;
  Node_List *split_cex_set = nullptr;
  fix_data_uses(loop->_body, loop, mode, outer_loop, new_counter, old_new, worklist, split_if_set, split_bool_set, split_cex_set);

  for (uint i = 0; i < extra_data_nodes.size(); i++) {
    Node* old = extra_data_nodes.at(i);
    clone_loop_handle_data_uses(old, old_new, loop, outer_loop, split_if_set,
                                split_bool_set, split_cex_set, worklist, new_counter,
                                mode);
  }

  // Check for IFs that need splitting/cloning.  Happens if an IF outside of
  // the loop uses a condition set in the loop.  The original IF probably
  // takes control from one or more OLD Regions (which in turn get from NEW
  // Regions).  In any case, there will be a set of Phis for each merge point
  // from the IF up to where the original BOOL def exists the loop.
  finish_clone_loop(split_if_set, split_bool_set, split_cex_set);

}

void PhaseIdealLoop::finish_clone_loop(Node_List* split_if_set, Node_List* split_bool_set, Node_List* split_cex_set) {
  if (split_if_set) {
    while (split_if_set->size()) {
      Node *iff = split_if_set->pop();
      uint input = iff->Opcode() == Op_AllocateArray ? AllocateNode::ValidLengthTest : 1;
      if (iff->in(input)->is_Phi()) {
        Node *b = clone_iff(iff->in(input)->as_Phi());
        _igvn.replace_input_of(iff, input, b);
      }
    }
  }
  if (split_bool_set) {
    while (split_bool_set->size()) {
      Node *b = split_bool_set->pop();
      Node *phi = b->in(1);
      assert(phi->is_Phi(), "");
      CmpNode *cmp = clone_bool((PhiNode*) phi);
      _igvn.replace_input_of(b, 1, cmp);
    }
  }
  if (split_cex_set) {
    while (split_cex_set->size()) {
      Node *b = split_cex_set->pop();
      assert(b->in(0)->is_Region(), "");
      assert(b->in(1)->is_Phi(), "");
      assert(b->in(0)->in(0) == b->in(1)->in(0), "");
      split_up(b, b->in(0), nullptr);
    }
  }
}

void PhaseIdealLoop::fix_data_uses(Node_List& body, IdealLoopTree* loop, CloneLoopMode mode, IdealLoopTree* outer_loop,
                                   uint new_counter, Node_List &old_new, Node_List &worklist, Node_List*& split_if_set,
                                   Node_List*& split_bool_set, Node_List*& split_cex_set) {
  for(uint i = 0; i < body.size(); i++ ) {
    Node* old = body.at(i);
    clone_loop_handle_data_uses(old, old_new, loop, outer_loop, split_if_set,
                                split_bool_set, split_cex_set, worklist, new_counter,
                                mode);
  }
}

void PhaseIdealLoop::fix_ctrl_uses(const Node_List& body, const IdealLoopTree* loop, Node_List &old_new, CloneLoopMode mode,
                                   Node* side_by_side_idom, CloneMap* cm, Node_List &worklist) {
  LoopNode* head = loop->_head->as_Loop();
  for(uint i = 0; i < body.size(); i++ ) {
    Node* old = body.at(i);
    if( !old->is_CFG() ) continue;

    // Copy uses to a worklist, so I can munge the def-use info
    // with impunity.
    for (DUIterator_Fast jmax, j = old->fast_outs(jmax); j < jmax; j++) {
      worklist.push(old->fast_out(j));
    }

    while (worklist.size()) {  // Visit all uses
      Node *use = worklist.pop();
      if (!has_node(use))  continue; // Ignore dead nodes
      IdealLoopTree *use_loop = get_loop(has_ctrl(use) ? get_ctrl(use) : use );
      if (!loop->is_member(use_loop) && use->is_CFG()) {
        // Both OLD and USE are CFG nodes here.
        assert(use->is_Proj(), "" );
        Node* nnn = old_new[old->_idx];

        Node* newuse = nullptr;
        if (head->is_strip_mined() && mode != IgnoreStripMined) {
          CountedLoopNode* cl = head->as_CountedLoop();
          CountedLoopEndNode* cle = cl->loopexit();
          Node* cle_out = cle->proj_out_or_null(false);
          if (use == cle_out) {
            IfNode* le = cl->outer_loop_end();
            use = le->proj_out(false);
            use_loop = get_loop(use);
            if (mode == CloneIncludesStripMined) {
              nnn = old_new[le->_idx];
            } else {
              newuse = old_new[cle_out->_idx];
            }
          }
        }
        if (newuse == nullptr) {
          newuse = use->clone();
        }

        // Clone the loop exit control projection
        if (C->do_vector_loop() && cm != nullptr) {
          cm->verify_insert_and_clone(use, newuse, cm->clone_idx());
        }
        newuse->set_req(0,nnn);
        _igvn.register_new_node_with_optimizer(newuse);
        set_loop(newuse, use_loop);
        set_idom(newuse, nnn, dom_depth(nnn) + 1 );

        // We need a Region to merge the exit from the peeled body and the
        // exit from the old loop body.
        RegionNode *r = new RegionNode(3);
        uint dd_r = MIN2(dom_depth(newuse), dom_depth(use));
        assert(dd_r >= dom_depth(dom_lca(newuse, use)), "" );

        // The original user of 'use' uses 'r' instead.
        for (DUIterator_Last lmin, l = use->last_outs(lmin); l >= lmin;) {
          Node* useuse = use->last_out(l);
          _igvn.rehash_node_delayed(useuse);
          uint uses_found = 0;
          if (useuse->in(0) == use) {
            useuse->set_req(0, r);
            uses_found++;
            if (useuse->is_CFG()) {
              // This is not a dom_depth > dd_r because when new
              // control flow is constructed by a loop opt, a node and
              // its dominator can end up at the same dom_depth
              assert(dom_depth(useuse) >= dd_r, "");
              set_idom(useuse, r, dom_depth(useuse));
            }
          }
          for (uint k = 1; k < useuse->req(); k++) {
            if( useuse->in(k) == use ) {
              useuse->set_req(k, r);
              uses_found++;
              if (useuse->is_Loop() && k == LoopNode::EntryControl) {
                // This is not a dom_depth > dd_r because when new
                // control flow is constructed by a loop opt, a node
                // and its dominator can end up at the same dom_depth
                assert(dom_depth(useuse) >= dd_r , "");
                set_idom(useuse, r, dom_depth(useuse));
              }
            }
          }
          l -= uses_found;    // we deleted 1 or more copies of this edge
        }

        assert(use->is_Proj(), "loop exit should be projection");
        // lazy_replace() below moves all nodes that are:
        // - control dependent on the loop exit or
        // - have control set to the loop exit
        // below the post-loop merge point. lazy_replace() takes a dead control as first input. To make it
        // possible to use it, the loop exit projection is cloned and becomes the new exit projection. The initial one
        // becomes dead and is "replaced" by the region.
        Node* use_clone = use->clone();
        register_control(use_clone, use_loop, idom(use), dom_depth(use));
        // Now finish up 'r'
        r->set_req(1, newuse);
        r->set_req(2, use_clone);
        _igvn.register_new_node_with_optimizer(r);
        set_loop(r, use_loop);
        set_idom(r, (side_by_side_idom == nullptr) ? newuse->in(0) : side_by_side_idom, dd_r);
        lazy_replace(use, r);
        // Map the (cloned) old use to the new merge point
        old_new.map(use_clone->_idx, r);
      } // End of if a loop-exit test
    }
  }
}

void PhaseIdealLoop::fix_body_edges(const Node_List &body, IdealLoopTree* loop, const Node_List &old_new, int dd,
                                    IdealLoopTree* parent, bool partial) {
  for(uint i = 0; i < body.size(); i++ ) {
    Node *old = body.at(i);
    Node *nnn = old_new[old->_idx];
    // Fix CFG/Loop controlling the new node
    if (has_ctrl(old)) {
      set_ctrl(nnn, old_new[get_ctrl(old)->_idx]);
    } else {
      set_loop(nnn, parent);
      if (old->outcnt() > 0) {
        Node* dom = idom(old);
        if (old_new[dom->_idx] != nullptr) {
          dom = old_new[dom->_idx];
          set_idom(nnn, dom, dd );
        }
      }
    }
    // Correct edges to the new node
    for (uint j = 0; j < nnn->req(); j++) {
        Node *n = nnn->in(j);
        if (n != nullptr) {
          IdealLoopTree *old_in_loop = get_loop(has_ctrl(n) ? get_ctrl(n) : n);
          if (loop->is_member(old_in_loop)) {
            if (old_new[n->_idx] != nullptr) {
              nnn->set_req(j, old_new[n->_idx]);
            } else {
              assert(!body.contains(n), "");
              assert(partial, "node not cloned");
            }
          }
        }
    }
    _igvn.hash_find_insert(nnn);
  }
}

void PhaseIdealLoop::clone_loop_body(const Node_List& body, Node_List &old_new, CloneMap* cm) {
  for (uint i = 0; i < body.size(); i++) {
    Node* old = body.at(i);
    Node* nnn = old->clone();
    old_new.map(old->_idx, nnn);
    if (C->do_vector_loop() && cm != nullptr) {
      cm->verify_insert_and_clone(old, nnn, cm->clone_idx());
    }
    _igvn.register_new_node_with_optimizer(nnn);
  }
}


//---------------------- stride_of_possible_iv -------------------------------------
// Looks for an iff/bool/comp with one operand of the compare
// being a cycle involving an add and a phi,
// with an optional truncation (left-shift followed by a right-shift)
// of the add. Returns zero if not an iv.
int PhaseIdealLoop::stride_of_possible_iv(Node* iff) {
  Node* trunc1 = nullptr;
  Node* trunc2 = nullptr;
  const TypeInteger* ttype = nullptr;
  if (!iff->is_If() || iff->in(1) == nullptr || !iff->in(1)->is_Bool()) {
    return 0;
  }
  BoolNode* bl = iff->in(1)->as_Bool();
  Node* cmp = bl->in(1);
  if (!cmp || (cmp->Opcode() != Op_CmpI && cmp->Opcode() != Op_CmpU)) {
    return 0;
  }
  // Must have an invariant operand
  if (is_member(get_loop(iff), get_ctrl(cmp->in(2)))) {
    return 0;
  }
  Node* add2 = nullptr;
  Node* cmp1 = cmp->in(1);
  if (cmp1->is_Phi()) {
    // (If (Bool (CmpX phi:(Phi ...(Optional-trunc(AddI phi add2))) )))
    Node* phi = cmp1;
    for (uint i = 1; i < phi->req(); i++) {
      Node* in = phi->in(i);
      Node* add = CountedLoopNode::match_incr_with_optional_truncation(in,
                                &trunc1, &trunc2, &ttype, T_INT);
      if (add && add->in(1) == phi) {
        add2 = add->in(2);
        break;
      }
    }
  } else {
    // (If (Bool (CmpX addtrunc:(Optional-trunc((AddI (Phi ...addtrunc...) add2)) )))
    Node* addtrunc = cmp1;
    Node* add = CountedLoopNode::match_incr_with_optional_truncation(addtrunc,
                                &trunc1, &trunc2, &ttype, T_INT);
    if (add && add->in(1)->is_Phi()) {
      Node* phi = add->in(1);
      for (uint i = 1; i < phi->req(); i++) {
        if (phi->in(i) == addtrunc) {
          add2 = add->in(2);
          break;
        }
      }
    }
  }
  if (add2 != nullptr) {
    const TypeInt* add2t = _igvn.type(add2)->is_int();
    if (add2t->is_con()) {
      return add2t->get_con();
    }
  }
  return 0;
}


//---------------------- stay_in_loop -------------------------------------
// Return the (unique) control output node that's in the loop (if it exists.)
Node* PhaseIdealLoop::stay_in_loop( Node* n, IdealLoopTree *loop) {
  Node* unique = nullptr;
  if (!n) return nullptr;
  for (DUIterator_Fast imax, i = n->fast_outs(imax); i < imax; i++) {
    Node* use = n->fast_out(i);
    if (!has_ctrl(use) && loop->is_member(get_loop(use))) {
      if (unique != nullptr) {
        return nullptr;
      }
      unique = use;
    }
  }
  return unique;
}

//------------------------------ register_node -------------------------------------
// Utility to register node "n" with PhaseIdealLoop
void PhaseIdealLoop::register_node(Node* n, IdealLoopTree* loop, Node* pred, uint ddepth) {
  _igvn.register_new_node_with_optimizer(n);
  loop->_body.push(n);
  if (n->is_CFG()) {
    set_loop(n, loop);
    set_idom(n, pred, ddepth);
  } else {
    set_ctrl(n, pred);
  }
}

//------------------------------ proj_clone -------------------------------------
// Utility to create an if-projection
ProjNode* PhaseIdealLoop::proj_clone(ProjNode* p, IfNode* iff) {
  ProjNode* c = p->clone()->as_Proj();
  c->set_req(0, iff);
  return c;
}

//------------------------------ short_circuit_if -------------------------------------
// Force the iff control output to be the live_proj
Node* PhaseIdealLoop::short_circuit_if(IfNode* iff, ProjNode* live_proj) {
  guarantee(live_proj != nullptr, "null projection");
  int proj_con = live_proj->_con;
  assert(proj_con == 0 || proj_con == 1, "false or true projection");
  Node* con = intcon(proj_con);
  if (iff) {
    iff->set_req(1, con);
  }
  return con;
}

//------------------------------ insert_if_before_proj -------------------------------------
// Insert a new if before an if projection (* - new node)
//
// before
//           if(test)
//           /     \
//          v       v
//    other-proj   proj (arg)
//
// after
//           if(test)
//           /     \
//          /       v
//         |      * proj-clone
//         v          |
//    other-proj      v
//                * new_if(relop(cmp[IU](left,right)))
//                  /  \
//                 v    v
//         * new-proj  proj
//         (returned)
//
ProjNode* PhaseIdealLoop::insert_if_before_proj(Node* left, bool Signed, BoolTest::mask relop, Node* right, ProjNode* proj) {
  IfNode* iff = proj->in(0)->as_If();
  IdealLoopTree *loop = get_loop(proj);
  ProjNode *other_proj = iff->proj_out(!proj->is_IfTrue())->as_Proj();
  uint ddepth = dom_depth(proj);

  _igvn.rehash_node_delayed(iff);
  _igvn.rehash_node_delayed(proj);

  proj->set_req(0, nullptr);  // temporary disconnect
  ProjNode* proj2 = proj_clone(proj, iff);
  register_node(proj2, loop, iff, ddepth);

  Node* cmp = Signed ? (Node*) new CmpINode(left, right) : (Node*) new CmpUNode(left, right);
  register_node(cmp, loop, proj2, ddepth);

  BoolNode* bol = new BoolNode(cmp, relop);
  register_node(bol, loop, proj2, ddepth);

  int opcode = iff->Opcode();
  assert(opcode == Op_If || opcode == Op_RangeCheck, "unexpected opcode");
  IfNode* new_if = IfNode::make_with_same_profile(iff, proj2, bol);
  register_node(new_if, loop, proj2, ddepth);

  proj->set_req(0, new_if); // reattach
  set_idom(proj, new_if, ddepth);

  ProjNode* new_exit = proj_clone(other_proj, new_if)->as_Proj();
  guarantee(new_exit != nullptr, "null exit node");
  register_node(new_exit, get_loop(other_proj), new_if, ddepth);

  return new_exit;
}

//------------------------------ insert_region_before_proj -------------------------------------
// Insert a region before an if projection (* - new node)
//
// before
//           if(test)
//          /      |
//         v       |
//       proj      v
//               other-proj
//
// after
//           if(test)
//          /      |
//         v       |
// * proj-clone    v
//         |     other-proj
//         v
// * new-region
//         |
//         v
// *      dum_if
//       /     \
//      v       \
// * dum-proj    v
//              proj
//
RegionNode* PhaseIdealLoop::insert_region_before_proj(ProjNode* proj) {
  IfNode* iff = proj->in(0)->as_If();
  IdealLoopTree *loop = get_loop(proj);
  ProjNode *other_proj = iff->proj_out(!proj->is_IfTrue())->as_Proj();
  uint ddepth = dom_depth(proj);

  _igvn.rehash_node_delayed(iff);
  _igvn.rehash_node_delayed(proj);

  proj->set_req(0, nullptr);  // temporary disconnect
  ProjNode* proj2 = proj_clone(proj, iff);
  register_node(proj2, loop, iff, ddepth);

  RegionNode* reg = new RegionNode(2);
  reg->set_req(1, proj2);
  register_node(reg, loop, iff, ddepth);

  IfNode* dum_if = new IfNode(reg, short_circuit_if(nullptr, proj), iff->_prob, iff->_fcnt);
  register_node(dum_if, loop, reg, ddepth);

  proj->set_req(0, dum_if); // reattach
  set_idom(proj, dum_if, ddepth);

  ProjNode* dum_proj = proj_clone(other_proj, dum_if);
  register_node(dum_proj, loop, dum_if, ddepth);

  return reg;
}

// Idea
// ----
// Partial Peeling tries to rotate the loop in such a way that it can later be turned into a counted loop. Counted loops
// require a signed loop exit test. When calling this method, we've only found a suitable unsigned test to partial peel
// with. Therefore, we try to split off a signed loop exit test from the unsigned test such that it can be used as new
// loop exit while keeping the unsigned test unchanged and preserving the same behavior as if we've used the unsigned
// test alone instead:
//
// Before Partial Peeling:
//   Loop:
//     <peeled section>
//     Split off signed loop exit test
//     <-- CUT HERE -->
//     Unchanged unsigned loop exit test
//     <rest of unpeeled section>
//     goto Loop
//
// After Partial Peeling:
//   <cloned peeled section>
//   Cloned split off signed loop exit test
//   Loop:
//     Unchanged unsigned loop exit test
//     <rest of unpeeled section>
//     <peeled section>
//     Split off signed loop exit test
//     goto Loop
//
// Details
// -------
// Before:
//          if (i <u limit)    Unsigned loop exit condition
//         /       |
//        v        v
//   exit-proj   stay-in-loop-proj
//
// Split off a signed loop exit test (i.e. with CmpI) from an unsigned loop exit test (i.e. with CmpU) and insert it
// before the CmpU on the stay-in-loop path and keep both tests:
//
//          if (i <u limit)    Signed loop exit test
//        /        |
//       /  if (i <u limit)    Unsigned loop exit test
//      /  /       |
//     v  v        v
//  exit-region  stay-in-loop-proj
//
// Implementation
// --------------
// We need to make sure that the new signed loop exit test is properly inserted into the graph such that the unsigned
// loop exit test still dominates the same set of control nodes, the ctrl() relation from data nodes to both loop
// exit tests is preserved, and their loop nesting is correct.
//
// To achieve that, we clone the unsigned loop exit test completely (leave it unchanged), insert the signed loop exit
// test above it and kill the original unsigned loop exit test by setting it's condition to a constant
// (i.e. stay-in-loop-const in graph below) such that IGVN can fold it later:
//
//           if (stay-in-loop-const)  Killed original unsigned loop exit test
//          /       |
//         /        v
//        /  if (i <  limit)          Split off signed loop exit test
//       /  /       |
//      /  /        v
//     /  /  if (i <u limit)          Cloned unsigned loop exit test
//    /  /   /      |
//   v  v  v        |
//  exit-region     |
//        |         |
//    dummy-if      |
//     /  |         |
// dead   |         |
//        v         v
//   exit-proj   stay-in-loop-proj
//
// Note: The dummy-if is inserted to create a region to merge the loop exits between the original to be killed unsigned
//       loop exit test and its exit projection while keeping the exit projection (also see insert_region_before_proj()).
//
// Requirements
// ------------
// Note that we can only split off a signed loop exit test from the unsigned loop exit test when the behavior is exactly
// the same as before with only a single unsigned test. This is only possible if certain requirements are met.
// Otherwise, we need to bail out (see comments in the code below).
IfNode* PhaseIdealLoop::insert_cmpi_loop_exit(IfNode* if_cmpu, IdealLoopTree* loop) {
  const bool Signed   = true;
  const bool Unsigned = false;

  BoolNode* bol = if_cmpu->in(1)->as_Bool();
  if (bol->_test._test != BoolTest::lt) {
    return nullptr;
  }
  CmpNode* cmpu = bol->in(1)->as_Cmp();
  assert(cmpu->Opcode() == Op_CmpU, "must be unsigned comparison");

  int stride = stride_of_possible_iv(if_cmpu);
  if (stride == 0) {
    return nullptr;
  }

  Node* lp_proj = stay_in_loop(if_cmpu, loop);
  guarantee(lp_proj != nullptr, "null loop node");

  ProjNode* lp_continue = lp_proj->as_Proj();
  ProjNode* lp_exit     = if_cmpu->proj_out(!lp_continue->is_IfTrue())->as_Proj();
  if (!lp_exit->is_IfFalse()) {
    // The loop exit condition is (i <u limit) ==> (i >= 0 && i < limit).
    // We therefore can't add a single exit condition.
    return nullptr;
  }
  // The unsigned loop exit condition is
  //   !(i <u  limit)
  // =   i >=u limit
  //
  // First, we note that for any x for which
  //   0 <= x <= INT_MAX
  // we can convert x to an unsigned int and still get the same guarantee:
  //   0 <=  (uint) x <=  INT_MAX = (uint) INT_MAX
  //   0 <=u (uint) x <=u INT_MAX = (uint) INT_MAX   (LEMMA)
  //
  // With that in mind, if
  //   limit >= 0             (COND)
  // then the unsigned loop exit condition
  //   i >=u limit            (ULE)
  // is equivalent to
  //   i < 0 || i >= limit    (SLE-full)
  // because either i is negative and therefore always greater than MAX_INT when converting to unsigned
  //   (uint) i >=u MAX_INT >= limit >= 0
  // or otherwise
  //   i >= limit >= 0
  // holds due to (LEMMA).
  //
  // For completeness, a counterexample with limit < 0:
  // Assume i = -3 and limit = -2:
  //   i  < 0
  //   -2 < 0
  // is true and thus also "i < 0 || i >= limit". But
  //   i  >=u limit
  //   -3 >=u -2
  // is false.
  Node* limit = cmpu->in(2);
  const TypeInt* type_limit = _igvn.type(limit)->is_int();
  if (type_limit->_lo < 0) {
    return nullptr;
  }

  // We prove below that we can extract a single signed loop exit condition from (SLE-full), depending on the stride:
  //   stride < 0:
  //     i < 0        (SLE = SLE-negative)
  //   stride > 0:
  //     i >= limit   (SLE = SLE-positive)
  // such that we have the following graph before Partial Peeling with stride > 0 (similar for stride < 0):
  //
  // Loop:
  //   <peeled section>
  //   i >= limit    (SLE-positive)
  //   <-- CUT HERE -->
  //   i >=u limit   (ULE)
  //   <rest of unpeeled section>
  //   goto Loop
  //
  // We exit the loop if:
  //   (SLE) is true OR (ULE) is true
  // However, if (SLE) is true then (ULE) also needs to be true to ensure the exact same behavior. Otherwise, we wrongly
  // exit a loop that should not have been exited if we did not apply Partial Peeling. More formally, we need to ensure:
  //   (SLE) IMPLIES (ULE)
  // This indeed holds when (COND) is given:
  // - stride > 0:
  //       i >=  limit             // (SLE = SLE-positive)
  //       i >=  limit >= 0        // (COND)
  //       i >=u limit >= 0        // (LEMMA)
  //     which is the unsigned loop exit condition (ULE).
  // - stride < 0:
  //       i        <  0           // (SLE = SLE-negative)
  //       (uint) i >u MAX_INT     // (NEG) all negative values are greater than MAX_INT when converted to unsigned
  //       MAX_INT >= limit >= 0   // (COND)
  //       MAX_INT >=u limit >= 0  // (LEMMA)
  //     and thus from (NEG) and (LEMMA):
  //       i >=u limit
  //     which is the unsigned loop exit condition (ULE).
  //
  //
  // After Partial Peeling, we have the following structure for stride > 0 (similar for stride < 0):
  //   <cloned peeled section>
  //   i >= limit (SLE-positive)
  //   Loop:
  //     i >=u limit (ULE)
  //     <rest of unpeeled section>
  //     <peeled section>
  //     i >= limit (SLE-positive)
  //     goto Loop
  Node* rhs_cmpi;
  if (stride > 0) {
    rhs_cmpi = limit; // For i >= limit
  } else {
    rhs_cmpi = makecon(TypeInt::ZERO); // For i < 0
  }
  // Create a new region on the exit path
  RegionNode* reg = insert_region_before_proj(lp_exit);
  guarantee(reg != nullptr, "null region node");

  // Clone the if-cmpu-true-false using a signed compare
  BoolTest::mask rel_i = stride > 0 ? bol->_test._test : BoolTest::ge;
  ProjNode* cmpi_exit = insert_if_before_proj(cmpu->in(1), Signed, rel_i, rhs_cmpi, lp_continue);
  reg->add_req(cmpi_exit);

  // Clone the if-cmpu-true-false
  BoolTest::mask rel_u = bol->_test._test;
  ProjNode* cmpu_exit = insert_if_before_proj(cmpu->in(1), Unsigned, rel_u, cmpu->in(2), lp_continue);
  reg->add_req(cmpu_exit);

  // Force original if to stay in loop.
  short_circuit_if(if_cmpu, lp_continue);

  return cmpi_exit->in(0)->as_If();
}

//------------------------------ remove_cmpi_loop_exit -------------------------------------
// Remove a previously inserted signed compare loop exit.
void PhaseIdealLoop::remove_cmpi_loop_exit(IfNode* if_cmp, IdealLoopTree *loop) {
  Node* lp_proj = stay_in_loop(if_cmp, loop);
  assert(if_cmp->in(1)->in(1)->Opcode() == Op_CmpI &&
         stay_in_loop(lp_proj, loop)->is_If() &&
         stay_in_loop(lp_proj, loop)->in(1)->in(1)->Opcode() == Op_CmpU, "inserted cmpi before cmpu");
  Node* con = makecon(lp_proj->is_IfTrue() ? TypeInt::ONE : TypeInt::ZERO);
  if_cmp->set_req(1, con);
}

//------------------------------ scheduled_nodelist -------------------------------------
// Create a post order schedule of nodes that are in the
// "member" set.  The list is returned in "sched".
// The first node in "sched" is the loop head, followed by
// nodes which have no inputs in the "member" set, and then
// followed by the nodes that have an immediate input dependence
// on a node in "sched".
void PhaseIdealLoop::scheduled_nodelist( IdealLoopTree *loop, VectorSet& member, Node_List &sched ) {

  assert(member.test(loop->_head->_idx), "loop head must be in member set");
  VectorSet visited;
  Node_Stack nstack(loop->_body.size());

  Node* n  = loop->_head;  // top of stack is cached in "n"
  uint idx = 0;
  visited.set(n->_idx);

  // Initially push all with no inputs from within member set
  for(uint i = 0; i < loop->_body.size(); i++ ) {
    Node *elt = loop->_body.at(i);
    if (member.test(elt->_idx)) {
      bool found = false;
      for (uint j = 0; j < elt->req(); j++) {
        Node* def = elt->in(j);
        if (def && member.test(def->_idx) && def != elt) {
          found = true;
          break;
        }
      }
      if (!found && elt != loop->_head) {
        nstack.push(n, idx);
        n = elt;
        assert(!visited.test(n->_idx), "not seen yet");
        visited.set(n->_idx);
      }
    }
  }

  // traverse out's that are in the member set
  while (true) {
    if (idx < n->outcnt()) {
      Node* use = n->raw_out(idx);
      idx++;
      if (!visited.test_set(use->_idx)) {
        if (member.test(use->_idx)) {
          nstack.push(n, idx);
          n = use;
          idx = 0;
        }
      }
    } else {
      // All outputs processed
      sched.push(n);
      if (nstack.is_empty()) break;
      n   = nstack.node();
      idx = nstack.index();
      nstack.pop();
    }
  }
}


//------------------------------ has_use_in_set -------------------------------------
// Has a use in the vector set
bool PhaseIdealLoop::has_use_in_set( Node* n, VectorSet& vset ) {
  for (DUIterator_Fast jmax, j = n->fast_outs(jmax); j < jmax; j++) {
    Node* use = n->fast_out(j);
    if (vset.test(use->_idx)) {
      return true;
    }
  }
  return false;
}


//------------------------------ has_use_internal_to_set -------------------------------------
// Has use internal to the vector set (ie. not in a phi at the loop head)
bool PhaseIdealLoop::has_use_internal_to_set( Node* n, VectorSet& vset, IdealLoopTree *loop ) {
  Node* head  = loop->_head;
  for (DUIterator_Fast jmax, j = n->fast_outs(jmax); j < jmax; j++) {
    Node* use = n->fast_out(j);
    if (vset.test(use->_idx) && !(use->is_Phi() && use->in(0) == head)) {
      return true;
    }
  }
  return false;
}


//------------------------------ clone_for_use_outside_loop -------------------------------------
// clone "n" for uses that are outside of loop
int PhaseIdealLoop::clone_for_use_outside_loop( IdealLoopTree *loop, Node* n, Node_List& worklist ) {
  int cloned = 0;
  assert(worklist.size() == 0, "should be empty");
  for (DUIterator_Fast jmax, j = n->fast_outs(jmax); j < jmax; j++) {
    Node* use = n->fast_out(j);
    if( !loop->is_member(get_loop(has_ctrl(use) ? get_ctrl(use) : use)) ) {
      worklist.push(use);
    }
  }

  if (C->check_node_count(worklist.size() + NodeLimitFudgeFactor,
                          "Too many clones required in clone_for_use_outside_loop in partial peeling")) {
    return -1;
  }

  while( worklist.size() ) {
    Node *use = worklist.pop();
    if (!has_node(use) || use->in(0) == C->top()) continue;
    uint j;
    for (j = 0; j < use->req(); j++) {
      if (use->in(j) == n) break;
    }
    assert(j < use->req(), "must be there");

    // clone "n" and insert it between the inputs of "n" and the use outside the loop
    Node* n_clone = n->clone();
    _igvn.replace_input_of(use, j, n_clone);
    cloned++;
    Node* use_c;
    if (!use->is_Phi()) {
      use_c = has_ctrl(use) ? get_ctrl(use) : use->in(0);
    } else {
      // Use in a phi is considered a use in the associated predecessor block
      use_c = use->in(0)->in(j);
    }
    set_ctrl(n_clone, use_c);
    assert(!loop->is_member(get_loop(use_c)), "should be outside loop");
    get_loop(use_c)->_body.push(n_clone);
    _igvn.register_new_node_with_optimizer(n_clone);
#ifndef PRODUCT
    if (TracePartialPeeling) {
      tty->print_cr("loop exit cloning old: %d new: %d newbb: %d", n->_idx, n_clone->_idx, get_ctrl(n_clone)->_idx);
    }
#endif
  }
  return cloned;
}


//------------------------------ clone_for_special_use_inside_loop -------------------------------------
// clone "n" for special uses that are in the not_peeled region.
// If these def-uses occur in separate blocks, the code generator
// marks the method as not compilable.  For example, if a "BoolNode"
// is in a different basic block than the "IfNode" that uses it, then
// the compilation is aborted in the code generator.
void PhaseIdealLoop::clone_for_special_use_inside_loop( IdealLoopTree *loop, Node* n,
                                                        VectorSet& not_peel, Node_List& sink_list, Node_List& worklist ) {
  if (n->is_Phi() || n->is_Load()) {
    return;
  }
  assert(worklist.size() == 0, "should be empty");
  for (DUIterator_Fast jmax, j = n->fast_outs(jmax); j < jmax; j++) {
    Node* use = n->fast_out(j);
    if ( not_peel.test(use->_idx) &&
         (use->is_If() || use->is_CMove() || use->is_Bool() || use->is_OpaqueInitializedAssertionPredicate()) &&
         use->in(1) == n)  {
      worklist.push(use);
    }
  }
  if (worklist.size() > 0) {
    // clone "n" and insert it between inputs of "n" and the use
    Node* n_clone = n->clone();
    loop->_body.push(n_clone);
    _igvn.register_new_node_with_optimizer(n_clone);
    set_ctrl(n_clone, get_ctrl(n));
    sink_list.push(n_clone);
    not_peel.set(n_clone->_idx);
#ifndef PRODUCT
    if (TracePartialPeeling) {
      tty->print_cr("special not_peeled cloning old: %d new: %d", n->_idx, n_clone->_idx);
    }
#endif
    while( worklist.size() ) {
      Node *use = worklist.pop();
      _igvn.rehash_node_delayed(use);
      for (uint j = 1; j < use->req(); j++) {
        if (use->in(j) == n) {
          use->set_req(j, n_clone);
        }
      }
    }
  }
}


//------------------------------ insert_phi_for_loop -------------------------------------
// Insert phi(lp_entry_val, back_edge_val) at use->in(idx) for loop lp if phi does not already exist
void PhaseIdealLoop::insert_phi_for_loop( Node* use, uint idx, Node* lp_entry_val, Node* back_edge_val, LoopNode* lp ) {
  Node *phi = PhiNode::make(lp, back_edge_val);
  phi->set_req(LoopNode::EntryControl, lp_entry_val);
  // Use existing phi if it already exists
  Node *hit = _igvn.hash_find_insert(phi);
  if( hit == nullptr ) {
    _igvn.register_new_node_with_optimizer(phi);
    set_ctrl(phi, lp);
  } else {
    // Remove the new phi from the graph and use the hit
    _igvn.remove_dead_node(phi);
    phi = hit;
  }
  _igvn.replace_input_of(use, idx, phi);
}

#ifdef ASSERT
//------------------------------ is_valid_loop_partition -------------------------------------
// Validate the loop partition sets: peel and not_peel
bool PhaseIdealLoop::is_valid_loop_partition( IdealLoopTree *loop, VectorSet& peel, Node_List& peel_list,
                                              VectorSet& not_peel ) {
  uint i;
  // Check that peel_list entries are in the peel set
  for (i = 0; i < peel_list.size(); i++) {
    if (!peel.test(peel_list.at(i)->_idx)) {
      return false;
    }
  }
  // Check at loop members are in one of peel set or not_peel set
  for (i = 0; i < loop->_body.size(); i++ ) {
    Node *def  = loop->_body.at(i);
    uint di = def->_idx;
    // Check that peel set elements are in peel_list
    if (peel.test(di)) {
      if (not_peel.test(di)) {
        return false;
      }
      // Must be in peel_list also
      bool found = false;
      for (uint j = 0; j < peel_list.size(); j++) {
        if (peel_list.at(j)->_idx == di) {
          found = true;
          break;
        }
      }
      if (!found) {
        return false;
      }
    } else if (not_peel.test(di)) {
      if (peel.test(di)) {
        return false;
      }
    } else {
      return false;
    }
  }
  return true;
}

//------------------------------ is_valid_clone_loop_exit_use -------------------------------------
// Ensure a use outside of loop is of the right form
bool PhaseIdealLoop::is_valid_clone_loop_exit_use( IdealLoopTree *loop, Node* use, uint exit_idx) {
  Node *use_c = has_ctrl(use) ? get_ctrl(use) : use;
  return (use->is_Phi() &&
          use_c->is_Region() && use_c->req() == 3 &&
          (use_c->in(exit_idx)->Opcode() == Op_IfTrue ||
           use_c->in(exit_idx)->Opcode() == Op_IfFalse ||
           use_c->in(exit_idx)->Opcode() == Op_JumpProj) &&
          loop->is_member( get_loop( use_c->in(exit_idx)->in(0) ) ) );
}

//------------------------------ is_valid_clone_loop_form -------------------------------------
// Ensure that all uses outside of loop are of the right form
bool PhaseIdealLoop::is_valid_clone_loop_form( IdealLoopTree *loop, Node_List& peel_list,
                                               uint orig_exit_idx, uint clone_exit_idx) {
  uint len = peel_list.size();
  for (uint i = 0; i < len; i++) {
    Node *def = peel_list.at(i);

    for (DUIterator_Fast jmax, j = def->fast_outs(jmax); j < jmax; j++) {
      Node *use = def->fast_out(j);
      Node *use_c = has_ctrl(use) ? get_ctrl(use) : use;
      if (!loop->is_member(get_loop(use_c))) {
        // use is not in the loop, check for correct structure
        if (use->in(0) == def) {
          // Okay
        } else if (!is_valid_clone_loop_exit_use(loop, use, orig_exit_idx)) {
          return false;
        }
      }
    }
  }
  return true;
}
#endif

//------------------------------ partial_peel -------------------------------------
// Partially peel (aka loop rotation) the top portion of a loop (called
// the peel section below) by cloning it and placing one copy just before
// the new loop head and the other copy at the bottom of the new loop.
//
//    before                       after                where it came from
//
//    stmt1                        stmt1
//  loop:                          stmt2                     clone
//    stmt2                        if condA goto exitA       clone
//    if condA goto exitA        new_loop:                   new
//    stmt3                        stmt3                     clone
//    if !condB goto loop          if condB goto exitB       clone
//  exitB:                         stmt2                     orig
//    stmt4                        if !condA goto new_loop   orig
//  exitA:                         goto exitA
//                               exitB:
//                                 stmt4
//                               exitA:
//
// Step 1: find the cut point: an exit test on probable
//         induction variable.
// Step 2: schedule (with cloning) operations in the peel
//         section that can be executed after the cut into
//         the section that is not peeled.  This may need
//         to clone operations into exit blocks.  For
//         instance, a reference to A[i] in the not-peel
//         section and a reference to B[i] in an exit block
//         may cause a left-shift of i by 2 to be placed
//         in the peel block.  This step will clone the left
//         shift into the exit block and sink the left shift
//         from the peel to the not-peel section.
// Step 3: clone the loop, retarget the control, and insert
//         phis for values that are live across the new loop
//         head.  This is very dependent on the graph structure
//         from clone_loop.  It creates region nodes for
//         exit control and associated phi nodes for values
//         flow out of the loop through that exit.  The region
//         node is dominated by the clone's control projection.
//         So the clone's peel section is placed before the
//         new loop head, and the clone's not-peel section is
//         forms the top part of the new loop.  The original
//         peel section forms the tail of the new loop.
// Step 4: update the dominator tree and recompute the
//         dominator depth.
//
//                   orig
//
//                   stmt1
//                     |
//                     v
//                 predicates
//                     |
//                     v
//                   loop<----+
//                     |      |
//                   stmt2    |
//                     |      |
//                     v      |
//                    ifA     |
//                   / |      |
//                  v  v      |
//               false true   ^  <-- last_peel
//               /     |      |
//              /   ===|==cut |
//             /     stmt3    |  <-- first_not_peel
//            /        |      |
//            |        v      |
//            v       ifB     |
//          exitA:   / \      |
//                  /   \     |
//                 v     v    |
//               false true   |
//               /       \    |
//              /         ----+
//             |
//             v
//           exitB:
//           stmt4
//
//
//            after clone loop
//
//                   stmt1
//                     |
//                     v
//                predicates
//                 /       \
//        clone   /         \   orig
//               /           \
//              /             \
//             v               v
//   +---->loop                loop<----+
//   |      |                    |      |
//   |    stmt2                stmt2    |
//   |      |                    |      |
//   |      v                    v      |
//   |      ifA                 ifA     |
//   |      | \                / |      |
//   |      v  v              v  v      |
//   ^    true  false      false true   ^  <-- last_peel
//   |      |   ^   \       /    |      |
//   | cut==|==  \   \     /  ===|==cut |
//   |    stmt3   \   \   /    stmt3    |  <-- first_not_peel
//   |      |    dom   | |       |      |
//   |      v      \  1v v2      v      |
//   |      ifB     regionA     ifB     |
//   |      / \        |       / \      |
//   |     /   \       v      /   \     |
//   |    v     v    exitA:  v     v    |
//   |    true  false      false true   |
//   |    /     ^   \      /       \    |
//   +----       \   \    /         ----+
//               dom  \  /
//                 \  1v v2
//                  regionB
//                     |
//                     v
//                   exitB:
//                   stmt4
//
//
//           after partial peel
//
//                  stmt1
//                     |
//                     v
//                predicates
//                 /
//        clone   /             orig
//               /          TOP
//              /             \
//             v               v
//    TOP->loop                loop----+
//          |                    |      |
//        stmt2                stmt2    |
//          |                    |      |
//          v                    v      |
//          ifA                 ifA     |
//          | \                / |      |
//          v  v              v  v      |
//        true  false      false true   |     <-- last_peel
//          |   ^   \       /    +------|---+
//  +->newloop   \   \     /  === ==cut |   |
//  |     stmt3   \   \   /     TOP     |   |
//  |       |    dom   | |      stmt3   |   | <-- first_not_peel
//  |       v      \  1v v2      v      |   |
//  |       ifB     regionA     ifB     ^   v
//  |       / \        |       / \      |   |
//  |      /   \       v      /   \     |   |
//  |     v     v    exitA:  v     v    |   |
//  |     true  false      false true   |   |
//  |     /     ^   \      /       \    |   |
//  |    |       \   \    /         v   |   |
//  |    |       dom  \  /         TOP  |   |
//  |    |         \  1v v2             |   |
//  ^    v          regionB             |   |
//  |    |             |                |   |
//  |    |             v                ^   v
//  |    |           exitB:             |   |
//  |    |           stmt4              |   |
//  |    +------------>-----------------+   |
//  |                                       |
//  +-----------------<---------------------+
//
//
//              final graph
//
//                  stmt1
//                    |
//                    v
//                predicates
//                    |
//                    v
//                  stmt2 clone
//                    |
//                    v
//         ........> ifA clone
//         :        / |
//        dom      /  |
//         :      v   v
//         :  false   true
//         :  |       |
//         :  |       v
//         :  |    newloop<-----+
//         :  |        |        |
//         :  |     stmt3 clone |
//         :  |        |        |
//         :  |        v        |
//         :  |       ifB       |
//         :  |      / \        |
//         :  |     v   v       |
//         :  |  false true     |
//         :  |   |     |       |
//         :  |   v    stmt2    |
//         :  | exitB:  |       |
//         :  | stmt4   v       |
//         :  |       ifA orig  |
//         :  |      /  \       |
//         :  |     /    \      |
//         :  |    v     v      |
//         :  |  false  true    |
//         :  |  /        \     |
//         :  v  v         -----+
//          RegionA
//             |
//             v
//           exitA
//
bool PhaseIdealLoop::partial_peel( IdealLoopTree *loop, Node_List &old_new ) {

  assert(!loop->_head->is_CountedLoop(), "Non-counted loop only");
  if (!loop->_head->is_Loop()) {
    return false;
  }
  LoopNode *head = loop->_head->as_Loop();

  if (head->is_partial_peel_loop() || head->partial_peel_has_failed()) {
    return false;
  }

  // Check for complex exit control
  for (uint ii = 0; ii < loop->_body.size(); ii++) {
    Node *n = loop->_body.at(ii);
    int opc = n->Opcode();
    if (n->is_Call()        ||
        opc == Op_Catch     ||
        opc == Op_CatchProj ||
        opc == Op_Jump      ||
        opc == Op_JumpProj) {
#ifndef PRODUCT
      if (TracePartialPeeling) {
        tty->print_cr("\nExit control too complex: lp: %d", head->_idx);
      }
#endif
      return false;
    }
  }

  int dd = dom_depth(head);

  // Step 1: find cut point

  // Walk up dominators to loop head looking for first loop exit
  // which is executed on every path thru loop.
  IfNode *peel_if = nullptr;
  IfNode *peel_if_cmpu = nullptr;

  Node *iff = loop->tail();
  while (iff != head) {
    if (iff->is_If()) {
      Node *ctrl = get_ctrl(iff->in(1));
      if (ctrl->is_top()) return false; // Dead test on live IF.
      // If loop-varying exit-test, check for induction variable
      if (loop->is_member(get_loop(ctrl)) &&
          loop->is_loop_exit(iff) &&
          is_possible_iv_test(iff)) {
        Node* cmp = iff->in(1)->in(1);
        if (cmp->Opcode() == Op_CmpI) {
          peel_if = iff->as_If();
        } else {
          assert(cmp->Opcode() == Op_CmpU, "must be CmpI or CmpU");
          peel_if_cmpu = iff->as_If();
        }
      }
    }
    iff = idom(iff);
  }

  // Prefer signed compare over unsigned compare.
  IfNode* new_peel_if = nullptr;
  if (peel_if == nullptr) {
    if (!PartialPeelAtUnsignedTests || peel_if_cmpu == nullptr) {
      return false;   // No peel point found
    }
    new_peel_if = insert_cmpi_loop_exit(peel_if_cmpu, loop);
    if (new_peel_if == nullptr) {
      return false;   // No peel point found
    }
    peel_if = new_peel_if;
  }
  Node* last_peel        = stay_in_loop(peel_if, loop);
  Node* first_not_peeled = stay_in_loop(last_peel, loop);
  if (first_not_peeled == nullptr || first_not_peeled == head) {
    return false;
  }

#ifndef PRODUCT
  if (TraceLoopOpts) {
    tty->print("PartialPeel  ");
    loop->dump_head();
  }

  if (TracePartialPeeling) {
    tty->print_cr("before partial peel one iteration");
    Node_List wl;
    Node* t = head->in(2);
    while (true) {
      wl.push(t);
      if (t == head) break;
      t = idom(t);
    }
    while (wl.size() > 0) {
      Node* tt = wl.pop();
      tt->dump();
      if (tt == last_peel) tty->print_cr("-- cut --");
    }
  }
#endif

  C->print_method(PHASE_BEFORE_PARTIAL_PEELING, 4, head);

  VectorSet peel;
  VectorSet not_peel;
  Node_List peel_list;
  Node_List worklist;
  Node_List sink_list;

  uint estimate = loop->est_loop_clone_sz(1);
  if (exceeding_node_budget(estimate)) {
    return false;
  }

  // Set of cfg nodes to peel are those that are executable from
  // the head through last_peel.
  assert(worklist.size() == 0, "should be empty");
  worklist.push(head);
  peel.set(head->_idx);
  while (worklist.size() > 0) {
    Node *n = worklist.pop();
    if (n != last_peel) {
      for (DUIterator_Fast jmax, j = n->fast_outs(jmax); j < jmax; j++) {
        Node* use = n->fast_out(j);
        if (use->is_CFG() &&
            loop->is_member(get_loop(use)) &&
            !peel.test_set(use->_idx)) {
          worklist.push(use);
        }
      }
    }
  }

  // Set of non-cfg nodes to peel are those that are control
  // dependent on the cfg nodes.
  for (uint i = 0; i < loop->_body.size(); i++) {
    Node *n = loop->_body.at(i);
    Node *n_c = has_ctrl(n) ? get_ctrl(n) : n;
    if (peel.test(n_c->_idx)) {
      peel.set(n->_idx);
    } else {
      not_peel.set(n->_idx);
    }
  }

  // Step 2: move operations from the peeled section down into the
  //         not-peeled section

  // Get a post order schedule of nodes in the peel region
  // Result in right-most operand.
  scheduled_nodelist(loop, peel, peel_list);

  assert(is_valid_loop_partition(loop, peel, peel_list, not_peel), "bad partition");

  // For future check for too many new phis
  uint old_phi_cnt = 0;
  for (DUIterator_Fast jmax, j = head->fast_outs(jmax); j < jmax; j++) {
    Node* use = head->fast_out(j);
    if (use->is_Phi()) old_phi_cnt++;
  }

#ifndef PRODUCT
  if (TracePartialPeeling) {
    tty->print_cr("\npeeled list");
  }
#endif

  // Evacuate nodes in peel region into the not_peeled region if possible
  bool too_many_clones = false;
  uint new_phi_cnt = 0;
  uint cloned_for_outside_use = 0;
  for (uint i = 0; i < peel_list.size();) {
    Node* n = peel_list.at(i);
#ifndef PRODUCT
  if (TracePartialPeeling) n->dump();
#endif
    bool incr = true;
    if (!n->is_CFG()) {
      if (has_use_in_set(n, not_peel)) {
        // If not used internal to the peeled region,
        // move "n" from peeled to not_peeled region.
        if (!has_use_internal_to_set(n, peel, loop)) {
          // if not pinned and not a load (which maybe anti-dependent on a store)
          // and not a CMove (Matcher expects only bool->cmove).
          if (n->in(0) == nullptr && !n->is_Load() && !n->is_CMove()) {
            int new_clones = clone_for_use_outside_loop(loop, n, worklist);
            if (C->failing()) return false;
            if (new_clones == -1) {
              too_many_clones = true;
              break;
            }
            cloned_for_outside_use += new_clones;
            sink_list.push(n);
            peel.remove(n->_idx);
            not_peel.set(n->_idx);
            peel_list.remove(i);
            incr = false;
#ifndef PRODUCT
            if (TracePartialPeeling) {
              tty->print_cr("sink to not_peeled region: %d newbb: %d",
                            n->_idx, get_ctrl(n)->_idx);
            }
#endif
          }
        } else {
          // Otherwise check for special def-use cases that span
          // the peel/not_peel boundary such as bool->if
          clone_for_special_use_inside_loop(loop, n, not_peel, sink_list, worklist);
          new_phi_cnt++;
        }
      }
    }
    if (incr) i++;
  }

  estimate += cloned_for_outside_use + new_phi_cnt;
  bool exceed_node_budget = !may_require_nodes(estimate);
  bool exceed_phi_limit = new_phi_cnt > old_phi_cnt + PartialPeelNewPhiDelta;

  if (too_many_clones || exceed_node_budget || exceed_phi_limit) {
#ifndef PRODUCT
    if (TracePartialPeeling && exceed_phi_limit) {
      tty->print_cr("\nToo many new phis: %d  old %d new cmpi: %c",
                    new_phi_cnt, old_phi_cnt, new_peel_if != nullptr?'T':'F');
    }
#endif
    if (new_peel_if != nullptr) {
      remove_cmpi_loop_exit(new_peel_if, loop);
    }
    // Inhibit more partial peeling on this loop
    assert(!head->is_partial_peel_loop(), "not partial peeled");
    head->mark_partial_peel_failed();
    if (cloned_for_outside_use > 0) {
      // Terminate this round of loop opts because
      // the graph outside this loop was changed.
      C->set_major_progress();
      return true;
    }
    return false;
  }

  // Step 3: clone loop, retarget control, and insert new phis

  // Create new loop head for new phis and to hang
  // the nodes being moved (sinked) from the peel region.
  LoopNode* new_head = new LoopNode(last_peel, last_peel);
  new_head->set_unswitch_count(head->unswitch_count()); // Preserve
  _igvn.register_new_node_with_optimizer(new_head);
  assert(first_not_peeled->in(0) == last_peel, "last_peel <- first_not_peeled");
  _igvn.replace_input_of(first_not_peeled, 0, new_head);
  set_loop(new_head, loop);
  loop->_body.push(new_head);
  not_peel.set(new_head->_idx);
  set_idom(new_head, last_peel, dom_depth(first_not_peeled));
  set_idom(first_not_peeled, new_head, dom_depth(first_not_peeled));

  while (sink_list.size() > 0) {
    Node* n = sink_list.pop();
    set_ctrl(n, new_head);
  }

  assert(is_valid_loop_partition(loop, peel, peel_list, not_peel), "bad partition");

  clone_loop(loop, old_new, dd, IgnoreStripMined);

  const uint clone_exit_idx = 1;
  const uint orig_exit_idx  = 2;
  assert(is_valid_clone_loop_form(loop, peel_list, orig_exit_idx, clone_exit_idx), "bad clone loop");

  Node* head_clone             = old_new[head->_idx];
  LoopNode* new_head_clone     = old_new[new_head->_idx]->as_Loop();
  Node* orig_tail_clone        = head_clone->in(2);

  // Add phi if "def" node is in peel set and "use" is not

  for (uint i = 0; i < peel_list.size(); i++) {
    Node *def  = peel_list.at(i);
    if (!def->is_CFG()) {
      for (DUIterator_Fast jmax, j = def->fast_outs(jmax); j < jmax; j++) {
        Node *use = def->fast_out(j);
        if (has_node(use) && use->in(0) != C->top() &&
            (!peel.test(use->_idx) ||
             (use->is_Phi() && use->in(0) == head)) ) {
          worklist.push(use);
        }
      }
      while( worklist.size() ) {
        Node *use = worklist.pop();
        for (uint j = 1; j < use->req(); j++) {
          Node* n = use->in(j);
          if (n == def) {

            // "def" is in peel set, "use" is not in peel set
            // or "use" is in the entry boundary (a phi) of the peel set

            Node* use_c = has_ctrl(use) ? get_ctrl(use) : use;

            if ( loop->is_member(get_loop( use_c )) ) {
              // use is in loop
              if (old_new[use->_idx] != nullptr) { // null for dead code
                Node* use_clone = old_new[use->_idx];
                _igvn.replace_input_of(use, j, C->top());
                insert_phi_for_loop( use_clone, j, old_new[def->_idx], def, new_head_clone );
              }
            } else {
              assert(is_valid_clone_loop_exit_use(loop, use, orig_exit_idx), "clone loop format");
              // use is not in the loop, check if the live range includes the cut
              Node* lp_if = use_c->in(orig_exit_idx)->in(0);
              if (not_peel.test(lp_if->_idx)) {
                assert(j == orig_exit_idx, "use from original loop");
                insert_phi_for_loop( use, clone_exit_idx, old_new[def->_idx], def, new_head_clone );
              }
            }
          }
        }
      }
    }
  }

  // Step 3b: retarget control

  // Redirect control to the new loop head if a cloned node in
  // the not_peeled region has control that points into the peeled region.
  // This necessary because the cloned peeled region will be outside
  // the loop.
  //                            from    to
  //          cloned-peeled    <---+
  //    new_head_clone:            |    <--+
  //          cloned-not_peeled  in(0)    in(0)
  //          orig-peeled

  for (uint i = 0; i < loop->_body.size(); i++) {
    Node *n = loop->_body.at(i);
    if (!n->is_CFG()           && n->in(0) != nullptr        &&
        not_peel.test(n->_idx) && peel.test(n->in(0)->_idx)) {
      Node* n_clone = old_new[n->_idx];
      if (n_clone->depends_only_on_test()) {
        // Pin array access nodes: control is updated here to the loop head. If, after some transformations, the
        // backedge is removed, an array load could become dependent on a condition that's not a range check for that
        // access. If that condition is replaced by an identical dominating one, then an unpinned load would risk
        // floating above its range check.
        Node* pinned_clone = n_clone->pin_array_access_node();
        if (pinned_clone != nullptr) {
          register_new_node_with_ctrl_of(pinned_clone, n_clone);
          old_new.map(n->_idx, pinned_clone);
          _igvn.replace_node(n_clone, pinned_clone);
          n_clone = pinned_clone;
        }
      }
      _igvn.replace_input_of(n_clone, 0, new_head_clone);
    }
  }

  // Backedge of the surviving new_head (the clone) is original last_peel
  _igvn.replace_input_of(new_head_clone, LoopNode::LoopBackControl, last_peel);

  // Cut first node in original not_peel set
  _igvn.rehash_node_delayed(new_head);                     // Multiple edge updates:
  new_head->set_req(LoopNode::EntryControl,    C->top());  //   use rehash_node_delayed / set_req instead of
  new_head->set_req(LoopNode::LoopBackControl, C->top());  //   multiple replace_input_of calls

  // Copy head_clone back-branch info to original head
  // and remove original head's loop entry and
  // clone head's back-branch
  _igvn.rehash_node_delayed(head); // Multiple edge updates
  head->set_req(LoopNode::EntryControl,    head_clone->in(LoopNode::LoopBackControl));
  head->set_req(LoopNode::LoopBackControl, C->top());
  _igvn.replace_input_of(head_clone, LoopNode::LoopBackControl, C->top());

  // Similarly modify the phis
  for (DUIterator_Fast kmax, k = head->fast_outs(kmax); k < kmax; k++) {
    Node* use = head->fast_out(k);
    if (use->is_Phi() && use->outcnt() > 0) {
      Node* use_clone = old_new[use->_idx];
      _igvn.rehash_node_delayed(use); // Multiple edge updates
      use->set_req(LoopNode::EntryControl,    use_clone->in(LoopNode::LoopBackControl));
      use->set_req(LoopNode::LoopBackControl, C->top());
      _igvn.replace_input_of(use_clone, LoopNode::LoopBackControl, C->top());
    }
  }

  // Step 4: update dominator tree and dominator depth

  set_idom(head, orig_tail_clone, dd);
  recompute_dom_depth();

  // Inhibit more partial peeling on this loop
  new_head_clone->set_partial_peel_loop();
  C->set_major_progress();
  loop->record_for_igvn();

#ifndef PRODUCT
  if (TracePartialPeeling) {
    tty->print_cr("\nafter partial peel one iteration");
    Node_List wl;
    Node* t = last_peel;
    while (true) {
      wl.push(t);
      if (t == head_clone) break;
      t = idom(t);
    }
    while (wl.size() > 0) {
      Node* tt = wl.pop();
      if (tt == head) tty->print_cr("orig head");
      else if (tt == new_head_clone) tty->print_cr("new head");
      else if (tt == head_clone) tty->print_cr("clone head");
      tt->dump();
    }
  }
#endif

  C->print_method(PHASE_AFTER_PARTIAL_PEELING, 4, new_head_clone);

  return true;
}

// Transform:
//
// loop<-----------------+
//  |                    |
// stmt1 stmt2 .. stmtn  |
//  |     |        |     |
//  \     |       /      |
//    v   v     v        |
//       region          |
//         |             |
//     shared_stmt       |
//         |             |
//         v             |
//         if            |
//         / \           |
//        |   -----------+
//        v
//
// into:
//
//    loop<-------------------+
//     |                      |
//     v                      |
// +->loop                    |
// |   |                      |
// |  stmt1 stmt2 .. stmtn    |
// |   |     |        |       |
// |   |      \       /       |
// |   |       v     v        |
// |   |        region1       |
// |   |           |          |
// |  shared_stmt shared_stmt |
// |   |           |          |
// |   v           v          |
// |   if          if         |
// |   /\          / \        |
// +--   |         |   -------+
//       \         /
//        v       v
//         region2
//
// (region2 is shown to merge mirrored projections of the loop exit
// ifs to make the diagram clearer but they really merge the same
// projection)
//
// Conditions for this transformation to trigger:
// - the path through stmt1 is frequent enough
// - the inner loop will be turned into a counted loop after transformation
bool PhaseIdealLoop::duplicate_loop_backedge(IdealLoopTree *loop, Node_List &old_new) {
  if (!DuplicateBackedge) {
    return false;
  }
  assert(!loop->_head->is_CountedLoop() || StressDuplicateBackedge, "Non-counted loop only");
  if (!loop->_head->is_Loop()) {
    return false;
  }

  uint estimate = loop->est_loop_clone_sz(1);
  if (exceeding_node_budget(estimate)) {
    return false;
  }

  LoopNode *head = loop->_head->as_Loop();

  Node* region = nullptr;
  IfNode* exit_test = nullptr;
  uint inner;
  float f;
  if (StressDuplicateBackedge) {
    if (head->is_strip_mined()) {
      return false;
    }
    Node* c = head->in(LoopNode::LoopBackControl);

    while (c != head) {
      if (c->is_Region()) {
        region = c;
      }
      c = idom(c);
    }

    if (region == nullptr) {
      return false;
    }

    inner = 1;
  } else {
    // Is the shape of the loop that of a counted loop...
    Node* back_control = loop_exit_control(head, loop);
    if (back_control == nullptr) {
      return false;
    }

    BoolTest::mask bt = BoolTest::illegal;
    float cl_prob = 0;
    Node* incr = nullptr;
    Node* limit = nullptr;
    Node* cmp = loop_exit_test(back_control, loop, incr, limit, bt, cl_prob);
    if (cmp == nullptr || cmp->Opcode() != Op_CmpI) {
      return false;
    }

    // With an extra phi for the candidate iv?
    // Or the region node is the loop head
    if (!incr->is_Phi() || incr->in(0) == head) {
      return false;
    }

    PathFrequency pf(head, this);
    region = incr->in(0);

    // Go over all paths for the extra phi's region and see if that
    // path is frequent enough and would match the expected iv shape
    // if the extra phi is removed
    inner = 0;
    for (uint i = 1; i < incr->req(); ++i) {
      Node* in = incr->in(i);
      Node* trunc1 = nullptr;
      Node* trunc2 = nullptr;
      const TypeInteger* iv_trunc_t = nullptr;
      Node* orig_in = in;
      if (!(in = CountedLoopNode::match_incr_with_optional_truncation(in, &trunc1, &trunc2, &iv_trunc_t, T_INT))) {
        continue;
      }
      assert(in->Opcode() == Op_AddI, "wrong increment code");
      Node* xphi = nullptr;
      Node* stride = loop_iv_stride(in, xphi);

      if (stride == nullptr) {
        continue;
      }

      PhiNode* phi = loop_iv_phi(xphi, nullptr, head);
      if (phi == nullptr ||
          (trunc1 == nullptr && phi->in(LoopNode::LoopBackControl) != incr) ||
          (trunc1 != nullptr && phi->in(LoopNode::LoopBackControl) != trunc1)) {
        return false;
      }

      f = pf.to(region->in(i));
      if (f > 0.5) {
        inner = i;
        break;
      }
    }

    if (inner == 0) {
      return false;
    }

    exit_test = back_control->in(0)->as_If();
  }

  if (idom(region)->is_Catch()) {
    return false;
  }

  // Collect all control nodes that need to be cloned (shared_stmt in the diagram)
  Unique_Node_List wq;
  wq.push(head->in(LoopNode::LoopBackControl));
  for (uint i = 0; i < wq.size(); i++) {
    Node* c = wq.at(i);
    assert(get_loop(c) == loop, "not in the right loop?");
    if (c->is_Region()) {
      if (c != region) {
        for (uint j = 1; j < c->req(); ++j) {
          wq.push(c->in(j));
        }
      }
    } else {
      wq.push(c->in(0));
    }
    assert(!is_strict_dominator(c, region), "shouldn't go above region");
  }

  Node* region_dom = idom(region);

  // Can't do the transformation if this would cause a membar pair to
  // be split
  for (uint i = 0; i < wq.size(); i++) {
    Node* c = wq.at(i);
    if (c->is_MemBar() && (c->as_MemBar()->trailing_store() || c->as_MemBar()->trailing_load_store())) {
      assert(c->as_MemBar()->leading_membar()->trailing_membar() == c, "bad membar pair");
      if (!wq.member(c->as_MemBar()->leading_membar())) {
        return false;
      }
    }
  }
  C->print_method(PHASE_BEFORE_DUPLICATE_LOOP_BACKEDGE, 4, head);

  // Collect data nodes that need to be clones as well
  int dd = dom_depth(head);

  for (uint i = 0; i < loop->_body.size(); ++i) {
    Node* n = loop->_body.at(i);
    if (has_ctrl(n)) {
      Node* c = get_ctrl(n);
      if (wq.member(c)) {
        wq.push(n);
      }
    } else {
      set_idom(n, idom(n), dd);
    }
  }

  // clone shared_stmt
  clone_loop_body(wq, old_new, nullptr);

  Node* region_clone = old_new[region->_idx];
  region_clone->set_req(inner, C->top());
  set_idom(region, region->in(inner), dd);

  // Prepare the outer loop
  Node* outer_head = new LoopNode(head->in(LoopNode::EntryControl), old_new[head->in(LoopNode::LoopBackControl)->_idx]);
  register_control(outer_head, loop->_parent, outer_head->in(LoopNode::EntryControl));
  _igvn.replace_input_of(head, LoopNode::EntryControl, outer_head);
  set_idom(head, outer_head, dd);

  fix_body_edges(wq, loop, old_new, dd, loop->_parent, true);

  // Make one of the shared_stmt copies only reachable from stmt1, the
  // other only from stmt2..stmtn.
  Node* dom = nullptr;
  for (uint i = 1; i < region->req(); ++i) {
    if (i != inner) {
      _igvn.replace_input_of(region, i, C->top());
    }
    Node* in = region_clone->in(i);
    if (in->is_top()) {
      continue;
    }
    if (dom == nullptr) {
      dom = in;
    } else {
      dom = dom_lca(dom, in);
    }
  }

  set_idom(region_clone, dom, dd);

  // Set up the outer loop
  for (uint i = 0; i < head->outcnt(); i++) {
    Node* u = head->raw_out(i);
    if (u->is_Phi()) {
      Node* outer_phi = u->clone();
      outer_phi->set_req(0, outer_head);
      Node* backedge = old_new[u->in(LoopNode::LoopBackControl)->_idx];
      if (backedge == nullptr) {
        backedge = u->in(LoopNode::LoopBackControl);
      }
      outer_phi->set_req(LoopNode::LoopBackControl, backedge);
      register_new_node(outer_phi, outer_head);
      _igvn.replace_input_of(u, LoopNode::EntryControl, outer_phi);
    }
  }

  // create control and data nodes for out of loop uses (including region2)
  Node_List worklist;
  uint new_counter = C->unique();
  fix_ctrl_uses(wq, loop, old_new, ControlAroundStripMined, outer_head, nullptr, worklist);

  Node_List *split_if_set = nullptr;
  Node_List *split_bool_set = nullptr;
  Node_List *split_cex_set = nullptr;
  fix_data_uses(wq, loop, ControlAroundStripMined, loop->skip_strip_mined(), new_counter, old_new, worklist,
                split_if_set, split_bool_set, split_cex_set);

  finish_clone_loop(split_if_set, split_bool_set, split_cex_set);

  if (exit_test != nullptr) {
    float cnt = exit_test->_fcnt;
    if (cnt != COUNT_UNKNOWN) {
      exit_test->_fcnt = cnt * f;
      old_new[exit_test->_idx]->as_If()->_fcnt = cnt * (1 - f);
    }
  }

  C->set_major_progress();

  C->print_method(PHASE_AFTER_DUPLICATE_LOOP_BACKEDGE, 4, outer_head);

  return true;
}

// AutoVectorize the loop: replace scalar ops with vector ops.
PhaseIdealLoop::AutoVectorizeStatus
PhaseIdealLoop::auto_vectorize(IdealLoopTree* lpt, VSharedData &vshared) {
  // Counted loop only
  if (!lpt->is_counted()) {
    return AutoVectorizeStatus::Impossible;
  }

  // Main-loop only
  CountedLoopNode* cl = lpt->_head->as_CountedLoop();
  if (!cl->is_main_loop()) {
    return AutoVectorizeStatus::Impossible;
  }

  VLoop vloop(lpt, false);
  if (!vloop.check_preconditions()) {
    return AutoVectorizeStatus::TriedAndFailed;
  }

  // Ensure the shared data is cleared before each use
  vshared.clear();

  const VLoopAnalyzer vloop_analyzer(vloop, vshared);
  if (!vloop_analyzer.success()) {
    return AutoVectorizeStatus::TriedAndFailed;
  }

  SuperWord sw(vloop_analyzer);
  if (!sw.transform_loop()) {
    return AutoVectorizeStatus::TriedAndFailed;
  }

  return AutoVectorizeStatus::Success;
}

// Just before insert_pre_post_loops, we can multiversion the loop:
//
//              multiversion_if
//               |       |
//         fast_loop   slow_loop
//
// In the fast_loop we can make speculative assumptions, and put the
// conditions into the multiversion_if. If the conditions hold at runtime,
// we enter the fast_loop, if the conditions fail, we take the slow_loop
// instead which does not make any of the speculative assumptions.
//
// Note: we only multiversion the loop if the loop does not have any
//       auto vectorization check Predicate. If we have that predicate,
//       then we can simply add the speculative assumption checks to
//       that Predicate. This means we do not need to duplicate the
//       loop - we have a smaller graph and save compile time. Should
//       the conditions ever fail, then we deopt / trap at the Predicate
//       and recompile without that Predicate. At that point we will
//       multiversion the loop, so that we can still have speculative
//       runtime checks.
//
// We perform the multiversioning when the loop is still in its single
// iteration form, even before we insert pre and post loops. This makes
// the cloning much simpler. However, this means that both the fast
// and the slow loop have to be optimized independently (adding pre
// and post loops, unrolling the main loop, auto-vectorize etc.). And
// we may end up not needing any speculative assumptions in the fast_loop
// and then rejecting the slow_loop by constant folding the multiversion_if.
//
// Therefore, we "delay" the optimization of the slow_loop until we add
// at least one speculative assumption for the fast_loop. If we never
// add such a speculative runtime check, the OpaqueMultiversioningNode
// of the multiversion_if constant folds to true after loop opts, and the
// multiversion_if folds away the "delayed" slow_loop. If we add any
// speculative assumption, then we notify the OpaqueMultiversioningNode
// with "notify_slow_loop_that_it_can_resume_optimizations".
//
// Note: new runtime checks can be added to the multiversion_if with
//       PhaseIdealLoop::create_new_if_for_multiversion
void PhaseIdealLoop::maybe_multiversion_for_auto_vectorization_runtime_checks(IdealLoopTree* lpt, Node_List& old_new) {
  CountedLoopNode* cl = lpt->_head->as_CountedLoop();
  LoopNode* outer_loop = cl->skip_strip_mined();
  Node* entry = outer_loop->in(LoopNode::EntryControl);

  // Check we have multiversioning enabled, and are not already multiversioned.
  if (!LoopMultiversioning || cl->is_multiversion()) { return; }

  // Check that we do not have a parse-predicate where we can add the runtime checks
  // during auto-vectorization.
  const Predicates predicates(entry);
  const PredicateBlock* predicate_block = predicates.auto_vectorization_check_block();
  if (predicate_block->has_parse_predicate()) { return; }

  // Check node budget.
  uint estimate = lpt->est_loop_clone_sz(2);
  if (!may_require_nodes(estimate)) { return; }

  do_multiversioning(lpt, old_new);
}

<<<<<<< HEAD
// Returns true if the Reduction node is unordered.
static bool is_unordered_reduction(Node* n) {
  return n->is_Reduction() && !n->as_Reduction()->requires_strict_order();
}

// Having ReductionNodes in the loop is expensive. They need to recursively
// fold together the vector values, for every vectorized loop iteration. If
// we encounter the following pattern, we can vector accumulate the values
// inside the loop, and only have a single UnorderedReduction after the loop.
//
// Note: UnorderedReduction represents a ReductionNode which does not require
// calculating in strict order.
//
// CountedLoop     init
//          |        |
//          +------+ | +-----------------------+
//                 | | |                       |
//                PhiNode (s)                  |
//                  |                          |
//                  |          Vector          |
//                  |            |             |
//               UnorderedReduction (first_ur) |
//                  |                          |
//                 ...         Vector          |
//                  |            |             |
//               UnorderedReduction (last_ur)  |
//                       |                     |
//                       +---------------------+
//
// We patch the graph to look like this:
//
// CountedLoop   identity_vector
//         |         |
//         +-------+ | +---------------+
//                 | | |               |
//                PhiNode (v)          |
//                   |                 |
//                   |         Vector  |
//                   |           |     |
//                 VectorAccumulator   |
//                   |                 |
//                  ...        Vector  |
//                   |           |     |
//      init       VectorAccumulator   |
//        |          |     |           |
//     UnorderedReduction  +-----------+
//
// We turned the scalar (s) Phi into a vectorized one (v). In the loop, we
// use vector_accumulators, which do the same reductions, but only element
// wise. This is a single operation per vector_accumulator, rather than many
// for a UnorderedReduction. We can then reduce the last vector_accumulator
// after the loop, and also reduce the init value into it.
//
// We can not do this with all reductions. Some reductions do not allow the
// reordering of operations (for example float addition/multiplication require
// strict order).
void PhaseIdealLoop::move_unordered_reduction_out_of_loop(IdealLoopTree* loop) {
  assert(!C->major_progress() && loop->is_counted() && loop->is_innermost(), "sanity");

  // Find all Phi nodes with an unordered Reduction on backedge.
  CountedLoopNode* cl = loop->_head->as_CountedLoop();
  for (DUIterator_Fast jmax, j = cl->fast_outs(jmax); j < jmax; j++) {
    Node* phi = cl->fast_out(j);
    // We have a phi with a single use, and an unordered Reduction on the backedge.
    if (!phi->is_Phi() || phi->outcnt() != 1 || !is_unordered_reduction(phi->in(2))) {
      continue;
    }

    ReductionNode* last_ur = phi->in(2)->as_Reduction();
    assert(!last_ur->requires_strict_order(), "must be");

    // Determine types
    const TypeVect* vec_t = last_ur->vect_type();
    uint vector_length    = vec_t->length();
    BasicType bt          = vec_t->element_basic_type();

    // Convert opcode from vector-reduction -> scalar -> normal-vector-op
    const int sopc        = VectorNode::scalar_opcode(last_ur->Opcode(), bt);
    const int vopc        = VectorNode::opcode(sopc, bt);
    if (!Matcher::match_rule_supported_vector(vopc, vector_length, bt)) {
        DEBUG_ONLY( last_ur->dump(); )
        assert(false, "do not have normal vector op for this reduction");
        continue; // not implemented -> fails
    }

    // Traverse up the chain of unordered Reductions, checking that it loops back to
    // the phi. Check that all unordered Reductions only have a single use, except for
    // the last (last_ur), which only has phi as a use in the loop, and all other uses
    // are outside the loop.
    ReductionNode* current = last_ur;
    ReductionNode* first_ur = nullptr;
    while (true) {
      assert(!current->requires_strict_order(), "sanity");

      // Expect no ctrl and a vector_input from within the loop.
      Node* ctrl = current->in(0);
      Node* vector_input = current->in(2);
      if (ctrl != nullptr || get_ctrl(vector_input) != cl) {
        DEBUG_ONLY( current->dump(1); )
        assert(false, "reduction has ctrl or bad vector_input");
        break; // Chain traversal fails.
      }

      assert(current->vect_type() != nullptr, "must have vector type");
      if (current->vect_type() != last_ur->vect_type()) {
        // Reductions do not have the same vector type (length and element type).
        break; // Chain traversal fails.
      }

      // Expect single use of an unordered Reduction, except for last_ur.
      if (current == last_ur) {
        // Expect all uses to be outside the loop, except phi.
        for (DUIterator_Fast kmax, k = current->fast_outs(kmax); k < kmax; k++) {
          Node* use = current->fast_out(k);
          if (use != phi && ctrl_or_self(use) == cl) {
            DEBUG_ONLY( current->dump(-1); )
            assert(false, "reduction has use inside loop");
            // Should not be allowed by SuperWord::mark_reductions
            return; // bail out of optimization
          }
        }
      } else {
        if (current->outcnt() != 1) {
          break; // Chain traversal fails.
        }
      }

      // Expect another unordered Reduction or phi as the scalar input.
      Node* scalar_input = current->in(1);
      if (is_unordered_reduction(scalar_input) &&
          scalar_input->Opcode() == current->Opcode()) {
        // Move up the unordered Reduction chain.
        current = scalar_input->as_Reduction();
        assert(!current->requires_strict_order(), "must be");
      } else if (scalar_input == phi) {
        // Chain terminates at phi.
        first_ur = current;
        current = nullptr;
        break; // Success.
      } else {
        // scalar_input is neither phi nor a matching reduction
        // Can for example be scalar reduction when we have
        // partial vectorization.
        break; // Chain traversal fails.
      }
    }
    if (current != nullptr) {
      // Chain traversal was not successful.
      continue;
    }
    assert(first_ur != nullptr, "must have successfully terminated chain traversal");

    Node* identity_scalar = ReductionNode::make_identity_con_scalar(_igvn, sopc, bt);
    set_root_as_ctrl(identity_scalar);
    VectorNode* identity_vector = VectorNode::scalar2vector(identity_scalar, vector_length, bt);
    register_new_node(identity_vector, C->root());
    assert(vec_t == identity_vector->vect_type(), "matching vector type");
    VectorNode::trace_new_vector(identity_vector, "Unordered Reduction");

    // Turn the scalar phi into a vector phi.
    _igvn.rehash_node_delayed(phi);
    Node* init = phi->in(1); // Remember init before replacing it.
    phi->set_req_X(1, identity_vector, &_igvn);
    phi->as_Type()->set_type(vec_t);
    _igvn.set_type(phi, vec_t);

    // Traverse down the chain of unordered Reductions, and replace them with vector_accumulators.
    current = first_ur;
    while (true) {
      // Create vector_accumulator to replace current.
      Node* last_vector_accumulator = current->in(1);
      Node* vector_input            = current->in(2);
      VectorNode* vector_accumulator = VectorNode::make(vopc, last_vector_accumulator, vector_input, vec_t);
      register_new_node(vector_accumulator, cl);
      _igvn.replace_node(current, vector_accumulator);
      VectorNode::trace_new_vector(vector_accumulator, "Unordered Reduction");
      if (current == last_ur) {
        break;
      }
      current = vector_accumulator->unique_out()->as_Reduction();
      assert(!current->requires_strict_order(), "must be");
    }

    // Create post-loop reduction.
    Node* last_accumulator = phi->in(2);
    Node* post_loop_reduction = ReductionNode::make(sopc, nullptr, init, last_accumulator, bt,
                                                    /* requires_strict_order */ false);

    // Take over uses of last_accumulator that are not in the loop.
    for (DUIterator i = last_accumulator->outs(); last_accumulator->has_out(i); i++) {
      Node* use = last_accumulator->out(i);
      if (use != phi && use != post_loop_reduction) {
        assert(ctrl_or_self(use) != cl, "use must be outside loop");
        use->replace_edge(last_accumulator, post_loop_reduction,  &_igvn);
        --i;
      }
    }
    register_new_node(post_loop_reduction, get_late_ctrl(post_loop_reduction, cl));
    VectorNode::trace_new_vector(post_loop_reduction, "Unordered Reduction");

    assert(last_accumulator->outcnt() == 2, "last_accumulator has 2 uses: phi and post_loop_reduction");
    assert(post_loop_reduction->outcnt() > 0, "should have taken over all non loop uses of last_accumulator");
    assert(phi->outcnt() == 1, "accumulator is the only use of phi");
  }
}

=======
>>>>>>> c8679713
void DataNodeGraph::clone_data_nodes(Node* new_ctrl) {
  for (uint i = 0; i < _data_nodes.size(); i++) {
    clone(_data_nodes[i], new_ctrl);
  }
}

// Clone the given node and set it up properly. Set 'new_ctrl' as ctrl.
void DataNodeGraph::clone(Node* node, Node* new_ctrl) {
  Node* clone = node->clone();
  _phase->igvn().register_new_node_with_optimizer(clone);
  _orig_to_new.put(node, clone);
  _phase->set_ctrl(clone, new_ctrl);
  if (node->is_CastII()) {
    clone->set_req(0, new_ctrl);
  }
}

// Rewire the data inputs of all (unprocessed) cloned nodes, whose inputs are still pointing to the same inputs as their
// corresponding orig nodes, to the newly cloned inputs to create a separate cloned graph.
void DataNodeGraph::rewire_clones_to_cloned_inputs() {
  _orig_to_new.iterate_all([&](Node* node, Node* clone) {
    for (uint i = 1; i < node->req(); i++) {
      Node** cloned_input = _orig_to_new.get(node->in(i));
      if (cloned_input != nullptr) {
        // Input was also cloned -> rewire clone to the cloned input.
        _phase->igvn().replace_input_of(clone, i, *cloned_input);
      }
    }
  });
}

// Clone all non-OpaqueLoop* nodes and apply the provided transformation strategy for OpaqueLoop* nodes.
// Set 'new_ctrl' as ctrl for all cloned non-OpaqueLoop* nodes.
void DataNodeGraph::clone_data_nodes_and_transform_opaque_loop_nodes(
    const TransformStrategyForOpaqueLoopNodes& transform_strategy,
    Node* new_ctrl) {
  for (uint i = 0; i < _data_nodes.size(); i++) {
    Node* data_node = _data_nodes[i];
    if (data_node->is_Opaque1()) {
      transform_opaque_node(transform_strategy, data_node);
    } else {
      clone(data_node, new_ctrl);
    }
  }
}

void DataNodeGraph::transform_opaque_node(const TransformStrategyForOpaqueLoopNodes& transform_strategy, Node* node) {
  Node* transformed_node;
  if (node->is_OpaqueLoopInit()) {
    transformed_node = transform_strategy.transform_opaque_init(node->as_OpaqueLoopInit());
  } else {
    assert(node->is_OpaqueLoopStride(), "must be OpaqueLoopStrideNode");
    transformed_node = transform_strategy.transform_opaque_stride(node->as_OpaqueLoopStride());
  }
  // Add an orig->new mapping to correctly update the inputs of the copied graph in rewire_clones_to_cloned_inputs().
  _orig_to_new.put(node, transformed_node);
}<|MERGE_RESOLUTION|>--- conflicted
+++ resolved
@@ -4548,215 +4548,6 @@
   do_multiversioning(lpt, old_new);
 }
 
-<<<<<<< HEAD
-// Returns true if the Reduction node is unordered.
-static bool is_unordered_reduction(Node* n) {
-  return n->is_Reduction() && !n->as_Reduction()->requires_strict_order();
-}
-
-// Having ReductionNodes in the loop is expensive. They need to recursively
-// fold together the vector values, for every vectorized loop iteration. If
-// we encounter the following pattern, we can vector accumulate the values
-// inside the loop, and only have a single UnorderedReduction after the loop.
-//
-// Note: UnorderedReduction represents a ReductionNode which does not require
-// calculating in strict order.
-//
-// CountedLoop     init
-//          |        |
-//          +------+ | +-----------------------+
-//                 | | |                       |
-//                PhiNode (s)                  |
-//                  |                          |
-//                  |          Vector          |
-//                  |            |             |
-//               UnorderedReduction (first_ur) |
-//                  |                          |
-//                 ...         Vector          |
-//                  |            |             |
-//               UnorderedReduction (last_ur)  |
-//                       |                     |
-//                       +---------------------+
-//
-// We patch the graph to look like this:
-//
-// CountedLoop   identity_vector
-//         |         |
-//         +-------+ | +---------------+
-//                 | | |               |
-//                PhiNode (v)          |
-//                   |                 |
-//                   |         Vector  |
-//                   |           |     |
-//                 VectorAccumulator   |
-//                   |                 |
-//                  ...        Vector  |
-//                   |           |     |
-//      init       VectorAccumulator   |
-//        |          |     |           |
-//     UnorderedReduction  +-----------+
-//
-// We turned the scalar (s) Phi into a vectorized one (v). In the loop, we
-// use vector_accumulators, which do the same reductions, but only element
-// wise. This is a single operation per vector_accumulator, rather than many
-// for a UnorderedReduction. We can then reduce the last vector_accumulator
-// after the loop, and also reduce the init value into it.
-//
-// We can not do this with all reductions. Some reductions do not allow the
-// reordering of operations (for example float addition/multiplication require
-// strict order).
-void PhaseIdealLoop::move_unordered_reduction_out_of_loop(IdealLoopTree* loop) {
-  assert(!C->major_progress() && loop->is_counted() && loop->is_innermost(), "sanity");
-
-  // Find all Phi nodes with an unordered Reduction on backedge.
-  CountedLoopNode* cl = loop->_head->as_CountedLoop();
-  for (DUIterator_Fast jmax, j = cl->fast_outs(jmax); j < jmax; j++) {
-    Node* phi = cl->fast_out(j);
-    // We have a phi with a single use, and an unordered Reduction on the backedge.
-    if (!phi->is_Phi() || phi->outcnt() != 1 || !is_unordered_reduction(phi->in(2))) {
-      continue;
-    }
-
-    ReductionNode* last_ur = phi->in(2)->as_Reduction();
-    assert(!last_ur->requires_strict_order(), "must be");
-
-    // Determine types
-    const TypeVect* vec_t = last_ur->vect_type();
-    uint vector_length    = vec_t->length();
-    BasicType bt          = vec_t->element_basic_type();
-
-    // Convert opcode from vector-reduction -> scalar -> normal-vector-op
-    const int sopc        = VectorNode::scalar_opcode(last_ur->Opcode(), bt);
-    const int vopc        = VectorNode::opcode(sopc, bt);
-    if (!Matcher::match_rule_supported_vector(vopc, vector_length, bt)) {
-        DEBUG_ONLY( last_ur->dump(); )
-        assert(false, "do not have normal vector op for this reduction");
-        continue; // not implemented -> fails
-    }
-
-    // Traverse up the chain of unordered Reductions, checking that it loops back to
-    // the phi. Check that all unordered Reductions only have a single use, except for
-    // the last (last_ur), which only has phi as a use in the loop, and all other uses
-    // are outside the loop.
-    ReductionNode* current = last_ur;
-    ReductionNode* first_ur = nullptr;
-    while (true) {
-      assert(!current->requires_strict_order(), "sanity");
-
-      // Expect no ctrl and a vector_input from within the loop.
-      Node* ctrl = current->in(0);
-      Node* vector_input = current->in(2);
-      if (ctrl != nullptr || get_ctrl(vector_input) != cl) {
-        DEBUG_ONLY( current->dump(1); )
-        assert(false, "reduction has ctrl or bad vector_input");
-        break; // Chain traversal fails.
-      }
-
-      assert(current->vect_type() != nullptr, "must have vector type");
-      if (current->vect_type() != last_ur->vect_type()) {
-        // Reductions do not have the same vector type (length and element type).
-        break; // Chain traversal fails.
-      }
-
-      // Expect single use of an unordered Reduction, except for last_ur.
-      if (current == last_ur) {
-        // Expect all uses to be outside the loop, except phi.
-        for (DUIterator_Fast kmax, k = current->fast_outs(kmax); k < kmax; k++) {
-          Node* use = current->fast_out(k);
-          if (use != phi && ctrl_or_self(use) == cl) {
-            DEBUG_ONLY( current->dump(-1); )
-            assert(false, "reduction has use inside loop");
-            // Should not be allowed by SuperWord::mark_reductions
-            return; // bail out of optimization
-          }
-        }
-      } else {
-        if (current->outcnt() != 1) {
-          break; // Chain traversal fails.
-        }
-      }
-
-      // Expect another unordered Reduction or phi as the scalar input.
-      Node* scalar_input = current->in(1);
-      if (is_unordered_reduction(scalar_input) &&
-          scalar_input->Opcode() == current->Opcode()) {
-        // Move up the unordered Reduction chain.
-        current = scalar_input->as_Reduction();
-        assert(!current->requires_strict_order(), "must be");
-      } else if (scalar_input == phi) {
-        // Chain terminates at phi.
-        first_ur = current;
-        current = nullptr;
-        break; // Success.
-      } else {
-        // scalar_input is neither phi nor a matching reduction
-        // Can for example be scalar reduction when we have
-        // partial vectorization.
-        break; // Chain traversal fails.
-      }
-    }
-    if (current != nullptr) {
-      // Chain traversal was not successful.
-      continue;
-    }
-    assert(first_ur != nullptr, "must have successfully terminated chain traversal");
-
-    Node* identity_scalar = ReductionNode::make_identity_con_scalar(_igvn, sopc, bt);
-    set_root_as_ctrl(identity_scalar);
-    VectorNode* identity_vector = VectorNode::scalar2vector(identity_scalar, vector_length, bt);
-    register_new_node(identity_vector, C->root());
-    assert(vec_t == identity_vector->vect_type(), "matching vector type");
-    VectorNode::trace_new_vector(identity_vector, "Unordered Reduction");
-
-    // Turn the scalar phi into a vector phi.
-    _igvn.rehash_node_delayed(phi);
-    Node* init = phi->in(1); // Remember init before replacing it.
-    phi->set_req_X(1, identity_vector, &_igvn);
-    phi->as_Type()->set_type(vec_t);
-    _igvn.set_type(phi, vec_t);
-
-    // Traverse down the chain of unordered Reductions, and replace them with vector_accumulators.
-    current = first_ur;
-    while (true) {
-      // Create vector_accumulator to replace current.
-      Node* last_vector_accumulator = current->in(1);
-      Node* vector_input            = current->in(2);
-      VectorNode* vector_accumulator = VectorNode::make(vopc, last_vector_accumulator, vector_input, vec_t);
-      register_new_node(vector_accumulator, cl);
-      _igvn.replace_node(current, vector_accumulator);
-      VectorNode::trace_new_vector(vector_accumulator, "Unordered Reduction");
-      if (current == last_ur) {
-        break;
-      }
-      current = vector_accumulator->unique_out()->as_Reduction();
-      assert(!current->requires_strict_order(), "must be");
-    }
-
-    // Create post-loop reduction.
-    Node* last_accumulator = phi->in(2);
-    Node* post_loop_reduction = ReductionNode::make(sopc, nullptr, init, last_accumulator, bt,
-                                                    /* requires_strict_order */ false);
-
-    // Take over uses of last_accumulator that are not in the loop.
-    for (DUIterator i = last_accumulator->outs(); last_accumulator->has_out(i); i++) {
-      Node* use = last_accumulator->out(i);
-      if (use != phi && use != post_loop_reduction) {
-        assert(ctrl_or_self(use) != cl, "use must be outside loop");
-        use->replace_edge(last_accumulator, post_loop_reduction,  &_igvn);
-        --i;
-      }
-    }
-    register_new_node(post_loop_reduction, get_late_ctrl(post_loop_reduction, cl));
-    VectorNode::trace_new_vector(post_loop_reduction, "Unordered Reduction");
-
-    assert(last_accumulator->outcnt() == 2, "last_accumulator has 2 uses: phi and post_loop_reduction");
-    assert(post_loop_reduction->outcnt() > 0, "should have taken over all non loop uses of last_accumulator");
-    assert(phi->outcnt() == 1, "accumulator is the only use of phi");
-  }
-}
-
-=======
->>>>>>> c8679713
 void DataNodeGraph::clone_data_nodes(Node* new_ctrl) {
   for (uint i = 0; i < _data_nodes.size(); i++) {
     clone(_data_nodes[i], new_ctrl);
