--- conflicted
+++ resolved
@@ -3078,12 +3078,11 @@
             fix_ctrl_uses_for_common_loop(use, newuse, old_new, use_loop, side_by_side_idom);
             break;
 
-<<<<<<< HEAD
           default:
             assert(false, "should not reach here");
             break;
         }
-=======
+
         assert(use->is_Proj(), "loop exit should be projection");
         // replace_node_and_forward_ctrl() below moves all nodes that are:
         // - control dependent on the loop exit or
@@ -3103,7 +3102,6 @@
         replace_node_and_forward_ctrl(use, r);
         // Map the (cloned) old use to the new merge point
         old_new.map(use_clone->_idx, r);
->>>>>>> eab5644a
       } // End of if a loop-exit test
     }
   }
