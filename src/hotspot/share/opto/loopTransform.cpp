--- conflicted
+++ resolved
@@ -1466,19 +1466,11 @@
   DEBUG_ONLY(const uint last_node_index_from_backedge_goo = Compile::current()->unique() - 1);
 
   DEBUG_ONLY(ensure_zero_trip_guard_proj(outer_main_head->in(LoopNode::EntryControl), true);)
-<<<<<<< HEAD
-  if (UseLoopPredicate) {
-    initialize_assertion_predicates_for_main_loop(pre_head, main_head, first_node_index_in_pre_loop_body,
-                                                  last_node_index_in_pre_loop_body,
-                                                  DEBUG_ONLY(last_node_index_from_backedge_goo COMMA) old_new);
-  }
-  // CastII for the main loop:
-  cast_incr_before_loop(pre_incr, min_taken, main_head);
-=======
   initialize_assertion_predicates_for_main_loop(pre_head, main_head, first_node_index_in_pre_loop_body,
                                                 last_node_index_in_pre_loop_body,
                                                 DEBUG_ONLY(last_node_index_from_backedge_goo COMMA) old_new);
->>>>>>> d63b561f
+  // CastII for the main loop:
+  cast_incr_before_loop(pre_incr, min_taken, main_head);
 
   // Step B4: Shorten the pre-loop to run only 1 iteration (for now).
   // RCE and alignment may change this later.
@@ -1707,15 +1699,8 @@
   }
 
   DEBUG_ONLY(ensure_zero_trip_guard_proj(post_head->in(LoopNode::EntryControl), false);)
-<<<<<<< HEAD
-  if (UseLoopPredicate) {
-    initialize_assertion_predicates_for_post_loop(main_head, post_head, first_node_index_in_cloned_loop_body);
-  }
-  // CastII for the new post loop:
+  initialize_assertion_predicates_for_post_loop(main_head, post_head, first_node_index_in_cloned_loop_body);
   cast_incr_before_loop(zer_opaq->in(1), zer_taken, post_head);
-=======
-  initialize_assertion_predicates_for_post_loop(main_head, post_head, first_node_index_in_cloned_loop_body);
->>>>>>> d63b561f
   return new_main_exit;
 }
 
