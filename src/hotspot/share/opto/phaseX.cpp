/*
 * Copyright (c) 1997, 2025, Oracle and/or its affiliates. All rights reserved.
 * DO NOT ALTER OR REMOVE COPYRIGHT NOTICES OR THIS FILE HEADER.
 *
 * This code is free software; you can redistribute it and/or modify it
 * under the terms of the GNU General Public License version 2 only, as
 * published by the Free Software Foundation.
 *
 * This code is distributed in the hope that it will be useful, but WITHOUT
 * ANY WARRANTY; without even the implied warranty of MERCHANTABILITY or
 * FITNESS FOR A PARTICULAR PURPOSE.  See the GNU General Public License
 * version 2 for more details (a copy is included in the LICENSE file that
 * accompanied this code).
 *
 * You should have received a copy of the GNU General Public License version
 * 2 along with this work; if not, write to the Free Software Foundation,
 * Inc., 51 Franklin St, Fifth Floor, Boston, MA 02110-1301 USA.
 *
 * Please contact Oracle, 500 Oracle Parkway, Redwood Shores, CA 94065 USA
 * or visit www.oracle.com if you need additional information or have any
 * questions.
 *
 */

#include "gc/shared/barrierSet.hpp"
#include "gc/shared/c2/barrierSetC2.hpp"
#include "memory/allocation.inline.hpp"
#include "memory/resourceArea.hpp"
#include "opto/addnode.hpp"
#include "opto/block.hpp"
#include "opto/callnode.hpp"
#include "opto/castnode.hpp"
#include "opto/cfgnode.hpp"
#include "opto/idealGraphPrinter.hpp"
#include "opto/loopnode.hpp"
#include "opto/machnode.hpp"
#include "opto/opcodes.hpp"
#include "opto/phaseX.hpp"
#include "opto/regalloc.hpp"
#include "opto/rootnode.hpp"
#include "utilities/macros.hpp"
#include "utilities/powerOfTwo.hpp"

//=============================================================================
#define NODE_HASH_MINIMUM_SIZE    255

//------------------------------NodeHash---------------------------------------
NodeHash::NodeHash(Arena *arena, uint est_max_size) :
  _a(arena),
  _max( round_up(est_max_size < NODE_HASH_MINIMUM_SIZE ? NODE_HASH_MINIMUM_SIZE : est_max_size) ),
  _inserts(0), _insert_limit( insert_limit() ),
  _table( NEW_ARENA_ARRAY( _a , Node* , _max ) )
#ifndef PRODUCT
  , _grows(0),_look_probes(0), _lookup_hits(0), _lookup_misses(0),
  _insert_probes(0), _delete_probes(0), _delete_hits(0), _delete_misses(0),
   _total_inserts(0), _total_insert_probes(0)
#endif
{
  // _sentinel must be in the current node space
  _sentinel = new ProjNode(nullptr, TypeFunc::Control);
  memset(_table,0,sizeof(Node*)*_max);
}

//------------------------------hash_find--------------------------------------
// Find in hash table
Node *NodeHash::hash_find( const Node *n ) {
  // ((Node*)n)->set_hash( n->hash() );
  uint hash = n->hash();
  if (hash == Node::NO_HASH) {
    NOT_PRODUCT( _lookup_misses++ );
    return nullptr;
  }
  uint key = hash & (_max-1);
  uint stride = key | 0x01;
  NOT_PRODUCT( _look_probes++ );
  Node *k = _table[key];        // Get hashed value
  if( !k ) {                    // ?Miss?
    NOT_PRODUCT( _lookup_misses++ );
    return nullptr;             // Miss!
  }

  int op = n->Opcode();
  uint req = n->req();
  while( 1 ) {                  // While probing hash table
    if( k->req() == req &&      // Same count of inputs
        k->Opcode() == op ) {   // Same Opcode
      for( uint i=0; i<req; i++ )
        if( n->in(i)!=k->in(i)) // Different inputs?
          goto collision;       // "goto" is a speed hack...
      if( n->cmp(*k) ) {        // Check for any special bits
        NOT_PRODUCT( _lookup_hits++ );
        return k;               // Hit!
      }
    }
  collision:
    NOT_PRODUCT( _look_probes++ );
    key = (key + stride/*7*/) & (_max-1); // Stride through table with relative prime
    k = _table[key];            // Get hashed value
    if( !k ) {                  // ?Miss?
      NOT_PRODUCT( _lookup_misses++ );
      return nullptr;           // Miss!
    }
  }
  ShouldNotReachHere();
  return nullptr;
}

//------------------------------hash_find_insert-------------------------------
// Find in hash table, insert if not already present
// Used to preserve unique entries in hash table
Node *NodeHash::hash_find_insert( Node *n ) {
  // n->set_hash( );
  uint hash = n->hash();
  if (hash == Node::NO_HASH) {
    NOT_PRODUCT( _lookup_misses++ );
    return nullptr;
  }
  uint key = hash & (_max-1);
  uint stride = key | 0x01;     // stride must be relatively prime to table siz
  uint first_sentinel = 0;      // replace a sentinel if seen.
  NOT_PRODUCT( _look_probes++ );
  Node *k = _table[key];        // Get hashed value
  if( !k ) {                    // ?Miss?
    NOT_PRODUCT( _lookup_misses++ );
    _table[key] = n;            // Insert into table!
    DEBUG_ONLY(n->enter_hash_lock()); // Lock down the node while in the table.
    check_grow();               // Grow table if insert hit limit
    return nullptr;             // Miss!
  }
  else if( k == _sentinel ) {
    first_sentinel = key;      // Can insert here
  }

  int op = n->Opcode();
  uint req = n->req();
  while( 1 ) {                  // While probing hash table
    if( k->req() == req &&      // Same count of inputs
        k->Opcode() == op ) {   // Same Opcode
      for( uint i=0; i<req; i++ )
        if( n->in(i)!=k->in(i)) // Different inputs?
          goto collision;       // "goto" is a speed hack...
      if( n->cmp(*k) ) {        // Check for any special bits
        NOT_PRODUCT( _lookup_hits++ );
        return k;               // Hit!
      }
    }
  collision:
    NOT_PRODUCT( _look_probes++ );
    key = (key + stride) & (_max-1); // Stride through table w/ relative prime
    k = _table[key];            // Get hashed value
    if( !k ) {                  // ?Miss?
      NOT_PRODUCT( _lookup_misses++ );
      key = (first_sentinel == 0) ? key : first_sentinel; // ?saw sentinel?
      _table[key] = n;          // Insert into table!
      DEBUG_ONLY(n->enter_hash_lock()); // Lock down the node while in the table.
      check_grow();             // Grow table if insert hit limit
      return nullptr;           // Miss!
    }
    else if( first_sentinel == 0 && k == _sentinel ) {
      first_sentinel = key;    // Can insert here
    }

  }
  ShouldNotReachHere();
  return nullptr;
}

//------------------------------hash_insert------------------------------------
// Insert into hash table
void NodeHash::hash_insert( Node *n ) {
  // // "conflict" comments -- print nodes that conflict
  // bool conflict = false;
  // n->set_hash();
  uint hash = n->hash();
  if (hash == Node::NO_HASH) {
    return;
  }
  check_grow();
  uint key = hash & (_max-1);
  uint stride = key | 0x01;

  while( 1 ) {                  // While probing hash table
    NOT_PRODUCT( _insert_probes++ );
    Node *k = _table[key];      // Get hashed value
    if( !k || (k == _sentinel) ) break;       // Found a slot
    assert( k != n, "already inserted" );
    // if( PrintCompilation && PrintOptoStatistics && Verbose ) { tty->print("  conflict: "); k->dump(); conflict = true; }
    key = (key + stride) & (_max-1); // Stride through table w/ relative prime
  }
  _table[key] = n;              // Insert into table!
  DEBUG_ONLY(n->enter_hash_lock()); // Lock down the node while in the table.
  // if( conflict ) { n->dump(); }
}

//------------------------------hash_delete------------------------------------
// Replace in hash table with sentinel
bool NodeHash::hash_delete( const Node *n ) {
  Node *k;
  uint hash = n->hash();
  if (hash == Node::NO_HASH) {
    NOT_PRODUCT( _delete_misses++ );
    return false;
  }
  uint key = hash & (_max-1);
  uint stride = key | 0x01;
  DEBUG_ONLY( uint counter = 0; );
  for( ; /* (k != nullptr) && (k != _sentinel) */; ) {
    DEBUG_ONLY( counter++ );
    NOT_PRODUCT( _delete_probes++ );
    k = _table[key];            // Get hashed value
    if( !k ) {                  // Miss?
      NOT_PRODUCT( _delete_misses++ );
      return false;             // Miss! Not in chain
    }
    else if( n == k ) {
      NOT_PRODUCT( _delete_hits++ );
      _table[key] = _sentinel;  // Hit! Label as deleted entry
      DEBUG_ONLY(((Node*)n)->exit_hash_lock()); // Unlock the node upon removal from table.
      return true;
    }
    else {
      // collision: move through table with prime offset
      key = (key + stride/*7*/) & (_max-1);
      assert( counter <= _insert_limit, "Cycle in hash-table");
    }
  }
  ShouldNotReachHere();
  return false;
}

//------------------------------round_up---------------------------------------
// Round up to nearest power of 2
uint NodeHash::round_up(uint x) {
  x += (x >> 2);                  // Add 25% slop
  return MAX2(16U, round_up_power_of_2(x));
}

//------------------------------grow-------------------------------------------
// Grow _table to next power of 2 and insert old entries
void  NodeHash::grow() {
  // Record old state
  uint   old_max   = _max;
  Node **old_table = _table;
  // Construct new table with twice the space
#ifndef PRODUCT
  _grows++;
  _total_inserts       += _inserts;
  _total_insert_probes += _insert_probes;
  _insert_probes   = 0;
#endif
  _inserts         = 0;
  _max     = _max << 1;
  _table   = NEW_ARENA_ARRAY( _a , Node* , _max ); // (Node**)_a->Amalloc( _max * sizeof(Node*) );
  memset(_table,0,sizeof(Node*)*_max);
  _insert_limit = insert_limit();
  // Insert old entries into the new table
  for( uint i = 0; i < old_max; i++ ) {
    Node *m = *old_table++;
    if( !m || m == _sentinel ) continue;
    DEBUG_ONLY(m->exit_hash_lock()); // Unlock the node upon removal from old table.
    hash_insert(m);
  }
}

//------------------------------clear------------------------------------------
// Clear all entries in _table to null but keep storage
void  NodeHash::clear() {
#ifdef ASSERT
  // Unlock all nodes upon removal from table.
  for (uint i = 0; i < _max; i++) {
    Node* n = _table[i];
    if (!n || n == _sentinel)  continue;
    n->exit_hash_lock();
  }
#endif

  memset( _table, 0, _max * sizeof(Node*) );
}

//-----------------------remove_useless_nodes----------------------------------
// Remove useless nodes from value table,
// implementation does not depend on hash function
void NodeHash::remove_useless_nodes(VectorSet &useful) {

  // Dead nodes in the hash table inherited from GVN should not replace
  // existing nodes, remove dead nodes.
  uint max = size();
  Node *sentinel_node = sentinel();
  for( uint i = 0; i < max; ++i ) {
    Node *n = at(i);
    if(n != nullptr && n != sentinel_node && !useful.test(n->_idx)) {
      DEBUG_ONLY(n->exit_hash_lock()); // Unlock the node when removed
      _table[i] = sentinel_node;       // Replace with placeholder
    }
  }
}


void NodeHash::check_no_speculative_types() {
#ifdef ASSERT
  uint max = size();
  Unique_Node_List live_nodes;
  Compile::current()->identify_useful_nodes(live_nodes);
  Node *sentinel_node = sentinel();
  for (uint i = 0; i < max; ++i) {
    Node *n = at(i);
    if (n != nullptr &&
        n != sentinel_node &&
        n->is_Type() &&
        live_nodes.member(n)) {
      TypeNode* tn = n->as_Type();
      const Type* t = tn->type();
      const Type* t_no_spec = t->remove_speculative();
      assert(t == t_no_spec, "dead node in hash table or missed node during speculative cleanup");
    }
  }
#endif
}

#ifndef PRODUCT
//------------------------------dump-------------------------------------------
// Dump statistics for the hash table
void NodeHash::dump() {
  _total_inserts       += _inserts;
  _total_insert_probes += _insert_probes;
  if (PrintCompilation && PrintOptoStatistics && Verbose && (_inserts > 0)) {
    if (WizardMode) {
      for (uint i=0; i<_max; i++) {
        if (_table[i])
          tty->print("%d/%d/%d ",i,_table[i]->hash()&(_max-1),_table[i]->_idx);
      }
    }
    tty->print("\nGVN Hash stats:  %d grows to %d max_size\n", _grows, _max);
    tty->print("  %d/%d (%8.1f%% full)\n", _inserts, _max, (double)_inserts/_max*100.0);
    tty->print("  %dp/(%dh+%dm) (%8.2f probes/lookup)\n", _look_probes, _lookup_hits, _lookup_misses, (double)_look_probes/(_lookup_hits+_lookup_misses));
    tty->print("  %dp/%di (%8.2f probes/insert)\n", _total_insert_probes, _total_inserts, (double)_total_insert_probes/_total_inserts);
    // sentinels increase lookup cost, but not insert cost
    assert((_lookup_misses+_lookup_hits)*4+100 >= _look_probes, "bad hash function");
    assert( _inserts+(_inserts>>3) < _max, "table too full" );
    assert( _inserts*3+100 >= _insert_probes, "bad hash function" );
  }
}

Node *NodeHash::find_index(uint idx) { // For debugging
  // Find an entry by its index value
  for( uint i = 0; i < _max; i++ ) {
    Node *m = _table[i];
    if( !m || m == _sentinel ) continue;
    if( m->_idx == (uint)idx ) return m;
  }
  return nullptr;
}
#endif

#ifdef ASSERT
NodeHash::~NodeHash() {
  // Unlock all nodes upon destruction of table.
  if (_table != (Node**)badAddress)  clear();
}
#endif


//=============================================================================
//------------------------------PhaseRemoveUseless-----------------------------
// 1) Use a breadthfirst walk to collect useful nodes reachable from root.
PhaseRemoveUseless::PhaseRemoveUseless(PhaseGVN* gvn, Unique_Node_List& worklist, PhaseNumber phase_num) : Phase(phase_num) {
  C->print_method(PHASE_BEFORE_REMOVEUSELESS, 3);
  // Implementation requires an edge from root to each SafePointNode
  // at a backward branch. Inserted in add_safepoint().

  // Identify nodes that are reachable from below, useful.
  C->identify_useful_nodes(_useful);
  // Update dead node list
  C->update_dead_node_list(_useful);

  // Remove all useless nodes from PhaseValues' recorded types
  // Must be done before disconnecting nodes to preserve hash-table-invariant
  gvn->remove_useless_nodes(_useful.member_set());

  // Remove all useless nodes from future worklist
  worklist.remove_useless_nodes(_useful.member_set());

  // Disconnect 'useless' nodes that are adjacent to useful nodes
  C->disconnect_useless_nodes(_useful, worklist);
}

//=============================================================================
//------------------------------PhaseRenumberLive------------------------------
// First, remove useless nodes (equivalent to identifying live nodes).
// Then, renumber live nodes.
//
// The set of live nodes is returned by PhaseRemoveUseless in the _useful structure.
// If the number of live nodes is 'x' (where 'x' == _useful.size()), then the
// PhaseRenumberLive updates the node ID of each node (the _idx field) with a unique
// value in the range [0, x).
//
// At the end of the PhaseRenumberLive phase, the compiler's count of unique nodes is
// updated to 'x' and the list of dead nodes is reset (as there are no dead nodes).
//
// The PhaseRenumberLive phase updates two data structures with the new node IDs.
// (1) The "worklist" is "C->igvn_worklist()", which is to collect which nodes need to
//     be processed by IGVN after removal of the useless nodes.
// (2) Type information "gvn->types()" (same as "C->types()") maps every node ID to
//     the node's type. The mapping is updated to use the new node IDs as well. We
//     create a new map, and swap it with the old one.
//
// Other data structures used by the compiler are not updated. The hash table for value
// numbering ("C->node_hash()", referenced by PhaseValue::_table) is not updated because
// computing the hash values is not based on node IDs.
PhaseRenumberLive::PhaseRenumberLive(PhaseGVN* gvn,
                                     Unique_Node_List& worklist,
                                     PhaseNumber phase_num) :
  PhaseRemoveUseless(gvn, worklist, Remove_Useless_And_Renumber_Live),
  _new_type_array(C->comp_arena()),
  _old2new_map(C->unique(), C->unique(), -1),
  _is_pass_finished(false),
  _live_node_count(C->live_nodes())
{
  assert(RenumberLiveNodes, "RenumberLiveNodes must be set to true for node renumbering to take place");
  assert(C->live_nodes() == _useful.size(), "the number of live nodes must match the number of useful nodes");
  assert(_delayed.size() == 0, "should be empty");
  assert(&worklist == C->igvn_worklist(), "reference still same as the one from Compile");
  assert(&gvn->types() == C->types(), "reference still same as that from Compile");

  GrowableArray<Node_Notes*>* old_node_note_array = C->node_note_array();
  if (old_node_note_array != nullptr) {
    int new_size = (_useful.size() >> 8) + 1; // The node note array uses blocks, see C->_log2_node_notes_block_size
    new_size = MAX2(8, new_size);
    C->set_node_note_array(new (C->comp_arena()) GrowableArray<Node_Notes*> (C->comp_arena(), new_size, 0, nullptr));
    C->grow_node_notes(C->node_note_array(), new_size);
  }

  assert(worklist.is_subset_of(_useful), "only useful nodes should still be in the worklist");

  // Iterate over the set of live nodes.
  for (uint current_idx = 0; current_idx < _useful.size(); current_idx++) {
    Node* n = _useful.at(current_idx);

    const Type* type = gvn->type_or_null(n);
    _new_type_array.map(current_idx, type);

    assert(_old2new_map.at(n->_idx) == -1, "already seen");
    _old2new_map.at_put(n->_idx, current_idx);

    if (old_node_note_array != nullptr) {
      Node_Notes* nn = C->locate_node_notes(old_node_note_array, n->_idx);
      C->set_node_notes_at(current_idx, nn);
    }

    n->set_idx(current_idx); // Update node ID.

    if (update_embedded_ids(n) < 0) {
      _delayed.push(n); // has embedded IDs; handle later
    }
  }

  // VectorSet in Unique_Node_Set must be recomputed, since IDs have changed.
  worklist.recompute_idx_set();

  assert(_live_node_count == _useful.size(), "all live nodes must be processed");

  _is_pass_finished = true; // pass finished; safe to process delayed updates

  while (_delayed.size() > 0) {
    Node* n = _delayed.pop();
    int no_of_updates = update_embedded_ids(n);
    assert(no_of_updates > 0, "should be updated");
  }

  // Replace the compiler's type information with the updated type information.
  gvn->types().swap(_new_type_array);

  // Update the unique node count of the compilation to the number of currently live nodes.
  C->set_unique(_live_node_count);

  // Set the dead node count to 0 and reset dead node list.
  C->reset_dead_node_list();
}

int PhaseRenumberLive::new_index(int old_idx) {
  assert(_is_pass_finished, "not finished");
  if (_old2new_map.at(old_idx) == -1) { // absent
    // Allocate a placeholder to preserve uniqueness
    _old2new_map.at_put(old_idx, _live_node_count);
    _live_node_count++;
  }
  return _old2new_map.at(old_idx);
}

int PhaseRenumberLive::update_embedded_ids(Node* n) {
  int no_of_updates = 0;
  if (n->is_Phi()) {
    PhiNode* phi = n->as_Phi();
    if (phi->_inst_id != -1) {
      if (!_is_pass_finished) {
        return -1; // delay
      }
      int new_idx = new_index(phi->_inst_id);
      assert(new_idx != -1, "");
      phi->_inst_id = new_idx;
      no_of_updates++;
    }
    if (phi->_inst_mem_id != -1) {
      if (!_is_pass_finished) {
        return -1; // delay
      }
      int new_idx = new_index(phi->_inst_mem_id);
      assert(new_idx != -1, "");
      phi->_inst_mem_id = new_idx;
      no_of_updates++;
    }
  }

  const Type* type = _new_type_array.fast_lookup(n->_idx);
  if (type != nullptr && type->isa_oopptr() && type->is_oopptr()->is_known_instance()) {
    if (!_is_pass_finished) {
        return -1; // delay
    }
    int old_idx = type->is_oopptr()->instance_id();
    int new_idx = new_index(old_idx);
    const Type* new_type = type->is_oopptr()->with_instance_id(new_idx);
    _new_type_array.map(n->_idx, new_type);
    no_of_updates++;
  }

  return no_of_updates;
}

void PhaseValues::init_con_caches() {
  memset(_icons,0,sizeof(_icons));
  memset(_lcons,0,sizeof(_lcons));
  memset(_zcons,0,sizeof(_zcons));
}

//--------------------------------find_int_type--------------------------------
const TypeInt* PhaseValues::find_int_type(Node* n) {
  if (n == nullptr)  return nullptr;
  // Call type_or_null(n) to determine node's type since we might be in
  // parse phase and call n->Value() may return wrong type.
  // (For example, a phi node at the beginning of loop parsing is not ready.)
  const Type* t = type_or_null(n);
  if (t == nullptr)  return nullptr;
  return t->isa_int();
}


//-------------------------------find_long_type--------------------------------
const TypeLong* PhaseValues::find_long_type(Node* n) {
  if (n == nullptr)  return nullptr;
  // (See comment above on type_or_null.)
  const Type* t = type_or_null(n);
  if (t == nullptr)  return nullptr;
  return t->isa_long();
}

//------------------------------~PhaseValues-----------------------------------
#ifndef PRODUCT
PhaseValues::~PhaseValues() {
  // Statistics for NodeHash
  _table.dump();
  // Statistics for value progress and efficiency
  if( PrintCompilation && Verbose && WizardMode ) {
    tty->print("\n%sValues: %d nodes ---> %d/%d (%d)",
      is_IterGVN() ? "Iter" : "    ", C->unique(), made_progress(), made_transforms(), made_new_values());
    if( made_transforms() != 0 ) {
      tty->print_cr("  ratio %f", made_progress()/(float)made_transforms() );
    } else {
      tty->cr();
    }
  }
}
#endif

//------------------------------makecon----------------------------------------
ConNode* PhaseValues::makecon(const Type* t) {
  assert(t->singleton(), "must be a constant");
  assert(!t->empty() || t == Type::TOP, "must not be vacuous range");
  switch (t->base()) {  // fast paths
  case Type::Half:
  case Type::Top:  return (ConNode*) C->top();
  case Type::Int:  return intcon( t->is_int()->get_con() );
  case Type::Long: return longcon( t->is_long()->get_con() );
  default:         break;
  }
  if (t->is_zero_type())
    return zerocon(t->basic_type());
  return uncached_makecon(t);
}

//--------------------------uncached_makecon-----------------------------------
// Make an idealized constant - one of ConINode, ConPNode, etc.
ConNode* PhaseValues::uncached_makecon(const Type *t) {
  assert(t->singleton(), "must be a constant");
  ConNode* x = ConNode::make(t);
  ConNode* k = (ConNode*)hash_find_insert(x); // Value numbering
  if (k == nullptr) {
    set_type(x, t);             // Missed, provide type mapping
    GrowableArray<Node_Notes*>* nna = C->node_note_array();
    if (nna != nullptr) {
      Node_Notes* loc = C->locate_node_notes(nna, x->_idx, true);
      loc->clear(); // do not put debug info on constants
    }
  } else {
    x->destruct(this);          // Hit, destroy duplicate constant
    x = k;                      // use existing constant
  }
  return x;
}

//------------------------------intcon-----------------------------------------
// Fast integer constant.  Same as "transform(new ConINode(TypeInt::make(i)))"
ConINode* PhaseValues::intcon(jint i) {
  // Small integer?  Check cache! Check that cached node is not dead
  if (i >= _icon_min && i <= _icon_max) {
    ConINode* icon = _icons[i-_icon_min];
    if (icon != nullptr && icon->in(TypeFunc::Control) != nullptr)
      return icon;
  }
  ConINode* icon = (ConINode*) uncached_makecon(TypeInt::make(i));
  assert(icon->is_Con(), "");
  if (i >= _icon_min && i <= _icon_max)
    _icons[i-_icon_min] = icon;   // Cache small integers
  return icon;
}

//------------------------------longcon----------------------------------------
// Fast long constant.
ConLNode* PhaseValues::longcon(jlong l) {
  // Small integer?  Check cache! Check that cached node is not dead
  if (l >= _lcon_min && l <= _lcon_max) {
    ConLNode* lcon = _lcons[l-_lcon_min];
    if (lcon != nullptr && lcon->in(TypeFunc::Control) != nullptr)
      return lcon;
  }
  ConLNode* lcon = (ConLNode*) uncached_makecon(TypeLong::make(l));
  assert(lcon->is_Con(), "");
  if (l >= _lcon_min && l <= _lcon_max)
    _lcons[l-_lcon_min] = lcon;      // Cache small integers
  return lcon;
}
ConNode* PhaseValues::integercon(jlong l, BasicType bt) {
  if (bt == T_INT) {
    return intcon(checked_cast<jint>(l));
  }
  assert(bt == T_LONG, "not an integer");
  return longcon(l);
}


//------------------------------zerocon-----------------------------------------
// Fast zero or null constant. Same as "transform(ConNode::make(Type::get_zero_type(bt)))"
ConNode* PhaseValues::zerocon(BasicType bt) {
  assert((uint)bt <= _zcon_max, "domain check");
  ConNode* zcon = _zcons[bt];
  if (zcon != nullptr && zcon->in(TypeFunc::Control) != nullptr)
    return zcon;
  zcon = (ConNode*) uncached_makecon(Type::get_zero_type(bt));
  _zcons[bt] = zcon;
  return zcon;
}



//=============================================================================
Node* PhaseGVN::apply_ideal(Node* k, bool can_reshape) {
  Node* i = BarrierSet::barrier_set()->barrier_set_c2()->ideal_node(this, k, can_reshape);
  if (i == nullptr) {
    i = k->Ideal(this, can_reshape);
  }
  return i;
}

//------------------------------transform--------------------------------------
// Return a node which computes the same function as this node, but
// in a faster or cheaper fashion.
Node* PhaseGVN::transform(Node* n) {
  NOT_PRODUCT( set_transforms(); )

  // Apply the Ideal call in a loop until it no longer applies
  Node* k = n;
  Node* i = apply_ideal(k, /*can_reshape=*/false);
  NOT_PRODUCT(uint loop_count = 1;)
  while (i != nullptr) {
    assert(i->_idx >= k->_idx, "Idealize should return new nodes, use Identity to return old nodes" );
    k = i;
#ifdef ASSERT
    if (loop_count >= K + C->live_nodes()) {
      dump_infinite_loop_info(i, "PhaseGVN::transform");
    }
#endif
    i = apply_ideal(k, /*can_reshape=*/false);
    NOT_PRODUCT(loop_count++;)
  }
  NOT_PRODUCT(if (loop_count != 0) { set_progress(); })

  // If brand new node, make space in type array.
  ensure_type_or_null(k);

  // Since I just called 'Value' to compute the set of run-time values
  // for this Node, and 'Value' is non-local (and therefore expensive) I'll
  // cache Value.  Later requests for the local phase->type of this Node can
  // use the cached Value instead of suffering with 'bottom_type'.
  const Type* t = k->Value(this); // Get runtime Value set
  assert(t != nullptr, "value sanity");
  if (type_or_null(k) != t) {
#ifndef PRODUCT
    // Do not count initial visit to node as a transformation
    if (type_or_null(k) == nullptr) {
      inc_new_values();
      set_progress();
    }
#endif
    set_type(k, t);
    // If k is a TypeNode, capture any more-precise type permanently into Node
    k->raise_bottom_type(t);
  }

  if (t->singleton() && !k->is_Con()) {
    NOT_PRODUCT(set_progress();)
    return makecon(t);          // Turn into a constant
  }

  // Now check for Identities
  i = k->Identity(this);        // Look for a nearby replacement
  if (i != k) {                 // Found? Return replacement!
    NOT_PRODUCT(set_progress();)
    return i;
  }

  // Global Value Numbering
  i = hash_find_insert(k);      // Insert if new
  if (i && (i != k)) {
    // Return the pre-existing node
    NOT_PRODUCT(set_progress();)
    return i;
  }

  // Return Idealized original
  return k;
}

bool PhaseGVN::is_dominator_helper(Node *d, Node *n, bool linear_only) {
  if (d->is_top() || (d->is_Proj() && d->in(0)->is_top())) {
    return false;
  }
  if (n->is_top() || (n->is_Proj() && n->in(0)->is_top())) {
    return false;
  }
  assert(d->is_CFG() && n->is_CFG(), "must have CFG nodes");
  int i = 0;
  while (d != n) {
    n = IfNode::up_one_dom(n, linear_only);
    i++;
    if (n == nullptr || i >= 100) {
      return false;
    }
  }
  return true;
}

#ifdef ASSERT
//------------------------------dead_loop_check--------------------------------
// Check for a simple dead loop when a data node references itself directly
// or through an other data node excluding cons and phis.
void PhaseGVN::dead_loop_check( Node *n ) {
  // Phi may reference itself in a loop
  if (n != nullptr && !n->is_dead_loop_safe() && !n->is_CFG()) {
    // Do 2 levels check and only data inputs.
    bool no_dead_loop = true;
    uint cnt = n->req();
    for (uint i = 1; i < cnt && no_dead_loop; i++) {
      Node *in = n->in(i);
      if (in == n) {
        no_dead_loop = false;
      } else if (in != nullptr && !in->is_dead_loop_safe()) {
        uint icnt = in->req();
        for (uint j = 1; j < icnt && no_dead_loop; j++) {
          if (in->in(j) == n || in->in(j) == in)
            no_dead_loop = false;
        }
      }
    }
    if (!no_dead_loop) { n->dump_bfs(100, nullptr, ""); }
    assert(no_dead_loop, "dead loop detected");
  }
}


/**
 * Dumps information that can help to debug the problem. A debug
 * build fails with an assert.
 */
void PhaseGVN::dump_infinite_loop_info(Node* n, const char* where) {
  n->dump(4);
  assert(false, "infinite loop in %s", where);
}
#endif

//=============================================================================
//------------------------------PhaseIterGVN-----------------------------------
// Initialize with previous PhaseIterGVN info; used by PhaseCCP
PhaseIterGVN::PhaseIterGVN(PhaseIterGVN* igvn) : _delay_transform(igvn->_delay_transform),
                                                 _worklist(*C->igvn_worklist())
{
  _iterGVN = true;
  assert(&_worklist == &igvn->_worklist, "sanity");
}

//------------------------------PhaseIterGVN-----------------------------------
// Initialize from scratch
PhaseIterGVN::PhaseIterGVN() : _delay_transform(false),
                               _worklist(*C->igvn_worklist())
{
  _iterGVN = true;
  uint max;

  // Dead nodes in the hash table inherited from GVN were not treated as
  // roots during def-use info creation; hence they represent an invisible
  // use.  Clear them out.
  max = _table.size();
  for( uint i = 0; i < max; ++i ) {
    Node *n = _table.at(i);
    if(n != nullptr && n != _table.sentinel() && n->outcnt() == 0) {
      if( n->is_top() ) continue;
      // If remove_useless_nodes() has run, we expect no such nodes left.
      assert(false, "remove_useless_nodes missed this node");
      hash_delete(n);
    }
  }

  // Any Phis or Regions on the worklist probably had uses that could not
  // make more progress because the uses were made while the Phis and Regions
  // were in half-built states.  Put all uses of Phis and Regions on worklist.
  max = _worklist.size();
  for( uint j = 0; j < max; j++ ) {
    Node *n = _worklist.at(j);
    uint uop = n->Opcode();
    if( uop == Op_Phi || uop == Op_Region ||
        n->is_Type() ||
        n->is_Mem() )
      add_users_to_worklist(n);
  }
}

void PhaseIterGVN::shuffle_worklist() {
  if (_worklist.size() < 2) return;
  for (uint i = _worklist.size() - 1; i >= 1; i--) {
    uint j = C->random() % (i + 1);
    swap(_worklist.adr()[i], _worklist.adr()[j]);
  }
}

#ifndef PRODUCT
void PhaseIterGVN::verify_step(Node* n) {
  if (is_verify_def_use()) {
    ResourceMark rm;
    VectorSet visited;
    Node_List worklist;

    _verify_window[_verify_counter % _verify_window_size] = n;
    ++_verify_counter;
    if (C->unique() < 1000 || 0 == _verify_counter % (C->unique() < 10000 ? 10 : 100)) {
      ++_verify_full_passes;
      worklist.push(C->root());
      Node::verify(-1, visited, worklist);
      return;
    }
    for (int i = 0; i < _verify_window_size; i++) {
      Node* n = _verify_window[i];
      if (n == nullptr) {
        continue;
      }
      if (n->in(0) == NodeSentinel) { // xform_idom
        _verify_window[i] = n->in(1);
        --i;
        continue;
      }
      // Typical fanout is 1-2, so this call visits about 6 nodes.
      if (!visited.test_set(n->_idx)) {
        worklist.push(n);
      }
    }
    Node::verify(4, visited, worklist);
  }
}

void PhaseIterGVN::trace_PhaseIterGVN(Node* n, Node* nn, const Type* oldtype) {
  const Type* newtype = type_or_null(n);
  if (nn != n || oldtype != newtype) {
    C->print_method(PHASE_AFTER_ITER_GVN_STEP, 5, n);
  }
  if (TraceIterativeGVN) {
    uint wlsize = _worklist.size();
    if (nn != n) {
      // print old node
      tty->print("< ");
      if (oldtype != newtype && oldtype != nullptr) {
        oldtype->dump();
      }
      do { tty->print("\t"); } while (tty->position() < 16);
      tty->print("<");
      n->dump();
    }
    if (oldtype != newtype || nn != n) {
      // print new node and/or new type
      if (oldtype == nullptr) {
        tty->print("* ");
      } else if (nn != n) {
        tty->print("> ");
      } else {
        tty->print("= ");
      }
      if (newtype == nullptr) {
        tty->print("null");
      } else {
        newtype->dump();
      }
      do { tty->print("\t"); } while (tty->position() < 16);
      nn->dump();
    }
    if (Verbose && wlsize < _worklist.size()) {
      tty->print("  Push {");
      while (wlsize != _worklist.size()) {
        Node* pushed = _worklist.at(wlsize++);
        tty->print(" %d", pushed->_idx);
      }
      tty->print_cr(" }");
    }
    if (nn != n) {
      // ignore n, it might be subsumed
      verify_step((Node*) nullptr);
    }
  }
}

void PhaseIterGVN::init_verifyPhaseIterGVN() {
  _verify_counter = 0;
  _verify_full_passes = 0;
  for (int i = 0; i < _verify_window_size; i++) {
    _verify_window[i] = nullptr;
  }
#ifdef ASSERT
  // Verify that all modified nodes are on _worklist
  Unique_Node_List* modified_list = C->modified_nodes();
  while (modified_list != nullptr && modified_list->size()) {
    Node* n = modified_list->pop();
    if (!n->is_Con() && !_worklist.member(n)) {
      n->dump();
      fatal("modified node is not on IGVN._worklist");
    }
  }
#endif
}

void PhaseIterGVN::verify_PhaseIterGVN() {
#ifdef ASSERT
  // Verify nodes with changed inputs.
  Unique_Node_List* modified_list = C->modified_nodes();
  while (modified_list != nullptr && modified_list->size()) {
    Node* n = modified_list->pop();
    if (!n->is_Con()) { // skip Con nodes
      n->dump();
      fatal("modified node was not processed by IGVN.transform_old()");
    }
  }
#endif

  C->verify_graph_edges();
  if (is_verify_def_use() && PrintOpto) {
    if (_verify_counter == _verify_full_passes) {
      tty->print_cr("VerifyIterativeGVN: %d transforms and verify passes",
                    (int) _verify_full_passes);
    } else {
      tty->print_cr("VerifyIterativeGVN: %d transforms, %d full verify passes",
                  (int) _verify_counter, (int) _verify_full_passes);
    }
  }

#ifdef ASSERT
  if (modified_list != nullptr) {
    while (modified_list->size() > 0) {
      Node* n = modified_list->pop();
      n->dump();
      assert(false, "VerifyIterativeGVN: new modified node was added");
    }
  }

  verify_optimize();
#endif
}
#endif /* PRODUCT */

#ifdef ASSERT
/**
 * Dumps information that can help to debug the problem. A debug
 * build fails with an assert.
 */
void PhaseIterGVN::dump_infinite_loop_info(Node* n, const char* where) {
  n->dump(4);
  _worklist.dump();
  assert(false, "infinite loop in %s", where);
}

/**
 * Prints out information about IGVN if the 'verbose' option is used.
 */
void PhaseIterGVN::trace_PhaseIterGVN_verbose(Node* n, int num_processed) {
  if (TraceIterativeGVN && Verbose) {
    tty->print("  Pop ");
    n->dump();
    if ((num_processed % 100) == 0) {
      _worklist.print_set();
    }
  }
}
#endif /* ASSERT */

void PhaseIterGVN::optimize() {
  DEBUG_ONLY(uint num_processed  = 0;)
  NOT_PRODUCT(init_verifyPhaseIterGVN();)
  NOT_PRODUCT(C->reset_igv_phase_iter(PHASE_AFTER_ITER_GVN_STEP);)
  C->print_method(PHASE_BEFORE_ITER_GVN, 3);
  if (StressIGVN) {
    shuffle_worklist();
  }

  // The node count check in the loop below (check_node_count) assumes that we
  // increase the live node count with at most
  // max_live_nodes_increase_per_iteration in between checks. If this
  // assumption does not hold, there is a risk that we exceed the max node
  // limit in between checks and trigger an assert during node creation.
  const int max_live_nodes_increase_per_iteration = NodeLimitFudgeFactor * 3;

  uint loop_count = 0;
  // Pull from worklist and transform the node. If the node has changed,
  // update edge info and put uses on worklist.
  while (_worklist.size() > 0) {
    if (C->check_node_count(max_live_nodes_increase_per_iteration, "Out of nodes")) {
      C->print_method(PHASE_AFTER_ITER_GVN, 3);
      return;
    }
    Node* n  = _worklist.pop();
    if (loop_count >= K * C->live_nodes()) {
      DEBUG_ONLY(dump_infinite_loop_info(n, "PhaseIterGVN::optimize");)
      C->record_method_not_compilable("infinite loop in PhaseIterGVN::optimize");
      C->print_method(PHASE_AFTER_ITER_GVN, 3);
      return;
    }
    DEBUG_ONLY(trace_PhaseIterGVN_verbose(n, num_processed++);)
    if (n->outcnt() != 0) {
      NOT_PRODUCT(const Type* oldtype = type_or_null(n));
      // Do the transformation
      DEBUG_ONLY(int live_nodes_before = C->live_nodes();)
      Node* nn = transform_old(n);
      DEBUG_ONLY(int live_nodes_after = C->live_nodes();)
      // Ensure we did not increase the live node count with more than
      // max_live_nodes_increase_per_iteration during the call to transform_old
      DEBUG_ONLY(int increase = live_nodes_after - live_nodes_before;)
      assert(increase < max_live_nodes_increase_per_iteration,
             "excessive live node increase in single iteration of IGVN: %d "
             "(should be at most %d)",
             increase, max_live_nodes_increase_per_iteration);
      NOT_PRODUCT(trace_PhaseIterGVN(n, nn, oldtype);)
    } else if (!n->is_top()) {
      remove_dead_node(n);
    }
    loop_count++;
  }
  NOT_PRODUCT(verify_PhaseIterGVN();)
  C->print_method(PHASE_AFTER_ITER_GVN, 3);
}

#ifdef ASSERT
void PhaseIterGVN::verify_optimize() {
  assert(_worklist.size() == 0, "igvn worklist must be empty before verify");

  if (is_verify_Value() ||
      is_verify_Ideal() ||
      is_verify_Identity() ||
      is_verify_invariants()) {
    ResourceMark rm;
    Unique_Node_List worklist;
    // BFS all nodes, starting at root
    worklist.push(C->root());
    for (uint j = 0; j < worklist.size(); ++j) {
      Node* n = worklist.at(j);
<<<<<<< HEAD
      // If we get an assert here, check why the reported node was not processed again in IGVN.
      // We should either make sure that this node is properly added back to the IGVN worklist
      // in PhaseIterGVN::add_users_to_worklist to update it again or add an exception
      // in the verification code above if that is not possible for some reason (like Load nodes).
      if (is_verify_Value()) {
        verify_Value_for(n);
      }
      if (is_verify_Ideal()) {
        verify_Ideal_for(n, false);
        verify_Ideal_for(n, true);
      }
      if (is_verify_Identity()) {
        verify_Identity_for(n);
      }
=======
      if (is_verify_Value())    { failure |= verify_Value_for(n); }
      if (is_verify_Ideal())    { failure |= verify_Ideal_for(n, false); }
      if (is_verify_Ideal())    { failure |= verify_Ideal_for(n, true); }
      if (is_verify_Identity()) { failure |= verify_Identity_for(n); }
      if (is_verify_invariants()) { failure |= verify_node_invariants_for(n); }
>>>>>>> c6da35d7
      // traverse all inputs and outputs
      for (uint i = 0; i < n->req(); i++) {
        if (n->in(i) != nullptr) {
          worklist.push(n->in(i));
        }
      }
      for (DUIterator_Fast imax, i = n->fast_outs(imax); i < imax; i++) {
        worklist.push(n->fast_out(i));
      }
    }
<<<<<<< HEAD
=======
    // If we get this assert, check why the reported nodes were not processed again in IGVN.
    // We should either make sure that these nodes are properly added back to the IGVN worklist
    // in PhaseIterGVN::add_users_to_worklist to update them again or add an exception
    // in the verification code above if that is not possible for some reason (like Load nodes).
    assert(!failure, "Missed optimization opportunity/broken graph in PhaseIterGVN");
>>>>>>> c6da35d7
  }

  verify_empty_worklist(nullptr);
}

void PhaseIterGVN::verify_empty_worklist(Node* node) {
  // Verify that the igvn worklist is empty. If no optimization happened, then
  // nothing needs to be on the worklist.
  if (_worklist.size() == 0) { return; }

  stringStream ss; // Print as a block without tty lock.
  for (uint j = 0; j < _worklist.size(); j++) {
    Node* n = _worklist.at(j);
    ss.print("igvn.worklist[%d] ", j);
    n->dump("\n", false, &ss);
  }
  if (_worklist.size() != 0 && node != nullptr) {
    ss.print_cr("Previously optimized:");
    node->dump("\n", false, &ss);
  }
  tty->print_cr("%s", ss.as_string());
  assert(false, "igvn worklist must still be empty after verify");
}

// Check that type(n) == n->Value(), asserts if we have a failure.
// We have a list of exceptions, see detailed comments in code.
// (1) Integer "widen" changes, but the range is the same.
// (2) LoadNode performs deep traversals. Load is not notified for changes far away.
// (3) CmpPNode performs deep traversals if it compares oopptr. CmpP is not notified for changes far away.
<<<<<<< HEAD
void PhaseIterGVN::verify_Value_for(Node *n) {
=======
bool PhaseIterGVN::verify_Value_for(Node* n, bool strict) {
>>>>>>> c6da35d7
  // If we assert inside type(n), because the type is still a null, then maybe
  // the node never went through gvn.transform, which would be a bug.
  const Type* told = type(n);
  const Type* tnew = n->Value(this);
  if (told == tnew) {
    return;
  }
  // Exception (1)
  // Integer "widen" changes, but range is the same.
  if (told->isa_integer(tnew->basic_type()) != nullptr) { // both either int or long
    const TypeInteger* t0 = told->is_integer(tnew->basic_type());
    const TypeInteger* t1 = tnew->is_integer(tnew->basic_type());
    if (t0->lo_as_long() == t1->lo_as_long() &&
        t0->hi_as_long() == t1->hi_as_long()) {
      return; // ignore integer widen
    }
  }
  // Exception (2)
  // LoadNode performs deep traversals. Load is not notified for changes far away.
  if (!strict && n->is_Load() && !told->singleton()) {
    // MemNode::can_see_stored_value looks up through many memory nodes,
    // which means we would need to notify modifications from far up in
    // the inputs all the way down to the LoadNode. We don't do that.
    return;
  }
  // Exception (3)
  // CmpPNode performs deep traversals if it compares oopptr. CmpP is not notified for changes far away.
  if (!strict && n->Opcode() == Op_CmpP && type(n->in(1))->isa_oopptr() && type(n->in(2))->isa_oopptr()) {
    // SubNode::Value
    // CmpPNode::sub
    // MemNode::detect_ptr_independence
    // MemNode::all_controls_dominate
    // We find all controls of a pointer load, and see if they dominate the control of
    // an allocation. If they all dominate, we know the allocation is after (independent)
    // of the pointer load, and we can say the pointers are different. For this we call
    // n->dominates(sub, nlist) to check if controls n of the pointer load dominate the
    // control sub of the allocation. The problems is that sometimes dominates answers
    // false conservatively, and later it can determine that it is indeed true. Loops with
    // Region heads can lead to giving up, whereas LoopNodes can be skipped easier, and
    // so the traversal becomes more powerful. This is difficult to remidy, we would have
    // to notify the CmpP of CFG updates. Luckily, we recompute CmpP::Value during CCP
    // after loop-opts, so that should take care of many of these cases.
    return;
  }

  stringStream ss; // Print as a block without tty lock.
  ss.cr();
  ss.print_cr("Missed Value optimization:");
  n->dump_bfs(1, nullptr, "", &ss);
  ss.print_cr("Current type:");
  told->dump_on(&ss);
  ss.cr();
  ss.print_cr("Optimized type:");
  tnew->dump_on(&ss);
  ss.cr();
  tty->print_cr("%s", ss.as_string());

  assert(false, "Missed Value optimization opportunity in PhaseIterGVN for %s", n->Name());
}

// Check that all Ideal optimizations that could be done were done.
// Asserts if it found missed optimization opportunities or encountered unexpected changes, and
//         returns normally otherwise (no missed optimization, or skipped verification).
void PhaseIterGVN::verify_Ideal_for(Node *n, bool can_reshape) {
  // First, we check a list of exceptions, where we skip verification,
  // because there are known cases where Ideal can optimize after IGVN.
  // Some may be expected and cannot be fixed, and others should be fixed.
  switch (n->Opcode()) {
    // RangeCheckNode::Ideal looks up the chain for about 999 nodes
    // (see "Range-Check scan limit"). So, it is possible that something
    // is optimized in that input subgraph, and the RangeCheck was not
    // added to the worklist because it would be too expensive to walk
    // down the graph for 1000 nodes and put all on the worklist.
    //
    // Found with:
    //   java -XX:VerifyIterativeGVN=0100 -Xbatch --version
    case Op_RangeCheck:
      return;

    // IfNode::Ideal does:
    //   Node* prev_dom = search_identical(dist, igvn);
    // which means we seach up the CFG, traversing at most up to a distance.
    // If anything happens rather far away from the If, we may not put the If
    // back on the worklist.
    //
    // Found with:
    //   java -XX:VerifyIterativeGVN=0100 -Xcomp --version
    case Op_If:
      return;

    // IfNode::simple_subsuming
    // Looks for dominating test that subsumes the current test.
    // Notification could be difficult because of larger distance.
    //
    // Found with:
    //   runtime/exceptionMsgs/ArrayIndexOutOfBoundsException/ArrayIndexOutOfBoundsExceptionTest.java#id1
    //   -XX:VerifyIterativeGVN=1110
    case Op_CountedLoopEnd:
      return;

    // LongCountedLoopEndNode::Ideal
    // Probably same issue as above.
    //
    // Found with:
    //   compiler/predicates/assertion/TestAssertionPredicates.java#NoLoopPredicationXbatch
    //   -XX:StressLongCountedLoop=2000000 -XX:+IgnoreUnrecognizedVMOptions -XX:VerifyIterativeGVN=1110
    case Op_LongCountedLoopEnd:
      return;

    // RegionNode::Ideal does "Skip around the useless IF diamond".
    //   245  IfTrue  === 244
    //   258  If  === 245 257
    //   259  IfTrue  === 258  [[ 263 ]]
    //   260  IfFalse  === 258  [[ 263 ]]
    //   263  Region  === 263 260 259  [[ 263 268 ]]
    // to
    //   245  IfTrue  === 244
    //   263  Region  === 263 245 _  [[ 263 268 ]]
    //
    // "Useless" means that there is no code in either branch of the If.
    // I found a case where this was not done yet during IGVN.
    // Why does the Region not get added to IGVN worklist when the If diamond becomes useless?
    //
    // Found with:
    //   java -XX:VerifyIterativeGVN=0100 -Xcomp --version
    case Op_Region:
      return;

    // In AddNode::Ideal, we call "commute", which swaps the inputs so
    // that smaller idx are first. Tracking it back, it led me to
    // PhaseIdealLoop::remix_address_expressions which swapped the edges.
    //
    // Example:
    //   Before PhaseIdealLoop::remix_address_expressions
    //     154  AddI  === _ 12 144
    //   After PhaseIdealLoop::remix_address_expressions
    //     154  AddI  === _ 144 12
    //   After AddNode::Ideal
    //     154  AddI  === _ 12 144
    //
    // I suspect that the node should be added to the IGVN worklist after
    // PhaseIdealLoop::remix_address_expressions
    //
    // This is the only case I looked at, there may be others. Found like this:
    //   java -XX:VerifyIterativeGVN=0100 -Xbatch --version
    //
    // The following hit the same logic in PhaseIdealLoop::remix_address_expressions.
    //
    // Note: currently all of these fail also for other reasons, for example
    // because of "commute" doing the reordering with the phi below. Once
    // that is resolved, we can come back to this issue here.
    //
    // case Op_AddD:
    // case Op_AddI:
    // case Op_AddL:
    // case Op_AddF:
    // case Op_MulI:
    // case Op_MulL:
    // case Op_MulF:
    // case Op_MulD:
    //   if (n->in(1)->_idx > n->in(2)->_idx) {
    //     // Expect "commute" to revert this case.
    //     return false;
    //   }
    //   break; // keep verifying

    // AddFNode::Ideal calls "commute", which can reorder the inputs for this:
    //   Check for tight loop increments: Loop-phi of Add of loop-phi
    // It wants to take the phi into in(1):
    //    471  Phi  === 435 38 390
    //    390  AddF  === _ 471 391
    //
    // Other Associative operators are also affected equally.
    //
    // Investigate why this does not happen earlier during IGVN.
    //
    // Found with:
    //   test/hotspot/jtreg/compiler/loopopts/superword/ReductionPerf.java
    //   -XX:VerifyIterativeGVN=1110
    case Op_AddD:
    //case Op_AddI: // Also affected for other reasons, see case further down.
    //case Op_AddL: // Also affected for other reasons, see case further down.
    case Op_AddF:
    case Op_MulI:
    case Op_MulL:
    case Op_MulF:
    case Op_MulD:
    case Op_MinF:
    case Op_MinD:
    case Op_MaxF:
    case Op_MaxD:
    // XorINode::Ideal
    // Found with:
    //   compiler/intrinsics/chacha/TestChaCha20.java
    //   -XX:VerifyIterativeGVN=1110
    case Op_XorI:
    case Op_XorL:
    // It seems we may have similar issues with the HF cases.
    // Found with aarch64:
    //   compiler/vectorization/TestFloat16VectorOperations.java
    //   -XX:VerifyIterativeGVN=1110
    case Op_AddHF:
    case Op_MulHF:
    case Op_MaxHF:
    case Op_MinHF:
      return;

    // In MulNode::Ideal the edges can be swapped to help value numbering:
    //
    //    // We are OK if right is a constant, or right is a load and
    //    // left is a non-constant.
    //    if( !(t2->singleton() ||
    //          (in(2)->is_Load() && !(t1->singleton() || in(1)->is_Load())) ) ) {
    //      if( t1->singleton() ||       // Left input is a constant?
    //          // Otherwise, sort inputs (commutativity) to help value numbering.
    //          (in(1)->_idx > in(2)->_idx) ) {
    //        swap_edges(1, 2);
    //
    // Why was this not done earlier during IGVN?
    //
    // Found with:
    //    test/hotspot/jtreg/gc/stress/gcbasher/TestGCBasherWithG1.java
    //    -XX:VerifyIterativeGVN=1110
    case Op_AndI:
    // Same for AndL.
    // Found with:
    //   compiler/intrinsics/bigInteger/MontgomeryMultiplyTest.java
    //    -XX:VerifyIterativeGVN=1110
    case Op_AndL:
      return;

    // SubLNode::Ideal does transform like:
    //   Convert "c1 - (y+c0)" into "(c1-c0) - y"
    //
    // In IGVN before verification:
    //   8423  ConvI2L  === _ 3519  [[ 8424 ]]  #long:-2
    //   8422  ConvI2L  === _ 8399  [[ 8424 ]]  #long:3..256:www
    //   8424  AddL  === _ 8422 8423  [[ 8383 ]]  !orig=[8382]
    //   8016  ConL  === 0  [[ 8383 ]]  #long:0
    //   8383  SubL  === _ 8016 8424  [[ 8156 ]]  !orig=[8154]
    //
    // And then in verification:
    //   8338  ConL  === 0  [[ 8339 8424 ]]  #long:-2     <----- Was constant folded.
    //   8422  ConvI2L  === _ 8399  [[ 8424 ]]  #long:3..256:www
    //   8424  AddL  === _ 8422 8338  [[ 8383 ]]  !orig=[8382]
    //   8016  ConL  === 0  [[ 8383 ]]  #long:0
    //   8383  SubL  === _ 8016 8424  [[ 8156 ]]  !orig=[8154]
    //
    // So the form changed from:
    //   c1 - (y + [8423  ConvI2L])
    // to
    //   c1 - (y + -2)
    // but the SubL was not added to the IGVN worklist. Investigate why.
    // There could be other issues too.
    //
    // There seems to be a related AddL IGVN optimization that triggers
    // the same SubL optimization, so investigate that too.
    //
    // Found with:
    //   java -XX:VerifyIterativeGVN=0100 -Xcomp --version
    case Op_SubL:
      return;

    // SubINode::Ideal does
    // Convert "x - (y+c0)" into "(x-y) - c0" AND
    // Convert "c1 - (y+c0)" into "(c1-c0) - y"
    //
    // Investigate why this does not yet happen during IGVN.
    //
    // Found with:
    //   test/hotspot/jtreg/compiler/c2/IVTest.java
    //   -XX:VerifyIterativeGVN=1110
    case Op_SubI:
      return;

    // AddNode::IdealIL does transform like:
    //   Convert x + (con - y) into "(x - y) + con"
    //
    // In IGVN before verification:
    //   8382  ConvI2L
    //   8381  ConvI2L  === _ 791  [[ 8383 ]]  #long:0
    //   8383  SubL  === _ 8381 8382
    //   8168  ConvI2L
    //   8156  AddL  === _ 8168 8383  [[ 8158 ]]
    //
    // And then in verification:
    //   8424  AddL
    //   8016  ConL  === 0  [[ 8383 ]]  #long:0  <--- Was constant folded.
    //   8383  SubL  === _ 8016 8424
    //   8168  ConvI2L
    //   8156  AddL  === _ 8168 8383  [[ 8158 ]]
    //
    // So the form changed from:
    //   x + (ConvI2L(0) - [8382  ConvI2L])
    // to
    //   x + (0 - [8424  AddL])
    // but the AddL was not added to the IGVN worklist. Investigate why.
    // There could be other issues, too. For example with "commute", see above.
    //
    // Found with:
    //   java -XX:VerifyIterativeGVN=0100 -Xcomp --version
    case Op_AddL:
      return;

    // SubTypeCheckNode::Ideal calls SubTypeCheckNode::verify_helper, which does
    //   Node* cmp = phase->transform(new CmpPNode(subklass, in(SuperKlass)));
    //   record_for_cleanup(cmp, phase);
    // This verification code in the Ideal code creates new nodes, and checks
    // if they fold in unexpected ways. This means some nodes are created and
    // added to the worklist, even if the SubTypeCheck is not optimized. This
    // goes agains the assumption of the verification here, which assumes that
    // if the node is not optimized, then no new nodes should be created, and
    // also no nodes should be added to the worklist.
    // I see two options:
    //  1) forbid what verify_helper does, because for each Ideal call it
    //     uses memory and that is suboptimal. But it is not clear how that
    //     verification can be done otherwise.
    //  2) Special case the verification here. Probably the new nodes that
    //     were just created are dead, i.e. they are not connected down to
    //     root. We could verify that, and remove those nodes from the graph
    //     by setting all their inputs to nullptr. And of course we would
    //     have to remove those nodes from the worklist.
    // Maybe there are other options too, I did not dig much deeper yet.
    //
    // Found with:
    //   java -XX:VerifyIterativeGVN=0100 -Xbatch --version
    case Op_SubTypeCheck:
      return;

    // LoopLimitNode::Ideal when stride is constant power-of-2, we can do a lowering
    // to other nodes: Conv, Add, Sub, Mul, And ...
    //
    //  107  ConI  === 0  [[ ... ]]  #int:2
    //   84  LoadRange  === _ 7 83
    //   50  ConI  === 0  [[ ... ]]  #int:0
    //  549  LoopLimit  === _ 50 84 107
    //
    // I stepped backward, to see how the node was generated, and I found that it was
    // created in PhaseIdealLoop::exact_limit and not changed since. It is added to the
    // IGVN worklist. I quickly checked when it goes into LoopLimitNode::Ideal after
    // that, and it seems we want to skip lowering it until after loop-opts, but never
    // add call record_for_post_loop_opts_igvn. This would be an easy fix, but there
    // could be other issues too.
    //
    // Fond with:
    //   java -XX:VerifyIterativeGVN=0100 -Xcomp --version
    case Op_LoopLimit:
      return;

    // PhiNode::Ideal calls split_flow_path, which tries to do this:
    // "This optimization tries to find two or more inputs of phi with the same constant
    // value. It then splits them into a separate Phi, and according Region."
    //
    // Example:
    //   130  DecodeN  === _ 129
    //    50  ConP  === 0  [[ 18 91 99 18 ]]  #null
    //    18  Phi  === 14 50 130 50  [[ 133 ]]  #java/lang/Object *  Oop:java/lang/Object *
    //
    //  turns into:
    //
    //    50  ConP  === 0  [[ 99 91 18 ]]  #null
    //   130  DecodeN  === _ 129  [[ 18 ]]
    //    18  Phi  === 14 130 50  [[ 133 ]]  #java/lang/Object *  Oop:java/lang/Object *
    //
    // We would have to investigate why this optimization does not happen during IGVN.
    // There could also be other issues - I did not investigate further yet.
    //
    // Found with:
    //   java -XX:VerifyIterativeGVN=0100 -Xcomp --version
    case Op_Phi:
      return;

    // MemBarNode::Ideal does "Eliminate volatile MemBars for scalar replaced objects".
    // For examle "The allocated object does not escape".
    //
    // It seems the difference to earlier calls to MemBarNode::Ideal, is that there
    // alloc->as_Allocate()->does_not_escape_thread() returned false, but in verification
    // it returned true. Why does the MemBarStoreStore not get added to the IGVN
    // worklist when this change happens?
    //
    // Found with:
    //   java -XX:VerifyIterativeGVN=0100 -Xcomp --version
    case Op_MemBarStoreStore:
      return;

    // ConvI2LNode::Ideal converts
    //   648  AddI  === _ 583 645  [[ 661 ]]
    //   661  ConvI2L  === _ 648  [[ 664 ]]  #long:0..maxint-1:www
    // into
    //   772  ConvI2L  === _ 645  [[ 773 ]]  #long:-120..maxint-61:www
    //   771  ConvI2L  === _ 583  [[ 773 ]]  #long:60..120:www
    //   773  AddL  === _ 771 772  [[ ]]
    //
    // We have to investigate why this does not happen during IGVN in this case.
    // There could also be other issues - I did not investigate further yet.
    //
    // Found with:
    //   java -XX:VerifyIterativeGVN=0100 -Xcomp --version
    case Op_ConvI2L:
      return;

    // AddNode::IdealIL can do this transform (and similar other ones):
    //   Convert "a*b+a*c into a*(b+c)
    // The example had AddI(MulI(a, b), MulI(a, c)). Why did this not happen
    // during IGVN? There was a mutation for one of the MulI, and only
    // after that the pattern was as needed for the optimization. The MulI
    // was added to the IGVN worklist, but not the AddI. This probably
    // can be fixed by adding the correct pattern in add_users_of_use_to_worklist.
    //
    // Found with:
    //   test/hotspot/jtreg/compiler/loopopts/superword/ReductionPerf.java
    //   -XX:VerifyIterativeGVN=1110
    case Op_AddI:
      return;

    // ArrayCopyNode::Ideal
    //    calls ArrayCopyNode::prepare_array_copy
    //    calls Compile::conv_I2X_index        -> is called with sizetype = intcon(0), I think that
    //                                            is not expected, and we create a range int:0..-1
    //    calls Compile::constrained_convI2L   -> creates ConvI2L(intcon(1), int:0..-1)
    //                                            note: the type is already empty!
    //    calls PhaseIterGVN::transform
    //    calls PhaseIterGVN::transform_old
    //    calls PhaseIterGVN::subsume_node     -> subsume ConvI2L with TOP
    //    calls Unique_Node_List::push         -> pushes TOP to worklist
    //
    // Once we get back to ArrayCopyNode::prepare_array_copy, we get back TOP, and
    // return false. This means we eventually return nullptr from ArrayCopyNode::Ideal.
    //
    // Question: is it ok to push anything to the worklist during ::Ideal, if we will
    //           return nullptr, indicating nothing happened?
    //           Is it smart to do transform in Compile::constrained_convI2L, and then
    //           check for TOP in calls ArrayCopyNode::prepare_array_copy?
    //           Should we just allow TOP to land on the worklist, as an exception?
    //
    // Found with:
    //   compiler/arraycopy/TestArrayCopyAsLoadsStores.java
    //   -XX:VerifyIterativeGVN=1110
    case Op_ArrayCopy:
      return;

    // CastLLNode::Ideal
    //    calls ConstraintCastNode::optimize_integer_cast -> pushes CastLL through SubL
    //
    // Could be a notification issue, where updates inputs of CastLL do not notify
    // down through SubL to CastLL.
    //
    // Found With:
    //   compiler/c2/TestMergeStoresMemorySegment.java#byte-array
    //   -XX:VerifyIterativeGVN=1110
    case Op_CastLL:
      return;

    // Similar case happens to CastII
    //
    // Found With:
    //   compiler/c2/TestScalarReplacementMaxLiveNodes.java
    //   -XX:VerifyIterativeGVN=1110
    case Op_CastII:
      return;

    // MaxLNode::Ideal
    //   calls AddNode::Ideal
    //   calls commute -> decides to swap edges
    //
    // Another notification issue, because we check inputs of inputs?
    // MaxL -> Phi -> Loop
    // MaxL -> Phi -> MaxL
    //
    // Found with:
    //   compiler/c2/irTests/TestIfMinMax.java
    //   -XX:VerifyIterativeGVN=1110
    case Op_MaxL:
    case Op_MinL:
      return;

    // OrINode::Ideal
    //   calls AddNode::Ideal
    //   calls commute -> left is Load, right not -> commute.
    //
    // Not sure why notification does not work here, seems like
    // the depth is only 1, so it should work. Needs investigation.
    //
    // Found with:
    //   compiler/codegen/TestCharVect2.java#id0
    //   -XX:VerifyIterativeGVN=1110
    case Op_OrI:
    case Op_OrL:
      return;

    // Bool -> constant folded to 1.
    // Issue with notification?
    //
    // Found with:
    //   compiler/c2/irTests/TestVectorizationMismatchedAccess.java
    //   -XX:VerifyIterativeGVN=1110
    case Op_Bool:
      return;

    // LShiftLNode::Ideal
    // Looks at pattern: "(x + x) << c0", converts it to "x << (c0 + 1)"
    // Probably a notification issue.
    //
    // Found with:
    //   compiler/conversions/TestMoveConvI2LOrCastIIThruAddIs.java
    //   -ea -esa -XX:CompileThreshold=100 -XX:+UnlockExperimentalVMOptions -server -XX:-TieredCompilation -XX:+IgnoreUnrecognizedVMOptions -XX:VerifyIterativeGVN=1110
    case Op_LShiftL:
      return;

    // LShiftINode::Ideal
    // pattern: ((x + con1) << con2) -> x << con2 + con1 << con2
    // Could be issue with notification of inputs of inputs
    //
    // Side-note: should cases like these not be shared between
    //            LShiftI and LShiftL?
    //
    // Found with:
    //   compiler/escapeAnalysis/Test6689060.java
    //   -XX:+IgnoreUnrecognizedVMOptions -XX:VerifyIterativeGVN=1110 -ea -esa -XX:CompileThreshold=100 -XX:+UnlockExperimentalVMOptions -server -XX:-TieredCompilation -XX:+IgnoreUnrecognizedVMOptions -XX:VerifyIterativeGVN=1110
    case Op_LShiftI:
      return;

    // AddPNode::Ideal seems to do set_req without removing lock first.
    // Found with various vector tests tier1-tier3.
    case Op_AddP:
      return;

    // StrIndexOfNode::Ideal
    // Found in tier1-3.
    case Op_StrIndexOf:
    case Op_StrIndexOfChar:
      return;

    // StrEqualsNode::Identity
    //
    // Found (linux x64 only?) with:
    //   serviceability/sa/ClhsdbThreadContext.java
    //   -XX:+UnlockExperimentalVMOptions -XX:LockingMode=1 -XX:+IgnoreUnrecognizedVMOptions -XX:VerifyIterativeGVN=1110
    //   Note: The -XX:LockingMode option is not available anymore.
    case Op_StrEquals:
      return;

    // AryEqNode::Ideal
    // Not investigated. Reshapes itself and adds lots of nodes to the worklist.
    //
    // Found with:
    //   vmTestbase/vm/mlvm/meth/stress/compiler/i2c_c2i/Test.java
    //   -XX:+UnlockDiagnosticVMOptions -XX:-TieredCompilation -XX:+StressUnstableIfTraps -XX:+IgnoreUnrecognizedVMOptions -XX:VerifyIterativeGVN=1110
    case Op_AryEq:
      return;

    // MergeMemNode::Ideal
    // Found in tier1-3. Did not investigate further yet.
    case Op_MergeMem:
      return;

    // URShiftINode::Ideal
    // Found in tier1-3. Did not investigate further yet.
    case Op_URShiftI:
      return;

    // CMoveINode::Ideal
    // Found in tier1-3. Did not investigate further yet.
    case Op_CMoveI:
      return;

    // CmpPNode::Ideal calls isa_const_java_mirror
    // and generates new constant nodes, even if no progress is made.
    // We can probably rewrite this so that only types are generated.
    // It seems that object types are not hashed, we could investigate
    // if that is an option as well.
    //
    // Found with:
    //   java -XX:VerifyIterativeGVN=1110 -Xcomp --version
    case Op_CmpP:
      return;

    // MinINode::Ideal
    // Did not investigate, but there are some patterns that might
    // need more notification.
    case Op_MinI:
    case Op_MaxI: // preemptively removed it as well.
      return;
  }

  if (n->is_Load()) {
    // LoadNode::Ideal uses tries to find an earlier memory state, and
    // checks can_see_stored_value for it.
    //
    // Investigate why this was not already done during IGVN.
    // A similar issue happens with Identity.
    //
    // There seem to be other cases where loads go up some steps, like
    // LoadNode::Ideal going up 10x steps to find dominating load.
    //
    // Found with:
    //   test/hotspot/jtreg/compiler/arraycopy/TestCloneAccess.java
    //   -XX:VerifyIterativeGVN=1110
    return;
  }

  if (n->is_Store()) {
    // StoreNode::Ideal can do this:
    //  // Capture an unaliased, unconditional, simple store into an initializer.
    //  // Or, if it is independent of the allocation, hoist it above the allocation.
    // That replaces the Store with a MergeMem.
    //
    // We have to investigate why this does not happen during IGVN in this case.
    // There could also be other issues - I did not investigate further yet.
    //
    // Found with:
    //   java -XX:VerifyIterativeGVN=0100 -Xcomp --version
    return;
  }

  if (n->is_Vector()) {
    // VectorNode::Ideal swaps edges, but only for ops
    // that are deemed commutable. But swap_edges
    // requires the hash to be invariant when the edges
    // are swapped, which is not implemented for these
    // vector nodes. This seems not to create any trouble
    // usually, but we can also get graphs where in the
    // end the nodes are not all commuted, so there is
    // definitively an issue here.
    //
    // Probably we have two options: kill the hash, or
    // properly make the hash commutation friendly.
    //
    // Found with:
    //   compiler/vectorapi/TestMaskedMacroLogicVector.java
    //   -XX:+IgnoreUnrecognizedVMOptions -XX:VerifyIterativeGVN=1110 -XX:+UseParallelGC -XX:+UseNUMA
    return;
  }

  if (n->is_Region()) {
    // LoopNode::Ideal calls RegionNode::Ideal.
    // CountedLoopNode::Ideal calls RegionNode::Ideal too.
    // But I got an issue because RegionNode::optimize_trichotomy
    // then modifies another node, and pushes nodes to the worklist
    // Not sure if this is ok, modifying another node like that.
    // Maybe it is, then we need to look into what to do with
    // the nodes that are now on the worklist, maybe just clear
    // them out again. But maybe modifying other nodes like that
    // is also bad design. In the end, we return nullptr for
    // the current CountedLoop. But the extra nodes on the worklist
    // trip the asserts later on.
    //
    // Found with:
    //   compiler/eliminateAutobox/TestShortBoxing.java
    //   -ea -esa -XX:CompileThreshold=100 -XX:+UnlockExperimentalVMOptions -server -XX:-TieredCompilation -XX:+IgnoreUnrecognizedVMOptions -XX:VerifyIterativeGVN=1110
    return;
  }

  if (n->is_CallJava()) {
    // CallStaticJavaNode::Ideal
    // Led to a crash:
    //   assert((is_CallStaticJava() && cg->is_mh_late_inline()) || (is_CallDynamicJava() && cg->is_virtual_late_inline())) failed: mismatch
    //
    // Did not investigate yet, could be a bug.
    // Or maybe it does not expect to be called during verification.
    //
    // Found with:
    //   test/jdk/jdk/incubator/vector/VectorRuns.java
    //   -XX:VerifyIterativeGVN=1110

    // CallDynamicJavaNode::Ideal, and I think also for CallStaticJavaNode::Ideal
    //  and possibly their subclasses.
    // During late inlining it can call CallJavaNode::register_for_late_inline
    // That means we do more rounds of late inlining, but might fail.
    // Then we do IGVN again, and register the node again for late inlining.
    // This creates an endless cycle. Everytime we try late inlining, we
    // are also creating more nodes, especially SafePoint and MergeMem.
    // These nodes are immediately rejected when the inlining fails in the
    // do_late_inline_check, but they still grow the memory, until we hit
    // the MemLimit and crash.
    // The assumption here seems that CallDynamicJavaNode::Ideal does not get
    // called repeatedly, and eventually we terminate. I fear this is not
    // a great assumption to make. We should investigate more.
    //
    // Found with:
    //   compiler/loopopts/superword/TestDependencyOffsets.java#vanilla-U
    //   -XX:+IgnoreUnrecognizedVMOptions -XX:VerifyIterativeGVN=1110
    return;
  }

  // The number of nodes shoud not increase.
  uint old_unique = C->unique();
  // The hash of a node should not change, this would indicate different inputs
  uint old_hash = n->hash();
  // Remove 'n' from hash table in case it gets modified. We want to avoid
  // hitting the "Need to remove from hash before changing edges" assert if
  // a change occurs. Instead, we would like to proceed with the optimization,
  // return and finally hit the assert in PhaseIterGVN::verify_optimize to get
  // a more meaningful message
  _table.hash_delete(n);
  Node* i = n->Ideal(this, can_reshape);
  // If there was no new Idealization, we are probably happy.
  if (i == nullptr) {
    if (old_unique < C->unique()) {
      stringStream ss; // Print as a block without tty lock.
      ss.cr();
      ss.print_cr("Ideal optimization did not make progress but created new unused nodes.");
      ss.print_cr("  old_unique = %d, unique = %d", old_unique, C->unique());
      n->dump_bfs(1, nullptr, "", &ss);
      tty->print_cr("%s", ss.as_string());
      assert(false, "Unexpected new unused nodes from applying Ideal optimization on %s", n->Name());
    }

    if (old_hash != n->hash()) {
      stringStream ss; // Print as a block without tty lock.
      ss.cr();
      ss.print_cr("Ideal optimization did not make progress but node hash changed.");
      ss.print_cr("  old_hash = %d, hash = %d", old_hash, n->hash());
      n->dump_bfs(1, nullptr, "", &ss);
      tty->print_cr("%s", ss.as_string());
      assert(false, "Unexpected hash change from applying Ideal optimization on %s", n->Name());
    }

    verify_empty_worklist(n);

    // Everything is good.
    hash_find_insert(n);
    return;
  }

  // We just saw a new Idealization which was not done during IGVN.
  stringStream ss; // Print as a block without tty lock.
  ss.cr();
  ss.print_cr("Missed Ideal optimization (can_reshape=%s):", can_reshape ? "true": "false");
  if (i == n) {
    ss.print_cr("The node was reshaped by Ideal.");
  } else {
    ss.print_cr("The node was replaced by Ideal.");
    ss.print_cr("Old node:");
    n->dump_bfs(1, nullptr, "", &ss);
  }
  ss.print_cr("The result after Ideal:");
  i->dump_bfs(1, nullptr, "", &ss);
  tty->print_cr("%s", ss.as_string());

  assert(false, "Missed Ideal optimization opportunity in PhaseIterGVN for %s", n->Name());
}

// Check that all Identity optimizations that could be done were done.
// Asserts if it found missed optimization opportunities, and
//         returns normally otherwise (no missed optimization, or skipped verification).
void PhaseIterGVN::verify_Identity_for(Node *n) {
  // First, we check a list of exceptions, where we skip verification,
  // because there are known cases where Ideal can optimize after IGVN.
  // Some may be expected and cannot be fixed, and others should be fixed.
  switch (n->Opcode()) {
    // SafePointNode::Identity can remove SafePoints, but wants to wait until
    // after loopopts:
    //   // Transforming long counted loops requires a safepoint node. Do not
    //   // eliminate a safepoint until loop opts are over.
    //   if (in(0)->is_Proj() && !phase->C->major_progress()) {
    //
    // I think the check for major_progress does delay it until after loopopts
    // but it does not ensure that the node is on the IGVN worklist after
    // loopopts. I think we should try to instead check for
    // phase->C->post_loop_opts_phase() and call record_for_post_loop_opts_igvn.
    //
    // Found with:
    //   java -XX:VerifyIterativeGVN=1000 -Xcomp --version
    case Op_SafePoint:
      return;

    // MergeMemNode::Identity replaces the MergeMem with its base_memory if it
    // does not record any other memory splits.
    //
    // I did not deeply investigate, but it looks like MergeMemNode::Identity
    // never got called during IGVN for this node, investigate why.
    //
    // Found with:
    //   java -XX:VerifyIterativeGVN=1000 -Xcomp --version
    case Op_MergeMem:
      return;

    // ConstraintCastNode::Identity finds casts that are the same, except that
    // the control is "higher up", i.e. dominates. The call goes via
    // ConstraintCastNode::dominating_cast to PhaseGVN::is_dominator_helper,
    // which traverses up to 100 idom steps. If anything gets optimized somewhere
    // away from the cast, but within 100 idom steps, the cast may not be
    // put on the IGVN worklist any more.
    //
    // Found with:
    //   java -XX:VerifyIterativeGVN=1000 -Xcomp --version
    case Op_CastPP:
    case Op_CastII:
    case Op_CastLL:
      return;

    // Same issue for CheckCastPP, uses ConstraintCastNode::Identity and
    // checks dominator, which may be changed, but too far up for notification
    // to work.
    //
    // Found with:
    //   compiler/c2/irTests/TestSkeletonPredicates.java
    //   -XX:VerifyIterativeGVN=1110
    case Op_CheckCastPP:
      return;

    // In SubNode::Identity, we do:
    //   Convert "(X+Y) - Y" into X and "(X+Y) - X" into Y
    // In the example, the AddI had an input replaced, the AddI is
    // added to the IGVN worklist, but the SubI is one link further
    // down and is not added. I checked add_users_of_use_to_worklist
    // where I would expect the SubI would be added, and I cannot
    // find the pattern, only this one:
    //   If changed AddI/SubI inputs, check CmpU for range check optimization.
    //
    // Fix this "notification" issue and check if there are any other
    // issues.
    //
    // Found with:
    //   java -XX:VerifyIterativeGVN=1000 -Xcomp --version
    case Op_SubI:
    case Op_SubL:
      return;

    // PhiNode::Identity checks for patterns like:
    //   r = (x != con) ? x : con;
    // that can be constant folded to "x".
    //
    // Call goes through PhiNode::is_cmove_id and CMoveNode::is_cmove_id.
    // I suspect there was some earlier change to one of the inputs, but
    // not all relevant outputs were put on the IGVN worklist.
    //
    // Found with:
    //   test/hotspot/jtreg/gc/stress/gcbasher/TestGCBasherWithG1.java
    //   -XX:VerifyIterativeGVN=1110
    case Op_Phi:
      return;

    // ConvI2LNode::Identity does
    // convert I2L(L2I(x)) => x
    //
    // Investigate why this did not already happen during IGVN.
    //
    // Found with:
    //   compiler/loopopts/superword/TestDependencyOffsets.java#vanilla-A
    //   -XX:VerifyIterativeGVN=1110
    case Op_ConvI2L:
      return;

    // MaxNode::find_identity_operation
    //  Finds patterns like Max(A, Max(A, B)) -> Max(A, B)
    //  This can be a 2-hop search, so maybe notification is not
    //  good enough.
    //
    // Found with:
    //   compiler/codegen/TestBooleanVect.java
    //   -XX:VerifyIterativeGVN=1110
    case Op_MaxL:
    case Op_MinL:
    case Op_MaxI:
    case Op_MinI:
    case Op_MaxF:
    case Op_MinF:
    case Op_MaxHF:
    case Op_MinHF:
    case Op_MaxD:
    case Op_MinD:
      return;


    // AddINode::Identity
    // Converts (x-y)+y to x
    // Could be issue with notification
    //
    // Turns out AddL does the same.
    //
    // Found with:
    //  compiler/c2/Test6792161.java
    //  -ea -esa -XX:CompileThreshold=100 -XX:+UnlockExperimentalVMOptions -server -XX:-TieredCompilation -XX:+IgnoreUnrecognizedVMOptions -XX:VerifyIterativeGVN=1110
    case Op_AddI:
    case Op_AddL:
      return;

    // AbsINode::Identity
    // Not investigated yet.
    case Op_AbsI:
      return;
  }

  if (n->is_Load()) {
    // LoadNode::Identity tries to look for an earlier store value via
    // can_see_stored_value. I found an example where this led to
    // an Allocation, where we could assume the value was still zero.
    // So the LoadN can be replaced with a zerocon.
    //
    // Investigate why this was not already done during IGVN.
    // A similar issue happens with Ideal.
    //
    // Found with:
    //   java -XX:VerifyIterativeGVN=1000 -Xcomp --version
    return;
  }

  if (n->is_Store()) {
    // StoreNode::Identity
    // Not investigated, but found missing optimization for StoreI.
    // Looks like a StoreI is replaced with an InitializeNode.
    //
    // Found with:
    //   applications/ctw/modules/java_base_2.java
    //   -ea -esa -XX:CompileThreshold=100 -XX:+UnlockExperimentalVMOptions -server -XX:-TieredCompilation -Djava.awt.headless=true -XX:+IgnoreUnrecognizedVMOptions -XX:VerifyIterativeGVN=1110
    return;
  }

  if (n->is_Vector()) {
    // Found with tier1-3. Not investigated yet.
    // The observed issue was with AndVNode::Identity
    return;
  }

  Node* i = n->Identity(this);
  // If we cannot find any other Identity, we are happy.
  if (i == n) {
    verify_empty_worklist(n);
    return;
  }

  // The verification just found a new Identity that was not found during IGVN.
  stringStream ss; // Print as a block without tty lock.
  ss.cr();
  ss.print_cr("Missed Identity optimization:");
  ss.print_cr("Old node:");
  n->dump_bfs(1, nullptr, "", &ss);
  ss.print_cr("New node:");
  i->dump_bfs(1, nullptr, "", &ss);
  tty->print_cr("%s", ss.as_string());

  assert(false, "Missed Identity optimization opportunity in PhaseIterGVN for %s", n->Name());
}

// Some other verifications that are not specific to a particular transformation.
bool PhaseIterGVN::verify_node_invariants_for(const Node* n) {
  if (n->is_AddP()) {
    if (!n->as_AddP()->address_input_has_same_base()) {
      stringStream ss; // Print as a block without tty lock.
      ss.cr();
      ss.print_cr("Base pointers must match for AddP chain:");
      n->dump_bfs(2, nullptr, "", &ss);
      tty->print_cr("%s", ss.as_string());
      return true;
    }
  }
  return false;
}
#endif

/**
 * Register a new node with the optimizer.  Update the types array, the def-use
 * info.  Put on worklist.
 */
Node* PhaseIterGVN::register_new_node_with_optimizer(Node* n, Node* orig) {
  set_type_bottom(n);
  _worklist.push(n);
  if (orig != nullptr)  C->copy_node_notes_to(n, orig);
  return n;
}

//------------------------------transform--------------------------------------
// Non-recursive: idealize Node 'n' with respect to its inputs and its value
Node *PhaseIterGVN::transform( Node *n ) {
  if (_delay_transform) {
    // Register the node but don't optimize for now
    register_new_node_with_optimizer(n);
    return n;
  }

  // If brand new node, make space in type array, and give it a type.
  ensure_type_or_null(n);
  if (type_or_null(n) == nullptr) {
    set_type_bottom(n);
  }

  return transform_old(n);
}

Node *PhaseIterGVN::transform_old(Node* n) {
  NOT_PRODUCT(set_transforms());
  // Remove 'n' from hash table in case it gets modified
  _table.hash_delete(n);
#ifdef ASSERT
  if (is_verify_def_use()) {
    assert(!_table.find_index(n->_idx), "found duplicate entry in table");
  }
#endif

  // Allow Bool -> Cmp idealisation in late inlining intrinsics that return a bool
  if (n->is_Cmp()) {
    add_users_to_worklist(n);
  }

  // Apply the Ideal call in a loop until it no longer applies
  Node* k = n;
  DEBUG_ONLY(dead_loop_check(k);)
  DEBUG_ONLY(bool is_new = (k->outcnt() == 0);)
  C->remove_modified_node(k);
  Node* i = apply_ideal(k, /*can_reshape=*/true);
  assert(i != k || is_new || i->outcnt() > 0, "don't return dead nodes");
#ifndef PRODUCT
  verify_step(k);
#endif

  DEBUG_ONLY(uint loop_count = 1;)
  while (i != nullptr) {
#ifdef ASSERT
    if (loop_count >= K + C->live_nodes()) {
      dump_infinite_loop_info(i, "PhaseIterGVN::transform_old");
    }
#endif
    assert((i->_idx >= k->_idx) || i->is_top(), "Idealize should return new nodes, use Identity to return old nodes");
    // Made a change; put users of original Node on worklist
    add_users_to_worklist(k);
    // Replacing root of transform tree?
    if (k != i) {
      // Make users of old Node now use new.
      subsume_node(k, i);
      k = i;
    }
    DEBUG_ONLY(dead_loop_check(k);)
    // Try idealizing again
    DEBUG_ONLY(is_new = (k->outcnt() == 0);)
    C->remove_modified_node(k);
    i = apply_ideal(k, /*can_reshape=*/true);
    assert(i != k || is_new || (i->outcnt() > 0), "don't return dead nodes");
#ifndef PRODUCT
    verify_step(k);
#endif
    DEBUG_ONLY(loop_count++;)
  }

  // If brand new node, make space in type array.
  ensure_type_or_null(k);

  // See what kind of values 'k' takes on at runtime
  const Type* t = k->Value(this);
  assert(t != nullptr, "value sanity");

  // Since I just called 'Value' to compute the set of run-time values
  // for this Node, and 'Value' is non-local (and therefore expensive) I'll
  // cache Value.  Later requests for the local phase->type of this Node can
  // use the cached Value instead of suffering with 'bottom_type'.
  if (type_or_null(k) != t) {
#ifndef PRODUCT
    inc_new_values();
    set_progress();
#endif
    set_type(k, t);
    // If k is a TypeNode, capture any more-precise type permanently into Node
    k->raise_bottom_type(t);
    // Move users of node to worklist
    add_users_to_worklist(k);
  }
  // If 'k' computes a constant, replace it with a constant
  if (t->singleton() && !k->is_Con()) {
    NOT_PRODUCT(set_progress();)
    Node* con = makecon(t);     // Make a constant
    add_users_to_worklist(k);
    subsume_node(k, con);       // Everybody using k now uses con
    return con;
  }

  // Now check for Identities
  i = k->Identity(this);      // Look for a nearby replacement
  if (i != k) {                // Found? Return replacement!
    NOT_PRODUCT(set_progress();)
    add_users_to_worklist(k);
    subsume_node(k, i);       // Everybody using k now uses i
    return i;
  }

  // Global Value Numbering
  i = hash_find_insert(k);      // Check for pre-existing node
  if (i && (i != k)) {
    // Return the pre-existing node if it isn't dead
    NOT_PRODUCT(set_progress();)
    add_users_to_worklist(k);
    subsume_node(k, i);       // Everybody using k now uses i
    return i;
  }

  // Return Idealized original
  return k;
}

//---------------------------------saturate------------------------------------
const Type* PhaseIterGVN::saturate(const Type* new_type, const Type* old_type,
                                   const Type* limit_type) const {
  return new_type->narrow(old_type);
}

//------------------------------remove_globally_dead_node----------------------
// Kill a globally dead Node.  All uses are also globally dead and are
// aggressively trimmed.
void PhaseIterGVN::remove_globally_dead_node( Node *dead ) {
  enum DeleteProgress {
    PROCESS_INPUTS,
    PROCESS_OUTPUTS
  };
  ResourceMark rm;
  Node_Stack stack(32);
  stack.push(dead, PROCESS_INPUTS);

  while (stack.is_nonempty()) {
    dead = stack.node();
    if (dead->Opcode() == Op_SafePoint) {
      dead->as_SafePoint()->disconnect_from_root(this);
    }
    uint progress_state = stack.index();
    assert(dead != C->root(), "killing root, eh?");
    assert(!dead->is_top(), "add check for top when pushing");
    NOT_PRODUCT( set_progress(); )
    if (progress_state == PROCESS_INPUTS) {
      // After following inputs, continue to outputs
      stack.set_index(PROCESS_OUTPUTS);
      if (!dead->is_Con()) { // Don't kill cons but uses
        bool recurse = false;
        // Remove from hash table
        _table.hash_delete( dead );
        // Smash all inputs to 'dead', isolating him completely
        for (uint i = 0; i < dead->req(); i++) {
          Node *in = dead->in(i);
          if (in != nullptr && in != C->top()) {  // Points to something?
            int nrep = dead->replace_edge(in, nullptr, this);  // Kill edges
            assert((nrep > 0), "sanity");
            if (in->outcnt() == 0) { // Made input go dead?
              stack.push(in, PROCESS_INPUTS); // Recursively remove
              recurse = true;
            } else if (in->outcnt() == 1 &&
                       in->has_special_unique_user()) {
              _worklist.push(in->unique_out());
            } else if (in->outcnt() <= 2 && dead->is_Phi()) {
              if (in->Opcode() == Op_Region) {
                _worklist.push(in);
              } else if (in->is_Store()) {
                DUIterator_Fast imax, i = in->fast_outs(imax);
                _worklist.push(in->fast_out(i));
                i++;
                if (in->outcnt() == 2) {
                  _worklist.push(in->fast_out(i));
                  i++;
                }
                assert(!(i < imax), "sanity");
              }
            } else if (dead->is_data_proj_of_pure_function(in)) {
              _worklist.push(in);
            } else {
              BarrierSet::barrier_set()->barrier_set_c2()->enqueue_useful_gc_barrier(this, in);
            }
            if (ReduceFieldZeroing && dead->is_Load() && i == MemNode::Memory &&
                in->is_Proj() && in->in(0) != nullptr && in->in(0)->is_Initialize()) {
              // A Load that directly follows an InitializeNode is
              // going away. The Stores that follow are candidates
              // again to be captured by the InitializeNode.
              for (DUIterator_Fast jmax, j = in->fast_outs(jmax); j < jmax; j++) {
                Node *n = in->fast_out(j);
                if (n->is_Store()) {
                  _worklist.push(n);
                }
              }
            }
          } // if (in != nullptr && in != C->top())
        } // for (uint i = 0; i < dead->req(); i++)
        if (recurse) {
          continue;
        }
      } // if (!dead->is_Con())
    } // if (progress_state == PROCESS_INPUTS)

    // Aggressively kill globally dead uses
    // (Rather than pushing all the outs at once, we push one at a time,
    // plus the parent to resume later, because of the indefinite number
    // of edge deletions per loop trip.)
    if (dead->outcnt() > 0) {
      // Recursively remove output edges
      stack.push(dead->raw_out(0), PROCESS_INPUTS);
    } else {
      // Finished disconnecting all input and output edges.
      stack.pop();
      // Remove dead node from iterative worklist
      _worklist.remove(dead);
      C->remove_useless_node(dead);
    }
  } // while (stack.is_nonempty())
}

//------------------------------subsume_node-----------------------------------
// Remove users from node 'old' and add them to node 'nn'.
void PhaseIterGVN::subsume_node( Node *old, Node *nn ) {
  if (old->Opcode() == Op_SafePoint) {
    old->as_SafePoint()->disconnect_from_root(this);
  }
  assert( old != hash_find(old), "should already been removed" );
  assert( old != C->top(), "cannot subsume top node");
  // Copy debug or profile information to the new version:
  C->copy_node_notes_to(nn, old);
  // Move users of node 'old' to node 'nn'
  for (DUIterator_Last imin, i = old->last_outs(imin); i >= imin; ) {
    Node* use = old->last_out(i);  // for each use...
    // use might need re-hashing (but it won't if it's a new node)
    rehash_node_delayed(use);
    // Update use-def info as well
    // We remove all occurrences of old within use->in,
    // so as to avoid rehashing any node more than once.
    // The hash table probe swamps any outer loop overhead.
    uint num_edges = 0;
    for (uint jmax = use->len(), j = 0; j < jmax; j++) {
      if (use->in(j) == old) {
        use->set_req(j, nn);
        ++num_edges;
      }
    }
    i -= num_edges;    // we deleted 1 or more copies of this edge
  }

  // Search for instance field data PhiNodes in the same region pointing to the old
  // memory PhiNode and update their instance memory ids to point to the new node.
  if (old->is_Phi() && old->as_Phi()->type()->has_memory() && old->in(0) != nullptr) {
    Node* region = old->in(0);
    for (DUIterator_Fast imax, i = region->fast_outs(imax); i < imax; i++) {
      PhiNode* phi = region->fast_out(i)->isa_Phi();
      if (phi != nullptr && phi->inst_mem_id() == (int)old->_idx) {
        phi->set_inst_mem_id((int)nn->_idx);
      }
    }
  }

  // Smash all inputs to 'old', isolating him completely
  Node *temp = new Node(1);
  temp->init_req(0,nn);     // Add a use to nn to prevent him from dying
  remove_dead_node( old );
  temp->del_req(0);         // Yank bogus edge
  if (nn != nullptr && nn->outcnt() == 0) {
    _worklist.push(nn);
  }
#ifndef PRODUCT
  if (is_verify_def_use()) {
    for ( int i = 0; i < _verify_window_size; i++ ) {
      if ( _verify_window[i] == old )
        _verify_window[i] = nn;
    }
  }
#endif
  temp->destruct(this);     // reuse the _idx of this little guy
}

//------------------------------add_users_to_worklist--------------------------
void PhaseIterGVN::add_users_to_worklist0(Node* n, Unique_Node_List& worklist) {
  for (DUIterator_Fast imax, i = n->fast_outs(imax); i < imax; i++) {
    worklist.push(n->fast_out(i));  // Push on worklist
  }
}

// Return counted loop Phi if as a counted loop exit condition, cmp
// compares the induction variable with n
static PhiNode* countedloop_phi_from_cmp(CmpNode* cmp, Node* n) {
  for (DUIterator_Fast imax, i = cmp->fast_outs(imax); i < imax; i++) {
    Node* bol = cmp->fast_out(i);
    for (DUIterator_Fast i2max, i2 = bol->fast_outs(i2max); i2 < i2max; i2++) {
      Node* iff = bol->fast_out(i2);
      if (iff->is_BaseCountedLoopEnd()) {
        BaseCountedLoopEndNode* cle = iff->as_BaseCountedLoopEnd();
        if (cle->limit() == n) {
          PhiNode* phi = cle->phi();
          if (phi != nullptr) {
            return phi;
          }
        }
      }
    }
  }
  return nullptr;
}

void PhaseIterGVN::add_users_to_worklist(Node *n) {
  add_users_to_worklist0(n, _worklist);

  Unique_Node_List& worklist = _worklist;
  // Move users of node to worklist
  for (DUIterator_Fast imax, i = n->fast_outs(imax); i < imax; i++) {
    Node* use = n->fast_out(i); // Get use
    add_users_of_use_to_worklist(n, use, worklist);
  }
}

void PhaseIterGVN::add_users_of_use_to_worklist(Node* n, Node* use, Unique_Node_List& worklist) {
  if(use->is_Multi() ||      // Multi-definer?  Push projs on worklist
      use->is_Store() )       // Enable store/load same address
    add_users_to_worklist0(use, worklist);

  // If we changed the receiver type to a call, we need to revisit
  // the Catch following the call.  It's looking for a non-null
  // receiver to know when to enable the regular fall-through path
  // in addition to the NullPtrException path.
  if (use->is_CallDynamicJava() && n == use->in(TypeFunc::Parms)) {
    Node* p = use->as_CallDynamicJava()->proj_out_or_null(TypeFunc::Control);
    if (p != nullptr) {
      add_users_to_worklist0(p, worklist);
    }
  }

  uint use_op = use->Opcode();
  if(use->is_Cmp()) {       // Enable CMP/BOOL optimization
    add_users_to_worklist0(use, worklist); // Put Bool on worklist
    if (use->outcnt() > 0) {
      Node* bol = use->raw_out(0);
      if (bol->outcnt() > 0) {
        Node* iff = bol->raw_out(0);
        if (iff->outcnt() == 2) {
          // Look for the 'is_x2logic' pattern: "x ? : 0 : 1" and put the
          // phi merging either 0 or 1 onto the worklist
          Node* ifproj0 = iff->raw_out(0);
          Node* ifproj1 = iff->raw_out(1);
          if (ifproj0->outcnt() > 0 && ifproj1->outcnt() > 0) {
            Node* region0 = ifproj0->raw_out(0);
            Node* region1 = ifproj1->raw_out(0);
            if( region0 == region1 )
              add_users_to_worklist0(region0, worklist);
          }
        }
      }
    }
    if (use_op == Op_CmpI || use_op == Op_CmpL) {
      Node* phi = countedloop_phi_from_cmp(use->as_Cmp(), n);
      if (phi != nullptr) {
        // Input to the cmp of a loop exit check has changed, thus
        // the loop limit may have changed, which can then change the
        // range values of the trip-count Phi.
        worklist.push(phi);
      }
    }
    if (use_op == Op_CmpI) {
      Node* cmp = use;
      Node* in1 = cmp->in(1);
      Node* in2 = cmp->in(2);
      // Notify CmpI / If pattern from CastIINode::Value (left pattern).
      // Must also notify if in1 is modified and possibly turns into X (right pattern).
      //
      // in1  in2                   in1  in2
      //  |    |                     |    |
      //  +--- | --+                 |    |
      //  |    |   |                 |    |
      // CmpINode  |                CmpINode
      //    |      |                   |
      // BoolNode  |                BoolNode
      //    |      |        OR         |
      //  IfNode   |                 IfNode
      //    |      |                   |
      //  IfProj   |                 IfProj   X
      //    |      |                   |      |
      //   CastIINode                 CastIINode
      //
      if (in1 != in2) { // if they are equal, the CmpI can fold them away
        if (in1 == n) {
          // in1 modified -> could turn into X -> do traversal based on right pattern.
          for (DUIterator_Fast i2max, i2 = cmp->fast_outs(i2max); i2 < i2max; i2++) {
            Node* bol = cmp->fast_out(i2); // For each Bool
            if (bol->is_Bool()) {
              for (DUIterator_Fast i3max, i3 = bol->fast_outs(i3max); i3 < i3max; i3++) {
                Node* iff = bol->fast_out(i3); // For each If
                if (iff->is_If()) {
                  for (DUIterator_Fast i4max, i4 = iff->fast_outs(i4max); i4 < i4max; i4++) {
                    Node* if_proj = iff->fast_out(i4); // For each IfProj
                    assert(if_proj->is_IfProj(), "If only has IfTrue and IfFalse as outputs");
                    for (DUIterator_Fast i5max, i5 = if_proj->fast_outs(i5max); i5 < i5max; i5++) {
                      Node* castii = if_proj->fast_out(i5); // For each CastII
                      if (castii->is_CastII() &&
                          castii->as_CastII()->carry_dependency()) {
                        worklist.push(castii);
                      }
                    }
                  }
                }
              }
            }
          }
        } else {
          // Only in2 modified -> can assume X == in2 (left pattern).
          assert(n == in2, "only in2 modified");
          // Find all CastII with input in1.
          for (DUIterator_Fast jmax, j = in1->fast_outs(jmax); j < jmax; j++) {
            Node* castii = in1->fast_out(j);
            if (castii->is_CastII() && castii->as_CastII()->carry_dependency()) {
              // Find If.
              if (castii->in(0) != nullptr && castii->in(0)->in(0) != nullptr && castii->in(0)->in(0)->is_If()) {
                Node* ifnode = castii->in(0)->in(0);
                // Check that if connects to the cmp
                if (ifnode->in(1) != nullptr && ifnode->in(1)->is_Bool() && ifnode->in(1)->in(1) == cmp) {
                  worklist.push(castii);
                }
              }
            }
          }
        }
      }
    }
  }

  // If changed Cast input, notify down for Phi, Sub, and Xor - all do "uncast"
  // Patterns:
  // ConstraintCast+ -> Sub
  // ConstraintCast+ -> Phi
  // ConstraintCast+ -> Xor
  if (use->is_ConstraintCast()) {
    auto push_the_uses_to_worklist = [&](Node* n){
      if (n->is_Phi() || n->is_Sub() || n->Opcode() == Op_XorI || n->Opcode() == Op_XorL) {
        worklist.push(n);
      }
    };
    auto is_boundary = [](Node* n){ return !n->is_ConstraintCast(); };
    use->visit_uses(push_the_uses_to_worklist, is_boundary);
  }
  // If changed LShift inputs, check RShift users for useless sign-ext
  if (use_op == Op_LShiftI || use_op == Op_LShiftL) {
    for (DUIterator_Fast i2max, i2 = use->fast_outs(i2max); i2 < i2max; i2++) {
      Node* u = use->fast_out(i2);
      if (u->Opcode() == Op_RShiftI || u->Opcode() == Op_RShiftL)
        worklist.push(u);
    }
  }
  // If changed LShift inputs, check And users for shift and mask (And) operation
  if (use_op == Op_LShiftI || use_op == Op_LShiftL) {
    for (DUIterator_Fast i2max, i2 = use->fast_outs(i2max); i2 < i2max; i2++) {
      Node* u = use->fast_out(i2);
      if (u->Opcode() == Op_AndI || u->Opcode() == Op_AndL) {
        worklist.push(u);
      }
    }
  }
  // If changed AddI/SubI inputs, check CmpU for range check optimization.
  if (use_op == Op_AddI || use_op == Op_SubI) {
    for (DUIterator_Fast i2max, i2 = use->fast_outs(i2max); i2 < i2max; i2++) {
      Node* u = use->fast_out(i2);
      if (u->is_Cmp() && (u->Opcode() == Op_CmpU)) {
        worklist.push(u);
      }
    }
  }
  // If changed AndI/AndL inputs, check RShift/URShift users for "(x & mask) >> shift" optimization opportunity
  if (use_op == Op_AndI || use_op == Op_AndL) {
    for (DUIterator_Fast i2max, i2 = use->fast_outs(i2max); i2 < i2max; i2++) {
      Node* u = use->fast_out(i2);
      if (u->Opcode() == Op_RShiftI || u->Opcode() == Op_RShiftL ||
          u->Opcode() == Op_URShiftI || u->Opcode() == Op_URShiftL) {
        worklist.push(u);
      }
    }
  }
  // Check for redundant conversion patterns:
  // ConvD2L->ConvL2D->ConvD2L
  // ConvF2I->ConvI2F->ConvF2I
  // ConvF2L->ConvL2F->ConvF2L
  // ConvI2F->ConvF2I->ConvI2F
  // Note: there may be other 3-nodes conversion chains that would require to be added here, but these
  // are the only ones that are known to trigger missed optimizations otherwise
  if (use_op == Op_ConvL2D ||
      use_op == Op_ConvI2F ||
      use_op == Op_ConvL2F ||
      use_op == Op_ConvF2I) {
    for (DUIterator_Fast i2max, i2 = use->fast_outs(i2max); i2 < i2max; i2++) {
      Node* u = use->fast_out(i2);
      if ((use_op == Op_ConvL2D && u->Opcode() == Op_ConvD2L) ||
          (use_op == Op_ConvI2F && u->Opcode() == Op_ConvF2I) ||
          (use_op == Op_ConvL2F && u->Opcode() == Op_ConvF2L) ||
          (use_op == Op_ConvF2I && u->Opcode() == Op_ConvI2F)) {
        worklist.push(u);
      }
    }
  }
  // If changed AddP inputs:
  // - check Stores for loop invariant, and
  // - if the changed input is the offset, check constant-offset AddP users for
  //   address expression flattening.
  if (use_op == Op_AddP) {
    bool offset_changed = n == use->in(AddPNode::Offset);
    for (DUIterator_Fast i2max, i2 = use->fast_outs(i2max); i2 < i2max; i2++) {
      Node* u = use->fast_out(i2);
      if (u->is_Mem()) {
        worklist.push(u);
      } else if (offset_changed && u->is_AddP() && u->in(AddPNode::Offset)->is_Con()) {
        worklist.push(u);
      }
    }
  }
  // Check for "abs(0-x)" into "abs(x)" conversion
  if (use->is_Sub()) {
    for (DUIterator_Fast i2max, i2 = use->fast_outs(i2max); i2 < i2max; i2++) {
      Node* u = use->fast_out(i2);
      if (u->Opcode() == Op_AbsD || u->Opcode() == Op_AbsF ||
          u->Opcode() == Op_AbsL || u->Opcode() == Op_AbsI) {
        worklist.push(u);
      }
    }
  }
  auto enqueue_init_mem_projs = [&](ProjNode* proj) {
    add_users_to_worklist0(proj, worklist);
  };
  // If changed initialization activity, check dependent Stores
  if (use_op == Op_Allocate || use_op == Op_AllocateArray) {
    InitializeNode* init = use->as_Allocate()->initialization();
    if (init != nullptr) {
      init->for_each_proj(enqueue_init_mem_projs, TypeFunc::Memory);
    }
  }
  // If the ValidLengthTest input changes then the fallthrough path out of the AllocateArray may have become dead.
  // CatchNode::Value() is responsible for killing that path. The CatchNode has to be explicitly enqueued for igvn
  // to guarantee the change is not missed.
  if (use_op == Op_AllocateArray && n == use->in(AllocateNode::ValidLengthTest)) {
    Node* p = use->as_AllocateArray()->proj_out_or_null(TypeFunc::Control);
    if (p != nullptr) {
      add_users_to_worklist0(p, worklist);
    }
  }

  if (use_op == Op_Initialize) {
    InitializeNode* init = use->as_Initialize();
    init->for_each_proj(enqueue_init_mem_projs, TypeFunc::Memory);
  }
  // Loading the java mirror from a Klass requires two loads and the type
  // of the mirror load depends on the type of 'n'. See LoadNode::Value().
  //   LoadBarrier?(LoadP(LoadP(AddP(foo:Klass, #java_mirror))))
  BarrierSetC2* bs = BarrierSet::barrier_set()->barrier_set_c2();
  bool has_load_barrier_nodes = bs->has_load_barrier_nodes();

  if (use_op == Op_LoadP && use->bottom_type()->isa_rawptr()) {
    for (DUIterator_Fast i2max, i2 = use->fast_outs(i2max); i2 < i2max; i2++) {
      Node* u = use->fast_out(i2);
      const Type* ut = u->bottom_type();
      if (u->Opcode() == Op_LoadP && ut->isa_instptr()) {
        if (has_load_barrier_nodes) {
          // Search for load barriers behind the load
          for (DUIterator_Fast i3max, i3 = u->fast_outs(i3max); i3 < i3max; i3++) {
            Node* b = u->fast_out(i3);
            if (bs->is_gc_barrier_node(b)) {
              worklist.push(b);
            }
          }
        }
        worklist.push(u);
      }
    }
  }
  if (use->Opcode() == Op_OpaqueZeroTripGuard) {
    assert(use->outcnt() <= 1, "OpaqueZeroTripGuard can't be shared");
    if (use->outcnt() == 1) {
      Node* cmp = use->unique_out();
      worklist.push(cmp);
    }
  }

  // From CastX2PNode::Ideal
  // CastX2P(AddX(x, y))
  // CastX2P(SubX(x, y))
  if (use->Opcode() == Op_AddX || use->Opcode() == Op_SubX) {
    for (DUIterator_Fast i2max, i2 = use->fast_outs(i2max); i2 < i2max; i2++) {
      Node* u = use->fast_out(i2);
      if (u->Opcode() == Op_CastX2P) {
        worklist.push(u);
      }
    }
  }

  /* AndNode has a special handling when one of the operands is a LShiftNode:
   * (LHS << s) & RHS
   * if RHS fits in less than s bits, the value of this expression is 0.
   * The difficulty is that there might be a conversion node (ConvI2L) between
   * the LShiftINode and the AndLNode, like so:
   * AndLNode(ConvI2L(LShiftI(LHS, s)), RHS)
   * This case is handled by And[IL]Node::Value(PhaseGVN*)
   * (see `AndIL_min_trailing_zeros`).
   *
   * But, when the shift is updated during IGVN, pushing the user (ConvI2L)
   * is not enough: there might be no update happening there. We need to
   * directly push the And[IL]Node on the worklist, jumping over ConvI2L.
   *
   * Moreover we can have ConstraintCasts in between. It may look like
   * ConstraintCast+ -> ConvI2L -> ConstraintCast+ -> And
   * and And[IL]Node::Value(PhaseGVN*) still handles that by looking through casts.
   * So we must deal with that as well.
   */
  if (use->is_ConstraintCast() || use_op == Op_ConvI2L) {
    auto is_boundary = [](Node* n){ return !n->is_ConstraintCast() && n->Opcode() != Op_ConvI2L; };
    auto push_and_to_worklist = [&worklist](Node* n){
      if (n->Opcode() == Op_AndL || n->Opcode() == Op_AndI) {
        worklist.push(n);
      }
    };
    use->visit_uses(push_and_to_worklist, is_boundary);
  }
}

/**
 * Remove the speculative part of all types that we know of
 */
void PhaseIterGVN::remove_speculative_types()  {
  assert(UseTypeSpeculation, "speculation is off");
  for (uint i = 0; i < _types.Size(); i++)  {
    const Type* t = _types.fast_lookup(i);
    if (t != nullptr) {
      _types.map(i, t->remove_speculative());
    }
  }
  _table.check_no_speculative_types();
}

// Check if the type of a divisor of a Div or Mod node includes zero.
bool PhaseIterGVN::no_dependent_zero_check(Node* n) const {
  switch (n->Opcode()) {
    case Op_DivI:
    case Op_ModI:
    case Op_UDivI:
    case Op_UModI: {
      // Type of divisor includes 0?
      if (type(n->in(2)) == Type::TOP) {
        // 'n' is dead. Treat as if zero check is still there to avoid any further optimizations.
        return false;
      }
      const TypeInt* type_divisor = type(n->in(2))->is_int();
      return (type_divisor->_hi < 0 || type_divisor->_lo > 0);
    }
    case Op_DivL:
    case Op_ModL:
    case Op_UDivL:
    case Op_UModL: {
      // Type of divisor includes 0?
      if (type(n->in(2)) == Type::TOP) {
        // 'n' is dead. Treat as if zero check is still there to avoid any further optimizations.
        return false;
      }
      const TypeLong* type_divisor = type(n->in(2))->is_long();
      return (type_divisor->_hi < 0 || type_divisor->_lo > 0);
    }
  }
  return true;
}

//=============================================================================
#ifndef PRODUCT
uint PhaseCCP::_total_invokes   = 0;
uint PhaseCCP::_total_constants = 0;
#endif
//------------------------------PhaseCCP---------------------------------------
// Conditional Constant Propagation, ala Wegman & Zadeck
PhaseCCP::PhaseCCP( PhaseIterGVN *igvn ) : PhaseIterGVN(igvn) {
  NOT_PRODUCT( clear_constants(); )
  assert( _worklist.size() == 0, "" );
  analyze();
}

#ifndef PRODUCT
//------------------------------~PhaseCCP--------------------------------------
PhaseCCP::~PhaseCCP() {
  inc_invokes();
  _total_constants += count_constants();
}
#endif


#ifdef ASSERT
void PhaseCCP::verify_type(Node* n, const Type* tnew, const Type* told) {
  if (tnew->meet(told) != tnew->remove_speculative()) {
    n->dump(1);
    tty->print("told = "); told->dump(); tty->cr();
    tty->print("tnew = "); tnew->dump(); tty->cr();
    fatal("Not monotonic");
  }
  assert(!told->isa_int() || !tnew->isa_int() || told->is_int()->_widen <= tnew->is_int()->_widen, "widen increases");
  assert(!told->isa_long() || !tnew->isa_long() || told->is_long()->_widen <= tnew->is_long()->_widen, "widen increases");
}
#endif //ASSERT

// In this analysis, all types are initially set to TOP. We iteratively call Value() on all nodes of the graph until
// we reach a fixed-point (i.e. no types change anymore). We start with a list that only contains the root node. Each time
// a new type is set, we push all uses of that node back to the worklist (in some cases, we also push grandchildren
// or nodes even further down back to the worklist because their type could change as a result of the current type
// change).
void PhaseCCP::analyze() {
  // Initialize all types to TOP, optimistic analysis
  for (uint i = 0; i < C->unique(); i++)  {
    _types.map(i, Type::TOP);
  }

  // CCP worklist is placed on a local arena, so that we can allow ResourceMarks on "Compile::current()->resource_arena()".
  // We also do not want to put the worklist on "Compile::current()->comp_arena()", as that one only gets de-allocated after
  // Compile is over. The local arena gets de-allocated at the end of its scope.
  ResourceArea local_arena(mtCompiler);
  Unique_Node_List worklist(&local_arena);
  Unique_Node_List worklist_revisit(&local_arena);
  DEBUG_ONLY(Unique_Node_List worklist_verify(&local_arena);)

  // Push root onto worklist
  worklist.push(C->root());

  assert(_root_and_safepoints.size() == 0, "must be empty (unused)");
  _root_and_safepoints.push(C->root());

  // This is the meat of CCP: pull from worklist; compute new value; push changes out.

  // Do the first round. Since all initial types are TOP, this will visit all alive nodes.
  while (worklist.size() != 0) {
    Node* n = fetch_next_node(worklist);
    DEBUG_ONLY(worklist_verify.push(n);)
    if (needs_revisit(n)) {
      worklist_revisit.push(n);
    }
    if (n->is_SafePoint()) {
      // Make sure safepoints are processed by PhaseCCP::transform even if they are
      // not reachable from the bottom. Otherwise, infinite loops would be removed.
      _root_and_safepoints.push(n);
    }
    analyze_step(worklist, n);
  }

  // More rounds to catch updates far in the graph.
  // Revisit nodes that might be able to refine their types at the end of the round.
  // If so, process these nodes. If there is remaining work, start another round.
  do {
    while (worklist.size() != 0) {
      Node* n = fetch_next_node(worklist);
      analyze_step(worklist, n);
    }
    for (uint t = 0; t < worklist_revisit.size(); t++) {
      Node* n = worklist_revisit.at(t);
      analyze_step(worklist, n);
    }
  } while (worklist.size() != 0);

  DEBUG_ONLY(verify_analyze(worklist_verify);)
}

void PhaseCCP::analyze_step(Unique_Node_List& worklist, Node* n) {
  const Type* new_type = n->Value(this);
  if (new_type != type(n)) {
    DEBUG_ONLY(verify_type(n, new_type, type(n));)
    dump_type_and_node(n, new_type);
    set_type(n, new_type);
    push_child_nodes_to_worklist(worklist, n);
  }
  if (KillPathsReachableByDeadTypeNode && n->is_Type() && new_type == Type::TOP) {
    // Keep track of Type nodes to kill CFG paths that use Type
    // nodes that become dead.
    _maybe_top_type_nodes.push(n);
  }
}

// Some nodes can refine their types due to type change somewhere deep
// in the graph. We will need to revisit them before claiming convergence.
// Add nodes here if particular *Node::Value is doing deep graph traversals
// not handled by PhaseCCP::push_more_uses().
bool PhaseCCP::needs_revisit(Node* n) const {
  // LoadNode performs deep traversals. Load is not notified for changes far away.
  if (n->is_Load()) {
    return true;
  }
  // CmpPNode performs deep traversals if it compares oopptr. CmpP is not notified for changes far away.
  if (n->Opcode() == Op_CmpP && type(n->in(1))->isa_oopptr() && type(n->in(2))->isa_oopptr()) {
    return true;
  }
  return false;
}

#ifdef ASSERT
// For every node n on verify list, check if type(n) == n->Value()
// Note for CCP the non-convergence can lead to unsound analysis and mis-compilation.
// Therefore, we are verifying Value convergence strictly.
void PhaseCCP::verify_analyze(Unique_Node_List& worklist_verify) {
  bool failure = false;
  while (worklist_verify.size()) {
    Node* n = worklist_verify.pop();
<<<<<<< HEAD

    // If we get an assert in verify_Value_for, it means that PhaseCCP is not at fixpoint
    // and that the analysis result may be unsound.
    // Check why the reported nodes were not processed again in CCP.
    // We should either make sure that these nodes are properly added back to the CCP worklist
    // in PhaseCCP::push_child_nodes_to_worklist() to update their type or add an exception
    // in the verification code above if that is not possible for some reason (like Load nodes).
    verify_Value_for(n);
  }
=======
    failure |= verify_Value_for(n, /* strict = */ true);
  }
  // If we get this assert, check why the reported nodes were not processed again in CCP.
  // We should either make sure that these nodes are properly added back to the CCP worklist
  // in PhaseCCP::push_child_nodes_to_worklist() to update their type in the same round,
  // or that they are added in PhaseCCP::needs_revisit() so that analysis revisits
  // them at the end of the round.
  assert(!failure, "PhaseCCP not at fixpoint: analysis result may be unsound.");
>>>>>>> c6da35d7
}
#endif

// Fetch next node from worklist to be examined in this iteration.
Node* PhaseCCP::fetch_next_node(Unique_Node_List& worklist) {
  if (StressCCP) {
    return worklist.remove(C->random() % worklist.size());
  } else {
    return worklist.pop();
  }
}

#ifndef PRODUCT
void PhaseCCP::dump_type_and_node(const Node* n, const Type* t) {
  if (TracePhaseCCP) {
    t->dump();
    do {
      tty->print("\t");
    } while (tty->position() < 16);
    n->dump();
  }
}
#endif

// We need to propagate the type change of 'n' to all its uses. Depending on the kind of node, additional nodes
// (grandchildren or even further down) need to be revisited as their types could also be improved as a result
// of the new type of 'n'. Push these nodes to the worklist.
void PhaseCCP::push_child_nodes_to_worklist(Unique_Node_List& worklist, Node* n) const {
  for (DUIterator_Fast imax, i = n->fast_outs(imax); i < imax; i++) {
    Node* use = n->fast_out(i);
    push_if_not_bottom_type(worklist, use);
    push_more_uses(worklist, n, use);
  }
}

void PhaseCCP::push_if_not_bottom_type(Unique_Node_List& worklist, Node* n) const {
  if (n->bottom_type() != type(n)) {
    worklist.push(n);
  }
}

// For some nodes, we need to propagate the type change to grandchildren or even further down.
// Add them back to the worklist.
void PhaseCCP::push_more_uses(Unique_Node_List& worklist, Node* parent, const Node* use) const {
  push_phis(worklist, use);
  push_catch(worklist, use);
  push_cmpu(worklist, use);
  push_counted_loop_phi(worklist, parent, use);
  push_loadp(worklist, use);
  push_and(worklist, parent, use);
  push_cast_ii(worklist, parent, use);
  push_opaque_zero_trip_guard(worklist, use);
  push_bool_with_cmpu_and_mask(worklist, use);
}


// We must recheck Phis too if use is a Region.
void PhaseCCP::push_phis(Unique_Node_List& worklist, const Node* use) const {
  if (use->is_Region()) {
    for (DUIterator_Fast imax, i = use->fast_outs(imax); i < imax; i++) {
      push_if_not_bottom_type(worklist, use->fast_out(i));
    }
  }
}

// If we changed the receiver type to a call, we need to revisit the Catch node following the call. It's looking for a
// non-null receiver to know when to enable the regular fall-through path in addition to the NullPtrException path.
// Same is true if the type of a ValidLengthTest input to an AllocateArrayNode changes.
void PhaseCCP::push_catch(Unique_Node_List& worklist, const Node* use) {
  if (use->is_Call()) {
    for (DUIterator_Fast imax, i = use->fast_outs(imax); i < imax; i++) {
      Node* proj = use->fast_out(i);
      if (proj->is_Proj() && proj->as_Proj()->_con == TypeFunc::Control) {
        Node* catch_node = proj->find_out_with(Op_Catch);
        if (catch_node != nullptr) {
          worklist.push(catch_node);
        }
      }
    }
  }
}

// CmpU nodes can get their type information from two nodes up in the graph (instead of from the nodes immediately
// above). Make sure they are added to the worklist if nodes they depend on are updated since they could be missed
// and get wrong types otherwise.
void PhaseCCP::push_cmpu(Unique_Node_List& worklist, const Node* use) const {
  uint use_op = use->Opcode();
  if (use_op == Op_AddI || use_op == Op_SubI) {
    for (DUIterator_Fast imax, i = use->fast_outs(imax); i < imax; i++) {
      Node* cmpu = use->fast_out(i);
      const uint cmpu_opcode = cmpu->Opcode();
      if (cmpu_opcode == Op_CmpU || cmpu_opcode == Op_CmpU3) {
        // Got a CmpU or CmpU3 which might need the new type information from node n.
        push_if_not_bottom_type(worklist, cmpu);
      }
    }
  }
}

// Look for the following shape, which can be optimized by BoolNode::Value_cmpu_and_mask() (i.e. corresponds to case
// (1b): "(m & x) <u (m + 1))".
// If any of the inputs on the level (%%) change, we need to revisit Bool because we could have prematurely found that
// the Bool is constant (i.e. case (1b) can be applied) which could become invalid with new type information during CCP.
//
//  m    x  m    1  (%%)
//   \  /    \  /
//   AndI    AddI
//      \    /
//       CmpU
//        |
//       Bool
//
void PhaseCCP::push_bool_with_cmpu_and_mask(Unique_Node_List& worklist, const Node* use) const {
  uint use_op = use->Opcode();
  if (use_op != Op_AndI && (use_op != Op_AddI || use->in(2)->find_int_con(0) != 1)) {
    // Not "m & x" or "m + 1"
    return;
  }
  for (DUIterator_Fast imax, i = use->fast_outs(imax); i < imax; i++) {
    Node* cmpu = use->fast_out(i);
    if (cmpu->Opcode() == Op_CmpU) {
      push_bool_matching_case1b(worklist, cmpu);
    }
  }
}

// Push any Bool below 'cmpu' that matches case (1b) of BoolNode::Value_cmpu_and_mask().
void PhaseCCP::push_bool_matching_case1b(Unique_Node_List& worklist, const Node* cmpu) const {
  assert(cmpu->Opcode() == Op_CmpU, "must be");
  for (DUIterator_Fast imax, i = cmpu->fast_outs(imax); i < imax; i++) {
    Node* bol = cmpu->fast_out(i);
    if (!bol->is_Bool() || bol->as_Bool()->_test._test != BoolTest::lt) {
      // Not a Bool with "<u"
      continue;
    }
    Node* andI = cmpu->in(1);
    Node* addI = cmpu->in(2);
    if (andI->Opcode() != Op_AndI || addI->Opcode() != Op_AddI || addI->in(2)->find_int_con(0) != 1) {
      // Not "m & x" and "m + 1"
      continue;
    }

    Node* m = addI->in(1);
    if (m == andI->in(1) || m == andI->in(2)) {
      // Is "m" shared? Matched (1b) and thus we revisit Bool.
      push_if_not_bottom_type(worklist, bol);
    }
  }
}

// If n is used in a counted loop exit condition, then the type of the counted loop's Phi depends on the type of 'n'.
// Seem PhiNode::Value().
void PhaseCCP::push_counted_loop_phi(Unique_Node_List& worklist, Node* parent, const Node* use) {
  uint use_op = use->Opcode();
  if (use_op == Op_CmpI || use_op == Op_CmpL) {
    PhiNode* phi = countedloop_phi_from_cmp(use->as_Cmp(), parent);
    if (phi != nullptr) {
      worklist.push(phi);
    }
  }
}

// Loading the java mirror from a Klass requires two loads and the type of the mirror load depends on the type of 'n'.
// See LoadNode::Value().
void PhaseCCP::push_loadp(Unique_Node_List& worklist, const Node* use) const {
  BarrierSetC2* barrier_set = BarrierSet::barrier_set()->barrier_set_c2();
  bool has_load_barrier_nodes = barrier_set->has_load_barrier_nodes();

  if (use->Opcode() == Op_LoadP && use->bottom_type()->isa_rawptr()) {
    for (DUIterator_Fast imax, i = use->fast_outs(imax); i < imax; i++) {
      Node* loadp = use->fast_out(i);
      const Type* ut = loadp->bottom_type();
      if (loadp->Opcode() == Op_LoadP && ut->isa_instptr() && ut != type(loadp)) {
        if (has_load_barrier_nodes) {
          // Search for load barriers behind the load
          push_load_barrier(worklist, barrier_set, loadp);
        }
        worklist.push(loadp);
      }
    }
  }
}

void PhaseCCP::push_load_barrier(Unique_Node_List& worklist, const BarrierSetC2* barrier_set, const Node* use) {
  for (DUIterator_Fast imax, i = use->fast_outs(imax); i < imax; i++) {
    Node* barrier_node = use->fast_out(i);
    if (barrier_set->is_gc_barrier_node(barrier_node)) {
      worklist.push(barrier_node);
    }
  }
}

// AndI/L::Value() optimizes patterns similar to (v << 2) & 3, or CON & 3 to zero if they are bitwise disjoint.
// Add the AndI/L nodes back to the worklist to re-apply Value() in case the value is now a constant or shift
// value changed.
void PhaseCCP::push_and(Unique_Node_List& worklist, const Node* parent, const Node* use) const {
  const TypeInteger* parent_type = type(parent)->isa_integer(type(parent)->basic_type());
  uint use_op = use->Opcode();
  if (
    // Pattern: parent (now constant) -> (ConstraintCast | ConvI2L)* -> And
    (parent_type != nullptr && parent_type->is_con()) ||
    // Pattern: parent -> LShift (use) -> (ConstraintCast | ConvI2L)* -> And
    ((use_op == Op_LShiftI || use_op == Op_LShiftL) && use->in(2) == parent)) {

    auto push_and_uses_to_worklist = [&](Node* n) {
      uint opc = n->Opcode();
      if (opc == Op_AndI || opc == Op_AndL) {
        push_if_not_bottom_type(worklist, n);
      }
    };
    auto is_boundary = [](Node* n) {
      return !(n->is_ConstraintCast() || n->Opcode() == Op_ConvI2L);
    };
    use->visit_uses(push_and_uses_to_worklist, is_boundary);
  }
}

// CastII::Value() optimizes CmpI/If patterns if the right input of the CmpI has a constant type. If the CastII input is
// the same node as the left input into the CmpI node, the type of the CastII node can be improved accordingly. Add the
// CastII node back to the worklist to re-apply Value() to either not miss this optimization or to undo it because it
// cannot be applied anymore. We could have optimized the type of the CastII before but now the type of the right input
// of the CmpI (i.e. 'parent') is no longer constant. The type of the CastII must be widened in this case.
void PhaseCCP::push_cast_ii(Unique_Node_List& worklist, const Node* parent, const Node* use) const {
  if (use->Opcode() == Op_CmpI && use->in(2) == parent) {
    Node* other_cmp_input = use->in(1);
    for (DUIterator_Fast imax, i = other_cmp_input->fast_outs(imax); i < imax; i++) {
      Node* cast_ii = other_cmp_input->fast_out(i);
      if (cast_ii->is_CastII()) {
        push_if_not_bottom_type(worklist, cast_ii);
      }
    }
  }
}

void PhaseCCP::push_opaque_zero_trip_guard(Unique_Node_List& worklist, const Node* use) const {
  if (use->Opcode() == Op_OpaqueZeroTripGuard) {
    push_if_not_bottom_type(worklist, use->unique_out());
  }
}

//------------------------------do_transform-----------------------------------
// Top level driver for the recursive transformer
void PhaseCCP::do_transform() {
  // Correct leaves of new-space Nodes; they point to old-space.
  C->set_root( transform(C->root())->as_Root() );
  assert( C->top(),  "missing TOP node" );
  assert( C->root(), "missing root" );
}

//------------------------------transform--------------------------------------
// Given a Node in old-space, clone him into new-space.
// Convert any of his old-space children into new-space children.
Node *PhaseCCP::transform( Node *n ) {
  assert(n->is_Root(), "traversal must start at root");
  assert(_root_and_safepoints.member(n), "root (n) must be in list");

  ResourceMark rm;
  // Map: old node idx -> node after CCP (or nullptr if not yet transformed or useless).
  Node_List node_map;
  // Pre-allocate to avoid frequent realloc
  GrowableArray <Node *> transform_stack(C->live_nodes() >> 1);
  // track all visited nodes, so that we can remove the complement
  Unique_Node_List useful;

  if (KillPathsReachableByDeadTypeNode) {
    for (uint i = 0; i < _maybe_top_type_nodes.size(); ++i) {
      Node* type_node = _maybe_top_type_nodes.at(i);
      if (type(type_node) == Type::TOP) {
        ResourceMark rm;
        type_node->as_Type()->make_paths_from_here_dead(this, nullptr, "ccp");
      }
    }
  } else {
    assert(_maybe_top_type_nodes.size() == 0, "we don't need type nodes");
  }

  // Initialize the traversal.
  // This CCP pass may prove that no exit test for a loop ever succeeds (i.e. the loop is infinite). In that case,
  // the logic below doesn't follow any path from Root to the loop body: there's at least one such path but it's proven
  // never taken (its type is TOP). As a consequence the node on the exit path that's input to Root (let's call it n) is
  // replaced by the top node and the inputs of that node n are not enqueued for further processing. If CCP only works
  // through the graph from Root, this causes the loop body to never be processed here even when it's not dead (that
  // is reachable from Root following its uses). To prevent that issue, transform() starts walking the graph from Root
  // and all safepoints.
  for (uint i = 0; i < _root_and_safepoints.size(); ++i) {
    Node* nn = _root_and_safepoints.at(i);
    Node* new_node = node_map[nn->_idx];
    assert(new_node == nullptr, "");
    new_node = transform_once(nn);  // Check for constant
    node_map.map(nn->_idx, new_node); // Flag as having been cloned
    transform_stack.push(new_node); // Process children of cloned node
    useful.push(new_node);
  }

  while (transform_stack.is_nonempty()) {
    Node* clone = transform_stack.pop();
    uint cnt = clone->req();
    for( uint i = 0; i < cnt; i++ ) {          // For all inputs do
      Node *input = clone->in(i);
      if( input != nullptr ) {                 // Ignore nulls
        Node *new_input = node_map[input->_idx]; // Check for cloned input node
        if( new_input == nullptr ) {
          new_input = transform_once(input);   // Check for constant
          node_map.map( input->_idx, new_input );// Flag as having been cloned
          transform_stack.push(new_input);     // Process children of cloned node
          useful.push(new_input);
        }
        assert( new_input == clone->in(i), "insanity check");
      }
    }
  }

  // The above transformation might lead to subgraphs becoming unreachable from the
  // bottom while still being reachable from the top. As a result, nodes in that
  // subgraph are not transformed and their bottom types are not updated, leading to
  // an inconsistency between bottom_type() and type(). In rare cases, LoadNodes in
  // such a subgraph, might be re-enqueued for IGVN indefinitely by MemNode::Ideal_common
  // because their address type is inconsistent. Therefore, we aggressively remove
  // all useless nodes here even before PhaseIdealLoop::build_loop_late gets a chance
  // to remove them anyway.
  if (C->cached_top_node()) {
    useful.push(C->cached_top_node());
  }
  C->update_dead_node_list(useful);
  remove_useless_nodes(useful.member_set());
  _worklist.remove_useless_nodes(useful.member_set());
  C->disconnect_useless_nodes(useful, _worklist, &_root_and_safepoints);

  Node* new_root = node_map[n->_idx];
  assert(new_root->is_Root(), "transformed root node must be a root node");
  return new_root;
}

//------------------------------transform_once---------------------------------
// For PhaseCCP, transformation is IDENTITY unless Node computed a constant.
Node *PhaseCCP::transform_once( Node *n ) {
  const Type *t = type(n);
  // Constant?  Use constant Node instead
  if( t->singleton() ) {
    Node *nn = n;               // Default is to return the original constant
    if( t == Type::TOP ) {
      // cache my top node on the Compile instance
      if( C->cached_top_node() == nullptr || C->cached_top_node()->in(0) == nullptr ) {
        C->set_cached_top_node(ConNode::make(Type::TOP));
        set_type(C->top(), Type::TOP);
      }
      nn = C->top();
    }
    if( !n->is_Con() ) {
      if( t != Type::TOP ) {
        nn = makecon(t);        // ConNode::make(t);
        NOT_PRODUCT( inc_constants(); )
      } else if( n->is_Region() ) { // Unreachable region
        // Note: nn == C->top()
        n->set_req(0, nullptr);     // Cut selfreference
        bool progress = true;
        uint max = n->outcnt();
        DUIterator i;
        while (progress) {
          progress = false;
          // Eagerly remove dead phis to avoid phis copies creation.
          for (i = n->outs(); n->has_out(i); i++) {
            Node* m = n->out(i);
            if (m->is_Phi()) {
              assert(type(m) == Type::TOP, "Unreachable region should not have live phis.");
              replace_node(m, nn);
              if (max != n->outcnt()) {
                progress = true;
                i = n->refresh_out_pos(i);
                max = n->outcnt();
              }
            }
          }
        }
      }
      replace_node(n,nn);       // Update DefUse edges for new constant
    }
    return nn;
  }

  // If x is a TypeNode, capture any more-precise type permanently into Node
  if (t != n->bottom_type()) {
    hash_delete(n);             // changing bottom type may force a rehash
    n->raise_bottom_type(t);
    _worklist.push(n);          // n re-enters the hash table via the worklist
    add_users_to_worklist(n);   // if ideal or identity optimizations depend on the input type, users need to be notified
  }

  // TEMPORARY fix to ensure that 2nd GVN pass eliminates null checks
  switch( n->Opcode() ) {
  case Op_CallStaticJava:  // Give post-parse call devirtualization a chance
  case Op_CallDynamicJava:
  case Op_FastLock:        // Revisit FastLocks for lock coarsening
  case Op_If:
  case Op_CountedLoopEnd:
  case Op_Region:
  case Op_Loop:
  case Op_CountedLoop:
  case Op_Conv2B:
  case Op_Opaque1:
    _worklist.push(n);
    break;
  default:
    break;
  }

  return  n;
}

//---------------------------------saturate------------------------------------
const Type* PhaseCCP::saturate(const Type* new_type, const Type* old_type,
                               const Type* limit_type) const {
  const Type* wide_type = new_type->widen(old_type, limit_type);
  if (wide_type != new_type) {          // did we widen?
    // If so, we may have widened beyond the limit type.  Clip it back down.
    new_type = wide_type->filter(limit_type);
  }
  return new_type;
}

//------------------------------print_statistics-------------------------------
#ifndef PRODUCT
void PhaseCCP::print_statistics() {
  tty->print_cr("CCP: %d  constants found: %d", _total_invokes, _total_constants);
}
#endif


//=============================================================================
#ifndef PRODUCT
uint PhasePeephole::_total_peepholes = 0;
#endif
//------------------------------PhasePeephole----------------------------------
// Conditional Constant Propagation, ala Wegman & Zadeck
PhasePeephole::PhasePeephole( PhaseRegAlloc *regalloc, PhaseCFG &cfg )
  : PhaseTransform(Peephole), _regalloc(regalloc), _cfg(cfg) {
  NOT_PRODUCT( clear_peepholes(); )
}

#ifndef PRODUCT
//------------------------------~PhasePeephole---------------------------------
PhasePeephole::~PhasePeephole() {
  _total_peepholes += count_peepholes();
}
#endif

//------------------------------transform--------------------------------------
Node *PhasePeephole::transform( Node *n ) {
  ShouldNotCallThis();
  return nullptr;
}

//------------------------------do_transform-----------------------------------
void PhasePeephole::do_transform() {
  bool method_name_not_printed = true;

  // Examine each basic block
  for (uint block_number = 1; block_number < _cfg.number_of_blocks(); ++block_number) {
    Block* block = _cfg.get_block(block_number);
    bool block_not_printed = true;

    for (bool progress = true; progress;) {
      progress = false;
      // block->end_idx() not valid after PhaseRegAlloc
      uint end_index = block->number_of_nodes();
      for( uint instruction_index = end_index - 1; instruction_index > 0; --instruction_index ) {
        Node     *n = block->get_node(instruction_index);
        if( n->is_Mach() ) {
          MachNode *m = n->as_Mach();
          // check for peephole opportunities
          int result = m->peephole(block, instruction_index, &_cfg, _regalloc);
          if( result != -1 ) {
#ifndef PRODUCT
            if( PrintOptoPeephole ) {
              // Print method, first time only
              if( C->method() && method_name_not_printed ) {
                C->method()->print_short_name(); tty->cr();
                method_name_not_printed = false;
              }
              // Print this block
              if( Verbose && block_not_printed) {
                tty->print_cr("in block");
                block->dump();
                block_not_printed = false;
              }
              // Print the peephole number
              tty->print_cr("peephole number: %d", result);
            }
            inc_peepholes();
#endif
            // Set progress, start again
            progress = true;
            break;
          }
        }
      }
    }
  }
}

//------------------------------print_statistics-------------------------------
#ifndef PRODUCT
void PhasePeephole::print_statistics() {
  tty->print_cr("Peephole: peephole rules applied: %d",  _total_peepholes);
}
#endif


//=============================================================================
//------------------------------set_req_X--------------------------------------
void Node::set_req_X( uint i, Node *n, PhaseIterGVN *igvn ) {
  assert( is_not_dead(n), "can not use dead node");
#ifdef ASSERT
  if (igvn->hash_find(this) == this) {
    tty->print_cr("Need to remove from hash before changing edges");
    this->dump(1);
    tty->print_cr("Set at i = %d", i);
    n->dump();
    assert(false, "Need to remove from hash before changing edges");
  }
#endif
  Node *old = in(i);
  set_req(i, n);

  // old goes dead?
  if( old ) {
    switch (old->outcnt()) {
    case 0:
      // Put into the worklist to kill later. We do not kill it now because the
      // recursive kill will delete the current node (this) if dead-loop exists
      if (!old->is_top())
        igvn->_worklist.push( old );
      break;
    case 1:
      if( old->is_Store() || old->has_special_unique_user() )
        igvn->add_users_to_worklist( old );
      break;
    case 2:
      if( old->is_Store() )
        igvn->add_users_to_worklist( old );
      if( old->Opcode() == Op_Region )
        igvn->_worklist.push(old);
      break;
    case 3:
      if( old->Opcode() == Op_Region ) {
        igvn->_worklist.push(old);
        igvn->add_users_to_worklist( old );
      }
      break;
    default:
      break;
    }

    BarrierSet::barrier_set()->barrier_set_c2()->enqueue_useful_gc_barrier(igvn, old);
  }
}

void Node::set_req_X(uint i, Node *n, PhaseGVN *gvn) {
  PhaseIterGVN* igvn = gvn->is_IterGVN();
  if (igvn == nullptr) {
    set_req(i, n);
    return;
  }
  set_req_X(i, n, igvn);
}

//-------------------------------replace_by-----------------------------------
// Using def-use info, replace one node for another.  Follow the def-use info
// to all users of the OLD node.  Then make all uses point to the NEW node.
void Node::replace_by(Node *new_node) {
  assert(!is_top(), "top node has no DU info");
  for (DUIterator_Last imin, i = last_outs(imin); i >= imin; ) {
    Node* use = last_out(i);
    uint uses_found = 0;
    for (uint j = 0; j < use->len(); j++) {
      if (use->in(j) == this) {
        if (j < use->req())
              use->set_req(j, new_node);
        else  use->set_prec(j, new_node);
        uses_found++;
      }
    }
    i -= uses_found;    // we deleted 1 or more copies of this edge
  }
}

//=============================================================================
//-----------------------------------------------------------------------------
void Type_Array::grow( uint i ) {
  assert(_a == Compile::current()->comp_arena(), "Should be allocated in comp_arena");
  if( !_max ) {
    _max = 1;
    _types = (const Type**)_a->Amalloc( _max * sizeof(Type*) );
    _types[0] = nullptr;
  }
  uint old = _max;
  _max = next_power_of_2(i);
  _types = (const Type**)_a->Arealloc( _types, old*sizeof(Type*),_max*sizeof(Type*));
  memset( &_types[old], 0, (_max-old)*sizeof(Type*) );
}

//------------------------------dump-------------------------------------------
#ifndef PRODUCT
void Type_Array::dump() const {
  uint max = Size();
  for( uint i = 0; i < max; i++ ) {
    if( _types[i] != nullptr ) {
      tty->print("  %d\t== ", i); _types[i]->dump(); tty->cr();
    }
  }
}
#endif<|MERGE_RESOLUTION|>--- conflicted
+++ resolved
@@ -1084,7 +1084,6 @@
     worklist.push(C->root());
     for (uint j = 0; j < worklist.size(); ++j) {
       Node* n = worklist.at(j);
-<<<<<<< HEAD
       // If we get an assert here, check why the reported node was not processed again in IGVN.
       // We should either make sure that this node is properly added back to the IGVN worklist
       // in PhaseIterGVN::add_users_to_worklist to update it again or add an exception
@@ -1099,13 +1098,10 @@
       if (is_verify_Identity()) {
         verify_Identity_for(n);
       }
-=======
-      if (is_verify_Value())    { failure |= verify_Value_for(n); }
-      if (is_verify_Ideal())    { failure |= verify_Ideal_for(n, false); }
-      if (is_verify_Ideal())    { failure |= verify_Ideal_for(n, true); }
-      if (is_verify_Identity()) { failure |= verify_Identity_for(n); }
-      if (is_verify_invariants()) { failure |= verify_node_invariants_for(n); }
->>>>>>> c6da35d7
+      if (is_verify_invariants()) {
+        verify_node_invariants_for(n);
+      }
+      
       // traverse all inputs and outputs
       for (uint i = 0; i < n->req(); i++) {
         if (n->in(i) != nullptr) {
@@ -1116,14 +1112,6 @@
         worklist.push(n->fast_out(i));
       }
     }
-<<<<<<< HEAD
-=======
-    // If we get this assert, check why the reported nodes were not processed again in IGVN.
-    // We should either make sure that these nodes are properly added back to the IGVN worklist
-    // in PhaseIterGVN::add_users_to_worklist to update them again or add an exception
-    // in the verification code above if that is not possible for some reason (like Load nodes).
-    assert(!failure, "Missed optimization opportunity/broken graph in PhaseIterGVN");
->>>>>>> c6da35d7
   }
 
   verify_empty_worklist(nullptr);
@@ -1153,11 +1141,7 @@
 // (1) Integer "widen" changes, but the range is the same.
 // (2) LoadNode performs deep traversals. Load is not notified for changes far away.
 // (3) CmpPNode performs deep traversals if it compares oopptr. CmpP is not notified for changes far away.
-<<<<<<< HEAD
-void PhaseIterGVN::verify_Value_for(Node *n) {
-=======
-bool PhaseIterGVN::verify_Value_for(Node* n, bool strict) {
->>>>>>> c6da35d7
+void PhaseIterGVN::verify_Value_for(Node* n, bool strict) {
   // If we assert inside type(n), because the type is still a null, then maybe
   // the node never went through gvn.transform, which would be a bug.
   const Type* told = type(n);
@@ -2095,7 +2079,7 @@
 }
 
 // Some other verifications that are not specific to a particular transformation.
-bool PhaseIterGVN::verify_node_invariants_for(const Node* n) {
+void PhaseIterGVN::verify_node_invariants_for(const Node *n) {
   if (n->is_AddP()) {
     if (!n->as_AddP()->address_input_has_same_base()) {
       stringStream ss; // Print as a block without tty lock.
@@ -2103,10 +2087,10 @@
       ss.print_cr("Base pointers must match for AddP chain:");
       n->dump_bfs(2, nullptr, "", &ss);
       tty->print_cr("%s", ss.as_string());
-      return true;
-    }
-  }
-  return false;
+
+      assert(false, "Broken node invariant for %s", n->Name());
+    }
+  }
 }
 #endif
 
@@ -2931,7 +2915,6 @@
   bool failure = false;
   while (worklist_verify.size()) {
     Node* n = worklist_verify.pop();
-<<<<<<< HEAD
 
     // If we get an assert in verify_Value_for, it means that PhaseCCP is not at fixpoint
     // and that the analysis result may be unsound.
@@ -2939,18 +2922,15 @@
     // We should either make sure that these nodes are properly added back to the CCP worklist
     // in PhaseCCP::push_child_nodes_to_worklist() to update their type or add an exception
     // in the verification code above if that is not possible for some reason (like Load nodes).
-    verify_Value_for(n);
-  }
-=======
-    failure |= verify_Value_for(n, /* strict = */ true);
-  }
+    verify_Value_for(n, true);
+  }
+  // TODO check comment here
   // If we get this assert, check why the reported nodes were not processed again in CCP.
   // We should either make sure that these nodes are properly added back to the CCP worklist
   // in PhaseCCP::push_child_nodes_to_worklist() to update their type in the same round,
   // or that they are added in PhaseCCP::needs_revisit() so that analysis revisits
   // them at the end of the round.
   assert(!failure, "PhaseCCP not at fixpoint: analysis result may be unsound.");
->>>>>>> c6da35d7
 }
 #endif
 
