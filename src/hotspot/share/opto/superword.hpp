/*
 * Copyright (c) 2007, 2024, Oracle and/or its affiliates. All rights reserved.
 * DO NOT ALTER OR REMOVE COPYRIGHT NOTICES OR THIS FILE HEADER.
 *
 * This code is free software; you can redistribute it and/or modify it
 * under the terms of the GNU General Public License version 2 only, as
 * published by the Free Software Foundation.
 *
 * This code is distributed in the hope that it will be useful, but WITHOUT
 * ANY WARRANTY; without even the implied warranty of MERCHANTABILITY or
 * FITNESS FOR A PARTICULAR PURPOSE.  See the GNU General Public License
 * version 2 for more details (a copy is included in the LICENSE file that
 * accompanied this code).
 *
 * You should have received a copy of the GNU General Public License version
 * 2 along with this work; if not, write to the Free Software Foundation,
 * Inc., 51 Franklin St, Fifth Floor, Boston, MA 02110-1301 USA.
 *
 * Please contact Oracle, 500 Oracle Parkway, Redwood Shores, CA 94065 USA
 * or visit www.oracle.com if you need additional information or have any
 * questions.
 */

#ifndef SHARE_OPTO_SUPERWORD_HPP
#define SHARE_OPTO_SUPERWORD_HPP

#include "opto/vectorization.hpp"
#include "utilities/growableArray.hpp"
#include "utilities/pair.hpp"

//
//                  S U P E R W O R D   T R A N S F O R M
//
// SuperWords are short, fixed length vectors.
//
// Algorithm from:
//
// Exploiting SuperWord Level Parallelism with
//   Multimedia Instruction Sets
// by
//   Samuel Larsen and Saman Amarasinghe
//   MIT Laboratory for Computer Science
// date
//   May 2000
// published in
//   ACM SIGPLAN Notices
//   Proceedings of ACM PLDI '00,  Volume 35 Issue 5
//
// Definition 3.1 A Pack is an n-tuple, <s1, ...,sn>, where
// s1,...,sn are independent isomorphic statements in a basic
// block.
//
// Definition 3.2 A PackSet is a set of Packs.
//
// Definition 3.3 A Pair is a Pack of size two, where the
// first statement is considered the left element, and the
// second statement is considered the right element.

class VPointer;

// ========================= Dependence Graph =====================

class DepMem;

//------------------------------DepEdge---------------------------
// An edge in the dependence graph.  The edges incident to a dependence
// node are threaded through _next_in for incoming edges and _next_out
// for outgoing edges.
class DepEdge : public ArenaObj {
 protected:
  DepMem* _pred;
  DepMem* _succ;
  DepEdge* _next_in;   // list of in edges, null terminated
  DepEdge* _next_out;  // list of out edges, null terminated

 public:
  DepEdge(DepMem* pred, DepMem* succ, DepEdge* next_in, DepEdge* next_out) :
    _pred(pred), _succ(succ), _next_in(next_in), _next_out(next_out) {}

  DepEdge* next_in()  { return _next_in; }
  DepEdge* next_out() { return _next_out; }
  DepMem*  pred()     { return _pred; }
  DepMem*  succ()     { return _succ; }

  void print();
};

//------------------------------DepMem---------------------------
// A node in the dependence graph.  _in_head starts the threaded list of
// incoming edges, and _out_head starts the list of outgoing edges.
class DepMem : public ArenaObj {
 protected:
  Node*    _node;     // Corresponding ideal node
  DepEdge* _in_head;  // Head of list of in edges, null terminated
  DepEdge* _out_head; // Head of list of out edges, null terminated

 public:
  DepMem(Node* node) : _node(node), _in_head(nullptr), _out_head(nullptr) {}

  Node*    node()                { return _node;     }
  DepEdge* in_head()             { return _in_head;  }
  DepEdge* out_head()            { return _out_head; }
  void set_in_head(DepEdge* hd)  { _in_head = hd;    }
  void set_out_head(DepEdge* hd) { _out_head = hd;   }

  int in_cnt();  // Incoming edge count
  int out_cnt(); // Outgoing edge count

  void print();
};

//------------------------------DepGraph---------------------------
class DepGraph {
 protected:
  Arena* _arena;
  GrowableArray<DepMem*> _map;
  DepMem* _root;
  DepMem* _tail;

 public:
  DepGraph(Arena* a) : _arena(a), _map(a, 8,  0, nullptr) {
    _root = new (_arena) DepMem(nullptr);
    _tail = new (_arena) DepMem(nullptr);
  }

  DepMem* root() { return _root; }
  DepMem* tail() { return _tail; }

  // Return dependence node corresponding to an ideal node
  DepMem* dep(Node* node) const { return _map.at(node->_idx); }

  // Make a new dependence graph node for an ideal node.
  DepMem* make_node(Node* node);

  // Make a new dependence graph edge dprec->dsucc
  DepEdge* make_edge(DepMem* dpred, DepMem* dsucc);

  DepEdge* make_edge(Node* pred,   Node* succ)   { return make_edge(dep(pred), dep(succ)); }
  DepEdge* make_edge(DepMem* pred, Node* succ)   { return make_edge(pred,      dep(succ)); }
  DepEdge* make_edge(Node* pred,   DepMem* succ) { return make_edge(dep(pred), succ);      }

  void print(Node* n)   { dep(n)->print(); }
  void print(DepMem* d) { d->print(); }
};

//------------------------------DepPreds---------------------------
// Iterator over predecessors in the dependence graph and
// non-memory-graph inputs of ideal nodes.
class DepPreds : public StackObj {
private:
  Node*    _n;
  int      _next_idx, _end_idx;
  DepEdge* _dep_next;
  Node*    _current;
  bool     _done;

public:
  DepPreds(Node* n, const DepGraph& dg);
  Node* current() { return _current; }
  bool  done()    { return _done; }
  void  next();
};

//------------------------------DepSuccs---------------------------
// Iterator over successors in the dependence graph and
// non-memory-graph outputs of ideal nodes.
class DepSuccs : public StackObj {
private:
  Node*    _n;
  int      _next_idx, _end_idx;
  DepEdge* _dep_next;
  Node*    _current;
  bool     _done;

public:
  DepSuccs(Node* n, DepGraph& dg);
  Node* current() { return _current; }
  bool  done()    { return _done; }
  void  next();
};


// ========================= SuperWord =====================

// -----------------------------SWNodeInfo---------------------------------
// Per node info needed by SuperWord
class SWNodeInfo {
 public:
  int         _depth;     // Max expression (DAG) depth from block start
  const Type* _velt_type; // vector element type
  Node_List*  _my_pack;   // pack containing this node

  SWNodeInfo() : _depth(0), _velt_type(nullptr), _my_pack(nullptr) {}
  static const SWNodeInfo initial;
};

// TODO think about integrating this with VPointer
class MemReference {
 private:
  bool     _is_valid;

  MemNode* _mem;

  Node*    _base;
  int      _offset;
  Node*    _invar;
  int      _scale;

 public:
  MemReference(MemNode* mem,
               Node* base,
               int offset,
               Node* invar,
               int scale) :
    _is_valid(true),
    _mem(mem),
    _base(base),
    _offset(offset),
    _invar(invar),
    _scale(scale) {}

  MemReference() :
    _is_valid(false),
    _mem(nullptr) {}

  static MemReference make_invalid() { return MemReference(); }

  bool is_valid()       const { return _is_valid; }
  MemNode* mem()        const { return _mem; }
  Node* base()          const { return _base; }
  int offset()          const { return _offset; }
  Node* invar()         const { return _invar; }
  int scale()           const { return _scale; }

  // Comparator that compares only "groups", i.e. it groups nodes
  // that could potentially be packed, and ignores the offset in
  // the comparison.
  static int cmp_groups(MemReference* a, MemReference* b) {
    int cmp_base = a->base()->_idx - b->base()->_idx;
    if (cmp_base != 0) { return cmp_base; }

    int cmp_opcode = a->mem()->Opcode() - b->mem()->Opcode();
    if (cmp_opcode != 0) { return cmp_opcode; }

    int cmp_scale = a->scale() - b->scale();
    if (cmp_scale != 0) { return cmp_scale; }

    int cmp_invar = (a->invar() == nullptr ? 0 : a->invar()->_idx) -
                    (b->invar() == nullptr ? 0 : b->invar()->_idx);
    return cmp_invar;
  }

  // Sort into "groupts", and internal to groups sort by offset,
  // and by mem idx.
  static int cmp(MemReference* a, MemReference* b) {
    int cmp_group = cmp_groups(a, b);
    if (cmp_group != 0) { return cmp_group; }

    int cmp_offset = a->offset() - b->offset();
    if (cmp_offset != 0) { return cmp_offset; }

    return a->mem()->_idx - b->mem()->_idx;
  }

  NOT_PRODUCT( void dump() const; )
};

// -----------------------------SuperWord---------------------------------
// Transforms scalar operations into packed (superword) operations.
class SuperWord : public ResourceObj {
 private:
  const VLoop& _vloop;

  // Arena for small data structures. Large data structures are allocated in
  // VSharedData, and reused over many AutoVectorizations.
  Arena _arena;

  GrowableArray<Node_List*> _packset;    // Packs for the current block

  GrowableArray<int> &_bb_idx;           // Map from Node _idx to index within block

  GrowableArray<Node*> _block;           // Nodes in current block
  GrowableArray<PhiNode*> _mem_slice_head; // Memory slice head nodes
  GrowableArray<MemNode*> _mem_slice_tail; // Memory slice tail nodes
  GrowableArray<SWNodeInfo> _node_info;  // Info needed per node
  CloneMap&            _clone_map;       // map of nodes created in cloning
  MemNode const* _align_to_ref;          // Memory reference that pre-loop will align to

  DepGraph _dg; // Dependence graph

  // Scratch pads
  GrowableArray<Node*> _nlist; // List of nodes

 public:
  SuperWord(const VLoop &vloop, VSharedData &vshared);

  // Attempt to run the SuperWord algorithm on the loop. Return true if we succeed.
  bool transform_loop();

  // Decide if loop can eventually be vectorized, and what unrolling factor is required.
  static void unrolling_analysis(const VLoop &vloop, int &local_loop_unroll_factor);

  // VLoop Accessors
  const VLoop& vloop()        const { return _vloop; }
  PhaseIdealLoop* phase()     const { return vloop().phase(); }
  PhaseIterGVN& igvn()        const { return vloop().phase()->igvn(); }
  IdealLoopTree* lpt()        const { return vloop().lpt(); }
  CountedLoopNode* cl()       const { return vloop().cl(); }
  PhiNode* iv()               const { return vloop().iv(); }
  int iv_stride()             const { return cl()->stride_con(); }
  bool in_bb(const Node* n)   const { return vloop().in_bb(n); }

#ifndef PRODUCT
  // TraceAutoVectorization and TraceSuperWord
  bool is_trace_superword_vector_element_type() const {
    // Too verbose for TraceSuperWord
    return vloop().vtrace().is_trace(TraceAutoVectorizationTag::SW_TYPES);
  }

  bool is_trace_superword_alignment() const {
    // Too verbose for TraceSuperWord
    return vloop().vtrace().is_trace(TraceAutoVectorizationTag::SW_ALIGNMENT);
  }

  bool is_trace_superword_memory_slices() const {
    return TraceSuperWord ||
           vloop().vtrace().is_trace(TraceAutoVectorizationTag::SW_MEMORY_SLICES);
  }

  bool is_trace_superword_dependence_graph() const {
    return TraceSuperWord ||
           vloop().vtrace().is_trace(TraceAutoVectorizationTag::SW_DEPENDENCE_GRAPH);
  }

  bool is_trace_superword_adjacent_memops() const {
    return TraceSuperWord ||
           vloop().vtrace().is_trace(TraceAutoVectorizationTag::SW_ADJACENT_MEMOPS);
  }

  bool is_trace_superword_extend_pairs() const {
    // Too verbose for TraceSuperWord
    return _vtrace.is_trace(TraceAutoVectorizationTag::SW_EXTEND_PAIRS);
  }

  bool is_trace_superword_rejections() const {
    return TraceSuperWord ||
           vloop().vtrace().is_trace(TraceAutoVectorizationTag::SW_REJECTIONS);
  }

  bool is_trace_superword_packset() const {
    return TraceSuperWord ||
           vloop().vtrace().is_trace(TraceAutoVectorizationTag::SW_PACKSET);
  }

  bool is_trace_superword_info() const {
    return TraceSuperWord ||
           vloop().vtrace().is_trace(TraceAutoVectorizationTag::SW_INFO);
  }

  bool is_trace_superword_verbose() const {
    // Too verbose for TraceSuperWord
    return vloop().vtrace().is_trace(TraceAutoVectorizationTag::SW_VERBOSE);
  }

  bool is_trace_superword_any() const {
    return TraceSuperWord ||
           is_trace_align_vector() ||
<<<<<<< HEAD
           _vtrace.is_trace(TraceAutoVectorizationTag::SW_PRECONDITION) ||
           _vtrace.is_trace(TraceAutoVectorizationTag::SW_TYPES) ||
           _vtrace.is_trace(TraceAutoVectorizationTag::SW_ALIGNMENT) ||
           _vtrace.is_trace(TraceAutoVectorizationTag::SW_MEMORY_SLICES) ||
           _vtrace.is_trace(TraceAutoVectorizationTag::SW_DEPENDENCE_GRAPH) ||
           _vtrace.is_trace(TraceAutoVectorizationTag::SW_ADJACENT_MEMOPS) ||
           _vtrace.is_trace(TraceAutoVectorizationTag::SW_EXTEND_PAIRS) ||
           _vtrace.is_trace(TraceAutoVectorizationTag::SW_REJECTIONS) ||
           _vtrace.is_trace(TraceAutoVectorizationTag::SW_PACKSET) ||
           _vtrace.is_trace(TraceAutoVectorizationTag::SW_INFO) ||
           _vtrace.is_trace(TraceAutoVectorizationTag::SW_VERBOSE);
=======
           vloop().vtrace().is_trace(TraceAutoVectorizationTag::SW_TYPES) ||
           vloop().vtrace().is_trace(TraceAutoVectorizationTag::SW_ALIGNMENT) ||
           vloop().vtrace().is_trace(TraceAutoVectorizationTag::SW_MEMORY_SLICES) ||
           vloop().vtrace().is_trace(TraceAutoVectorizationTag::SW_DEPENDENCE_GRAPH) ||
           vloop().vtrace().is_trace(TraceAutoVectorizationTag::SW_ADJACENT_MEMOPS) ||
           vloop().vtrace().is_trace(TraceAutoVectorizationTag::SW_REJECTIONS) ||
           vloop().vtrace().is_trace(TraceAutoVectorizationTag::SW_PACKSET) ||
           vloop().vtrace().is_trace(TraceAutoVectorizationTag::SW_INFO) ||
           vloop().vtrace().is_trace(TraceAutoVectorizationTag::SW_VERBOSE);
>>>>>>> 232d1368
  }

  bool is_trace_align_vector() const {
    return vloop().vtrace().is_trace(TraceAutoVectorizationTag::ALIGN_VECTOR) ||
           is_trace_superword_verbose();
  }
#endif

  bool     do_vector_loop()        { return _do_vector_loop; }

  const GrowableArray<Node_List*>& packset() const { return _packset; }
  const GrowableArray<Node*>&      block()   const { return _block; }
  const DepGraph&                  dg()      const { return _dg; }
 private:
  VectorSet      _loop_reductions; // Reduction nodes in the current loop
  bool           _race_possible;   // In cases where SDMU is true
  bool           _do_vector_loop;  // whether to do vectorization/simd style
  int            _num_work_vecs;   // Number of non memory vector operations
  int            _num_reductions;  // Number of reduction expressions applied

  // Accessors
  Arena* arena()                   { return &_arena; }

  int vector_width(const Node* n) const {
    BasicType bt = velt_basic_type(n);
    return MIN2(ABS(iv_stride()), Matcher::max_vector_size(bt));
  }
  int vector_width_in_bytes(const Node* n) const {
    BasicType bt = velt_basic_type(n);
    return vector_width(n)*type2aelembytes(bt);
  }
  const MemNode* align_to_ref() const { return _align_to_ref; }
  void set_align_to_ref(const MemNode* m) { _align_to_ref = m; }

  // block accessors
 public:
  int  bb_idx(const Node* n) const { assert(in_bb(n), "must be"); return _bb_idx.at(n->_idx); }
 private:
  void set_bb_idx(Node* n, int i)  { _bb_idx.at_put_grow(n->_idx, i); }

  // Ensure node_info contains element "i"
  void grow_node_info(int i) { if (i >= _node_info.length()) _node_info.at_put_grow(i, SWNodeInfo::initial); }

  // should we align vector memory references on this platform?
  bool vectors_should_be_aligned() { return !Matcher::misaligned_vectors_ok() || AlignVector; }

  // Max expression (DAG) depth from beginning of the block for each node
  int depth(Node* n) const                   { return _node_info.adr_at(bb_idx(n))->_depth; }
  void set_depth(Node* n, int d)             { int i = bb_idx(n); grow_node_info(i); _node_info.adr_at(i)->_depth = d; }

  // vector element type
  const Type* velt_type(const Node* n) const { return _node_info.adr_at(bb_idx(n))->_velt_type; }
  BasicType velt_basic_type(const Node* n) const { return velt_type(n)->array_element_basic_type(); }
  void set_velt_type(Node* n, const Type* t) { int i = bb_idx(n); grow_node_info(i); _node_info.adr_at(i)->_velt_type = t; }
  bool same_velt_type(Node* n1, Node* n2);
  bool same_memory_slice(MemNode* best_align_to_mem_ref, MemNode* mem_ref) const;

  // Compute the input basic velt type of a node
  BasicType input_velt_basic_type(const Node* n) const;
  // Check if output type of def is compatible with input type of use
  bool is_velt_basic_type_compatible_def_use(const Node* def, const Node* use) const;

  // my_pack
 public:
  Node_List* my_pack(Node* n)                 { return !in_bb(n) ? nullptr : _node_info.adr_at(bb_idx(n))->_my_pack; }
 private:
  void set_my_pack(Node* n, Node_List* p)     { int i = bb_idx(n); grow_node_info(i); _node_info.adr_at(i)->_my_pack = p; }
  // is pack good for converting into one vector node replacing bunches of Cmp, Bool, CMov nodes.
  static bool requires_long_to_int_conversion(int opc);
  // For pack p, are all idx operands the same?
  bool same_inputs(Node_List* p, int idx);
  // CloneMap utilities
  bool same_origin_idx(Node* a, Node* b) const;
  bool same_generation(Node* a, Node* b) const;

  // methods

  typedef const Pair<const Node*, int> PathEnd;

  // Search for a path P = (n_1, n_2, ..., n_k) such that:
  // - original_input(n_i, input) = n_i+1 for all 1 <= i < k,
  // - path(n) for all n in P,
  // - k <= max, and
  // - there exists a node e such that original_input(n_k, input) = e and end(e).
  // Return <e, k>, if P is found, or <nullptr, -1> otherwise.
  // Note that original_input(n, i) has the same behavior as n->in(i) except
  // that it commutes the inputs of binary nodes whose edges have been swapped.
  template <typename NodePredicate1, typename NodePredicate2>
  static PathEnd find_in_path(const Node *n1, uint input, int max,
                              NodePredicate1 path, NodePredicate2 end) {
    const PathEnd no_path(nullptr, -1);
    const Node* current = n1;
    int k = 0;
    for (int i = 0; i <= max; i++) {
      if (current == nullptr) {
        return no_path;
      }
      if (end(current)) {
        return PathEnd(current, k);
      }
      if (!path(current)) {
        return no_path;
      }
      current = original_input(current, input);
      k++;
    }
    return no_path;
  }

public:
  // Whether n is a reduction operator and part of a reduction cycle.
  // This function can be used for individual queries outside the SLP analysis,
  // e.g. to inform matching in target-specific code. Otherwise, the
  // almost-equivalent but faster SuperWord::mark_reductions() is preferable.
  static bool is_reduction(const Node* n);
  // Whether n is marked as a reduction node.
  bool is_marked_reduction(Node* n) { return _loop_reductions.test(n->_idx); }
  // Whether the current loop has any reduction node.
  bool is_marked_reduction_loop() { return !_loop_reductions.is_empty(); }
private:
  // Whether n is a standard reduction operator.
  static bool is_reduction_operator(const Node* n);
  // Whether n is part of a reduction cycle via the 'input' edge index. To bound
  // the search, constrain the size of reduction cycles to LoopMaxUnroll.
  static bool in_reduction_cycle(const Node* n, uint input);
  // Reference to the i'th input node of n, commuting the inputs of binary nodes
  // whose edges have been swapped. Assumes n is a commutative operation.
  static Node* original_input(const Node* n, uint i);
  // Find and mark reductions in a loop. Running mark_reductions() is similar to
  // querying is_reduction(n) for every n in the SuperWord loop, but stricter in
  // that it assumes counted loops and requires that reduction nodes are not
  // used within the loop except by their reduction cycle predecessors.
  void mark_reductions();
  // Extract the superword level parallelism
  bool SLP_extract();

  // Find the adjacent memory references and create pack pairs for them.
  void find_adjacent_refs();
  // Get (maybe valid) reference for a memory node
  MemReference get_mem_reference(MemNode* mem) const;

  // Pair accessors: TODO
  void add_pair(Node* s1, Node* s2) {
    assert(!exists_at(s1, 0), "s1 not on left yet");
    assert(!exists_at(s2, 1), "s1 not on right yet");
    Node_List* pair = new (arena()) Node_List(arena(), 2);
    pair->push(s1);
    pair->push(s2);
    _packset.append(pair);
  }

  // Construct dependency graph.
  void dependence_graph();

  // Analyze the memory slices
  void find_memory_slices();
  NOT_PRODUCT( void print_memory_slices(); )
  // Return a memory slice (node list) in predecessor order starting at "start"
  void mem_slice_preds(Node* start, Node* stop, GrowableArray<Node*> &preds);

  // Check if two nodes can be packed into a pair.
  bool can_pack_into_pair(Node* s1, Node* s2);
  // Does s exist in a pack at position pos?
  bool exists_at(Node* s, uint pos);
  // Is s1 immediately before s2 in memory?
  bool are_adjacent_refs(Node* s1, Node* s2);
  // Are s1 and s2 similar?
  bool isomorphic(Node* s1, Node* s2);
  // Is there no data path from s1 to s2 or s2 to s1?
  bool independent(Node* s1, Node* s2);
  // Are all nodes in nodes list mutually independent?
  bool mutually_independent(Node_List* nodes) const;
  // For a node pair (s1, s2) which is isomorphic and independent,
  // do s1 and s2 have similar input edges?
  bool have_similar_inputs(Node* s1, Node* s2);
  // Is there a data path between s1 and s2 and both are reductions?
  bool reduction(Node* s1, Node* s2);
  int data_size(Node* s);
  // Extend packset by following use->def and def->use links from pack members.
  void extend_pairs();

  // Extend the packset by visiting operand definitions of nodes in pack p
  bool follow_use_defs(Node_List* p);
  // Extend the packset by visiting uses of nodes in pack p
  bool follow_def_uses(Node_List* p);
  // For extended packsets, ordinally arrange uses packset by major component
  void order_def_uses(Node_List* p);
  // Estimate the savings from executing s1 and s2 as a pack
  int est_savings(Node* s1, Node* s2);
  int adjacent_profit(Node* s1, Node* s2);
  int pack_cost(int ct);
  int unpack_cost(int ct);
  // Combine packs A and B with A.last == B.first into A.first..,A.last,B.second,..B.last
  void combine_packs();
  // Ensure all packs are aligned, if AlignVector is on.
  void filter_packs_for_alignment();
  // Find the set of alignment solutions for load/store pack.
  const AlignmentSolution* pack_alignment_solution(Node_List* pack);
  // Compress packset, such that it has no nullptr entries.
  void compress_packset();
  // Construct the map from nodes to packs.
  void construct_my_pack_map();
  // Remove packs that are not implemented or not profitable.
  void filter_packs();
  // Verify that for every pack, all nodes are mutually independent.
  // Also verify that packset and my_pack are consistent.
  DEBUG_ONLY(void verify_packs();)
  // Adjust the memory graph for the packed operations
  void schedule();
  // Helper function for schedule, that reorders all memops, slice by slice, according to the schedule
  void schedule_reorder_memops(Node_List &memops_schedule);

  // Convert packs into vector node operations
  bool output();
  // Create a vector operand for the nodes in pack p for operand: in(opd_idx)
  Node* vector_opd(Node_List* p, int opd_idx);
  // Can code be generated for pack p?
  bool implemented(Node_List* p);
  // For pack p, are all operands and all uses (with in the block) vector?
  bool profitable(Node_List* p);
  // Verify that all uses of packs are also packs, i.e. we do not need extract operations.
  DEBUG_ONLY(void verify_no_extract();)
  // Is use->in(u_idx) a vector use?
  bool is_vector_use(Node* use, int u_idx);
  // Construct reverse postorder list of block members
  bool construct_bb();
  // Initialize per node info
  void initialize_node_info();
  // Compute max depth for expressions from beginning of block
  void compute_max_depth();
  // Return the longer type for vectorizable type-conversion node or illegal type for other nodes.
  BasicType longer_type_for_conversion(Node* n);
  // Find the longest type in def-use chain for packed nodes, and then compute the max vector size.
  int max_vector_size_in_def_use_chain(Node* n);
  // Compute necessary vector element type for expressions
  void compute_vector_element_type();
  // Are s1 and s2 in a pack pair and ordered as s1,s2?
  bool in_packset(Node* s1, Node* s2);
  // Remove the pack at position pos in the packset
  void remove_pack_at(int pos);
  static LoadNode::ControlDependency control_dependency(Node_List* p);
  // Smallest type containing range of values
  const Type* container_type(Node* n);
  // Ensure that the main loop vectors are aligned by adjusting the pre loop limit.
  void adjust_pre_loop_limit_to_align_main_loop_vectors();
  // Is the use of d1 in u1 at the same operand position as d2 in u2?
  bool opnd_positions_match(Node* d1, Node* u1, Node* d2, Node* u2);

#ifndef PRODUCT
  // print methods
  void print_packset() const;
  void print_pack(const Node_List* pack) const;
  void print_bb() const;
#endif
};

#endif // SHARE_OPTO_SUPERWORD_HPP<|MERGE_RESOLUTION|>--- conflicted
+++ resolved
@@ -339,7 +339,7 @@
 
   bool is_trace_superword_extend_pairs() const {
     // Too verbose for TraceSuperWord
-    return _vtrace.is_trace(TraceAutoVectorizationTag::SW_EXTEND_PAIRS);
+    return vloop().vtrace().is_trace(TraceAutoVectorizationTag::SW_EXTEND_PAIRS);
   }
 
   bool is_trace_superword_rejections() const {
@@ -365,29 +365,16 @@
   bool is_trace_superword_any() const {
     return TraceSuperWord ||
            is_trace_align_vector() ||
-<<<<<<< HEAD
-           _vtrace.is_trace(TraceAutoVectorizationTag::SW_PRECONDITION) ||
-           _vtrace.is_trace(TraceAutoVectorizationTag::SW_TYPES) ||
-           _vtrace.is_trace(TraceAutoVectorizationTag::SW_ALIGNMENT) ||
-           _vtrace.is_trace(TraceAutoVectorizationTag::SW_MEMORY_SLICES) ||
-           _vtrace.is_trace(TraceAutoVectorizationTag::SW_DEPENDENCE_GRAPH) ||
-           _vtrace.is_trace(TraceAutoVectorizationTag::SW_ADJACENT_MEMOPS) ||
-           _vtrace.is_trace(TraceAutoVectorizationTag::SW_EXTEND_PAIRS) ||
-           _vtrace.is_trace(TraceAutoVectorizationTag::SW_REJECTIONS) ||
-           _vtrace.is_trace(TraceAutoVectorizationTag::SW_PACKSET) ||
-           _vtrace.is_trace(TraceAutoVectorizationTag::SW_INFO) ||
-           _vtrace.is_trace(TraceAutoVectorizationTag::SW_VERBOSE);
-=======
            vloop().vtrace().is_trace(TraceAutoVectorizationTag::SW_TYPES) ||
            vloop().vtrace().is_trace(TraceAutoVectorizationTag::SW_ALIGNMENT) ||
            vloop().vtrace().is_trace(TraceAutoVectorizationTag::SW_MEMORY_SLICES) ||
            vloop().vtrace().is_trace(TraceAutoVectorizationTag::SW_DEPENDENCE_GRAPH) ||
            vloop().vtrace().is_trace(TraceAutoVectorizationTag::SW_ADJACENT_MEMOPS) ||
+           vloop().vtrace().is_trace(TraceAutoVectorizationTag::SW_EXTEND_PAIRS) ||
            vloop().vtrace().is_trace(TraceAutoVectorizationTag::SW_REJECTIONS) ||
            vloop().vtrace().is_trace(TraceAutoVectorizationTag::SW_PACKSET) ||
            vloop().vtrace().is_trace(TraceAutoVectorizationTag::SW_INFO) ||
            vloop().vtrace().is_trace(TraceAutoVectorizationTag::SW_VERBOSE);
->>>>>>> 232d1368
   }
 
   bool is_trace_align_vector() const {
