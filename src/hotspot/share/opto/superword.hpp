--- conflicted
+++ resolved
@@ -421,17 +421,11 @@
   const Node* ctrl(const Node* n) const { return _phase->has_ctrl(n) ? _phase->get_ctrl(n) : n; }
 
   // block accessors
-<<<<<<< HEAD
-  bool in_bb(const Node* n) { return n != nullptr && n->outcnt() > 0 && ctrl(n) == _bb; }
-  int  bb_idx(Node* n)     { assert(in_bb(n), "must be"); return _bb_idx.at(n->_idx); }
-  void set_bb_idx(Node* n, int i) { _bb_idx.at_put_grow(n->_idx, i); }
-=======
  public:
   bool in_bb(const Node* n) const  { return n != nullptr && n->outcnt() > 0 && ctrl(n) == _bb; }
   int  bb_idx(const Node* n) const { assert(in_bb(n), "must be"); return _bb_idx.at(n->_idx); }
  private:
   void set_bb_idx(Node* n, int i)  { _bb_idx.at_put_grow(n->_idx, i); }
->>>>>>> a3137c75
 
   // visited set accessors
   void visited_clear()           { _visited.clear(); }
