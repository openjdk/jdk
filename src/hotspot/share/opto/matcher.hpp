--- conflicted
+++ resolved
@@ -341,14 +341,12 @@
 
   static bool vector_needs_partial_operations(Node* node, const TypeVect* vt);
 
-<<<<<<< HEAD
   // Cost-Model for Auto-Vectorization
   static float cost_for_scalar(int opcode);
   static float cost_for_vector(int opcode, int vlen, BasicType bt);
   static float cost_for_vector_reduction(int opcode, int vlen, BasicType bt, bool requires_strict_order);
-=======
+
   static bool vector_rearrange_requires_load_shuffle(BasicType elem_bt, int vlen);
->>>>>>> 0f426e4a
 
   static const RegMask* predicate_reg_mask(void);
 
