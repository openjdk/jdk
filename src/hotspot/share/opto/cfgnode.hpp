/*
 * Copyright (c) 1997, 2025, Oracle and/or its affiliates. All rights reserved.
 * DO NOT ALTER OR REMOVE COPYRIGHT NOTICES OR THIS FILE HEADER.
 *
 * This code is free software; you can redistribute it and/or modify it
 * under the terms of the GNU General Public License version 2 only, as
 * published by the Free Software Foundation.
 *
 * This code is distributed in the hope that it will be useful, but WITHOUT
 * ANY WARRANTY; without even the implied warranty of MERCHANTABILITY or
 * FITNESS FOR A PARTICULAR PURPOSE.  See the GNU General Public License
 * version 2 for more details (a copy is included in the LICENSE file that
 * accompanied this code).
 *
 * You should have received a copy of the GNU General Public License version
 * 2 along with this work; if not, write to the Free Software Foundation,
 * Inc., 51 Franklin St, Fifth Floor, Boston, MA 02110-1301 USA.
 *
 * Please contact Oracle, 500 Oracle Parkway, Redwood Shores, CA 94065 USA
 * or visit www.oracle.com if you need additional information or have any
 * questions.
 *
 */

#ifndef SHARE_OPTO_CFGNODE_HPP
#define SHARE_OPTO_CFGNODE_HPP

#include "opto/multnode.hpp"
#include "opto/node.hpp"
#include "opto/opcodes.hpp"
#include "opto/predicates_enums.hpp"
#include "opto/type.hpp"

// Portions of code courtesy of Clifford Click

// Optimization - Graph Style

class Matcher;
class Node;
class   RegionNode;
class   TypeNode;
class     PhiNode;
class   GotoNode;
class   MultiNode;
class     MultiBranchNode;
class       IfNode;
class       PCTableNode;
class         JumpNode;
class         CatchNode;
class       NeverBranchNode;
class     BlackholeNode;
class   ProjNode;
class     CProjNode;
class       IfTrueNode;
class       IfFalseNode;
class       CatchProjNode;
class     JProjNode;
class       JumpProjNode;
class     SCMemProjNode;
class PhaseIdealLoop;
enum class AssertionPredicateType;
enum class PredicateState;

//------------------------------RegionNode-------------------------------------
// The class of RegionNodes, which can be mapped to basic blocks in the
// program.  Their inputs point to Control sources.  PhiNodes (described
// below) have an input point to a RegionNode.  Merged data inputs to PhiNodes
// correspond 1-to-1 with RegionNode inputs.  The zero input of a PhiNode is
// the RegionNode, and the zero input of the RegionNode is itself.
class RegionNode : public Node {
public:
  enum LoopStatus {
    // No guarantee: the region may be an irreducible loop entry, thus we have to
    // be careful when removing entry control to it.
    MaybeIrreducibleEntry,
    // Limited guarantee: this region may be (nested) inside an irreducible loop,
    // but it will never be an irreducible loop entry.
    NeverIrreducibleEntry,
    // Strong guarantee: this region is not (nested) inside an irreducible loop.
    Reducible,
  };

private:
  bool _is_unreachable_region;
  LoopStatus _loop_status;

  bool is_possible_unsafe_loop() const;
  bool is_unreachable_from_root(const PhaseGVN* phase) const;
public:
  // Node layout (parallels PhiNode):
  enum { Region,                // Generally points to self.
         Control                // Control arcs are [1..len)
  };

  RegionNode(uint required)
    : Node(required),
      _is_unreachable_region(false),
      _loop_status(LoopStatus::NeverIrreducibleEntry)
  {
    init_class_id(Class_Region);
    init_req(0, this);
  }

  Node* is_copy() const {
    const Node* r = _in[Region];
    if (r == nullptr)
      return nonnull_req();
    return nullptr;  // not a copy!
  }
  PhiNode* has_phi() const;        // returns an arbitrary phi user, or null
  PhiNode* has_unique_phi() const; // returns the unique phi user, or null
  // Is this region node unreachable from root?
  bool is_unreachable_region(const PhaseGVN* phase);
#ifdef ASSERT
  bool is_in_infinite_subgraph();
  static bool are_all_nodes_in_infinite_subgraph(Unique_Node_List& worklist);
#endif //ASSERT
  LoopStatus loop_status() const { return _loop_status; };
  void set_loop_status(LoopStatus status);
  bool can_be_irreducible_entry() const;

  virtual int Opcode() const;
  virtual uint size_of() const { return sizeof(*this); }
  virtual bool pinned() const { return (const Node*)in(0) == this; }
  virtual bool is_CFG() const { return true; }
  virtual uint hash() const { return NO_HASH; } // CFG nodes do not hash
  virtual bool depends_only_on_test() const { return false; }
  virtual const Type* bottom_type() const { return Type::CONTROL; }
  virtual const Type* Value(PhaseGVN* phase) const;
  virtual Node* Identity(PhaseGVN* phase);
  virtual Node* Ideal(PhaseGVN* phase, bool can_reshape);
  void remove_unreachable_subgraph(PhaseIterGVN* igvn);
  virtual const RegMask &out_RegMask() const;
  bool is_diamond() const;
  void try_clean_mem_phis(PhaseIterGVN* phase);
  bool optimize_trichotomy(PhaseIterGVN* igvn);
  NOT_PRODUCT(virtual void dump_spec(outputStream* st) const;)
};

//------------------------------JProjNode--------------------------------------
// jump projection for node that produces multiple control-flow paths
class JProjNode : public ProjNode {
 public:
  JProjNode( Node* ctrl, uint idx ) : ProjNode(ctrl,idx) {}
  virtual int Opcode() const;
  virtual bool  is_CFG() const { return true; }
  virtual uint  hash() const { return NO_HASH; }  // CFG nodes do not hash
  virtual const Node* is_block_proj() const { return in(0); }
  virtual const RegMask& out_RegMask() const;
  virtual uint  ideal_reg() const { return 0; }
};

//------------------------------PhiNode----------------------------------------
// PhiNodes merge values from different Control paths.  Slot 0 points to the
// controlling RegionNode.  Other slots map 1-for-1 with incoming control flow
// paths to the RegionNode.
class PhiNode : public TypeNode {
  friend class PhaseRenumberLive;

  const TypePtr* const _adr_type; // non-null only for Type::MEMORY nodes.
  // The following fields are only used for data PhiNodes to indicate
  // that the PhiNode represents the value of a known instance field.
        int _inst_mem_id; // Instance memory id (node index of the memory Phi)
        int _inst_id;     // Instance id of the memory slice.
  const int _inst_index;  // Alias index of the instance memory slice.
  // Array elements references have the same alias_idx but different offset.
  const int _inst_offset; // Offset of the instance memory slice.
  // Size is bigger to hold the _adr_type field.
  virtual uint hash() const;    // Check the type
  virtual bool cmp( const Node &n ) const;
  virtual uint size_of() const { return sizeof(*this); }

  // Determine if CMoveNode::is_cmove_id can be used at this join point.
  Node* is_cmove_id(PhaseTransform* phase, int true_path);
  bool wait_for_region_igvn(PhaseGVN* phase);
  bool is_data_loop(RegionNode* r, Node* uin, const PhaseGVN* phase);

  static Node* clone_through_phi(Node* root_phi, const Type* t, uint c, PhaseIterGVN* igvn);
  static Node* merge_through_phi(Node* root_phi, PhaseIterGVN* igvn);

  bool must_wait_for_region_in_irreducible_loop(PhaseGVN* phase) const;

  bool is_split_through_mergemem_terminating() const;

<<<<<<< HEAD
  void verify_type_stability(const PhaseGVN* phase, const Type* union_of_input_types, const Type* new_type) const NOT_DEBUG_RETURN;
=======
  bool wait_for_cast_input_igvn(const PhaseIterGVN* igvn) const;
>>>>>>> 78c2d572

public:
  // Node layout (parallels RegionNode):
  enum { Region,                // Control input is the Phi's region.
         Input                  // Input values are [1..len)
  };

  PhiNode( Node *r, const Type *t, const TypePtr* at = nullptr,
           const int imid = -1,
           const int iid = TypeOopPtr::InstanceTop,
           const int iidx = Compile::AliasIdxTop,
           const int ioffs = Type::OffsetTop )
    : TypeNode(t,r->req()),
      _adr_type(at),
      _inst_mem_id(imid),
      _inst_id(iid),
      _inst_index(iidx),
      _inst_offset(ioffs)
  {
    init_class_id(Class_Phi);
    init_req(0, r);
    verify_adr_type();
  }
  // create a new phi with in edges matching r and set (initially) to x
  static PhiNode* make( Node* r, Node* x );
  // extra type arguments override the new phi's bottom_type and adr_type
  static PhiNode* make( Node* r, Node* x, const Type *t, const TypePtr* at = nullptr );
  // create a new phi with narrowed memory type
  PhiNode* slice_memory(const TypePtr* adr_type) const;
  PhiNode* split_out_instance(const TypePtr* at, PhaseIterGVN *igvn) const;
  // like make(r, x), but does not initialize the in edges to x
  static PhiNode* make_blank( Node* r, Node* x );

  // Accessors
  RegionNode* region() const { Node* r = in(Region); assert(!r || r->is_Region(), ""); return (RegionNode*)r; }

  bool is_tripcount(BasicType bt) const;

  // Determine a unique non-trivial input, if any.
  // Ignore casts if it helps.  Return null on failure.
  Node* unique_input(PhaseValues* phase, bool uncast);
  Node* unique_input(PhaseValues* phase) {
    Node* uin = unique_input(phase, false);
    if (uin == nullptr) {
      uin = unique_input(phase, true);
    }
    return uin;
  }

  // Check for a simple dead loop.
  enum LoopSafety { Safe = 0, Unsafe, UnsafeLoop };
  LoopSafety simple_data_loop_check(Node *in) const;
  // Is it unsafe data loop? It becomes a dead loop if this phi node removed.
  bool is_unsafe_data_reference(Node *in) const;
  int is_diamond_phi() const;
  bool try_clean_memory_phi(PhaseIterGVN* igvn);
  virtual int Opcode() const;
  virtual bool pinned() const { return in(0) != nullptr; }
  virtual const TypePtr *adr_type() const { verify_adr_type(true); return _adr_type; }

  void  set_inst_mem_id(int inst_mem_id) { _inst_mem_id = inst_mem_id; }
  int inst_mem_id() const { return _inst_mem_id; }
  int inst_id()     const { return _inst_id; }
  int inst_index()  const { return _inst_index; }
  int inst_offset() const { return _inst_offset; }
  bool is_same_inst_field(const Type* tp, int mem_id, int id, int index, int offset) {
    return type()->basic_type() == tp->basic_type() &&
           inst_mem_id() == mem_id &&
           inst_id()     == id     &&
           inst_index()  == index  &&
           inst_offset() == offset &&
           type()->higher_equal(tp);
  }

  virtual const Type* Value(PhaseGVN* phase) const;
  virtual Node* Identity(PhaseGVN* phase);
  virtual Node *Ideal(PhaseGVN *phase, bool can_reshape);
  virtual const RegMask &out_RegMask() const;
  virtual const RegMask &in_RegMask(uint) const;
#ifndef PRODUCT
  virtual void dump_spec(outputStream *st) const;
#endif
#ifdef ASSERT
  void verify_adr_type(VectorSet& visited, const TypePtr* at) const;
  void verify_adr_type(bool recursive = false) const;
#else //ASSERT
  void verify_adr_type(bool recursive = false) const {}
#endif //ASSERT

  const TypeTuple* collect_types(PhaseGVN* phase) const;
};

//------------------------------GotoNode---------------------------------------
// GotoNodes perform direct branches.
class GotoNode : public Node {
public:
  GotoNode( Node *control ) : Node(control) {}
  virtual int Opcode() const;
  virtual bool pinned() const { return true; }
  virtual bool  is_CFG() const { return true; }
  virtual uint hash() const { return NO_HASH; }  // CFG nodes do not hash
  virtual const Node *is_block_proj() const { return this; }
  virtual bool depends_only_on_test() const { return false; }
  virtual const Type *bottom_type() const { return Type::CONTROL; }
  virtual const Type* Value(PhaseGVN* phase) const;
  virtual Node* Identity(PhaseGVN* phase);
  virtual const RegMask &out_RegMask() const;
};

//------------------------------CProjNode--------------------------------------
// control projection for node that produces multiple control-flow paths
class CProjNode : public ProjNode {
public:
  CProjNode( Node *ctrl, uint idx ) : ProjNode(ctrl,idx) {}
  virtual int Opcode() const;
  virtual bool  is_CFG() const { return true; }
  virtual uint hash() const { return NO_HASH; }  // CFG nodes do not hash
  virtual const Node *is_block_proj() const { return in(0); }
  virtual const RegMask &out_RegMask() const;
  virtual uint ideal_reg() const { return 0; }
};

//---------------------------MultiBranchNode-----------------------------------
// This class defines a MultiBranchNode, a MultiNode which yields multiple
// control values. These are distinguished from other types of MultiNodes
// which yield multiple values, but control is always and only projection #0.
class MultiBranchNode : public MultiNode {
public:
  MultiBranchNode( uint required ) : MultiNode(required) {
    init_class_id(Class_MultiBranch);
  }
  // returns required number of users to be well formed.
  virtual uint required_outcnt() const = 0;
};

//------------------------------IfNode-----------------------------------------
// Output selected Control, based on a boolean test
class IfNode : public MultiBranchNode {
 public:
  float _prob;                           // Probability of true path being taken.
  float _fcnt;                           // Frequency counter

 private:
  AssertionPredicateType _assertion_predicate_type;

  void init_node(Node* control, Node* bol) {
    init_class_id(Class_If);
    init_req(0, control);
    init_req(1, bol);
  }

  // Size is bigger to hold the probability field.  However, _prob does not
  // change the semantics so it does not appear in the hash & cmp functions.
  virtual uint size_of() const { return sizeof(*this); }

  // Helper methods for fold_compares
  bool cmpi_folds(PhaseIterGVN* igvn, bool fold_ne = false);
  bool is_ctrl_folds(Node* ctrl, PhaseIterGVN* igvn);
  bool has_shared_region(ProjNode* proj, ProjNode*& success, ProjNode*& fail);
  bool has_only_uncommon_traps(ProjNode* proj, ProjNode*& success, ProjNode*& fail, PhaseIterGVN* igvn);
  Node* merge_uncommon_traps(ProjNode* proj, ProjNode* success, ProjNode* fail, PhaseIterGVN* igvn);
  static void improve_address_types(Node* l, Node* r, ProjNode* fail, PhaseIterGVN* igvn);
  bool is_cmp_with_loadrange(ProjNode* proj);
  bool is_null_check(ProjNode* proj, PhaseIterGVN* igvn);
  bool is_side_effect_free_test(ProjNode* proj, PhaseIterGVN* igvn);
  void reroute_side_effect_free_unc(ProjNode* proj, ProjNode* dom_proj, PhaseIterGVN* igvn);
  bool fold_compares_helper(ProjNode* proj, ProjNode* success, ProjNode* fail, PhaseIterGVN* igvn);
  static bool is_dominator_unc(CallStaticJavaNode* dom_unc, CallStaticJavaNode* unc);

protected:
  ProjNode* range_check_trap_proj(int& flip, Node*& l, Node*& r);
  Node* Ideal_common(PhaseGVN *phase, bool can_reshape);
  Node* search_identical(int dist, PhaseIterGVN* igvn);

  Node* simple_subsuming(PhaseIterGVN* igvn);

public:

  // Degrees of branch prediction probability by order of magnitude:
  // PROB_UNLIKELY_1e(N) is a 1 in 1eN chance.
  // PROB_LIKELY_1e(N) is a 1 - PROB_UNLIKELY_1e(N)
#define PROB_UNLIKELY_MAG(N)    (1e- ## N ## f)
#define PROB_LIKELY_MAG(N)      (1.0f-PROB_UNLIKELY_MAG(N))

  // Maximum and minimum branch prediction probabilties
  // 1 in 1,000,000 (magnitude 6)
  //
  // Although PROB_NEVER == PROB_MIN and PROB_ALWAYS == PROB_MAX
  // they are used to distinguish different situations:
  //
  // The name PROB_MAX (PROB_MIN) is for probabilities which correspond to
  // very likely (unlikely) but with a concrete possibility of a rare
  // contrary case.  These constants would be used for pinning
  // measurements, and as measures for assertions that have high
  // confidence, but some evidence of occasional failure.
  //
  // The name PROB_ALWAYS (PROB_NEVER) is to stand for situations for which
  // there is no evidence at all that the contrary case has ever occurred.

#define PROB_NEVER              PROB_UNLIKELY_MAG(6)
#define PROB_ALWAYS             PROB_LIKELY_MAG(6)

#define PROB_MIN                PROB_UNLIKELY_MAG(6)
#define PROB_MAX                PROB_LIKELY_MAG(6)

  // Static branch prediction probabilities
  // 1 in 10 (magnitude 1)
#define PROB_STATIC_INFREQUENT  PROB_UNLIKELY_MAG(1)
#define PROB_STATIC_FREQUENT    PROB_LIKELY_MAG(1)

  // Fair probability 50/50
#define PROB_FAIR               (0.5f)

  // Unknown probability sentinel
#define PROB_UNKNOWN            (-1.0f)

  // Probability "constructors", to distinguish as a probability any manifest
  // constant without a names
#define PROB_LIKELY(x)          ((float) (x))
#define PROB_UNLIKELY(x)        (1.0f - (float)(x))

  // Other probabilities in use, but without a unique name, are documented
  // here for lack of a better place:
  //
  // 1 in 1000 probabilities (magnitude 3):
  //     threshold for converting to conditional move
  //     likelihood of null check failure if a null HAS been seen before
  //     likelihood of slow path taken in library calls
  //
  // 1 in 10,000 probabilities (magnitude 4):
  //     threshold for making an uncommon trap probability more extreme
  //     threshold for for making a null check implicit
  //     likelihood of needing a gc if eden top moves during an allocation
  //     likelihood of a predicted call failure
  //
  // 1 in 100,000 probabilities (magnitude 5):
  //     threshold for ignoring counts when estimating path frequency
  //     likelihood of FP clipping failure
  //     likelihood of catching an exception from a try block
  //     likelihood of null check failure if a null has NOT been seen before
  //
  // Magic manifest probabilities such as 0.83, 0.7, ... can be found in
  // gen_subtype_check() and catch_inline_exceptions().

  IfNode(Node* control, Node* bol, float p, float fcnt);
  IfNode(Node* control, Node* bol, float p, float fcnt, AssertionPredicateType assertion_predicate_type);

  static IfNode* make_with_same_profile(IfNode* if_node_profile, Node* ctrl, Node* bol);

  virtual int Opcode() const;
  virtual bool pinned() const { return true; }
  virtual const Type *bottom_type() const { return TypeTuple::IFBOTH; }
  virtual Node *Ideal(PhaseGVN *phase, bool can_reshape);
  virtual const Type* Value(PhaseGVN* phase) const;
  virtual uint required_outcnt() const { return 2; }
  virtual const RegMask &out_RegMask() const;
  Node* fold_compares(PhaseIterGVN* phase);
  static Node* up_one_dom(Node* curr, bool linear_only = false);
  bool is_zero_trip_guard() const;
  Node* dominated_by(Node* prev_dom, PhaseIterGVN* igvn, bool pin_array_access_nodes);
  ProjNode* uncommon_trap_proj(CallStaticJavaNode*& call, Deoptimization::DeoptReason reason = Deoptimization::Reason_none) const;

  // Takes the type of val and filters it through the test represented
  // by if_proj and returns a more refined type if one is produced.
  // Returns null is it couldn't improve the type.
  static const TypeInt* filtered_int_type(PhaseGVN* phase, Node* val, Node* if_proj);

  AssertionPredicateType assertion_predicate_type() const {
    return _assertion_predicate_type;
  }

#ifndef PRODUCT
  virtual void dump_spec(outputStream *st) const;
#endif

  bool same_condition(const Node* dom, PhaseIterGVN* igvn) const;
};

class RangeCheckNode : public IfNode {
private:
  int is_range_check(Node*& range, Node*& index, jint& offset);

public:
  RangeCheckNode(Node* control, Node* bol, float p, float fcnt) : IfNode(control, bol, p, fcnt) {
    init_class_id(Class_RangeCheck);
  }

  RangeCheckNode(Node* control, Node* bol, float p, float fcnt, AssertionPredicateType assertion_predicate_type)
      : IfNode(control, bol, p, fcnt, assertion_predicate_type) {
    init_class_id(Class_RangeCheck);
  }

  virtual int Opcode() const;
  virtual Node* Ideal(PhaseGVN *phase, bool can_reshape);
};

// Special node that denotes a Parse Predicate added during parsing. A Parse Predicate serves as placeholder to later
// create Regular Predicates (Runtime Predicates with possible Assertion Predicates) above it. Together they form a
// Predicate Block. The Parse Predicate and Regular Predicates share the same uncommon trap.
// There are three kinds of Parse Predicates:
// Loop Parse Predicate, Profiled Loop Parse Predicate (both used by Loop Predication), and Loop Limit Check Parse
// Predicate (used for integer overflow checks when creating a counted loop).
// More information about predicates can be found in loopPredicate.cpp.
class ParsePredicateNode : public IfNode {
  Deoptimization::DeoptReason _deopt_reason;

  // When a Parse Predicate loses its connection to a loop head, it will be marked useless by
  // EliminateUselessPredicates and cleaned up by Value(). It can also become useless when cloning it to both loops
  // during Loop Multiversioning - we no longer use the old version.
  PredicateState _predicate_state;
 public:
  ParsePredicateNode(Node* control, Deoptimization::DeoptReason deopt_reason, PhaseGVN* gvn);
  virtual int Opcode() const;
  virtual uint size_of() const { return sizeof(*this); }

  Deoptimization::DeoptReason deopt_reason() const {
    return _deopt_reason;
  }

  bool is_useless() const {
    return _predicate_state == PredicateState::Useless;
  }

  void mark_useless(PhaseIterGVN& igvn);

  void mark_maybe_useful() {
    _predicate_state = PredicateState::MaybeUseful;
  }

  bool is_useful() const {
    return _predicate_state == PredicateState::Useful;
  }

  void mark_useful() {
    _predicate_state = PredicateState::Useful;
  }

  // Return the uncommon trap If projection of this Parse Predicate.
  ParsePredicateUncommonProj* uncommon_proj() const {
    return proj_out(0)->as_IfFalse();
  }

  Node* uncommon_trap() const;

  Node* Ideal(PhaseGVN* phase, bool can_reshape) {
    return nullptr; // Don't optimize
  }

  const Type* Value(PhaseGVN* phase) const;
  NOT_PRODUCT(void dump_spec(outputStream* st) const;)
};

class IfProjNode : public CProjNode {
public:
  IfProjNode(IfNode *ifnode, uint idx) : CProjNode(ifnode,idx) {}
  virtual Node* Identity(PhaseGVN* phase);

  void pin_array_access_nodes(PhaseIterGVN* igvn);

protected:
  // Type of If input when this branch is always taken
  virtual bool always_taken(const TypeTuple* t) const = 0;
};

class IfTrueNode : public IfProjNode {
public:
  IfTrueNode( IfNode *ifnode ) : IfProjNode(ifnode,1) {
    init_class_id(Class_IfTrue);
  }
  virtual int Opcode() const;

protected:
  virtual bool always_taken(const TypeTuple* t) const { return t == TypeTuple::IFTRUE; }
};

class IfFalseNode : public IfProjNode {
public:
  IfFalseNode( IfNode *ifnode ) : IfProjNode(ifnode,0) {
    init_class_id(Class_IfFalse);
  }
  virtual int Opcode() const;

protected:
  virtual bool always_taken(const TypeTuple* t) const { return t == TypeTuple::IFFALSE; }
};


//------------------------------PCTableNode------------------------------------
// Build an indirect branch table.  Given a control and a table index,
// control is passed to the Projection matching the table index.  Used to
// implement switch statements and exception-handling capabilities.
// Undefined behavior if passed-in index is not inside the table.
class PCTableNode : public MultiBranchNode {
  virtual uint hash() const;    // Target count; table size
  virtual bool cmp( const Node &n ) const;
  virtual uint size_of() const { return sizeof(*this); }

public:
  const uint _size;             // Number of targets

  PCTableNode( Node *ctrl, Node *idx, uint size ) : MultiBranchNode(2), _size(size) {
    init_class_id(Class_PCTable);
    init_req(0, ctrl);
    init_req(1, idx);
  }
  virtual int Opcode() const;
  virtual const Type* Value(PhaseGVN* phase) const;
  virtual Node *Ideal(PhaseGVN *phase, bool can_reshape);
  virtual const Type *bottom_type() const;
  virtual bool pinned() const { return true; }
  virtual uint required_outcnt() const { return _size; }
};

//------------------------------JumpNode---------------------------------------
// Indirect branch.  Uses PCTable above to implement a switch statement.
// It emits as a table load and local branch.
class JumpNode : public PCTableNode {
  virtual uint size_of() const { return sizeof(*this); }
public:
  float* _probs; // probability of each projection
  float _fcnt;   // total number of times this Jump was executed
  JumpNode( Node* control, Node* switch_val, uint size, float* probs, float cnt)
    : PCTableNode(control, switch_val, size),
      _probs(probs), _fcnt(cnt) {
    init_class_id(Class_Jump);
  }
  virtual int   Opcode() const;
  virtual const RegMask& out_RegMask() const;
  virtual const Node* is_block_proj() const { return this; }
};

class JumpProjNode : public JProjNode {
  virtual uint hash() const;
  virtual bool cmp( const Node &n ) const;
  virtual uint size_of() const { return sizeof(*this); }

 private:
  const int  _dest_bci;
  const uint _proj_no;
  const int  _switch_val;
 public:
  JumpProjNode(Node* jumpnode, uint proj_no, int dest_bci, int switch_val)
    : JProjNode(jumpnode, proj_no), _dest_bci(dest_bci), _proj_no(proj_no), _switch_val(switch_val) {
    init_class_id(Class_JumpProj);
  }

  virtual int Opcode() const;
  virtual const Type* bottom_type() const { return Type::CONTROL; }
  int  dest_bci()    const { return _dest_bci; }
  int  switch_val()  const { return _switch_val; }
  uint proj_no()     const { return _proj_no; }
#ifndef PRODUCT
  virtual void dump_spec(outputStream *st) const;
  virtual void dump_compact_spec(outputStream *st) const;
#endif
};

//------------------------------CatchNode--------------------------------------
// Helper node to fork exceptions.  "Catch" catches any exceptions thrown by
// a just-prior call.  Looks like a PCTableNode but emits no code - just the
// table.  The table lookup and branch is implemented by RethrowNode.
class CatchNode : public PCTableNode {
public:
  CatchNode( Node *ctrl, Node *idx, uint size ) : PCTableNode(ctrl,idx,size){
    init_class_id(Class_Catch);
  }
  virtual int Opcode() const;
  virtual const Type* Value(PhaseGVN* phase) const;
};

// CatchProjNode controls which exception handler is targeted after a call.
// It is passed in the bci of the target handler, or no_handler_bci in case
// the projection doesn't lead to an exception handler.
class CatchProjNode : public CProjNode {
  virtual uint hash() const;
  virtual bool cmp( const Node &n ) const;
  virtual uint size_of() const { return sizeof(*this); }

private:
  const int _handler_bci;

public:
  enum {
    fall_through_index =  0,      // the fall through projection index
    catch_all_index    =  1,      // the projection index for catch-alls
    no_handler_bci     = -1       // the bci for fall through or catch-all projs
  };

  CatchProjNode(Node* catchnode, uint proj_no, int handler_bci)
    : CProjNode(catchnode, proj_no), _handler_bci(handler_bci) {
    init_class_id(Class_CatchProj);
    assert(proj_no != fall_through_index || handler_bci < 0, "fall through case must have bci < 0");
  }

  virtual int Opcode() const;
  virtual Node* Identity(PhaseGVN* phase);
  virtual const Type *bottom_type() const { return Type::CONTROL; }
  int  handler_bci() const        { return _handler_bci; }
  bool is_handler_proj() const    { return _handler_bci >= 0; }
#ifndef PRODUCT
  virtual void dump_spec(outputStream *st) const;
#endif
};


//---------------------------------CreateExNode--------------------------------
// Helper node to create the exception coming back from a call
class CreateExNode : public TypeNode {
public:
  CreateExNode(const Type* t, Node* control, Node* i_o) : TypeNode(t, 2) {
    init_req(0, control);
    init_req(1, i_o);
  }
  virtual int Opcode() const;
  virtual Node* Identity(PhaseGVN* phase);
  virtual bool pinned() const { return true; }
  uint match_edge(uint idx) const { return 0; }
  virtual uint ideal_reg() const { return Op_RegP; }
};

//------------------------------NeverBranchNode-------------------------------
// The never-taken branch.  Used to give the appearance of exiting infinite
// loops to those algorithms that like all paths to be reachable.  Encodes
// empty.
class NeverBranchNode : public MultiBranchNode {
public:
  NeverBranchNode(Node* ctrl) : MultiBranchNode(1) {
    init_req(0, ctrl);
    init_class_id(Class_NeverBranch);
  }
  virtual int Opcode() const;
  virtual bool pinned() const { return true; };
  virtual const Type *bottom_type() const { return TypeTuple::IFBOTH; }
  virtual const Type* Value(PhaseGVN* phase) const;
  virtual Node *Ideal(PhaseGVN *phase, bool can_reshape);
  virtual uint required_outcnt() const { return 2; }
  virtual void emit(C2_MacroAssembler *masm, PhaseRegAlloc *ra_) const { }
  virtual uint size(PhaseRegAlloc *ra_) const { return 0; }
#ifndef PRODUCT
  virtual void format( PhaseRegAlloc *, outputStream *st ) const;
#endif
};

//------------------------------BlackholeNode----------------------------
// Blackhole all arguments. This node would survive through the compiler
// the effects on its arguments, and would be finally matched to nothing.
class BlackholeNode : public MultiNode {
public:
  BlackholeNode(Node* ctrl) : MultiNode(1) {
    init_req(TypeFunc::Control, ctrl);
  }
  virtual int   Opcode() const;
  virtual uint ideal_reg() const { return 0; } // not matched in the AD file
  virtual const Type* bottom_type() const { return TypeTuple::MEMBAR; }
  virtual Node* Ideal(PhaseGVN* phase, bool can_reshape);

  const RegMask &in_RegMask(uint idx) const {
    // Fake the incoming arguments mask for blackholes: accept all registers
    // and all stack slots. This would avoid any redundant register moves
    // for blackhole inputs.
    return RegMask::ALL;
  }
#ifndef PRODUCT
  virtual void format(PhaseRegAlloc* ra, outputStream* st) const;
#endif
};


#endif // SHARE_OPTO_CFGNODE_HPP<|MERGE_RESOLUTION|>--- conflicted
+++ resolved
@@ -182,11 +182,8 @@
 
   bool is_split_through_mergemem_terminating() const;
 
-<<<<<<< HEAD
   void verify_type_stability(const PhaseGVN* phase, const Type* union_of_input_types, const Type* new_type) const NOT_DEBUG_RETURN;
-=======
   bool wait_for_cast_input_igvn(const PhaseIterGVN* igvn) const;
->>>>>>> 78c2d572
 
 public:
   // Node layout (parallels RegionNode):
