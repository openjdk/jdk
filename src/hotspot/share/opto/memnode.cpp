--- conflicted
+++ resolved
@@ -4229,11 +4229,7 @@
 }
 
 void MemBarNode::remove(PhaseIterGVN *igvn) {
-<<<<<<< HEAD
-  assert(outcnt() == 2 || Opcode() == Op_Initialize, "Only seen when there are no or multiple uses of init memory");
-=======
-  assert(outcnt() > 0 && outcnt() <= 2, "Only one or two out edges allowed");
->>>>>>> 96259936
+  assert(outcnt() > 0 && (outcnt() <= 2 || Opcode() == Op_Initialize), "Only one or two out edges allowed");
   if (trailing_store() || trailing_load_store()) {
     MemBarNode* leading = leading_membar();
     if (leading != nullptr) {
