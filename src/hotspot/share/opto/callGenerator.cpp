--- conflicted
+++ resolved
@@ -662,7 +662,6 @@
       map->disconnect_inputs(C);
       return;
     }
-<<<<<<< HEAD
     if (C->print_inlining() && (is_mh_late_inline() || is_virtual_late_inline())) {
       if (inline_cg()->is_intrinsic()) {
         assert(C->print_inlining_stream()->is_empty(), ""); // FIXME: fix for 8320237 is incomplete (observed w/ -XX:+AlwaysIncrementalInlining)
@@ -670,8 +669,6 @@
         C->print_inlining_update_delayed(this);
       }
     }
-=======
->>>>>>> a637ccf2
 
     // Setup default node notes to be picked up by the inlining
     Node_Notes* old_nn = C->node_notes_at(call->_idx);
