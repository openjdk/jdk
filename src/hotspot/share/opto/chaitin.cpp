/*
 * Copyright (c) 2000, 2025, Oracle and/or its affiliates. All rights reserved.
 * DO NOT ALTER OR REMOVE COPYRIGHT NOTICES OR THIS FILE HEADER.
 *
 * This code is free software; you can redistribute it and/or modify it
 * under the terms of the GNU General Public License version 2 only, as
 * published by the Free Software Foundation.
 *
 * This code is distributed in the hope that it will be useful, but WITHOUT
 * ANY WARRANTY; without even the implied warranty of MERCHANTABILITY or
 * FITNESS FOR A PARTICULAR PURPOSE.  See the GNU General Public License
 * version 2 for more details (a copy is included in the LICENSE file that
 * accompanied this code).
 *
 * You should have received a copy of the GNU General Public License version
 * 2 along with this work; if not, write to the Free Software Foundation,
 * Inc., 51 Franklin St, Fifth Floor, Boston, MA 02110-1301 USA.
 *
 * Please contact Oracle, 500 Oracle Parkway, Redwood Shores, CA 94065 USA
 * or visit www.oracle.com if you need additional information or have any
 * questions.
 *
 */

#include "compiler/compileLog.hpp"
#include "compiler/oopMap.hpp"
#include "memory/allocation.inline.hpp"
#include "memory/resourceArea.hpp"
#include "opto/addnode.hpp"
#include "opto/block.hpp"
#include "opto/callnode.hpp"
#include "opto/cfgnode.hpp"
#include "opto/chaitin.hpp"
#include "opto/coalesce.hpp"
#include "opto/connode.hpp"
#include "opto/idealGraphPrinter.hpp"
#include "opto/indexSet.hpp"
#include "opto/machnode.hpp"
#include "opto/memnode.hpp"
#include "opto/movenode.hpp"
#include "opto/opcodes.hpp"
#include "opto/rootnode.hpp"
#include "utilities/align.hpp"

#ifndef PRODUCT
void LRG::dump() const {
  ttyLocker ttyl;
  tty->print("%d ",num_regs());
  _mask.dump();
  if( _msize_valid ) {
    if( mask_size() == compute_mask_size() ) tty->print(", #%d ",_mask_size);
    else {
      tty->print(", #!!!_%d_vs_%d ", _mask_size, _mask.size());
    }
  } else {
    tty->print(", #?(%d) ", _mask.size());
  }

  tty->print("EffDeg: ");
  if( _degree_valid ) tty->print( "%d ", _eff_degree );
  else tty->print("? ");

  if( is_multidef() ) {
    tty->print("MultiDef ");
    if (_defs != nullptr) {
      tty->print("(");
      for (int i = 0; i < _defs->length(); i++) {
        tty->print("N%d ", _defs->at(i)->_idx);
      }
      tty->print(") ");
    }
  }
  else if( _def == nullptr ) tty->print("Dead ");
  else tty->print("Def: N%d ",_def->_idx);

  tty->print("Cost:%4.2g Area:%4.2g Score:%4.2g ",_cost,_area, score());
  // Flags
  if( _is_oop ) tty->print("Oop ");
  if( _is_float ) tty->print("Float ");
  if( _is_vector ) tty->print("Vector ");
  if( _is_predicate ) tty->print("Predicate ");
  if( _is_scalable ) tty->print("Scalable ");
  if( _was_spilled1 ) tty->print("Spilled ");
  if( _was_spilled2 ) tty->print("Spilled2 ");
  if( _direct_conflict ) tty->print("Direct_conflict ");
  if( _fat_proj ) tty->print("Fat ");
  if( _was_lo ) tty->print("Lo ");
  if( _has_copy ) tty->print("Copy ");
  if( _at_risk ) tty->print("Risk ");

  if( _must_spill ) tty->print("Must_spill ");
  if( _is_bound ) tty->print("Bound ");
  if( _msize_valid ) {
    if( _degree_valid && lo_degree() ) tty->print("Trivial ");
  }

  tty->cr();
}
#endif

// Compute score from cost and area.  Low score is best to spill.
static double raw_score( double cost, double area ) {
  return cost - (area*RegisterCostAreaRatio) * 1.52588e-5;
}

double LRG::score() const {
  // Scale _area by RegisterCostAreaRatio/64K then subtract from cost.
  // Bigger area lowers score, encourages spilling this live range.
  // Bigger cost raise score, prevents spilling this live range.
  // (Note: 1/65536 is the magic constant below; I dont trust the C optimizer
  // to turn a divide by a constant into a multiply by the reciprical).
  double score = raw_score( _cost, _area);

  // Account for area.  Basically, LRGs covering large areas are better
  // to spill because more other LRGs get freed up.
  if( _area == 0.0 )            // No area?  Then no progress to spill
    return 1e35;

  if( _was_spilled2 )           // If spilled once before, we are unlikely
    return score + 1e30;        // to make progress again.

  if( _cost >= _area*3.0 )      // Tiny area relative to cost
    return score + 1e17;        // Probably no progress to spill

  if( (_cost+_cost) >= _area*3.0 ) // Small area relative to cost
    return score + 1e10;        // Likely no progress to spill

  return score;
}

#define NUMBUCKS 3

// Straight out of Tarjan's union-find algorithm
uint LiveRangeMap::find_compress(uint lrg) {
  uint cur = lrg;
  uint next = _uf_map.at(cur);
  while (next != cur) { // Scan chain of equivalences
    assert( next < cur, "always union smaller");
    cur = next; // until find a fixed-point
    next = _uf_map.at(cur);
  }

  // Core of union-find algorithm: update chain of
  // equivalences to be equal to the root.
  while (lrg != next) {
    uint tmp = _uf_map.at(lrg);
    _uf_map.at_put(lrg, next);
    lrg = tmp;
  }
  return lrg;
}

// Reset the Union-Find map to identity
void LiveRangeMap::reset_uf_map(uint max_lrg_id) {
  _max_lrg_id= max_lrg_id;
  // Force the Union-Find mapping to be at least this large
  _uf_map.at_put_grow(_max_lrg_id, 0);
  // Initialize it to be the ID mapping.
  for (uint i = 0; i < _max_lrg_id; ++i) {
    _uf_map.at_put(i, i);
  }
}

// Make all Nodes map directly to their final live range; no need for
// the Union-Find mapping after this call.
void LiveRangeMap::compress_uf_map_for_nodes() {
  // For all Nodes, compress mapping
  uint unique = _names.length();
  for (uint i = 0; i < unique; ++i) {
    uint lrg = _names.at(i);
    uint compressed_lrg = find(lrg);
    if (lrg != compressed_lrg) {
      _names.at_put(i, compressed_lrg);
    }
  }
}

// Like Find above, but no path compress, so bad asymptotic behavior
uint LiveRangeMap::find_const(uint lrg) const {
  if (!lrg) {
    return lrg; // Ignore the zero LRG
  }

  // Off the end?  This happens during debugging dumps when you got
  // brand new live ranges but have not told the allocator yet.
  if (lrg >= _max_lrg_id) {
    return lrg;
  }

  uint next = _uf_map.at(lrg);
  while (next != lrg) { // Scan chain of equivalences
    assert(next < lrg, "always union smaller");
    lrg = next; // until find a fixed-point
    next = _uf_map.at(lrg);
  }
  return next;
}

PhaseChaitin::PhaseChaitin(uint unique, PhaseCFG &cfg, Matcher &matcher, bool scheduling_info_generated)
  : PhaseRegAlloc(unique, cfg, matcher,
#ifndef PRODUCT
       print_chaitin_statistics
#else
       nullptr
#endif
       )
  , _live(nullptr)
  , _lo_degree(0), _lo_stk_degree(0), _hi_degree(0), _simplified(0)
  , _oldphi(unique)
#ifndef PRODUCT
  , _trace_spilling(C->directive()->TraceSpillingOption)
#endif
  , _lrg_map(Thread::current()->resource_area(), unique)
  , _scheduling_info_generated(scheduling_info_generated)
  , _sched_int_pressure(0, Matcher::int_pressure_limit())
  , _sched_float_pressure(0, Matcher::float_pressure_limit())
  , _scratch_int_pressure(0, Matcher::int_pressure_limit())
  , _scratch_float_pressure(0, Matcher::float_pressure_limit())
{
  Compile::TracePhase tp(_t_ctorChaitin);

  _high_frequency_lrg = MIN2(double(OPTO_LRG_HIGH_FREQ), _cfg.get_outer_loop_frequency());

  // Build a list of basic blocks, sorted by frequency
  // Experiment with sorting strategies to speed compilation
  uint nr_blocks = _cfg.number_of_blocks();
  double  cutoff = BLOCK_FREQUENCY(1.0); // Cutoff for high frequency bucket
  Block **buckets[NUMBUCKS];             // Array of buckets
  uint    buckcnt[NUMBUCKS];             // Array of bucket counters
  double  buckval[NUMBUCKS];             // Array of bucket value cutoffs

  // The space which our buckets point into.
  Block** start = NEW_RESOURCE_ARRAY(Block *, nr_blocks*NUMBUCKS);

  for (uint i = 0; i < NUMBUCKS; i++) {
    buckets[i] = &start[i*nr_blocks];
    buckcnt[i] = 0;
    // Bump by three orders of magnitude each time
    cutoff *= 0.001;
    buckval[i] = cutoff;
  }

  // Sort blocks into buckets
  for (uint i = 0; i < nr_blocks; i++) {
    for (uint j = 0; j < NUMBUCKS; j++) {
      double bval = buckval[j];
      Block* blk = _cfg.get_block(i);
      if (j == NUMBUCKS - 1 || blk->_freq > bval) {
        uint cnt = buckcnt[j];
        // Assign block to end of list for appropriate bucket
        buckets[j][cnt] = blk;
        buckcnt[j] = cnt+1;
        break; // kick out of inner loop
      }
    }
  }

  // Squash the partially filled buckets together into the first one.
  static_assert(NUMBUCKS >= 2, "must"); // If this isn't true then it'll mess up the squashing.
  Block** offset = &buckets[0][buckcnt[0]];
  for (int i = 1; i < NUMBUCKS; i++) {
    ::memmove(offset, buckets[i], buckcnt[i]*sizeof(Block*));
    offset += buckcnt[i];
  }
  assert((&buckets[0][0] + nr_blocks) == offset, "should be");

  // Free the now unused memory
  FREE_RESOURCE_ARRAY(Block*, buckets[1], (NUMBUCKS-1)*nr_blocks);
  // Finally, point the _blks to our memory
  _blks = buckets[0];

#ifdef ASSERT
  uint blkcnt = 0;
  for (uint i = 0; i < NUMBUCKS; i++) {
    blkcnt += buckcnt[i];
  }
  assert(blkcnt == nr_blocks, "Block array not totally filled");
#endif
}

// union 2 sets together.
void PhaseChaitin::Union( const Node *src_n, const Node *dst_n ) {
  uint src = _lrg_map.find(src_n);
  uint dst = _lrg_map.find(dst_n);
  assert(src, "");
  assert(dst, "");
  assert(src < _lrg_map.max_lrg_id(), "oob");
  assert(dst < _lrg_map.max_lrg_id(), "oob");
  assert(src < dst, "always union smaller");
  _lrg_map.uf_map(dst, src);
}

void PhaseChaitin::new_lrg(const Node *x, uint lrg) {
  // Make the Node->LRG mapping
  _lrg_map.extend(x->_idx,lrg);
  // Make the Union-Find mapping an identity function
  _lrg_map.uf_extend(lrg, lrg);
}


int PhaseChaitin::clone_projs(Block* b, uint idx, Node* orig, Node* copy, uint& max_lrg_id) {
  assert(b->find_node(copy) == (idx - 1), "incorrect insert index for copy kill projections");
  DEBUG_ONLY( Block* borig = _cfg.get_block_for_node(orig); )
  int found_projs = 0;
  uint cnt = orig->outcnt();
  for (uint i = 0; i < cnt; i++) {
    Node* proj = orig->raw_out(i);
    if (proj->is_MachProj()) {
      assert(proj->outcnt() == 0, "only kill projections are expected here");
      assert(_cfg.get_block_for_node(proj) == borig, "incorrect block for kill projections");
      found_projs++;
      // Copy kill projections after the cloned node
      Node* kills = proj->clone();
      kills->set_req(0, copy);
      b->insert_node(kills, idx++);
      _cfg.map_node_to_block(kills, b);
      new_lrg(kills, max_lrg_id++);
    }
  }
  return found_projs;
}

// Renumber the live ranges to compact them.  Makes the IFG smaller.
void PhaseChaitin::compact() {
  Compile::TracePhase tp(_t_chaitinCompact);

  // Current the _uf_map contains a series of short chains which are headed
  // by a self-cycle.  All the chains run from big numbers to little numbers.
  // The Find() call chases the chains & shortens them for the next Find call.
  // We are going to change this structure slightly.  Numbers above a moving
  // wave 'i' are unchanged.  Numbers below 'j' point directly to their
  // compacted live range with no further chaining.  There are no chains or
  // cycles below 'i', so the Find call no longer works.
  uint j=1;
  uint i;
  for (i = 1; i < _lrg_map.max_lrg_id(); i++) {
    uint lr = _lrg_map.uf_live_range_id(i);
    // Ignore unallocated live ranges
    if (!lr) {
      continue;
    }
    assert(lr <= i, "");
    _lrg_map.uf_map(i, ( lr == i ) ? j++ : _lrg_map.uf_live_range_id(lr));
  }
  // Now change the Node->LR mapping to reflect the compacted names
  uint unique = _lrg_map.size();
  for (i = 0; i < unique; i++) {
    uint lrg_id = _lrg_map.live_range_id(i);
    _lrg_map.map(i, _lrg_map.uf_live_range_id(lrg_id));
  }

  // Reset the Union-Find mapping
  _lrg_map.reset_uf_map(j);
}

void PhaseChaitin::Register_Allocate() {

  // Above the OLD FP (and in registers) are the incoming arguments.  Stack
  // slots in this area are called "arg_slots".  Above the NEW FP (and in
  // registers) is the outgoing argument area; above that is the spill/temp
  // area.  These are all "frame_slots".  Arg_slots start at the zero
  // stack_slots and count up to the known arg_size.  Frame_slots start at
  // the stack_slot #arg_size and go up.  After allocation I map stack
  // slots to actual offsets.  Stack-slots in the arg_slot area are biased
  // by the frame_size; stack-slots in the frame_slot area are biased by 0.

  _trip_cnt = 0;
  _alternate = 0;
  _matcher._allocation_started = true;

  ResourceArea split_arena(mtCompiler, Arena::Tag::tag_regsplit);     // Arena for Split local resources
  ResourceArea live_arena(mtCompiler, Arena::Tag::tag_reglive);     // Arena for liveness & IFG info
  ResourceMark rm(&live_arena);

  // Need live-ness for the IFG; need the IFG for coalescing.  If the
  // liveness is JUST for coalescing, then I can get some mileage by renaming
  // all copy-related live ranges low and then using the max copy-related
  // live range as a cut-off for LIVE and the IFG.  In other words, I can
  // build a subset of LIVE and IFG just for copies.
  PhaseLive live(_cfg, _lrg_map.names(), &live_arena, false);

  // Need IFG for coalescing and coloring
  PhaseIFG ifg(&live_arena);
  _ifg = &ifg;

  // Come out of SSA world to the Named world.  Assign (virtual) registers to
  // Nodes.  Use the same register for all inputs and the output of PhiNodes
  // - effectively ending SSA form.  This requires either coalescing live
  // ranges or inserting copies.  For the moment, we insert "virtual copies"
  // - we pretend there is a copy prior to each Phi in predecessor blocks.
  // We will attempt to coalesce such "virtual copies" before we manifest
  // them for real.
  de_ssa();

#ifdef ASSERT
  // Verify the graph before RA.
  verify(&live_arena);
#endif

  {
    Compile::TracePhase tp(_t_computeLive);
    _live = nullptr;              // Mark live as being not available
    rm.reset_to_mark();           // Reclaim working storage
    IndexSet::reset_memory(C, &live_arena);
    ifg.init(_lrg_map.max_lrg_id()); // Empty IFG
    gather_lrg_masks( false );    // Collect LRG masks
    live.compute(_lrg_map.max_lrg_id()); // Compute liveness
    _live = &live;                // Mark LIVE as being available
  }

  C->print_method(PHASE_INITIAL_LIVENESS, 4);

  // Base pointers are currently "used" by instructions which define new
  // derived pointers.  This makes base pointers live up to the where the
  // derived pointer is made, but not beyond.  Really, they need to be live
  // across any GC point where the derived value is live.  So this code looks
  // at all the GC points, and "stretches" the live range of any base pointer
  // to the GC point.
  if (stretch_base_pointer_live_ranges(&live_arena)) {
    Compile::TracePhase tp("computeLive (sbplr)", _t_computeLive);
    // Since some live range stretched, I need to recompute live
    _live = nullptr;
    rm.reset_to_mark();         // Reclaim working storage
    IndexSet::reset_memory(C, &live_arena);
    ifg.init(_lrg_map.max_lrg_id());
    gather_lrg_masks(false);
    live.compute(_lrg_map.max_lrg_id());
    _live = &live;
    C->print_method(PHASE_LIVE_RANGE_STRETCHING, 4);
  }

  // Create the interference graph using virtual copies
  build_ifg_virtual();  // Include stack slots this time
  if (C->failing()) {
    return;
  }

  // The IFG is/was triangular.  I am 'squaring it up' so Union can run
  // faster.  Union requires a 'for all' operation which is slow on the
  // triangular adjacency matrix (quick reminder: the IFG is 'sparse' -
  // meaning I can visit all the Nodes neighbors less than a Node in time
  // O(# of neighbors), but I have to visit all the Nodes greater than a
  // given Node and search them for an instance, i.e., time O(#MaxLRG)).
  _ifg->SquareUp();

  // Aggressive (but pessimistic) copy coalescing.
  // This pass works on virtual copies.  Any virtual copies which are not
  // coalesced get manifested as actual copies
  {
    Compile::TracePhase tp(_t_chaitinCoalesce1);

    PhaseAggressiveCoalesce coalesce(*this);
    coalesce.coalesce_driver();
    // Insert un-coalesced copies.  Visit all Phis.  Where inputs to a Phi do
    // not match the Phi itself, insert a copy.
    coalesce.insert_copies(_matcher);
    if (C->failing()) {
      return;
    }
  }

  // After aggressive coalesce, attempt a first cut at coloring.
  // To color, we need the IFG and for that we need LIVE.
  {
    Compile::TracePhase tp(_t_computeLive);
    _live = nullptr;
    rm.reset_to_mark();           // Reclaim working storage
    IndexSet::reset_memory(C, &live_arena);
    ifg.init(_lrg_map.max_lrg_id());
    gather_lrg_masks( true );
    live.compute(_lrg_map.max_lrg_id());
    _live = &live;
  }

  C->print_method(PHASE_AGGRESSIVE_COALESCING, 4);

  // Build physical interference graph
  uint must_spill = 0;
  must_spill = build_ifg_physical(&live_arena);
  if (C->failing()) {
    return;
  }
  // If we have a guaranteed spill, might as well spill now
  if (must_spill) {
    if(!_lrg_map.max_lrg_id()) {
      return;
    }
    // Bail out if unique gets too large (ie - unique > MaxNodeLimit)
    C->check_node_count(10*must_spill, "out of nodes before split");
    if (C->failing()) {
      return;
    }

    uint new_max_lrg_id = Split(_lrg_map.max_lrg_id(), &split_arena);  // Split spilling LRG everywhere
    if (C->failing()) {
      return;
    }
    _lrg_map.set_max_lrg_id(new_max_lrg_id);
    // Bail out if unique gets too large (ie - unique > MaxNodeLimit - 2*NodeLimitFudgeFactor)
    // or we failed to split
    C->check_node_count(2*NodeLimitFudgeFactor, "out of nodes after physical split");
    if (C->failing()) {
      return;
    }

    NOT_PRODUCT(C->verify_graph_edges();)

    compact();                  // Compact LRGs; return new lower max lrg

    {
      Compile::TracePhase tp(_t_computeLive);
      _live = nullptr;
      rm.reset_to_mark();         // Reclaim working storage
      IndexSet::reset_memory(C, &live_arena);
      ifg.init(_lrg_map.max_lrg_id()); // Build a new interference graph
      gather_lrg_masks( true );   // Collect intersect mask
      live.compute(_lrg_map.max_lrg_id()); // Compute LIVE
      _live = &live;
    }

    C->print_method(PHASE_INITIAL_SPILLING, 4);

    build_ifg_physical(&live_arena);
    if (C->failing()) {
      return;
    }
    _ifg->SquareUp();
    _ifg->Compute_Effective_Degree();
    // Only do conservative coalescing if requested
    if (OptoCoalesce) {
      Compile::TracePhase tp(_t_chaitinCoalesce2);
      // Conservative (and pessimistic) copy coalescing of those spills
      PhaseConservativeCoalesce coalesce(*this);
      // If max live ranges greater than cutoff, don't color the stack.
      // This cutoff can be larger than below since it is only done once.
      coalesce.coalesce_driver();
    }
    _lrg_map.compress_uf_map_for_nodes();

    if (OptoCoalesce) {
      C->print_method(PHASE_CONSERVATIVE_COALESCING, 4);
    }

#ifdef ASSERT
    verify(&live_arena, true);
#endif
  } else {
    ifg.SquareUp();
    ifg.Compute_Effective_Degree();
#ifdef ASSERT
    set_was_low();
#endif
  }

  // Prepare for Simplify & Select
  cache_lrg_info();           // Count degree of LRGs

  // Simplify the InterFerence Graph by removing LRGs of low degree.
  // LRGs of low degree are trivially colorable.
  Simplify();

  // Select colors by re-inserting LRGs back into the IFG in reverse order.
  // Return whether or not something spills.
  uint spills = Select( );
  if (C->failing()) {
    return;
  }

  // If we spill, split and recycle the entire thing
  while( spills ) {
    if( _trip_cnt++ > 24 ) {
      DEBUG_ONLY( dump_for_spill_split_recycle(); )
      if( _trip_cnt > 27 ) {
        C->record_method_not_compilable("failed spill-split-recycle sanity check");
        return;
      }
    }

    if (!_lrg_map.max_lrg_id()) {
      return;
    }
    uint new_max_lrg_id = Split(_lrg_map.max_lrg_id(), &split_arena);  // Split spilling LRG everywhere
    if (C->failing()) {
      return;
    }
    _lrg_map.set_max_lrg_id(new_max_lrg_id);
    // Bail out if unique gets too large (ie - unique > MaxNodeLimit - 2*NodeLimitFudgeFactor)
    C->check_node_count(2 * NodeLimitFudgeFactor, "out of nodes after split");
    if (C->failing()) {
      return;
    }

    compact(); // Compact LRGs; return new lower max lrg

    // Nuke the live-ness and interference graph and LiveRanGe info
    {
      Compile::TracePhase tp(_t_computeLive);
      _live = nullptr;
      rm.reset_to_mark();         // Reclaim working storage
      IndexSet::reset_memory(C, &live_arena);
      ifg.init(_lrg_map.max_lrg_id());

      // Create LiveRanGe array.
      // Intersect register masks for all USEs and DEFs
      gather_lrg_masks(true);
      live.compute(_lrg_map.max_lrg_id());
      _live = &live;
    }

    C->print_method(PHASE_ITERATIVE_SPILLING, 4);

    must_spill = build_ifg_physical(&live_arena);
    if (C->failing()) {
      return;
    }
    _ifg->SquareUp();
    _ifg->Compute_Effective_Degree();

    // Only do conservative coalescing if requested
    if (OptoCoalesce) {
      Compile::TracePhase tp(_t_chaitinCoalesce3);
      // Conservative (and pessimistic) copy coalescing
      PhaseConservativeCoalesce coalesce(*this);
      // Check for few live ranges determines how aggressive coalesce is.
      coalesce.coalesce_driver();
    }
    _lrg_map.compress_uf_map_for_nodes();

    if (OptoCoalesce) {
      C->print_method(PHASE_CONSERVATIVE_COALESCING, 4);
    }

#ifdef ASSERT
    verify(&live_arena, true);
#endif
    cache_lrg_info();           // Count degree of LRGs

    // Simplify the InterFerence Graph by removing LRGs of low degree.
    // LRGs of low degree are trivially colorable.
    Simplify();

    // Select colors by re-inserting LRGs back into the IFG in reverse order.
    // Return whether or not something spills.
    spills = Select();
    if (C->failing()) {
      return;
    }
  }

  C->print_method(PHASE_AFTER_ITERATIVE_SPILLING, 4);

  // Count number of Simplify-Select trips per coloring success.
  _allocator_attempts += _trip_cnt + 1;
  _allocator_successes += 1;

  // Peephole remove copies
  post_allocate_copy_removal();

  C->print_method(PHASE_POST_ALLOCATION_COPY_REMOVAL, 4);

  // Merge multidefs if multiple defs representing the same value are used in a single block.
  merge_multidefs();

  C->print_method(PHASE_MERGE_MULTI_DEFS, 4);

#ifdef ASSERT
  // Verify the graph after RA.
  verify(&live_arena);
#endif

  // max_reg is past the largest *register* used.
  // Convert that to a frame_slot number.
  if (_max_reg <= _matcher._new_SP) {
    _framesize = C->out_preserve_stack_slots();
  }
  else {
    _framesize = _max_reg -_matcher._new_SP;
  }
  assert((int)(_matcher._new_SP+_framesize) >= (int)_matcher._out_arg_limit, "framesize must be large enough");

  // This frame must preserve the required fp alignment
  _framesize = align_up(_framesize, Matcher::stack_alignment_in_slots());
  assert(_framesize <= 1000000, "sanity check");
#ifndef PRODUCT
  _total_framesize += _framesize;
  if ((int)_framesize > _max_framesize) {
    _max_framesize = _framesize;
  }
#endif

  // Convert CISC spills
  fixup_spills();

  C->print_method(PHASE_FIX_UP_SPILLS, 4);

  // Log regalloc results
  CompileLog* log = Compile::current()->log();
  if (log != nullptr) {
    log->elem("regalloc attempts='%d' success='%d'", _trip_cnt, !C->failing());
  }

  if (C->failing()) {
    return;
  }

  NOT_PRODUCT(C->verify_graph_edges();)

  // Move important info out of the live_arena to longer lasting storage.
  alloc_node_regs(_lrg_map.size());
  for (uint i=0; i < _lrg_map.size(); i++) {
    if (_lrg_map.live_range_id(i)) { // Live range associated with Node?
      LRG &lrg = lrgs(_lrg_map.live_range_id(i));
      if (!lrg.alive()) {
        set_bad(i);
      } else if ((lrg.num_regs() == 1 && !lrg.is_scalable()) ||
                 (lrg.is_scalable() && lrg.scalable_reg_slots() == 1)) {
        set1(i, lrg.reg());
      } else {                  // Must be a register-set
        if (!lrg._fat_proj) {   // Must be aligned adjacent register set
          // Live ranges record the highest register in their mask.
          // We want the low register for the AD file writer's convenience.
          OptoReg::Name hi = lrg.reg(); // Get hi register
          int num_regs = lrg.num_regs();
          if (lrg.is_scalable() && OptoReg::is_stack(hi)) {
            // For scalable vector registers, when they are allocated in physical
            // registers, num_regs is RegMask::SlotsPerVecA for reg mask of scalable
            // vector. If they are allocated on stack, we need to get the actual
            // num_regs, which reflects the physical length of scalable registers.
            num_regs = lrg.scalable_reg_slots();
          }
          if (num_regs == 1) {
            set1(i, hi);
          } else {
            OptoReg::Name lo = OptoReg::add(hi, (1 - num_regs)); // Find lo
            // We have to use pair [lo,lo+1] even for wide vectors/vmasks because
            // the rest of code generation works only with pairs. It is safe
            // since for registers encoding only 'lo' is used.
            // Second reg from pair is used in ScheduleAndBundle with vector max
            // size 8 which corresponds to registers pair.
            // It is also used in BuildOopMaps but oop operations are not
            // vectorized.
            set2(i, lo);
          }
        } else {                // Misaligned; extract 2 bits
          OptoReg::Name hi = lrg.reg(); // Get hi register
          lrg.remove(hi);               // Yank from mask
          int lo = lrg.mask().find_first_elem(); // Find lo
          set_pair(i, hi, lo);
        }
      }
      if( lrg._is_oop ) _node_oops.set(i);
    } else {
      set_bad(i);
    }
  }

  // Done!
  _live = nullptr;
  _ifg = nullptr;
  C->set_indexSet_arena(nullptr);  // ResourceArea is at end of scope
}

void PhaseChaitin::de_ssa() {
  // Set initial Names for all Nodes.  Most Nodes get the virtual register
  // number.  A few get the ZERO live range number.  These do not
  // get allocated, but instead rely on correct scheduling to ensure that
  // only one instance is simultaneously live at a time.
  uint lr_counter = 1;
  for( uint i = 0; i < _cfg.number_of_blocks(); i++ ) {
    Block* block = _cfg.get_block(i);
    uint cnt = block->number_of_nodes();

    // Handle all the normal Nodes in the block
    for( uint j = 0; j < cnt; j++ ) {
      Node *n = block->get_node(j);
      // Pre-color to the zero live range, or pick virtual register
      const RegMask &rm = n->out_RegMask();
      _lrg_map.map(n->_idx, !rm.is_empty() ? lr_counter++ : 0);
    }
  }

  // Reset the Union-Find mapping to be identity
  _lrg_map.reset_uf_map(lr_counter);
}

void PhaseChaitin::mark_ssa() {
  // Use ssa names to populate the live range maps or if no mask
  // is available, use the 0 entry.
  uint max_idx = 0;
  for ( uint i = 0; i < _cfg.number_of_blocks(); i++ ) {
    Block* block = _cfg.get_block(i);
    uint cnt = block->number_of_nodes();

    // Handle all the normal Nodes in the block
    for ( uint j = 0; j < cnt; j++ ) {
      Node *n = block->get_node(j);
      // Pre-color to the zero live range, or pick virtual register
      const RegMask &rm = n->out_RegMask();
      _lrg_map.map(n->_idx, !rm.is_empty() ? n->_idx : 0);
      max_idx = (n->_idx > max_idx) ? n->_idx : max_idx;
    }
  }
  _lrg_map.set_max_lrg_id(max_idx+1);

  // Reset the Union-Find mapping to be identity
  _lrg_map.reset_uf_map(max_idx+1);
}


// Gather LiveRanGe information, including register masks.  Modification of
// cisc spillable in_RegMasks should not be done before AggressiveCoalesce.
void PhaseChaitin::gather_lrg_masks( bool after_aggressive ) {

  // Nail down the frame pointer live range
  uint fp_lrg = _lrg_map.live_range_id(_cfg.get_root_node()->in(1)->in(TypeFunc::FramePtr));
  lrgs(fp_lrg)._cost += 1e12;   // Cost is infinite

  // For all blocks
  for (uint i = 0; i < _cfg.number_of_blocks(); i++) {
    Block* block = _cfg.get_block(i);

    // For all instructions
    for (uint j = 1; j < block->number_of_nodes(); j++) {
      Node* n = block->get_node(j);
      uint input_edge_start =1; // Skip control most nodes
      bool is_machine_node = false;
      if (n->is_Mach()) {
        is_machine_node = true;
        input_edge_start = n->as_Mach()->oper_input_base();
      }
      uint idx = n->is_Copy();

      // Get virtual register number, same as LiveRanGe index
      uint vreg = _lrg_map.live_range_id(n);
      LRG& lrg = lrgs(vreg);
      if (vreg) {              // No vreg means un-allocable (e.g. memory)

        // Check for float-vs-int live range (used in register-pressure
        // calculations)
        const Type *n_type = n->bottom_type();
        if (n_type->is_floatingpoint()) {
          lrg._is_float = 1;
        }

        // Check for twice prior spilling.  Once prior spilling might have
        // spilled 'soft', 2nd prior spill should have spilled 'hard' and
        // further spilling is unlikely to make progress.
        if (_spilled_once.test(n->_idx)) {
          lrg._was_spilled1 = 1;
          if (_spilled_twice.test(n->_idx)) {
            lrg._was_spilled2 = 1;
          }
        }

#ifndef PRODUCT
        // Collect bits not used by product code, but which may be useful for
        // debugging.

        // Collect has-copy bit
        if (idx) {
          lrg._has_copy = 1;
          uint clidx = _lrg_map.live_range_id(n->in(idx));
          LRG& copy_src = lrgs(clidx);
          copy_src._has_copy = 1;
        }

        if (trace_spilling() && lrg._def != nullptr) {
          // collect defs for MultiDef printing
          if (lrg._defs == nullptr) {
            lrg._defs = new (_ifg->_arena) GrowableArray<Node*>(_ifg->_arena, 2, 0, nullptr);
            lrg._defs->append(lrg._def);
          }
          lrg._defs->append(n);
        }
#endif

        // Check for a single def LRG; these can spill nicely
        // via rematerialization.  Flag as null for no def found
        // yet, or 'n' for single def or -1 for many defs.
        lrg._def = lrg._def ? NodeSentinel : n;

        // Limit result register mask to acceptable registers
        const RegMask &rm = n->out_RegMask();
        lrg.and_with(rm);

        uint ireg = n->ideal_reg();
        assert( !n->bottom_type()->isa_oop_ptr() || ireg == Op_RegP,
                "oops must be in Op_RegP's" );

        // Check for vector live range (only if vector register is used).
        // On SPARC vector uses RegD which could be misaligned so it is not
        // processes as vector in RA.
        if (RegMask::is_vector(ireg)) {
          lrg._is_vector = 1;
          if (Matcher::implements_scalable_vector && ireg == Op_VecA) {
            assert(Matcher::supports_scalable_vector(), "scalable vector should be supported");
            lrg._is_scalable = 1;
            // For scalable vector, when it is allocated in physical register,
            // num_regs is RegMask::SlotsPerVecA for reg mask,
            // which may not be the actual physical register size.
            // If it is allocated in stack, we need to get the actual
            // physical length of scalable vector register.
            lrg.set_scalable_reg_slots(Matcher::scalable_vector_reg_size(T_FLOAT));
          }
        }

        if (ireg == Op_RegVectMask) {
          assert(Matcher::has_predicated_vectors(), "predicated vector should be supported");
          lrg._is_predicate = 1;
          if (Matcher::supports_scalable_vector()) {
            lrg._is_scalable = 1;
            // For scalable predicate, when it is allocated in physical register,
            // num_regs is RegMask::SlotsPerRegVectMask for reg mask,
            // which may not be the actual physical register size.
            // If it is allocated in stack, we need to get the actual
            // physical length of scalable predicate register.
            lrg.set_scalable_reg_slots(Matcher::scalable_predicate_reg_slots());
          }
        }
        assert(n_type->isa_vect() == nullptr || lrg._is_vector ||
               ireg == Op_RegD || ireg == Op_RegL || ireg == Op_RegVectMask,
               "vector must be in vector registers");

        // Check for bound register masks
        const RegMask &lrgmask = lrg.mask();
        if (lrgmask.is_bound(ireg)) {
          lrg._is_bound = 1;
        }

        // Check for maximum frequency value
        if (lrg._maxfreq < block->_freq) {
          lrg._maxfreq = block->_freq;
        }

        // Check for oop-iness, or long/double
        // Check for multi-kill projection
        switch (ireg) {
        case MachProjNode::fat_proj:
          // Fat projections have size equal to number of registers killed
          lrg.set_num_regs(rm.size());
          lrg.set_reg_pressure(lrg.num_regs());
          lrg._fat_proj = 1;
          lrg._is_bound = 1;
          break;
        case Op_RegP:
#ifdef _LP64
          lrg.set_num_regs(2);  // Size is 2 stack words
#else
          lrg.set_num_regs(1);  // Size is 1 stack word
#endif
          // Register pressure is tracked relative to the maximum values
          // suggested for that platform, INTPRESSURE and FLOATPRESSURE,
          // and relative to other types which compete for the same regs.
          //
          // The following table contains suggested values based on the
          // architectures as defined in each .ad file.
          // INTPRESSURE and FLOATPRESSURE may be tuned differently for
          // compile-speed or performance.
          // Note1:
          // SPARC and SPARCV9 reg_pressures are at 2 instead of 1
          // since .ad registers are defined as high and low halves.
          // These reg_pressure values remain compatible with the code
          // in is_high_pressure() which relates get_invalid_mask_size(),
          // Block::_reg_pressure and INTPRESSURE, FLOATPRESSURE.
          // Note2:
          // SPARC -d32 has 24 registers available for integral values,
          // but only 10 of these are safe for 64-bit longs.
          // Using set_reg_pressure(2) for both int and long means
          // the allocator will believe it can fit 26 longs into
          // registers.  Using 2 for longs and 1 for ints means the
          // allocator will attempt to put 52 integers into registers.
          // The settings below limit this problem to methods with
          // many long values which are being run on 32-bit SPARC.
          //
          // ------------------- reg_pressure --------------------
          // Each entry is reg_pressure_per_value,number_of_regs
          //         RegL  RegI  RegFlags   RegF RegD    INTPRESSURE  FLOATPRESSURE
          // IA32     2     1     1          1    1          6           6
          // SPARC    2     2     2          2    2         48 (24)     52 (26)
          // SPARCV9  2     2     2          2    2         48 (24)     52 (26)
          // AMD64    1     1     1          1    1         14          15
          // -----------------------------------------------------
          lrg.set_reg_pressure(1);  // normally one value per register
          if( n_type->isa_oop_ptr() ) {
            lrg._is_oop = 1;
          }
          break;
        case Op_RegL:           // Check for long or double
        case Op_RegD:
          lrg.set_num_regs(2);
          // Define platform specific register pressure
#if defined(ARM32)
          lrg.set_reg_pressure(2);
#elif defined(IA32)
          if( ireg == Op_RegL ) {
            lrg.set_reg_pressure(2);
          } else {
            lrg.set_reg_pressure(1);
          }
#else
          lrg.set_reg_pressure(1);  // normally one value per register
#endif
          // If this def of a double forces a mis-aligned double,
          // flag as '_fat_proj' - really flag as allowing misalignment
          // AND changes how we count interferences.  A mis-aligned
          // double can interfere with TWO aligned pairs, or effectively
          // FOUR registers!
          if (rm.is_misaligned_pair()) {
            lrg._fat_proj = 1;
            lrg._is_bound = 1;
          }
          break;
        case Op_RegVectMask:
          assert(Matcher::has_predicated_vectors(), "sanity");
          assert(RegMask::num_registers(Op_RegVectMask) == RegMask::SlotsPerRegVectMask, "sanity");
          lrg.set_num_regs(RegMask::SlotsPerRegVectMask);
          lrg.set_reg_pressure(1);
          break;
        case Op_RegF:
        case Op_RegI:
        case Op_RegN:
        case Op_RegFlags:
        case 0:                 // not an ideal register
          lrg.set_num_regs(1);
          lrg.set_reg_pressure(1);
          break;
        case Op_VecA:
          assert(Matcher::supports_scalable_vector(), "does not support scalable vector");
          assert(RegMask::num_registers(Op_VecA) == RegMask::SlotsPerVecA, "sanity");
          assert(lrgmask.is_aligned_sets(RegMask::SlotsPerVecA), "vector should be aligned");
          lrg.set_num_regs(RegMask::SlotsPerVecA);
          lrg.set_reg_pressure(1);
          break;
        case Op_VecS:
          assert(Matcher::vector_size_supported(T_BYTE,4), "sanity");
          assert(RegMask::num_registers(Op_VecS) == RegMask::SlotsPerVecS, "sanity");
          lrg.set_num_regs(RegMask::SlotsPerVecS);
          lrg.set_reg_pressure(1);
          break;
        case Op_VecD:
          assert(Matcher::vector_size_supported(T_FLOAT,RegMask::SlotsPerVecD), "sanity");
          assert(RegMask::num_registers(Op_VecD) == RegMask::SlotsPerVecD, "sanity");
          assert(lrgmask.is_aligned_sets(RegMask::SlotsPerVecD), "vector should be aligned");
          lrg.set_num_regs(RegMask::SlotsPerVecD);
          lrg.set_reg_pressure(1);
          break;
        case Op_VecX:
          assert(Matcher::vector_size_supported(T_FLOAT,RegMask::SlotsPerVecX), "sanity");
          assert(RegMask::num_registers(Op_VecX) == RegMask::SlotsPerVecX, "sanity");
          assert(lrgmask.is_aligned_sets(RegMask::SlotsPerVecX), "vector should be aligned");
          lrg.set_num_regs(RegMask::SlotsPerVecX);
          lrg.set_reg_pressure(1);
          break;
        case Op_VecY:
          assert(Matcher::vector_size_supported(T_FLOAT,RegMask::SlotsPerVecY), "sanity");
          assert(RegMask::num_registers(Op_VecY) == RegMask::SlotsPerVecY, "sanity");
          assert(lrgmask.is_aligned_sets(RegMask::SlotsPerVecY), "vector should be aligned");
          lrg.set_num_regs(RegMask::SlotsPerVecY);
          lrg.set_reg_pressure(1);
          break;
        case Op_VecZ:
          assert(Matcher::vector_size_supported(T_FLOAT,RegMask::SlotsPerVecZ), "sanity");
          assert(RegMask::num_registers(Op_VecZ) == RegMask::SlotsPerVecZ, "sanity");
          assert(lrgmask.is_aligned_sets(RegMask::SlotsPerVecZ), "vector should be aligned");
          lrg.set_num_regs(RegMask::SlotsPerVecZ);
          lrg.set_reg_pressure(1);
          break;
        default:
          ShouldNotReachHere();
        }
      }

      // Now do the same for inputs
      uint cnt = n->req();
      // Setup for CISC SPILLING
      uint inp = (uint)AdlcVMDeps::Not_cisc_spillable;
      if( UseCISCSpill && after_aggressive ) {
        inp = n->cisc_operand();
        if( inp != (uint)AdlcVMDeps::Not_cisc_spillable )
          // Convert operand number to edge index number
          inp = n->as_Mach()->operand_index(inp);
      }

      // Prepare register mask for each input
      for( uint k = input_edge_start; k < cnt; k++ ) {
        uint vreg = _lrg_map.live_range_id(n->in(k));
        if (!vreg) {
          continue;
        }

        // If this instruction is CISC Spillable, add the flags
        // bit to its appropriate input
        if( UseCISCSpill && after_aggressive && inp == k ) {
#ifndef PRODUCT
          if( TraceCISCSpill ) {
            tty->print("  use_cisc_RegMask: ");
            n->dump();
          }
#endif
          n->as_Mach()->use_cisc_RegMask();
        }

        if (is_machine_node && _scheduling_info_generated) {
          MachNode* cur_node = n->as_Mach();
          // this is cleaned up by register allocation
          if (k >= cur_node->num_opnds()) continue;
        }

        LRG &lrg = lrgs(vreg);
        // // Testing for floating point code shape
        // Node *test = n->in(k);
        // if( test->is_Mach() ) {
        //   MachNode *m = test->as_Mach();
        //   int  op = m->ideal_Opcode();
        //   if (n->is_Call() && (op == Op_AddF || op == Op_MulF) ) {
        //     int zzz = 1;
        //   }
        // }

        // Limit result register mask to acceptable registers.
        // Do not limit registers from uncommon uses before
        // AggressiveCoalesce.  This effectively pre-virtual-splits
        // around uncommon uses of common defs.
        const RegMask &rm = n->in_RegMask(k);
        if (!after_aggressive && _cfg.get_block_for_node(n->in(k))->_freq > 1000 * block->_freq) {
          // Since we are BEFORE aggressive coalesce, leave the register
          // mask untrimmed by the call.  This encourages more coalescing.
          // Later, AFTER aggressive, this live range will have to spill
          // but the spiller handles slow-path calls very nicely.
        } else {
          lrg.and_with(rm);
        }

        // Check for bound register masks
        const RegMask &lrgmask = lrg.mask();
        uint kreg = n->in(k)->ideal_reg();
        bool is_vect = RegMask::is_vector(kreg);
        assert(n->in(k)->bottom_type()->isa_vect() == nullptr || is_vect ||
               kreg == Op_RegD || kreg == Op_RegL || kreg == Op_RegVectMask,
               "vector must be in vector registers");
        if (lrgmask.is_bound(kreg))
          lrg._is_bound = 1;

        // If this use of a double forces a mis-aligned double,
        // flag as '_fat_proj' - really flag as allowing misalignment
        // AND changes how we count interferences.  A mis-aligned
        // double can interfere with TWO aligned pairs, or effectively
        // FOUR registers!
#ifdef ASSERT
        if (is_vect && !_scheduling_info_generated) {
          if (lrg.num_regs() != 0) {
            assert(lrgmask.is_aligned_sets(lrg.num_regs()), "vector should be aligned");
            assert(!lrg._fat_proj, "sanity");
            assert(RegMask::num_registers(kreg) == lrg.num_regs(), "sanity");
          } else {
            assert(n->is_Phi(), "not all inputs processed only if Phi");
          }
        }
#endif
        if (!is_vect && lrg.num_regs() == 2 && !lrg._fat_proj && rm.is_misaligned_pair()) {
          lrg._fat_proj = 1;
          lrg._is_bound = 1;
        }
        // if the LRG is an unaligned pair, we will have to spill
        // so clear the LRG's register mask if it is not already spilled
        if (!is_vect && !n->is_SpillCopy() &&
            (lrg._def == nullptr || lrg.is_multidef() || !lrg._def->is_SpillCopy()) &&
            lrgmask.is_misaligned_pair()) {
          lrg.clear();
        }

        // Check for maximum frequency value
        if (lrg._maxfreq < block->_freq) {
          lrg._maxfreq = block->_freq;
        }

      } // End for all allocated inputs
    } // end for all instructions
  } // end for all blocks

  // Final per-liverange setup
  for (uint i2 = 0; i2 < _lrg_map.max_lrg_id(); i2++) {
    LRG &lrg = lrgs(i2);
    assert(!lrg._is_vector || !lrg._fat_proj, "sanity");
    if (lrg.num_regs() > 1 && !lrg._fat_proj) {
      lrg.clear_to_sets();
    }
    lrg.compute_set_mask_size();
    if (lrg.not_free()) {      // Handle case where we lose from the start
      lrg.set_reg(OptoReg::Name(LRG::SPILL_REG));
      lrg._direct_conflict = 1;
    }
    lrg.set_degree(0);          // no neighbors in IFG yet
  }
}

// Set the was-lo-degree bit.  Conservative coalescing should not change the
// colorability of the graph.  If any live range was of low-degree before
// coalescing, it should Simplify.  This call sets the was-lo-degree bit.
// The bit is checked in Simplify.
void PhaseChaitin::set_was_low() {
#ifdef ASSERT
  for (uint i = 1; i < _lrg_map.max_lrg_id(); i++) {
    int size = lrgs(i).num_regs();
    uint old_was_lo = lrgs(i)._was_lo;
    lrgs(i)._was_lo = 0;
    if( lrgs(i).lo_degree() ) {
      lrgs(i)._was_lo = 1;      // Trivially of low degree
    } else {                    // Else check the Brigg's assertion
      // Brigg's observation is that the lo-degree neighbors of a
      // hi-degree live range will not interfere with the color choices
      // of said hi-degree live range.  The Simplify reverse-stack-coloring
      // order takes care of the details.  Hence you do not have to count
      // low-degree neighbors when determining if this guy colors.
      int briggs_degree = 0;
      IndexSet *s = _ifg->neighbors(i);
      IndexSetIterator elements(s);
      uint lidx;
      while((lidx = elements.next()) != 0) {
        if( !lrgs(lidx).lo_degree() )
          briggs_degree += MAX2(size,lrgs(lidx).num_regs());
      }
      if( briggs_degree < lrgs(i).degrees_of_freedom() )
        lrgs(i)._was_lo = 1;    // Low degree via the briggs assertion
    }
    assert(old_was_lo <= lrgs(i)._was_lo, "_was_lo may not decrease");
  }
#endif
}

// Compute cost/area ratio, in case we spill.  Build the lo-degree list.
void PhaseChaitin::cache_lrg_info( ) {
  Compile::TracePhase tp(_t_chaitinCacheLRG);

  for (uint i = 1; i < _lrg_map.max_lrg_id(); i++) {
    LRG &lrg = lrgs(i);

    // Check for being of low degree: means we can be trivially colored.
    // Low degree, dead or must-spill guys just get to simplify right away
    if( lrg.lo_degree() ||
       !lrg.alive() ||
        lrg._must_spill ) {
      // Split low degree list into those guys that must get a
      // register and those that can go to register or stack.
      // The idea is LRGs that can go register or stack color first when
      // they have a good chance of getting a register.  The register-only
      // lo-degree live ranges always get a register.
      OptoReg::Name hi_reg = lrg.mask().find_last_elem();
      if( OptoReg::is_stack(hi_reg)) { // Can go to stack?
        lrg._next = _lo_stk_degree;
        _lo_stk_degree = i;
      } else {
        lrg._next = _lo_degree;
        _lo_degree = i;
      }
    } else {                    // Else high degree
      lrgs(_hi_degree)._prev = i;
      lrg._next = _hi_degree;
      lrg._prev = 0;
      _hi_degree = i;
    }
  }
}

// Simplify the IFG by removing LRGs of low degree.
void PhaseChaitin::Simplify( ) {
  Compile::TracePhase tp(_t_chaitinSimplify);

  while( 1 ) {                  // Repeat till simplified it all
    // May want to explore simplifying lo_degree before _lo_stk_degree.
    // This might result in more spills coloring into registers during
    // Select().
    while( _lo_degree || _lo_stk_degree ) {
      // If possible, pull from lo_stk first
      uint lo;
      if( _lo_degree ) {
        lo = _lo_degree;
        _lo_degree = lrgs(lo)._next;
      } else {
        lo = _lo_stk_degree;
        _lo_stk_degree = lrgs(lo)._next;
      }

      // Put the simplified guy on the simplified list.
      lrgs(lo)._next = _simplified;
      _simplified = lo;
      // If this guy is "at risk" then mark his current neighbors
      if (lrgs(lo)._at_risk && !_ifg->neighbors(lo)->is_empty()) {
        IndexSetIterator elements(_ifg->neighbors(lo));
        uint datum;
        while ((datum = elements.next()) != 0) {
          lrgs(datum)._risk_bias = lo;
        }
      }

      // Yank this guy from the IFG.
      IndexSet *adj = _ifg->remove_node(lo);
      if (adj->is_empty()) {
        continue;
      }

      // If any neighbors' degrees fall below their number of
      // allowed registers, then put that neighbor on the low degree
      // list.  Note that 'degree' can only fall and 'numregs' is
      // unchanged by this action.  Thus the two are equal at most once,
      // so LRGs hit the lo-degree worklist at most once.
      IndexSetIterator elements(adj);
      uint neighbor;
      while ((neighbor = elements.next()) != 0) {
        LRG *n = &lrgs(neighbor);
#ifdef ASSERT
        if (VerifyRegisterAllocator) {
          assert( _ifg->effective_degree(neighbor) == n->degree(), "" );
        }
#endif

        // Check for just becoming of-low-degree just counting registers.
        // _must_spill live ranges are already on the low degree list.
        if (n->just_lo_degree() && !n->_must_spill) {
          assert(!_ifg->_yanked->test(neighbor), "Cannot move to lo degree twice");
          // Pull from hi-degree list
          uint prev = n->_prev;
          uint next = n->_next;
          if (prev) {
            lrgs(prev)._next = next;
          } else {
            _hi_degree = next;
          }
          lrgs(next)._prev = prev;
          n->_next = _lo_degree;
          _lo_degree = neighbor;
        }
      }
    } // End of while lo-degree/lo_stk_degree worklist not empty

    // Check for got everything: is hi-degree list empty?
    if (!_hi_degree) break;

    // Time to pick a potential spill guy
    uint lo_score = _hi_degree;
    double score = lrgs(lo_score).score();
    double area = lrgs(lo_score)._area;
    double cost = lrgs(lo_score)._cost;
    bool bound = lrgs(lo_score)._is_bound;

    // Find cheapest guy
    DEBUG_ONLY( int lo_no_simplify=0; );
    for (uint i = _hi_degree; i; i = lrgs(i)._next) {
      assert(!_ifg->_yanked->test(i), "");
      // It's just vaguely possible to move hi-degree to lo-degree without
      // going through a just-lo-degree stage: If you remove a double from
      // a float live range it's degree will drop by 2 and you can skip the
      // just-lo-degree stage.  It's very rare (shows up after 5000+ methods
      // in -Xcomp of Java2Demo).  So just choose this guy to simplify next.
      if( lrgs(i).lo_degree() ) {
        lo_score = i;
        break;
      }
      DEBUG_ONLY( if( lrgs(i)._was_lo ) lo_no_simplify=i; );
      double iscore = lrgs(i).score();
      double iarea = lrgs(i)._area;
      double icost = lrgs(i)._cost;
      bool ibound = lrgs(i)._is_bound;

      // Compare cost/area of i vs cost/area of lo_score.  Smaller cost/area
      // wins.  Ties happen because all live ranges in question have spilled
      // a few times before and the spill-score adds a huge number which
      // washes out the low order bits.  We are choosing the lesser of 2
      // evils; in this case pick largest area to spill.
      // Ties also happen when live ranges are defined and used only inside
      // one block. In which case their area is 0 and score set to max.
      // In such case choose bound live range over unbound to free registers
      // or with smaller cost to spill.
      if ( iscore < score ||
          (iscore == score && iarea > area && lrgs(lo_score)._was_spilled2) ||
          (iscore == score && iarea == area &&
           ( (ibound && !bound) || (ibound == bound && (icost < cost)) )) ) {
        lo_score = i;
        score = iscore;
        area = iarea;
        cost = icost;
        bound = ibound;
      }
    }
    LRG *lo_lrg = &lrgs(lo_score);
    // The live range we choose for spilling is either hi-degree, or very
    // rarely it can be low-degree.  If we choose a hi-degree live range
    // there better not be any lo-degree choices.
    assert( lo_lrg->lo_degree() || !lo_no_simplify, "Live range was lo-degree before coalesce; should simplify" );

    // Pull from hi-degree list
    uint prev = lo_lrg->_prev;
    uint next = lo_lrg->_next;
    if( prev ) lrgs(prev)._next = next;
    else _hi_degree = next;
    lrgs(next)._prev = prev;
    // Jam him on the lo-degree list, despite his high degree.
    // Maybe he'll get a color, and maybe he'll spill.
    // Only Select() will know.
    lrgs(lo_score)._at_risk = true;
    _lo_degree = lo_score;
    lo_lrg->_next = 0;

  } // End of while not simplified everything

}

// Is 'reg' register legal for 'lrg'?
static bool is_legal_reg(LRG& lrg, OptoReg::Name reg) {
  if (lrg.mask().can_represent(reg) && lrg.mask().member(reg)) {
    // RA uses OptoReg which represent the highest element of a registers set.
    // For example, vectorX (128bit) on x86 uses [XMM,XMMb,XMMc,XMMd] set
    // in which XMMd is used by RA to represent such vectors. A double value
    // uses [XMM,XMMb] pairs and XMMb is used by RA for it.
    // The register mask uses largest bits set of overlapping register sets.
    // On x86 with AVX it uses 8 bits for each XMM registers set.
    //
    // The 'lrg' already has cleared-to-set register mask (done in Select()
    // before calling choose_color()). Passing mask.Member(reg) check above
    // indicates that the size (num_regs) of 'reg' set is less or equal to
    // 'lrg' set size.
    // For set size 1 any register which is member of 'lrg' mask is legal.
    if (lrg.num_regs()==1)
      return true;
    // For larger sets only an aligned register with the same set size is legal.
    int mask = lrg.num_regs()-1;
    if ((reg&mask) == mask)
      return true;
  }
  return false;
}

static OptoReg::Name find_first_set(LRG& lrg, RegMask& mask) {
  int num_regs = lrg.num_regs();
  OptoReg::Name assigned = mask.find_first_set(lrg, num_regs);

  if (lrg.is_scalable()) {
    // a physical register is found
    if (OptoReg::is_reg(assigned)) {
      assert(!lrg.mask().is_offset(),
             "offset register masks can only contain stack slots");
      return assigned;
    }

    // find available stack slots for scalable register
    if (lrg._is_vector) {
      num_regs = lrg.scalable_reg_slots();
      // if actual scalable vector register is exactly SlotsPerVecA * 32 bits
      if (num_regs == RegMask::SlotsPerVecA) {
        return assigned;
      }

      // mask has been cleared out by clear_to_sets(SlotsPerVecA) before choose_color, but it
      // does not work for scalable size. We have to find adjacent scalable_reg_slots() bits
      // instead of SlotsPerVecA bits.
      assigned = mask.find_first_set(lrg, num_regs); // find highest valid reg
      while (OptoReg::is_valid(assigned)) {
        assert(mask.can_represent(assigned), "sanity");
        // Verify the found reg has scalable_reg_slots() bits set.
        if (mask.is_valid_reg(assigned, num_regs)) {
          return assigned;
        } else {
          // Remove more for each iteration
          mask.remove(assigned - num_regs + 1);      // Unmask the lowest reg
          mask.clear_to_sets(RegMask::SlotsPerVecA); // Align by SlotsPerVecA bits
          assigned = mask.find_first_set(lrg, num_regs);
        }
      }
      return OptoReg::Bad; // will cause chunk change, and retry next chunk
    } else if (lrg._is_predicate) {
      assert(num_regs == RegMask::SlotsPerRegVectMask, "scalable predicate register");
      num_regs = lrg.scalable_reg_slots();
      mask.clear_to_sets(num_regs);
      return mask.find_first_set(lrg, num_regs);
    }
  }

  return assigned;
}

OptoReg::Name PhaseChaitin::select_bias_lrg_color(LRG& lrg, uint bias_lrg) {
  if (bias_lrg != 0) {
    // If bias lrg has a color.
    if(!_ifg->_yanked->test(bias_lrg)) {
      OptoReg::Name reg = lrgs(bias_lrg).reg();
      //  And it is legal for you,
      if (is_legal_reg(lrg, reg)) {
        return reg;
      }
    } else if (!lrg.mask().is_offset()) {
      // Choose a color which is legal for him
      ResourceMark rm(C->regmask_arena());
      RegMask tempmask(lrg.mask(), C->regmask_arena());
      tempmask.AND(lrgs(bias_lrg).mask());
      tempmask.clear_to_sets(lrg.num_regs());
      OptoReg::Name reg = find_first_set(lrg, tempmask);
      if (OptoReg::is_valid(reg))
        return reg;
    }
  }
  return OptoReg::Bad;
}

// Choose a color using the biasing heuristic
OptoReg::Name PhaseChaitin::bias_color(LRG& lrg) {

  // Check for "at_risk" LRG's
  uint risk_lrg = _lrg_map.find(lrg._risk_bias);
  if (risk_lrg != 0 && !_ifg->neighbors(risk_lrg)->is_empty()) {
    // Walk the colored neighbors of the "at_risk" candidate
    // Choose a color which is both legal and already taken by a neighbor
    // of the "at_risk" candidate in order to improve the chances of the
    // "at_risk" candidate of coloring
    IndexSetIterator elements(_ifg->neighbors(risk_lrg));
    uint datum;
    while ((datum = elements.next()) != 0) {
      OptoReg::Name reg = lrgs(datum).reg();
      // If this LRG's register is legal for us, choose it
      if (is_legal_reg(lrg, reg)) {
        return reg;
      }
    }
  }

  // Try biasing the color with non-interfering first input's lrg.
  uint copy_lrg = _lrg_map.find(lrg._copy_bias);
<<<<<<< HEAD
  OptoReg::Name reg = select_bias_lrg_color(lrg, copy_lrg);
  if (reg != OptoReg::Bad) {
    return reg;
  }
  // For commutative operations, try biasing the color with non-interfering
  // second input's lrg.
  copy_lrg = _lrg_map.find(lrg._copy_bias2);
  reg = select_bias_lrg_color(lrg, copy_lrg);
  if (reg != OptoReg::Bad) {
    return reg;
=======
  if (copy_lrg != 0) {
    // If he has a color,
    if(!_ifg->_yanked->test(copy_lrg)) {
      OptoReg::Name reg = lrgs(copy_lrg).reg();
      //  And it is legal for you,
      if (is_legal_reg(lrg, reg)) {
        return reg;
      }
    } else if (!lrg.mask().is_offset()) {
      // Choose a color which is legal for him
      ResourceMark rm(C->regmask_arena());
      RegMask tempmask(lrg.mask(), C->regmask_arena());
      tempmask.and_with(lrgs(copy_lrg).mask());
      tempmask.clear_to_sets(lrg.num_regs());
      OptoReg::Name reg = find_first_set(lrg, tempmask);
      if (OptoReg::is_valid(reg))
        return reg;
    }
>>>>>>> ea7186a8
  }

  // If no bias info exists, just go with the register selection ordering
  if (lrg._is_vector || lrg.num_regs() == 2 || lrg.is_scalable()) {
    // Find an aligned set
    ResourceMark rm(C->regmask_arena());
    RegMask tempmask(lrg.mask(), C->regmask_arena());
    return find_first_set(lrg, tempmask);
  }

  // CNC - Fun hack.  Alternate 1st and 2nd selection.  Enables post-allocate
  // copy removal to remove many more copies, by preventing a just-assigned
  // register from being repeatedly assigned.
  reg = lrg.mask().find_first_elem();
  if( (++_alternate & 1) && OptoReg::is_valid(reg) ) {
    // This 'Remove; find; Insert' idiom is an expensive way to find the
    // SECOND element in the mask.
    lrg.remove(reg);
    OptoReg::Name reg2 = lrg.mask().find_first_elem();
    lrg.insert(reg);
    if (OptoReg::is_reg(reg2)) {
      reg = reg2;
    }
  }
  return reg;
}

// Choose a color in the current chunk
OptoReg::Name PhaseChaitin::choose_color(LRG& lrg) {
  assert(C->in_preserve_stack_slots() == 0 || lrg.mask().is_offset() || lrg._is_bound || lrg.mask().is_bound1() || !lrg.mask().member(OptoReg::Name(_matcher._old_SP - 1)), "must not allocate stack0 (inside preserve area)");
  assert(C->out_preserve_stack_slots() == 0 || lrg.mask().is_offset() || lrg._is_bound || lrg.mask().is_bound1() || !lrg.mask().member(OptoReg::Name(_matcher._old_SP + 0)), "must not allocate stack0 (inside preserve area)");

  if( lrg.num_regs() == 1 ||    // Common Case
      !lrg._fat_proj )          // Aligned+adjacent pairs ok
    // Use a heuristic to "bias" the color choice
    return bias_color(lrg);

  assert(!lrg._is_vector, "should be not vector here" );
  assert( lrg.num_regs() >= 2, "dead live ranges do not color" );

  // Fat-proj case or misaligned double argument.
  assert(lrg.compute_mask_size() == lrg.num_regs() ||
         lrg.num_regs() == 2,"fat projs exactly color" );
  assert(!lrg.mask().is_offset(), "always color in 1st chunk");
  // Return the highest element in the set.
  return lrg.mask().find_last_elem();
}

// Select colors by re-inserting LRGs back into the IFG.  LRGs are re-inserted
// in reverse order of removal.  As long as nothing of hi-degree was yanked,
// everything going back is guaranteed a color.  Select that color.  If some
// hi-degree LRG cannot get a color then we record that we must spill.
uint PhaseChaitin::Select( ) {
  Compile::TracePhase tp(_t_chaitinSelect);

  uint spill_reg = LRG::SPILL_REG;
  _max_reg = OptoReg::Name(0);  // Past max register used
  while( _simplified ) {
    // Pull next LRG from the simplified list - in reverse order of removal
    uint lidx = _simplified;
    LRG *lrg = &lrgs(lidx);
    _simplified = lrg->_next;

#ifndef PRODUCT
    if (trace_spilling()) {
      ttyLocker ttyl;
      tty->print_cr("L%d selecting degree %d degrees_of_freedom %d", lidx, lrg->degree(),
                    lrg->degrees_of_freedom());
      lrg->dump();
    }
#endif

    // Re-insert into the IFG
    _ifg->re_insert(lidx);
    if( !lrg->alive() ) continue;
    // capture infinitestackedness flag before mask is hacked
    const int is_infinite_stack = lrg->mask().is_infinite_stack();

    // Yeah, yeah, yeah, I know, I know.  I can refactor this
    // to avoid the GOTO, although the refactored code will not
    // be much clearer.  We arrive here IFF we have a stack-based
    // live range that cannot color in the current chunk, and it
    // has to move into the next free stack chunk.
    retry_next_chunk:

    // Remove neighbor colors
    IndexSet *s = _ifg->neighbors(lidx);
#ifndef PRODUCT
    ResourceMark rm(C->regmask_arena());
    RegMask orig_mask(lrg->mask(), C->regmask_arena());
#endif

    if (!s->is_empty()) {
      IndexSetIterator elements(s);
      uint neighbor;
      while ((neighbor = elements.next()) != 0) {
        LRG &nlrg = lrgs(neighbor);
        OptoReg::Name nreg = nlrg.reg();
        // The neighbor might be a spill_reg. In this case, exclusion of its
        // color will be a no-op, since the spill_reg is in outer space. In
        // this case, do not exclude the corresponding mask. Later on, if lrg
        // runs out of possible colors in its chunk, a new chunk of color may
        // be tried, in which case examination of neighbors is started again,
        // at retry_next_chunk.
        if (nreg < LRG::SPILL_REG) {
#ifndef PRODUCT
          uint size = lrg->mask().size();
          ResourceMark rm(C->regmask_arena());
          RegMask trace_mask(lrg->mask(), C->regmask_arena());
#endif
          lrg->subtract_inner(nlrg.mask());
#ifndef PRODUCT
          if (trace_spilling() && lrg->mask().size() != size) {
            ttyLocker ttyl;
            tty->print("L%d ", lidx);
            trace_mask.dump();
            tty->print(" intersected L%d ", neighbor);
            nlrg.mask().dump();
            tty->print(" removed ");
            trace_mask.subtract(lrg->mask());
            trace_mask.dump();
            tty->print(" leaving ");
            lrg->mask().dump();
            tty->cr();
          }
#endif
        }
      }
    }

    auto is_commutative_oper = [](MachNode* def) {
      if (def) {
        switch(def->ideal_Opcode()) {
          case Op_AddI: case Op_AddL:
          case Op_MulI: case Op_MulL:
          case Op_XorI: case Op_XorL:
          case Op_OrI:  case Op_OrL:
          case Op_AndI: case Op_AndL:
            return true;
          default:
            return false;
        }
      }
      return false;
    };

    Node* def = lrg->_def;
    MachNode* mdef = lrg->is_singledef() && !lrg->_is_bound && def->is_Mach() ? def->as_Mach() : nullptr;
    if (mdef != nullptr && Matcher::should_attempt_register_biasing(mdef->Opcode())) {
      if (mdef->req() > 1) {
        Node* in1 = mdef->in(mdef->oper_input_base());
        if (in1 != nullptr) {
          uint lrin1 = _lrg_map.find(in1);
          // If a def does not interfere with first input's def,
          // then bias its color towards its input's def.
          if (lrin1 != 0 && lrg->_copy_bias == 0 && _ifg->test_edge_sq(lidx, lrin1) == 0) {
            lrg->_copy_bias = lrin1;
          }
        }
      }

      if (is_commutative_oper(mdef) && mdef->req() > 2) {
        Node* in2 = mdef->in(mdef->oper_input_base() + 1);
        if (in2 != nullptr) {
          uint lrin2 = _lrg_map.find(in2);
          // If a def does not interfere with second input's def,
          // then bias its color towards its input's def.
          if (lrin2 != 0 && lrg->_copy_bias2 == 0 && _ifg->test_edge_sq(lidx, lrin2) == 0) {
            lrg->_copy_bias2 = lrin2;
          }
        }
      }
    }

    //assert(is_infinite_stack == lrg->mask().is_infinite_stack(), "nbrs must not change InfiniteStackedness");
    // Aligned pairs need aligned masks
    assert(!lrg->_is_vector || !lrg->_fat_proj, "sanity");
    if (lrg->num_regs() > 1 && !lrg->_fat_proj) {
      lrg->clear_to_sets();
    }

    // Check if a color is available and if so pick the color
    OptoReg::Name reg = choose_color(*lrg);

    //---------------
    // If we fail to color and the infinite flag is set, we must trigger
    // a chunk-rollover event and continue searching for a color in the next set
    // of slots (which are all necessarily stack slots, as registers are only in
    // the initial chunk)
    if (!OptoReg::is_valid(reg) && is_infinite_stack) {
      // Bump register mask up to next stack chunk
      bool success = lrg->rollover();
      if (!success) {
        // We should never get here in practice. Bail out in product,
        // assert in debug.
        assert(false, "the next available stack slots should be within the "
                      "OptoRegPair range");
        C->record_method_not_compilable(
            "chunk-rollover outside of OptoRegPair range");
        return -1;
      }
      goto retry_next_chunk;
    }

    //---------------
    // Did we get a color?
    else if (OptoReg::is_valid(reg)) {
#ifndef PRODUCT
      ResourceMark rm(C->regmask_arena());
      RegMask avail_rm(lrg->mask(), C->regmask_arena());
#endif

      // Record selected register
      lrg->set_reg(reg);

      if (reg >= _max_reg) { // Compute max register limit
        _max_reg = OptoReg::add(reg, 1);
      }

      // If the live range is not bound, then we actually had some choices
      // to make.  In this case, the mask has more bits in it than the colors
      // chosen.  Restrict the mask to just what was picked.
      int n_regs = lrg->num_regs();
      assert(!lrg->_is_vector || !lrg->_fat_proj, "sanity");
      if (n_regs == 1 || !lrg->_fat_proj) {
        if (Matcher::supports_scalable_vector()) {
          assert(!lrg->_is_vector || n_regs <= RegMask::SlotsPerVecA, "sanity");
        } else {
          assert(!lrg->_is_vector || n_regs <= RegMask::SlotsPerVecZ, "sanity");
        }
        lrg->clear();     // Clear the mask
        lrg->insert(reg); // Set regmask to match selected reg
        // For vectors and pairs, also insert the low bit of the pair
        // We always choose the high bit, then mask the low bits by register size
        if (lrg->is_scalable() && OptoReg::is_stack(lrg->reg())) { // stack
          n_regs = lrg->scalable_reg_slots();
        }
        for (int i = 1; i < n_regs; i++) {
          lrg->insert(OptoReg::add(reg, -i));
        }
        lrg->set_mask_size(n_regs);
      } else {                  // Else fatproj
        // mask must be equal to fatproj bits, by definition
      }
#ifndef PRODUCT
      if (trace_spilling()) {
        ttyLocker ttyl;
        tty->print("L%d selected ", lidx);
        lrg->mask().dump();
        tty->print(" from ");
        avail_rm.dump();
        tty->cr();
      }
#endif
      // Note that reg is the highest-numbered register in the newly-bound mask.
    } // end color available case

    //---------------
    // Live range is live and no colors available
    else {
      assert( lrg->alive(), "" );
      assert( !lrg->_fat_proj || lrg->is_multidef() ||
              lrg->_def->outcnt() > 0, "fat_proj cannot spill");
      assert( !orig_mask.is_infinite_stack(), "infinite stack does not spill" );

      // Assign the special spillreg register
      lrg->set_reg(OptoReg::Name(spill_reg++));
      // Do not empty the regmask; leave mask_size lying around
      // for use during Spilling
#ifndef PRODUCT
      if( trace_spilling() ) {
        ttyLocker ttyl;
        tty->print("L%d spilling with neighbors: ", lidx);
        s->dump();
        DEBUG_ONLY(tty->print(" original mask: "));
        DEBUG_ONLY(orig_mask.dump());
        dump_lrg(lidx);
      }
#endif
    } // end spill case

  }

  return spill_reg-LRG::SPILL_REG;      // Return number of spills
}

// Set the 'spilled_once' or 'spilled_twice' flag on a node.
void PhaseChaitin::set_was_spilled( Node *n ) {
  if( _spilled_once.test_set(n->_idx) )
    _spilled_twice.set(n->_idx);
}

// Convert Ideal spill instructions into proper FramePtr + offset Loads and
// Stores.  Use-def chains are NOT preserved, but Node->LRG->reg maps are.
void PhaseChaitin::fixup_spills() {
  // This function does only cisc spill work.
  if( !UseCISCSpill ) return;

  Compile::TracePhase tp(_t_fixupSpills);

  // Grab the Frame Pointer
  Node *fp = _cfg.get_root_block()->head()->in(1)->in(TypeFunc::FramePtr);

  // For all blocks
  for (uint i = 0; i < _cfg.number_of_blocks(); i++) {
    Block* block = _cfg.get_block(i);

    // For all instructions in block
    uint last_inst = block->end_idx();
    for (uint j = 1; j <= last_inst; j++) {
      Node* n = block->get_node(j);

      // Dead instruction???
      assert( n->outcnt() != 0 ||// Nothing dead after post alloc
              C->top() == n ||  // Or the random TOP node
              n->is_Proj(),     // Or a fat-proj kill node
              "No dead instructions after post-alloc" );

      int inp = n->cisc_operand();
      if( inp != AdlcVMDeps::Not_cisc_spillable ) {
        // Convert operand number to edge index number
        MachNode *mach = n->as_Mach();
        inp = mach->operand_index(inp);
        Node *src = n->in(inp);   // Value to load or store
        LRG &lrg_cisc = lrgs(_lrg_map.find_const(src));
        OptoReg::Name src_reg = lrg_cisc.reg();
        // Doubles record the HIGH register of an adjacent pair.
        src_reg = OptoReg::add(src_reg,1-lrg_cisc.num_regs());
        if( OptoReg::is_stack(src_reg) ) { // If input is on stack
          // This is a CISC Spill, get stack offset and construct new node
#ifndef PRODUCT
          if( TraceCISCSpill ) {
            tty->print("    reg-instr:  ");
            n->dump();
          }
#endif
          int stk_offset = reg2offset(src_reg);
          // Bailout if we might exceed node limit when spilling this instruction
          C->check_node_count(0, "out of nodes fixing spills");
          if (C->failing())  return;
          // Transform node
          MachNode *cisc = mach->cisc_version(stk_offset)->as_Mach();
          cisc->set_req(inp,fp);          // Base register is frame pointer
          if( cisc->oper_input_base() > 1 && mach->oper_input_base() <= 1 ) {
            assert( cisc->oper_input_base() == 2, "Only adding one edge");
            cisc->ins_req(1,src);         // Requires a memory edge
          } else {
            // There is no space reserved for a memory edge before the inputs for
            // instructions which have "stackSlotX" parameter instead of "memory".
            // For example, "MoveF2I_stack_reg". We always need a memory edge from
            // src to cisc, else we might schedule cisc before src, loading from a
            // spill location before storing the spill. On some platforms, we land
            // in this else case because mach->oper_input_base() > 1, i.e. we have
            // multiple inputs. In some rare cases there are even multiple memory
            // operands, before and after spilling.
            // (e.g. spilling "addFPR24_reg_mem" to "addFPR24_mem_cisc")
            // In either case, there is no space in the inputs for the memory edge
            // so we add an additional precedence / memory edge.
            cisc->add_prec(src);
          }
          block->map_node(cisc, j);          // Insert into basic block
          n->subsume_by(cisc, C); // Correct graph
          //
          ++_used_cisc_instructions;
#ifndef PRODUCT
          if( TraceCISCSpill ) {
            tty->print("    cisc-instr: ");
            cisc->dump();
          }
#endif
        } else {
#ifndef PRODUCT
          if( TraceCISCSpill ) {
            tty->print("    using reg-instr: ");
            n->dump();
          }
#endif
          ++_unused_cisc_instructions;    // input can be on stack
        }
      }

    } // End of for all instructions

  } // End of for all blocks
}

// Helper to stretch above; recursively discover the base Node for a
// given derived Node.  Easy for AddP-related machine nodes, but needs
// to be recursive for derived Phis.
Node* PhaseChaitin::find_base_for_derived(Node** derived_base_map, Node* derived, uint& maxlrg) {
  // See if already computed; if so return it
  if (derived_base_map[derived->_idx]) {
    return derived_base_map[derived->_idx];
  }

#ifdef ASSERT
  if (derived->is_Mach() && derived->as_Mach()->ideal_Opcode() == Op_VerifyVectorAlignment) {
    // Bypass the verification node
    Node* base = find_base_for_derived(derived_base_map, derived->in(1), maxlrg);
    derived_base_map[derived->_idx] = base;
    return base;
  }
#endif

  // See if this happens to be a base.
  // NOTE: we use TypePtr instead of TypeOopPtr because we can have
  // pointers derived from null!  These are always along paths that
  // can't happen at run-time but the optimizer cannot deduce it so
  // we have to handle it gracefully.
  assert(!derived->bottom_type()->isa_narrowoop() ||
          derived->bottom_type()->make_ptr()->is_ptr()->_offset == 0, "sanity");
  const TypePtr *tj = derived->bottom_type()->isa_ptr();
  // If its an OOP with a non-zero offset, then it is derived.
  if( tj == nullptr || tj->_offset == 0 ) {
    derived_base_map[derived->_idx] = derived;
    return derived;
  }
  // Derived is null+offset?  Base is null!
  if( derived->is_Con() ) {
    Node *base = _matcher.mach_null();
    assert(base != nullptr, "sanity");
    if (base->in(0) == nullptr) {
      // Initialize it once and make it shared:
      // set control to _root and place it into Start block
      // (where top() node is placed).
      base->init_req(0, _cfg.get_root_node());
      Block *startb = _cfg.get_block_for_node(C->top());
      uint node_pos = startb->find_node(C->top());
      startb->insert_node(base, node_pos);
      _cfg.map_node_to_block(base, startb);
      assert(_lrg_map.live_range_id(base) == 0, "should not have LRG yet");

      // The loadConP0 might have projection nodes depending on architecture
      // Add the projection nodes to the CFG
      for (DUIterator_Fast imax, i = base->fast_outs(imax); i < imax; i++) {
        Node* use = base->fast_out(i);
        if (use->is_MachProj()) {
          startb->insert_node(use, ++node_pos);
          _cfg.map_node_to_block(use, startb);
          new_lrg(use, maxlrg++);
        }
      }
    }
    if (_lrg_map.live_range_id(base) == 0) {
      new_lrg(base, maxlrg++);
    }
    assert(base->in(0) == _cfg.get_root_node() && _cfg.get_block_for_node(base) == _cfg.get_block_for_node(C->top()), "base null should be shared");
    derived_base_map[derived->_idx] = base;
    return base;
  }

  // Check for AddP-related opcodes
  if (!derived->is_Phi()) {
    assert(derived->as_Mach()->ideal_Opcode() == Op_AddP, "but is: %s", derived->Name());
    Node *base = derived->in(AddPNode::Base);
    derived_base_map[derived->_idx] = base;
    return base;
  }

  // Recursively find bases for Phis.
  // First check to see if we can avoid a base Phi here.
  Node *base = find_base_for_derived( derived_base_map, derived->in(1),maxlrg);
  uint i;
  for( i = 2; i < derived->req(); i++ )
    if( base != find_base_for_derived( derived_base_map,derived->in(i),maxlrg))
      break;
  // Went to the end without finding any different bases?
  if( i == derived->req() ) {   // No need for a base Phi here
    derived_base_map[derived->_idx] = base;
    return base;
  }

  // Now we see we need a base-Phi here to merge the bases
  const Type *t = base->bottom_type();
  base = new PhiNode( derived->in(0), t );
  for( i = 1; i < derived->req(); i++ ) {
    base->init_req(i, find_base_for_derived(derived_base_map, derived->in(i), maxlrg));
    t = t->meet(base->in(i)->bottom_type());
  }
  base->as_Phi()->set_type(t);

  // Search the current block for an existing base-Phi
  Block *b = _cfg.get_block_for_node(derived);
  for( i = 1; i <= b->end_idx(); i++ ) {// Search for matching Phi
    Node *phi = b->get_node(i);
    if( !phi->is_Phi() ) {      // Found end of Phis with no match?
      b->insert_node(base,  i); // Must insert created Phi here as base
      _cfg.map_node_to_block(base, b);
      new_lrg(base,maxlrg++);
      break;
    }
    // See if Phi matches.
    uint j;
    for( j = 1; j < base->req(); j++ )
      if( phi->in(j) != base->in(j) &&
          !(phi->in(j)->is_Con() && base->in(j)->is_Con()) ) // allow different nulls
        break;
    if( j == base->req() ) {    // All inputs match?
      base = phi;               // Then use existing 'phi' and drop 'base'
      break;
    }
  }


  // Cache info for later passes
  derived_base_map[derived->_idx] = base;
  return base;
}

// At each Safepoint, insert extra debug edges for each pair of derived value/
// base pointer that is live across the Safepoint for oopmap building.  The
// edge pairs get added in after sfpt->jvmtail()->oopoff(), but are in the
// required edge set.
bool PhaseChaitin::stretch_base_pointer_live_ranges(ResourceArea *a) {
  int must_recompute_live = false;
  uint maxlrg = _lrg_map.max_lrg_id();
  Node **derived_base_map = (Node**)a->Amalloc(sizeof(Node*)*C->unique());
  memset( derived_base_map, 0, sizeof(Node*)*C->unique() );

  // For all blocks in RPO do...
  for (uint i = 0; i < _cfg.number_of_blocks(); i++) {
    Block* block = _cfg.get_block(i);
    // Note use of deep-copy constructor.  I cannot hammer the original
    // liveout bits, because they are needed by the following coalesce pass.
    IndexSet liveout(_live->live(block));

    for (uint j = block->end_idx() + 1; j > 1; j--) {
      Node* n = block->get_node(j - 1);

      // Pre-split compares of loop-phis.  Loop-phis form a cycle we would
      // like to see in the same register.  Compare uses the loop-phi and so
      // extends its live range BUT cannot be part of the cycle.  If this
      // extended live range overlaps with the update of the loop-phi value
      // we need both alive at the same time -- which requires at least 1
      // copy.  But because Intel has only 2-address registers we end up with
      // at least 2 copies, one before the loop-phi update instruction and
      // one after.  Instead we split the input to the compare just after the
      // phi.
      if( n->is_Mach() && n->as_Mach()->ideal_Opcode() == Op_CmpI ) {
        Node *phi = n->in(1);
        if( phi->is_Phi() && phi->as_Phi()->region()->is_Loop() ) {
          Block *phi_block = _cfg.get_block_for_node(phi);
          if (_cfg.get_block_for_node(phi_block->pred(2)) == block) {
            const RegMask *mask = C->matcher()->idealreg2spillmask[Op_RegI];
            Node *spill = new MachSpillCopyNode(MachSpillCopyNode::LoopPhiInput, phi, *mask, *mask);
            insert_proj( phi_block, 1, spill, maxlrg++ );
            n->set_req(1,spill);
            must_recompute_live = true;
          }
        }
      }

      // Get value being defined
      uint lidx = _lrg_map.live_range_id(n);
      // Ignore the occasional brand-new live range
      if (lidx && lidx < _lrg_map.max_lrg_id()) {
        // Remove from live-out set
        liveout.remove(lidx);

        // Copies do not define a new value and so do not interfere.
        // Remove the copies source from the liveout set before interfering.
        uint idx = n->is_Copy();
        if (idx) {
          liveout.remove(_lrg_map.live_range_id(n->in(idx)));
        }
      }

      // Found a safepoint?
      JVMState *jvms = n->jvms();
      if (jvms && !liveout.is_empty()) {
        // Now scan for a live derived pointer
        IndexSetIterator elements(&liveout);
        uint neighbor;
        while ((neighbor = elements.next()) != 0) {
          // Find reaching DEF for base and derived values
          // This works because we are still in SSA during this call.
          Node *derived = lrgs(neighbor)._def;
          const TypePtr *tj = derived->bottom_type()->isa_ptr();
          assert(!derived->bottom_type()->isa_narrowoop() ||
                  derived->bottom_type()->make_ptr()->is_ptr()->_offset == 0, "sanity");
          // If its an OOP with a non-zero offset, then it is derived.
          if( tj && tj->_offset != 0 && tj->isa_oop_ptr() ) {
            Node *base = find_base_for_derived(derived_base_map, derived, maxlrg);
            assert(base->_idx < _lrg_map.size(), "");
            // Add reaching DEFs of derived pointer and base pointer as a
            // pair of inputs
            n->add_req(derived);
            n->add_req(base);

            // See if the base pointer is already live to this point.
            // Since I'm working on the SSA form, live-ness amounts to
            // reaching def's.  So if I find the base's live range then
            // I know the base's def reaches here.
            if ((_lrg_map.live_range_id(base) >= _lrg_map.max_lrg_id() || // (Brand new base (hence not live) or
                 !liveout.member(_lrg_map.live_range_id(base))) && // not live) AND
                 (_lrg_map.live_range_id(base) > 0) && // not a constant
                 _cfg.get_block_for_node(base) != block) { // base not def'd in blk)
              // Base pointer is not currently live.  Since I stretched
              // the base pointer to here and it crosses basic-block
              // boundaries, the global live info is now incorrect.
              // Recompute live.
              must_recompute_live = true;
            } // End of if base pointer is not live to debug info
          }
        } // End of scan all live data for derived ptrs crossing GC point
      } // End of if found a GC point

      // Make all inputs live
      if (!n->is_Phi()) {      // Phi function uses come from prior block
        for (uint k = 1; k < n->req(); k++) {
          uint lidx = _lrg_map.live_range_id(n->in(k));
          if (lidx < _lrg_map.max_lrg_id()) {
            liveout.insert(lidx);
          }
        }
      }

    } // End of forall instructions in block
    liveout.clear();  // Free the memory used by liveout.

  } // End of forall blocks
  _lrg_map.set_max_lrg_id(maxlrg);

  // If I created a new live range I need to recompute live
  if (maxlrg != _ifg->_maxlrg) {
    must_recompute_live = true;
  }

  return must_recompute_live != 0;
}

// Extend the node to LRG mapping

void PhaseChaitin::add_reference(const Node *node, const Node *old_node) {
  _lrg_map.extend(node->_idx, _lrg_map.live_range_id(old_node));
}

#ifndef PRODUCT
void PhaseChaitin::dump(const Node* n) const {
  uint r = (n->_idx < _lrg_map.size()) ? _lrg_map.find_const(n) : 0;
  tty->print("L%d",r);
  if (r && n->Opcode() != Op_Phi) {
    if( _node_regs ) {          // Got a post-allocation copy of allocation?
      tty->print("[");
      OptoReg::Name second = get_reg_second(n);
      if( OptoReg::is_valid(second) ) {
        if( OptoReg::is_reg(second) )
          tty->print("%s:",Matcher::regName[second]);
        else
          tty->print("%s+%d:",OptoReg::regname(OptoReg::c_frame_pointer), reg2offset_unchecked(second));
      }
      OptoReg::Name first = get_reg_first(n);
      if( OptoReg::is_reg(first) )
        tty->print("%s]",Matcher::regName[first]);
      else
         tty->print("%s+%d]",OptoReg::regname(OptoReg::c_frame_pointer), reg2offset_unchecked(first));
    } else
    n->out_RegMask().dump();
  }
  tty->print("/N%d\t",n->_idx);
  tty->print("%s === ", n->Name());
  uint k;
  for (k = 0; k < n->req(); k++) {
    Node *m = n->in(k);
    if (!m) {
      tty->print("_ ");
    }
    else {
      uint r = (m->_idx < _lrg_map.size()) ? _lrg_map.find_const(m) : 0;
      tty->print("L%d",r);
      // Data MultiNode's can have projections with no real registers.
      // Don't die while dumping them.
      int op = n->Opcode();
      if( r && op != Op_Phi && op != Op_Proj && op != Op_SCMemProj) {
        if( _node_regs ) {
          tty->print("[");
          OptoReg::Name second = get_reg_second(n->in(k));
          if( OptoReg::is_valid(second) ) {
            if( OptoReg::is_reg(second) )
              tty->print("%s:",Matcher::regName[second]);
            else
              tty->print("%s+%d:",OptoReg::regname(OptoReg::c_frame_pointer),
                         reg2offset_unchecked(second));
          }
          OptoReg::Name first = get_reg_first(n->in(k));
          if( OptoReg::is_reg(first) )
            tty->print("%s]",Matcher::regName[first]);
          else
            tty->print("%s+%d]",OptoReg::regname(OptoReg::c_frame_pointer),
                       reg2offset_unchecked(first));
        } else
          n->in_RegMask(k).dump();
      }
      tty->print("/N%d ",m->_idx);
    }
  }
  if( k < n->len() && n->in(k) ) tty->print("| ");
  for( ; k < n->len(); k++ ) {
    Node *m = n->in(k);
    if(!m) {
      break;
    }
    uint r = (m->_idx < _lrg_map.size()) ? _lrg_map.find_const(m) : 0;
    tty->print("L%d",r);
    tty->print("/N%d ",m->_idx);
  }
  if( n->is_Mach() ) n->as_Mach()->dump_spec(tty);
  else n->dump_spec(tty);
  if( _spilled_once.test(n->_idx ) ) {
    tty->print(" Spill_1");
    if( _spilled_twice.test(n->_idx ) )
      tty->print(" Spill_2");
  }
  tty->print("\n");
}

void PhaseChaitin::dump(const Block* b) const {
  b->dump_head(&_cfg);

  // For all instructions
  for( uint j = 0; j < b->number_of_nodes(); j++ )
    dump(b->get_node(j));
  // Print live-out info at end of block
  if( _live ) {
    tty->print("Liveout: ");
    IndexSet *live = _live->live(b);
    IndexSetIterator elements(live);
    tty->print("{");
    uint i;
    while ((i = elements.next()) != 0) {
      tty->print("L%d ", _lrg_map.find_const(i));
    }
    tty->print_cr("}");
  }
  tty->print("\n");
}

void PhaseChaitin::dump() const {
  tty->print( "--- Chaitin -- argsize: %d  framesize: %d ---\n",
              _matcher._new_SP, _framesize );

  // For all blocks
  for (uint i = 0; i < _cfg.number_of_blocks(); i++) {
    dump(_cfg.get_block(i));
  }
  // End of per-block dump
  tty->print("\n");

  if (!_ifg) {
    tty->print("(No IFG.)\n");
    return;
  }

  // Dump LRG array
  tty->print("--- Live RanGe Array ---\n");
  for (uint i2 = 1; i2 < _lrg_map.max_lrg_id(); i2++) {
    tty->print("L%d: ",i2);
    if (i2 < _ifg->_maxlrg) {
      lrgs(i2).dump();
    }
    else {
      tty->print_cr("new LRG");
    }
  }
  tty->cr();

  // Dump lo-degree list
  tty->print("Lo degree: ");
  for(uint i3 = _lo_degree; i3; i3 = lrgs(i3)._next )
    tty->print("L%d ",i3);
  tty->cr();

  // Dump lo-stk-degree list
  tty->print("Lo stk degree: ");
  for(uint i4 = _lo_stk_degree; i4; i4 = lrgs(i4)._next )
    tty->print("L%d ",i4);
  tty->cr();

  // Dump lo-degree list
  tty->print("Hi degree: ");
  for(uint i5 = _hi_degree; i5; i5 = lrgs(i5)._next )
    tty->print("L%d ",i5);
  tty->cr();
}

void PhaseChaitin::dump_degree_lists() const {
  // Dump lo-degree list
  tty->print("Lo degree: ");
  for( uint i = _lo_degree; i; i = lrgs(i)._next )
    tty->print("L%d ",i);
  tty->cr();

  // Dump lo-stk-degree list
  tty->print("Lo stk degree: ");
  for(uint i2 = _lo_stk_degree; i2; i2 = lrgs(i2)._next )
    tty->print("L%d ",i2);
  tty->cr();

  // Dump lo-degree list
  tty->print("Hi degree: ");
  for(uint i3 = _hi_degree; i3; i3 = lrgs(i3)._next )
    tty->print("L%d ",i3);
  tty->cr();
}

void PhaseChaitin::dump_simplified() const {
  tty->print("Simplified: ");
  for( uint i = _simplified; i; i = lrgs(i)._next )
    tty->print("L%d ",i);
  tty->cr();
}

static char *print_reg(OptoReg::Name reg, const PhaseChaitin* pc, char* buf, size_t buf_size) {
  if ((int)reg < 0)
    os::snprintf_checked(buf, buf_size, "<OptoReg::%d>", (int)reg);
  else if (OptoReg::is_reg(reg))
    strcpy(buf, Matcher::regName[reg]);
  else
    os::snprintf_checked(buf, buf_size, "%s + #%d",OptoReg::regname(OptoReg::c_frame_pointer),
            pc->reg2offset(reg));
  return buf+strlen(buf);
}

// Dump a register name into a buffer.  Be intelligent if we get called
// before allocation is complete.
char *PhaseChaitin::dump_register(const Node* n, char* buf, size_t buf_size) const {
  if( _node_regs ) {
    // Post allocation, use direct mappings, no LRG info available
    print_reg( get_reg_first(n), this, buf, buf_size);
  } else {
    uint lidx = _lrg_map.find_const(n); // Grab LRG number
    if( !_ifg ) {
      os::snprintf_checked(buf, buf_size, "L%d",lidx);  // No register binding yet
    } else if( !lidx ) {        // Special, not allocated value
      strcpy(buf,"Special");
    } else {
      if (lrgs(lidx)._is_vector) {
        if (lrgs(lidx).mask().is_bound_set(lrgs(lidx).num_regs()))
          print_reg( lrgs(lidx).reg(), this, buf, buf_size); // a bound machine register
        else
          os::snprintf_checked(buf, buf_size, "L%d",lidx); // No register binding yet
      } else if( (lrgs(lidx).num_regs() == 1)
                 ? lrgs(lidx).mask().is_bound1()
                 : lrgs(lidx).mask().is_bound_pair() ) {
        // Hah!  We have a bound machine register
        print_reg( lrgs(lidx).reg(), this, buf, buf_size);
      } else {
        os::snprintf_checked(buf, buf_size, "L%d",lidx); // No register binding yet
      }
    }
  }
  return buf+strlen(buf);
}

void PhaseChaitin::dump_for_spill_split_recycle() const {
  if( WizardMode && (PrintCompilation || PrintOpto) ) {
    // Display which live ranges need to be split and the allocator's state
    tty->print_cr("Graph-Coloring Iteration %d will split the following live ranges", _trip_cnt);
    for (uint bidx = 1; bidx < _lrg_map.max_lrg_id(); bidx++) {
      if( lrgs(bidx).alive() && lrgs(bidx).reg() >= LRG::SPILL_REG ) {
        tty->print("L%d: ", bidx);
        lrgs(bidx).dump();
      }
    }
    tty->cr();
    dump();
  }
}

void PhaseChaitin::dump_frame() const {
  const char *fp = OptoReg::regname(OptoReg::c_frame_pointer);
  const TypeTuple *domain = C->tf()->domain();
  const int        argcnt = domain->cnt() - TypeFunc::Parms;

  // Incoming arguments in registers dump
  for( int k = 0; k < argcnt; k++ ) {
    OptoReg::Name parmreg = _matcher._parm_regs[k].first();
    if( OptoReg::is_reg(parmreg))  {
      const char *reg_name = OptoReg::regname(parmreg);
      tty->print("#r%3.3d %s", parmreg, reg_name);
      parmreg = _matcher._parm_regs[k].second();
      if( OptoReg::is_reg(parmreg))  {
        tty->print(":%s", OptoReg::regname(parmreg));
      }
      tty->print("   : parm %d: ", k);
      domain->field_at(k + TypeFunc::Parms)->dump();
      tty->cr();
    }
  }

  // Check for un-owned padding above incoming args
  OptoReg::Name reg = _matcher._new_SP;
  if( reg > _matcher._in_arg_limit ) {
    reg = OptoReg::add(reg, -1);
    tty->print_cr("#r%3.3d %s+%2d: pad0, owned by CALLER", reg, fp, reg2offset_unchecked(reg));
  }

  // Incoming argument area dump
  OptoReg::Name begin_in_arg = OptoReg::add(_matcher._old_SP,C->out_preserve_stack_slots());
  while( reg > begin_in_arg ) {
    reg = OptoReg::add(reg, -1);
    tty->print("#r%3.3d %s+%2d: ",reg,fp,reg2offset_unchecked(reg));
    int j;
    for( j = 0; j < argcnt; j++) {
      if( _matcher._parm_regs[j].first() == reg ||
          _matcher._parm_regs[j].second() == reg ) {
        tty->print("parm %d: ",j);
        domain->field_at(j + TypeFunc::Parms)->dump();
        tty->cr();
        break;
      }
    }
    if( j >= argcnt )
      tty->print_cr("HOLE, owned by SELF");
  }

  // Old outgoing preserve area
  while( reg > _matcher._old_SP ) {
    reg = OptoReg::add(reg, -1);
    tty->print_cr("#r%3.3d %s+%2d: old out preserve",reg,fp,reg2offset_unchecked(reg));
  }

  // Old SP
  tty->print_cr("# -- Old %s -- Framesize: %d --",fp,
    reg2offset_unchecked(OptoReg::add(_matcher._old_SP,-1)) - reg2offset_unchecked(_matcher._new_SP)+jintSize);

  // Preserve area dump
  int fixed_slots = C->fixed_slots();
  OptoReg::Name begin_in_preserve = OptoReg::add(_matcher._old_SP, -(int)C->in_preserve_stack_slots());
  OptoReg::Name return_addr = _matcher.return_addr();

  reg = OptoReg::add(reg, -1);
  while (OptoReg::is_stack(reg)) {
    tty->print("#r%3.3d %s+%2d: ",reg,fp,reg2offset_unchecked(reg));
    if (return_addr == reg) {
      tty->print_cr("return address");
    } else if (reg >= begin_in_preserve) {
      // Preserved slots are present on x86
      if (return_addr == OptoReg::add(reg, VMRegImpl::slots_per_word))
        tty->print_cr("saved fp register");
      else if (return_addr == OptoReg::add(reg, 2*VMRegImpl::slots_per_word) &&
               VerifyStackAtCalls)
        tty->print_cr("0xBADB100D   +VerifyStackAtCalls");
      else
        tty->print_cr("in_preserve");
    } else if ((int)OptoReg::reg2stack(reg) < fixed_slots) {
      tty->print_cr("Fixed slot %d", OptoReg::reg2stack(reg));
    } else {
      tty->print_cr("pad2, stack alignment");
    }
    reg = OptoReg::add(reg, -1);
  }

  // Spill area dump
  reg = OptoReg::add(_matcher._new_SP, _framesize );
  while( reg > _matcher._out_arg_limit ) {
    reg = OptoReg::add(reg, -1);
    tty->print_cr("#r%3.3d %s+%2d: spill",reg,fp,reg2offset_unchecked(reg));
  }

  // Outgoing argument area dump
  while( reg > OptoReg::add(_matcher._new_SP, C->out_preserve_stack_slots()) ) {
    reg = OptoReg::add(reg, -1);
    tty->print_cr("#r%3.3d %s+%2d: outgoing argument",reg,fp,reg2offset_unchecked(reg));
  }

  // Outgoing new preserve area
  while( reg > _matcher._new_SP ) {
    reg = OptoReg::add(reg, -1);
    tty->print_cr("#r%3.3d %s+%2d: new out preserve",reg,fp,reg2offset_unchecked(reg));
  }
  tty->print_cr("#");
}

void PhaseChaitin::dump_bb(uint pre_order) const {
  tty->print_cr("---dump of B%d---",pre_order);
  for (uint i = 0; i < _cfg.number_of_blocks(); i++) {
    Block* block = _cfg.get_block(i);
    if (block->_pre_order == pre_order) {
      dump(block);
    }
  }
}

void PhaseChaitin::dump_lrg(uint lidx, bool defs_only) const {
  tty->print_cr("---dump of L%d---",lidx);

  if (_ifg) {
    if (lidx >= _lrg_map.max_lrg_id()) {
      tty->print("Attempt to print live range index beyond max live range.\n");
      return;
    }
    tty->print("L%d: ",lidx);
    if (lidx < _ifg->_maxlrg) {
      lrgs(lidx).dump();
    } else {
      tty->print_cr("new LRG");
    }
  }
  if( _ifg && lidx < _ifg->_maxlrg) {
    tty->print("Neighbors: %d - ", _ifg->neighbor_cnt(lidx));
    _ifg->neighbors(lidx)->dump();
    tty->cr();
  }
  // For all blocks
  for (uint i = 0; i < _cfg.number_of_blocks(); i++) {
    Block* block = _cfg.get_block(i);
    int dump_once = 0;

    // For all instructions
    for( uint j = 0; j < block->number_of_nodes(); j++ ) {
      Node *n = block->get_node(j);
      if (_lrg_map.find_const(n) == lidx) {
        if (!dump_once++) {
          tty->cr();
          block->dump_head(&_cfg);
        }
        dump(n);
        continue;
      }
      if (!defs_only) {
        uint cnt = n->req();
        for( uint k = 1; k < cnt; k++ ) {
          Node *m = n->in(k);
          if (!m)  {
            continue;  // be robust in the dumper
          }
          if (_lrg_map.find_const(m) == lidx) {
            if (!dump_once++) {
              tty->cr();
              block->dump_head(&_cfg);
            }
            dump(n);
          }
        }
      }
    }
  } // End of per-block dump
  tty->cr();
}
#endif // not PRODUCT

#ifdef ASSERT
// Verify that base pointers and derived pointers are still sane.
void PhaseChaitin::verify_base_ptrs(ResourceArea* a) const {
  Unique_Node_List worklist(a);
  for (uint i = 0; i < _cfg.number_of_blocks(); i++) {
    Block* block = _cfg.get_block(i);
    for (uint j = block->end_idx() + 1; j > 1; j--) {
      Node* n = block->get_node(j-1);
      if (n->is_Phi()) {
        break;
      }
      // Found a safepoint?
      if (n->is_MachSafePoint()) {
        MachSafePointNode* sfpt = n->as_MachSafePoint();
        JVMState* jvms = sfpt->jvms();
        if (jvms != nullptr) {
          // Now scan for a live derived pointer
          if (jvms->oopoff() < sfpt->req()) {
            // Check each derived/base pair
            for (uint idx = jvms->oopoff(); idx < sfpt->req(); idx++) {
              Node* check = sfpt->in(idx);
              bool is_derived = ((idx - jvms->oopoff()) & 1) == 0;
              // search upwards through spills and spill phis for AddP
              worklist.clear();
              worklist.push(check);
              uint k = 0;
              while (k < worklist.size()) {
                check = worklist.at(k);
                assert(check, "Bad base or derived pointer");
                // See PhaseChaitin::find_base_for_derived() for all cases.
                int isc = check->is_Copy();
                if (isc) {
                  worklist.push(check->in(isc));
                } else if (check->is_Phi()) {
                  for (uint m = 1; m < check->req(); m++) {
                    worklist.push(check->in(m));
                  }
                } else if (check->is_Con()) {
                  if (is_derived && check->bottom_type()->is_ptr()->_offset != 0) {
                    // Derived is null+non-zero offset, base must be null.
                    assert(check->bottom_type()->is_ptr()->ptr() == TypePtr::Null, "Bad derived pointer");
                  } else {
                    assert(check->bottom_type()->is_ptr()->_offset == 0, "Bad base pointer");
                    // Base either ConP(nullptr) or loadConP
                    if (check->is_Mach()) {
                      assert(check->as_Mach()->ideal_Opcode() == Op_ConP, "Bad base pointer");
                    } else {
                      assert(check->Opcode() == Op_ConP &&
                             check->bottom_type()->is_ptr()->ptr() == TypePtr::Null, "Bad base pointer");
                    }
                  }
                } else if (check->bottom_type()->is_ptr()->_offset == 0) {
                  if (check->is_Proj() || (check->is_Mach() &&
                     (check->as_Mach()->ideal_Opcode() == Op_CreateEx ||
                      check->as_Mach()->ideal_Opcode() == Op_ThreadLocal ||
                      check->as_Mach()->ideal_Opcode() == Op_CMoveP ||
                      check->as_Mach()->ideal_Opcode() == Op_CheckCastPP ||
#ifdef _LP64
                      (UseCompressedOops && check->as_Mach()->ideal_Opcode() == Op_CastPP) ||
                      (UseCompressedOops && check->as_Mach()->ideal_Opcode() == Op_DecodeN) ||
                      (UseCompressedClassPointers && check->as_Mach()->ideal_Opcode() == Op_DecodeNKlass) ||
#endif // _LP64
                      check->as_Mach()->ideal_Opcode() == Op_LoadP ||
                      check->as_Mach()->ideal_Opcode() == Op_LoadKlass))) {
                    // Valid nodes
                  } else {
                    check->dump();
                    assert(false, "Bad base or derived pointer");
                  }
                } else {
                  assert(is_derived, "Bad base pointer");
                  assert(check->is_Mach() && check->as_Mach()->ideal_Opcode() == Op_AddP, "Bad derived pointer");
                }
                k++;
                assert(k < 100000, "Derived pointer checking in infinite loop");
              } // End while
            }
          } // End of check for derived pointers
        } // End of Kcheck for debug info
      } // End of if found a safepoint
    } // End of forall instructions in block
  } // End of forall blocks
}

// Verify that graphs and base pointers are still sane.
void PhaseChaitin::verify(ResourceArea* a, bool verify_ifg) const {
  if (VerifyRegisterAllocator) {
    _cfg.verify();
    if (C->failing()) {
      return;
    }
    verify_base_ptrs(a);
    if (verify_ifg) {
      _ifg->verify(this);
    }
  }
}
#endif // ASSERT

int PhaseChaitin::_final_loads  = 0;
int PhaseChaitin::_final_stores = 0;
int PhaseChaitin::_final_memoves= 0;
int PhaseChaitin::_final_copies = 0;
double PhaseChaitin::_final_load_cost  = 0;
double PhaseChaitin::_final_store_cost = 0;
double PhaseChaitin::_final_memove_cost= 0;
double PhaseChaitin::_final_copy_cost  = 0;
int PhaseChaitin::_conserv_coalesce = 0;
int PhaseChaitin::_conserv_coalesce_pair = 0;
int PhaseChaitin::_conserv_coalesce_trie = 0;
int PhaseChaitin::_conserv_coalesce_quad = 0;
int PhaseChaitin::_post_alloc = 0;
int PhaseChaitin::_lost_opp_pp_coalesce = 0;
int PhaseChaitin::_lost_opp_cflow_coalesce = 0;
int PhaseChaitin::_used_cisc_instructions   = 0;
int PhaseChaitin::_unused_cisc_instructions = 0;
int PhaseChaitin::_allocator_attempts       = 0;
int PhaseChaitin::_allocator_successes      = 0;

#ifndef PRODUCT
uint PhaseChaitin::_high_pressure           = 0;
uint PhaseChaitin::_low_pressure            = 0;

void PhaseChaitin::print_chaitin_statistics() {
  tty->print_cr("Inserted %d spill loads, %d spill stores, %d mem-mem moves and %d copies.", _final_loads, _final_stores, _final_memoves, _final_copies);
  tty->print_cr("Total load cost= %6.0f, store cost = %6.0f, mem-mem cost = %5.2f, copy cost = %5.0f.", _final_load_cost, _final_store_cost, _final_memove_cost, _final_copy_cost);
  tty->print_cr("Adjusted spill cost = %7.0f.",
                _final_load_cost*4.0 + _final_store_cost  * 2.0 +
                _final_copy_cost*1.0 + _final_memove_cost*12.0);
  tty->print("Conservatively coalesced %d copies, %d pairs",
                _conserv_coalesce, _conserv_coalesce_pair);
  if( _conserv_coalesce_trie || _conserv_coalesce_quad )
    tty->print(", %d tries, %d quads", _conserv_coalesce_trie, _conserv_coalesce_quad);
  tty->print_cr(", %d post alloc.", _post_alloc);
  if( _lost_opp_pp_coalesce || _lost_opp_cflow_coalesce )
    tty->print_cr("Lost coalesce opportunity, %d private-private, and %d cflow interfered.",
                  _lost_opp_pp_coalesce, _lost_opp_cflow_coalesce );
  if( _used_cisc_instructions || _unused_cisc_instructions )
    tty->print_cr("Used cisc instruction  %d,  remained in register %d",
                   _used_cisc_instructions, _unused_cisc_instructions);
  if( _allocator_successes != 0 )
    tty->print_cr("Average allocation trips %f", (float)_allocator_attempts/(float)_allocator_successes);
  tty->print_cr("High Pressure Blocks = %d, Low Pressure Blocks = %d", _high_pressure, _low_pressure);
}
#endif // not PRODUCT<|MERGE_RESOLUTION|>--- conflicted
+++ resolved
@@ -1491,7 +1491,7 @@
       // Choose a color which is legal for him
       ResourceMark rm(C->regmask_arena());
       RegMask tempmask(lrg.mask(), C->regmask_arena());
-      tempmask.AND(lrgs(bias_lrg).mask());
+      tempmask.and_with(lrgs(bias_lrg).mask());
       tempmask.clear_to_sets(lrg.num_regs());
       OptoReg::Name reg = find_first_set(lrg, tempmask);
       if (OptoReg::is_valid(reg))
@@ -1524,7 +1524,6 @@
 
   // Try biasing the color with non-interfering first input's lrg.
   uint copy_lrg = _lrg_map.find(lrg._copy_bias);
-<<<<<<< HEAD
   OptoReg::Name reg = select_bias_lrg_color(lrg, copy_lrg);
   if (reg != OptoReg::Bad) {
     return reg;
@@ -1535,26 +1534,6 @@
   reg = select_bias_lrg_color(lrg, copy_lrg);
   if (reg != OptoReg::Bad) {
     return reg;
-=======
-  if (copy_lrg != 0) {
-    // If he has a color,
-    if(!_ifg->_yanked->test(copy_lrg)) {
-      OptoReg::Name reg = lrgs(copy_lrg).reg();
-      //  And it is legal for you,
-      if (is_legal_reg(lrg, reg)) {
-        return reg;
-      }
-    } else if (!lrg.mask().is_offset()) {
-      // Choose a color which is legal for him
-      ResourceMark rm(C->regmask_arena());
-      RegMask tempmask(lrg.mask(), C->regmask_arena());
-      tempmask.and_with(lrgs(copy_lrg).mask());
-      tempmask.clear_to_sets(lrg.num_regs());
-      OptoReg::Name reg = find_first_set(lrg, tempmask);
-      if (OptoReg::is_valid(reg))
-        return reg;
-    }
->>>>>>> ea7186a8
   }
 
   // If no bias info exists, just go with the register selection ordering
