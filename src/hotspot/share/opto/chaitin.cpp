/*
 * Copyright (c) 2000, 2025, Oracle and/or its affiliates. All rights reserved.
 * DO NOT ALTER OR REMOVE COPYRIGHT NOTICES OR THIS FILE HEADER.
 *
 * This code is free software; you can redistribute it and/or modify it
 * under the terms of the GNU General Public License version 2 only, as
 * published by the Free Software Foundation.
 *
 * This code is distributed in the hope that it will be useful, but WITHOUT
 * ANY WARRANTY; without even the implied warranty of MERCHANTABILITY or
 * FITNESS FOR A PARTICULAR PURPOSE.  See the GNU General Public License
 * version 2 for more details (a copy is included in the LICENSE file that
 * accompanied this code).
 *
 * You should have received a copy of the GNU General Public License version
 * 2 along with this work; if not, write to the Free Software Foundation,
 * Inc., 51 Franklin St, Fifth Floor, Boston, MA 02110-1301 USA.
 *
 * Please contact Oracle, 500 Oracle Parkway, Redwood Shores, CA 94065 USA
 * or visit www.oracle.com if you need additional information or have any
 * questions.
 *
 */

#include "compiler/compileLog.hpp"
#include "compiler/oopMap.hpp"
#include "memory/allocation.inline.hpp"
#include "memory/resourceArea.hpp"
#include "opto/addnode.hpp"
#include "opto/block.hpp"
#include "opto/callnode.hpp"
#include "opto/cfgnode.hpp"
#include "opto/chaitin.hpp"
#include "opto/coalesce.hpp"
#include "opto/connode.hpp"
#include "opto/idealGraphPrinter.hpp"
#include "opto/indexSet.hpp"
#include "opto/machnode.hpp"
#include "opto/memnode.hpp"
#include "opto/movenode.hpp"
#include "opto/opcodes.hpp"
#include "opto/rootnode.hpp"
#include "utilities/align.hpp"

#ifndef PRODUCT
void LRG::dump() const {
  ttyLocker ttyl;
  tty->print("%d ",num_regs());
  _mask.dump();
  if( _msize_valid ) {
    if( mask_size() == compute_mask_size() ) tty->print(", #%d ",_mask_size);
    else tty->print(", #!!!_%d_vs_%d ",_mask_size,_mask.Size());
  } else {
    tty->print(", #?(%d) ",_mask.Size());
  }

  tty->print("EffDeg: ");
  if( _degree_valid ) tty->print( "%d ", _eff_degree );
  else tty->print("? ");

  if( is_multidef() ) {
    tty->print("MultiDef ");
    if (_defs != nullptr) {
      tty->print("(");
      for (int i = 0; i < _defs->length(); i++) {
        tty->print("N%d ", _defs->at(i)->_idx);
      }
      tty->print(") ");
    }
  }
  else if( _def == nullptr ) tty->print("Dead ");
  else tty->print("Def: N%d ",_def->_idx);

  tty->print("Cost:%4.2g Area:%4.2g Score:%4.2g ",_cost,_area, score());
  // Flags
  if( _is_oop ) tty->print("Oop ");
  if( _is_float ) tty->print("Float ");
  if( _is_vector ) tty->print("Vector ");
  if( _is_predicate ) tty->print("Predicate ");
  if( _is_scalable ) tty->print("Scalable ");
  if( _was_spilled1 ) tty->print("Spilled ");
  if( _was_spilled2 ) tty->print("Spilled2 ");
  if( _direct_conflict ) tty->print("Direct_conflict ");
  if( _fat_proj ) tty->print("Fat ");
  if( _was_lo ) tty->print("Lo ");
  if( _has_copy ) tty->print("Copy ");
  if( _at_risk ) tty->print("Risk ");

  if( _must_spill ) tty->print("Must_spill ");
  if( _is_bound ) tty->print("Bound ");
  if( _msize_valid ) {
    if( _degree_valid && lo_degree() ) tty->print("Trivial ");
  }

  tty->cr();
}
#endif

// Compute score from cost and area.  Low score is best to spill.
static double raw_score( double cost, double area ) {
  return cost - (area*RegisterCostAreaRatio) * 1.52588e-5;
}

double LRG::score() const {
  // Scale _area by RegisterCostAreaRatio/64K then subtract from cost.
  // Bigger area lowers score, encourages spilling this live range.
  // Bigger cost raise score, prevents spilling this live range.
  // (Note: 1/65536 is the magic constant below; I dont trust the C optimizer
  // to turn a divide by a constant into a multiply by the reciprical).
  double score = raw_score( _cost, _area);

  // Account for area.  Basically, LRGs covering large areas are better
  // to spill because more other LRGs get freed up.
  if( _area == 0.0 )            // No area?  Then no progress to spill
    return 1e35;

  if( _was_spilled2 )           // If spilled once before, we are unlikely
    return score + 1e30;        // to make progress again.

  if( _cost >= _area*3.0 )      // Tiny area relative to cost
    return score + 1e17;        // Probably no progress to spill

  if( (_cost+_cost) >= _area*3.0 ) // Small area relative to cost
    return score + 1e10;        // Likely no progress to spill

  return score;
}

#define NUMBUCKS 3

// Straight out of Tarjan's union-find algorithm
uint LiveRangeMap::find_compress(uint lrg) {
  uint cur = lrg;
  uint next = _uf_map.at(cur);
  while (next != cur) { // Scan chain of equivalences
    assert( next < cur, "always union smaller");
    cur = next; // until find a fixed-point
    next = _uf_map.at(cur);
  }

  // Core of union-find algorithm: update chain of
  // equivalences to be equal to the root.
  while (lrg != next) {
    uint tmp = _uf_map.at(lrg);
    _uf_map.at_put(lrg, next);
    lrg = tmp;
  }
  return lrg;
}

// Reset the Union-Find map to identity
void LiveRangeMap::reset_uf_map(uint max_lrg_id) {
  _max_lrg_id= max_lrg_id;
  // Force the Union-Find mapping to be at least this large
  _uf_map.at_put_grow(_max_lrg_id, 0);
  // Initialize it to be the ID mapping.
  for (uint i = 0; i < _max_lrg_id; ++i) {
    _uf_map.at_put(i, i);
  }
}

// Make all Nodes map directly to their final live range; no need for
// the Union-Find mapping after this call.
void LiveRangeMap::compress_uf_map_for_nodes() {
  // For all Nodes, compress mapping
  uint unique = _names.length();
  for (uint i = 0; i < unique; ++i) {
    uint lrg = _names.at(i);
    uint compressed_lrg = find(lrg);
    if (lrg != compressed_lrg) {
      _names.at_put(i, compressed_lrg);
    }
  }
}

// Like Find above, but no path compress, so bad asymptotic behavior
uint LiveRangeMap::find_const(uint lrg) const {
  if (!lrg) {
    return lrg; // Ignore the zero LRG
  }

  // Off the end?  This happens during debugging dumps when you got
  // brand new live ranges but have not told the allocator yet.
  if (lrg >= _max_lrg_id) {
    return lrg;
  }

  uint next = _uf_map.at(lrg);
  while (next != lrg) { // Scan chain of equivalences
    assert(next < lrg, "always union smaller");
    lrg = next; // until find a fixed-point
    next = _uf_map.at(lrg);
  }
  return next;
}

PhaseChaitin::PhaseChaitin(uint unique, PhaseCFG &cfg, Matcher &matcher, bool scheduling_info_generated)
  : PhaseRegAlloc(unique, cfg, matcher,
#ifndef PRODUCT
       print_chaitin_statistics
#else
       nullptr
#endif
       )
  , _live(nullptr)
  , _lo_degree(0), _lo_stk_degree(0), _hi_degree(0), _simplified(0)
  , _oldphi(unique)
#ifndef PRODUCT
  , _trace_spilling(C->directive()->TraceSpillingOption)
#endif
  , _lrg_map(Thread::current()->resource_area(), unique)
  , _scheduling_info_generated(scheduling_info_generated)
  , _sched_int_pressure(0, Matcher::int_pressure_limit())
  , _sched_float_pressure(0, Matcher::float_pressure_limit())
  , _scratch_int_pressure(0, Matcher::int_pressure_limit())
  , _scratch_float_pressure(0, Matcher::float_pressure_limit())
{
  Compile::TracePhase tp(_t_ctorChaitin);

  _high_frequency_lrg = MIN2(double(OPTO_LRG_HIGH_FREQ), _cfg.get_outer_loop_frequency());

  // Build a list of basic blocks, sorted by frequency
  // Experiment with sorting strategies to speed compilation
  uint nr_blocks = _cfg.number_of_blocks();
  double  cutoff = BLOCK_FREQUENCY(1.0); // Cutoff for high frequency bucket
  Block **buckets[NUMBUCKS];             // Array of buckets
  uint    buckcnt[NUMBUCKS];             // Array of bucket counters
  double  buckval[NUMBUCKS];             // Array of bucket value cutoffs

  // The space which our buckets point into.
  Block** start = NEW_RESOURCE_ARRAY(Block *, nr_blocks*NUMBUCKS);

  for (uint i = 0; i < NUMBUCKS; i++) {
    buckets[i] = &start[i*nr_blocks];
    buckcnt[i] = 0;
    // Bump by three orders of magnitude each time
    cutoff *= 0.001;
    buckval[i] = cutoff;
  }

  // Sort blocks into buckets
  for (uint i = 0; i < nr_blocks; i++) {
    for (uint j = 0; j < NUMBUCKS; j++) {
      double bval = buckval[j];
      Block* blk = _cfg.get_block(i);
      if (j == NUMBUCKS - 1 || blk->_freq > bval) {
        uint cnt = buckcnt[j];
        // Assign block to end of list for appropriate bucket
        buckets[j][cnt] = blk;
        buckcnt[j] = cnt+1;
        break; // kick out of inner loop
      }
    }
  }

  // Squash the partially filled buckets together into the first one.
  static_assert(NUMBUCKS >= 2, "must"); // If this isn't true then it'll mess up the squashing.
  Block** offset = &buckets[0][buckcnt[0]];
  for (int i = 1; i < NUMBUCKS; i++) {
    ::memmove(offset, buckets[i], buckcnt[i]*sizeof(Block*));
    offset += buckcnt[i];
  }
  assert((&buckets[0][0] + nr_blocks) == offset, "should be");

  // Free the now unused memory
  FREE_RESOURCE_ARRAY(Block*, buckets[1], (NUMBUCKS-1)*nr_blocks);
  // Finally, point the _blks to our memory
  _blks = buckets[0];

#ifdef ASSERT
  uint blkcnt = 0;
  for (uint i = 0; i < NUMBUCKS; i++) {
    blkcnt += buckcnt[i];
  }
  assert(blkcnt == nr_blocks, "Block array not totally filled");
#endif
}

// union 2 sets together.
void PhaseChaitin::Union( const Node *src_n, const Node *dst_n ) {
  uint src = _lrg_map.find(src_n);
  uint dst = _lrg_map.find(dst_n);
  assert(src, "");
  assert(dst, "");
  assert(src < _lrg_map.max_lrg_id(), "oob");
  assert(dst < _lrg_map.max_lrg_id(), "oob");
  assert(src < dst, "always union smaller");
  _lrg_map.uf_map(dst, src);
}

void PhaseChaitin::new_lrg(const Node *x, uint lrg) {
  // Make the Node->LRG mapping
  _lrg_map.extend(x->_idx,lrg);
  // Make the Union-Find mapping an identity function
  _lrg_map.uf_extend(lrg, lrg);
}


int PhaseChaitin::clone_projs(Block* b, uint idx, Node* orig, Node* copy, uint& max_lrg_id) {
  assert(b->find_node(copy) == (idx - 1), "incorrect insert index for copy kill projections");
  DEBUG_ONLY( Block* borig = _cfg.get_block_for_node(orig); )
  int found_projs = 0;
  uint cnt = orig->outcnt();
  for (uint i = 0; i < cnt; i++) {
    Node* proj = orig->raw_out(i);
    if (proj->is_MachProj()) {
      assert(proj->outcnt() == 0, "only kill projections are expected here");
      assert(_cfg.get_block_for_node(proj) == borig, "incorrect block for kill projections");
      found_projs++;
      // Copy kill projections after the cloned node
      Node* kills = proj->clone();
      kills->set_req(0, copy);
      b->insert_node(kills, idx++);
      _cfg.map_node_to_block(kills, b);
      new_lrg(kills, max_lrg_id++);
    }
  }
  return found_projs;
}

// Renumber the live ranges to compact them.  Makes the IFG smaller.
void PhaseChaitin::compact() {
  Compile::TracePhase tp(_t_chaitinCompact);

  // Current the _uf_map contains a series of short chains which are headed
  // by a self-cycle.  All the chains run from big numbers to little numbers.
  // The Find() call chases the chains & shortens them for the next Find call.
  // We are going to change this structure slightly.  Numbers above a moving
  // wave 'i' are unchanged.  Numbers below 'j' point directly to their
  // compacted live range with no further chaining.  There are no chains or
  // cycles below 'i', so the Find call no longer works.
  uint j=1;
  uint i;
  for (i = 1; i < _lrg_map.max_lrg_id(); i++) {
    uint lr = _lrg_map.uf_live_range_id(i);
    // Ignore unallocated live ranges
    if (!lr) {
      continue;
    }
    assert(lr <= i, "");
    _lrg_map.uf_map(i, ( lr == i ) ? j++ : _lrg_map.uf_live_range_id(lr));
  }
  // Now change the Node->LR mapping to reflect the compacted names
  uint unique = _lrg_map.size();
  for (i = 0; i < unique; i++) {
    uint lrg_id = _lrg_map.live_range_id(i);
    _lrg_map.map(i, _lrg_map.uf_live_range_id(lrg_id));
  }

  // Reset the Union-Find mapping
  _lrg_map.reset_uf_map(j);
}

void PhaseChaitin::Register_Allocate() {

  // Above the OLD FP (and in registers) are the incoming arguments.  Stack
  // slots in this area are called "arg_slots".  Above the NEW FP (and in
  // registers) is the outgoing argument area; above that is the spill/temp
  // area.  These are all "frame_slots".  Arg_slots start at the zero
  // stack_slots and count up to the known arg_size.  Frame_slots start at
  // the stack_slot #arg_size and go up.  After allocation I map stack
  // slots to actual offsets.  Stack-slots in the arg_slot area are biased
  // by the frame_size; stack-slots in the frame_slot area are biased by 0.

  _trip_cnt = 0;
  _alternate = 0;
  _matcher._allocation_started = true;

  ResourceArea split_arena(mtCompiler, Arena::Tag::tag_regsplit);     // Arena for Split local resources
  ResourceArea live_arena(mtCompiler, Arena::Tag::tag_reglive);     // Arena for liveness & IFG info
  ResourceMark rm(&live_arena);

  // Need live-ness for the IFG; need the IFG for coalescing.  If the
  // liveness is JUST for coalescing, then I can get some mileage by renaming
  // all copy-related live ranges low and then using the max copy-related
  // live range as a cut-off for LIVE and the IFG.  In other words, I can
  // build a subset of LIVE and IFG just for copies.
  PhaseLive live(_cfg, _lrg_map.names(), &live_arena, false);

  // Need IFG for coalescing and coloring
  PhaseIFG ifg(&live_arena);
  _ifg = &ifg;

  // Come out of SSA world to the Named world.  Assign (virtual) registers to
  // Nodes.  Use the same register for all inputs and the output of PhiNodes
  // - effectively ending SSA form.  This requires either coalescing live
  // ranges or inserting copies.  For the moment, we insert "virtual copies"
  // - we pretend there is a copy prior to each Phi in predecessor blocks.
  // We will attempt to coalesce such "virtual copies" before we manifest
  // them for real.
  de_ssa();

#ifdef ASSERT
  // Verify the graph before RA.
  verify(&live_arena);
#endif

  {
    Compile::TracePhase tp(_t_computeLive);
    _live = nullptr;              // Mark live as being not available
    rm.reset_to_mark();           // Reclaim working storage
    IndexSet::reset_memory(C, &live_arena);
    ifg.init(_lrg_map.max_lrg_id()); // Empty IFG
    gather_lrg_masks( false );    // Collect LRG masks
    live.compute(_lrg_map.max_lrg_id()); // Compute liveness
    _live = &live;                // Mark LIVE as being available
  }

  C->print_method(PHASE_INITIAL_LIVENESS, 4);

  // Base pointers are currently "used" by instructions which define new
  // derived pointers.  This makes base pointers live up to the where the
  // derived pointer is made, but not beyond.  Really, they need to be live
  // across any GC point where the derived value is live.  So this code looks
  // at all the GC points, and "stretches" the live range of any base pointer
  // to the GC point.
  if (stretch_base_pointer_live_ranges(&live_arena)) {
    Compile::TracePhase tp("computeLive (sbplr)", _t_computeLive);
    // Since some live range stretched, I need to recompute live
    _live = nullptr;
    rm.reset_to_mark();         // Reclaim working storage
    IndexSet::reset_memory(C, &live_arena);
    ifg.init(_lrg_map.max_lrg_id());
    gather_lrg_masks(false);
    live.compute(_lrg_map.max_lrg_id());
    _live = &live;
    C->print_method(PHASE_LIVE_RANGE_STRETCHING, 4);
  }

  // Create the interference graph using virtual copies
  build_ifg_virtual();  // Include stack slots this time
  if (C->failing()) {
    return;
  }

  // The IFG is/was triangular.  I am 'squaring it up' so Union can run
  // faster.  Union requires a 'for all' operation which is slow on the
  // triangular adjacency matrix (quick reminder: the IFG is 'sparse' -
  // meaning I can visit all the Nodes neighbors less than a Node in time
  // O(# of neighbors), but I have to visit all the Nodes greater than a
  // given Node and search them for an instance, i.e., time O(#MaxLRG)).
  _ifg->SquareUp();

  // Aggressive (but pessimistic) copy coalescing.
  // This pass works on virtual copies.  Any virtual copies which are not
  // coalesced get manifested as actual copies
  {
    Compile::TracePhase tp(_t_chaitinCoalesce1);

    PhaseAggressiveCoalesce coalesce(*this);
    coalesce.coalesce_driver();
    // Insert un-coalesced copies.  Visit all Phis.  Where inputs to a Phi do
    // not match the Phi itself, insert a copy.
    coalesce.insert_copies(_matcher);
    if (C->failing()) {
      return;
    }
  }

  // After aggressive coalesce, attempt a first cut at coloring.
  // To color, we need the IFG and for that we need LIVE.
  {
    Compile::TracePhase tp(_t_computeLive);
    _live = nullptr;
    rm.reset_to_mark();           // Reclaim working storage
    IndexSet::reset_memory(C, &live_arena);
    ifg.init(_lrg_map.max_lrg_id());
    gather_lrg_masks( true );
    live.compute(_lrg_map.max_lrg_id());
    _live = &live;
  }

  C->print_method(PHASE_AGGRESSIVE_COALESCING, 4);

  // Build physical interference graph
  uint must_spill = 0;
  must_spill = build_ifg_physical(&live_arena);
  if (C->failing()) {
    return;
  }
  // If we have a guaranteed spill, might as well spill now
  if (must_spill) {
    if(!_lrg_map.max_lrg_id()) {
      return;
    }
    // Bail out if unique gets too large (ie - unique > MaxNodeLimit)
    C->check_node_count(10*must_spill, "out of nodes before split");
    if (C->failing()) {
      return;
    }

    uint new_max_lrg_id = Split(_lrg_map.max_lrg_id(), &split_arena);  // Split spilling LRG everywhere
    if (C->failing()) {
      return;
    }
    _lrg_map.set_max_lrg_id(new_max_lrg_id);
    // Bail out if unique gets too large (ie - unique > MaxNodeLimit - 2*NodeLimitFudgeFactor)
    // or we failed to split
    C->check_node_count(2*NodeLimitFudgeFactor, "out of nodes after physical split");
    if (C->failing()) {
      return;
    }

    NOT_PRODUCT(C->verify_graph_edges();)

    compact();                  // Compact LRGs; return new lower max lrg

    {
      Compile::TracePhase tp(_t_computeLive);
      _live = nullptr;
      rm.reset_to_mark();         // Reclaim working storage
      IndexSet::reset_memory(C, &live_arena);
      ifg.init(_lrg_map.max_lrg_id()); // Build a new interference graph
      gather_lrg_masks( true );   // Collect intersect mask
      live.compute(_lrg_map.max_lrg_id()); // Compute LIVE
      _live = &live;
    }

    C->print_method(PHASE_INITIAL_SPILLING, 4);

    build_ifg_physical(&live_arena);
    if (C->failing()) {
      return;
    }
    _ifg->SquareUp();
    _ifg->Compute_Effective_Degree();
    // Only do conservative coalescing if requested
    if (OptoCoalesce) {
      Compile::TracePhase tp(_t_chaitinCoalesce2);
      // Conservative (and pessimistic) copy coalescing of those spills
      PhaseConservativeCoalesce coalesce(*this);
      // If max live ranges greater than cutoff, don't color the stack.
      // This cutoff can be larger than below since it is only done once.
      coalesce.coalesce_driver();
    }
    _lrg_map.compress_uf_map_for_nodes();

    if (OptoCoalesce) {
      C->print_method(PHASE_CONSERVATIVE_COALESCING, 4);
    }

#ifdef ASSERT
    verify(&live_arena, true);
#endif
  } else {
    ifg.SquareUp();
    ifg.Compute_Effective_Degree();
#ifdef ASSERT
    set_was_low();
#endif
  }

  // Prepare for Simplify & Select
  cache_lrg_info();           // Count degree of LRGs

  // Simplify the InterFerence Graph by removing LRGs of low degree.
  // LRGs of low degree are trivially colorable.
  Simplify();

  // Select colors by re-inserting LRGs back into the IFG in reverse order.
  // Return whether or not something spills.
  uint spills = Select( );

  // If we spill, split and recycle the entire thing
  while( spills ) {
    if( _trip_cnt++ > 24 ) {
      DEBUG_ONLY( dump_for_spill_split_recycle(); )
      if( _trip_cnt > 27 ) {
        C->record_method_not_compilable("failed spill-split-recycle sanity check");
        return;
      }
    }

    if (!_lrg_map.max_lrg_id()) {
      return;
    }
    uint new_max_lrg_id = Split(_lrg_map.max_lrg_id(), &split_arena);  // Split spilling LRG everywhere
    if (C->failing()) {
      return;
    }
    _lrg_map.set_max_lrg_id(new_max_lrg_id);
    // Bail out if unique gets too large (ie - unique > MaxNodeLimit - 2*NodeLimitFudgeFactor)
    C->check_node_count(2 * NodeLimitFudgeFactor, "out of nodes after split");
    if (C->failing()) {
      return;
    }

    compact(); // Compact LRGs; return new lower max lrg

    // Nuke the live-ness and interference graph and LiveRanGe info
    {
      Compile::TracePhase tp(_t_computeLive);
      _live = nullptr;
      rm.reset_to_mark();         // Reclaim working storage
      IndexSet::reset_memory(C, &live_arena);
      ifg.init(_lrg_map.max_lrg_id());

      // Create LiveRanGe array.
      // Intersect register masks for all USEs and DEFs
      gather_lrg_masks(true);
      live.compute(_lrg_map.max_lrg_id());
      _live = &live;
    }

    C->print_method(PHASE_ITERATIVE_SPILLING, 4);

    must_spill = build_ifg_physical(&live_arena);
    if (C->failing()) {
      return;
    }
    _ifg->SquareUp();
    _ifg->Compute_Effective_Degree();

    // Only do conservative coalescing if requested
    if (OptoCoalesce) {
      Compile::TracePhase tp(_t_chaitinCoalesce3);
      // Conservative (and pessimistic) copy coalescing
      PhaseConservativeCoalesce coalesce(*this);
      // Check for few live ranges determines how aggressive coalesce is.
      coalesce.coalesce_driver();
    }
    _lrg_map.compress_uf_map_for_nodes();

    if (OptoCoalesce) {
      C->print_method(PHASE_CONSERVATIVE_COALESCING, 4);
    }

#ifdef ASSERT
    verify(&live_arena, true);
#endif
    cache_lrg_info();           // Count degree of LRGs

    // Simplify the InterFerence Graph by removing LRGs of low degree.
    // LRGs of low degree are trivially colorable.
    Simplify();

    // Select colors by re-inserting LRGs back into the IFG in reverse order.
    // Return whether or not something spills.
    spills = Select();
  }

  C->print_method(PHASE_AFTER_ITERATIVE_SPILLING, 4);

  // Count number of Simplify-Select trips per coloring success.
  _allocator_attempts += _trip_cnt + 1;
  _allocator_successes += 1;

  // Peephole remove copies
  post_allocate_copy_removal();

  C->print_method(PHASE_POST_ALLOCATION_COPY_REMOVAL, 4);

  // Merge multidefs if multiple defs representing the same value are used in a single block.
  merge_multidefs();

  C->print_method(PHASE_MERGE_MULTI_DEFS, 4);

#ifdef ASSERT
  // Verify the graph after RA.
  verify(&live_arena);
#endif

  // max_reg is past the largest *register* used.
  // Convert that to a frame_slot number.
  if (_max_reg <= _matcher._new_SP) {
    _framesize = C->out_preserve_stack_slots();
  }
  else {
    _framesize = _max_reg -_matcher._new_SP;
  }
  assert((int)(_matcher._new_SP+_framesize) >= (int)_matcher._out_arg_limit, "framesize must be large enough");

  // This frame must preserve the required fp alignment
  _framesize = align_up(_framesize, Matcher::stack_alignment_in_slots());
  assert(_framesize <= 1000000, "sanity check");
#ifndef PRODUCT
  _total_framesize += _framesize;
  if ((int)_framesize > _max_framesize) {
    _max_framesize = _framesize;
  }
#endif

  // Convert CISC spills
  fixup_spills();

  C->print_method(PHASE_FIX_UP_SPILLS, 4);

  // Log regalloc results
  CompileLog* log = Compile::current()->log();
  if (log != nullptr) {
    log->elem("regalloc attempts='%d' success='%d'", _trip_cnt, !C->failing());
  }

  if (C->failing()) {
    return;
  }

  NOT_PRODUCT(C->verify_graph_edges();)

  // Move important info out of the live_arena to longer lasting storage.
  alloc_node_regs(_lrg_map.size());
  for (uint i=0; i < _lrg_map.size(); i++) {
    if (_lrg_map.live_range_id(i)) { // Live range associated with Node?
      LRG &lrg = lrgs(_lrg_map.live_range_id(i));
      if (!lrg.alive()) {
        set_bad(i);
      } else if ((lrg.num_regs() == 1 && !lrg.is_scalable()) ||
                 (lrg.is_scalable() && lrg.scalable_reg_slots() == 1)) {
        set1(i, lrg.reg());
      } else {                  // Must be a register-set
        if (!lrg._fat_proj) {   // Must be aligned adjacent register set
          // Live ranges record the highest register in their mask.
          // We want the low register for the AD file writer's convenience.
          OptoReg::Name hi = lrg.reg(); // Get hi register
          int num_regs = lrg.num_regs();
          if (lrg.is_scalable() && OptoReg::is_stack(hi)) {
            // For scalable vector registers, when they are allocated in physical
            // registers, num_regs is RegMask::SlotsPerVecA for reg mask of scalable
            // vector. If they are allocated on stack, we need to get the actual
            // num_regs, which reflects the physical length of scalable registers.
            num_regs = lrg.scalable_reg_slots();
          }
          if (num_regs == 1) {
            set1(i, hi);
          } else {
            OptoReg::Name lo = OptoReg::add(hi, (1 - num_regs)); // Find lo
            // We have to use pair [lo,lo+1] even for wide vectors/vmasks because
            // the rest of code generation works only with pairs. It is safe
            // since for registers encoding only 'lo' is used.
            // Second reg from pair is used in ScheduleAndBundle with vector max
            // size 8 which corresponds to registers pair.
            // It is also used in BuildOopMaps but oop operations are not
            // vectorized.
            set2(i, lo);
          }
        } else {                // Misaligned; extract 2 bits
          OptoReg::Name hi = lrg.reg(); // Get hi register
          lrg.Remove(hi);       // Yank from mask
          int lo = lrg.mask().find_first_elem(); // Find lo
          set_pair(i, hi, lo);
        }
      }
      if( lrg._is_oop ) _node_oops.set(i);
    } else {
      set_bad(i);
    }
  }

  // Done!
  _live = nullptr;
  _ifg = nullptr;
  C->set_indexSet_arena(nullptr);  // ResourceArea is at end of scope
}

void PhaseChaitin::de_ssa() {
  // Set initial Names for all Nodes.  Most Nodes get the virtual register
  // number.  A few get the ZERO live range number.  These do not
  // get allocated, but instead rely on correct scheduling to ensure that
  // only one instance is simultaneously live at a time.
  uint lr_counter = 1;
  for( uint i = 0; i < _cfg.number_of_blocks(); i++ ) {
    Block* block = _cfg.get_block(i);
    uint cnt = block->number_of_nodes();

    // Handle all the normal Nodes in the block
    for( uint j = 0; j < cnt; j++ ) {
      Node *n = block->get_node(j);
      // Pre-color to the zero live range, or pick virtual register
      const RegMask &rm = n->out_RegMask();
      _lrg_map.map(n->_idx, rm.is_NotEmpty() ? lr_counter++ : 0);
    }
  }

  // Reset the Union-Find mapping to be identity
  _lrg_map.reset_uf_map(lr_counter);
}

void PhaseChaitin::mark_ssa() {
  // Use ssa names to populate the live range maps or if no mask
  // is available, use the 0 entry.
  uint max_idx = 0;
  for ( uint i = 0; i < _cfg.number_of_blocks(); i++ ) {
    Block* block = _cfg.get_block(i);
    uint cnt = block->number_of_nodes();

    // Handle all the normal Nodes in the block
    for ( uint j = 0; j < cnt; j++ ) {
      Node *n = block->get_node(j);
      // Pre-color to the zero live range, or pick virtual register
      const RegMask &rm = n->out_RegMask();
      _lrg_map.map(n->_idx, rm.is_NotEmpty() ? n->_idx : 0);
      max_idx = (n->_idx > max_idx) ? n->_idx : max_idx;
    }
  }
  _lrg_map.set_max_lrg_id(max_idx+1);

  // Reset the Union-Find mapping to be identity
  _lrg_map.reset_uf_map(max_idx+1);
}


// Gather LiveRanGe information, including register masks.  Modification of
// cisc spillable in_RegMasks should not be done before AggressiveCoalesce.
void PhaseChaitin::gather_lrg_masks( bool after_aggressive ) {

  // Nail down the frame pointer live range
  uint fp_lrg = _lrg_map.live_range_id(_cfg.get_root_node()->in(1)->in(TypeFunc::FramePtr));
  lrgs(fp_lrg)._cost += 1e12;   // Cost is infinite

  // For all blocks
  for (uint i = 0; i < _cfg.number_of_blocks(); i++) {
    Block* block = _cfg.get_block(i);

    // For all instructions
    for (uint j = 1; j < block->number_of_nodes(); j++) {
      Node* n = block->get_node(j);
      uint input_edge_start =1; // Skip control most nodes
      bool is_machine_node = false;
      if (n->is_Mach()) {
        is_machine_node = true;
        input_edge_start = n->as_Mach()->oper_input_base();
      }
      uint idx = n->is_Copy();

      // Get virtual register number, same as LiveRanGe index
      uint vreg = _lrg_map.live_range_id(n);
      LRG& lrg = lrgs(vreg);
      if (vreg) {              // No vreg means un-allocable (e.g. memory)

        // Check for float-vs-int live range (used in register-pressure
        // calculations)
        const Type *n_type = n->bottom_type();
        if (n_type->is_floatingpoint()) {
          lrg._is_float = 1;
        }

        // Check for twice prior spilling.  Once prior spilling might have
        // spilled 'soft', 2nd prior spill should have spilled 'hard' and
        // further spilling is unlikely to make progress.
        if (_spilled_once.test(n->_idx)) {
          lrg._was_spilled1 = 1;
          if (_spilled_twice.test(n->_idx)) {
            lrg._was_spilled2 = 1;
          }
        }

#ifndef PRODUCT
        // Collect bits not used by product code, but which may be useful for
        // debugging.

        // Collect has-copy bit
        if (idx) {
          lrg._has_copy = 1;
          uint clidx = _lrg_map.live_range_id(n->in(idx));
          LRG& copy_src = lrgs(clidx);
          copy_src._has_copy = 1;
        }

        if (trace_spilling() && lrg._def != nullptr) {
          // collect defs for MultiDef printing
          if (lrg._defs == nullptr) {
            lrg._defs = new (_ifg->_arena) GrowableArray<Node*>(_ifg->_arena, 2, 0, nullptr);
            lrg._defs->append(lrg._def);
          }
          lrg._defs->append(n);
        }
#endif

        // Check for a single def LRG; these can spill nicely
        // via rematerialization.  Flag as null for no def found
        // yet, or 'n' for single def or -1 for many defs.
        lrg._def = lrg._def ? NodeSentinel : n;

        // Limit result register mask to acceptable registers
        const RegMask &rm = n->out_RegMask();
        lrg.AND( rm );

        uint ireg = n->ideal_reg();
        assert( !n->bottom_type()->isa_oop_ptr() || ireg == Op_RegP,
                "oops must be in Op_RegP's" );

        // Check for vector live range (only if vector register is used).
        // On SPARC vector uses RegD which could be misaligned so it is not
        // processes as vector in RA.
        if (RegMask::is_vector(ireg)) {
          lrg._is_vector = 1;
          if (Matcher::implements_scalable_vector && ireg == Op_VecA) {
            assert(Matcher::supports_scalable_vector(), "scalable vector should be supported");
            lrg._is_scalable = 1;
            // For scalable vector, when it is allocated in physical register,
            // num_regs is RegMask::SlotsPerVecA for reg mask,
            // which may not be the actual physical register size.
            // If it is allocated in stack, we need to get the actual
            // physical length of scalable vector register.
            lrg.set_scalable_reg_slots(Matcher::scalable_vector_reg_size(T_FLOAT));
          }
        }

        if (ireg == Op_RegVectMask) {
          assert(Matcher::has_predicated_vectors(), "predicated vector should be supported");
          lrg._is_predicate = 1;
          if (Matcher::supports_scalable_vector()) {
            lrg._is_scalable = 1;
            // For scalable predicate, when it is allocated in physical register,
            // num_regs is RegMask::SlotsPerRegVectMask for reg mask,
            // which may not be the actual physical register size.
            // If it is allocated in stack, we need to get the actual
            // physical length of scalable predicate register.
            lrg.set_scalable_reg_slots(Matcher::scalable_predicate_reg_slots());
          }
        }
        assert(n_type->isa_vect() == nullptr || lrg._is_vector ||
               ireg == Op_RegD || ireg == Op_RegL || ireg == Op_RegVectMask,
               "vector must be in vector registers");

        // Check for bound register masks
        const RegMask &lrgmask = lrg.mask();
        if (lrgmask.is_bound(ireg)) {
          lrg._is_bound = 1;
        }

        // Check for maximum frequency value
        if (lrg._maxfreq < block->_freq) {
          lrg._maxfreq = block->_freq;
        }

        // Check for oop-iness, or long/double
        // Check for multi-kill projection
        switch (ireg) {
        case MachProjNode::fat_proj:
          // Fat projections have size equal to number of registers killed
          lrg.set_num_regs(rm.Size());
          lrg.set_reg_pressure(lrg.num_regs());
          lrg._fat_proj = 1;
          lrg._is_bound = 1;
          break;
        case Op_RegP:
#ifdef _LP64
          lrg.set_num_regs(2);  // Size is 2 stack words
#else
          lrg.set_num_regs(1);  // Size is 1 stack word
#endif
          // Register pressure is tracked relative to the maximum values
          // suggested for that platform, INTPRESSURE and FLOATPRESSURE,
          // and relative to other types which compete for the same regs.
          //
          // The following table contains suggested values based on the
          // architectures as defined in each .ad file.
          // INTPRESSURE and FLOATPRESSURE may be tuned differently for
          // compile-speed or performance.
          // Note1:
          // SPARC and SPARCV9 reg_pressures are at 2 instead of 1
          // since .ad registers are defined as high and low halves.
          // These reg_pressure values remain compatible with the code
          // in is_high_pressure() which relates get_invalid_mask_size(),
          // Block::_reg_pressure and INTPRESSURE, FLOATPRESSURE.
          // Note2:
          // SPARC -d32 has 24 registers available for integral values,
          // but only 10 of these are safe for 64-bit longs.
          // Using set_reg_pressure(2) for both int and long means
          // the allocator will believe it can fit 26 longs into
          // registers.  Using 2 for longs and 1 for ints means the
          // allocator will attempt to put 52 integers into registers.
          // The settings below limit this problem to methods with
          // many long values which are being run on 32-bit SPARC.
          //
          // ------------------- reg_pressure --------------------
          // Each entry is reg_pressure_per_value,number_of_regs
          //         RegL  RegI  RegFlags   RegF RegD    INTPRESSURE  FLOATPRESSURE
          // IA32     2     1     1          1    1          6           6
          // SPARC    2     2     2          2    2         48 (24)     52 (26)
          // SPARCV9  2     2     2          2    2         48 (24)     52 (26)
          // AMD64    1     1     1          1    1         14          15
          // -----------------------------------------------------
          lrg.set_reg_pressure(1);  // normally one value per register
          if( n_type->isa_oop_ptr() ) {
            lrg._is_oop = 1;
          }
          break;
        case Op_RegL:           // Check for long or double
        case Op_RegD:
          lrg.set_num_regs(2);
          // Define platform specific register pressure
#if defined(ARM32)
          lrg.set_reg_pressure(2);
#elif defined(IA32)
          if( ireg == Op_RegL ) {
            lrg.set_reg_pressure(2);
          } else {
            lrg.set_reg_pressure(1);
          }
#else
          lrg.set_reg_pressure(1);  // normally one value per register
#endif
          // If this def of a double forces a mis-aligned double,
          // flag as '_fat_proj' - really flag as allowing misalignment
          // AND changes how we count interferences.  A mis-aligned
          // double can interfere with TWO aligned pairs, or effectively
          // FOUR registers!
          if (rm.is_misaligned_pair()) {
            lrg._fat_proj = 1;
            lrg._is_bound = 1;
          }
          break;
        case Op_RegVectMask:
          assert(Matcher::has_predicated_vectors(), "sanity");
          assert(RegMask::num_registers(Op_RegVectMask) == RegMask::SlotsPerRegVectMask, "sanity");
          lrg.set_num_regs(RegMask::SlotsPerRegVectMask);
          lrg.set_reg_pressure(1);
          break;
        case Op_RegF:
        case Op_RegI:
        case Op_RegN:
        case Op_RegFlags:
        case 0:                 // not an ideal register
          lrg.set_num_regs(1);
          lrg.set_reg_pressure(1);
          break;
        case Op_VecA:
          assert(Matcher::supports_scalable_vector(), "does not support scalable vector");
          assert(RegMask::num_registers(Op_VecA) == RegMask::SlotsPerVecA, "sanity");
          assert(lrgmask.is_aligned_sets(RegMask::SlotsPerVecA), "vector should be aligned");
          lrg.set_num_regs(RegMask::SlotsPerVecA);
          lrg.set_reg_pressure(1);
          break;
        case Op_VecS:
          assert(Matcher::vector_size_supported(T_BYTE,4), "sanity");
          assert(RegMask::num_registers(Op_VecS) == RegMask::SlotsPerVecS, "sanity");
          lrg.set_num_regs(RegMask::SlotsPerVecS);
          lrg.set_reg_pressure(1);
          break;
        case Op_VecD:
          assert(Matcher::vector_size_supported(T_FLOAT,RegMask::SlotsPerVecD), "sanity");
          assert(RegMask::num_registers(Op_VecD) == RegMask::SlotsPerVecD, "sanity");
          assert(lrgmask.is_aligned_sets(RegMask::SlotsPerVecD), "vector should be aligned");
          lrg.set_num_regs(RegMask::SlotsPerVecD);
          lrg.set_reg_pressure(1);
          break;
        case Op_VecX:
          assert(Matcher::vector_size_supported(T_FLOAT,RegMask::SlotsPerVecX), "sanity");
          assert(RegMask::num_registers(Op_VecX) == RegMask::SlotsPerVecX, "sanity");
          assert(lrgmask.is_aligned_sets(RegMask::SlotsPerVecX), "vector should be aligned");
          lrg.set_num_regs(RegMask::SlotsPerVecX);
          lrg.set_reg_pressure(1);
          break;
        case Op_VecY:
          assert(Matcher::vector_size_supported(T_FLOAT,RegMask::SlotsPerVecY), "sanity");
          assert(RegMask::num_registers(Op_VecY) == RegMask::SlotsPerVecY, "sanity");
          assert(lrgmask.is_aligned_sets(RegMask::SlotsPerVecY), "vector should be aligned");
          lrg.set_num_regs(RegMask::SlotsPerVecY);
          lrg.set_reg_pressure(1);
          break;
        case Op_VecZ:
          assert(Matcher::vector_size_supported(T_FLOAT,RegMask::SlotsPerVecZ), "sanity");
          assert(RegMask::num_registers(Op_VecZ) == RegMask::SlotsPerVecZ, "sanity");
          assert(lrgmask.is_aligned_sets(RegMask::SlotsPerVecZ), "vector should be aligned");
          lrg.set_num_regs(RegMask::SlotsPerVecZ);
          lrg.set_reg_pressure(1);
          break;
        default:
          ShouldNotReachHere();
        }
      }

      // Now do the same for inputs
      uint cnt = n->req();
      // Setup for CISC SPILLING
      uint inp = (uint)AdlcVMDeps::Not_cisc_spillable;
      if( UseCISCSpill && after_aggressive ) {
        inp = n->cisc_operand();
        if( inp != (uint)AdlcVMDeps::Not_cisc_spillable )
          // Convert operand number to edge index number
          inp = n->as_Mach()->operand_index(inp);
      }

      // Prepare register mask for each input
      for( uint k = input_edge_start; k < cnt; k++ ) {
        uint vreg = _lrg_map.live_range_id(n->in(k));
        if (!vreg) {
          continue;
        }

        // If this instruction is CISC Spillable, add the flags
        // bit to its appropriate input
        if( UseCISCSpill && after_aggressive && inp == k ) {
#ifndef PRODUCT
          if( TraceCISCSpill ) {
            tty->print("  use_cisc_RegMask: ");
            n->dump();
          }
#endif
          n->as_Mach()->use_cisc_RegMask();
        }

        if (is_machine_node && _scheduling_info_generated) {
          MachNode* cur_node = n->as_Mach();
          // this is cleaned up by register allocation
          if (k >= cur_node->num_opnds()) continue;
        }

        LRG &lrg = lrgs(vreg);
        // // Testing for floating point code shape
        // Node *test = n->in(k);
        // if( test->is_Mach() ) {
        //   MachNode *m = test->as_Mach();
        //   int  op = m->ideal_Opcode();
        //   if (n->is_Call() && (op == Op_AddF || op == Op_MulF) ) {
        //     int zzz = 1;
        //   }
        // }

        // Limit result register mask to acceptable registers.
        // Do not limit registers from uncommon uses before
        // AggressiveCoalesce.  This effectively pre-virtual-splits
        // around uncommon uses of common defs.
        const RegMask &rm = n->in_RegMask(k);
        if (!after_aggressive && _cfg.get_block_for_node(n->in(k))->_freq > 1000 * block->_freq) {
          // Since we are BEFORE aggressive coalesce, leave the register
          // mask untrimmed by the call.  This encourages more coalescing.
          // Later, AFTER aggressive, this live range will have to spill
          // but the spiller handles slow-path calls very nicely.
        } else {
          lrg.AND( rm );
        }

        // Check for bound register masks
        const RegMask &lrgmask = lrg.mask();
        uint kreg = n->in(k)->ideal_reg();
        bool is_vect = RegMask::is_vector(kreg);
        assert(n->in(k)->bottom_type()->isa_vect() == nullptr || is_vect ||
               kreg == Op_RegD || kreg == Op_RegL || kreg == Op_RegVectMask,
               "vector must be in vector registers");
        if (lrgmask.is_bound(kreg))
          lrg._is_bound = 1;

        // If this use of a double forces a mis-aligned double,
        // flag as '_fat_proj' - really flag as allowing misalignment
        // AND changes how we count interferences.  A mis-aligned
        // double can interfere with TWO aligned pairs, or effectively
        // FOUR registers!
#ifdef ASSERT
        if (is_vect && !_scheduling_info_generated) {
          if (lrg.num_regs() != 0) {
            assert(lrgmask.is_aligned_sets(lrg.num_regs()), "vector should be aligned");
            assert(!lrg._fat_proj, "sanity");
            assert(RegMask::num_registers(kreg) == lrg.num_regs(), "sanity");
          } else {
            assert(n->is_Phi(), "not all inputs processed only if Phi");
          }
        }
#endif
        if (!is_vect && lrg.num_regs() == 2 && !lrg._fat_proj && rm.is_misaligned_pair()) {
          lrg._fat_proj = 1;
          lrg._is_bound = 1;
        }
        // if the LRG is an unaligned pair, we will have to spill
        // so clear the LRG's register mask if it is not already spilled
        if (!is_vect && !n->is_SpillCopy() &&
            (lrg._def == nullptr || lrg.is_multidef() || !lrg._def->is_SpillCopy()) &&
            lrgmask.is_misaligned_pair()) {
          lrg.Clear();
        }

        // Check for maximum frequency value
        if (lrg._maxfreq < block->_freq) {
          lrg._maxfreq = block->_freq;
        }

      } // End for all allocated inputs
    } // end for all instructions
  } // end for all blocks

  // Final per-liverange setup
  for (uint i2 = 0; i2 < _lrg_map.max_lrg_id(); i2++) {
    LRG &lrg = lrgs(i2);
    assert(!lrg._is_vector || !lrg._fat_proj, "sanity");
    if (lrg.num_regs() > 1 && !lrg._fat_proj) {
      lrg.clear_to_sets();
    }
    lrg.compute_set_mask_size();
    if (lrg.not_free()) {      // Handle case where we lose from the start
      lrg.set_reg(OptoReg::Name(LRG::SPILL_REG));
      lrg._direct_conflict = 1;
    }
    lrg.set_degree(0);          // no neighbors in IFG yet
  }
}

// Set the was-lo-degree bit.  Conservative coalescing should not change the
// colorability of the graph.  If any live range was of low-degree before
// coalescing, it should Simplify.  This call sets the was-lo-degree bit.
// The bit is checked in Simplify.
void PhaseChaitin::set_was_low() {
#ifdef ASSERT
  for (uint i = 1; i < _lrg_map.max_lrg_id(); i++) {
    int size = lrgs(i).num_regs();
    uint old_was_lo = lrgs(i)._was_lo;
    lrgs(i)._was_lo = 0;
    if( lrgs(i).lo_degree() ) {
      lrgs(i)._was_lo = 1;      // Trivially of low degree
    } else {                    // Else check the Brigg's assertion
      // Brigg's observation is that the lo-degree neighbors of a
      // hi-degree live range will not interfere with the color choices
      // of said hi-degree live range.  The Simplify reverse-stack-coloring
      // order takes care of the details.  Hence you do not have to count
      // low-degree neighbors when determining if this guy colors.
      int briggs_degree = 0;
      IndexSet *s = _ifg->neighbors(i);
      IndexSetIterator elements(s);
      uint lidx;
      while((lidx = elements.next()) != 0) {
        if( !lrgs(lidx).lo_degree() )
          briggs_degree += MAX2(size,lrgs(lidx).num_regs());
      }
      if( briggs_degree < lrgs(i).degrees_of_freedom() )
        lrgs(i)._was_lo = 1;    // Low degree via the briggs assertion
    }
    assert(old_was_lo <= lrgs(i)._was_lo, "_was_lo may not decrease");
  }
#endif
}

// Compute cost/area ratio, in case we spill.  Build the lo-degree list.
void PhaseChaitin::cache_lrg_info( ) {
  Compile::TracePhase tp(_t_chaitinCacheLRG);

  for (uint i = 1; i < _lrg_map.max_lrg_id(); i++) {
    LRG &lrg = lrgs(i);

    // Check for being of low degree: means we can be trivially colored.
    // Low degree, dead or must-spill guys just get to simplify right away
    if( lrg.lo_degree() ||
       !lrg.alive() ||
        lrg._must_spill ) {
      // Split low degree list into those guys that must get a
      // register and those that can go to register or stack.
      // The idea is LRGs that can go register or stack color first when
      // they have a good chance of getting a register.  The register-only
      // lo-degree live ranges always get a register.
      OptoReg::Name hi_reg = lrg.mask().find_last_elem();
      if( OptoReg::is_stack(hi_reg)) { // Can go to stack?
        lrg._next = _lo_stk_degree;
        _lo_stk_degree = i;
      } else {
        lrg._next = _lo_degree;
        _lo_degree = i;
      }
    } else {                    // Else high degree
      lrgs(_hi_degree)._prev = i;
      lrg._next = _hi_degree;
      lrg._prev = 0;
      _hi_degree = i;
    }
  }
}

// Simplify the IFG by removing LRGs of low degree.
void PhaseChaitin::Simplify( ) {
  Compile::TracePhase tp(_t_chaitinSimplify);

  while( 1 ) {                  // Repeat till simplified it all
    // May want to explore simplifying lo_degree before _lo_stk_degree.
    // This might result in more spills coloring into registers during
    // Select().
    while( _lo_degree || _lo_stk_degree ) {
      // If possible, pull from lo_stk first
      uint lo;
      if( _lo_degree ) {
        lo = _lo_degree;
        _lo_degree = lrgs(lo)._next;
      } else {
        lo = _lo_stk_degree;
        _lo_stk_degree = lrgs(lo)._next;
      }

      // Put the simplified guy on the simplified list.
      lrgs(lo)._next = _simplified;
      _simplified = lo;
      // If this guy is "at risk" then mark his current neighbors
      if (lrgs(lo)._at_risk && !_ifg->neighbors(lo)->is_empty()) {
        IndexSetIterator elements(_ifg->neighbors(lo));
        uint datum;
        while ((datum = elements.next()) != 0) {
          lrgs(datum)._risk_bias = lo;
        }
      }

      // Yank this guy from the IFG.
      IndexSet *adj = _ifg->remove_node(lo);
      if (adj->is_empty()) {
        continue;
      }

      // If any neighbors' degrees fall below their number of
      // allowed registers, then put that neighbor on the low degree
      // list.  Note that 'degree' can only fall and 'numregs' is
      // unchanged by this action.  Thus the two are equal at most once,
      // so LRGs hit the lo-degree worklist at most once.
      IndexSetIterator elements(adj);
      uint neighbor;
      while ((neighbor = elements.next()) != 0) {
        LRG *n = &lrgs(neighbor);
#ifdef ASSERT
        if (VerifyRegisterAllocator) {
          assert( _ifg->effective_degree(neighbor) == n->degree(), "" );
        }
#endif

        // Check for just becoming of-low-degree just counting registers.
        // _must_spill live ranges are already on the low degree list.
        if (n->just_lo_degree() && !n->_must_spill) {
          assert(!_ifg->_yanked->test(neighbor), "Cannot move to lo degree twice");
          // Pull from hi-degree list
          uint prev = n->_prev;
          uint next = n->_next;
          if (prev) {
            lrgs(prev)._next = next;
          } else {
            _hi_degree = next;
          }
          lrgs(next)._prev = prev;
          n->_next = _lo_degree;
          _lo_degree = neighbor;
        }
      }
    } // End of while lo-degree/lo_stk_degree worklist not empty

    // Check for got everything: is hi-degree list empty?
    if (!_hi_degree) break;

    // Time to pick a potential spill guy
    uint lo_score = _hi_degree;
    double score = lrgs(lo_score).score();
    double area = lrgs(lo_score)._area;
    double cost = lrgs(lo_score)._cost;
    bool bound = lrgs(lo_score)._is_bound;

    // Find cheapest guy
    DEBUG_ONLY( int lo_no_simplify=0; );
    for (uint i = _hi_degree; i; i = lrgs(i)._next) {
      assert(!_ifg->_yanked->test(i), "");
      // It's just vaguely possible to move hi-degree to lo-degree without
      // going through a just-lo-degree stage: If you remove a double from
      // a float live range it's degree will drop by 2 and you can skip the
      // just-lo-degree stage.  It's very rare (shows up after 5000+ methods
      // in -Xcomp of Java2Demo).  So just choose this guy to simplify next.
      if( lrgs(i).lo_degree() ) {
        lo_score = i;
        break;
      }
      DEBUG_ONLY( if( lrgs(i)._was_lo ) lo_no_simplify=i; );
      double iscore = lrgs(i).score();
      double iarea = lrgs(i)._area;
      double icost = lrgs(i)._cost;
      bool ibound = lrgs(i)._is_bound;

      // Compare cost/area of i vs cost/area of lo_score.  Smaller cost/area
      // wins.  Ties happen because all live ranges in question have spilled
      // a few times before and the spill-score adds a huge number which
      // washes out the low order bits.  We are choosing the lesser of 2
      // evils; in this case pick largest area to spill.
      // Ties also happen when live ranges are defined and used only inside
      // one block. In which case their area is 0 and score set to max.
      // In such case choose bound live range over unbound to free registers
      // or with smaller cost to spill.
      if ( iscore < score ||
          (iscore == score && iarea > area && lrgs(lo_score)._was_spilled2) ||
          (iscore == score && iarea == area &&
           ( (ibound && !bound) || (ibound == bound && (icost < cost)) )) ) {
        lo_score = i;
        score = iscore;
        area = iarea;
        cost = icost;
        bound = ibound;
      }
    }
    LRG *lo_lrg = &lrgs(lo_score);
    // The live range we choose for spilling is either hi-degree, or very
    // rarely it can be low-degree.  If we choose a hi-degree live range
    // there better not be any lo-degree choices.
    assert( lo_lrg->lo_degree() || !lo_no_simplify, "Live range was lo-degree before coalesce; should simplify" );

    // Pull from hi-degree list
    uint prev = lo_lrg->_prev;
    uint next = lo_lrg->_next;
    if( prev ) lrgs(prev)._next = next;
    else _hi_degree = next;
    lrgs(next)._prev = prev;
    // Jam him on the lo-degree list, despite his high degree.
    // Maybe he'll get a color, and maybe he'll spill.
    // Only Select() will know.
    lrgs(lo_score)._at_risk = true;
    _lo_degree = lo_score;
    lo_lrg->_next = 0;

  } // End of while not simplified everything

}

// Is 'reg' register legal for 'lrg'?
static bool is_legal_reg(LRG &lrg, OptoReg::Name reg, int chunk) {
  if (reg >= chunk && reg < (chunk + RegMask::CHUNK_SIZE) &&
      lrg.mask().Member(OptoReg::add(reg,-chunk))) {
    // RA uses OptoReg which represent the highest element of a registers set.
    // For example, vectorX (128bit) on x86 uses [XMM,XMMb,XMMc,XMMd] set
    // in which XMMd is used by RA to represent such vectors. A double value
    // uses [XMM,XMMb] pairs and XMMb is used by RA for it.
    // The register mask uses largest bits set of overlapping register sets.
    // On x86 with AVX it uses 8 bits for each XMM registers set.
    //
    // The 'lrg' already has cleared-to-set register mask (done in Select()
    // before calling choose_color()). Passing mask.Member(reg) check above
    // indicates that the size (num_regs) of 'reg' set is less or equal to
    // 'lrg' set size.
    // For set size 1 any register which is member of 'lrg' mask is legal.
    if (lrg.num_regs()==1)
      return true;
    // For larger sets only an aligned register with the same set size is legal.
    int mask = lrg.num_regs()-1;
    if ((reg&mask) == mask)
      return true;
  }
  return false;
}

static OptoReg::Name find_first_set(LRG &lrg, RegMask mask, int chunk) {
  int num_regs = lrg.num_regs();
  OptoReg::Name assigned = mask.find_first_set(lrg, num_regs);

  if (lrg.is_scalable()) {
    // a physical register is found
    if (chunk == 0 && OptoReg::is_reg(assigned)) {
      return assigned;
    }

    // find available stack slots for scalable register
    if (lrg._is_vector) {
      num_regs = lrg.scalable_reg_slots();
      // if actual scalable vector register is exactly SlotsPerVecA * 32 bits
      if (num_regs == RegMask::SlotsPerVecA) {
        return assigned;
      }

      // mask has been cleared out by clear_to_sets(SlotsPerVecA) before choose_color, but it
      // does not work for scalable size. We have to find adjacent scalable_reg_slots() bits
      // instead of SlotsPerVecA bits.
      assigned = mask.find_first_set(lrg, num_regs); // find highest valid reg
      while (OptoReg::is_valid(assigned) && RegMask::can_represent(assigned)) {
        // Verify the found reg has scalable_reg_slots() bits set.
        if (mask.is_valid_reg(assigned, num_regs)) {
          return assigned;
        } else {
          // Remove more for each iteration
          mask.Remove(assigned - num_regs + 1); // Unmask the lowest reg
          mask.clear_to_sets(RegMask::SlotsPerVecA); // Align by SlotsPerVecA bits
          assigned = mask.find_first_set(lrg, num_regs);
        }
      }
      return OptoReg::Bad; // will cause chunk change, and retry next chunk
    } else if (lrg._is_predicate) {
      assert(num_regs == RegMask::SlotsPerRegVectMask, "scalable predicate register");
      num_regs = lrg.scalable_reg_slots();
      mask.clear_to_sets(num_regs);
      return mask.find_first_set(lrg, num_regs);
    }
  }

  return assigned;
}

OptoReg::Name PhaseChaitin::select_bias_lrg_color(LRG& lrg, uint bias_lrg, int chunk) {
  if (bias_lrg != 0) {
    // If first bias lrg has a color.
    if(!_ifg->_yanked->test(bias_lrg)) {
      OptoReg::Name reg = lrgs(bias_lrg).reg();
      //  And it is legal for you,
      if (is_legal_reg(lrg, reg, chunk)) {
        return reg;
      }
    } else if( chunk == 0 ) {
      // Choose a color which is legal for him
      RegMask tempmask = lrg.mask();
      tempmask.AND(lrgs(bias_lrg).mask());
      tempmask.clear_to_sets(lrg.num_regs());
      OptoReg::Name reg = find_first_set(lrg, tempmask, chunk);
      if (OptoReg::is_valid(reg)) {
        return reg;
      }
    }
  }
  return OptoReg::Bad;
}

// Choose a color using the biasing heuristic
OptoReg::Name PhaseChaitin::bias_color( LRG &lrg, int chunk ) {

  // Check for "at_risk" LRG's
  uint risk_lrg = _lrg_map.find(lrg._risk_bias);
  if (risk_lrg != 0 && !_ifg->neighbors(risk_lrg)->is_empty()) {
    // Walk the colored neighbors of the "at_risk" candidate
    // Choose a color which is both legal and already taken by a neighbor
    // of the "at_risk" candidate in order to improve the chances of the
    // "at_risk" candidate of coloring
    IndexSetIterator elements(_ifg->neighbors(risk_lrg));
    uint datum;
    while ((datum = elements.next()) != 0) {
      OptoReg::Name reg = lrgs(datum).reg();
      // If this LRG's register is legal for us, choose it
      if (is_legal_reg(lrg, reg, chunk))
        return reg;
    }
  }

  // Try biasing the color with non-interfering first input's lrg.
  uint copy_lrg = _lrg_map.find(lrg._copy_bias);
  OptoReg::Name reg = select_bias_lrg_color(lrg, copy_lrg, chunk);
  if (reg != OptoReg::Bad) {
    return reg;
  }
  // For commutative operations, try biasing the color with non-interfering
  // second input's lrg.
  copy_lrg = _lrg_map.find(lrg._copy_bias2);
  reg = select_bias_lrg_color(lrg, copy_lrg, chunk);
  if (reg != OptoReg::Bad) {
    return reg;
  }

  // If no bias info exists, just go with the register selection ordering
  if (lrg._is_vector || lrg.num_regs() == 2 || lrg.is_scalable()) {
    // Find an aligned set
    return OptoReg::add(find_first_set(lrg, lrg.mask(), chunk), chunk);
  }

  // CNC - Fun hack.  Alternate 1st and 2nd selection.  Enables post-allocate
  // copy removal to remove many more copies, by preventing a just-assigned
  // register from being repeatedly assigned.
  reg = lrg.mask().find_first_elem();
  if( (++_alternate & 1) && OptoReg::is_valid(reg) ) {
    // This 'Remove; find; Insert' idiom is an expensive way to find the
    // SECOND element in the mask.
    lrg.Remove(reg);
    OptoReg::Name reg2 = lrg.mask().find_first_elem();
    lrg.Insert(reg);
    if( OptoReg::is_reg(reg2))
      reg = reg2;
  }
  return OptoReg::add( reg, chunk );
}

// Choose a color in the current chunk
OptoReg::Name PhaseChaitin::choose_color( LRG &lrg, int chunk ) {
  assert( C->in_preserve_stack_slots() == 0 || chunk != 0 || lrg._is_bound || lrg.mask().is_bound1() || !lrg.mask().Member(OptoReg::Name(_matcher._old_SP-1)), "must not allocate stack0 (inside preserve area)");
  assert(C->out_preserve_stack_slots() == 0 || chunk != 0 || lrg._is_bound || lrg.mask().is_bound1() || !lrg.mask().Member(OptoReg::Name(_matcher._old_SP+0)), "must not allocate stack0 (inside preserve area)");

  if( lrg.num_regs() == 1 ||    // Common Case
      !lrg._fat_proj )          // Aligned+adjacent pairs ok
    // Use a heuristic to "bias" the color choice
    return bias_color(lrg, chunk);

  assert(!lrg._is_vector, "should be not vector here" );
  assert( lrg.num_regs() >= 2, "dead live ranges do not color" );

  // Fat-proj case or misaligned double argument.
  assert(lrg.compute_mask_size() == lrg.num_regs() ||
         lrg.num_regs() == 2,"fat projs exactly color" );
  assert( !chunk, "always color in 1st chunk" );
  // Return the highest element in the set.
  return lrg.mask().find_last_elem();
}

// Select colors by re-inserting LRGs back into the IFG.  LRGs are re-inserted
// in reverse order of removal.  As long as nothing of hi-degree was yanked,
// everything going back is guaranteed a color.  Select that color.  If some
// hi-degree LRG cannot get a color then we record that we must spill.
uint PhaseChaitin::Select( ) {
  Compile::TracePhase tp(_t_chaitinSelect);

  uint spill_reg = LRG::SPILL_REG;
  _max_reg = OptoReg::Name(0);  // Past max register used
  while( _simplified ) {
    // Pull next LRG from the simplified list - in reverse order of removal
    uint lidx = _simplified;
    LRG *lrg = &lrgs(lidx);
    _simplified = lrg->_next;

#ifndef PRODUCT
    if (trace_spilling()) {
      ttyLocker ttyl;
      tty->print_cr("L%d selecting degree %d degrees_of_freedom %d", lidx, lrg->degree(),
                    lrg->degrees_of_freedom());
      lrg->dump();
    }
#endif

    // Re-insert into the IFG
    _ifg->re_insert(lidx);
    if( !lrg->alive() ) continue;
    // capture infinitestackedness flag before mask is hacked
    const int is_infinite_stack = lrg->mask().is_infinite_stack();

    // Yeah, yeah, yeah, I know, I know.  I can refactor this
    // to avoid the GOTO, although the refactored code will not
    // be much clearer.  We arrive here IFF we have a stack-based
    // live range that cannot color in the current chunk, and it
    // has to move into the next free stack chunk.
    int chunk = 0;              // Current chunk is first chunk
    retry_next_chunk:

    // Remove neighbor colors
    IndexSet *s = _ifg->neighbors(lidx);
    DEBUG_ONLY(RegMask orig_mask = lrg->mask();)

    if (!s->is_empty()) {
      IndexSetIterator elements(s);
      uint neighbor;
      while ((neighbor = elements.next()) != 0) {
        // Note that neighbor might be a spill_reg.  In this case, exclusion
        // of its color will be a no-op, since the spill_reg chunk is in outer
        // space.  Also, if neighbor is in a different chunk, this exclusion
        // will be a no-op.  (Later on, if lrg runs out of possible colors in
        // its chunk, a new chunk of color may be tried, in which case
        // examination of neighbors is started again, at retry_next_chunk.)
        LRG &nlrg = lrgs(neighbor);
        OptoReg::Name nreg = nlrg.reg();
        // Only subtract masks in the same chunk
        if (nreg >= chunk && nreg < chunk + RegMask::CHUNK_SIZE) {
#ifndef PRODUCT
          uint size = lrg->mask().Size();
          RegMask rm = lrg->mask();
#endif
          lrg->SUBTRACT(nlrg.mask());
#ifndef PRODUCT
          if (trace_spilling() && lrg->mask().Size() != size) {
            ttyLocker ttyl;
            tty->print("L%d ", lidx);
            rm.dump();
            tty->print(" intersected L%d ", neighbor);
            nlrg.mask().dump();
            tty->print(" removed ");
            rm.SUBTRACT(lrg->mask());
            rm.dump();
            tty->print(" leaving ");
            lrg->mask().dump();
            tty->cr();
          }
#endif
        }
      }
    }
<<<<<<< HEAD

    auto is_commutative_oper = [](MachNode* def) {
      if (def) {
        switch(def->ideal_Opcode()) {
          case Op_AddI: case Op_AddL:
          case Op_MulI: case Op_MulL:
          case Op_XorI: case Op_XorL:
          case Op_OrI:  case Op_OrL:
          case Op_AndI: case Op_AndL:
            return true;
          default:
            return false;
        }
      }
      return false;
    };

    if (X86_ONLY(UseAPX) NOT_X86(false)) {
      Node* def = lrg->_def;
      MachNode* mdef = lrg->is_singledef() && !lrg->_is_bound && def->is_Mach() ? def->as_Mach() : nullptr;
      if (mdef != nullptr && mdef->req() > 1) {
        Node* in1 = mdef->in(mdef->oper_input_base());
        if (in1 != nullptr) {
          uint lrin1 = _lrg_map.find(in1);
          // If a def does not interfere with first input's def,
          // then bias its color towards its input's def.
          if (lrin1 != 0 && lrg->_copy_bias == 0 && _ifg->test_edge_sq(lidx, lrin1) == 0) {
            lrg->_copy_bias = lrin1;
          }
        }
      }

      if (is_commutative_oper(mdef) && mdef->req() > 2) {
        Node* in2 = mdef->in(mdef->oper_input_base() + 1);
        if (in2 != nullptr) {
          uint lrin2 = _lrg_map.find(in2);
          // If a def does not interfere with second input's def,
          // then bias its color towards its input's def.
          if (lrin2 != 0 && lrg->_copy_bias2 == 0 && _ifg->test_edge_sq(lidx, lrin2) == 0) {
            lrg->_copy_bias2 = lrin2;
          }
        }
      }
    }

    //assert(is_allstack == lrg->mask().is_AllStack(), "nbrs must not change AllStackedness");
=======
    //assert(is_infinite_stack == lrg->mask().is_infinite_stack(), "nbrs must not change InfiniteStackedness");
>>>>>>> 94a301a7
    // Aligned pairs need aligned masks
    assert(!lrg->_is_vector || !lrg->_fat_proj, "sanity");
    if (lrg->num_regs() > 1 && !lrg->_fat_proj) {
      lrg->clear_to_sets();
    }

    // Check if a color is available and if so pick the color
    OptoReg::Name reg = choose_color( *lrg, chunk );

    //---------------
    // If we fail to color and the infinite flag is set, trigger
    // a chunk-rollover event
    if (!OptoReg::is_valid(OptoReg::add(reg, -chunk)) && is_infinite_stack) {
      // Bump register mask up to next stack chunk
      chunk += RegMask::CHUNK_SIZE;
      lrg->Set_All();
      goto retry_next_chunk;
    }

    //---------------
    // Did we get a color?
    else if (OptoReg::is_valid(reg)) {
#ifndef PRODUCT
      RegMask avail_rm = lrg->mask();
#endif

      // Record selected register
      lrg->set_reg(reg);

      if( reg >= _max_reg )     // Compute max register limit
        _max_reg = OptoReg::add(reg,1);
      // Fold reg back into normal space
      reg = OptoReg::add(reg,-chunk);

      // If the live range is not bound, then we actually had some choices
      // to make.  In this case, the mask has more bits in it than the colors
      // chosen.  Restrict the mask to just what was picked.
      int n_regs = lrg->num_regs();
      assert(!lrg->_is_vector || !lrg->_fat_proj, "sanity");
      if (n_regs == 1 || !lrg->_fat_proj) {
        if (Matcher::supports_scalable_vector()) {
          assert(!lrg->_is_vector || n_regs <= RegMask::SlotsPerVecA, "sanity");
        } else {
          assert(!lrg->_is_vector || n_regs <= RegMask::SlotsPerVecZ, "sanity");
        }
        lrg->Clear();           // Clear the mask
        lrg->Insert(reg);       // Set regmask to match selected reg
        // For vectors and pairs, also insert the low bit of the pair
        // We always choose the high bit, then mask the low bits by register size
        if (lrg->is_scalable() && OptoReg::is_stack(lrg->reg())) { // stack
          n_regs = lrg->scalable_reg_slots();
        }
        for (int i = 1; i < n_regs; i++) {
          lrg->Insert(OptoReg::add(reg,-i));
        }
        lrg->set_mask_size(n_regs);
      } else {                  // Else fatproj
        // mask must be equal to fatproj bits, by definition
      }
#ifndef PRODUCT
      if (trace_spilling()) {
        ttyLocker ttyl;
        tty->print("L%d selected ", lidx);
        lrg->mask().dump();
        tty->print(" from ");
        avail_rm.dump();
        tty->cr();
      }
#endif
      // Note that reg is the highest-numbered register in the newly-bound mask.
    } // end color available case

    //---------------
    // Live range is live and no colors available
    else {
      assert( lrg->alive(), "" );
      assert( !lrg->_fat_proj || lrg->is_multidef() ||
              lrg->_def->outcnt() > 0, "fat_proj cannot spill");
      assert( !orig_mask.is_infinite_stack(), "infinite stack does not spill" );

      // Assign the special spillreg register
      lrg->set_reg(OptoReg::Name(spill_reg++));
      // Do not empty the regmask; leave mask_size lying around
      // for use during Spilling
#ifndef PRODUCT
      if( trace_spilling() ) {
        ttyLocker ttyl;
        tty->print("L%d spilling with neighbors: ", lidx);
        s->dump();
        DEBUG_ONLY(tty->print(" original mask: "));
        DEBUG_ONLY(orig_mask.dump());
        dump_lrg(lidx);
      }
#endif
    } // end spill case

  }

  return spill_reg-LRG::SPILL_REG;      // Return number of spills
}

// Set the 'spilled_once' or 'spilled_twice' flag on a node.
void PhaseChaitin::set_was_spilled( Node *n ) {
  if( _spilled_once.test_set(n->_idx) )
    _spilled_twice.set(n->_idx);
}

// Convert Ideal spill instructions into proper FramePtr + offset Loads and
// Stores.  Use-def chains are NOT preserved, but Node->LRG->reg maps are.
void PhaseChaitin::fixup_spills() {
  // This function does only cisc spill work.
  if( !UseCISCSpill ) return;

  Compile::TracePhase tp(_t_fixupSpills);

  // Grab the Frame Pointer
  Node *fp = _cfg.get_root_block()->head()->in(1)->in(TypeFunc::FramePtr);

  // For all blocks
  for (uint i = 0; i < _cfg.number_of_blocks(); i++) {
    Block* block = _cfg.get_block(i);

    // For all instructions in block
    uint last_inst = block->end_idx();
    for (uint j = 1; j <= last_inst; j++) {
      Node* n = block->get_node(j);

      // Dead instruction???
      assert( n->outcnt() != 0 ||// Nothing dead after post alloc
              C->top() == n ||  // Or the random TOP node
              n->is_Proj(),     // Or a fat-proj kill node
              "No dead instructions after post-alloc" );

      int inp = n->cisc_operand();
      if( inp != AdlcVMDeps::Not_cisc_spillable ) {
        // Convert operand number to edge index number
        MachNode *mach = n->as_Mach();
        inp = mach->operand_index(inp);
        Node *src = n->in(inp);   // Value to load or store
        LRG &lrg_cisc = lrgs(_lrg_map.find_const(src));
        OptoReg::Name src_reg = lrg_cisc.reg();
        // Doubles record the HIGH register of an adjacent pair.
        src_reg = OptoReg::add(src_reg,1-lrg_cisc.num_regs());
        if( OptoReg::is_stack(src_reg) ) { // If input is on stack
          // This is a CISC Spill, get stack offset and construct new node
#ifndef PRODUCT
          if( TraceCISCSpill ) {
            tty->print("    reg-instr:  ");
            n->dump();
          }
#endif
          int stk_offset = reg2offset(src_reg);
          // Bailout if we might exceed node limit when spilling this instruction
          C->check_node_count(0, "out of nodes fixing spills");
          if (C->failing())  return;
          // Transform node
          MachNode *cisc = mach->cisc_version(stk_offset)->as_Mach();
          cisc->set_req(inp,fp);          // Base register is frame pointer
          if( cisc->oper_input_base() > 1 && mach->oper_input_base() <= 1 ) {
            assert( cisc->oper_input_base() == 2, "Only adding one edge");
            cisc->ins_req(1,src);         // Requires a memory edge
          } else {
            // There is no space reserved for a memory edge before the inputs for
            // instructions which have "stackSlotX" parameter instead of "memory".
            // For example, "MoveF2I_stack_reg". We always need a memory edge from
            // src to cisc, else we might schedule cisc before src, loading from a
            // spill location before storing the spill. On some platforms, we land
            // in this else case because mach->oper_input_base() > 1, i.e. we have
            // multiple inputs. In some rare cases there are even multiple memory
            // operands, before and after spilling.
            // (e.g. spilling "addFPR24_reg_mem" to "addFPR24_mem_cisc")
            // In either case, there is no space in the inputs for the memory edge
            // so we add an additional precedence / memory edge.
            cisc->add_prec(src);
          }
          block->map_node(cisc, j);          // Insert into basic block
          n->subsume_by(cisc, C); // Correct graph
          //
          ++_used_cisc_instructions;
#ifndef PRODUCT
          if( TraceCISCSpill ) {
            tty->print("    cisc-instr: ");
            cisc->dump();
          }
#endif
        } else {
#ifndef PRODUCT
          if( TraceCISCSpill ) {
            tty->print("    using reg-instr: ");
            n->dump();
          }
#endif
          ++_unused_cisc_instructions;    // input can be on stack
        }
      }

    } // End of for all instructions

  } // End of for all blocks
}

// Helper to stretch above; recursively discover the base Node for a
// given derived Node.  Easy for AddP-related machine nodes, but needs
// to be recursive for derived Phis.
Node* PhaseChaitin::find_base_for_derived(Node** derived_base_map, Node* derived, uint& maxlrg) {
  // See if already computed; if so return it
  if (derived_base_map[derived->_idx]) {
    return derived_base_map[derived->_idx];
  }

#ifdef ASSERT
  if (derived->is_Mach() && derived->as_Mach()->ideal_Opcode() == Op_VerifyVectorAlignment) {
    // Bypass the verification node
    Node* base = find_base_for_derived(derived_base_map, derived->in(1), maxlrg);
    derived_base_map[derived->_idx] = base;
    return base;
  }
#endif

  // See if this happens to be a base.
  // NOTE: we use TypePtr instead of TypeOopPtr because we can have
  // pointers derived from null!  These are always along paths that
  // can't happen at run-time but the optimizer cannot deduce it so
  // we have to handle it gracefully.
  assert(!derived->bottom_type()->isa_narrowoop() ||
          derived->bottom_type()->make_ptr()->is_ptr()->_offset == 0, "sanity");
  const TypePtr *tj = derived->bottom_type()->isa_ptr();
  // If its an OOP with a non-zero offset, then it is derived.
  if( tj == nullptr || tj->_offset == 0 ) {
    derived_base_map[derived->_idx] = derived;
    return derived;
  }
  // Derived is null+offset?  Base is null!
  if( derived->is_Con() ) {
    Node *base = _matcher.mach_null();
    assert(base != nullptr, "sanity");
    if (base->in(0) == nullptr) {
      // Initialize it once and make it shared:
      // set control to _root and place it into Start block
      // (where top() node is placed).
      base->init_req(0, _cfg.get_root_node());
      Block *startb = _cfg.get_block_for_node(C->top());
      uint node_pos = startb->find_node(C->top());
      startb->insert_node(base, node_pos);
      _cfg.map_node_to_block(base, startb);
      assert(_lrg_map.live_range_id(base) == 0, "should not have LRG yet");

      // The loadConP0 might have projection nodes depending on architecture
      // Add the projection nodes to the CFG
      for (DUIterator_Fast imax, i = base->fast_outs(imax); i < imax; i++) {
        Node* use = base->fast_out(i);
        if (use->is_MachProj()) {
          startb->insert_node(use, ++node_pos);
          _cfg.map_node_to_block(use, startb);
          new_lrg(use, maxlrg++);
        }
      }
    }
    if (_lrg_map.live_range_id(base) == 0) {
      new_lrg(base, maxlrg++);
    }
    assert(base->in(0) == _cfg.get_root_node() && _cfg.get_block_for_node(base) == _cfg.get_block_for_node(C->top()), "base null should be shared");
    derived_base_map[derived->_idx] = base;
    return base;
  }

  // Check for AddP-related opcodes
  if (!derived->is_Phi()) {
    assert(derived->as_Mach()->ideal_Opcode() == Op_AddP, "but is: %s", derived->Name());
    Node *base = derived->in(AddPNode::Base);
    derived_base_map[derived->_idx] = base;
    return base;
  }

  // Recursively find bases for Phis.
  // First check to see if we can avoid a base Phi here.
  Node *base = find_base_for_derived( derived_base_map, derived->in(1),maxlrg);
  uint i;
  for( i = 2; i < derived->req(); i++ )
    if( base != find_base_for_derived( derived_base_map,derived->in(i),maxlrg))
      break;
  // Went to the end without finding any different bases?
  if( i == derived->req() ) {   // No need for a base Phi here
    derived_base_map[derived->_idx] = base;
    return base;
  }

  // Now we see we need a base-Phi here to merge the bases
  const Type *t = base->bottom_type();
  base = new PhiNode( derived->in(0), t );
  for( i = 1; i < derived->req(); i++ ) {
    base->init_req(i, find_base_for_derived(derived_base_map, derived->in(i), maxlrg));
    t = t->meet(base->in(i)->bottom_type());
  }
  base->as_Phi()->set_type(t);

  // Search the current block for an existing base-Phi
  Block *b = _cfg.get_block_for_node(derived);
  for( i = 1; i <= b->end_idx(); i++ ) {// Search for matching Phi
    Node *phi = b->get_node(i);
    if( !phi->is_Phi() ) {      // Found end of Phis with no match?
      b->insert_node(base,  i); // Must insert created Phi here as base
      _cfg.map_node_to_block(base, b);
      new_lrg(base,maxlrg++);
      break;
    }
    // See if Phi matches.
    uint j;
    for( j = 1; j < base->req(); j++ )
      if( phi->in(j) != base->in(j) &&
          !(phi->in(j)->is_Con() && base->in(j)->is_Con()) ) // allow different nulls
        break;
    if( j == base->req() ) {    // All inputs match?
      base = phi;               // Then use existing 'phi' and drop 'base'
      break;
    }
  }


  // Cache info for later passes
  derived_base_map[derived->_idx] = base;
  return base;
}

// At each Safepoint, insert extra debug edges for each pair of derived value/
// base pointer that is live across the Safepoint for oopmap building.  The
// edge pairs get added in after sfpt->jvmtail()->oopoff(), but are in the
// required edge set.
bool PhaseChaitin::stretch_base_pointer_live_ranges(ResourceArea *a) {
  int must_recompute_live = false;
  uint maxlrg = _lrg_map.max_lrg_id();
  Node **derived_base_map = (Node**)a->Amalloc(sizeof(Node*)*C->unique());
  memset( derived_base_map, 0, sizeof(Node*)*C->unique() );

  // For all blocks in RPO do...
  for (uint i = 0; i < _cfg.number_of_blocks(); i++) {
    Block* block = _cfg.get_block(i);
    // Note use of deep-copy constructor.  I cannot hammer the original
    // liveout bits, because they are needed by the following coalesce pass.
    IndexSet liveout(_live->live(block));

    for (uint j = block->end_idx() + 1; j > 1; j--) {
      Node* n = block->get_node(j - 1);

      // Pre-split compares of loop-phis.  Loop-phis form a cycle we would
      // like to see in the same register.  Compare uses the loop-phi and so
      // extends its live range BUT cannot be part of the cycle.  If this
      // extended live range overlaps with the update of the loop-phi value
      // we need both alive at the same time -- which requires at least 1
      // copy.  But because Intel has only 2-address registers we end up with
      // at least 2 copies, one before the loop-phi update instruction and
      // one after.  Instead we split the input to the compare just after the
      // phi.
      if( n->is_Mach() && n->as_Mach()->ideal_Opcode() == Op_CmpI ) {
        Node *phi = n->in(1);
        if( phi->is_Phi() && phi->as_Phi()->region()->is_Loop() ) {
          Block *phi_block = _cfg.get_block_for_node(phi);
          if (_cfg.get_block_for_node(phi_block->pred(2)) == block) {
            const RegMask *mask = C->matcher()->idealreg2spillmask[Op_RegI];
            Node *spill = new MachSpillCopyNode(MachSpillCopyNode::LoopPhiInput, phi, *mask, *mask);
            insert_proj( phi_block, 1, spill, maxlrg++ );
            n->set_req(1,spill);
            must_recompute_live = true;
          }
        }
      }

      // Get value being defined
      uint lidx = _lrg_map.live_range_id(n);
      // Ignore the occasional brand-new live range
      if (lidx && lidx < _lrg_map.max_lrg_id()) {
        // Remove from live-out set
        liveout.remove(lidx);

        // Copies do not define a new value and so do not interfere.
        // Remove the copies source from the liveout set before interfering.
        uint idx = n->is_Copy();
        if (idx) {
          liveout.remove(_lrg_map.live_range_id(n->in(idx)));
        }
      }

      // Found a safepoint?
      JVMState *jvms = n->jvms();
      if (jvms && !liveout.is_empty()) {
        // Now scan for a live derived pointer
        IndexSetIterator elements(&liveout);
        uint neighbor;
        while ((neighbor = elements.next()) != 0) {
          // Find reaching DEF for base and derived values
          // This works because we are still in SSA during this call.
          Node *derived = lrgs(neighbor)._def;
          const TypePtr *tj = derived->bottom_type()->isa_ptr();
          assert(!derived->bottom_type()->isa_narrowoop() ||
                  derived->bottom_type()->make_ptr()->is_ptr()->_offset == 0, "sanity");
          // If its an OOP with a non-zero offset, then it is derived.
          if( tj && tj->_offset != 0 && tj->isa_oop_ptr() ) {
            Node *base = find_base_for_derived(derived_base_map, derived, maxlrg);
            assert(base->_idx < _lrg_map.size(), "");
            // Add reaching DEFs of derived pointer and base pointer as a
            // pair of inputs
            n->add_req(derived);
            n->add_req(base);

            // See if the base pointer is already live to this point.
            // Since I'm working on the SSA form, live-ness amounts to
            // reaching def's.  So if I find the base's live range then
            // I know the base's def reaches here.
            if ((_lrg_map.live_range_id(base) >= _lrg_map.max_lrg_id() || // (Brand new base (hence not live) or
                 !liveout.member(_lrg_map.live_range_id(base))) && // not live) AND
                 (_lrg_map.live_range_id(base) > 0) && // not a constant
                 _cfg.get_block_for_node(base) != block) { // base not def'd in blk)
              // Base pointer is not currently live.  Since I stretched
              // the base pointer to here and it crosses basic-block
              // boundaries, the global live info is now incorrect.
              // Recompute live.
              must_recompute_live = true;
            } // End of if base pointer is not live to debug info
          }
        } // End of scan all live data for derived ptrs crossing GC point
      } // End of if found a GC point

      // Make all inputs live
      if (!n->is_Phi()) {      // Phi function uses come from prior block
        for (uint k = 1; k < n->req(); k++) {
          uint lidx = _lrg_map.live_range_id(n->in(k));
          if (lidx < _lrg_map.max_lrg_id()) {
            liveout.insert(lidx);
          }
        }
      }

    } // End of forall instructions in block
    liveout.clear();  // Free the memory used by liveout.

  } // End of forall blocks
  _lrg_map.set_max_lrg_id(maxlrg);

  // If I created a new live range I need to recompute live
  if (maxlrg != _ifg->_maxlrg) {
    must_recompute_live = true;
  }

  return must_recompute_live != 0;
}

// Extend the node to LRG mapping

void PhaseChaitin::add_reference(const Node *node, const Node *old_node) {
  _lrg_map.extend(node->_idx, _lrg_map.live_range_id(old_node));
}

#ifndef PRODUCT
void PhaseChaitin::dump(const Node* n) const {
  uint r = (n->_idx < _lrg_map.size()) ? _lrg_map.find_const(n) : 0;
  tty->print("L%d",r);
  if (r && n->Opcode() != Op_Phi) {
    if( _node_regs ) {          // Got a post-allocation copy of allocation?
      tty->print("[");
      OptoReg::Name second = get_reg_second(n);
      if( OptoReg::is_valid(second) ) {
        if( OptoReg::is_reg(second) )
          tty->print("%s:",Matcher::regName[second]);
        else
          tty->print("%s+%d:",OptoReg::regname(OptoReg::c_frame_pointer), reg2offset_unchecked(second));
      }
      OptoReg::Name first = get_reg_first(n);
      if( OptoReg::is_reg(first) )
        tty->print("%s]",Matcher::regName[first]);
      else
         tty->print("%s+%d]",OptoReg::regname(OptoReg::c_frame_pointer), reg2offset_unchecked(first));
    } else
    n->out_RegMask().dump();
  }
  tty->print("/N%d\t",n->_idx);
  tty->print("%s === ", n->Name());
  uint k;
  for (k = 0; k < n->req(); k++) {
    Node *m = n->in(k);
    if (!m) {
      tty->print("_ ");
    }
    else {
      uint r = (m->_idx < _lrg_map.size()) ? _lrg_map.find_const(m) : 0;
      tty->print("L%d",r);
      // Data MultiNode's can have projections with no real registers.
      // Don't die while dumping them.
      int op = n->Opcode();
      if( r && op != Op_Phi && op != Op_Proj && op != Op_SCMemProj) {
        if( _node_regs ) {
          tty->print("[");
          OptoReg::Name second = get_reg_second(n->in(k));
          if( OptoReg::is_valid(second) ) {
            if( OptoReg::is_reg(second) )
              tty->print("%s:",Matcher::regName[second]);
            else
              tty->print("%s+%d:",OptoReg::regname(OptoReg::c_frame_pointer),
                         reg2offset_unchecked(second));
          }
          OptoReg::Name first = get_reg_first(n->in(k));
          if( OptoReg::is_reg(first) )
            tty->print("%s]",Matcher::regName[first]);
          else
            tty->print("%s+%d]",OptoReg::regname(OptoReg::c_frame_pointer),
                       reg2offset_unchecked(first));
        } else
          n->in_RegMask(k).dump();
      }
      tty->print("/N%d ",m->_idx);
    }
  }
  if( k < n->len() && n->in(k) ) tty->print("| ");
  for( ; k < n->len(); k++ ) {
    Node *m = n->in(k);
    if(!m) {
      break;
    }
    uint r = (m->_idx < _lrg_map.size()) ? _lrg_map.find_const(m) : 0;
    tty->print("L%d",r);
    tty->print("/N%d ",m->_idx);
  }
  if( n->is_Mach() ) n->as_Mach()->dump_spec(tty);
  else n->dump_spec(tty);
  if( _spilled_once.test(n->_idx ) ) {
    tty->print(" Spill_1");
    if( _spilled_twice.test(n->_idx ) )
      tty->print(" Spill_2");
  }
  tty->print("\n");
}

void PhaseChaitin::dump(const Block* b) const {
  b->dump_head(&_cfg);

  // For all instructions
  for( uint j = 0; j < b->number_of_nodes(); j++ )
    dump(b->get_node(j));
  // Print live-out info at end of block
  if( _live ) {
    tty->print("Liveout: ");
    IndexSet *live = _live->live(b);
    IndexSetIterator elements(live);
    tty->print("{");
    uint i;
    while ((i = elements.next()) != 0) {
      tty->print("L%d ", _lrg_map.find_const(i));
    }
    tty->print_cr("}");
  }
  tty->print("\n");
}

void PhaseChaitin::dump() const {
  tty->print( "--- Chaitin -- argsize: %d  framesize: %d ---\n",
              _matcher._new_SP, _framesize );

  // For all blocks
  for (uint i = 0; i < _cfg.number_of_blocks(); i++) {
    dump(_cfg.get_block(i));
  }
  // End of per-block dump
  tty->print("\n");

  if (!_ifg) {
    tty->print("(No IFG.)\n");
    return;
  }

  // Dump LRG array
  tty->print("--- Live RanGe Array ---\n");
  for (uint i2 = 1; i2 < _lrg_map.max_lrg_id(); i2++) {
    tty->print("L%d: ",i2);
    if (i2 < _ifg->_maxlrg) {
      lrgs(i2).dump();
    }
    else {
      tty->print_cr("new LRG");
    }
  }
  tty->cr();

  // Dump lo-degree list
  tty->print("Lo degree: ");
  for(uint i3 = _lo_degree; i3; i3 = lrgs(i3)._next )
    tty->print("L%d ",i3);
  tty->cr();

  // Dump lo-stk-degree list
  tty->print("Lo stk degree: ");
  for(uint i4 = _lo_stk_degree; i4; i4 = lrgs(i4)._next )
    tty->print("L%d ",i4);
  tty->cr();

  // Dump lo-degree list
  tty->print("Hi degree: ");
  for(uint i5 = _hi_degree; i5; i5 = lrgs(i5)._next )
    tty->print("L%d ",i5);
  tty->cr();
}

void PhaseChaitin::dump_degree_lists() const {
  // Dump lo-degree list
  tty->print("Lo degree: ");
  for( uint i = _lo_degree; i; i = lrgs(i)._next )
    tty->print("L%d ",i);
  tty->cr();

  // Dump lo-stk-degree list
  tty->print("Lo stk degree: ");
  for(uint i2 = _lo_stk_degree; i2; i2 = lrgs(i2)._next )
    tty->print("L%d ",i2);
  tty->cr();

  // Dump lo-degree list
  tty->print("Hi degree: ");
  for(uint i3 = _hi_degree; i3; i3 = lrgs(i3)._next )
    tty->print("L%d ",i3);
  tty->cr();
}

void PhaseChaitin::dump_simplified() const {
  tty->print("Simplified: ");
  for( uint i = _simplified; i; i = lrgs(i)._next )
    tty->print("L%d ",i);
  tty->cr();
}

static char *print_reg(OptoReg::Name reg, const PhaseChaitin* pc, char* buf, size_t buf_size) {
  if ((int)reg < 0)
    os::snprintf_checked(buf, buf_size, "<OptoReg::%d>", (int)reg);
  else if (OptoReg::is_reg(reg))
    strcpy(buf, Matcher::regName[reg]);
  else
    os::snprintf_checked(buf, buf_size, "%s + #%d",OptoReg::regname(OptoReg::c_frame_pointer),
            pc->reg2offset(reg));
  return buf+strlen(buf);
}

// Dump a register name into a buffer.  Be intelligent if we get called
// before allocation is complete.
char *PhaseChaitin::dump_register(const Node* n, char* buf, size_t buf_size) const {
  if( _node_regs ) {
    // Post allocation, use direct mappings, no LRG info available
    print_reg( get_reg_first(n), this, buf, buf_size);
  } else {
    uint lidx = _lrg_map.find_const(n); // Grab LRG number
    if( !_ifg ) {
      os::snprintf_checked(buf, buf_size, "L%d",lidx);  // No register binding yet
    } else if( !lidx ) {        // Special, not allocated value
      strcpy(buf,"Special");
    } else {
      if (lrgs(lidx)._is_vector) {
        if (lrgs(lidx).mask().is_bound_set(lrgs(lidx).num_regs()))
          print_reg( lrgs(lidx).reg(), this, buf, buf_size); // a bound machine register
        else
          os::snprintf_checked(buf, buf_size, "L%d",lidx); // No register binding yet
      } else if( (lrgs(lidx).num_regs() == 1)
                 ? lrgs(lidx).mask().is_bound1()
                 : lrgs(lidx).mask().is_bound_pair() ) {
        // Hah!  We have a bound machine register
        print_reg( lrgs(lidx).reg(), this, buf, buf_size);
      } else {
        os::snprintf_checked(buf, buf_size, "L%d",lidx); // No register binding yet
      }
    }
  }
  return buf+strlen(buf);
}

void PhaseChaitin::dump_for_spill_split_recycle() const {
  if( WizardMode && (PrintCompilation || PrintOpto) ) {
    // Display which live ranges need to be split and the allocator's state
    tty->print_cr("Graph-Coloring Iteration %d will split the following live ranges", _trip_cnt);
    for (uint bidx = 1; bidx < _lrg_map.max_lrg_id(); bidx++) {
      if( lrgs(bidx).alive() && lrgs(bidx).reg() >= LRG::SPILL_REG ) {
        tty->print("L%d: ", bidx);
        lrgs(bidx).dump();
      }
    }
    tty->cr();
    dump();
  }
}

void PhaseChaitin::dump_frame() const {
  const char *fp = OptoReg::regname(OptoReg::c_frame_pointer);
  const TypeTuple *domain = C->tf()->domain();
  const int        argcnt = domain->cnt() - TypeFunc::Parms;

  // Incoming arguments in registers dump
  for( int k = 0; k < argcnt; k++ ) {
    OptoReg::Name parmreg = _matcher._parm_regs[k].first();
    if( OptoReg::is_reg(parmreg))  {
      const char *reg_name = OptoReg::regname(parmreg);
      tty->print("#r%3.3d %s", parmreg, reg_name);
      parmreg = _matcher._parm_regs[k].second();
      if( OptoReg::is_reg(parmreg))  {
        tty->print(":%s", OptoReg::regname(parmreg));
      }
      tty->print("   : parm %d: ", k);
      domain->field_at(k + TypeFunc::Parms)->dump();
      tty->cr();
    }
  }

  // Check for un-owned padding above incoming args
  OptoReg::Name reg = _matcher._new_SP;
  if( reg > _matcher._in_arg_limit ) {
    reg = OptoReg::add(reg, -1);
    tty->print_cr("#r%3.3d %s+%2d: pad0, owned by CALLER", reg, fp, reg2offset_unchecked(reg));
  }

  // Incoming argument area dump
  OptoReg::Name begin_in_arg = OptoReg::add(_matcher._old_SP,C->out_preserve_stack_slots());
  while( reg > begin_in_arg ) {
    reg = OptoReg::add(reg, -1);
    tty->print("#r%3.3d %s+%2d: ",reg,fp,reg2offset_unchecked(reg));
    int j;
    for( j = 0; j < argcnt; j++) {
      if( _matcher._parm_regs[j].first() == reg ||
          _matcher._parm_regs[j].second() == reg ) {
        tty->print("parm %d: ",j);
        domain->field_at(j + TypeFunc::Parms)->dump();
        tty->cr();
        break;
      }
    }
    if( j >= argcnt )
      tty->print_cr("HOLE, owned by SELF");
  }

  // Old outgoing preserve area
  while( reg > _matcher._old_SP ) {
    reg = OptoReg::add(reg, -1);
    tty->print_cr("#r%3.3d %s+%2d: old out preserve",reg,fp,reg2offset_unchecked(reg));
  }

  // Old SP
  tty->print_cr("# -- Old %s -- Framesize: %d --",fp,
    reg2offset_unchecked(OptoReg::add(_matcher._old_SP,-1)) - reg2offset_unchecked(_matcher._new_SP)+jintSize);

  // Preserve area dump
  int fixed_slots = C->fixed_slots();
  OptoReg::Name begin_in_preserve = OptoReg::add(_matcher._old_SP, -(int)C->in_preserve_stack_slots());
  OptoReg::Name return_addr = _matcher.return_addr();

  reg = OptoReg::add(reg, -1);
  while (OptoReg::is_stack(reg)) {
    tty->print("#r%3.3d %s+%2d: ",reg,fp,reg2offset_unchecked(reg));
    if (return_addr == reg) {
      tty->print_cr("return address");
    } else if (reg >= begin_in_preserve) {
      // Preserved slots are present on x86
      if (return_addr == OptoReg::add(reg, VMRegImpl::slots_per_word))
        tty->print_cr("saved fp register");
      else if (return_addr == OptoReg::add(reg, 2*VMRegImpl::slots_per_word) &&
               VerifyStackAtCalls)
        tty->print_cr("0xBADB100D   +VerifyStackAtCalls");
      else
        tty->print_cr("in_preserve");
    } else if ((int)OptoReg::reg2stack(reg) < fixed_slots) {
      tty->print_cr("Fixed slot %d", OptoReg::reg2stack(reg));
    } else {
      tty->print_cr("pad2, stack alignment");
    }
    reg = OptoReg::add(reg, -1);
  }

  // Spill area dump
  reg = OptoReg::add(_matcher._new_SP, _framesize );
  while( reg > _matcher._out_arg_limit ) {
    reg = OptoReg::add(reg, -1);
    tty->print_cr("#r%3.3d %s+%2d: spill",reg,fp,reg2offset_unchecked(reg));
  }

  // Outgoing argument area dump
  while( reg > OptoReg::add(_matcher._new_SP, C->out_preserve_stack_slots()) ) {
    reg = OptoReg::add(reg, -1);
    tty->print_cr("#r%3.3d %s+%2d: outgoing argument",reg,fp,reg2offset_unchecked(reg));
  }

  // Outgoing new preserve area
  while( reg > _matcher._new_SP ) {
    reg = OptoReg::add(reg, -1);
    tty->print_cr("#r%3.3d %s+%2d: new out preserve",reg,fp,reg2offset_unchecked(reg));
  }
  tty->print_cr("#");
}

void PhaseChaitin::dump_bb(uint pre_order) const {
  tty->print_cr("---dump of B%d---",pre_order);
  for (uint i = 0; i < _cfg.number_of_blocks(); i++) {
    Block* block = _cfg.get_block(i);
    if (block->_pre_order == pre_order) {
      dump(block);
    }
  }
}

void PhaseChaitin::dump_lrg(uint lidx, bool defs_only) const {
  tty->print_cr("---dump of L%d---",lidx);

  if (_ifg) {
    if (lidx >= _lrg_map.max_lrg_id()) {
      tty->print("Attempt to print live range index beyond max live range.\n");
      return;
    }
    tty->print("L%d: ",lidx);
    if (lidx < _ifg->_maxlrg) {
      lrgs(lidx).dump();
    } else {
      tty->print_cr("new LRG");
    }
  }
  if( _ifg && lidx < _ifg->_maxlrg) {
    tty->print("Neighbors: %d - ", _ifg->neighbor_cnt(lidx));
    _ifg->neighbors(lidx)->dump();
    tty->cr();
  }
  // For all blocks
  for (uint i = 0; i < _cfg.number_of_blocks(); i++) {
    Block* block = _cfg.get_block(i);
    int dump_once = 0;

    // For all instructions
    for( uint j = 0; j < block->number_of_nodes(); j++ ) {
      Node *n = block->get_node(j);
      if (_lrg_map.find_const(n) == lidx) {
        if (!dump_once++) {
          tty->cr();
          block->dump_head(&_cfg);
        }
        dump(n);
        continue;
      }
      if (!defs_only) {
        uint cnt = n->req();
        for( uint k = 1; k < cnt; k++ ) {
          Node *m = n->in(k);
          if (!m)  {
            continue;  // be robust in the dumper
          }
          if (_lrg_map.find_const(m) == lidx) {
            if (!dump_once++) {
              tty->cr();
              block->dump_head(&_cfg);
            }
            dump(n);
          }
        }
      }
    }
  } // End of per-block dump
  tty->cr();
}
#endif // not PRODUCT

#ifdef ASSERT
// Verify that base pointers and derived pointers are still sane.
void PhaseChaitin::verify_base_ptrs(ResourceArea* a) const {
  Unique_Node_List worklist(a);
  for (uint i = 0; i < _cfg.number_of_blocks(); i++) {
    Block* block = _cfg.get_block(i);
    for (uint j = block->end_idx() + 1; j > 1; j--) {
      Node* n = block->get_node(j-1);
      if (n->is_Phi()) {
        break;
      }
      // Found a safepoint?
      if (n->is_MachSafePoint()) {
        MachSafePointNode* sfpt = n->as_MachSafePoint();
        JVMState* jvms = sfpt->jvms();
        if (jvms != nullptr) {
          // Now scan for a live derived pointer
          if (jvms->oopoff() < sfpt->req()) {
            // Check each derived/base pair
            for (uint idx = jvms->oopoff(); idx < sfpt->req(); idx++) {
              Node* check = sfpt->in(idx);
              bool is_derived = ((idx - jvms->oopoff()) & 1) == 0;
              // search upwards through spills and spill phis for AddP
              worklist.clear();
              worklist.push(check);
              uint k = 0;
              while (k < worklist.size()) {
                check = worklist.at(k);
                assert(check, "Bad base or derived pointer");
                // See PhaseChaitin::find_base_for_derived() for all cases.
                int isc = check->is_Copy();
                if (isc) {
                  worklist.push(check->in(isc));
                } else if (check->is_Phi()) {
                  for (uint m = 1; m < check->req(); m++) {
                    worklist.push(check->in(m));
                  }
                } else if (check->is_Con()) {
                  if (is_derived && check->bottom_type()->is_ptr()->_offset != 0) {
                    // Derived is null+non-zero offset, base must be null.
                    assert(check->bottom_type()->is_ptr()->ptr() == TypePtr::Null, "Bad derived pointer");
                  } else {
                    assert(check->bottom_type()->is_ptr()->_offset == 0, "Bad base pointer");
                    // Base either ConP(nullptr) or loadConP
                    if (check->is_Mach()) {
                      assert(check->as_Mach()->ideal_Opcode() == Op_ConP, "Bad base pointer");
                    } else {
                      assert(check->Opcode() == Op_ConP &&
                             check->bottom_type()->is_ptr()->ptr() == TypePtr::Null, "Bad base pointer");
                    }
                  }
                } else if (check->bottom_type()->is_ptr()->_offset == 0) {
                  if (check->is_Proj() || (check->is_Mach() &&
                     (check->as_Mach()->ideal_Opcode() == Op_CreateEx ||
                      check->as_Mach()->ideal_Opcode() == Op_ThreadLocal ||
                      check->as_Mach()->ideal_Opcode() == Op_CMoveP ||
                      check->as_Mach()->ideal_Opcode() == Op_CheckCastPP ||
#ifdef _LP64
                      (UseCompressedOops && check->as_Mach()->ideal_Opcode() == Op_CastPP) ||
                      (UseCompressedOops && check->as_Mach()->ideal_Opcode() == Op_DecodeN) ||
                      (UseCompressedClassPointers && check->as_Mach()->ideal_Opcode() == Op_DecodeNKlass) ||
#endif // _LP64
                      check->as_Mach()->ideal_Opcode() == Op_LoadP ||
                      check->as_Mach()->ideal_Opcode() == Op_LoadKlass))) {
                    // Valid nodes
                  } else {
                    check->dump();
                    assert(false, "Bad base or derived pointer");
                  }
                } else {
                  assert(is_derived, "Bad base pointer");
                  assert(check->is_Mach() && check->as_Mach()->ideal_Opcode() == Op_AddP, "Bad derived pointer");
                }
                k++;
                assert(k < 100000, "Derived pointer checking in infinite loop");
              } // End while
            }
          } // End of check for derived pointers
        } // End of Kcheck for debug info
      } // End of if found a safepoint
    } // End of forall instructions in block
  } // End of forall blocks
}

// Verify that graphs and base pointers are still sane.
void PhaseChaitin::verify(ResourceArea* a, bool verify_ifg) const {
  if (VerifyRegisterAllocator) {
    _cfg.verify();
    if (C->failing()) {
      return;
    }
    verify_base_ptrs(a);
    if (verify_ifg) {
      _ifg->verify(this);
    }
  }
}
#endif // ASSERT

int PhaseChaitin::_final_loads  = 0;
int PhaseChaitin::_final_stores = 0;
int PhaseChaitin::_final_memoves= 0;
int PhaseChaitin::_final_copies = 0;
double PhaseChaitin::_final_load_cost  = 0;
double PhaseChaitin::_final_store_cost = 0;
double PhaseChaitin::_final_memove_cost= 0;
double PhaseChaitin::_final_copy_cost  = 0;
int PhaseChaitin::_conserv_coalesce = 0;
int PhaseChaitin::_conserv_coalesce_pair = 0;
int PhaseChaitin::_conserv_coalesce_trie = 0;
int PhaseChaitin::_conserv_coalesce_quad = 0;
int PhaseChaitin::_post_alloc = 0;
int PhaseChaitin::_lost_opp_pp_coalesce = 0;
int PhaseChaitin::_lost_opp_cflow_coalesce = 0;
int PhaseChaitin::_used_cisc_instructions   = 0;
int PhaseChaitin::_unused_cisc_instructions = 0;
int PhaseChaitin::_allocator_attempts       = 0;
int PhaseChaitin::_allocator_successes      = 0;

#ifndef PRODUCT
uint PhaseChaitin::_high_pressure           = 0;
uint PhaseChaitin::_low_pressure            = 0;

void PhaseChaitin::print_chaitin_statistics() {
  tty->print_cr("Inserted %d spill loads, %d spill stores, %d mem-mem moves and %d copies.", _final_loads, _final_stores, _final_memoves, _final_copies);
  tty->print_cr("Total load cost= %6.0f, store cost = %6.0f, mem-mem cost = %5.2f, copy cost = %5.0f.", _final_load_cost, _final_store_cost, _final_memove_cost, _final_copy_cost);
  tty->print_cr("Adjusted spill cost = %7.0f.",
                _final_load_cost*4.0 + _final_store_cost  * 2.0 +
                _final_copy_cost*1.0 + _final_memove_cost*12.0);
  tty->print("Conservatively coalesced %d copies, %d pairs",
                _conserv_coalesce, _conserv_coalesce_pair);
  if( _conserv_coalesce_trie || _conserv_coalesce_quad )
    tty->print(", %d tries, %d quads", _conserv_coalesce_trie, _conserv_coalesce_quad);
  tty->print_cr(", %d post alloc.", _post_alloc);
  if( _lost_opp_pp_coalesce || _lost_opp_cflow_coalesce )
    tty->print_cr("Lost coalesce opportunity, %d private-private, and %d cflow interfered.",
                  _lost_opp_pp_coalesce, _lost_opp_cflow_coalesce );
  if( _used_cisc_instructions || _unused_cisc_instructions )
    tty->print_cr("Used cisc instruction  %d,  remained in register %d",
                   _used_cisc_instructions, _unused_cisc_instructions);
  if( _allocator_successes != 0 )
    tty->print_cr("Average allocation trips %f", (float)_allocator_attempts/(float)_allocator_successes);
  tty->print_cr("High Pressure Blocks = %d, Low Pressure Blocks = %d", _high_pressure, _low_pressure);
}
#endif // not PRODUCT<|MERGE_RESOLUTION|>--- conflicted
+++ resolved
@@ -1647,7 +1647,6 @@
         }
       }
     }
-<<<<<<< HEAD
 
     auto is_commutative_oper = [](MachNode* def) {
       if (def) {
@@ -1693,10 +1692,7 @@
       }
     }
 
-    //assert(is_allstack == lrg->mask().is_AllStack(), "nbrs must not change AllStackedness");
-=======
     //assert(is_infinite_stack == lrg->mask().is_infinite_stack(), "nbrs must not change InfiniteStackedness");
->>>>>>> 94a301a7
     // Aligned pairs need aligned masks
     assert(!lrg->_is_vector || !lrg->_fat_proj, "sanity");
     if (lrg->num_regs() > 1 && !lrg->_fat_proj) {
