/*
 * Copyright (c) 2023, 2025, Oracle and/or its affiliates. All rights reserved.
 * DO NOT ALTER OR REMOVE COPYRIGHT NOTICES OR THIS FILE HEADER.
 *
 * This code is free software; you can redistribute it and/or modify it
 * under the terms of the GNU General Public License version 2 only, as
 * published by the Free Software Foundation.
 *
 * This code is distributed in the hope that it will be useful, but WITHOUT
 * ANY WARRANTY; without even the implied warranty of MERCHANTABILITY or
 * FITNESS FOR A PARTICULAR PURPOSE.  See the GNU General Public License
 * version 2 for more details (a copy is included in the LICENSE file that
 * accompanied this code).
 *
 * You should have received a copy of the GNU General Public License version
 * 2 along with this work; if not, write to the Free Software Foundation,
 * Inc., 51 Franklin St, Fifth Floor, Boston, MA 02110-1301 USA.
 *
 * Please contact Oracle, 500 Oracle Parkway, Redwood Shores, CA 94065 USA
 * or visit www.oracle.com if you need additional information or have any
 * questions.
 *
 */

#ifndef SHARE_CDS_CDSCONFIG_HPP
#define SHARE_CDS_CDSCONFIG_HPP

#include "memory/allStatic.hpp"
#include "utilities/globalDefinitions.hpp"
#include "utilities/macros.hpp"

class JavaThread;
class InstanceKlass;

class CDSConfig : public AllStatic {
#if INCLUDE_CDS
  static bool _is_dumping_static_archive;
  static bool _is_dumping_preimage_static_archive;
  static bool _is_dumping_final_static_archive;
  static bool _is_dumping_dynamic_archive;
  static bool _is_using_optimized_module_handling;
  static bool _is_dumping_full_module_graph;
  static bool _is_using_full_module_graph;
  static bool _has_aot_linked_classes;
  static bool _has_preloaded_classes;
  static bool _is_single_command_training;
  static bool _has_temp_aot_config_file;
  static bool _is_at_aot_safepoint;

  const static char* _default_archive_path;
  const static char* _input_static_archive_path;
  const static char* _input_dynamic_archive_path;
  const static char* _output_archive_path;

  static bool  _old_cds_flags_used;
  static bool  _new_aot_flags_used;
  static bool  _disable_heap_dumping;

  static JavaThread* _dumper_thread;
#endif

  static void extract_archive_paths(const char* archive_path,
                                    const char** base_archive_path,
                                    const char** top_archive_path);
  static int num_archive_paths(const char* path_spec);
  static void check_flag_single_path(const char* flag_name, const char* value);

  // Checks before Arguments::apply_ergo()
  static void check_new_flag(bool new_flag_is_default, const char* new_flag_name);
  static void check_aot_flags();
  static void check_aotmode_off();
  static void check_aotmode_auto_or_on();
  static void check_aotmode_record();
  static void check_aotmode_create();
  static void setup_compiler_args();
  static void check_unsupported_dumping_module_options();

  // Called after Arguments::apply_ergo() has started
  static void ergo_init_classic_archive_paths();
  static void ergo_init_aot_paths();

public:
  // Used by jdk.internal.misc.CDS.getCDSConfigStatus();
  static const int IS_DUMPING_AOT_LINKED_CLASSES   = 1 << 0;
  static const int IS_DUMPING_ARCHIVE              = 1 << 1;
  static const int IS_DUMPING_METHOD_HANDLES       = 1 << 2;
  static const int IS_DUMPING_STATIC_ARCHIVE       = 1 << 3;
  static const int IS_LOGGING_LAMBDA_FORM_INVOKERS = 1 << 4;
  static const int IS_USING_ARCHIVE                = 1 << 5;

  static int get_status() NOT_CDS_RETURN_(0);

  // Initialization and command-line checking
  static void ergo_initialize() NOT_CDS_RETURN;
  static void set_old_cds_flags_used()                       { CDS_ONLY(_old_cds_flags_used = true); }
  static bool old_cds_flags_used()                           { return CDS_ONLY(_old_cds_flags_used) NOT_CDS(false); }
  static bool new_aot_flags_used()                           { return CDS_ONLY(_new_aot_flags_used) NOT_CDS(false); }
  static void check_internal_module_property(const char* key, const char* value) NOT_CDS_RETURN;
  static void check_incompatible_property(const char* key, const char* value) NOT_CDS_RETURN;
  static bool has_unsupported_runtime_module_options() NOT_CDS_RETURN_(false);
  static bool check_vm_args_consistency(bool patch_mod_javabase, bool mode_flag_cmd_line) NOT_CDS_RETURN_(true);
  static const char* type_of_archive_being_loaded();
  static const char* type_of_archive_being_written();
  static void prepare_for_dumping();

  static bool is_at_aot_safepoint()                          { return CDS_ONLY(_is_at_aot_safepoint) NOT_CDS(false); }
  static void set_is_at_aot_safepoint(bool value)            { CDS_ONLY(_is_at_aot_safepoint = value); }

  // --- Basic CDS features

  // archive(s) in general
  static bool is_dumping_archive()                           { return is_dumping_static_archive() || is_dumping_dynamic_archive(); }

  // input archive(s)
  static bool is_using_archive()                             NOT_CDS_RETURN_(false);
  static bool is_using_only_default_archive()                NOT_CDS_RETURN_(false);

  // static_archive
  static bool is_dumping_static_archive()                    { return CDS_ONLY(_is_dumping_static_archive) NOT_CDS(false); }
  static void enable_dumping_static_archive()                { CDS_ONLY(_is_dumping_static_archive = true); }

  // A static CDS archive can be dumped in three modes:
  //
  // "classic"   - This is the traditional CDS workflow of
  //               "java -Xshare:dump -XX:SharedClassListFile=file.txt".
  //
  // "preimage"  - This happens when we execute the JEP 483 training run, e.g:
  //               "java -XX:AOTMode=record -XX:AOTConfiguration=app.aotconfig -cp app.jar App"
  //               The above command writes app.aotconfig as a "CDS preimage". This
  //               is a binary file that contains all the classes loaded during the
  //               training run, plus profiling data (e.g., the resolved constant pool entries).
  //
  // "final"     - This happens when we execute the JEP 483 assembly phase, e.g:
  //               "java -XX:AOTMode=create -XX:AOTConfiguration=app.aotconfig -XX:AOTCache=app.aot -cp app.jar"
  //               The above command loads all classes from app.aotconfig, perform additional linking,
  //               and writes app.aot as a "CDS final image" file.
  //
  // The main structural difference between "preimage" and "final" is that the preimage
  // - has a different magic number (0xcafea07c)
  // - does not have any archived Java heap objects
  // - does not have aot-linked classes
  static bool is_dumping_classic_static_archive()            NOT_CDS_RETURN_(false);
  static bool is_dumping_preimage_static_archive()           NOT_CDS_RETURN_(false);
  static bool is_dumping_final_static_archive()              NOT_CDS_RETURN_(false);

  // dynamic_archive
  static bool is_dumping_dynamic_archive()                   { return CDS_ONLY(_is_dumping_dynamic_archive) NOT_CDS(false); }
  static void enable_dumping_dynamic_archive(const char* output_path) NOT_CDS_RETURN;
  static void disable_dumping_dynamic_archive()              { CDS_ONLY(_is_dumping_dynamic_archive = false); }

  // Misc CDS features
  static bool allow_only_single_java_thread()                NOT_CDS_RETURN_(false);

  static bool is_single_command_training()                   { return CDS_ONLY(_is_single_command_training) NOT_CDS(false); }
  static bool has_temp_aot_config_file()                     { return CDS_ONLY(_has_temp_aot_config_file) NOT_CDS(false); }

  // This is *Legacy* optimization for lambdas before JEP 483. May be removed in the future.
  static bool is_dumping_lambdas_in_legacy_mode()            NOT_CDS_RETURN_(false);

  // optimized_module_handling -- can we skip some expensive operations related to modules?
  static bool is_using_optimized_module_handling()           { return CDS_ONLY(_is_using_optimized_module_handling) NOT_CDS(false); }
  static void stop_using_optimized_module_handling()         NOT_CDS_RETURN;

  static bool is_logging_lambda_form_invokers()              NOT_CDS_RETURN_(false);
  static bool is_dumping_regenerated_lambdaform_invokers()   NOT_CDS_RETURN_(false);

  static bool is_dumping_aot_linked_classes()                NOT_CDS_JAVA_HEAP_RETURN_(false);
  static bool is_using_aot_linked_classes()                  NOT_CDS_JAVA_HEAP_RETURN_(false);
  static void set_has_aot_linked_classes(bool has_aot_linked_classes) NOT_CDS_JAVA_HEAP_RETURN;

<<<<<<< HEAD
  static bool is_using_preloaded_classes()                   NOT_CDS_JAVA_HEAP_RETURN_(false);
  static void set_has_preloaded_classes(bool has_preloaded_classes) NOT_CDS_JAVA_HEAP_RETURN;
=======
  // Bytecode verification
  static bool is_preserving_verification_constraints();
  static bool is_old_class_for_verifier(const InstanceKlass* ik);
>>>>>>> 85715e10

  // archive_path

  // Points to the classes.jsa in $JAVA_HOME (could be input or output)
  static const char* default_archive_path()                  NOT_CDS_RETURN_(nullptr);
  static const char* input_static_archive_path()             { return CDS_ONLY(_input_static_archive_path) NOT_CDS(nullptr); }
  static const char* input_dynamic_archive_path()            { return CDS_ONLY(_input_dynamic_archive_path) NOT_CDS(nullptr); }
  static const char* output_archive_path()                   { return CDS_ONLY(_output_archive_path) NOT_CDS(nullptr); }

  // --- Archived java objects

  static bool are_vm_options_incompatible_with_dumping_heap() NOT_CDS_JAVA_HEAP_RETURN_(true);
  static void log_reasons_for_not_dumping_heap();

  static void disable_heap_dumping()                         { CDS_ONLY(_disable_heap_dumping = true); }
  static bool is_dumping_heap()                              NOT_CDS_JAVA_HEAP_RETURN_(false);
  static bool is_loading_heap()                              NOT_CDS_JAVA_HEAP_RETURN_(false);
  static bool is_initing_classes_at_dump_time()              NOT_CDS_JAVA_HEAP_RETURN_(false);

  static bool is_dumping_invokedynamic()                     NOT_CDS_JAVA_HEAP_RETURN_(false);
  static bool is_dumping_method_handles()                    NOT_CDS_JAVA_HEAP_RETURN_(false);

  // full_module_graph (requires optimized_module_handling)
  static bool is_dumping_full_module_graph()                 { return CDS_ONLY(_is_dumping_full_module_graph) NOT_CDS(false); }
  static bool is_using_full_module_graph()                   NOT_CDS_JAVA_HEAP_RETURN_(false);
  static void stop_dumping_full_module_graph(const char* reason = nullptr) NOT_CDS_JAVA_HEAP_RETURN;
  static void stop_using_full_module_graph(const char* reason = nullptr) NOT_CDS_JAVA_HEAP_RETURN;

  // --- AOT code

  static bool is_dumping_aot_code()                          NOT_CDS_RETURN_(false);
  static void disable_dumping_aot_code()                     NOT_CDS_RETURN;
  static void enable_dumping_aot_code()                      NOT_CDS_RETURN;
  static bool is_dumping_adapters()                          NOT_CDS_RETURN_(false);

  // Some CDS functions assume that they are called only within a single-threaded context. I.e.,
  // they are called from:
  //    - The VM thread (e.g., inside VM_PopulateDumpSharedSpace)
  //    - The thread that performs prepatory steps before switching to the VM thread
  // Since these two threads never execute concurrently, we can avoid using locks in these CDS
  // function. For safety, these functions should assert with CDSConfig::current_thread_is_vm_or_dumper().
  class DumperThreadMark {
  public:
    DumperThreadMark(JavaThread* current);
    ~DumperThreadMark();
  };

  static bool current_thread_is_vm_or_dumper() NOT_CDS_RETURN_(false);
};

#endif // SHARE_CDS_CDSCONFIG_HPP<|MERGE_RESOLUTION|>--- conflicted
+++ resolved
@@ -168,14 +168,12 @@
   static bool is_using_aot_linked_classes()                  NOT_CDS_JAVA_HEAP_RETURN_(false);
   static void set_has_aot_linked_classes(bool has_aot_linked_classes) NOT_CDS_JAVA_HEAP_RETURN;
 
-<<<<<<< HEAD
   static bool is_using_preloaded_classes()                   NOT_CDS_JAVA_HEAP_RETURN_(false);
   static void set_has_preloaded_classes(bool has_preloaded_classes) NOT_CDS_JAVA_HEAP_RETURN;
-=======
+
   // Bytecode verification
   static bool is_preserving_verification_constraints();
   static bool is_old_class_for_verifier(const InstanceKlass* ik);
->>>>>>> 85715e10
 
   // archive_path
 
