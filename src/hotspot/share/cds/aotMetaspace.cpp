--- conflicted
+++ resolved
@@ -2165,15 +2165,10 @@
     // collect shared symbols and strings
     CountSharedSymbols cl;
     SymbolTable::shared_symbols_do(&cl);
-<<<<<<< HEAD
-    tty->print_cr("Number of shared symbols: %d", cl.total());
+    tty->print_cr("Number of shared symbols: %zu", cl.total());
     if (HeapShared::is_loading_mapping_mode()) {
       tty->print_cr("Number of shared strings: %zu", StringTable::shared_entry_count());
     }
-=======
-    tty->print_cr("Number of shared symbols: %zu", cl.total());
-    tty->print_cr("Number of shared strings: %zu", StringTable::shared_entry_count());
->>>>>>> e34a8318
     tty->print_cr("VM version: %s\r\n", static_mapinfo->vm_version());
     if (FileMapInfo::current_info() == nullptr || _archive_loading_failed) {
       tty->print_cr("archive is invalid");
