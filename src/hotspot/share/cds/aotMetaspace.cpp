/*
 * Copyright (c) 2012, 2025, Oracle and/or its affiliates. All rights reserved.
 * DO NOT ALTER OR REMOVE COPYRIGHT NOTICES OR THIS FILE HEADER.
 *
 * This code is free software; you can redistribute it and/or modify it
 * under the terms of the GNU General Public License version 2 only, as
 * published by the Free Software Foundation.
 *
 * This code is distributed in the hope that it will be useful, but WITHOUT
 * ANY WARRANTY; without even the implied warranty of MERCHANTABILITY or
 * FITNESS FOR A PARTICULAR PURPOSE.  See the GNU General Public License
 * version 2 for more details (a copy is included in the LICENSE file that
 * accompanied this code).
 *
 * You should have received a copy of the GNU General Public License version
 * 2 along with this work; if not, write to the Free Software Foundation,
 * Inc., 51 Franklin St, Fifth Floor, Boston, MA 02110-1301 USA.
 *
 * Please contact Oracle, 500 Oracle Parkway, Redwood Shores, CA 94065 USA
 * or visit www.oracle.com if you need additional information or have any
 * questions.
 *
 */

#include "cds/aotArtifactFinder.hpp"
#include "cds/aotClassInitializer.hpp"
#include "cds/aotClassLinker.hpp"
#include "cds/aotClassLocation.hpp"
#include "cds/aotConstantPoolResolver.hpp"
#include "cds/aotLinkedClassBulkLoader.hpp"
#include "cds/aotLogging.hpp"
#include "cds/aotMapLogger.hpp"
#include "cds/aotMappedHeapLoader.hpp"
#include "cds/aotMetaspace.hpp"
#include "cds/aotReferenceObjSupport.hpp"
#include "cds/archiveBuilder.hpp"
#include "cds/cds_globals.hpp"
#include "cds/cdsConfig.hpp"
#include "cds/cdsProtectionDomain.hpp"
#include "cds/classListParser.hpp"
#include "cds/classListWriter.hpp"
#include "cds/cppVtables.hpp"
#include "cds/dumpAllocStats.hpp"
#include "cds/dynamicArchive.hpp"
#include "cds/filemap.hpp"
#include "cds/finalImageRecipes.hpp"
#include "cds/heapShared.inline.hpp"
#include "cds/lambdaFormInvokers.hpp"
#include "cds/lambdaProxyClassDictionary.hpp"
#include "classfile/classLoaderDataGraph.hpp"
#include "classfile/classLoaderDataShared.hpp"
#include "classfile/javaClasses.inline.hpp"
#include "classfile/loaderConstraints.hpp"
#include "classfile/modules.hpp"
#include "classfile/placeholders.hpp"
#include "classfile/stringTable.hpp"
#include "classfile/symbolTable.hpp"
#include "classfile/systemDictionary.hpp"
#include "classfile/systemDictionaryShared.hpp"
#include "classfile/vmClasses.hpp"
#include "classfile/vmSymbols.hpp"
#include "code/aotCodeCache.hpp"
#include "code/codeCache.hpp"
#include "gc/shared/gcVMOperations.hpp"
#include "interpreter/bytecodes.hpp"
#include "interpreter/bytecodeStream.hpp"
#include "jvm_io.h"
#include "logging/log.hpp"
#include "logging/logMessage.hpp"
#include "logging/logStream.hpp"
#include "memory/memoryReserver.hpp"
#include "memory/metaspace.hpp"
#include "memory/metaspaceClosure.hpp"
#include "memory/oopFactory.hpp"
#include "memory/resourceArea.hpp"
#include "memory/universe.hpp"
#include "nmt/memTracker.hpp"
#include "oops/compressedKlass.hpp"
#include "oops/constantPool.inline.hpp"
#include "oops/instanceMirrorKlass.hpp"
#include "oops/klass.inline.hpp"
#include "oops/objArrayOop.hpp"
#include "oops/oop.inline.hpp"
#include "oops/oopHandle.hpp"
#include "oops/resolvedFieldEntry.hpp"
#include "oops/trainingData.hpp"
#include "prims/jvmtiExport.hpp"
#include "runtime/arguments.hpp"
#include "runtime/globals.hpp"
#include "runtime/globals_extension.hpp"
#include "runtime/handles.inline.hpp"
#include "runtime/javaCalls.hpp"
#include "runtime/os.inline.hpp"
#include "runtime/safepointVerifiers.hpp"
#include "runtime/sharedRuntime.hpp"
#include "runtime/vmOperations.hpp"
#include "runtime/vmThread.hpp"
#include "sanitizers/leak.hpp"
#include "utilities/align.hpp"
#include "utilities/bitMap.inline.hpp"
#include "utilities/defaultStream.hpp"
#include "utilities/hashTable.hpp"
#include "utilities/macros.hpp"
#include "utilities/ostream.hpp"

#include <sys/stat.h>

ReservedSpace AOTMetaspace::_symbol_rs;
VirtualSpace AOTMetaspace::_symbol_vs;
bool AOTMetaspace::_archive_loading_failed = false;
bool AOTMetaspace::_remapped_readwrite = false;
void* AOTMetaspace::_aot_metaspace_static_top = nullptr;
intx AOTMetaspace::_relocation_delta;
char* AOTMetaspace::_requested_base_address;
Array<Method*>* AOTMetaspace::_archived_method_handle_intrinsics = nullptr;
bool AOTMetaspace::_use_optimized_module_handling = true;
<<<<<<< HEAD
int volatile AOTMetaspace::_preimage_static_archive_dumped = 0;
=======
FileMapInfo* AOTMetaspace::_output_mapinfo = nullptr;
>>>>>>> 267ce917

// The CDS archive is divided into the following regions:
//     rw  - read-write metadata
//     ro  - read-only metadata and read-only tables
//     hp  - heap region
//     bm  - bitmap for relocating the above 7 regions.
//
// The rw and ro regions are linearly allocated, in the order of rw->ro.
// These regions are aligned with AOTMetaspace::core_region_alignment().
//
// These 2 regions are populated in the following steps:
// [0] All classes are loaded in AOTMetaspace::load_classes(). All metadata are
//     temporarily allocated outside of the shared regions.
// [1] We enter a safepoint and allocate a buffer for the rw/ro regions.
// [2] C++ vtables are copied into the rw region.
// [3] ArchiveBuilder copies RW metadata into the rw region.
// [4] ArchiveBuilder copies RO metadata into the ro region.
// [5] SymbolTable, StringTable, SystemDictionary, and a few other read-only data
//     are copied into the ro region as read-only tables.
//
// The heap region is written by HeapShared::write_heap().
//
// The bitmap region is used to relocate the ro/rw/hp regions.

static DumpRegion _symbol_region("symbols");

char* AOTMetaspace::symbol_space_alloc(size_t num_bytes) {
  return _symbol_region.allocate(num_bytes);
}

// os::vm_allocation_granularity() is usually 4K for most OSes. However, some platforms
// such as linux-aarch64 and macos-x64 ...
// it can be either 4K or 64K and on macos-aarch64 it is 16K. To generate archives that are
// compatible for both settings, an alternative cds core region alignment can be enabled
// at building time:
//   --enable-compactible-cds-alignment
// Upon successful configuration, the compactible alignment then can be defined in:
//   os_linux_aarch64.cpp
//   os_bsd_x86.cpp
size_t AOTMetaspace::core_region_alignment() {
  return os::cds_core_region_alignment();
}

size_t AOTMetaspace::protection_zone_size() {
  return os::cds_core_region_alignment();
}

static bool shared_base_valid(char* shared_base) {
  // We check user input for SharedBaseAddress at dump time.

  // At CDS runtime, "shared_base" will be the (attempted) mapping start. It will also
  // be the encoding base, since the headers of archived base objects (and with Lilliput,
  // the prototype mark words) carry pre-computed narrow Klass IDs that refer to the mapping
  // start as base.
  //
  // On AARCH64, The "shared_base" may not be later usable as encoding base, depending on the
  // total size of the reserved area and the precomputed_narrow_klass_shift. This is checked
  // before reserving memory.  Here we weed out values already known to be invalid later.
  return AARCH64_ONLY(is_aligned(shared_base, 4 * G)) NOT_AARCH64(true);
}

class DumpClassListCLDClosure : public CLDClosure {
  static const int INITIAL_TABLE_SIZE = 1987;
  static const int MAX_TABLE_SIZE = 61333;

  fileStream *_stream;
  ResizeableHashTable<InstanceKlass*, bool,
                              AnyObj::C_HEAP, mtClassShared> _dumped_classes;

  void dump(InstanceKlass* ik) {
    bool created;
    _dumped_classes.put_if_absent(ik, &created);
    if (!created) {
      return;
    }
    if (_dumped_classes.maybe_grow()) {
      log_info(aot, hashtables)("Expanded _dumped_classes table to %d", _dumped_classes.table_size());
    }
    if (ik->super()) {
      dump(ik->super());
    }
    Array<InstanceKlass*>* interfaces = ik->local_interfaces();
    int len = interfaces->length();
    for (int i = 0; i < len; i++) {
      dump(interfaces->at(i));
    }
    ClassListWriter::write_to_stream(ik, _stream);
  }

public:
  DumpClassListCLDClosure(fileStream* f)
  : CLDClosure(), _dumped_classes(INITIAL_TABLE_SIZE, MAX_TABLE_SIZE) {
    _stream = f;
  }

  void do_cld(ClassLoaderData* cld) {
    for (Klass* klass = cld->klasses(); klass != nullptr; klass = klass->next_link()) {
      if (klass->is_instance_klass()) {
        dump(InstanceKlass::cast(klass));
      }
    }
  }
};

void AOTMetaspace::dump_loaded_classes(const char* file_name, TRAPS) {
  fileStream stream(file_name, "w");
  if (stream.is_open()) {
    MutexLocker lock(ClassLoaderDataGraph_lock);
    MutexLocker lock2(ClassListFile_lock, Mutex::_no_safepoint_check_flag);
    DumpClassListCLDClosure collect_classes(&stream);
    ClassLoaderDataGraph::loaded_cld_do(&collect_classes);
  } else {
    THROW_MSG(vmSymbols::java_io_IOException(), "Failed to open file");
  }
}

static bool shared_base_too_high(char* specified_base, char* aligned_base, size_t cds_max) {
  // Caller should have checked that aligned_base was successfully aligned and is not nullptr.
  // Comparing specified_base with nullptr is UB.
  assert(aligned_base != nullptr, "sanity");
  assert(aligned_base >= specified_base, "sanity");

  if (max_uintx - uintx(aligned_base) < uintx(cds_max)) {
    // Not enough address space to hold an archive of cds_max bytes from aligned_base.
    return true;
  } else {
    return false;
  }
}

static char* compute_shared_base(size_t cds_max) {
  char* specified_base = (char*)SharedBaseAddress;
  size_t alignment = AOTMetaspace::core_region_alignment();
  if (UseCompressedClassPointers && CompressedKlassPointers::needs_class_space()) {
    alignment = MAX2(alignment, Metaspace::reserve_alignment());
  }

  if (SharedBaseAddress == 0) {
    // Special meaning of -XX:SharedBaseAddress=0 -> Always map archive at os-selected address.
    return specified_base;
  }

  char* aligned_base = can_align_up(specified_base, alignment)
                           ? align_up(specified_base, alignment)
                           : nullptr;

  if (aligned_base != specified_base) {
    aot_log_info(aot)("SharedBaseAddress (" INTPTR_FORMAT ") aligned up to " INTPTR_FORMAT,
                   p2i(specified_base), p2i(aligned_base));
  }

  const char* err = nullptr;
  if (aligned_base == nullptr) {
    err = "too high";
  } else if (shared_base_too_high(specified_base, aligned_base, cds_max)) {
    err = "too high";
  } else if (!shared_base_valid(aligned_base)) {
    err = "invalid for this platform";
  } else {
    return aligned_base;
  }

  // Arguments::default_SharedBaseAddress() is hard-coded in cds_globals.hpp. It must be carefully
  // picked that (a) the align_up() below will always return a valid value; (b) none of
  // the following asserts will fail.
  aot_log_warning(aot)("SharedBaseAddress (" INTPTR_FORMAT ") is %s. Reverted to " INTPTR_FORMAT,
                   p2i((void*)SharedBaseAddress), err,
                   p2i((void*)Arguments::default_SharedBaseAddress()));

  specified_base = (char*)Arguments::default_SharedBaseAddress();
  aligned_base = align_up(specified_base, alignment);

  // Make sure the default value of SharedBaseAddress specified in globals.hpp is sane.
  assert(!shared_base_too_high(specified_base, aligned_base, cds_max), "Sanity");
  assert(shared_base_valid(aligned_base), "Sanity");
  return aligned_base;
}

void AOTMetaspace::initialize_for_static_dump() {
  assert(CDSConfig::is_dumping_static_archive(), "sanity");
  aot_log_info(aot)("Core region alignment: %zu", core_region_alignment());
  // The max allowed size for CDS archive. We use this to limit SharedBaseAddress
  // to avoid address space wrap around.
  size_t cds_max;
  const size_t reserve_alignment = core_region_alignment();

#ifdef _LP64
  const uint64_t UnscaledClassSpaceMax = (uint64_t(max_juint) + 1);
  cds_max = align_down(UnscaledClassSpaceMax, reserve_alignment);
#else
  // We don't support archives larger than 256MB on 32-bit due to limited
  //  virtual address space.
  cds_max = align_down(256*M, reserve_alignment);
#endif

  _requested_base_address = compute_shared_base(cds_max);
  SharedBaseAddress = (size_t)_requested_base_address;

  size_t symbol_rs_size = LP64_ONLY(3 * G) NOT_LP64(128 * M);
  _symbol_rs = MemoryReserver::reserve(symbol_rs_size,
                                       os::vm_allocation_granularity(),
                                       os::vm_page_size(),
                                       mtClassShared);
  if (!_symbol_rs.is_reserved()) {
    aot_log_error(aot)("Unable to reserve memory for symbols: %zu bytes.", symbol_rs_size);
    AOTMetaspace::unrecoverable_writing_error();
  }
  _symbol_region.init(&_symbol_rs, &_symbol_vs);
  if (CDSConfig::is_dumping_preimage_static_archive()) {
    // We are in the AOT training run. User code is executed.
    //
    // On Windows, if the user code closes System.out and we open the AOT config file for output
    // only at VM exit, we might get back the same file HANDLE as stdout, and the AOT config
    // file may get corrupted by UL logs. By opening early, we ensure that the output
    // HANDLE is different than stdout so we can avoid such corruption.
    open_output_mapinfo();
  } else {
    // No need for the above as we won't execute any user code.
  }
}

void AOTMetaspace::open_output_mapinfo() {
  const char* static_archive = CDSConfig::output_archive_path();
  assert(static_archive != nullptr, "sanity");
  _output_mapinfo = new FileMapInfo(static_archive, true);
  _output_mapinfo->open_as_output();
}

// Called by universe_post_init()
void AOTMetaspace::post_initialize(TRAPS) {
  if (CDSConfig::is_using_archive()) {
    FileMapInfo *static_mapinfo = FileMapInfo::current_info();
    FileMapInfo *dynamic_mapinfo = FileMapInfo::dynamic_info();

    if (AOTMapLogger::is_logging_at_bootstrap()) {
      // The map logging needs to be done here, as it requires some stubs on Windows,
      // which are not generated until the end of init_globals().
      AOTMapLogger::runtime_log(static_mapinfo, dynamic_mapinfo);
    }

    // Close any open file descriptors. However, mmap'ed pages will remain in memory.
    static_mapinfo->close();

    if (HeapShared::is_loading() && HeapShared::is_loading_mapping_mode()) {
      static_mapinfo->unmap_region(AOTMetaspace::bm);
    }

    if (dynamic_mapinfo != nullptr) {
      dynamic_mapinfo->close();
      dynamic_mapinfo->unmap_region(AOTMetaspace::bm);
    }

    int size = AOTClassLocationConfig::runtime()->length();
    if (size > 0) {
      CDSProtectionDomain::allocate_shared_data_arrays(size, CHECK);
    }
  }
}

// Extra java.lang.Strings to be added to the archive
static GrowableArrayCHeap<OopHandle, mtClassShared>* _extra_interned_strings = nullptr;
// Extra Symbols to be added to the archive
static GrowableArrayCHeap<Symbol*, mtClassShared>* _extra_symbols = nullptr;
// Methods managed by SystemDictionary::find_method_handle_intrinsic() to be added to the archive
static GrowableArray<Method*>* _pending_method_handle_intrinsics = nullptr;

void AOTMetaspace::read_extra_data(JavaThread* current, const char* filename) {
  _extra_interned_strings = new GrowableArrayCHeap<OopHandle, mtClassShared>(10000);
  _extra_symbols = new GrowableArrayCHeap<Symbol*, mtClassShared>(1000);

  HashtableTextDump reader(filename);
  reader.check_version("VERSION: 1.0");

  while (reader.remain() > 0) {
    int utf8_length;
    int prefix_type = reader.scan_prefix(&utf8_length);
    ResourceMark rm(current);
    if (utf8_length == 0x7fffffff) {
      // buf_len will overflown 32-bit value.
      aot_log_error(aot)("string length too large: %d", utf8_length);
      AOTMetaspace::unrecoverable_loading_error();
    }
    int buf_len = utf8_length+1;
    char* utf8_buffer = NEW_RESOURCE_ARRAY(char, buf_len);
    reader.get_utf8(utf8_buffer, utf8_length);
    utf8_buffer[utf8_length] = '\0';

    if (prefix_type == HashtableTextDump::SymbolPrefix) {
      _extra_symbols->append(SymbolTable::new_permanent_symbol(utf8_buffer));
    } else{
      assert(prefix_type == HashtableTextDump::StringPrefix, "Sanity");
      ExceptionMark em(current);
      JavaThread* THREAD = current; // For exception macros.
      oop str = StringTable::intern(utf8_buffer, THREAD);

      if (HAS_PENDING_EXCEPTION) {
        log_warning(aot, heap)("[line %d] extra interned string allocation failed; size too large: %d",
                               reader.last_line_no(), utf8_length);
        CLEAR_PENDING_EXCEPTION;
      } else {
#if INCLUDE_CDS_JAVA_HEAP
        if (HeapShared::is_string_too_large_to_archive(str)) {
          log_warning(aot, heap)("[line %d] extra interned string ignored; size too large: %d",
                                 reader.last_line_no(), utf8_length);
          continue;
        }
        // Make sure this string is included in the dumped interned string table.
        assert(str != nullptr, "must succeed");
        _extra_interned_strings->append(OopHandle(Universe::vm_global(), str));
#endif
      }
    }
  }
}

void AOTMetaspace::make_method_handle_intrinsics_shareable() {
  for (int i = 0; i < _pending_method_handle_intrinsics->length(); i++) {
    Method* m = ArchiveBuilder::current()->get_buffered_addr(_pending_method_handle_intrinsics->at(i));
    m->remove_unshareable_info();
    // Each method has its own constant pool (which is distinct from m->method_holder()->constants());
    m->constants()->remove_unshareable_info();
  }
}

void AOTMetaspace::write_method_handle_intrinsics() {
  int len = _pending_method_handle_intrinsics->length();
  _archived_method_handle_intrinsics = ArchiveBuilder::new_ro_array<Method*>(len);
  int word_size = _archived_method_handle_intrinsics->size();
  for (int i = 0; i < len; i++) {
    Method* m = _pending_method_handle_intrinsics->at(i);
    ArchiveBuilder::current()->write_pointer_in_buffer(_archived_method_handle_intrinsics->adr_at(i), m);
    word_size += m->size() + m->constMethod()->size() + m->constants()->size();
    if (m->constants()->cache() != nullptr) {
      word_size += m->constants()->cache()->size();
    }
  }
  log_info(aot)("Archived %d method handle intrinsics (%d bytes)", len, word_size * BytesPerWord);
}

// About "serialize" --
//
// This is (probably a badly named) way to read/write a data stream of pointers and
// miscellaneous data from/to the shared archive file. The usual code looks like this:
//
//     // These two global C++ variables are initialized during dump time.
//     static int _archived_int;
//     static MetaspaceObj* archived_ptr;
//
//     void MyClass::serialize(SerializeClosure* soc) {
//         soc->do_int(&_archived_int);
//         soc->do_int(&_archived_ptr);
//     }
//
//     At dumptime, these two variables are stored into the CDS archive.
//     At runtime, these two variables are loaded from the CDS archive.
//     In addition, the pointer is relocated as necessary.
//
// Some of the xxx::serialize() functions may have side effects and assume that
// the archive is already mapped. For example, SymbolTable::serialize_shared_table_header()
// unconditionally makes the set of archived symbols available. Therefore, we put most
// of these xxx::serialize() functions inside AOTMetaspace::serialize(), which
// is called AFTER we made the decision to map the archive.
//
// However, some of the "serialized" data are used to decide whether an archive should
// be mapped or not (e.g., for checking if the -Djdk.module.main property is compatible
// with the archive). The xxx::serialize() functions for these data must be put inside
// AOTMetaspace::early_serialize(). Such functions must not produce side effects that
// assume we will always decides to map the archive.

void AOTMetaspace::early_serialize(SerializeClosure* soc) {
  int tag = 0;
  soc->do_tag(--tag);
  CDS_JAVA_HEAP_ONLY(Modules::serialize_archived_module_info(soc);)
  soc->do_tag(666);
}

void AOTMetaspace::serialize(SerializeClosure* soc) {
  int tag = 0;
  soc->do_tag(--tag);

  // Verify the sizes of various metadata in the system.
  soc->do_tag(sizeof(Method));
  soc->do_tag(sizeof(ConstMethod));
  soc->do_tag(arrayOopDesc::base_offset_in_bytes(T_BYTE));
  soc->do_tag(sizeof(ConstantPool));
  soc->do_tag(sizeof(ConstantPoolCache));
  soc->do_tag(objArrayOopDesc::base_offset_in_bytes());
  soc->do_tag(typeArrayOopDesc::base_offset_in_bytes(T_BYTE));
  soc->do_tag(sizeof(Symbol));

  // Need to do this first, as subsequent steps may call virtual functions
  // in archived Metadata objects.
  CppVtables::serialize(soc);
  soc->do_tag(--tag);

  // Dump/restore miscellaneous metadata.
  JavaClasses::serialize_offsets(soc);
  Universe::serialize(soc);
  soc->do_tag(--tag);

  // Dump/restore references to commonly used names and signatures.
  vmSymbols::serialize(soc);
  soc->do_tag(--tag);

  // Dump/restore the symbol/string/subgraph_info tables
  SymbolTable::serialize_shared_table_header(soc);
  StringTable::serialize_shared_table_header(soc);
  HeapShared::serialize_tables(soc);
  SystemDictionaryShared::serialize_dictionary_headers(soc);
  AOTLinkedClassBulkLoader::serialize(soc);
  FinalImageRecipes::serialize(soc);
  TrainingData::serialize(soc);
  InstanceMirrorKlass::serialize_offsets(soc);

  // Dump/restore well known classes (pointers)
  SystemDictionaryShared::serialize_vm_classes(soc);
  soc->do_tag(--tag);

  CDS_JAVA_HEAP_ONLY(ClassLoaderDataShared::serialize(soc);)
  soc->do_ptr((void**)&_archived_method_handle_intrinsics);

  LambdaFormInvokers::serialize(soc);
  AdapterHandlerLibrary::serialize_shared_table_header(soc);

  soc->do_tag(666);
}

// In AOTCache workflow, when dumping preimage, the constant pool entries are stored in unresolved state.
// So the fast version of getfield/putfield needs to be converted to nofast version.
// When dumping the final image in the assembly phase, these nofast versions are converted back to fast versions
// if the constant pool entry refered by these bytecodes is stored in resolved state.
// Same principle applies to static and dynamic archives. If the constant pool entry is in resolved state, then
// the fast version of the bytecodes can be preserved, else use the nofast version.
//
// The fast versions of aload_0 (i.e. _fast_Xaccess_0) merges the bytecode pair (aload_0, fast_Xgetfield).
// If the fast version of aload_0 is preserved in AOTCache, then the JVMTI notifications for field access and
// breakpoint events will be skipped for the second bytecode (fast_Xgetfield) in the pair.
// Same holds for fast versions of iload_0. So for these bytecodes, nofast version is used.
static void rewrite_bytecodes(const methodHandle& method) {
  ConstantPool* cp = method->constants();
  BytecodeStream bcs(method);
  Bytecodes::Code new_code;

  LogStreamHandle(Trace, aot, resolve) lsh;
  if (lsh.is_enabled()) {
    lsh.print("Rewriting bytecodes for ");
    method()->print_external_name(&lsh);
    lsh.print("\n");
  }

  while (!bcs.is_last_bytecode()) {
    Bytecodes::Code opcode = bcs.next();
    // Use current opcode as the default value of new_code
    new_code = opcode;
    switch(opcode) {
    case Bytecodes::_getfield: {
      uint rfe_index = bcs.get_index_u2();
      bool is_resolved = cp->is_resolved(rfe_index, opcode);
      if (is_resolved) {
        assert(!CDSConfig::is_dumping_preimage_static_archive(), "preimage should not have resolved field references");
        ResolvedFieldEntry* rfe = cp->resolved_field_entry_at(bcs.get_index_u2());
        switch(rfe->tos_state()) {
        case btos:
          // fallthrough
        case ztos: new_code = Bytecodes::_fast_bgetfield; break;
        case atos: new_code = Bytecodes::_fast_agetfield; break;
        case itos: new_code = Bytecodes::_fast_igetfield; break;
        case ctos: new_code = Bytecodes::_fast_cgetfield; break;
        case stos: new_code = Bytecodes::_fast_sgetfield; break;
        case ltos: new_code = Bytecodes::_fast_lgetfield; break;
        case ftos: new_code = Bytecodes::_fast_fgetfield; break;
        case dtos: new_code = Bytecodes::_fast_dgetfield; break;
        default:
          ShouldNotReachHere();
          break;
        }
      } else {
        new_code = Bytecodes::_nofast_getfield;
      }
      break;
    }
    case Bytecodes::_putfield: {
      uint rfe_index = bcs.get_index_u2();
      bool is_resolved = cp->is_resolved(rfe_index, opcode);
      if (is_resolved) {
        assert(!CDSConfig::is_dumping_preimage_static_archive(), "preimage should not have resolved field references");
        ResolvedFieldEntry* rfe = cp->resolved_field_entry_at(bcs.get_index_u2());
        switch(rfe->tos_state()) {
        case btos: new_code = Bytecodes::_fast_bputfield; break;
        case ztos: new_code = Bytecodes::_fast_zputfield; break;
        case atos: new_code = Bytecodes::_fast_aputfield; break;
        case itos: new_code = Bytecodes::_fast_iputfield; break;
        case ctos: new_code = Bytecodes::_fast_cputfield; break;
        case stos: new_code = Bytecodes::_fast_sputfield; break;
        case ltos: new_code = Bytecodes::_fast_lputfield; break;
        case ftos: new_code = Bytecodes::_fast_fputfield; break;
        case dtos: new_code = Bytecodes::_fast_dputfield; break;
        default:
          ShouldNotReachHere();
          break;
        }
      } else {
        new_code = Bytecodes::_nofast_putfield;
      }
      break;
    }
    case Bytecodes::_aload_0:
      // Revert _fast_Xaccess_0 or _aload_0 to _nofast_aload_0
      new_code = Bytecodes::_nofast_aload_0;
      break;
    case Bytecodes::_iload:
      if (!bcs.is_wide()) {
        new_code = Bytecodes::_nofast_iload;
      }
      break;
    default:
      break;
    }
    if (opcode != new_code) {
      *bcs.bcp() = new_code;
      if (lsh.is_enabled()) {
        lsh.print_cr("%d:%s -> %s", bcs.bci(), Bytecodes::name(opcode), Bytecodes::name(new_code));
      }
    }
  }
}

// [1] Rewrite all bytecodes as needed, so that the ConstMethod* will not be modified
//     at run time by RewriteBytecodes/RewriteFrequentPairs
// [2] Assign a fingerprint, so one doesn't need to be assigned at run-time.
void AOTMetaspace::rewrite_bytecodes_and_calculate_fingerprints(Thread* thread, InstanceKlass* ik) {
  for (int i = 0; i < ik->methods()->length(); i++) {
    methodHandle m(thread, ik->methods()->at(i));
    if (ik->can_be_verified_at_dumptime() && ik->is_linked()) {
      rewrite_bytecodes(m);
    }
    Fingerprinter fp(m);
    // The side effect of this call sets method's fingerprint field.
    fp.fingerprint();
  }
}

class VM_PopulateDumpSharedSpace : public VM_Operation {
private:
  ArchiveMappedHeapInfo _mapped_heap_info;
  ArchiveStreamedHeapInfo _streamed_heap_info;
  FileMapInfo* _map_info;
  StaticArchiveBuilder& _builder;

  void dump_java_heap_objects();
  void dump_shared_symbol_table(GrowableArray<Symbol*>* symbols) {
    log_info(aot)("Dumping symbol table ...");
    SymbolTable::write_to_archive(symbols);
  }
  char* dump_early_read_only_tables();
  char* dump_read_only_tables(AOTClassLocationConfig*& cl_config);

public:

  VM_PopulateDumpSharedSpace(StaticArchiveBuilder& b, FileMapInfo* map_info) :
    VM_Operation(), _mapped_heap_info(), _streamed_heap_info(), _map_info(map_info), _builder(b) {}

  bool skip_operation() const { return false; }

  VMOp_Type type() const { return VMOp_PopulateDumpSharedSpace; }
  ArchiveMappedHeapInfo* mapped_heap_info()  { return &_mapped_heap_info; }
  ArchiveStreamedHeapInfo* streamed_heap_info()  { return &_streamed_heap_info; }
  void doit();   // outline because gdb sucks
  bool allow_nested_vm_operations() const { return true; }
}; // class VM_PopulateDumpSharedSpace

class StaticArchiveBuilder : public ArchiveBuilder {
public:
  StaticArchiveBuilder() : ArchiveBuilder() {}

  virtual void iterate_roots(MetaspaceClosure* it) {
    AOTArtifactFinder::all_cached_classes_do(it);
    SystemDictionaryShared::dumptime_classes_do(it);
    Universe::metaspace_pointers_do(it);
    vmSymbols::metaspace_pointers_do(it);
    TrainingData::iterate_roots(it);

    // The above code should find all the symbols that are referenced by the
    // archived classes. We just need to add the extra symbols which
    // may not be used by any of the archived classes -- these are usually
    // symbols that we anticipate to be used at run time, so we can store
    // them in the RO region, to be shared across multiple processes.
    if (_extra_symbols != nullptr) {
      for (int i = 0; i < _extra_symbols->length(); i++) {
        it->push(_extra_symbols->adr_at(i));
      }
    }

    for (int i = 0; i < _pending_method_handle_intrinsics->length(); i++) {
      it->push(_pending_method_handle_intrinsics->adr_at(i));
    }
  }
};

char* VM_PopulateDumpSharedSpace::dump_early_read_only_tables() {
  ArchiveBuilder::OtherROAllocMark mark;

  CDS_JAVA_HEAP_ONLY(Modules::dump_archived_module_info());

  DumpRegion* ro_region = ArchiveBuilder::current()->ro_region();
  char* start = ro_region->top();
  WriteClosure wc(ro_region);
  AOTMetaspace::early_serialize(&wc);
  return start;
}

char* VM_PopulateDumpSharedSpace::dump_read_only_tables(AOTClassLocationConfig*& cl_config) {
  ArchiveBuilder::OtherROAllocMark mark;

  SystemDictionaryShared::write_to_archive();
  cl_config = AOTClassLocationConfig::dumptime()->write_to_archive();
  AOTClassLinker::write_to_archive();
  if (CDSConfig::is_dumping_preimage_static_archive()) {
    FinalImageRecipes::record_recipes();
  }

  TrainingData::dump_training_data();

  AOTMetaspace::write_method_handle_intrinsics();

  // Write lambform lines into archive
  LambdaFormInvokers::dump_static_archive_invokers();

  if (CDSConfig::is_dumping_adapters()) {
    AdapterHandlerLibrary::dump_aot_adapter_table();
  }

  // Write the other data to the output array.
  DumpRegion* ro_region = ArchiveBuilder::current()->ro_region();
  char* start = ro_region->top();
  WriteClosure wc(ro_region);
  AOTMetaspace::serialize(&wc);

  return start;
}

void VM_PopulateDumpSharedSpace::doit() {
  CDSConfig::set_is_at_aot_safepoint(true);

  if (!CDSConfig::is_dumping_final_static_archive()) {
    guarantee(!CDSConfig::is_using_archive(), "We should not be using an archive when we dump");
  }

  DEBUG_ONLY(SystemDictionaryShared::NoClassLoadingMark nclm);

  _pending_method_handle_intrinsics = new (mtClassShared) GrowableArray<Method*>(256, mtClassShared);
  if (CDSConfig::is_dumping_method_handles()) {
    // When dumping AOT-linked classes, some classes may have direct references to a method handle
    // intrinsic. The easiest thing is to save all of them into the AOT cache.
    SystemDictionary::get_all_method_handle_intrinsics(_pending_method_handle_intrinsics);
  }

  AOTClassLocationConfig::dumptime_check_nonempty_dirs();

  NOT_PRODUCT(SystemDictionary::verify();)

  // Block concurrent class unloading from changing the _dumptime_table
  MutexLocker ml(DumpTimeTable_lock, Mutex::_no_safepoint_check_flag);

  _builder.gather_source_objs();
  _builder.reserve_buffer();

  CppVtables::dumptime_init(&_builder);

  _builder.sort_metadata_objs();
  _builder.dump_rw_metadata();
  _builder.dump_ro_metadata();
  _builder.relocate_metaspaceobj_embedded_pointers();

  log_info(aot)("Make classes shareable");
  _builder.make_klasses_shareable();
  AOTMetaspace::make_method_handle_intrinsics_shareable();

  dump_java_heap_objects();
  dump_shared_symbol_table(_builder.symbols());

  char* early_serialized_data = dump_early_read_only_tables();
  AOTClassLocationConfig* cl_config;
  char* serialized_data = dump_read_only_tables(cl_config);

  if (CDSConfig::is_dumping_lambdas_in_legacy_mode()) {
    log_info(aot)("Adjust lambda proxy class dictionary");
    LambdaProxyClassDictionary::adjust_dumptime_table();
  }

  log_info(cds)("Make training data shareable");
  _builder.make_training_data_shareable();

  // The vtable clones contain addresses of the current process.
  // We don't want to write these addresses into the archive.
  CppVtables::zero_archived_vtables();

  // Write the archive file
  _map_info->populate_header(AOTMetaspace::core_region_alignment());
  _map_info->set_early_serialized_data(early_serialized_data);
  _map_info->set_serialized_data(serialized_data);
  _map_info->set_cloned_vtables(CppVtables::vtables_serialized_base());
  _map_info->header()->set_class_location_config(cl_config);

  HeapShared::delete_tables_with_raw_oops();
  CDSConfig::set_is_at_aot_safepoint(false);
}

class CollectClassesForLinking : public KlassClosure {
  GrowableArray<OopHandle> _mirrors;

public:
   CollectClassesForLinking() : _mirrors() {
     // ClassLoaderDataGraph::loaded_classes_do_keepalive() requires ClassLoaderDataGraph_lock.
     // We cannot link the classes while holding this lock (or else we may run into deadlock).
     // Therefore, we need to first collect all the classes, keeping them alive by
     // holding onto their java_mirrors in global OopHandles. We then link the classes after
     // releasing the lock.
     MutexLocker lock(ClassLoaderDataGraph_lock);
     ClassLoaderDataGraph::loaded_classes_do_keepalive(this);
   }

  ~CollectClassesForLinking() {
    for (int i = 0; i < _mirrors.length(); i++) {
      _mirrors.at(i).release(Universe::vm_global());
    }
  }

  void do_cld(ClassLoaderData* cld) {
    assert(cld->is_alive(), "must be");
  }

  void do_klass(Klass* k) {
    if (k->is_instance_klass()) {
      _mirrors.append(OopHandle(Universe::vm_global(), k->java_mirror()));
    }
  }

  const GrowableArray<OopHandle>* mirrors() const { return &_mirrors; }
};

// Check if we can eagerly link this class at dump time, so we can avoid the
// runtime linking overhead (especially verification)
bool AOTMetaspace::may_be_eagerly_linked(InstanceKlass* ik) {
  if (!ik->can_be_verified_at_dumptime()) {
    // For old classes, try to leave them in the unlinked state, so
    // we can still store them in the archive. They must be
    // linked/verified at runtime.
    return false;
  }
  if (CDSConfig::is_dumping_dynamic_archive() && ik->defined_by_other_loaders()) {
    // Linking of unregistered classes at this stage may cause more
    // classes to be resolved, resulting in calls to ClassLoader.loadClass()
    // that may not be expected by custom class loaders.
    //
    // It's OK to do this for the built-in loaders as we know they can
    // tolerate this.
    return false;
  }
  return true;
}

void AOTMetaspace::link_all_loaded_classes(JavaThread* current) {
  while (true) {
    ResourceMark rm(current);
    CollectClassesForLinking collect_classes;
    bool has_linked = false;
    const GrowableArray<OopHandle>* mirrors = collect_classes.mirrors();
    for (int i = 0; i < mirrors->length(); i++) {
      OopHandle mirror = mirrors->at(i);
      InstanceKlass* ik = java_lang_Class::as_InstanceKlass(mirror.resolve());
      if (may_be_eagerly_linked(ik)) {
        has_linked |= try_link_class(current, ik);
      }
    }

    if (!has_linked) {
      break;
    }
    // Class linking includes verification which may load more classes.
    // Keep scanning until we have linked no more classes.
  }
}

void AOTMetaspace::link_shared_classes(TRAPS) {
  AOTClassLinker::initialize();
  AOTClassInitializer::init_test_class(CHECK);

  if (CDSConfig::is_dumping_final_static_archive()) {
    // - Load and link all classes used in the training run.
    // - Initialize @AOTSafeClassInitializer classes that were
    //   initialized in the training run.
    // - Perform per-class optimization such as AOT-resolution of
    //   constant pool entries that were resolved during the training run.
    FinalImageRecipes::apply_recipes(CHECK);

    // Because the AOT assembly phase does not run the same exact code as in the
    // training run (e.g., we use different lambda form invoker classes;
    // generated lambda form classes are not recorded in FinalImageRecipes),
    // the recipes do not cover all classes that have been loaded so far. As
    // a result, we might have some unlinked classes at this point. Since we
    // require cached classes to be linked, all such classes will be linked
    // by the following step.
  }

  link_all_loaded_classes(THREAD);

  // Eargerly resolve all string constants in constant pools
  {
    ResourceMark rm(THREAD);
    CollectClassesForLinking collect_classes;
    const GrowableArray<OopHandle>* mirrors = collect_classes.mirrors();
    for (int i = 0; i < mirrors->length(); i++) {
      OopHandle mirror = mirrors->at(i);
      InstanceKlass* ik = java_lang_Class::as_InstanceKlass(mirror.resolve());
      AOTConstantPoolResolver::preresolve_string_cp_entries(ik, CHECK);
    }
  }
}

void AOTMetaspace::dump_static_archive(TRAPS) {
  CDSConfig::DumperThreadMark dumper_thread_mark(THREAD);
  ResourceMark rm(THREAD);
  HandleMark hm(THREAD);

 if (CDSConfig::is_dumping_final_static_archive() && AOTPrintTrainingInfo) {
   tty->print_cr("==================== archived_training_data ** before dumping ====================");
   TrainingData::print_archived_training_data_on(tty);
 }

  StaticArchiveBuilder builder;
  dump_static_archive_impl(builder, THREAD);
  if (HAS_PENDING_EXCEPTION) {
    if (PENDING_EXCEPTION->is_a(vmClasses::OutOfMemoryError_klass())) {
      aot_log_error(aot)("Out of memory. Please run with a larger Java heap, current MaxHeapSize = "
                     "%zuM", MaxHeapSize/M);
      AOTMetaspace::writing_error();
    } else {
      oop message = java_lang_Throwable::message(PENDING_EXCEPTION);
      aot_log_error(aot)("%s: %s", PENDING_EXCEPTION->klass()->external_name(),
                         message == nullptr ? "(null)" : java_lang_String::as_utf8_string(message));
      AOTMetaspace::writing_error(err_msg("Unexpected exception, use -Xlog:aot%s,exceptions=trace for detail",
                                             CDSConfig::new_aot_flags_used() ? "" : ",cds"));
    }
  }

  if (CDSConfig::new_aot_flags_used()) {
    if (CDSConfig::is_dumping_preimage_static_archive()) {
      // We are in the JVM that runs the training run. Continue execution,
      // so that it can finish all clean-up and return the correct exit
      // code to the OS.
    } else {
      // The JLI launcher only recognizes the "old" -Xshare:dump flag.
      // When the new -XX:AOTMode=create flag is used, we can't return
      // to the JLI launcher, as the launcher will fail when trying to
      // run the main class, which is not what we want.
      struct stat st;
      if (os::stat(AOTCache, &st) != 0) {
        tty->print_cr("AOTCache creation failed: %s", AOTCache);
      } else {
        tty->print_cr("AOTCache creation is complete: %s " INT64_FORMAT " bytes", AOTCache, (int64_t)(st.st_size));
      }
      vm_direct_exit(0);
    }
  }
}

#if INCLUDE_CDS_JAVA_HEAP && defined(_LP64)
void AOTMetaspace::adjust_heap_sizes_for_dumping() {
  if (!CDSConfig::is_dumping_heap() || UseCompressedOops) {
    return;
  }
  // CDS heap dumping requires all string oops to have an offset
  // from the heap bottom that can be encoded in 32-bit.
  julong max_heap_size = (julong)(4 * G);

  if (MinHeapSize > max_heap_size) {
    log_debug(aot)("Setting MinHeapSize to 4G for CDS dumping, original size = %zuM", MinHeapSize/M);
    FLAG_SET_ERGO(MinHeapSize, max_heap_size);
  }
  if (InitialHeapSize > max_heap_size) {
    log_debug(aot)("Setting InitialHeapSize to 4G for CDS dumping, original size = %zuM", InitialHeapSize/M);
    FLAG_SET_ERGO(InitialHeapSize, max_heap_size);
  }
  if (MaxHeapSize > max_heap_size) {
    log_debug(aot)("Setting MaxHeapSize to 4G for CDS dumping, original size = %zuM", MaxHeapSize/M);
    FLAG_SET_ERGO(MaxHeapSize, max_heap_size);
  }
}
#endif // INCLUDE_CDS_JAVA_HEAP && _LP64

void AOTMetaspace::get_default_classlist(char* default_classlist, const size_t buf_size) {
  const char* filesep = os::file_separator();
  jio_snprintf(default_classlist, buf_size, "%s%slib%sclasslist",
               Arguments::get_java_home(), filesep, filesep);
}

void AOTMetaspace::load_classes(TRAPS) {
  char default_classlist[JVM_MAXPATHLEN];
  const char* classlist_path;

  get_default_classlist(default_classlist, JVM_MAXPATHLEN);
  if (SharedClassListFile == nullptr) {
    classlist_path = default_classlist;
  } else {
    classlist_path = SharedClassListFile;
  }

  aot_log_info(aot)("Loading classes to share ...");
  ClassListParser::parse_classlist(classlist_path,
                                   ClassListParser::_parse_all, CHECK);
  if (ExtraSharedClassListFile) {
    ClassListParser::parse_classlist(ExtraSharedClassListFile,
                                     ClassListParser::_parse_all, CHECK);
  }
  if (classlist_path != default_classlist) {
    struct stat statbuf;
    if (os::stat(default_classlist, &statbuf) == 0) {
      // File exists, let's use it.
      ClassListParser::parse_classlist(default_classlist,
                                       ClassListParser::_parse_lambda_forms_invokers_only, CHECK);
    }
  }

  // Some classes are used at CDS runtime but are not yet loaded at this point.
  // We can perform dummmy calls to these classes at dumptime to ensure they
  // are archived.
  exercise_runtime_cds_code(CHECK);

  aot_log_info(aot)("Loading classes to share: done.");
}

void AOTMetaspace::exercise_runtime_cds_code(TRAPS) {
  // Exercise the manifest processing code
  const char* dummy = "Manifest-Version: 1.0\n";
  CDSProtectionDomain::create_jar_manifest(dummy, strlen(dummy), CHECK);

  // Exercise FileSystem and URL code
  CDSProtectionDomain::to_file_URL("dummy.jar", Handle(), CHECK);
}

bool AOTMetaspace::preimage_static_archive_dumped() {
  if (CDSConfig::is_dumping_preimage_static_archive()) {
      return _preimage_static_archive_dumped == 1;
  }
  return false;
}

void AOTMetaspace::dump_static_archive_impl(StaticArchiveBuilder& builder, TRAPS) {
  assert(CDSConfig::is_dumping_preimage_static_archive(), "Required");
  // Ensure this function is only executed once.  Multiple invocations may happen
  // via JCmd, during VM exit or other means (in the future) from different threads 
  // and possibly concurrently.
  if (AtomicAccess::cmpxchg(&_preimage_static_archive_dumped, 0, 1) != 0) {
    return;
  }

  if (CDSConfig::is_dumping_classic_static_archive()) {
    // We are running with -Xshare:dump
    load_classes(CHECK);

    if (SharedArchiveConfigFile) {
      log_info(aot)("Reading extra data from %s ...", SharedArchiveConfigFile);
      read_extra_data(THREAD, SharedArchiveConfigFile);
      log_info(aot)("Reading extra data: done.");
    }
  }

  if (CDSConfig::is_dumping_preimage_static_archive()) {
    log_info(aot)("Reading lambda form invokers from JDK default classlist ...");
    char default_classlist[JVM_MAXPATHLEN];
    get_default_classlist(default_classlist, JVM_MAXPATHLEN);
    struct stat statbuf;
    if (os::stat(default_classlist, &statbuf) == 0) {
      ClassListParser::parse_classlist(default_classlist,
                                       ClassListParser::_parse_lambda_forms_invokers_only, CHECK);
    }
  }

#if INCLUDE_CDS_JAVA_HEAP
  if (CDSConfig::is_dumping_heap()) {
    assert(CDSConfig::allow_only_single_java_thread(), "Required");
    if (!HeapShared::is_archived_boot_layer_available(THREAD)) {
      report_loading_error("archivedBootLayer not available, disabling full module graph");
      CDSConfig::stop_dumping_full_module_graph();
    }
    // Do this before link_shared_classes(), as the following line may load new classes.
    HeapShared::init_for_dumping(CHECK);
  }
#endif

  if (CDSConfig::is_dumping_final_static_archive()) {
    if (ExtraSharedClassListFile) {
      log_info(aot)("Loading extra classes from %s ...", ExtraSharedClassListFile);
      ClassListParser::parse_classlist(ExtraSharedClassListFile,
                                       ClassListParser::_parse_all, CHECK);
    }
  }

  // Rewrite and link classes
  log_info(aot)("Rewriting and linking classes ...");

  // Link any classes which got missed. This would happen if we have loaded classes that
  // were not explicitly specified in the classlist. E.g., if an interface implemented by class K
  // fails verification, all other interfaces that were not specified in the classlist but
  // are implemented by K are not verified.
  link_shared_classes(CHECK);
  log_info(aot)("Rewriting and linking classes: done");
  TrainingData::init_dumptime_table(CHECK); // captures TrainingDataSetLocker

  if (CDSConfig::is_dumping_regenerated_lambdaform_invokers()) {
    LambdaFormInvokers::regenerate_holder_classes(CHECK);
  }

#if INCLUDE_CDS_JAVA_HEAP
  if (CDSConfig::is_dumping_heap()) {
    HeapShared::init_heap_writer();
    if (CDSConfig::is_dumping_full_module_graph()) {
      ClassLoaderDataShared::ensure_module_entry_tables_exist();
      HeapShared::reset_archived_object_states(CHECK);
    }

    AOTReferenceObjSupport::initialize(CHECK);
    AOTReferenceObjSupport::stabilize_cached_reference_objects(CHECK);

    if (CDSConfig::is_initing_classes_at_dump_time()) {
      // java.lang.Class::reflectionFactory cannot be archived yet. We set this field
      // to null, and it will be initialized again at runtime.
      log_debug(aot)("Resetting Class::reflectionFactory");
      TempNewSymbol method_name = SymbolTable::new_symbol("resetArchivedStates");
      Symbol* method_sig = vmSymbols::void_method_signature();
      JavaValue result(T_VOID);
      JavaCalls::call_static(&result, vmClasses::Class_klass(),
                             method_name, method_sig, CHECK);

      // Perhaps there is a way to avoid hard-coding these names here.
      // See discussion in JDK-8342481.
    }

    if (HeapShared::is_writing_mapping_mode()) {
      // Do this at the very end, when no Java code will be executed. Otherwise
      // some new strings may be added to the intern table.
      StringTable::allocate_shared_strings_array(CHECK);
    }
  } else {
    log_info(aot)("Not dumping heap, reset CDSConfig::_is_using_optimized_module_handling");
    CDSConfig::stop_using_optimized_module_handling();
  }
#endif

  if (!CDSConfig::is_dumping_preimage_static_archive()) {
    if (CDSConfig::is_dumping_final_static_archive()) {
      FileMapInfo::free_current_info(); // FIXME: should not free current info
    }
    open_output_mapinfo();
  }

  VM_PopulateDumpSharedSpace op(builder, _output_mapinfo);
  VMThread::execute(&op);

  if (AOTCodeCache::is_on_for_dump() && CDSConfig::is_dumping_final_static_archive()) {
    CDSConfig::enable_dumping_aot_code();
    {
      builder.start_ac_region();
      // Write the contents to AOT code region and close AOTCodeCache before packing the region
      AOTCodeCache::close();
      builder.end_ac_region();
    }
    CDSConfig::disable_dumping_aot_code();
  }

  bool status = write_static_archive(&builder, _output_mapinfo, op.mapped_heap_info(), op.streamed_heap_info());
  assert(!_output_mapinfo->is_open(), "Must be closed already");
  _output_mapinfo = nullptr;
  if (status && CDSConfig::is_dumping_preimage_static_archive()) {
    tty->print_cr("%s AOTConfiguration recorded: %s",
                  CDSConfig::has_temp_aot_config_file() ? "Temporary" : "", AOTConfiguration);
    if (CDSConfig::is_single_command_training()) {
      fork_and_dump_final_static_archive(CHECK);
    }
  }

  if (!status) {
    THROW_MSG(vmSymbols::java_io_IOException(), "Encountered error while dumping");
  }
}

bool AOTMetaspace::write_static_archive(ArchiveBuilder* builder,
                                        FileMapInfo* map_info,
                                        ArchiveMappedHeapInfo* mapped_heap_info,
                                        ArchiveStreamedHeapInfo* streamed_heap_info) {
  // relocate the data so that it can be mapped to AOTMetaspace::requested_base_address()
  // without runtime relocation.
  builder->relocate_to_requested();
  if (!map_info->is_open()) {
    return false;
  }
  map_info->prepare_for_writing();
  builder->write_archive(map_info, mapped_heap_info, streamed_heap_info);
  return true;
}

static void print_java_launcher(outputStream* st) {
  st->print("%s%sbin%sjava", Arguments::get_java_home(), os::file_separator(), os::file_separator());
}

static void append_args(GrowableArray<Handle>* args, const char* arg, TRAPS) {
  Handle string = java_lang_String::create_from_str(arg, CHECK);
  args->append(string);
}

// Pass all options in Arguments::jvm_args_array() to a child JVM process
// using the JAVA_TOOL_OPTIONS environment variable.
static int exec_jvm_with_java_tool_options(const char* java_launcher_path, TRAPS) {
  ResourceMark rm(THREAD);
  HandleMark hm(THREAD);
  GrowableArray<Handle> args;

  const char* cp = Arguments::get_appclasspath();
  if (cp != nullptr && strlen(cp) > 0 && strcmp(cp, ".") != 0) {
    // We cannot use "-cp", because "-cp" is only interpreted by the java launcher,
    // and is not interpreter by arguments.cpp when it loads args from JAVA_TOOL_OPTIONS
    stringStream ss;
    ss.print("-Djava.class.path=");
    ss.print_raw(cp);
    append_args(&args, ss.freeze(), CHECK_0);
    // CDS$ProcessLauncher::execWithJavaToolOptions() must unset CLASSPATH, which has
    // a higher priority than -Djava.class.path=
  }

  // Pass all arguments. These include those from JAVA_TOOL_OPTIONS and _JAVA_OPTIONS.
  for (int i = 0; i < Arguments::num_jvm_args(); i++) {
    const char* arg = Arguments::jvm_args_array()[i];
    if (strstr(arg, "-XX:AOTCacheOutput=") == arg || // arg starts with ...
        strstr(arg, "-XX:AOTConfiguration=") == arg ||
        strstr(arg, "-XX:AOTMode=") == arg) {
      // Filter these out. They wiill be set below.
    } else {
      append_args(&args, arg, CHECK_0);
    }
  }

  // Note: because we are running in AOTMode=record, JDK_AOT_VM_OPTIONS have not been
  // parsed, so they are not in Arguments::jvm_args_array. If JDK_AOT_VM_OPTIONS is in
  // the environment, it will be inherited and parsed by the child JVM process
  // in Arguments::parse_java_tool_options_environment_variable().
  precond(strcmp(AOTMode, "record") == 0);

  // We don't pass Arguments::jvm_flags_array(), as those will be added by
  // the child process when it loads .hotspotrc

  {
    // If AOTCacheOutput contains %p, it should have been already substituted with the
    // pid of the training process.
    stringStream ss;
    ss.print("-XX:AOTCacheOutput=");
    ss.print_raw(AOTCacheOutput);
    append_args(&args, ss.freeze(), CHECK_0);
  }
  {
    // If AOTCacheConfiguration contains %p, it should have been already substituted with the
    // pid of the training process.
    // If AOTCacheConfiguration was not explicitly specified, it should have been assigned a
    // temporary file name.
    stringStream ss;
    ss.print("-XX:AOTConfiguration=");
    ss.print_raw(AOTConfiguration);
    append_args(&args, ss.freeze(), CHECK_0);
  }

  append_args(&args, "-XX:AOTMode=create", CHECK_0);

  Symbol* klass_name = SymbolTable::new_symbol("jdk/internal/misc/CDS$ProcessLauncher");
  Klass* k = SystemDictionary::resolve_or_fail(klass_name, true, CHECK_0);
  Symbol* methodName = SymbolTable::new_symbol("execWithJavaToolOptions");
  Symbol* methodSignature = SymbolTable::new_symbol("(Ljava/lang/String;[Ljava/lang/String;)I");

  Handle launcher = java_lang_String::create_from_str(java_launcher_path, CHECK_0);
  objArrayOop array = oopFactory::new_objArray(vmClasses::String_klass(), args.length(), CHECK_0);
  for (int i = 0; i < args.length(); i++) {
    array->obj_at_put(i, args.at(i)());
  }
  objArrayHandle launcher_args(THREAD, array);

  // The following call will pass all options inside the JAVA_TOOL_OPTIONS env variable to
  // the child process. It will also clear the _JAVA_OPTIONS and CLASSPATH env variables for
  // the child process.
  //
  // Note: the env variables are set only for the child process. They are not changed
  // for the current process. See java.lang.ProcessBuilder::environment().
  JavaValue result(T_OBJECT);
  JavaCallArguments javacall_args(2);
  javacall_args.push_oop(launcher);
  javacall_args.push_oop(launcher_args);
  JavaCalls::call_static(&result,
                          InstanceKlass::cast(k),
                          methodName,
                          methodSignature,
                          &javacall_args,
                          CHECK_0);
  return result.get_jint();
}

void AOTMetaspace::fork_and_dump_final_static_archive(TRAPS) {
  assert(CDSConfig::is_dumping_preimage_static_archive(), "sanity");

  ResourceMark rm;
  stringStream ss;
  print_java_launcher(&ss);
  const char* cmd = ss.freeze();
  tty->print_cr("Launching child process %s to assemble AOT cache %s using configuration %s", cmd, AOTCacheOutput, AOTConfiguration);
  int status = exec_jvm_with_java_tool_options(cmd, CHECK);
  if (status != 0) {
    log_error(aot)("Child process failed; status = %d", status);
    // We leave the temp config file for debugging
  } else if (CDSConfig::has_temp_aot_config_file()) {
    const char* tmp_config = AOTConfiguration;
    // On Windows, need WRITE permission to remove the file.
    WINDOWS_ONLY(chmod(tmp_config, _S_IREAD | _S_IWRITE));
    status = remove(tmp_config);
    if (status != 0) {
      log_error(aot)("Failed to remove temporary AOT configuration file %s", tmp_config);
    } else {
      tty->print_cr("Removed temporary AOT configuration file %s", tmp_config);
    }
  }
}

// Returns true if the class's status has changed.
bool AOTMetaspace::try_link_class(JavaThread* current, InstanceKlass* ik) {
  ExceptionMark em(current);
  JavaThread* THREAD = current; // For exception macros.
  assert(CDSConfig::is_dumping_archive(), "sanity");

  if (ik->in_aot_cache() && !CDSConfig::is_dumping_final_static_archive()) {
    assert(CDSConfig::is_dumping_dynamic_archive(), "must be");
    return false;
  }

  if (ik->is_loaded() && !ik->is_linked() && ik->can_be_verified_at_dumptime() &&
      !SystemDictionaryShared::has_class_failed_verification(ik)) {
    bool saved = BytecodeVerificationLocal;
    if (ik->defined_by_other_loaders() && ik->class_loader() == nullptr) {
      // The verification decision is based on BytecodeVerificationRemote
      // for non-system classes. Since we are using the null classloader
      // to load non-system classes for customized class loaders during dumping,
      // we need to temporarily change BytecodeVerificationLocal to be the same as
      // BytecodeVerificationRemote. Note this can cause the parent system
      // classes also being verified. The extra overhead is acceptable during
      // dumping.
      BytecodeVerificationLocal = BytecodeVerificationRemote;
    }
    ik->link_class(THREAD);
    if (HAS_PENDING_EXCEPTION) {
      ResourceMark rm(THREAD);
      aot_log_warning(aot)("Preload Warning: Verification failed for %s",
                    ik->external_name());
      CLEAR_PENDING_EXCEPTION;
      SystemDictionaryShared::set_class_has_failed_verification(ik);
    } else {
      assert(!SystemDictionaryShared::has_class_failed_verification(ik), "sanity");
      ik->compute_has_loops_flag_for_methods();
    }
    BytecodeVerificationLocal = saved;
    return true;
  } else {
    return false;
  }
}

void VM_PopulateDumpSharedSpace::dump_java_heap_objects() {
  if (CDSConfig::is_dumping_heap()) {
    HeapShared::write_heap(&_mapped_heap_info, &_streamed_heap_info);
  } else {
    CDSConfig::log_reasons_for_not_dumping_heap();
  }
}

void AOTMetaspace::set_aot_metaspace_range(void* base, void *static_top, void* top) {
  assert(base <= static_top && static_top <= top, "must be");
  _aot_metaspace_static_top = static_top;
  MetaspaceObj::set_aot_metaspace_range(base, top);
}

bool AOTMetaspace::in_aot_cache_dynamic_region(void* p) {
  if ((p < MetaspaceObj::aot_metaspace_top()) &&
      (p >= _aot_metaspace_static_top)) {
    return true;
  } else {
    return false;
  }
}

bool AOTMetaspace::in_aot_cache_static_region(void* p) {
  if (in_aot_cache(p) && !in_aot_cache_dynamic_region(p)) {
    return true;
  } else {
    return false;
  }
}

// This function is called when the JVM is unable to load the specified archive(s) due to one
// of the following conditions.
// - There's an error that indicates that the archive(s) files were corrupt or otherwise damaged.
// - When -XX:+RequireSharedSpaces is specified, AND the JVM cannot load the archive(s) due
//   to version or classpath mismatch.
void AOTMetaspace::unrecoverable_loading_error(const char* message) {
  report_loading_error("%s", message);

  if (CDSConfig::is_dumping_final_static_archive()) {
    vm_exit_during_initialization("Must be a valid AOT configuration generated by the current JVM", AOTConfiguration);
  } else if (CDSConfig::new_aot_flags_used()) {
    vm_exit_during_initialization("Unable to use AOT cache.", nullptr);
  } else {
    vm_exit_during_initialization("Unable to use shared archive. Unrecoverable archive loading error (run with -Xlog:aot,cds for details)", message);
  }
}

void AOTMetaspace::report_loading_error(const char* format, ...) {
  // When using AOT cache, errors messages are always printed on the error channel.
  LogStream ls_aot(LogLevel::Error, LogTagSetMapping<LOG_TAGS(aot)>::tagset());

  // If we are loading load the default CDS archive, it may fail due to incompatible VM options.
  // Print at the info level to avoid excessive verbosity.
  // However, if the user has specified a CDS archive (or AOT cache), they would be interested in
  // knowing that the loading fails, so we print at the error level.
  LogLevelType level = (!CDSConfig::is_using_archive() || CDSConfig::is_using_only_default_archive()) ?
                        LogLevel::Info : LogLevel::Error;
  LogStream ls_cds(level, LogTagSetMapping<LOG_TAGS(cds)>::tagset());

  LogStream& ls = CDSConfig::new_aot_flags_used() ? ls_aot : ls_cds;
  if (!ls.is_enabled()) {
    return;
  }

  va_list ap;
  va_start(ap, format);

  static bool printed_error = false;
  if (!printed_error) { // No need for locks. Loading error checks happen only in main thread.
    ls.print_cr("An error has occurred while processing the %s. Run with -Xlog:%s for details.",
                CDSConfig::type_of_archive_being_loaded(), CDSConfig::new_aot_flags_used() ? "aot" : "aot,cds");
    printed_error = true;
  }
  ls.vprint_cr(format, ap);

  va_end(ap);
}

// This function is called when the JVM is unable to write the specified CDS archive due to an
// unrecoverable error.
void AOTMetaspace::unrecoverable_writing_error(const char* message) {
  writing_error(message);
  vm_direct_exit(1);
}

// This function is called when the JVM is unable to write the specified CDS archive due to a
// an error. The error will be propagated
void AOTMetaspace::writing_error(const char* message) {
  aot_log_error(aot)("An error has occurred while writing the shared archive file.");
  if (message != nullptr) {
    aot_log_error(aot)("%s", message);
  }
}

void AOTMetaspace::initialize_runtime_shared_and_meta_spaces() {
  assert(CDSConfig::is_using_archive(), "Must be called when UseSharedSpaces is enabled");
  MapArchiveResult result = MAP_ARCHIVE_OTHER_FAILURE;

  FileMapInfo* static_mapinfo = open_static_archive();
  FileMapInfo* dynamic_mapinfo = nullptr;

  if (static_mapinfo != nullptr) {
    aot_log_info(aot)("Core region alignment: %zu", static_mapinfo->core_region_alignment());
    dynamic_mapinfo = open_dynamic_archive();

    aot_log_info(aot)("ArchiveRelocationMode: %d", ArchiveRelocationMode);

    // First try to map at the requested address
    result = map_archives(static_mapinfo, dynamic_mapinfo, true);
    if (result == MAP_ARCHIVE_MMAP_FAILURE) {
      // Mapping has failed (probably due to ASLR). Let's map at an address chosen
      // by the OS.
      aot_log_info(aot)("Try to map archive(s) at an alternative address");
      result = map_archives(static_mapinfo, dynamic_mapinfo, false);
    }
  }

  if (result == MAP_ARCHIVE_SUCCESS) {
    bool dynamic_mapped = (dynamic_mapinfo != nullptr && dynamic_mapinfo->is_mapped());
    char* cds_base = static_mapinfo->mapped_base();
    char* cds_end =  dynamic_mapped ? dynamic_mapinfo->mapped_end() : static_mapinfo->mapped_end();
    // Register CDS memory region with LSan.
    LSAN_REGISTER_ROOT_REGION(cds_base, cds_end - cds_base);
    set_aot_metaspace_range(cds_base, static_mapinfo->mapped_end(), cds_end);
    _relocation_delta = static_mapinfo->relocation_delta();
    _requested_base_address = static_mapinfo->requested_base_address();
    if (dynamic_mapped) {
      // turn AutoCreateSharedArchive off if successfully mapped
      AutoCreateSharedArchive = false;
    }
  } else {
    set_aot_metaspace_range(nullptr, nullptr, nullptr);
    if (CDSConfig::is_dumping_dynamic_archive()) {
      aot_log_warning(aot)("-XX:ArchiveClassesAtExit is unsupported when base CDS archive is not loaded. Run with -Xlog:cds for more info.");
    }
    UseSharedSpaces = false;
    // The base archive cannot be mapped. We cannot dump the dynamic shared archive.
    AutoCreateSharedArchive = false;
    CDSConfig::disable_dumping_dynamic_archive();
    if (PrintSharedArchiveAndExit) {
      AOTMetaspace::unrecoverable_loading_error("Unable to use shared archive.");
    } else {
      if (RequireSharedSpaces) {
        AOTMetaspace::unrecoverable_loading_error("Unable to map shared spaces");
      } else {
        report_loading_error("Unable to map shared spaces");
      }
    }
  }

  // If mapping failed and -XShare:on, the vm should exit
  bool has_failed = false;
  if (static_mapinfo != nullptr && !static_mapinfo->is_mapped()) {
    has_failed = true;
    delete static_mapinfo;
  }
  if (dynamic_mapinfo != nullptr && !dynamic_mapinfo->is_mapped()) {
    has_failed = true;
    delete dynamic_mapinfo;
  }
  if (RequireSharedSpaces && has_failed) {
      AOTMetaspace::unrecoverable_loading_error("Unable to map shared spaces");
  }
}

FileMapInfo* AOTMetaspace::open_static_archive() {
  const char* static_archive = CDSConfig::input_static_archive_path();
  assert(static_archive != nullptr, "sanity");
  FileMapInfo* mapinfo = new FileMapInfo(static_archive, true);
  if (!mapinfo->open_as_input()) {
    delete(mapinfo);
    log_info(cds)("Opening of static archive %s failed", static_archive);
    return nullptr;
  }
  return mapinfo;
}

FileMapInfo* AOTMetaspace::open_dynamic_archive() {
  if (CDSConfig::is_dumping_dynamic_archive()) {
    return nullptr;
  }
  const char* dynamic_archive = CDSConfig::input_dynamic_archive_path();
  if (dynamic_archive == nullptr) {
    return nullptr;
  }

  FileMapInfo* mapinfo = new FileMapInfo(dynamic_archive, false);
  if (!mapinfo->open_as_input()) {
    delete(mapinfo);
    if (RequireSharedSpaces) {
      AOTMetaspace::unrecoverable_loading_error("Failed to initialize dynamic archive");
    }
    return nullptr;
  }
  return mapinfo;
}

// use_requested_addr:
//  true  = map at FileMapHeader::_requested_base_address
//  false = map at an alternative address picked by OS.
MapArchiveResult AOTMetaspace::map_archives(FileMapInfo* static_mapinfo, FileMapInfo* dynamic_mapinfo,
                                            bool use_requested_addr) {
  if (use_requested_addr && static_mapinfo->requested_base_address() == nullptr) {
    aot_log_info(aot)("Archive(s) were created with -XX:SharedBaseAddress=0. Always map at os-selected address.");
    return MAP_ARCHIVE_MMAP_FAILURE;
  }

  PRODUCT_ONLY(if (ArchiveRelocationMode == 1 && use_requested_addr) {
      // For product build only -- this is for benchmarking the cost of doing relocation.
      // For debug builds, the check is done below, after reserving the space, for better test coverage
      // (see comment below).
      aot_log_info(aot)("ArchiveRelocationMode == 1: always map archive(s) at an alternative address");
      return MAP_ARCHIVE_MMAP_FAILURE;
    });

  if (ArchiveRelocationMode == 2 && !use_requested_addr) {
    aot_log_info(aot)("ArchiveRelocationMode == 2: never map archive(s) at an alternative address");
    return MAP_ARCHIVE_MMAP_FAILURE;
  };

  if (dynamic_mapinfo != nullptr) {
    // Ensure that the OS won't be able to allocate new memory spaces between the two
    // archives, or else it would mess up the simple comparison in MetaspaceObj::in_aot_cache().
    assert(static_mapinfo->mapping_end_offset() == dynamic_mapinfo->mapping_base_offset(), "no gap");
  }

  ReservedSpace total_space_rs, archive_space_rs, class_space_rs;
  MapArchiveResult result = MAP_ARCHIVE_OTHER_FAILURE;
  size_t prot_zone_size = 0;
  char* mapped_base_address = reserve_address_space_for_archives(static_mapinfo,
                                                                 dynamic_mapinfo,
                                                                 use_requested_addr,
                                                                 total_space_rs,
                                                                 archive_space_rs,
                                                                 class_space_rs);
  if (mapped_base_address == nullptr) {
    result = MAP_ARCHIVE_MMAP_FAILURE;
    aot_log_debug(aot)("Failed to reserve spaces (use_requested_addr=%u)", (unsigned)use_requested_addr);
  } else {

    if (Metaspace::using_class_space()) {
      prot_zone_size = protection_zone_size();
    }

#ifdef ASSERT
    // Some sanity checks after reserving address spaces for archives
    //  and class space.
    assert(archive_space_rs.is_reserved(), "Sanity");
    if (Metaspace::using_class_space()) {
      assert(archive_space_rs.base() == mapped_base_address &&
          archive_space_rs.size() > protection_zone_size(),
          "Archive space must lead and include the protection zone");
      // Class space must closely follow the archive space. Both spaces
      //  must be aligned correctly.
      assert(class_space_rs.is_reserved() && class_space_rs.size() > 0,
             "A class space should have been reserved");
      assert(class_space_rs.base() >= archive_space_rs.end(),
             "class space should follow the cds archive space");
      assert(is_aligned(archive_space_rs.base(),
                        core_region_alignment()),
             "Archive space misaligned");
      assert(is_aligned(class_space_rs.base(),
                        Metaspace::reserve_alignment()),
             "class space misaligned");
    }
#endif // ASSERT

    aot_log_info(aot)("Reserved archive_space_rs [" INTPTR_FORMAT " - " INTPTR_FORMAT "] (%zu) bytes%s",
                   p2i(archive_space_rs.base()), p2i(archive_space_rs.end()), archive_space_rs.size(),
                   (prot_zone_size > 0 ? " (includes protection zone)" : ""));
    aot_log_info(aot)("Reserved class_space_rs   [" INTPTR_FORMAT " - " INTPTR_FORMAT "] (%zu) bytes",
                   p2i(class_space_rs.base()), p2i(class_space_rs.end()), class_space_rs.size());

    if (AOTMetaspace::use_windows_memory_mapping()) {
      // We have now reserved address space for the archives, and will map in
      //  the archive files into this space.
      //
      // Special handling for Windows: on Windows we cannot map a file view
      //  into an existing memory mapping. So, we unmap the address range we
      //  just reserved again, which will make it available for mapping the
      //  archives.
      // Reserving this range has not been for naught however since it makes
      //  us reasonably sure the address range is available.
      //
      // But still it may fail, since between unmapping the range and mapping
      //  in the archive someone else may grab the address space. Therefore
      //  there is a fallback in FileMap::map_region() where we just read in
      //  the archive files sequentially instead of mapping it in. We couple
      //  this with use_requested_addr, since we're going to patch all the
      //  pointers anyway so there's no benefit to mmap.
      if (use_requested_addr) {
        assert(!total_space_rs.is_reserved(), "Should not be reserved for Windows");
        aot_log_info(aot)("Windows mmap workaround: releasing archive space.");
        MemoryReserver::release(archive_space_rs);
        // Mark as not reserved
        archive_space_rs = {};
        // The protection zone is part of the archive:
        // See comment above, the Windows way of loading CDS is to mmap the individual
        // parts of the archive into the address region we just vacated. The protection
        // zone will not be mapped (and, in fact, does not exist as physical region in
        // the archive). Therefore, after removing the archive space above, we must
        // re-reserve the protection zone part lest something else gets mapped into that
        // area later.
        if (prot_zone_size > 0) {
          assert(prot_zone_size >= os::vm_allocation_granularity(), "must be"); // not just page size!
          char* p = os::attempt_reserve_memory_at(mapped_base_address, prot_zone_size,
                                                  mtClassShared);
          assert(p == mapped_base_address || p == nullptr, "must be");
          if (p == nullptr) {
            aot_log_debug(aot)("Failed to re-reserve protection zone");
            return MAP_ARCHIVE_MMAP_FAILURE;
          }
        }
      }
    }

    if (prot_zone_size > 0) {
      os::commit_memory(mapped_base_address, prot_zone_size, false); // will later be protected
      // Before mapping the core regions into the newly established address space, we mark
      // start and the end of the future protection zone with canaries. That way we easily
      // catch mapping errors (accidentally mapping data into the future protection zone).
      *(mapped_base_address) = 'P';
      *(mapped_base_address + prot_zone_size - 1) = 'P';
    }

    MapArchiveResult static_result = map_archive(static_mapinfo, mapped_base_address, archive_space_rs);
    MapArchiveResult dynamic_result = (static_result == MAP_ARCHIVE_SUCCESS) ?
                                     map_archive(dynamic_mapinfo, mapped_base_address, archive_space_rs) : MAP_ARCHIVE_OTHER_FAILURE;

    DEBUG_ONLY(if (ArchiveRelocationMode == 1 && use_requested_addr) {
      // This is for simulating mmap failures at the requested address. In
      //  debug builds, we do it here (after all archives have possibly been
      //  mapped), so we can thoroughly test the code for failure handling
      //  (releasing all allocated resource, etc).
      aot_log_info(aot)("ArchiveRelocationMode == 1: always map archive(s) at an alternative address");
      if (static_result == MAP_ARCHIVE_SUCCESS) {
        static_result = MAP_ARCHIVE_MMAP_FAILURE;
      }
      if (dynamic_result == MAP_ARCHIVE_SUCCESS) {
        dynamic_result = MAP_ARCHIVE_MMAP_FAILURE;
      }
    });

    if (static_result == MAP_ARCHIVE_SUCCESS) {
      if (dynamic_result == MAP_ARCHIVE_SUCCESS) {
        result = MAP_ARCHIVE_SUCCESS;
      } else if (dynamic_result == MAP_ARCHIVE_OTHER_FAILURE) {
        assert(dynamic_mapinfo != nullptr && !dynamic_mapinfo->is_mapped(), "must have failed");
        // No need to retry mapping the dynamic archive again, as it will never succeed
        // (bad file, etc) -- just keep the base archive.
        log_warning(cds, dynamic)("Unable to use shared archive. The top archive failed to load: %s",
                                  dynamic_mapinfo->full_path());
        result = MAP_ARCHIVE_SUCCESS;
        // TODO, we can give the unused space for the dynamic archive to class_space_rs, but there's no
        // easy API to do that right now.
      } else {
        result = MAP_ARCHIVE_MMAP_FAILURE;
      }
    } else if (static_result == MAP_ARCHIVE_OTHER_FAILURE) {
      result = MAP_ARCHIVE_OTHER_FAILURE;
    } else {
      result = MAP_ARCHIVE_MMAP_FAILURE;
    }
  }

  if (result == MAP_ARCHIVE_SUCCESS) {
    SharedBaseAddress = (size_t)mapped_base_address;
#ifdef _LP64
    if (Metaspace::using_class_space()) {
      assert(prot_zone_size > 0 &&
             *(mapped_base_address) == 'P' &&
             *(mapped_base_address + prot_zone_size - 1) == 'P',
             "Protection zone was overwritten?");
      // Set up ccs in metaspace.
      Metaspace::initialize_class_space(class_space_rs);

      // Set up compressed Klass pointer encoding: the encoding range must
      //  cover both archive and class space.
      const address klass_range_start = (address)mapped_base_address;
      const size_t klass_range_size = (address)class_space_rs.end() - klass_range_start;
      if (INCLUDE_CDS_JAVA_HEAP || UseCompactObjectHeaders) {
        // The CDS archive may contain narrow Klass IDs that were precomputed at archive generation time:
        // - every archived java object header (only if INCLUDE_CDS_JAVA_HEAP)
        // - every archived Klass' prototype   (only if +UseCompactObjectHeaders)
        //
        // In order for those IDs to still be valid, we need to dictate base and shift: base should be the
        // mapping start (including protection zone), shift should be the shift used at archive generation time.
        CompressedKlassPointers::initialize_for_given_encoding(
          klass_range_start, klass_range_size,
          klass_range_start, ArchiveBuilder::precomputed_narrow_klass_shift() // precomputed encoding, see ArchiveBuilder
        );
        assert(CompressedKlassPointers::base() == klass_range_start, "must be");
      } else {
        // Let JVM freely choose encoding base and shift
        CompressedKlassPointers::initialize(klass_range_start, klass_range_size);
        assert(CompressedKlassPointers::base() == nullptr ||
               CompressedKlassPointers::base() == klass_range_start, "must be");
      }
      // Establish protection zone, but only if we need one
      if (CompressedKlassPointers::base() == klass_range_start) {
        CompressedKlassPointers::establish_protection_zone(klass_range_start, prot_zone_size);
      }

      if (static_mapinfo->can_use_heap_region()) {
        if (static_mapinfo->object_streaming_mode()) {
          HeapShared::initialize_loading_mode(HeapArchiveMode::_streaming);
        } else {
          // map_or_load_heap_region() compares the current narrow oop and klass encodings
          // with the archived ones, so it must be done after all encodings are determined.
          static_mapinfo->map_or_load_heap_region();
          HeapShared::initialize_loading_mode(HeapArchiveMode::_mapping);
        }
      } else {
        FileMapRegion* r = static_mapinfo->region_at(AOTMetaspace::hp);
        if (r->used() > 0) {
          if (static_mapinfo->object_streaming_mode()) {
            AOTMetaspace::report_loading_error("Cannot use CDS heap data.");
          } else {
            if (!UseCompressedOops && !AOTMappedHeapLoader::can_map()) {
              AOTMetaspace::report_loading_error("Cannot use CDS heap data. Selected GC not compatible -XX:-UseCompressedOops");
            } else {
              AOTMetaspace::report_loading_error("Cannot use CDS heap data. UseEpsilonGC, UseG1GC, UseSerialGC, UseParallelGC, or UseShenandoahGC are required.");
            }
          }
        }
      }
    }
#endif // _LP64
    log_info(aot)("initial optimized module handling: %s", CDSConfig::is_using_optimized_module_handling() ? "enabled" : "disabled");
    log_info(aot)("initial full module graph: %s", CDSConfig::is_using_full_module_graph() ? "enabled" : "disabled");
  } else {
    unmap_archive(static_mapinfo);
    unmap_archive(dynamic_mapinfo);
    release_reserved_spaces(total_space_rs, archive_space_rs, class_space_rs);
  }

  return result;
}


// This will reserve two address spaces suitable to house Klass structures, one
//  for the cds archives (static archive and optionally dynamic archive) and
//  optionally one move for ccs.
//
// Since both spaces must fall within the compressed class pointer encoding
//  range, they are allocated close to each other.
//
// Space for archives will be reserved first, followed by a potential gap,
//  followed by the space for ccs:
//
// +-- Base address             A        B                     End
// |                            |        |                      |
// v                            v        v                      v
// +-------------+--------------+        +----------------------+
// | static arc  | [dyn. arch]  | [gap]  | compr. class space   |
// +-------------+--------------+        +----------------------+
//
// (The gap may result from different alignment requirements between metaspace
//  and CDS)
//
// If UseCompressedClassPointers is disabled, only one address space will be
//  reserved:
//
// +-- Base address             End
// |                            |
// v                            v
// +-------------+--------------+
// | static arc  | [dyn. arch]  |
// +-------------+--------------+
//
// Base address: If use_archive_base_addr address is true, the Base address is
//  determined by the address stored in the static archive. If
//  use_archive_base_addr address is false, this base address is determined
//  by the platform.
//
// If UseCompressedClassPointers=1, the range encompassing both spaces will be
//  suitable to en/decode narrow Klass pointers: the base will be valid for
//  encoding, the range [Base, End) and not surpass the max. range for that encoding.
//
// Return:
//
// - On success:
//    - total_space_rs will be reserved as whole for archive_space_rs and
//      class_space_rs if UseCompressedClassPointers is true.
//      On Windows, try reserve archive_space_rs and class_space_rs
//      separately first if use_archive_base_addr is true.
//    - archive_space_rs will be reserved and large enough to host static and
//      if needed dynamic archive: [Base, A).
//      archive_space_rs.base and size will be aligned to CDS reserve
//      granularity.
//    - class_space_rs: If UseCompressedClassPointers=1, class_space_rs will
//      be reserved. Its start address will be aligned to metaspace reserve
//      alignment, which may differ from CDS alignment. It will follow the cds
//      archive space, close enough such that narrow class pointer encoding
//      covers both spaces.
//      If UseCompressedClassPointers=0, class_space_rs remains unreserved.
// - On error: null is returned and the spaces remain unreserved.
char* AOTMetaspace::reserve_address_space_for_archives(FileMapInfo* static_mapinfo,
                                                       FileMapInfo* dynamic_mapinfo,
                                                       bool use_archive_base_addr,
                                                       ReservedSpace& total_space_rs,
                                                       ReservedSpace& archive_space_rs,
                                                       ReservedSpace& class_space_rs) {

  address const base_address = (address) (use_archive_base_addr ? static_mapinfo->requested_base_address() : nullptr);
  const size_t archive_space_alignment = core_region_alignment();

  // Size and requested location of the archive_space_rs (for both static and dynamic archives)
  size_t archive_end_offset  = (dynamic_mapinfo == nullptr) ? static_mapinfo->mapping_end_offset() : dynamic_mapinfo->mapping_end_offset();
  size_t archive_space_size = align_up(archive_end_offset, archive_space_alignment);

  if (!Metaspace::using_class_space()) {
    // Get the simple case out of the way first:
    // no compressed class space, simple allocation.

    // When running without class space, requested archive base should be aligned to cds core alignment.
    assert(is_aligned(base_address, archive_space_alignment),
             "Archive base address unaligned: " PTR_FORMAT ", needs alignment: %zu.",
             p2i(base_address), archive_space_alignment);

    archive_space_rs = MemoryReserver::reserve((char*)base_address,
                                               archive_space_size,
                                               archive_space_alignment,
                                               os::vm_page_size(),
                                               mtNone);
    if (archive_space_rs.is_reserved()) {
      assert(base_address == nullptr ||
             (address)archive_space_rs.base() == base_address, "Sanity");
      // Register archive space with NMT.
      MemTracker::record_virtual_memory_tag(archive_space_rs, mtClassShared);
      return archive_space_rs.base();
    }
    return nullptr;
  }

#ifdef _LP64

  // Complex case: two spaces adjacent to each other, both to be addressable
  //  with narrow class pointers.
  // We reserve the whole range spanning both spaces, then split that range up.

  const size_t class_space_alignment = Metaspace::reserve_alignment();

  // When running with class space, requested archive base must satisfy both cds core alignment
  // and class space alignment.
  const size_t base_address_alignment = MAX2(class_space_alignment, archive_space_alignment);
  assert(is_aligned(base_address, base_address_alignment),
           "Archive base address unaligned: " PTR_FORMAT ", needs alignment: %zu.",
           p2i(base_address), base_address_alignment);

  size_t class_space_size = CompressedClassSpaceSize;
  assert(CompressedClassSpaceSize > 0 &&
         is_aligned(CompressedClassSpaceSize, class_space_alignment),
         "CompressedClassSpaceSize malformed: %zu", CompressedClassSpaceSize);

  const size_t ccs_begin_offset = align_up(archive_space_size, class_space_alignment);
  const size_t gap_size = ccs_begin_offset - archive_space_size;

  // Reduce class space size if it would not fit into the Klass encoding range
  constexpr size_t max_encoding_range_size = 4 * G;
  guarantee(archive_space_size < max_encoding_range_size - class_space_alignment, "Archive too large");
  if ((archive_space_size + gap_size + class_space_size) > max_encoding_range_size) {
    class_space_size = align_down(max_encoding_range_size - archive_space_size - gap_size, class_space_alignment);
    log_info(metaspace)("CDS initialization: reducing class space size from %zu to %zu",
        CompressedClassSpaceSize, class_space_size);
    FLAG_SET_ERGO(CompressedClassSpaceSize, class_space_size);
  }

  const size_t total_range_size =
      archive_space_size + gap_size + class_space_size;

  // Test that class space base address plus shift can be decoded by aarch64, when restored.
  const int precomputed_narrow_klass_shift = ArchiveBuilder::precomputed_narrow_klass_shift();
  if (!CompressedKlassPointers::check_klass_decode_mode(base_address, precomputed_narrow_klass_shift,
                                                        total_range_size)) {
    aot_log_info(aot)("CDS initialization: Cannot use SharedBaseAddress " PTR_FORMAT " with precomputed shift %d.",
                  p2i(base_address), precomputed_narrow_klass_shift);
    use_archive_base_addr = false;
  }

  assert(total_range_size > ccs_begin_offset, "must be");
  if (use_windows_memory_mapping() && use_archive_base_addr) {
    if (base_address != nullptr) {
      // On Windows, we cannot safely split a reserved memory space into two (see JDK-8255917).
      // Hence, we optimistically reserve archive space and class space side-by-side. We only
      // do this for use_archive_base_addr=true since for use_archive_base_addr=false case
      // caller will not split the combined space for mapping, instead read the archive data
      // via sequential file IO.
      address ccs_base = base_address + archive_space_size + gap_size;
      archive_space_rs = MemoryReserver::reserve((char*)base_address,
                                                 archive_space_size,
                                                 archive_space_alignment,
                                                 os::vm_page_size(),
                                                 mtNone);
      class_space_rs   = MemoryReserver::reserve((char*)ccs_base,
                                                 class_space_size,
                                                 class_space_alignment,
                                                 os::vm_page_size(),
                                                 mtNone);
    }
    if (!archive_space_rs.is_reserved() || !class_space_rs.is_reserved()) {
      release_reserved_spaces(total_space_rs, archive_space_rs, class_space_rs);
      return nullptr;
    }
    MemTracker::record_virtual_memory_tag(archive_space_rs, mtClassShared);
    MemTracker::record_virtual_memory_tag(class_space_rs, mtClass);
  } else {
    if (use_archive_base_addr && base_address != nullptr) {
      total_space_rs = MemoryReserver::reserve((char*) base_address,
                                               total_range_size,
                                               base_address_alignment,
                                               os::vm_page_size(),
                                               mtNone);
    } else {
      // We did not manage to reserve at the preferred address, or were instructed to relocate. In that
      // case we reserve wherever possible, but the start address needs to be encodable as narrow Klass
      // encoding base since the archived heap objects contain narrow Klass IDs pre-calculated toward the start
      // of the shared Metaspace. That prevents us from using zero-based encoding and therefore we won't
      // try allocating in low-address regions.
      total_space_rs = Metaspace::reserve_address_space_for_compressed_classes(total_range_size, false /* optimize_for_zero_base */);
    }

    if (!total_space_rs.is_reserved()) {
      return nullptr;
    }

    // Paranoid checks:
    assert(!use_archive_base_addr || (address)total_space_rs.base() == base_address,
           "Sanity (" PTR_FORMAT " vs " PTR_FORMAT ")", p2i(base_address), p2i(total_space_rs.base()));
    assert(is_aligned(total_space_rs.base(), base_address_alignment), "Sanity");
    assert(total_space_rs.size() == total_range_size, "Sanity");

    // Now split up the space into ccs and cds archive. For simplicity, just leave
    //  the gap reserved at the end of the archive space. Do not do real splitting.
    archive_space_rs = total_space_rs.first_part(ccs_begin_offset,
                                                 (size_t)archive_space_alignment);
    class_space_rs = total_space_rs.last_part(ccs_begin_offset);
    MemTracker::record_virtual_memory_split_reserved(total_space_rs.base(), total_space_rs.size(),
                                                     ccs_begin_offset, mtClassShared, mtClass);
  }
  assert(is_aligned(archive_space_rs.base(), archive_space_alignment), "Sanity");
  assert(is_aligned(archive_space_rs.size(), archive_space_alignment), "Sanity");
  assert(is_aligned(class_space_rs.base(), class_space_alignment), "Sanity");
  assert(is_aligned(class_space_rs.size(), class_space_alignment), "Sanity");


  return archive_space_rs.base();

#else
  ShouldNotReachHere();
  return nullptr;
#endif

}

void AOTMetaspace::release_reserved_spaces(ReservedSpace& total_space_rs,
                                           ReservedSpace& archive_space_rs,
                                           ReservedSpace& class_space_rs) {
  if (total_space_rs.is_reserved()) {
    aot_log_debug(aot)("Released shared space (archive + class) " INTPTR_FORMAT, p2i(total_space_rs.base()));
    MemoryReserver::release(total_space_rs);
    total_space_rs = {};
  } else {
    if (archive_space_rs.is_reserved()) {
      aot_log_debug(aot)("Released shared space (archive) " INTPTR_FORMAT, p2i(archive_space_rs.base()));
      MemoryReserver::release(archive_space_rs);
      archive_space_rs = {};
    }
    if (class_space_rs.is_reserved()) {
      aot_log_debug(aot)("Released shared space (classes) " INTPTR_FORMAT, p2i(class_space_rs.base()));
      MemoryReserver::release(class_space_rs);
      class_space_rs = {};
    }
  }
}

static int archive_regions[]     = { AOTMetaspace::rw, AOTMetaspace::ro };
static int archive_regions_count = 2;

MapArchiveResult AOTMetaspace::map_archive(FileMapInfo* mapinfo, char* mapped_base_address, ReservedSpace rs) {
  assert(CDSConfig::is_using_archive(), "must be runtime");
  if (mapinfo == nullptr) {
    return MAP_ARCHIVE_SUCCESS; // The dynamic archive has not been specified. No error has happened -- trivially succeeded.
  }

  mapinfo->set_is_mapped(false);
  if (mapinfo->core_region_alignment() != (size_t)core_region_alignment()) {
    report_loading_error("Unable to map CDS archive -- core_region_alignment() expected: %zu"
                         " actual: %zu", mapinfo->core_region_alignment(), core_region_alignment());
    return MAP_ARCHIVE_OTHER_FAILURE;
  }

  MapArchiveResult result =
    mapinfo->map_regions(archive_regions, archive_regions_count, mapped_base_address, rs);

  if (result != MAP_ARCHIVE_SUCCESS) {
    unmap_archive(mapinfo);
    return result;
  }

  if (!mapinfo->validate_class_location()) {
    unmap_archive(mapinfo);
    return MAP_ARCHIVE_OTHER_FAILURE;
  }

  if (mapinfo->is_static()) {
    // Currently, only static archive uses early serialized data.
    char* buffer = mapinfo->early_serialized_data();
    intptr_t* array = (intptr_t*)buffer;
    ReadClosure rc(&array, (intptr_t)mapped_base_address);
    early_serialize(&rc);
  }

  if (!mapinfo->validate_aot_class_linking()) {
    unmap_archive(mapinfo);
    return MAP_ARCHIVE_OTHER_FAILURE;
  }

  mapinfo->set_is_mapped(true);
  return MAP_ARCHIVE_SUCCESS;
}

void AOTMetaspace::unmap_archive(FileMapInfo* mapinfo) {
  assert(CDSConfig::is_using_archive(), "must be runtime");
  if (mapinfo != nullptr) {
    mapinfo->unmap_regions(archive_regions, archive_regions_count);
    mapinfo->unmap_region(AOTMetaspace::bm);
    mapinfo->set_is_mapped(false);
  }
}

// For -XX:PrintSharedArchiveAndExit
class CountSharedSymbols : public SymbolClosure {
 private:
   size_t _count;
 public:
   CountSharedSymbols() : _count(0) {}
  void do_symbol(Symbol** sym) {
    _count++;
  }
  size_t total() { return _count; }

};

// Read the miscellaneous data from the shared file, and
// serialize it out to its various destinations.

void AOTMetaspace::initialize_shared_spaces() {
  FileMapInfo *static_mapinfo = FileMapInfo::current_info();
  FileMapInfo *dynamic_mapinfo = FileMapInfo::dynamic_info();

  // Verify various attributes of the archive, plus initialize the
  // shared string/symbol tables.
  char* buffer = static_mapinfo->serialized_data();
  intptr_t* array = (intptr_t*)buffer;
  ReadClosure rc(&array, (intptr_t)SharedBaseAddress);
  serialize(&rc);

  // Finish initializing the heap dump mode used in the archive
  // Heap initialization can be done only after vtables are initialized by ReadClosure.
  HeapShared::finalize_initialization(static_mapinfo);
  Universe::load_archived_object_instances();

  AOTCodeCache::initialize();

  if (dynamic_mapinfo != nullptr) {
    intptr_t* buffer = (intptr_t*)dynamic_mapinfo->serialized_data();
    ReadClosure rc(&buffer, (intptr_t)SharedBaseAddress);
    DynamicArchive::serialize(&rc);
    DynamicArchive::setup_array_klasses();
  }

  LogStreamHandle(Info, aot) lsh;
  if (lsh.is_enabled()) {
    lsh.print("Using AOT-linked classes: %s (static archive: %s aot-linked classes",
              BOOL_TO_STR(CDSConfig::is_using_aot_linked_classes()),
              static_mapinfo->header()->has_aot_linked_classes() ? "has" : "no");
    if (dynamic_mapinfo != nullptr) {
      lsh.print(", dynamic archive: %s aot-linked classes",
                dynamic_mapinfo->header()->has_aot_linked_classes() ? "has" : "no");
    }
    lsh.print_cr(")");
  }

  // Set up LambdaFormInvokers::_lambdaform_lines for dynamic dump
  if (CDSConfig::is_dumping_dynamic_archive()) {
    // Read stored LF format lines stored in static archive
    LambdaFormInvokers::read_static_archive_invokers();
  }

  if (PrintSharedArchiveAndExit) {
    // Print archive names
    if (dynamic_mapinfo != nullptr) {
      tty->print_cr("\n\nBase archive name: %s", CDSConfig::input_static_archive_path());
      tty->print_cr("Base archive version %d", static_mapinfo->version());
    } else {
      tty->print_cr("Static archive name: %s", static_mapinfo->full_path());
      tty->print_cr("Static archive version %d", static_mapinfo->version());
    }

    SystemDictionaryShared::print_shared_archive(tty);
    if (dynamic_mapinfo != nullptr) {
      tty->print_cr("\n\nDynamic archive name: %s", dynamic_mapinfo->full_path());
      tty->print_cr("Dynamic archive version %d", dynamic_mapinfo->version());
      SystemDictionaryShared::print_shared_archive(tty, false/*dynamic*/);
    }

    TrainingData::print_archived_training_data_on(tty);

    AOTCodeCache::print_on(tty);

    // collect shared symbols and strings
    CountSharedSymbols cl;
    SymbolTable::shared_symbols_do(&cl);
    tty->print_cr("Number of shared symbols: %zu", cl.total());
    if (HeapShared::is_loading_mapping_mode()) {
      tty->print_cr("Number of shared strings: %zu", StringTable::shared_entry_count());
    }
    tty->print_cr("VM version: %s\r\n", static_mapinfo->vm_version());
    if (FileMapInfo::current_info() == nullptr || _archive_loading_failed) {
      tty->print_cr("archive is invalid");
      vm_exit(1);
    } else {
      tty->print_cr("archive is valid");
      vm_exit(0);
    }
  }
}

// JVM/TI RedefineClasses() support:
bool AOTMetaspace::remap_shared_readonly_as_readwrite() {
  assert(SafepointSynchronize::is_at_safepoint(), "must be at safepoint");

  if (CDSConfig::is_using_archive()) {
    // remap the shared readonly space to shared readwrite, private
    FileMapInfo* mapinfo = FileMapInfo::current_info();
    if (!mapinfo->remap_shared_readonly_as_readwrite()) {
      return false;
    }
    if (FileMapInfo::dynamic_info() != nullptr) {
      mapinfo = FileMapInfo::dynamic_info();
      if (!mapinfo->remap_shared_readonly_as_readwrite()) {
        return false;
      }
    }
    _remapped_readwrite = true;
  }
  return true;
}

void AOTMetaspace::print_on(outputStream* st) {
  if (CDSConfig::is_using_archive()) {
    st->print("CDS archive(s) mapped at: ");
    address base = (address)MetaspaceObj::aot_metaspace_base();
    address static_top = (address)_aot_metaspace_static_top;
    address top = (address)MetaspaceObj::aot_metaspace_top();
    st->print("[" PTR_FORMAT "-" PTR_FORMAT "-" PTR_FORMAT "), ", p2i(base), p2i(static_top), p2i(top));
    st->print("size %zu, ", top - base);
    st->print("SharedBaseAddress: " PTR_FORMAT ", ArchiveRelocationMode: %d.", SharedBaseAddress, ArchiveRelocationMode);
  } else {
    st->print("CDS archive(s) not mapped");
  }
  st->cr();
}<|MERGE_RESOLUTION|>--- conflicted
+++ resolved
@@ -114,11 +114,8 @@
 char* AOTMetaspace::_requested_base_address;
 Array<Method*>* AOTMetaspace::_archived_method_handle_intrinsics = nullptr;
 bool AOTMetaspace::_use_optimized_module_handling = true;
-<<<<<<< HEAD
 int volatile AOTMetaspace::_preimage_static_archive_dumped = 0;
-=======
 FileMapInfo* AOTMetaspace::_output_mapinfo = nullptr;
->>>>>>> 267ce917
 
 // The CDS archive is divided into the following regions:
 //     rw  - read-write metadata
