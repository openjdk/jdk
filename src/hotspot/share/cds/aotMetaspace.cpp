/*
 * Copyright (c) 2012, 2025, Oracle and/or its affiliates. All rights reserved.
 * DO NOT ALTER OR REMOVE COPYRIGHT NOTICES OR THIS FILE HEADER.
 *
 * This code is free software; you can redistribute it and/or modify it
 * under the terms of the GNU General Public License version 2 only, as
 * published by the Free Software Foundation.
 *
 * This code is distributed in the hope that it will be useful, but WITHOUT
 * ANY WARRANTY; without even the implied warranty of MERCHANTABILITY or
 * FITNESS FOR A PARTICULAR PURPOSE.  See the GNU General Public License
 * version 2 for more details (a copy is included in the LICENSE file that
 * accompanied this code).
 *
 * You should have received a copy of the GNU General Public License version
 * 2 along with this work; if not, write to the Free Software Foundation,
 * Inc., 51 Franklin St, Fifth Floor, Boston, MA 02110-1301 USA.
 *
 * Please contact Oracle, 500 Oracle Parkway, Redwood Shores, CA 94065 USA
 * or visit www.oracle.com if you need additional information or have any
 * questions.
 *
 */

#include "cds/aotArtifactFinder.hpp"
#include "cds/aotClassInitializer.hpp"
#include "cds/aotClassLinker.hpp"
#include "cds/aotClassLocation.hpp"
#include "cds/aotConstantPoolResolver.hpp"
#include "cds/aotLinkedClassBulkLoader.hpp"
#include "cds/aotLogging.hpp"
#include "cds/aotMapLogger.hpp"
#include "cds/aotMappedHeapLoader.hpp"
#include "cds/aotMetaspace.hpp"
#include "cds/aotReferenceObjSupport.hpp"
#include "cds/archiveBuilder.hpp"
#include "cds/cds_globals.hpp"
#include "cds/cdsConfig.hpp"
#include "cds/cdsProtectionDomain.hpp"
#include "cds/classListParser.hpp"
#include "cds/classListWriter.hpp"
#include "cds/cppVtables.hpp"
#include "cds/dumpAllocStats.hpp"
#include "cds/dynamicArchive.hpp"
#include "cds/filemap.hpp"
#include "cds/finalImageRecipes.hpp"
#include "cds/heapShared.inline.hpp"
#include "cds/lambdaFormInvokers.hpp"
#include "cds/lambdaProxyClassDictionary.hpp"
#include "classfile/classLoaderDataGraph.hpp"
#include "classfile/classLoaderDataShared.hpp"
#include "classfile/javaClasses.inline.hpp"
#include "classfile/loaderConstraints.hpp"
#include "classfile/modules.hpp"
#include "classfile/placeholders.hpp"
#include "classfile/stringTable.hpp"
#include "classfile/symbolTable.hpp"
#include "classfile/systemDictionary.hpp"
#include "classfile/systemDictionaryShared.hpp"
#include "classfile/vmClasses.hpp"
#include "classfile/vmSymbols.hpp"
#include "code/aotCodeCache.hpp"
#include "code/codeCache.hpp"
#include "gc/shared/gcVMOperations.hpp"
#include "interpreter/bytecodes.hpp"
#include "interpreter/bytecodeStream.hpp"
#include "jvm_io.h"
#include "logging/log.hpp"
#include "logging/logMessage.hpp"
#include "logging/logStream.hpp"
#include "memory/memoryReserver.hpp"
#include "memory/metaspace.hpp"
#include "memory/metaspaceClosure.hpp"
#include "memory/oopFactory.hpp"
#include "memory/resourceArea.hpp"
#include "memory/universe.hpp"
#include "nmt/memTracker.hpp"
#include "oops/compressedKlass.hpp"
#include "oops/constantPool.inline.hpp"
#include "oops/instanceMirrorKlass.hpp"
#include "oops/klass.inline.hpp"
#include "oops/objArrayOop.hpp"
#include "oops/oop.inline.hpp"
#include "oops/oopHandle.hpp"
#include "oops/resolvedFieldEntry.hpp"
#include "oops/trainingData.hpp"
#include "prims/jvmtiExport.hpp"
#include "runtime/arguments.hpp"
#include "runtime/globals.hpp"
#include "runtime/globals_extension.hpp"
#include "runtime/handles.inline.hpp"
#include "runtime/javaCalls.hpp"
#include "runtime/os.inline.hpp"
#include "runtime/safepointVerifiers.hpp"
#include "runtime/sharedRuntime.hpp"
#include "runtime/vmOperations.hpp"
#include "runtime/vmThread.hpp"
#include "sanitizers/leak.hpp"
#include "services/management.hpp"
#include "utilities/align.hpp"
#include "utilities/bitMap.inline.hpp"
#include "utilities/defaultStream.hpp"
#include "utilities/hashTable.hpp"
#include "utilities/macros.hpp"
#include "utilities/ostream.hpp"

#include <sys/stat.h>

ReservedSpace AOTMetaspace::_symbol_rs;
VirtualSpace AOTMetaspace::_symbol_vs;
bool AOTMetaspace::_archive_loading_failed = false;
bool AOTMetaspace::_remapped_readwrite = false;
void* AOTMetaspace::_aot_metaspace_static_top = nullptr;
intx AOTMetaspace::_relocation_delta;
char* AOTMetaspace::_requested_base_address;
Array<Method*>* AOTMetaspace::_archived_method_handle_intrinsics = nullptr;
bool AOTMetaspace::_use_optimized_module_handling = true;
int volatile AOTMetaspace::_preimage_static_archive_dumped = 0;
<<<<<<< HEAD
jlong AOTMetaspace::_preimage_static_archive_recording_duration = 0;
=======
FileMapInfo* AOTMetaspace::_output_mapinfo = nullptr;
>>>>>>> c028369d

// The CDS archive is divided into the following regions:
//     rw  - read-write metadata
//     ro  - read-only metadata and read-only tables
//     hp  - heap region
//     bm  - bitmap for relocating the above 7 regions.
//
// The rw and ro regions are linearly allocated, in the order of rw->ro.
// These regions are aligned with AOTMetaspace::core_region_alignment().
//
// These 2 regions are populated in the following steps:
// [0] All classes are loaded in AOTMetaspace::load_classes(). All metadata are
//     temporarily allocated outside of the shared regions.
// [1] We enter a safepoint and allocate a buffer for the rw/ro regions.
// [2] C++ vtables are copied into the rw region.
// [3] ArchiveBuilder copies RW metadata into the rw region.
// [4] ArchiveBuilder copies RO metadata into the ro region.
// [5] SymbolTable, StringTable, SystemDictionary, and a few other read-only data
//     are copied into the ro region as read-only tables.
//
// The heap region is written by HeapShared::write_heap().
//
// The bitmap region is used to relocate the ro/rw/hp regions.

static DumpRegion _symbol_region("symbols");

char* AOTMetaspace::symbol_space_alloc(size_t num_bytes) {
  return _symbol_region.allocate(num_bytes);
}

// os::vm_allocation_granularity() is usually 4K for most OSes. However, some platforms
// such as linux-aarch64 and macos-x64 ...
// it can be either 4K or 64K and on macos-aarch64 it is 16K. To generate archives that are
// compatible for both settings, an alternative cds core region alignment can be enabled
// at building time:
//   --enable-compactible-cds-alignment
// Upon successful configuration, the compactible alignment then can be defined in:
//   os_linux_aarch64.cpp
//   os_bsd_x86.cpp
size_t AOTMetaspace::core_region_alignment() {
  return os::cds_core_region_alignment();
}

size_t AOTMetaspace::protection_zone_size() {
  return os::cds_core_region_alignment();
}

static bool shared_base_valid(char* shared_base) {
  // We check user input for SharedBaseAddress at dump time.

  // At CDS runtime, "shared_base" will be the (attempted) mapping start. It will also
  // be the encoding base, since the headers of archived base objects (and with Lilliput,
  // the prototype mark words) carry pre-computed narrow Klass IDs that refer to the mapping
  // start as base.
  //
  // On AARCH64, The "shared_base" may not be later usable as encoding base, depending on the
  // total size of the reserved area and the precomputed_narrow_klass_shift. This is checked
  // before reserving memory.  Here we weed out values already known to be invalid later.
  return AARCH64_ONLY(is_aligned(shared_base, 4 * G)) NOT_AARCH64(true);
}

class DumpClassListCLDClosure : public CLDClosure {
  static const int INITIAL_TABLE_SIZE = 1987;
  static const int MAX_TABLE_SIZE = 61333;

  fileStream *_stream;
  ResizeableHashTable<InstanceKlass*, bool,
                              AnyObj::C_HEAP, mtClassShared> _dumped_classes;

  void dump(InstanceKlass* ik) {
    bool created;
    _dumped_classes.put_if_absent(ik, &created);
    if (!created) {
      return;
    }
    if (_dumped_classes.maybe_grow()) {
      log_info(aot, hashtables)("Expanded _dumped_classes table to %d", _dumped_classes.table_size());
    }
    if (ik->super()) {
      dump(ik->super());
    }
    Array<InstanceKlass*>* interfaces = ik->local_interfaces();
    int len = interfaces->length();
    for (int i = 0; i < len; i++) {
      dump(interfaces->at(i));
    }
    ClassListWriter::write_to_stream(ik, _stream);
  }

public:
  DumpClassListCLDClosure(fileStream* f)
  : CLDClosure(), _dumped_classes(INITIAL_TABLE_SIZE, MAX_TABLE_SIZE) {
    _stream = f;
  }

  void do_cld(ClassLoaderData* cld) {
    for (Klass* klass = cld->klasses(); klass != nullptr; klass = klass->next_link()) {
      if (klass->is_instance_klass()) {
        dump(InstanceKlass::cast(klass));
      }
    }
  }
};

void AOTMetaspace::dump_loaded_classes(const char* file_name, TRAPS) {
  fileStream stream(file_name, "w");
  if (stream.is_open()) {
    MutexLocker lock(ClassLoaderDataGraph_lock);
    MutexLocker lock2(ClassListFile_lock, Mutex::_no_safepoint_check_flag);
    DumpClassListCLDClosure collect_classes(&stream);
    ClassLoaderDataGraph::loaded_cld_do(&collect_classes);
  } else {
    THROW_MSG(vmSymbols::java_io_IOException(), "Failed to open file");
  }
}

static bool shared_base_too_high(char* specified_base, char* aligned_base, size_t cds_max) {
  // Caller should have checked that aligned_base was successfully aligned and is not nullptr.
  // Comparing specified_base with nullptr is UB.
  assert(aligned_base != nullptr, "sanity");
  assert(aligned_base >= specified_base, "sanity");

  if (max_uintx - uintx(aligned_base) < uintx(cds_max)) {
    // Not enough address space to hold an archive of cds_max bytes from aligned_base.
    return true;
  } else {
    return false;
  }
}

static char* compute_shared_base(size_t cds_max) {
  char* specified_base = (char*)SharedBaseAddress;
  size_t alignment = AOTMetaspace::core_region_alignment();
  if (UseCompressedClassPointers && CompressedKlassPointers::needs_class_space()) {
    alignment = MAX2(alignment, Metaspace::reserve_alignment());
  }

  if (SharedBaseAddress == 0) {
    // Special meaning of -XX:SharedBaseAddress=0 -> Always map archive at os-selected address.
    return specified_base;
  }

  char* aligned_base = can_align_up(specified_base, alignment)
                           ? align_up(specified_base, alignment)
                           : nullptr;

  if (aligned_base != specified_base) {
    aot_log_info(aot)("SharedBaseAddress (" INTPTR_FORMAT ") aligned up to " INTPTR_FORMAT,
                   p2i(specified_base), p2i(aligned_base));
  }

  const char* err = nullptr;
  if (aligned_base == nullptr) {
    err = "too high";
  } else if (shared_base_too_high(specified_base, aligned_base, cds_max)) {
    err = "too high";
  } else if (!shared_base_valid(aligned_base)) {
    err = "invalid for this platform";
  } else {
    return aligned_base;
  }

  // Arguments::default_SharedBaseAddress() is hard-coded in cds_globals.hpp. It must be carefully
  // picked that (a) the align_up() below will always return a valid value; (b) none of
  // the following asserts will fail.
  aot_log_warning(aot)("SharedBaseAddress (" INTPTR_FORMAT ") is %s. Reverted to " INTPTR_FORMAT,
                   p2i((void*)SharedBaseAddress), err,
                   p2i((void*)Arguments::default_SharedBaseAddress()));

  specified_base = (char*)Arguments::default_SharedBaseAddress();
  aligned_base = align_up(specified_base, alignment);

  // Make sure the default value of SharedBaseAddress specified in globals.hpp is sane.
  assert(!shared_base_too_high(specified_base, aligned_base, cds_max), "Sanity");
  assert(shared_base_valid(aligned_base), "Sanity");
  return aligned_base;
}

void AOTMetaspace::initialize_for_static_dump() {
  assert(CDSConfig::is_dumping_static_archive(), "sanity");
  aot_log_info(aot)("Core region alignment: %zu", core_region_alignment());
  // The max allowed size for CDS archive. We use this to limit SharedBaseAddress
  // to avoid address space wrap around.
  size_t cds_max;
  const size_t reserve_alignment = core_region_alignment();

#ifdef _LP64
  const uint64_t UnscaledClassSpaceMax = (uint64_t(max_juint) + 1);
  cds_max = align_down(UnscaledClassSpaceMax, reserve_alignment);
#else
  // We don't support archives larger than 256MB on 32-bit due to limited
  //  virtual address space.
  cds_max = align_down(256*M, reserve_alignment);
#endif

  _requested_base_address = compute_shared_base(cds_max);
  SharedBaseAddress = (size_t)_requested_base_address;

  size_t symbol_rs_size = LP64_ONLY(3 * G) NOT_LP64(128 * M);
  _symbol_rs = MemoryReserver::reserve(symbol_rs_size,
                                       os::vm_allocation_granularity(),
                                       os::vm_page_size(),
                                       mtClassShared);
  if (!_symbol_rs.is_reserved()) {
    aot_log_error(aot)("Unable to reserve memory for symbols: %zu bytes.", symbol_rs_size);
    AOTMetaspace::unrecoverable_writing_error();
  }
  _symbol_region.init(&_symbol_rs, &_symbol_vs);
  if (CDSConfig::is_dumping_preimage_static_archive()) {
    // We are in the AOT training run. User code is executed.
    //
    // On Windows, if the user code closes System.out and we open the AOT config file for output
    // only at VM exit, we might get back the same file HANDLE as stdout, and the AOT config
    // file may get corrupted by UL logs. By opening early, we ensure that the output
    // HANDLE is different than stdout so we can avoid such corruption.
    open_output_mapinfo();
  } else {
    // No need for the above as we won't execute any user code.
  }
}

void AOTMetaspace::open_output_mapinfo() {
  const char* static_archive = CDSConfig::output_archive_path();
  assert(static_archive != nullptr, "sanity");
  _output_mapinfo = new FileMapInfo(static_archive, true);
  _output_mapinfo->open_as_output();
}

// Called by universe_post_init()
void AOTMetaspace::post_initialize(TRAPS) {
  if (CDSConfig::is_using_archive()) {
    FileMapInfo *static_mapinfo = FileMapInfo::current_info();
    FileMapInfo *dynamic_mapinfo = FileMapInfo::dynamic_info();

    if (AOTMapLogger::is_logging_at_bootstrap()) {
      // The map logging needs to be done here, as it requires some stubs on Windows,
      // which are not generated until the end of init_globals().
      AOTMapLogger::runtime_log(static_mapinfo, dynamic_mapinfo);
    }

    // Close any open file descriptors. However, mmap'ed pages will remain in memory.
    static_mapinfo->close();

    if (HeapShared::is_loading() && HeapShared::is_loading_mapping_mode()) {
      static_mapinfo->unmap_region(AOTMetaspace::bm);
    }

    if (dynamic_mapinfo != nullptr) {
      dynamic_mapinfo->close();
      dynamic_mapinfo->unmap_region(AOTMetaspace::bm);
    }

    int size = AOTClassLocationConfig::runtime()->length();
    if (size > 0) {
      CDSProtectionDomain::allocate_shared_data_arrays(size, CHECK);
    }
  }
}

// Extra java.lang.Strings to be added to the archive
static GrowableArrayCHeap<OopHandle, mtClassShared>* _extra_interned_strings = nullptr;
// Extra Symbols to be added to the archive
static GrowableArrayCHeap<Symbol*, mtClassShared>* _extra_symbols = nullptr;
// Methods managed by SystemDictionary::find_method_handle_intrinsic() to be added to the archive
static GrowableArray<Method*>* _pending_method_handle_intrinsics = nullptr;

void AOTMetaspace::read_extra_data(JavaThread* current, const char* filename) {
  _extra_interned_strings = new GrowableArrayCHeap<OopHandle, mtClassShared>(10000);
  _extra_symbols = new GrowableArrayCHeap<Symbol*, mtClassShared>(1000);

  HashtableTextDump reader(filename);
  reader.check_version("VERSION: 1.0");

  while (reader.remain() > 0) {
    int utf8_length;
    int prefix_type = reader.scan_prefix(&utf8_length);
    ResourceMark rm(current);
    if (utf8_length == 0x7fffffff) {
      // buf_len will overflown 32-bit value.
      aot_log_error(aot)("string length too large: %d", utf8_length);
      AOTMetaspace::unrecoverable_loading_error();
    }
    int buf_len = utf8_length+1;
    char* utf8_buffer = NEW_RESOURCE_ARRAY(char, buf_len);
    reader.get_utf8(utf8_buffer, utf8_length);
    utf8_buffer[utf8_length] = '\0';

    if (prefix_type == HashtableTextDump::SymbolPrefix) {
      _extra_symbols->append(SymbolTable::new_permanent_symbol(utf8_buffer));
    } else{
      assert(prefix_type == HashtableTextDump::StringPrefix, "Sanity");
      ExceptionMark em(current);
      JavaThread* THREAD = current; // For exception macros.
      oop str = StringTable::intern(utf8_buffer, THREAD);

      if (HAS_PENDING_EXCEPTION) {
        log_warning(aot, heap)("[line %d] extra interned string allocation failed; size too large: %d",
                               reader.last_line_no(), utf8_length);
        CLEAR_PENDING_EXCEPTION;
      } else {
#if INCLUDE_CDS_JAVA_HEAP
        if (HeapShared::is_string_too_large_to_archive(str)) {
          log_warning(aot, heap)("[line %d] extra interned string ignored; size too large: %d",
                                 reader.last_line_no(), utf8_length);
          continue;
        }
        // Make sure this string is included in the dumped interned string table.
        assert(str != nullptr, "must succeed");
        _extra_interned_strings->append(OopHandle(Universe::vm_global(), str));
#endif
      }
    }
  }
}

void AOTMetaspace::make_method_handle_intrinsics_shareable() {
  for (int i = 0; i < _pending_method_handle_intrinsics->length(); i++) {
    Method* m = ArchiveBuilder::current()->get_buffered_addr(_pending_method_handle_intrinsics->at(i));
    m->remove_unshareable_info();
    // Each method has its own constant pool (which is distinct from m->method_holder()->constants());
    m->constants()->remove_unshareable_info();
  }
}

void AOTMetaspace::write_method_handle_intrinsics() {
  int len = _pending_method_handle_intrinsics->length();
  _archived_method_handle_intrinsics = ArchiveBuilder::new_ro_array<Method*>(len);
  int word_size = _archived_method_handle_intrinsics->size();
  for (int i = 0; i < len; i++) {
    Method* m = _pending_method_handle_intrinsics->at(i);
    ArchiveBuilder::current()->write_pointer_in_buffer(_archived_method_handle_intrinsics->adr_at(i), m);
    word_size += m->size() + m->constMethod()->size() + m->constants()->size();
    if (m->constants()->cache() != nullptr) {
      word_size += m->constants()->cache()->size();
    }
  }
  log_info(aot)("Archived %d method handle intrinsics (%d bytes)", len, word_size * BytesPerWord);
}

// About "serialize" --
//
// This is (probably a badly named) way to read/write a data stream of pointers and
// miscellaneous data from/to the shared archive file. The usual code looks like this:
//
//     // These two global C++ variables are initialized during dump time.
//     static int _archived_int;
//     static MetaspaceObj* archived_ptr;
//
//     void MyClass::serialize(SerializeClosure* soc) {
//         soc->do_int(&_archived_int);
//         soc->do_int(&_archived_ptr);
//     }
//
//     At dumptime, these two variables are stored into the CDS archive.
//     At runtime, these two variables are loaded from the CDS archive.
//     In addition, the pointer is relocated as necessary.
//
// Some of the xxx::serialize() functions may have side effects and assume that
// the archive is already mapped. For example, SymbolTable::serialize_shared_table_header()
// unconditionally makes the set of archived symbols available. Therefore, we put most
// of these xxx::serialize() functions inside AOTMetaspace::serialize(), which
// is called AFTER we made the decision to map the archive.
//
// However, some of the "serialized" data are used to decide whether an archive should
// be mapped or not (e.g., for checking if the -Djdk.module.main property is compatible
// with the archive). The xxx::serialize() functions for these data must be put inside
// AOTMetaspace::early_serialize(). Such functions must not produce side effects that
// assume we will always decides to map the archive.

void AOTMetaspace::early_serialize(SerializeClosure* soc) {
  int tag = 0;
  soc->do_tag(--tag);
  CDS_JAVA_HEAP_ONLY(Modules::serialize_archived_module_info(soc);)
  soc->do_tag(666);
}

void AOTMetaspace::serialize(SerializeClosure* soc) {
  int tag = 0;
  soc->do_tag(--tag);

  // Verify the sizes of various metadata in the system.
  soc->do_tag(sizeof(Method));
  soc->do_tag(sizeof(ConstMethod));
  soc->do_tag(arrayOopDesc::base_offset_in_bytes(T_BYTE));
  soc->do_tag(sizeof(ConstantPool));
  soc->do_tag(sizeof(ConstantPoolCache));
  soc->do_tag(objArrayOopDesc::base_offset_in_bytes());
  soc->do_tag(typeArrayOopDesc::base_offset_in_bytes(T_BYTE));
  soc->do_tag(sizeof(Symbol));

  // Need to do this first, as subsequent steps may call virtual functions
  // in archived Metadata objects.
  CppVtables::serialize(soc);
  soc->do_tag(--tag);

  // Dump/restore miscellaneous metadata.
  JavaClasses::serialize_offsets(soc);
  Universe::serialize(soc);
  soc->do_tag(--tag);

  // Dump/restore references to commonly used names and signatures.
  vmSymbols::serialize(soc);
  soc->do_tag(--tag);

  // Dump/restore the symbol/string/subgraph_info tables
  SymbolTable::serialize_shared_table_header(soc);
  StringTable::serialize_shared_table_header(soc);
  HeapShared::serialize_tables(soc);
  SystemDictionaryShared::serialize_dictionary_headers(soc);
  AOTLinkedClassBulkLoader::serialize(soc);
  FinalImageRecipes::serialize(soc);
  TrainingData::serialize(soc);
  InstanceMirrorKlass::serialize_offsets(soc);

  // Dump/restore well known classes (pointers)
  SystemDictionaryShared::serialize_vm_classes(soc);
  soc->do_tag(--tag);

  CDS_JAVA_HEAP_ONLY(ClassLoaderDataShared::serialize(soc);)
  soc->do_ptr((void**)&_archived_method_handle_intrinsics);

  LambdaFormInvokers::serialize(soc);
  AdapterHandlerLibrary::serialize_shared_table_header(soc);

  soc->do_tag(666);
}

// In AOTCache workflow, when dumping preimage, the constant pool entries are stored in unresolved state.
// So the fast version of getfield/putfield needs to be converted to nofast version.
// When dumping the final image in the assembly phase, these nofast versions are converted back to fast versions
// if the constant pool entry refered by these bytecodes is stored in resolved state.
// Same principle applies to static and dynamic archives. If the constant pool entry is in resolved state, then
// the fast version of the bytecodes can be preserved, else use the nofast version.
//
// The fast versions of aload_0 (i.e. _fast_Xaccess_0) merges the bytecode pair (aload_0, fast_Xgetfield).
// If the fast version of aload_0 is preserved in AOTCache, then the JVMTI notifications for field access and
// breakpoint events will be skipped for the second bytecode (fast_Xgetfield) in the pair.
// Same holds for fast versions of iload_0. So for these bytecodes, nofast version is used.
static void rewrite_bytecodes(const methodHandle& method) {
  ConstantPool* cp = method->constants();
  BytecodeStream bcs(method);
  Bytecodes::Code new_code;

  LogStreamHandle(Trace, aot, resolve) lsh;
  if (lsh.is_enabled()) {
    lsh.print("Rewriting bytecodes for ");
    method()->print_external_name(&lsh);
    lsh.print("\n");
  }

  while (!bcs.is_last_bytecode()) {
    Bytecodes::Code opcode = bcs.next();
    // Use current opcode as the default value of new_code
    new_code = opcode;
    switch(opcode) {
    case Bytecodes::_getfield: {
      uint rfe_index = bcs.get_index_u2();
      bool is_resolved = cp->is_resolved(rfe_index, opcode);
      if (is_resolved) {
        assert(!CDSConfig::is_dumping_preimage_static_archive(), "preimage should not have resolved field references");
        ResolvedFieldEntry* rfe = cp->resolved_field_entry_at(bcs.get_index_u2());
        switch(rfe->tos_state()) {
        case btos:
          // fallthrough
        case ztos: new_code = Bytecodes::_fast_bgetfield; break;
        case atos: new_code = Bytecodes::_fast_agetfield; break;
        case itos: new_code = Bytecodes::_fast_igetfield; break;
        case ctos: new_code = Bytecodes::_fast_cgetfield; break;
        case stos: new_code = Bytecodes::_fast_sgetfield; break;
        case ltos: new_code = Bytecodes::_fast_lgetfield; break;
        case ftos: new_code = Bytecodes::_fast_fgetfield; break;
        case dtos: new_code = Bytecodes::_fast_dgetfield; break;
        default:
          ShouldNotReachHere();
          break;
        }
      } else {
        new_code = Bytecodes::_nofast_getfield;
      }
      break;
    }
    case Bytecodes::_putfield: {
      uint rfe_index = bcs.get_index_u2();
      bool is_resolved = cp->is_resolved(rfe_index, opcode);
      if (is_resolved) {
        assert(!CDSConfig::is_dumping_preimage_static_archive(), "preimage should not have resolved field references");
        ResolvedFieldEntry* rfe = cp->resolved_field_entry_at(bcs.get_index_u2());
        switch(rfe->tos_state()) {
        case btos: new_code = Bytecodes::_fast_bputfield; break;
        case ztos: new_code = Bytecodes::_fast_zputfield; break;
        case atos: new_code = Bytecodes::_fast_aputfield; break;
        case itos: new_code = Bytecodes::_fast_iputfield; break;
        case ctos: new_code = Bytecodes::_fast_cputfield; break;
        case stos: new_code = Bytecodes::_fast_sputfield; break;
        case ltos: new_code = Bytecodes::_fast_lputfield; break;
        case ftos: new_code = Bytecodes::_fast_fputfield; break;
        case dtos: new_code = Bytecodes::_fast_dputfield; break;
        default:
          ShouldNotReachHere();
          break;
        }
      } else {
        new_code = Bytecodes::_nofast_putfield;
      }
      break;
    }
    case Bytecodes::_aload_0:
      // Revert _fast_Xaccess_0 or _aload_0 to _nofast_aload_0
      new_code = Bytecodes::_nofast_aload_0;
      break;
    case Bytecodes::_iload:
      if (!bcs.is_wide()) {
        new_code = Bytecodes::_nofast_iload;
      }
      break;
    default:
      break;
    }
    if (opcode != new_code) {
      *bcs.bcp() = new_code;
      if (lsh.is_enabled()) {
        lsh.print_cr("%d:%s -> %s", bcs.bci(), Bytecodes::name(opcode), Bytecodes::name(new_code));
      }
    }
  }
}

// [1] Rewrite all bytecodes as needed, so that the ConstMethod* will not be modified
//     at run time by RewriteBytecodes/RewriteFrequentPairs
// [2] Assign a fingerprint, so one doesn't need to be assigned at run-time.
void AOTMetaspace::rewrite_bytecodes_and_calculate_fingerprints(Thread* thread, InstanceKlass* ik) {
  for (int i = 0; i < ik->methods()->length(); i++) {
    methodHandle m(thread, ik->methods()->at(i));
    if (ik->can_be_verified_at_dumptime() && ik->is_linked()) {
      rewrite_bytecodes(m);
    }
    Fingerprinter fp(m);
    // The side effect of this call sets method's fingerprint field.
    fp.fingerprint();
  }
}

class VM_PopulateDumpSharedSpace : public VM_Operation {
private:
  ArchiveMappedHeapInfo _mapped_heap_info;
  ArchiveStreamedHeapInfo _streamed_heap_info;
  FileMapInfo* _map_info;
  StaticArchiveBuilder& _builder;

  void dump_java_heap_objects();
  void dump_shared_symbol_table(GrowableArray<Symbol*>* symbols) {
    log_info(aot)("Dumping symbol table ...");
    SymbolTable::write_to_archive(symbols);
  }
  char* dump_early_read_only_tables();
  char* dump_read_only_tables(AOTClassLocationConfig*& cl_config);

public:

  VM_PopulateDumpSharedSpace(StaticArchiveBuilder& b, FileMapInfo* map_info) :
    VM_Operation(), _mapped_heap_info(), _streamed_heap_info(), _map_info(map_info), _builder(b) {}

  bool skip_operation() const { return false; }

  VMOp_Type type() const { return VMOp_PopulateDumpSharedSpace; }
  ArchiveMappedHeapInfo* mapped_heap_info()  { return &_mapped_heap_info; }
  ArchiveStreamedHeapInfo* streamed_heap_info()  { return &_streamed_heap_info; }
  void doit();   // outline because gdb sucks
  bool allow_nested_vm_operations() const { return true; }
}; // class VM_PopulateDumpSharedSpace

class StaticArchiveBuilder : public ArchiveBuilder {
public:
  StaticArchiveBuilder() : ArchiveBuilder() {}

  virtual void iterate_roots(MetaspaceClosure* it) {
    AOTArtifactFinder::all_cached_classes_do(it);
    SystemDictionaryShared::dumptime_classes_do(it);
    Universe::metaspace_pointers_do(it);
    vmSymbols::metaspace_pointers_do(it);
    TrainingData::iterate_roots(it);

    // The above code should find all the symbols that are referenced by the
    // archived classes. We just need to add the extra symbols which
    // may not be used by any of the archived classes -- these are usually
    // symbols that we anticipate to be used at run time, so we can store
    // them in the RO region, to be shared across multiple processes.
    if (_extra_symbols != nullptr) {
      for (int i = 0; i < _extra_symbols->length(); i++) {
        it->push(_extra_symbols->adr_at(i));
      }
    }

    for (int i = 0; i < _pending_method_handle_intrinsics->length(); i++) {
      it->push(_pending_method_handle_intrinsics->adr_at(i));
    }
  }
};

char* VM_PopulateDumpSharedSpace::dump_early_read_only_tables() {
  ArchiveBuilder::OtherROAllocMark mark;

  CDS_JAVA_HEAP_ONLY(Modules::dump_archived_module_info());

  DumpRegion* ro_region = ArchiveBuilder::current()->ro_region();
  char* start = ro_region->top();
  WriteClosure wc(ro_region);
  AOTMetaspace::early_serialize(&wc);
  return start;
}

char* VM_PopulateDumpSharedSpace::dump_read_only_tables(AOTClassLocationConfig*& cl_config) {
  ArchiveBuilder::OtherROAllocMark mark;

  SystemDictionaryShared::write_to_archive();
  cl_config = AOTClassLocationConfig::dumptime()->write_to_archive();
  AOTClassLinker::write_to_archive();
  if (CDSConfig::is_dumping_preimage_static_archive()) {
    FinalImageRecipes::record_recipes();
  }

  TrainingData::dump_training_data();

  AOTMetaspace::write_method_handle_intrinsics();

  // Write lambform lines into archive
  LambdaFormInvokers::dump_static_archive_invokers();

  if (CDSConfig::is_dumping_adapters()) {
    AdapterHandlerLibrary::dump_aot_adapter_table();
  }

  // Write the other data to the output array.
  DumpRegion* ro_region = ArchiveBuilder::current()->ro_region();
  char* start = ro_region->top();
  WriteClosure wc(ro_region);
  AOTMetaspace::serialize(&wc);

  return start;
}

void VM_PopulateDumpSharedSpace::doit() {
  CDSConfig::set_is_at_aot_safepoint(true);

  if (!CDSConfig::is_dumping_final_static_archive()) {
    guarantee(!CDSConfig::is_using_archive(), "We should not be using an archive when we dump");
  }

  DEBUG_ONLY(SystemDictionaryShared::NoClassLoadingMark nclm);

  _pending_method_handle_intrinsics = new (mtClassShared) GrowableArray<Method*>(256, mtClassShared);
  if (CDSConfig::is_dumping_method_handles()) {
    // When dumping AOT-linked classes, some classes may have direct references to a method handle
    // intrinsic. The easiest thing is to save all of them into the AOT cache.
    SystemDictionary::get_all_method_handle_intrinsics(_pending_method_handle_intrinsics);
  }

  AOTClassLocationConfig::dumptime_check_nonempty_dirs();

  NOT_PRODUCT(SystemDictionary::verify();)

  // Block concurrent class unloading from changing the _dumptime_table
  MutexLocker ml(DumpTimeTable_lock, Mutex::_no_safepoint_check_flag);

  _builder.gather_source_objs();
  _builder.reserve_buffer();

  CppVtables::dumptime_init(&_builder);

  _builder.sort_metadata_objs();
  _builder.dump_rw_metadata();
  _builder.dump_ro_metadata();
  _builder.relocate_metaspaceobj_embedded_pointers();

  log_info(aot)("Make classes shareable");
  _builder.make_klasses_shareable();
  AOTMetaspace::make_method_handle_intrinsics_shareable();

  dump_java_heap_objects();
  dump_shared_symbol_table(_builder.symbols());

  char* early_serialized_data = dump_early_read_only_tables();
  AOTClassLocationConfig* cl_config;
  char* serialized_data = dump_read_only_tables(cl_config);

  if (CDSConfig::is_dumping_lambdas_in_legacy_mode()) {
    log_info(aot)("Adjust lambda proxy class dictionary");
    LambdaProxyClassDictionary::adjust_dumptime_table();
  }

  log_info(cds)("Make training data shareable");
  _builder.make_training_data_shareable();

  // The vtable clones contain addresses of the current process.
  // We don't want to write these addresses into the archive.
  CppVtables::zero_archived_vtables();

  // Write the archive file
  _map_info->populate_header(AOTMetaspace::core_region_alignment());
  _map_info->set_early_serialized_data(early_serialized_data);
  _map_info->set_serialized_data(serialized_data);
  _map_info->set_cloned_vtables(CppVtables::vtables_serialized_base());
  _map_info->header()->set_class_location_config(cl_config);

  HeapShared::delete_tables_with_raw_oops();
  CDSConfig::set_is_at_aot_safepoint(false);
}

class CollectClassesForLinking : public KlassClosure {
  GrowableArray<OopHandle> _mirrors;

public:
   CollectClassesForLinking() : _mirrors() {
     // ClassLoaderDataGraph::loaded_classes_do_keepalive() requires ClassLoaderDataGraph_lock.
     // We cannot link the classes while holding this lock (or else we may run into deadlock).
     // Therefore, we need to first collect all the classes, keeping them alive by
     // holding onto their java_mirrors in global OopHandles. We then link the classes after
     // releasing the lock.
     MutexLocker lock(ClassLoaderDataGraph_lock);
     ClassLoaderDataGraph::loaded_classes_do_keepalive(this);
   }

  ~CollectClassesForLinking() {
    for (int i = 0; i < _mirrors.length(); i++) {
      _mirrors.at(i).release(Universe::vm_global());
    }
  }

  void do_cld(ClassLoaderData* cld) {
    assert(cld->is_alive(), "must be");
  }

  void do_klass(Klass* k) {
    if (k->is_instance_klass()) {
      _mirrors.append(OopHandle(Universe::vm_global(), k->java_mirror()));
    }
  }

  const GrowableArray<OopHandle>* mirrors() const { return &_mirrors; }
};

// Check if we can eagerly link this class at dump time, so we can avoid the
// runtime linking overhead (especially verification)
bool AOTMetaspace::may_be_eagerly_linked(InstanceKlass* ik) {
  if (!ik->can_be_verified_at_dumptime()) {
    // For old classes, try to leave them in the unlinked state, so
    // we can still store them in the archive. They must be
    // linked/verified at runtime.
    return false;
  }
  if (CDSConfig::is_dumping_dynamic_archive() && ik->defined_by_other_loaders()) {
    // Linking of unregistered classes at this stage may cause more
    // classes to be resolved, resulting in calls to ClassLoader.loadClass()
    // that may not be expected by custom class loaders.
    //
    // It's OK to do this for the built-in loaders as we know they can
    // tolerate this.
    return false;
  }
  return true;
}

void AOTMetaspace::link_all_loaded_classes(JavaThread* current) {
  while (true) {
    ResourceMark rm(current);
    CollectClassesForLinking collect_classes;
    bool has_linked = false;
    const GrowableArray<OopHandle>* mirrors = collect_classes.mirrors();
    for (int i = 0; i < mirrors->length(); i++) {
      OopHandle mirror = mirrors->at(i);
      InstanceKlass* ik = java_lang_Class::as_InstanceKlass(mirror.resolve());
      if (may_be_eagerly_linked(ik)) {
        has_linked |= try_link_class(current, ik);
      }
    }

    if (!has_linked) {
      break;
    }
    // Class linking includes verification which may load more classes.
    // Keep scanning until we have linked no more classes.
  }
}

void AOTMetaspace::link_shared_classes(TRAPS) {
  AOTClassLinker::initialize();
  AOTClassInitializer::init_test_class(CHECK);

  if (CDSConfig::is_dumping_final_static_archive()) {
    // - Load and link all classes used in the training run.
    // - Initialize @AOTSafeClassInitializer classes that were
    //   initialized in the training run.
    // - Perform per-class optimization such as AOT-resolution of
    //   constant pool entries that were resolved during the training run.
    FinalImageRecipes::apply_recipes(CHECK);

    // Because the AOT assembly phase does not run the same exact code as in the
    // training run (e.g., we use different lambda form invoker classes;
    // generated lambda form classes are not recorded in FinalImageRecipes),
    // the recipes do not cover all classes that have been loaded so far. As
    // a result, we might have some unlinked classes at this point. Since we
    // require cached classes to be linked, all such classes will be linked
    // by the following step.
  }

  link_all_loaded_classes(THREAD);

  // Eargerly resolve all string constants in constant pools
  {
    ResourceMark rm(THREAD);
    CollectClassesForLinking collect_classes;
    const GrowableArray<OopHandle>* mirrors = collect_classes.mirrors();
    for (int i = 0; i < mirrors->length(); i++) {
      OopHandle mirror = mirrors->at(i);
      InstanceKlass* ik = java_lang_Class::as_InstanceKlass(mirror.resolve());
      AOTConstantPoolResolver::preresolve_string_cp_entries(ik, CHECK);
    }
  }
}

void AOTMetaspace::dump_static_archive(TRAPS) {
  CDSConfig::DumperThreadMark dumper_thread_mark(THREAD);
  ResourceMark rm(THREAD);
  HandleMark hm(THREAD);

 if (CDSConfig::is_dumping_final_static_archive() && AOTPrintTrainingInfo) {
   tty->print_cr("==================== archived_training_data ** before dumping ====================");
   TrainingData::print_archived_training_data_on(tty);
 }

  StaticArchiveBuilder builder;
  dump_static_archive_impl(builder, THREAD);
  if (HAS_PENDING_EXCEPTION) {
    if (PENDING_EXCEPTION->is_a(vmClasses::OutOfMemoryError_klass())) {
      aot_log_error(aot)("Out of memory. Please run with a larger Java heap, current MaxHeapSize = "
                     "%zuM", MaxHeapSize/M);
      AOTMetaspace::writing_error();
    } else {
      oop message = java_lang_Throwable::message(PENDING_EXCEPTION);
      aot_log_error(aot)("%s: %s", PENDING_EXCEPTION->klass()->external_name(),
                         message == nullptr ? "(null)" : java_lang_String::as_utf8_string(message));
      AOTMetaspace::writing_error(err_msg("Unexpected exception, use -Xlog:aot%s,exceptions=trace for detail",
                                             CDSConfig::new_aot_flags_used() ? "" : ",cds"));
    }
  }

  if (CDSConfig::new_aot_flags_used()) {
    if (CDSConfig::is_dumping_preimage_static_archive()) {
      // We are in the JVM that runs the training run. Continue execution,
      // so that it can finish all clean-up and return the correct exit
      // code to the OS.
    } else {
      // The JLI launcher only recognizes the "old" -Xshare:dump flag.
      // When the new -XX:AOTMode=create flag is used, we can't return
      // to the JLI launcher, as the launcher will fail when trying to
      // run the main class, which is not what we want.
      struct stat st;
      if (os::stat(AOTCache, &st) != 0) {
        tty->print_cr("AOTCache creation failed: %s", AOTCache);
      } else {
        tty->print_cr("AOTCache creation is complete: %s " INT64_FORMAT " bytes", AOTCache, (int64_t)(st.st_size));
      }
      vm_direct_exit(0);
    }
  }
}

#if INCLUDE_CDS_JAVA_HEAP && defined(_LP64)
void AOTMetaspace::adjust_heap_sizes_for_dumping() {
  if (!CDSConfig::is_dumping_heap() || UseCompressedOops) {
    return;
  }
  // CDS heap dumping requires all string oops to have an offset
  // from the heap bottom that can be encoded in 32-bit.
  julong max_heap_size = (julong)(4 * G);

  if (MinHeapSize > max_heap_size) {
    log_debug(aot)("Setting MinHeapSize to 4G for CDS dumping, original size = %zuM", MinHeapSize/M);
    FLAG_SET_ERGO(MinHeapSize, max_heap_size);
  }
  if (InitialHeapSize > max_heap_size) {
    log_debug(aot)("Setting InitialHeapSize to 4G for CDS dumping, original size = %zuM", InitialHeapSize/M);
    FLAG_SET_ERGO(InitialHeapSize, max_heap_size);
  }
  if (MaxHeapSize > max_heap_size) {
    log_debug(aot)("Setting MaxHeapSize to 4G for CDS dumping, original size = %zuM", MaxHeapSize/M);
    FLAG_SET_ERGO(MaxHeapSize, max_heap_size);
  }
}
#endif // INCLUDE_CDS_JAVA_HEAP && _LP64

void AOTMetaspace::get_default_classlist(char* default_classlist, const size_t buf_size) {
  const char* filesep = os::file_separator();
  jio_snprintf(default_classlist, buf_size, "%s%slib%sclasslist",
               Arguments::get_java_home(), filesep, filesep);
}

void AOTMetaspace::load_classes(TRAPS) {
  char default_classlist[JVM_MAXPATHLEN];
  const char* classlist_path;

  get_default_classlist(default_classlist, JVM_MAXPATHLEN);
  if (SharedClassListFile == nullptr) {
    classlist_path = default_classlist;
  } else {
    classlist_path = SharedClassListFile;
  }

  aot_log_info(aot)("Loading classes to share ...");
  ClassListParser::parse_classlist(classlist_path,
                                   ClassListParser::_parse_all, CHECK);
  if (ExtraSharedClassListFile) {
    ClassListParser::parse_classlist(ExtraSharedClassListFile,
                                     ClassListParser::_parse_all, CHECK);
  }
  if (classlist_path != default_classlist) {
    struct stat statbuf;
    if (os::stat(default_classlist, &statbuf) == 0) {
      // File exists, let's use it.
      ClassListParser::parse_classlist(default_classlist,
                                       ClassListParser::_parse_lambda_forms_invokers_only, CHECK);
    }
  }

  // Some classes are used at CDS runtime but are not yet loaded at this point.
  // We can perform dummmy calls to these classes at dumptime to ensure they
  // are archived.
  exercise_runtime_cds_code(CHECK);

  aot_log_info(aot)("Loading classes to share: done.");
}

void AOTMetaspace::exercise_runtime_cds_code(TRAPS) {
  // Exercise the manifest processing code
  const char* dummy = "Manifest-Version: 1.0\n";
  CDSProtectionDomain::create_jar_manifest(dummy, strlen(dummy), CHECK);

  // Exercise FileSystem and URL code
  CDSProtectionDomain::to_file_URL("dummy.jar", Handle(), CHECK);
}

<<<<<<< HEAD
bool AOTMetaspace::is_recording_preimage_static_archive() {
  if (CDSConfig::is_dumping_preimage_static_archive()) {
      return _preimage_static_archive_dumped == 0;
  }
  return false;
}

jlong AOTMetaspace::get_preimage_static_archive_recording_duration() {
  if (CDSConfig::is_dumping_preimage_static_archive()) {
    if (_preimage_static_archive_recording_duration == 0) {
      // The recording has not yet finished so return the current elapsed time.
      return Management::ticks_to_ms(os::elapsed_counter());
    }
    return _preimage_static_archive_recording_duration;
  }
  return 0;
=======
bool AOTMetaspace::preimage_static_archive_dumped() {
  assert(CDSConfig::is_dumping_preimage_static_archive(), "Required");
  return AtomicAccess::load_acquire(&_preimage_static_archive_dumped) == 1;
>>>>>>> c028369d
}

void AOTMetaspace::dump_static_archive_impl(StaticArchiveBuilder& builder, TRAPS) {
  if (CDSConfig::is_dumping_preimage_static_archive()) {
<<<<<<< HEAD
    if (AtomicAccess::cmpxchg(&_preimage_static_archive_dumped, 0, 1) != 0) {
      return;
    }
    _preimage_static_archive_recording_duration = Management::ticks_to_ms(os::elapsed_counter());
=======
    // When dumping to the AOT configuration file ensure this function is only executed once.
    // Multiple invocations may happen via JCmd, during VM exit or other means (in the future)
    // from different threads and possibly concurrently.
    if (AtomicAccess::cmpxchg(&_preimage_static_archive_dumped, 0, 1) != 0) {
      return;
    }
>>>>>>> c028369d
  }

  if (CDSConfig::is_dumping_classic_static_archive()) {
    // We are running with -Xshare:dump
    load_classes(CHECK);

    if (SharedArchiveConfigFile) {
      log_info(aot)("Reading extra data from %s ...", SharedArchiveConfigFile);
      read_extra_data(THREAD, SharedArchiveConfigFile);
      log_info(aot)("Reading extra data: done.");
    }
  }

  if (CDSConfig::is_dumping_preimage_static_archive()) {
    log_info(aot)("Reading lambda form invokers from JDK default classlist ...");
    char default_classlist[JVM_MAXPATHLEN];
    get_default_classlist(default_classlist, JVM_MAXPATHLEN);
    struct stat statbuf;
    if (os::stat(default_classlist, &statbuf) == 0) {
      ClassListParser::parse_classlist(default_classlist,
                                       ClassListParser::_parse_lambda_forms_invokers_only, CHECK);
    }
  }

#if INCLUDE_CDS_JAVA_HEAP
  if (CDSConfig::is_dumping_heap()) {
    assert(CDSConfig::allow_only_single_java_thread(), "Required");
    if (!HeapShared::is_archived_boot_layer_available(THREAD)) {
      report_loading_error("archivedBootLayer not available, disabling full module graph");
      CDSConfig::stop_dumping_full_module_graph();
    }
    // Do this before link_shared_classes(), as the following line may load new classes.
    HeapShared::init_for_dumping(CHECK);
  }
#endif

  if (CDSConfig::is_dumping_final_static_archive()) {
    if (ExtraSharedClassListFile) {
      log_info(aot)("Loading extra classes from %s ...", ExtraSharedClassListFile);
      ClassListParser::parse_classlist(ExtraSharedClassListFile,
                                       ClassListParser::_parse_all, CHECK);
    }
  }

  // Rewrite and link classes
  log_info(aot)("Rewriting and linking classes ...");

  // Link any classes which got missed. This would happen if we have loaded classes that
  // were not explicitly specified in the classlist. E.g., if an interface implemented by class K
  // fails verification, all other interfaces that were not specified in the classlist but
  // are implemented by K are not verified.
  link_shared_classes(CHECK);
  log_info(aot)("Rewriting and linking classes: done");
  TrainingData::init_dumptime_table(CHECK); // captures TrainingDataSetLocker

  if (CDSConfig::is_dumping_regenerated_lambdaform_invokers()) {
    LambdaFormInvokers::regenerate_holder_classes(CHECK);
  }

#if INCLUDE_CDS_JAVA_HEAP
  if (CDSConfig::is_dumping_heap()) {
    HeapShared::init_heap_writer();
    if (CDSConfig::is_dumping_full_module_graph()) {
      ClassLoaderDataShared::ensure_module_entry_tables_exist();
      HeapShared::reset_archived_object_states(CHECK);
    }

    AOTReferenceObjSupport::initialize(CHECK);
    AOTReferenceObjSupport::stabilize_cached_reference_objects(CHECK);

    if (CDSConfig::is_initing_classes_at_dump_time()) {
      // java.lang.Class::reflectionFactory cannot be archived yet. We set this field
      // to null, and it will be initialized again at runtime.
      log_debug(aot)("Resetting Class::reflectionFactory");
      TempNewSymbol method_name = SymbolTable::new_symbol("resetArchivedStates");
      Symbol* method_sig = vmSymbols::void_method_signature();
      JavaValue result(T_VOID);
      JavaCalls::call_static(&result, vmClasses::Class_klass(),
                             method_name, method_sig, CHECK);

      // Perhaps there is a way to avoid hard-coding these names here.
      // See discussion in JDK-8342481.
    }

    if (HeapShared::is_writing_mapping_mode()) {
      // Do this at the very end, when no Java code will be executed. Otherwise
      // some new strings may be added to the intern table.
      StringTable::allocate_shared_strings_array(CHECK);
    }
  } else {
    log_info(aot)("Not dumping heap, reset CDSConfig::_is_using_optimized_module_handling");
    CDSConfig::stop_using_optimized_module_handling();
  }
#endif

  if (!CDSConfig::is_dumping_preimage_static_archive()) {
    if (CDSConfig::is_dumping_final_static_archive()) {
      FileMapInfo::free_current_info(); // FIXME: should not free current info
    }
    open_output_mapinfo();
  }

  VM_PopulateDumpSharedSpace op(builder, _output_mapinfo);
  VMThread::execute(&op);

  if (AOTCodeCache::is_on_for_dump() && CDSConfig::is_dumping_final_static_archive()) {
    CDSConfig::enable_dumping_aot_code();
    {
      builder.start_ac_region();
      // Write the contents to AOT code region and close AOTCodeCache before packing the region
      AOTCodeCache::close();
      builder.end_ac_region();
    }
    CDSConfig::disable_dumping_aot_code();
  }

  bool status = write_static_archive(&builder, _output_mapinfo, op.mapped_heap_info(), op.streamed_heap_info());
  assert(!_output_mapinfo->is_open(), "Must be closed already");
  _output_mapinfo = nullptr;
  if (status && CDSConfig::is_dumping_preimage_static_archive()) {
    tty->print_cr("%s AOTConfiguration recorded: %s",
                  CDSConfig::has_temp_aot_config_file() ? "Temporary" : "", AOTConfiguration);
    if (CDSConfig::is_single_command_training()) {
      fork_and_dump_final_static_archive(CHECK);
    }
  }

  if (!status) {
    THROW_MSG(vmSymbols::java_io_IOException(), "Encountered error while dumping");
  }
}

bool AOTMetaspace::write_static_archive(ArchiveBuilder* builder,
                                        FileMapInfo* map_info,
                                        ArchiveMappedHeapInfo* mapped_heap_info,
                                        ArchiveStreamedHeapInfo* streamed_heap_info) {
  // relocate the data so that it can be mapped to AOTMetaspace::requested_base_address()
  // without runtime relocation.
  builder->relocate_to_requested();
  if (!map_info->is_open()) {
    return false;
  }
  map_info->prepare_for_writing();
  builder->write_archive(map_info, mapped_heap_info, streamed_heap_info);
  return true;
}

static void print_java_launcher(outputStream* st) {
  st->print("%s%sbin%sjava", Arguments::get_java_home(), os::file_separator(), os::file_separator());
}

static void append_args(GrowableArray<Handle>* args, const char* arg, TRAPS) {
  Handle string = java_lang_String::create_from_str(arg, CHECK);
  args->append(string);
}

// Pass all options in Arguments::jvm_args_array() to a child JVM process
// using the JAVA_TOOL_OPTIONS environment variable.
static int exec_jvm_with_java_tool_options(const char* java_launcher_path, TRAPS) {
  ResourceMark rm(THREAD);
  HandleMark hm(THREAD);
  GrowableArray<Handle> args;

  const char* cp = Arguments::get_appclasspath();
  if (cp != nullptr && strlen(cp) > 0 && strcmp(cp, ".") != 0) {
    // We cannot use "-cp", because "-cp" is only interpreted by the java launcher,
    // and is not interpreter by arguments.cpp when it loads args from JAVA_TOOL_OPTIONS
    stringStream ss;
    ss.print("-Djava.class.path=");
    ss.print_raw(cp);
    append_args(&args, ss.freeze(), CHECK_0);
    // CDS$ProcessLauncher::execWithJavaToolOptions() must unset CLASSPATH, which has
    // a higher priority than -Djava.class.path=
  }

  // Pass all arguments. These include those from JAVA_TOOL_OPTIONS and _JAVA_OPTIONS.
  for (int i = 0; i < Arguments::num_jvm_args(); i++) {
    const char* arg = Arguments::jvm_args_array()[i];
    if (strstr(arg, "-XX:AOTCacheOutput=") == arg || // arg starts with ...
        strstr(arg, "-XX:AOTConfiguration=") == arg ||
        strstr(arg, "-XX:AOTMode=") == arg) {
      // Filter these out. They wiill be set below.
    } else {
      append_args(&args, arg, CHECK_0);
    }
  }

  // Note: because we are running in AOTMode=record, JDK_AOT_VM_OPTIONS have not been
  // parsed, so they are not in Arguments::jvm_args_array. If JDK_AOT_VM_OPTIONS is in
  // the environment, it will be inherited and parsed by the child JVM process
  // in Arguments::parse_java_tool_options_environment_variable().
  precond(strcmp(AOTMode, "record") == 0);

  // We don't pass Arguments::jvm_flags_array(), as those will be added by
  // the child process when it loads .hotspotrc

  {
    // If AOTCacheOutput contains %p, it should have been already substituted with the
    // pid of the training process.
    stringStream ss;
    ss.print("-XX:AOTCacheOutput=");
    ss.print_raw(AOTCacheOutput);
    append_args(&args, ss.freeze(), CHECK_0);
  }
  {
    // If AOTCacheConfiguration contains %p, it should have been already substituted with the
    // pid of the training process.
    // If AOTCacheConfiguration was not explicitly specified, it should have been assigned a
    // temporary file name.
    stringStream ss;
    ss.print("-XX:AOTConfiguration=");
    ss.print_raw(AOTConfiguration);
    append_args(&args, ss.freeze(), CHECK_0);
  }

  append_args(&args, "-XX:AOTMode=create", CHECK_0);

  Symbol* klass_name = SymbolTable::new_symbol("jdk/internal/misc/CDS$ProcessLauncher");
  Klass* k = SystemDictionary::resolve_or_fail(klass_name, true, CHECK_0);
  Symbol* methodName = SymbolTable::new_symbol("execWithJavaToolOptions");
  Symbol* methodSignature = SymbolTable::new_symbol("(Ljava/lang/String;[Ljava/lang/String;)I");

  Handle launcher = java_lang_String::create_from_str(java_launcher_path, CHECK_0);
  objArrayOop array = oopFactory::new_objArray(vmClasses::String_klass(), args.length(), CHECK_0);
  for (int i = 0; i < args.length(); i++) {
    array->obj_at_put(i, args.at(i)());
  }
  objArrayHandle launcher_args(THREAD, array);

  // The following call will pass all options inside the JAVA_TOOL_OPTIONS env variable to
  // the child process. It will also clear the _JAVA_OPTIONS and CLASSPATH env variables for
  // the child process.
  //
  // Note: the env variables are set only for the child process. They are not changed
  // for the current process. See java.lang.ProcessBuilder::environment().
  JavaValue result(T_OBJECT);
  JavaCallArguments javacall_args(2);
  javacall_args.push_oop(launcher);
  javacall_args.push_oop(launcher_args);
  JavaCalls::call_static(&result,
                          InstanceKlass::cast(k),
                          methodName,
                          methodSignature,
                          &javacall_args,
                          CHECK_0);
  return result.get_jint();
}

void AOTMetaspace::fork_and_dump_final_static_archive(TRAPS) {
  assert(CDSConfig::is_dumping_preimage_static_archive(), "sanity");

  ResourceMark rm;
  stringStream ss;
  print_java_launcher(&ss);
  const char* cmd = ss.freeze();
  tty->print_cr("Launching child process %s to assemble AOT cache %s using configuration %s", cmd, AOTCacheOutput, AOTConfiguration);
  int status = exec_jvm_with_java_tool_options(cmd, CHECK);
  if (status != 0) {
    log_error(aot)("Child process failed; status = %d", status);
    // We leave the temp config file for debugging
  } else if (CDSConfig::has_temp_aot_config_file()) {
    const char* tmp_config = AOTConfiguration;
    // On Windows, need WRITE permission to remove the file.
    WINDOWS_ONLY(chmod(tmp_config, _S_IREAD | _S_IWRITE));
    status = remove(tmp_config);
    if (status != 0) {
      log_error(aot)("Failed to remove temporary AOT configuration file %s", tmp_config);
    } else {
      tty->print_cr("Removed temporary AOT configuration file %s", tmp_config);
    }
  }
}

// Returns true if the class's status has changed.
bool AOTMetaspace::try_link_class(JavaThread* current, InstanceKlass* ik) {
  ExceptionMark em(current);
  JavaThread* THREAD = current; // For exception macros.
  assert(CDSConfig::is_dumping_archive(), "sanity");

  if (ik->in_aot_cache() && !CDSConfig::is_dumping_final_static_archive()) {
    assert(CDSConfig::is_dumping_dynamic_archive(), "must be");
    return false;
  }

  if (ik->is_loaded() && !ik->is_linked() && ik->can_be_verified_at_dumptime() &&
      !SystemDictionaryShared::has_class_failed_verification(ik)) {
    bool saved = BytecodeVerificationLocal;
    if (ik->defined_by_other_loaders() && ik->class_loader() == nullptr) {
      // The verification decision is based on BytecodeVerificationRemote
      // for non-system classes. Since we are using the null classloader
      // to load non-system classes for customized class loaders during dumping,
      // we need to temporarily change BytecodeVerificationLocal to be the same as
      // BytecodeVerificationRemote. Note this can cause the parent system
      // classes also being verified. The extra overhead is acceptable during
      // dumping.
      BytecodeVerificationLocal = BytecodeVerificationRemote;
    }
    ik->link_class(THREAD);
    if (HAS_PENDING_EXCEPTION) {
      ResourceMark rm(THREAD);
      oop message = java_lang_Throwable::message(current->pending_exception());
      aot_log_warning(aot)("Preload Warning: Verification failed for %s because a %s was thrown: %s",
                            ik->external_name(),
                            current->pending_exception()->klass()->external_name(),
                            message == nullptr ? "(no message)" : java_lang_String::as_utf8_string(message));
      CLEAR_PENDING_EXCEPTION;
      SystemDictionaryShared::set_class_has_failed_verification(ik);
    } else {
      assert(!SystemDictionaryShared::has_class_failed_verification(ik), "sanity");
      ik->compute_has_loops_flag_for_methods();
    }
    BytecodeVerificationLocal = saved;
    return true;
  } else {
    return false;
  }
}

void VM_PopulateDumpSharedSpace::dump_java_heap_objects() {
  if (CDSConfig::is_dumping_heap()) {
    HeapShared::write_heap(&_mapped_heap_info, &_streamed_heap_info);
  } else {
    CDSConfig::log_reasons_for_not_dumping_heap();
  }
}

void AOTMetaspace::set_aot_metaspace_range(void* base, void *static_top, void* top) {
  assert(base <= static_top && static_top <= top, "must be");
  _aot_metaspace_static_top = static_top;
  MetaspaceObj::set_aot_metaspace_range(base, top);
}

bool AOTMetaspace::in_aot_cache_dynamic_region(void* p) {
  if ((p < MetaspaceObj::aot_metaspace_top()) &&
      (p >= _aot_metaspace_static_top)) {
    return true;
  } else {
    return false;
  }
}

bool AOTMetaspace::in_aot_cache_static_region(void* p) {
  if (in_aot_cache(p) && !in_aot_cache_dynamic_region(p)) {
    return true;
  } else {
    return false;
  }
}

// This function is called when the JVM is unable to load the specified archive(s) due to one
// of the following conditions.
// - There's an error that indicates that the archive(s) files were corrupt or otherwise damaged.
// - When -XX:+RequireSharedSpaces is specified, AND the JVM cannot load the archive(s) due
//   to version or classpath mismatch.
void AOTMetaspace::unrecoverable_loading_error(const char* message) {
  report_loading_error("%s", message);

  if (CDSConfig::is_dumping_final_static_archive()) {
    vm_exit_during_initialization("Must be a valid AOT configuration generated by the current JVM", AOTConfiguration);
  } else if (CDSConfig::new_aot_flags_used()) {
    vm_exit_during_initialization("Unable to use AOT cache.", nullptr);
  } else {
    vm_exit_during_initialization("Unable to use shared archive. Unrecoverable archive loading error (run with -Xlog:aot,cds for details)", message);
  }
}

void AOTMetaspace::report_loading_error(const char* format, ...) {
  // When using AOT cache, errors messages are always printed on the error channel.
  LogStream ls_aot(LogLevel::Error, LogTagSetMapping<LOG_TAGS(aot)>::tagset());

  // If we are loading load the default CDS archive, it may fail due to incompatible VM options.
  // Print at the info level to avoid excessive verbosity.
  // However, if the user has specified a CDS archive (or AOT cache), they would be interested in
  // knowing that the loading fails, so we print at the error level.
  LogLevelType level = (!CDSConfig::is_using_archive() || CDSConfig::is_using_only_default_archive()) ?
                        LogLevel::Info : LogLevel::Error;
  LogStream ls_cds(level, LogTagSetMapping<LOG_TAGS(cds)>::tagset());

  LogStream& ls = CDSConfig::new_aot_flags_used() ? ls_aot : ls_cds;
  if (!ls.is_enabled()) {
    return;
  }

  va_list ap;
  va_start(ap, format);

  static bool printed_error = false;
  if (!printed_error) { // No need for locks. Loading error checks happen only in main thread.
    ls.print_cr("An error has occurred while processing the %s. Run with -Xlog:%s for details.",
                CDSConfig::type_of_archive_being_loaded(), CDSConfig::new_aot_flags_used() ? "aot" : "aot,cds");
    printed_error = true;
  }
  ls.vprint_cr(format, ap);

  va_end(ap);
}

// This function is called when the JVM is unable to write the specified CDS archive due to an
// unrecoverable error.
void AOTMetaspace::unrecoverable_writing_error(const char* message) {
  writing_error(message);
  vm_direct_exit(1);
}

// This function is called when the JVM is unable to write the specified CDS archive due to a
// an error. The error will be propagated
void AOTMetaspace::writing_error(const char* message) {
  aot_log_error(aot)("An error has occurred while writing the shared archive file.");
  if (message != nullptr) {
    aot_log_error(aot)("%s", message);
  }
}

void AOTMetaspace::initialize_runtime_shared_and_meta_spaces() {
  assert(CDSConfig::is_using_archive(), "Must be called when UseSharedSpaces is enabled");
  MapArchiveResult result = MAP_ARCHIVE_OTHER_FAILURE;

  FileMapInfo* static_mapinfo = open_static_archive();
  FileMapInfo* dynamic_mapinfo = nullptr;

  if (static_mapinfo != nullptr) {
    aot_log_info(aot)("Core region alignment: %zu", static_mapinfo->core_region_alignment());
    dynamic_mapinfo = open_dynamic_archive();

    aot_log_info(aot)("ArchiveRelocationMode: %d", ArchiveRelocationMode);

    // First try to map at the requested address
    result = map_archives(static_mapinfo, dynamic_mapinfo, true);
    if (result == MAP_ARCHIVE_MMAP_FAILURE) {
      // Mapping has failed (probably due to ASLR). Let's map at an address chosen
      // by the OS.
      aot_log_info(aot)("Try to map archive(s) at an alternative address");
      result = map_archives(static_mapinfo, dynamic_mapinfo, false);
    }
  }

  if (result == MAP_ARCHIVE_SUCCESS) {
    bool dynamic_mapped = (dynamic_mapinfo != nullptr && dynamic_mapinfo->is_mapped());
    char* cds_base = static_mapinfo->mapped_base();
    char* cds_end =  dynamic_mapped ? dynamic_mapinfo->mapped_end() : static_mapinfo->mapped_end();
    // Register CDS memory region with LSan.
    LSAN_REGISTER_ROOT_REGION(cds_base, cds_end - cds_base);
    set_aot_metaspace_range(cds_base, static_mapinfo->mapped_end(), cds_end);
    _relocation_delta = static_mapinfo->relocation_delta();
    _requested_base_address = static_mapinfo->requested_base_address();
    if (dynamic_mapped) {
      // turn AutoCreateSharedArchive off if successfully mapped
      AutoCreateSharedArchive = false;
    }
  } else {
    set_aot_metaspace_range(nullptr, nullptr, nullptr);
    if (CDSConfig::is_dumping_dynamic_archive()) {
      aot_log_warning(aot)("-XX:ArchiveClassesAtExit is unsupported when base CDS archive is not loaded. Run with -Xlog:cds for more info.");
    }
    UseSharedSpaces = false;
    // The base archive cannot be mapped. We cannot dump the dynamic shared archive.
    AutoCreateSharedArchive = false;
    CDSConfig::disable_dumping_dynamic_archive();
    if (PrintSharedArchiveAndExit) {
      AOTMetaspace::unrecoverable_loading_error("Unable to use shared archive.");
    } else {
      if (RequireSharedSpaces) {
        AOTMetaspace::unrecoverable_loading_error("Unable to map shared spaces");
      } else {
        report_loading_error("Unable to map shared spaces");
      }
    }
  }

  // If mapping failed and -XShare:on, the vm should exit
  bool has_failed = false;
  if (static_mapinfo != nullptr && !static_mapinfo->is_mapped()) {
    has_failed = true;
    delete static_mapinfo;
  }
  if (dynamic_mapinfo != nullptr && !dynamic_mapinfo->is_mapped()) {
    has_failed = true;
    delete dynamic_mapinfo;
  }
  if (RequireSharedSpaces && has_failed) {
      AOTMetaspace::unrecoverable_loading_error("Unable to map shared spaces");
  }
}

FileMapInfo* AOTMetaspace::open_static_archive() {
  const char* static_archive = CDSConfig::input_static_archive_path();
  assert(static_archive != nullptr, "sanity");
  FileMapInfo* mapinfo = new FileMapInfo(static_archive, true);
  if (!mapinfo->open_as_input()) {
    delete(mapinfo);
    log_info(cds)("Opening of static archive %s failed", static_archive);
    return nullptr;
  }
  return mapinfo;
}

FileMapInfo* AOTMetaspace::open_dynamic_archive() {
  if (CDSConfig::is_dumping_dynamic_archive()) {
    return nullptr;
  }
  const char* dynamic_archive = CDSConfig::input_dynamic_archive_path();
  if (dynamic_archive == nullptr) {
    return nullptr;
  }

  FileMapInfo* mapinfo = new FileMapInfo(dynamic_archive, false);
  if (!mapinfo->open_as_input()) {
    delete(mapinfo);
    if (RequireSharedSpaces) {
      AOTMetaspace::unrecoverable_loading_error("Failed to initialize dynamic archive");
    }
    return nullptr;
  }
  return mapinfo;
}

// use_requested_addr:
//  true  = map at FileMapHeader::_requested_base_address
//  false = map at an alternative address picked by OS.
MapArchiveResult AOTMetaspace::map_archives(FileMapInfo* static_mapinfo, FileMapInfo* dynamic_mapinfo,
                                            bool use_requested_addr) {
  if (use_requested_addr && static_mapinfo->requested_base_address() == nullptr) {
    aot_log_info(aot)("Archive(s) were created with -XX:SharedBaseAddress=0. Always map at os-selected address.");
    return MAP_ARCHIVE_MMAP_FAILURE;
  }

  PRODUCT_ONLY(if (ArchiveRelocationMode == 1 && use_requested_addr) {
      // For product build only -- this is for benchmarking the cost of doing relocation.
      // For debug builds, the check is done below, after reserving the space, for better test coverage
      // (see comment below).
      aot_log_info(aot)("ArchiveRelocationMode == 1: always map archive(s) at an alternative address");
      return MAP_ARCHIVE_MMAP_FAILURE;
    });

  if (ArchiveRelocationMode == 2 && !use_requested_addr) {
    aot_log_info(aot)("ArchiveRelocationMode == 2: never map archive(s) at an alternative address");
    return MAP_ARCHIVE_MMAP_FAILURE;
  };

  if (dynamic_mapinfo != nullptr) {
    // Ensure that the OS won't be able to allocate new memory spaces between the two
    // archives, or else it would mess up the simple comparison in MetaspaceObj::in_aot_cache().
    assert(static_mapinfo->mapping_end_offset() == dynamic_mapinfo->mapping_base_offset(), "no gap");
  }

  ReservedSpace total_space_rs, archive_space_rs, class_space_rs;
  MapArchiveResult result = MAP_ARCHIVE_OTHER_FAILURE;
  size_t prot_zone_size = 0;
  char* mapped_base_address = reserve_address_space_for_archives(static_mapinfo,
                                                                 dynamic_mapinfo,
                                                                 use_requested_addr,
                                                                 total_space_rs,
                                                                 archive_space_rs,
                                                                 class_space_rs);
  if (mapped_base_address == nullptr) {
    result = MAP_ARCHIVE_MMAP_FAILURE;
    aot_log_debug(aot)("Failed to reserve spaces (use_requested_addr=%u)", (unsigned)use_requested_addr);
  } else {

    if (Metaspace::using_class_space()) {
      prot_zone_size = protection_zone_size();
    }

#ifdef ASSERT
    // Some sanity checks after reserving address spaces for archives
    //  and class space.
    assert(archive_space_rs.is_reserved(), "Sanity");
    if (Metaspace::using_class_space()) {
      assert(archive_space_rs.base() == mapped_base_address &&
          archive_space_rs.size() > protection_zone_size(),
          "Archive space must lead and include the protection zone");
      // Class space must closely follow the archive space. Both spaces
      //  must be aligned correctly.
      assert(class_space_rs.is_reserved() && class_space_rs.size() > 0,
             "A class space should have been reserved");
      assert(class_space_rs.base() >= archive_space_rs.end(),
             "class space should follow the cds archive space");
      assert(is_aligned(archive_space_rs.base(),
                        core_region_alignment()),
             "Archive space misaligned");
      assert(is_aligned(class_space_rs.base(),
                        Metaspace::reserve_alignment()),
             "class space misaligned");
    }
#endif // ASSERT

    aot_log_info(aot)("Reserved archive_space_rs [" INTPTR_FORMAT " - " INTPTR_FORMAT "] (%zu) bytes%s",
                   p2i(archive_space_rs.base()), p2i(archive_space_rs.end()), archive_space_rs.size(),
                   (prot_zone_size > 0 ? " (includes protection zone)" : ""));
    aot_log_info(aot)("Reserved class_space_rs   [" INTPTR_FORMAT " - " INTPTR_FORMAT "] (%zu) bytes",
                   p2i(class_space_rs.base()), p2i(class_space_rs.end()), class_space_rs.size());

    if (AOTMetaspace::use_windows_memory_mapping()) {
      // We have now reserved address space for the archives, and will map in
      //  the archive files into this space.
      //
      // Special handling for Windows: on Windows we cannot map a file view
      //  into an existing memory mapping. So, we unmap the address range we
      //  just reserved again, which will make it available for mapping the
      //  archives.
      // Reserving this range has not been for naught however since it makes
      //  us reasonably sure the address range is available.
      //
      // But still it may fail, since between unmapping the range and mapping
      //  in the archive someone else may grab the address space. Therefore
      //  there is a fallback in FileMap::map_region() where we just read in
      //  the archive files sequentially instead of mapping it in. We couple
      //  this with use_requested_addr, since we're going to patch all the
      //  pointers anyway so there's no benefit to mmap.
      if (use_requested_addr) {
        assert(!total_space_rs.is_reserved(), "Should not be reserved for Windows");
        aot_log_info(aot)("Windows mmap workaround: releasing archive space.");
        MemoryReserver::release(archive_space_rs);
        // Mark as not reserved
        archive_space_rs = {};
        // The protection zone is part of the archive:
        // See comment above, the Windows way of loading CDS is to mmap the individual
        // parts of the archive into the address region we just vacated. The protection
        // zone will not be mapped (and, in fact, does not exist as physical region in
        // the archive). Therefore, after removing the archive space above, we must
        // re-reserve the protection zone part lest something else gets mapped into that
        // area later.
        if (prot_zone_size > 0) {
          assert(prot_zone_size >= os::vm_allocation_granularity(), "must be"); // not just page size!
          char* p = os::attempt_reserve_memory_at(mapped_base_address, prot_zone_size,
                                                  mtClassShared);
          assert(p == mapped_base_address || p == nullptr, "must be");
          if (p == nullptr) {
            aot_log_debug(aot)("Failed to re-reserve protection zone");
            return MAP_ARCHIVE_MMAP_FAILURE;
          }
        }
      }
    }

    if (prot_zone_size > 0) {
      os::commit_memory(mapped_base_address, prot_zone_size, false); // will later be protected
      // Before mapping the core regions into the newly established address space, we mark
      // start and the end of the future protection zone with canaries. That way we easily
      // catch mapping errors (accidentally mapping data into the future protection zone).
      *(mapped_base_address) = 'P';
      *(mapped_base_address + prot_zone_size - 1) = 'P';
    }

    MapArchiveResult static_result = map_archive(static_mapinfo, mapped_base_address, archive_space_rs);
    MapArchiveResult dynamic_result = (static_result == MAP_ARCHIVE_SUCCESS) ?
                                     map_archive(dynamic_mapinfo, mapped_base_address, archive_space_rs) : MAP_ARCHIVE_OTHER_FAILURE;

    DEBUG_ONLY(if (ArchiveRelocationMode == 1 && use_requested_addr) {
      // This is for simulating mmap failures at the requested address. In
      //  debug builds, we do it here (after all archives have possibly been
      //  mapped), so we can thoroughly test the code for failure handling
      //  (releasing all allocated resource, etc).
      aot_log_info(aot)("ArchiveRelocationMode == 1: always map archive(s) at an alternative address");
      if (static_result == MAP_ARCHIVE_SUCCESS) {
        static_result = MAP_ARCHIVE_MMAP_FAILURE;
      }
      if (dynamic_result == MAP_ARCHIVE_SUCCESS) {
        dynamic_result = MAP_ARCHIVE_MMAP_FAILURE;
      }
    });

    if (static_result == MAP_ARCHIVE_SUCCESS) {
      if (dynamic_result == MAP_ARCHIVE_SUCCESS) {
        result = MAP_ARCHIVE_SUCCESS;
      } else if (dynamic_result == MAP_ARCHIVE_OTHER_FAILURE) {
        assert(dynamic_mapinfo != nullptr && !dynamic_mapinfo->is_mapped(), "must have failed");
        // No need to retry mapping the dynamic archive again, as it will never succeed
        // (bad file, etc) -- just keep the base archive.
        log_warning(cds, dynamic)("Unable to use shared archive. The top archive failed to load: %s",
                                  dynamic_mapinfo->full_path());
        result = MAP_ARCHIVE_SUCCESS;
        // TODO, we can give the unused space for the dynamic archive to class_space_rs, but there's no
        // easy API to do that right now.
      } else {
        result = MAP_ARCHIVE_MMAP_FAILURE;
      }
    } else if (static_result == MAP_ARCHIVE_OTHER_FAILURE) {
      result = MAP_ARCHIVE_OTHER_FAILURE;
    } else {
      result = MAP_ARCHIVE_MMAP_FAILURE;
    }
  }

  if (result == MAP_ARCHIVE_SUCCESS) {
    SharedBaseAddress = (size_t)mapped_base_address;
#ifdef _LP64
    if (Metaspace::using_class_space()) {
      assert(prot_zone_size > 0 &&
             *(mapped_base_address) == 'P' &&
             *(mapped_base_address + prot_zone_size - 1) == 'P',
             "Protection zone was overwritten?");
      // Set up ccs in metaspace.
      Metaspace::initialize_class_space(class_space_rs);

      // Set up compressed Klass pointer encoding: the encoding range must
      //  cover both archive and class space.
      const address klass_range_start = (address)mapped_base_address;
      const size_t klass_range_size = (address)class_space_rs.end() - klass_range_start;
      if (INCLUDE_CDS_JAVA_HEAP || UseCompactObjectHeaders) {
        // The CDS archive may contain narrow Klass IDs that were precomputed at archive generation time:
        // - every archived java object header (only if INCLUDE_CDS_JAVA_HEAP)
        // - every archived Klass' prototype   (only if +UseCompactObjectHeaders)
        //
        // In order for those IDs to still be valid, we need to dictate base and shift: base should be the
        // mapping start (including protection zone), shift should be the shift used at archive generation time.
        CompressedKlassPointers::initialize_for_given_encoding(
          klass_range_start, klass_range_size,
          klass_range_start, ArchiveBuilder::precomputed_narrow_klass_shift() // precomputed encoding, see ArchiveBuilder
        );
        assert(CompressedKlassPointers::base() == klass_range_start, "must be");
      } else {
        // Let JVM freely choose encoding base and shift
        CompressedKlassPointers::initialize(klass_range_start, klass_range_size);
        assert(CompressedKlassPointers::base() == nullptr ||
               CompressedKlassPointers::base() == klass_range_start, "must be");
      }
      // Establish protection zone, but only if we need one
      if (CompressedKlassPointers::base() == klass_range_start) {
        CompressedKlassPointers::establish_protection_zone(klass_range_start, prot_zone_size);
      }

      if (static_mapinfo->can_use_heap_region()) {
        if (static_mapinfo->object_streaming_mode()) {
          HeapShared::initialize_loading_mode(HeapArchiveMode::_streaming);
        } else {
          // map_or_load_heap_region() compares the current narrow oop and klass encodings
          // with the archived ones, so it must be done after all encodings are determined.
          static_mapinfo->map_or_load_heap_region();
          HeapShared::initialize_loading_mode(HeapArchiveMode::_mapping);
        }
      } else {
        FileMapRegion* r = static_mapinfo->region_at(AOTMetaspace::hp);
        if (r->used() > 0) {
          if (static_mapinfo->object_streaming_mode()) {
            AOTMetaspace::report_loading_error("Cannot use CDS heap data.");
          } else {
            if (!UseCompressedOops && !AOTMappedHeapLoader::can_map()) {
              AOTMetaspace::report_loading_error("Cannot use CDS heap data. Selected GC not compatible -XX:-UseCompressedOops");
            } else {
              AOTMetaspace::report_loading_error("Cannot use CDS heap data. UseEpsilonGC, UseG1GC, UseSerialGC, UseParallelGC, or UseShenandoahGC are required.");
            }
          }
        }
      }
    }
#endif // _LP64
    log_info(aot)("initial optimized module handling: %s", CDSConfig::is_using_optimized_module_handling() ? "enabled" : "disabled");
    log_info(aot)("initial full module graph: %s", CDSConfig::is_using_full_module_graph() ? "enabled" : "disabled");
  } else {
    unmap_archive(static_mapinfo);
    unmap_archive(dynamic_mapinfo);
    release_reserved_spaces(total_space_rs, archive_space_rs, class_space_rs);
  }

  return result;
}


// This will reserve two address spaces suitable to house Klass structures, one
//  for the cds archives (static archive and optionally dynamic archive) and
//  optionally one move for ccs.
//
// Since both spaces must fall within the compressed class pointer encoding
//  range, they are allocated close to each other.
//
// Space for archives will be reserved first, followed by a potential gap,
//  followed by the space for ccs:
//
// +-- Base address             A        B                     End
// |                            |        |                      |
// v                            v        v                      v
// +-------------+--------------+        +----------------------+
// | static arc  | [dyn. arch]  | [gap]  | compr. class space   |
// +-------------+--------------+        +----------------------+
//
// (The gap may result from different alignment requirements between metaspace
//  and CDS)
//
// If UseCompressedClassPointers is disabled, only one address space will be
//  reserved:
//
// +-- Base address             End
// |                            |
// v                            v
// +-------------+--------------+
// | static arc  | [dyn. arch]  |
// +-------------+--------------+
//
// Base address: If use_archive_base_addr address is true, the Base address is
//  determined by the address stored in the static archive. If
//  use_archive_base_addr address is false, this base address is determined
//  by the platform.
//
// If UseCompressedClassPointers=1, the range encompassing both spaces will be
//  suitable to en/decode narrow Klass pointers: the base will be valid for
//  encoding, the range [Base, End) and not surpass the max. range for that encoding.
//
// Return:
//
// - On success:
//    - total_space_rs will be reserved as whole for archive_space_rs and
//      class_space_rs if UseCompressedClassPointers is true.
//      On Windows, try reserve archive_space_rs and class_space_rs
//      separately first if use_archive_base_addr is true.
//    - archive_space_rs will be reserved and large enough to host static and
//      if needed dynamic archive: [Base, A).
//      archive_space_rs.base and size will be aligned to CDS reserve
//      granularity.
//    - class_space_rs: If UseCompressedClassPointers=1, class_space_rs will
//      be reserved. Its start address will be aligned to metaspace reserve
//      alignment, which may differ from CDS alignment. It will follow the cds
//      archive space, close enough such that narrow class pointer encoding
//      covers both spaces.
//      If UseCompressedClassPointers=0, class_space_rs remains unreserved.
// - On error: null is returned and the spaces remain unreserved.
char* AOTMetaspace::reserve_address_space_for_archives(FileMapInfo* static_mapinfo,
                                                       FileMapInfo* dynamic_mapinfo,
                                                       bool use_archive_base_addr,
                                                       ReservedSpace& total_space_rs,
                                                       ReservedSpace& archive_space_rs,
                                                       ReservedSpace& class_space_rs) {

  address const base_address = (address) (use_archive_base_addr ? static_mapinfo->requested_base_address() : nullptr);
  const size_t archive_space_alignment = core_region_alignment();

  // Size and requested location of the archive_space_rs (for both static and dynamic archives)
  size_t archive_end_offset  = (dynamic_mapinfo == nullptr) ? static_mapinfo->mapping_end_offset() : dynamic_mapinfo->mapping_end_offset();
  size_t archive_space_size = align_up(archive_end_offset, archive_space_alignment);

  if (!Metaspace::using_class_space()) {
    // Get the simple case out of the way first:
    // no compressed class space, simple allocation.

    // When running without class space, requested archive base should be aligned to cds core alignment.
    assert(is_aligned(base_address, archive_space_alignment),
             "Archive base address unaligned: " PTR_FORMAT ", needs alignment: %zu.",
             p2i(base_address), archive_space_alignment);

    archive_space_rs = MemoryReserver::reserve((char*)base_address,
                                               archive_space_size,
                                               archive_space_alignment,
                                               os::vm_page_size(),
                                               mtNone);
    if (archive_space_rs.is_reserved()) {
      assert(base_address == nullptr ||
             (address)archive_space_rs.base() == base_address, "Sanity");
      // Register archive space with NMT.
      MemTracker::record_virtual_memory_tag(archive_space_rs, mtClassShared);
      return archive_space_rs.base();
    }
    return nullptr;
  }

#ifdef _LP64

  // Complex case: two spaces adjacent to each other, both to be addressable
  //  with narrow class pointers.
  // We reserve the whole range spanning both spaces, then split that range up.

  const size_t class_space_alignment = Metaspace::reserve_alignment();

  // When running with class space, requested archive base must satisfy both cds core alignment
  // and class space alignment.
  const size_t base_address_alignment = MAX2(class_space_alignment, archive_space_alignment);
  assert(is_aligned(base_address, base_address_alignment),
           "Archive base address unaligned: " PTR_FORMAT ", needs alignment: %zu.",
           p2i(base_address), base_address_alignment);

  size_t class_space_size = CompressedClassSpaceSize;
  assert(CompressedClassSpaceSize > 0 &&
         is_aligned(CompressedClassSpaceSize, class_space_alignment),
         "CompressedClassSpaceSize malformed: %zu", CompressedClassSpaceSize);

  const size_t ccs_begin_offset = align_up(archive_space_size, class_space_alignment);
  const size_t gap_size = ccs_begin_offset - archive_space_size;

  // Reduce class space size if it would not fit into the Klass encoding range
  constexpr size_t max_encoding_range_size = 4 * G;
  guarantee(archive_space_size < max_encoding_range_size - class_space_alignment, "Archive too large");
  if ((archive_space_size + gap_size + class_space_size) > max_encoding_range_size) {
    class_space_size = align_down(max_encoding_range_size - archive_space_size - gap_size, class_space_alignment);
    log_info(metaspace)("CDS initialization: reducing class space size from %zu to %zu",
        CompressedClassSpaceSize, class_space_size);
    FLAG_SET_ERGO(CompressedClassSpaceSize, class_space_size);
  }

  const size_t total_range_size =
      archive_space_size + gap_size + class_space_size;

  // Test that class space base address plus shift can be decoded by aarch64, when restored.
  const int precomputed_narrow_klass_shift = ArchiveBuilder::precomputed_narrow_klass_shift();
  if (!CompressedKlassPointers::check_klass_decode_mode(base_address, precomputed_narrow_klass_shift,
                                                        total_range_size)) {
    aot_log_info(aot)("CDS initialization: Cannot use SharedBaseAddress " PTR_FORMAT " with precomputed shift %d.",
                  p2i(base_address), precomputed_narrow_klass_shift);
    use_archive_base_addr = false;
  }

  assert(total_range_size > ccs_begin_offset, "must be");
  if (use_windows_memory_mapping() && use_archive_base_addr) {
    if (base_address != nullptr) {
      // On Windows, we cannot safely split a reserved memory space into two (see JDK-8255917).
      // Hence, we optimistically reserve archive space and class space side-by-side. We only
      // do this for use_archive_base_addr=true since for use_archive_base_addr=false case
      // caller will not split the combined space for mapping, instead read the archive data
      // via sequential file IO.
      address ccs_base = base_address + archive_space_size + gap_size;
      archive_space_rs = MemoryReserver::reserve((char*)base_address,
                                                 archive_space_size,
                                                 archive_space_alignment,
                                                 os::vm_page_size(),
                                                 mtNone);
      class_space_rs   = MemoryReserver::reserve((char*)ccs_base,
                                                 class_space_size,
                                                 class_space_alignment,
                                                 os::vm_page_size(),
                                                 mtNone);
    }
    if (!archive_space_rs.is_reserved() || !class_space_rs.is_reserved()) {
      release_reserved_spaces(total_space_rs, archive_space_rs, class_space_rs);
      return nullptr;
    }
    MemTracker::record_virtual_memory_tag(archive_space_rs, mtClassShared);
    MemTracker::record_virtual_memory_tag(class_space_rs, mtClass);
  } else {
    if (use_archive_base_addr && base_address != nullptr) {
      total_space_rs = MemoryReserver::reserve((char*) base_address,
                                               total_range_size,
                                               base_address_alignment,
                                               os::vm_page_size(),
                                               mtNone);
    } else {
      // We did not manage to reserve at the preferred address, or were instructed to relocate. In that
      // case we reserve wherever possible, but the start address needs to be encodable as narrow Klass
      // encoding base since the archived heap objects contain narrow Klass IDs pre-calculated toward the start
      // of the shared Metaspace. That prevents us from using zero-based encoding and therefore we won't
      // try allocating in low-address regions.
      total_space_rs = Metaspace::reserve_address_space_for_compressed_classes(total_range_size, false /* optimize_for_zero_base */);
    }

    if (!total_space_rs.is_reserved()) {
      return nullptr;
    }

    // Paranoid checks:
    assert(!use_archive_base_addr || (address)total_space_rs.base() == base_address,
           "Sanity (" PTR_FORMAT " vs " PTR_FORMAT ")", p2i(base_address), p2i(total_space_rs.base()));
    assert(is_aligned(total_space_rs.base(), base_address_alignment), "Sanity");
    assert(total_space_rs.size() == total_range_size, "Sanity");

    // Now split up the space into ccs and cds archive. For simplicity, just leave
    //  the gap reserved at the end of the archive space. Do not do real splitting.
    archive_space_rs = total_space_rs.first_part(ccs_begin_offset,
                                                 (size_t)archive_space_alignment);
    class_space_rs = total_space_rs.last_part(ccs_begin_offset);
    MemTracker::record_virtual_memory_split_reserved(total_space_rs.base(), total_space_rs.size(),
                                                     ccs_begin_offset, mtClassShared, mtClass);
  }
  assert(is_aligned(archive_space_rs.base(), archive_space_alignment), "Sanity");
  assert(is_aligned(archive_space_rs.size(), archive_space_alignment), "Sanity");
  assert(is_aligned(class_space_rs.base(), class_space_alignment), "Sanity");
  assert(is_aligned(class_space_rs.size(), class_space_alignment), "Sanity");


  return archive_space_rs.base();

#else
  ShouldNotReachHere();
  return nullptr;
#endif

}

void AOTMetaspace::release_reserved_spaces(ReservedSpace& total_space_rs,
                                           ReservedSpace& archive_space_rs,
                                           ReservedSpace& class_space_rs) {
  if (total_space_rs.is_reserved()) {
    aot_log_debug(aot)("Released shared space (archive + class) " INTPTR_FORMAT, p2i(total_space_rs.base()));
    MemoryReserver::release(total_space_rs);
    total_space_rs = {};
  } else {
    if (archive_space_rs.is_reserved()) {
      aot_log_debug(aot)("Released shared space (archive) " INTPTR_FORMAT, p2i(archive_space_rs.base()));
      MemoryReserver::release(archive_space_rs);
      archive_space_rs = {};
    }
    if (class_space_rs.is_reserved()) {
      aot_log_debug(aot)("Released shared space (classes) " INTPTR_FORMAT, p2i(class_space_rs.base()));
      MemoryReserver::release(class_space_rs);
      class_space_rs = {};
    }
  }
}

static int archive_regions[]     = { AOTMetaspace::rw, AOTMetaspace::ro };
static int archive_regions_count = 2;

MapArchiveResult AOTMetaspace::map_archive(FileMapInfo* mapinfo, char* mapped_base_address, ReservedSpace rs) {
  assert(CDSConfig::is_using_archive(), "must be runtime");
  if (mapinfo == nullptr) {
    return MAP_ARCHIVE_SUCCESS; // The dynamic archive has not been specified. No error has happened -- trivially succeeded.
  }

  mapinfo->set_is_mapped(false);
  if (mapinfo->core_region_alignment() != (size_t)core_region_alignment()) {
    report_loading_error("Unable to map CDS archive -- core_region_alignment() expected: %zu"
                         " actual: %zu", mapinfo->core_region_alignment(), core_region_alignment());
    return MAP_ARCHIVE_OTHER_FAILURE;
  }

  MapArchiveResult result =
    mapinfo->map_regions(archive_regions, archive_regions_count, mapped_base_address, rs);

  if (result != MAP_ARCHIVE_SUCCESS) {
    unmap_archive(mapinfo);
    return result;
  }

  if (!mapinfo->validate_class_location()) {
    unmap_archive(mapinfo);
    return MAP_ARCHIVE_OTHER_FAILURE;
  }

  if (mapinfo->is_static()) {
    // Currently, only static archive uses early serialized data.
    char* buffer = mapinfo->early_serialized_data();
    intptr_t* array = (intptr_t*)buffer;
    ReadClosure rc(&array, (intptr_t)mapped_base_address);
    early_serialize(&rc);
  }

  if (!mapinfo->validate_aot_class_linking()) {
    unmap_archive(mapinfo);
    return MAP_ARCHIVE_OTHER_FAILURE;
  }

  mapinfo->set_is_mapped(true);
  return MAP_ARCHIVE_SUCCESS;
}

void AOTMetaspace::unmap_archive(FileMapInfo* mapinfo) {
  assert(CDSConfig::is_using_archive(), "must be runtime");
  if (mapinfo != nullptr) {
    mapinfo->unmap_regions(archive_regions, archive_regions_count);
    mapinfo->unmap_region(AOTMetaspace::bm);
    mapinfo->set_is_mapped(false);
  }
}

// For -XX:PrintSharedArchiveAndExit
class CountSharedSymbols : public SymbolClosure {
 private:
   size_t _count;
 public:
   CountSharedSymbols() : _count(0) {}
  void do_symbol(Symbol** sym) {
    _count++;
  }
  size_t total() { return _count; }

};

// Read the miscellaneous data from the shared file, and
// serialize it out to its various destinations.

void AOTMetaspace::initialize_shared_spaces() {
  FileMapInfo *static_mapinfo = FileMapInfo::current_info();
  FileMapInfo *dynamic_mapinfo = FileMapInfo::dynamic_info();

  // Verify various attributes of the archive, plus initialize the
  // shared string/symbol tables.
  char* buffer = static_mapinfo->serialized_data();
  intptr_t* array = (intptr_t*)buffer;
  ReadClosure rc(&array, (intptr_t)SharedBaseAddress);
  serialize(&rc);

  // Finish initializing the heap dump mode used in the archive
  // Heap initialization can be done only after vtables are initialized by ReadClosure.
  HeapShared::finalize_initialization(static_mapinfo);
  Universe::load_archived_object_instances();

  AOTCodeCache::initialize();

  if (dynamic_mapinfo != nullptr) {
    intptr_t* buffer = (intptr_t*)dynamic_mapinfo->serialized_data();
    ReadClosure rc(&buffer, (intptr_t)SharedBaseAddress);
    DynamicArchive::serialize(&rc);
    DynamicArchive::setup_array_klasses();
  }

  LogStreamHandle(Info, aot) lsh;
  if (lsh.is_enabled()) {
    lsh.print("Using AOT-linked classes: %s (static archive: %s aot-linked classes",
              BOOL_TO_STR(CDSConfig::is_using_aot_linked_classes()),
              static_mapinfo->header()->has_aot_linked_classes() ? "has" : "no");
    if (dynamic_mapinfo != nullptr) {
      lsh.print(", dynamic archive: %s aot-linked classes",
                dynamic_mapinfo->header()->has_aot_linked_classes() ? "has" : "no");
    }
    lsh.print_cr(")");
  }

  // Set up LambdaFormInvokers::_lambdaform_lines for dynamic dump
  if (CDSConfig::is_dumping_dynamic_archive()) {
    // Read stored LF format lines stored in static archive
    LambdaFormInvokers::read_static_archive_invokers();
  }

  if (PrintSharedArchiveAndExit) {
    // Print archive names
    if (dynamic_mapinfo != nullptr) {
      tty->print_cr("\n\nBase archive name: %s", CDSConfig::input_static_archive_path());
      tty->print_cr("Base archive version %d", static_mapinfo->version());
    } else {
      tty->print_cr("Static archive name: %s", static_mapinfo->full_path());
      tty->print_cr("Static archive version %d", static_mapinfo->version());
    }

    SystemDictionaryShared::print_shared_archive(tty);
    if (dynamic_mapinfo != nullptr) {
      tty->print_cr("\n\nDynamic archive name: %s", dynamic_mapinfo->full_path());
      tty->print_cr("Dynamic archive version %d", dynamic_mapinfo->version());
      SystemDictionaryShared::print_shared_archive(tty, false/*dynamic*/);
    }

    TrainingData::print_archived_training_data_on(tty);

    AOTCodeCache::print_on(tty);

    // collect shared symbols and strings
    CountSharedSymbols cl;
    SymbolTable::shared_symbols_do(&cl);
    tty->print_cr("Number of shared symbols: %zu", cl.total());
    if (HeapShared::is_loading_mapping_mode()) {
      tty->print_cr("Number of shared strings: %zu", StringTable::shared_entry_count());
    }
    tty->print_cr("VM version: %s\r\n", static_mapinfo->vm_version());
    if (FileMapInfo::current_info() == nullptr || _archive_loading_failed) {
      tty->print_cr("archive is invalid");
      vm_exit(1);
    } else {
      tty->print_cr("archive is valid");
      vm_exit(0);
    }
  }
}

// JVM/TI RedefineClasses() support:
bool AOTMetaspace::remap_shared_readonly_as_readwrite() {
  assert(SafepointSynchronize::is_at_safepoint(), "must be at safepoint");

  if (CDSConfig::is_using_archive()) {
    // remap the shared readonly space to shared readwrite, private
    FileMapInfo* mapinfo = FileMapInfo::current_info();
    if (!mapinfo->remap_shared_readonly_as_readwrite()) {
      return false;
    }
    if (FileMapInfo::dynamic_info() != nullptr) {
      mapinfo = FileMapInfo::dynamic_info();
      if (!mapinfo->remap_shared_readonly_as_readwrite()) {
        return false;
      }
    }
    _remapped_readwrite = true;
  }
  return true;
}

void AOTMetaspace::print_on(outputStream* st) {
  if (CDSConfig::is_using_archive()) {
    st->print("CDS archive(s) mapped at: ");
    address base = (address)MetaspaceObj::aot_metaspace_base();
    address static_top = (address)_aot_metaspace_static_top;
    address top = (address)MetaspaceObj::aot_metaspace_top();
    st->print("[" PTR_FORMAT "-" PTR_FORMAT "-" PTR_FORMAT "), ", p2i(base), p2i(static_top), p2i(top));
    st->print("size %zu, ", top - base);
    st->print("SharedBaseAddress: " PTR_FORMAT ", ArchiveRelocationMode: %d.", SharedBaseAddress, ArchiveRelocationMode);
  } else {
    st->print("CDS archive(s) not mapped");
  }
  st->cr();
}<|MERGE_RESOLUTION|>--- conflicted
+++ resolved
@@ -116,11 +116,7 @@
 Array<Method*>* AOTMetaspace::_archived_method_handle_intrinsics = nullptr;
 bool AOTMetaspace::_use_optimized_module_handling = true;
 int volatile AOTMetaspace::_preimage_static_archive_dumped = 0;
-<<<<<<< HEAD
-jlong AOTMetaspace::_preimage_static_archive_recording_duration = 0;
-=======
 FileMapInfo* AOTMetaspace::_output_mapinfo = nullptr;
->>>>>>> c028369d
 
 // The CDS archive is divided into the following regions:
 //     rw  - read-write metadata
@@ -1062,45 +1058,19 @@
   CDSProtectionDomain::to_file_URL("dummy.jar", Handle(), CHECK);
 }
 
-<<<<<<< HEAD
-bool AOTMetaspace::is_recording_preimage_static_archive() {
-  if (CDSConfig::is_dumping_preimage_static_archive()) {
-      return _preimage_static_archive_dumped == 0;
-  }
-  return false;
-}
-
-jlong AOTMetaspace::get_preimage_static_archive_recording_duration() {
-  if (CDSConfig::is_dumping_preimage_static_archive()) {
-    if (_preimage_static_archive_recording_duration == 0) {
-      // The recording has not yet finished so return the current elapsed time.
-      return Management::ticks_to_ms(os::elapsed_counter());
-    }
-    return _preimage_static_archive_recording_duration;
-  }
-  return 0;
-=======
 bool AOTMetaspace::preimage_static_archive_dumped() {
   assert(CDSConfig::is_dumping_preimage_static_archive(), "Required");
   return AtomicAccess::load_acquire(&_preimage_static_archive_dumped) == 1;
->>>>>>> c028369d
 }
 
 void AOTMetaspace::dump_static_archive_impl(StaticArchiveBuilder& builder, TRAPS) {
   if (CDSConfig::is_dumping_preimage_static_archive()) {
-<<<<<<< HEAD
-    if (AtomicAccess::cmpxchg(&_preimage_static_archive_dumped, 0, 1) != 0) {
-      return;
-    }
-    _preimage_static_archive_recording_duration = Management::ticks_to_ms(os::elapsed_counter());
-=======
     // When dumping to the AOT configuration file ensure this function is only executed once.
     // Multiple invocations may happen via JCmd, during VM exit or other means (in the future)
     // from different threads and possibly concurrently.
     if (AtomicAccess::cmpxchg(&_preimage_static_archive_dumped, 0, 1) != 0) {
       return;
     }
->>>>>>> c028369d
   }
 
   if (CDSConfig::is_dumping_classic_static_archive()) {
