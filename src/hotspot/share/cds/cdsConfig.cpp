--- conflicted
+++ resolved
@@ -406,7 +406,10 @@
   CHECK_SINGLE_PATH(AOTCacheOutput);
   CHECK_SINGLE_PATH(AOTConfiguration);
 
-<<<<<<< HEAD
+  if (FLAG_IS_DEFAULT(AOTCache) && AOTAdapterCaching) {
+    log_debug(aot,codecache,init)("AOTCache is not specified - AOTAdapterCaching is ignored");
+  }
+
   if (FLAG_IS_DEFAULT(AOTCache) &&
       FLAG_IS_DEFAULT(AOTMode)) {
     bool has_cache_output = !FLAG_IS_DEFAULT(AOTCacheOutput);
@@ -419,17 +422,6 @@
       // Default value for AOTConfiguration, if necessary, will be assigned in check_aotmode_record().
       FLAG_SET_ERGO(AOTMode, "record");
     }
-=======
-  if (FLAG_IS_DEFAULT(AOTCache) && AOTAdapterCaching) {
-    log_debug(aot,codecache,init)("AOTCache is not specified - AOTAdapterCaching is ignored");
-  }
-
-  if (FLAG_IS_DEFAULT(AOTCache) && FLAG_IS_DEFAULT(AOTConfiguration) && FLAG_IS_DEFAULT(AOTMode)) {
-    // AOTCache/AOTConfiguration/AOTMode not used.
-    return;
-  } else {
-    _new_aot_flags_used = true;
->>>>>>> 03f0ec4a
   }
 
   // At least one AOT flag has been used
