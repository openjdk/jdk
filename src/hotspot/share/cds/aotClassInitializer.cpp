--- conflicted
+++ resolved
@@ -35,33 +35,18 @@
     return false;
   }
 
-<<<<<<< HEAD
   if (ik->is_hidden()) {
     return HeapShared::is_archivable_hidden_klass(ik);
-  } else if (ik->is_initialized()) {
-    if (ik->java_super() == vmClasses::Enum_klass()) {
-      return true;
-    }
-    Symbol* name = ik->name();
-    if (name->equals("jdk/internal/constant/PrimitiveClassDescImpl") ||
-        name->equals("jdk/internal/constant/ReferenceClassDescImpl") ||
-        name->equals("java/lang/constant/ConstantDescs") ||
-        name->equals("sun/invoke/util/Wrapper")) {
-      return true;
-    }
-    if (CDSConfig::is_dumping_invokedynamic()) {
-      if (name->equals("java/lang/invoke/DirectMethodHandle$AOTHolder") ||
-          name->equals("java/lang/invoke/LambdaForm$NamedFunction$AOTHolder") ||
-          name->equals("java/lang/invoke/MethodType$AOTHolder")) {
-        return true;
-      }
-    }
-=======
+  }
+
   if (ik->is_initialized() && ik->java_super() == vmClasses::Enum_klass()) {
     return true;
-  } else if (ik->name()->equals("jdk/internal/constant/PrimitiveClassDescImpl") ||
-             ik->name()->equals("jdk/internal/constant/ReferenceClassDescImpl") ||
-             ik->name()->equals("java/lang/constant/ConstantDescs")) {
+  }
+
+  Symbol* name = ik->name();
+  if (name->equals("jdk/internal/constant/PrimitiveClassDescImpl") ||
+      name->equals("jdk/internal/constant/ReferenceClassDescImpl") ||
+      name->equals("java/lang/constant/ConstantDescs")) {
     assert(ik->is_initialized(), "must be");
     // The above 3 classes are special cases needed to support the aot-caching of
     // java.lang.invoke.MethodType instances:
@@ -76,9 +61,14 @@
     // Therefore, we must preserve the static fields of these 3 classes from
     // the assembly phase.
     return true;
-  } else {
-    return false;
->>>>>>> db87b246
+  }
+  if (CDSConfig::is_dumping_invokedynamic()) {
+    if (name->equals("java/lang/invoke/DirectMethodHandle$AOTHolder") ||
+        name->equals("java/lang/invoke/LambdaForm$NamedFunction$AOTHolder") ||
+        name->equals("java/lang/invoke/MethodType$AOTHolder")) {
+      assert(ik->is_initialized(), "must be");
+      return true;
+    }
   }
 
   return false;
