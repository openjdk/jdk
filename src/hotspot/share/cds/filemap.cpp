--- conflicted
+++ resolved
@@ -204,12 +204,8 @@
   _core_region_alignment = core_region_alignment;
   _obj_alignment = ObjectAlignmentInBytes;
   _compact_strings = CompactStrings;
-<<<<<<< HEAD
   _compact_headers = UseCompactObjectHeaders;
-  if (DumpSharedSpaces && HeapShared::can_write()) {
-=======
   if (CDSConfig::is_dumping_heap()) {
->>>>>>> eee8ab57
     _narrow_oop_mode = CompressedOops::mode();
     _narrow_oop_base = CompressedOops::base();
     _narrow_oop_shift = CompressedOops::shift();
