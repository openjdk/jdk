/*
 * Copyright (c) 2003, 2025, Oracle and/or its affiliates. All rights reserved.
 * DO NOT ALTER OR REMOVE COPYRIGHT NOTICES OR THIS FILE HEADER.
 *
 * This code is free software; you can redistribute it and/or modify it
 * under the terms of the GNU General Public License version 2 only, as
 * published by the Free Software Foundation.
 *
 * This code is distributed in the hope that it will be useful, but WITHOUT
 * ANY WARRANTY; without even the implied warranty of MERCHANTABILITY or
 * FITNESS FOR A PARTICULAR PURPOSE.  See the GNU General Public License
 * version 2 for more details (a copy is included in the LICENSE file that
 * accompanied this code).
 *
 * You should have received a copy of the GNU General Public License version
 * 2 along with this work; if not, write to the Free Software Foundation,
 * Inc., 51 Franklin St, Fifth Floor, Boston, MA 02110-1301 USA.
 *
 * Please contact Oracle, 500 Oracle Parkway, Redwood Shores, CA 94065 USA
 * or visit www.oracle.com if you need additional information or have any
 * questions.
 *
 */

#include "cds/aotClassLocation.hpp"
#include "cds/aotLogging.hpp"
#include "cds/aotMetaspace.hpp"
#include "cds/archiveBuilder.hpp"
#include "cds/archiveHeapLoader.inline.hpp"
#include "cds/archiveHeapWriter.hpp"
#include "cds/archiveUtils.inline.hpp"
#include "cds/cds_globals.hpp"
#include "cds/cdsConfig.hpp"
#include "cds/dynamicArchive.hpp"
#include "cds/filemap.hpp"
#include "cds/heapShared.hpp"
#include "classfile/altHashing.hpp"
#include "classfile/classFileStream.hpp"
#include "classfile/classLoader.hpp"
#include "classfile/classLoader.inline.hpp"
#include "classfile/classLoaderData.inline.hpp"
#include "classfile/symbolTable.hpp"
#include "classfile/systemDictionaryShared.hpp"
#include "classfile/vmClasses.hpp"
#include "classfile/vmSymbols.hpp"
#include "compiler/compilerDefinitions.inline.hpp"
#include "jvm.h"
#include "logging/log.hpp"
#include "logging/logMessage.hpp"
#include "logging/logStream.hpp"
#include "memory/iterator.inline.hpp"
#include "memory/metadataFactory.hpp"
#include "memory/metaspaceClosure.hpp"
#include "memory/oopFactory.hpp"
#include "memory/universe.hpp"
#include "nmt/memTracker.hpp"
#include "oops/access.hpp"
#include "oops/compressedKlass.hpp"
#include "oops/compressedOops.hpp"
#include "oops/compressedOops.inline.hpp"
#include "oops/objArrayOop.hpp"
#include "oops/oop.inline.hpp"
#include "oops/trainingData.hpp"
#include "oops/typeArrayKlass.hpp"
#include "prims/jvmtiExport.hpp"
#include "runtime/arguments.hpp"
#include "runtime/globals_extension.hpp"
#include "runtime/java.hpp"
#include "runtime/javaCalls.hpp"
#include "runtime/mutexLocker.hpp"
#include "runtime/os.hpp"
#include "runtime/vm_version.hpp"
#include "utilities/align.hpp"
#include "utilities/bitMap.inline.hpp"
#include "utilities/classpathStream.hpp"
#include "utilities/defaultStream.hpp"
#include "utilities/ostream.hpp"
#if INCLUDE_G1GC
#include "gc/g1/g1CollectedHeap.hpp"
#include "gc/g1/g1HeapRegion.hpp"
#endif

#include <errno.h>
#include <sys/stat.h>

#ifndef O_BINARY       // if defined (Win32) use binary files.
#define O_BINARY 0     // otherwise do nothing.
#endif

// Fill in the fileMapInfo structure with data about this VM instance.

// This method copies the vm version info into header_version.  If the version is too
// long then a truncated version, which has a hash code appended to it, is copied.
//
// Using a template enables this method to verify that header_version is an array of
// length JVM_IDENT_MAX.  This ensures that the code that writes to the CDS file and
// the code that reads the CDS file will both use the same size buffer.  Hence, will
// use identical truncation.  This is necessary for matching of truncated versions.
template <int N> static void get_header_version(char (&header_version) [N]) {
  assert(N == JVM_IDENT_MAX, "Bad header_version size");

  const char *vm_version = VM_Version::internal_vm_info_string();
  const int version_len = (int)strlen(vm_version);

  memset(header_version, 0, JVM_IDENT_MAX);

  if (version_len < (JVM_IDENT_MAX-1)) {
    strcpy(header_version, vm_version);

  } else {
    // Get the hash value.  Use a static seed because the hash needs to return the same
    // value over multiple jvm invocations.
    uint32_t hash = AltHashing::halfsiphash_32(8191, (const uint8_t*)vm_version, version_len);

    // Truncate the ident, saving room for the 8 hex character hash value.
    strncpy(header_version, vm_version, JVM_IDENT_MAX-9);

    // Append the hash code as eight hex digits.
    os::snprintf_checked(&header_version[JVM_IDENT_MAX-9], 9, "%08x", hash);
    header_version[JVM_IDENT_MAX-1] = 0;  // Null terminate.
  }

  assert(header_version[JVM_IDENT_MAX-1] == 0, "must be");
}

FileMapInfo::FileMapInfo(const char* full_path, bool is_static) :
  _is_static(is_static), _file_open(false), _is_mapped(false), _fd(-1), _file_offset(0),
  _full_path(full_path), _base_archive_name(nullptr), _header(nullptr) {
  if (_is_static) {
    assert(_current_info == nullptr, "must be singleton"); // not thread safe
    _current_info = this;
  } else {
    assert(_dynamic_archive_info == nullptr, "must be singleton"); // not thread safe
    _dynamic_archive_info = this;
  }
}

FileMapInfo::~FileMapInfo() {
  if (_is_static) {
    assert(_current_info == this, "must be singleton"); // not thread safe
    _current_info = nullptr;
  } else {
    assert(_dynamic_archive_info == this, "must be singleton"); // not thread safe
    _dynamic_archive_info = nullptr;
  }

  if (_header != nullptr) {
    os::free(_header);
  }

  if (_file_open) {
    ::close(_fd);
  }
}

void FileMapInfo::free_current_info() {
  assert(CDSConfig::is_dumping_final_static_archive(), "only supported in this mode");
  assert(_current_info != nullptr, "sanity");
  delete _current_info;
  assert(_current_info == nullptr, "sanity"); // Side effect expected from the above "delete" operator.
}

void FileMapInfo::populate_header(size_t core_region_alignment) {
  assert(_header == nullptr, "Sanity check");
  size_t c_header_size;
  size_t header_size;
  size_t base_archive_name_size = 0;
  size_t base_archive_name_offset = 0;
  if (is_static()) {
    c_header_size = sizeof(FileMapHeader);
    header_size = c_header_size;
  } else {
    // dynamic header including base archive name for non-default base archive
    c_header_size = sizeof(DynamicArchiveHeader);
    header_size = c_header_size;

    const char* default_base_archive_name = CDSConfig::default_archive_path();
    const char* current_base_archive_name = CDSConfig::input_static_archive_path();
    if (!os::same_files(current_base_archive_name, default_base_archive_name)) {
      base_archive_name_size = strlen(current_base_archive_name) + 1;
      header_size += base_archive_name_size;
      base_archive_name_offset = c_header_size;
    }
  }
  _header = (FileMapHeader*)os::malloc(header_size, mtInternal);
  memset((void*)_header, 0, header_size);
  _header->populate(this,
                    core_region_alignment,
                    header_size,
                    base_archive_name_size,
                    base_archive_name_offset);
}

void FileMapHeader::populate(FileMapInfo *info, size_t core_region_alignment,
                             size_t header_size, size_t base_archive_name_size,
                             size_t base_archive_name_offset) {
  // 1. We require _generic_header._magic to be at the beginning of the file
  // 2. FileMapHeader also assumes that _generic_header is at the beginning of the file
  assert(offset_of(FileMapHeader, _generic_header) == 0, "must be");
  set_header_size((unsigned int)header_size);
  set_base_archive_name_offset((unsigned int)base_archive_name_offset);
  set_base_archive_name_size((unsigned int)base_archive_name_size);
  if (CDSConfig::is_dumping_dynamic_archive()) {
    set_magic(CDS_DYNAMIC_ARCHIVE_MAGIC);
  } else if (CDSConfig::is_dumping_preimage_static_archive()) {
    set_magic(CDS_PREIMAGE_ARCHIVE_MAGIC);
  } else {
    set_magic(CDS_ARCHIVE_MAGIC);
  }
  set_version(CURRENT_CDS_ARCHIVE_VERSION);

  if (!info->is_static() && base_archive_name_size != 0) {
    // copy base archive name
    copy_base_archive_name(CDSConfig::input_static_archive_path());
  }
  _core_region_alignment = core_region_alignment;
  _obj_alignment = ObjectAlignmentInBytes;
  _compact_strings = CompactStrings;
  _compact_headers = UseCompactObjectHeaders;
  if (CDSConfig::is_dumping_heap()) {
    _narrow_oop_mode = CompressedOops::mode();
    _narrow_oop_base = CompressedOops::base();
    _narrow_oop_shift = CompressedOops::shift();
  }
  _compressed_oops = UseCompressedOops;
  _compressed_class_ptrs = UseCompressedClassPointers;
  if (UseCompressedClassPointers) {
#ifdef _LP64
    _narrow_klass_pointer_bits = CompressedKlassPointers::narrow_klass_pointer_bits();
    _narrow_klass_shift = ArchiveBuilder::precomputed_narrow_klass_shift();
#endif
  } else {
    _narrow_klass_pointer_bits = _narrow_klass_shift = -1;
  }
  // Which JIT compier is used
  _compiler_type = (u1)CompilerConfig::compiler_type();
  _type_profile_level = TypeProfileLevel;
  _type_profile_args_limit = TypeProfileArgsLimit;
  _type_profile_parms_limit = TypeProfileParmsLimit;
  _type_profile_width = TypeProfileWidth;
  _bci_profile_width = BciProfileWidth;
  _profile_traps = ProfileTraps;
  _type_profile_casts = TypeProfileCasts;
  _spec_trap_limit_extra_entries = SpecTrapLimitExtraEntries;
  _max_heap_size = MaxHeapSize;
  _use_optimized_module_handling = CDSConfig::is_using_optimized_module_handling();
  _has_aot_linked_classes = CDSConfig::is_dumping_aot_linked_classes();
  _has_full_module_graph = CDSConfig::is_dumping_full_module_graph();

  // The following fields are for sanity checks for whether this archive
  // will function correctly with this JVM and the bootclasspath it's
  // invoked with.

  // JVM version string ... changes on each build.
  get_header_version(_jvm_ident);

  _verify_local = BytecodeVerificationLocal;
  _verify_remote = BytecodeVerificationRemote;
  _has_platform_or_app_classes = AOTClassLocationConfig::dumptime()->has_platform_or_app_classes();
  _requested_base_address = (char*)SharedBaseAddress;
  _mapped_base_address = (char*)SharedBaseAddress;
  _allow_archiving_with_java_agent = AllowArchivingWithJavaAgent;
}

void FileMapHeader::copy_base_archive_name(const char* archive) {
  assert(base_archive_name_size() != 0, "_base_archive_name_size not set");
  assert(base_archive_name_offset() != 0, "_base_archive_name_offset not set");
  assert(header_size() > sizeof(*this), "_base_archive_name_size not included in header size?");
  memcpy((char*)this + base_archive_name_offset(), archive, base_archive_name_size());
}

void FileMapHeader::print(outputStream* st) {
  ResourceMark rm;

  st->print_cr("- magic:                          0x%08x", magic());
  st->print_cr("- crc:                            0x%08x", crc());
  st->print_cr("- version:                        0x%x", version());
  st->print_cr("- header_size:                    " UINT32_FORMAT, header_size());
  st->print_cr("- base_archive_name_offset:       " UINT32_FORMAT, base_archive_name_offset());
  st->print_cr("- base_archive_name_size:         " UINT32_FORMAT, base_archive_name_size());

  for (int i = 0; i < NUM_CDS_REGIONS; i++) {
    FileMapRegion* r = region_at(i);
    r->print(st, i);
  }
  st->print_cr("============ end regions ======== ");

  st->print_cr("- core_region_alignment:          %zu", _core_region_alignment);
  st->print_cr("- obj_alignment:                  %d", _obj_alignment);
  st->print_cr("- narrow_oop_base:                " INTPTR_FORMAT, p2i(_narrow_oop_base));
  st->print_cr("- narrow_oop_shift                %d", _narrow_oop_shift);
  st->print_cr("- compact_strings:                %d", _compact_strings);
  st->print_cr("- compact_headers:                %d", _compact_headers);
  st->print_cr("- max_heap_size:                  %zu", _max_heap_size);
  st->print_cr("- narrow_oop_mode:                %d", _narrow_oop_mode);
  st->print_cr("- compressed_oops:                %d", _compressed_oops);
  st->print_cr("- compressed_class_ptrs:          %d", _compressed_class_ptrs);
  st->print_cr("- narrow_klass_pointer_bits:      %d", _narrow_klass_pointer_bits);
  st->print_cr("- narrow_klass_shift:             %d", _narrow_klass_shift);
  st->print_cr("- cloned_vtables_offset:          0x%zx", _cloned_vtables_offset);
  st->print_cr("- early_serialized_data_offset:   0x%zx", _early_serialized_data_offset);
  st->print_cr("- serialized_data_offset:         0x%zx", _serialized_data_offset);
  st->print_cr("- jvm_ident:                      %s", _jvm_ident);
  st->print_cr("- class_location_config_offset:   0x%zx", _class_location_config_offset);
  st->print_cr("- verify_local:                   %d", _verify_local);
  st->print_cr("- verify_remote:                  %d", _verify_remote);
  st->print_cr("- has_platform_or_app_classes:    %d", _has_platform_or_app_classes);
  st->print_cr("- requested_base_address:         " INTPTR_FORMAT, p2i(_requested_base_address));
  st->print_cr("- mapped_base_address:            " INTPTR_FORMAT, p2i(_mapped_base_address));
  st->print_cr("- heap_root_segments.roots_count: %d" , _heap_root_segments.roots_count());
  st->print_cr("- heap_root_segments.base_offset: 0x%zx", _heap_root_segments.base_offset());
  st->print_cr("- heap_root_segments.count:       %zu", _heap_root_segments.count());
  st->print_cr("- heap_root_segments.max_size_elems: %d", _heap_root_segments.max_size_in_elems());
  st->print_cr("- heap_root_segments.max_size_bytes: %d", _heap_root_segments.max_size_in_bytes());
  st->print_cr("- _heap_oopmap_start_pos:         %zu", _heap_oopmap_start_pos);
  st->print_cr("- _heap_ptrmap_start_pos:         %zu", _heap_ptrmap_start_pos);
  st->print_cr("- _rw_ptrmap_start_pos:           %zu", _rw_ptrmap_start_pos);
  st->print_cr("- _ro_ptrmap_start_pos:           %zu", _ro_ptrmap_start_pos);
  st->print_cr("- allow_archiving_with_java_agent:%d", _allow_archiving_with_java_agent);
  st->print_cr("- use_optimized_module_handling:  %d", _use_optimized_module_handling);
  st->print_cr("- has_full_module_graph           %d", _has_full_module_graph);
  st->print_cr("- has_aot_linked_classes          %d", _has_aot_linked_classes);
}

bool FileMapInfo::validate_class_location() {
  assert(CDSConfig::is_using_archive(), "runtime only");

  AOTClassLocationConfig* config = header()->class_location_config();
  bool has_extra_module_paths = false;
  if (!config->validate(full_path(), header()->has_aot_linked_classes(), &has_extra_module_paths)) {
    if (PrintSharedArchiveAndExit) {
      AOTMetaspace::set_archive_loading_failed();
      return true;
    } else {
      return false;
    }
  }

  if (header()->has_full_module_graph() && has_extra_module_paths) {
    CDSConfig::stop_using_optimized_module_handling();
    AOTMetaspace::report_loading_error("optimized module handling: disabled because extra module path(s) are specified");
  }

  if (CDSConfig::is_dumping_dynamic_archive()) {
    // Only support dynamic dumping with the usage of the default CDS archive
    // or a simple base archive.
    // If the base layer archive contains additional path component besides
    // the runtime image and the -cp, dynamic dumping is disabled.
    if (config->num_boot_classpaths() > 0) {
      CDSConfig::disable_dumping_dynamic_archive();
      aot_log_warning(aot)(
        "Dynamic archiving is disabled because base layer archive has appended boot classpath");
    }
    if (config->num_module_paths() > 0) {
      if (has_extra_module_paths) {
        CDSConfig::disable_dumping_dynamic_archive();
        aot_log_warning(aot)(
          "Dynamic archiving is disabled because base layer archive has a different module path");
      }
    }
  }

#if INCLUDE_JVMTI
  if (_classpath_entries_for_jvmti != nullptr) {
    os::free(_classpath_entries_for_jvmti);
  }
  size_t sz = sizeof(ClassPathEntry*) * AOTClassLocationConfig::runtime()->length();
  _classpath_entries_for_jvmti = (ClassPathEntry**)os::malloc(sz, mtClass);
  memset((void*)_classpath_entries_for_jvmti, 0, sz);
#endif

  return true;
}

// A utility class for reading/validating the GenericCDSFileMapHeader portion of
// a CDS archive's header. The file header of all CDS archives with versions from
// CDS_GENERIC_HEADER_SUPPORTED_MIN_VERSION (12) are guaranteed to always start
// with GenericCDSFileMapHeader. This makes it possible to read important information
// from a CDS archive created by a different version of HotSpot, so that we can
// automatically regenerate the archive as necessary (JDK-8261455).
class FileHeaderHelper {
  int _fd;
  bool _is_valid;
  bool _is_static;
  GenericCDSFileMapHeader* _header;
  const char* _archive_name;
  const char* _base_archive_name;

public:
  FileHeaderHelper(const char* archive_name, bool is_static) {
    _fd = -1;
    _is_valid = false;
    _header = nullptr;
    _base_archive_name = nullptr;
    _archive_name = archive_name;
    _is_static = is_static;
  }

  ~FileHeaderHelper() {
    if (_header != nullptr) {
      FREE_C_HEAP_ARRAY(char, _header);
    }
    if (_fd != -1) {
      ::close(_fd);
    }
  }

  bool initialize() {
    assert(_archive_name != nullptr, "Archive name is null");
    _fd = os::open(_archive_name, O_RDONLY | O_BINARY, 0);
    if (_fd < 0) {
<<<<<<< HEAD
      MetaspaceShared::report_loading_error("Specified %s not found (%s)", CDSConfig::type_of_archive_being_loaded(), _archive_name);
=======
      AOTMetaspace::report_loading_error("Specified %s not found (%s)", CDSConfig::type_of_archive_being_loaded(), _archive_name);
>>>>>>> fde6cd77
      return false;
    }
    return initialize(_fd);
  }

  // for an already opened file, do not set _fd
  bool initialize(int fd) {
    assert(_archive_name != nullptr, "Archive name is null");
    assert(fd != -1, "Archive must be opened already");
    // First read the generic header so we know the exact size of the actual header.
    const char* file_type = CDSConfig::type_of_archive_being_loaded();
    GenericCDSFileMapHeader gen_header;
    size_t size = sizeof(GenericCDSFileMapHeader);
    os::lseek(fd, 0, SEEK_SET);
    size_t n = ::read(fd, (void*)&gen_header, (unsigned int)size);
    if (n != size) {
      aot_log_warning(aot)("Unable to read generic CDS file map header from %s", file_type);
      return false;
    }

    if (gen_header._magic != CDS_ARCHIVE_MAGIC &&
        gen_header._magic != CDS_DYNAMIC_ARCHIVE_MAGIC &&
        gen_header._magic != CDS_PREIMAGE_ARCHIVE_MAGIC) {
      aot_log_warning(aot)("The %s has a bad magic number: %#x", file_type, gen_header._magic);
      return false;
    }

    if (gen_header._version < CDS_GENERIC_HEADER_SUPPORTED_MIN_VERSION) {
      aot_log_warning(aot)("Cannot handle %s version 0x%x. Must be at least 0x%x.",
                       file_type, gen_header._version, CDS_GENERIC_HEADER_SUPPORTED_MIN_VERSION);
      return false;
    }

    if (gen_header._version !=  CURRENT_CDS_ARCHIVE_VERSION) {
      aot_log_warning(aot)("The %s version 0x%x does not match the required version 0x%x.",
                       file_type, gen_header._version, CURRENT_CDS_ARCHIVE_VERSION);
    }

    size_t filelen = os::lseek(fd, 0, SEEK_END);
    if (gen_header._header_size >= filelen) {
      aot_log_warning(aot)("Archive file header larger than archive file");
      return false;
    }

    // Read the actual header and perform more checks
    size = gen_header._header_size;
    _header = (GenericCDSFileMapHeader*)NEW_C_HEAP_ARRAY(char, size, mtInternal);
    os::lseek(fd, 0, SEEK_SET);
    n = ::read(fd, (void*)_header, (unsigned int)size);
    if (n != size) {
      aot_log_warning(aot)("Unable to read file map header from %s", file_type);
      return false;
    }

    if (!check_header_crc()) {
      return false;
    }

    if (!check_and_init_base_archive_name()) {
      return false;
    }

    // All fields in the GenericCDSFileMapHeader has been validated.
    _is_valid = true;
    return true;
  }

  GenericCDSFileMapHeader* get_generic_file_header() {
    assert(_header != nullptr && _is_valid, "must be a valid archive file");
    return _header;
  }

  const char* base_archive_name() {
    assert(_header != nullptr && _is_valid, "must be a valid archive file");
    return _base_archive_name;
  }

  bool is_static_archive() const {
    return _header->_magic == CDS_ARCHIVE_MAGIC;
  }

  bool is_dynamic_archive() const {
    return _header->_magic == CDS_DYNAMIC_ARCHIVE_MAGIC;
  }

  bool is_preimage_static_archive() const {
    return _header->_magic == CDS_PREIMAGE_ARCHIVE_MAGIC;
  }

 private:
  bool check_header_crc() const {
    if (VerifySharedSpaces) {
      FileMapHeader* header = (FileMapHeader*)_header;
      int actual_crc = header->compute_crc();
      if (actual_crc != header->crc()) {
        aot_log_info(aot)("_crc expected: %d", header->crc());
        aot_log_info(aot)("       actual: %d", actual_crc);
        aot_log_warning(aot)("Header checksum verification failed.");
        return false;
      }
    }
    return true;
  }

  bool check_and_init_base_archive_name() {
    unsigned int name_offset = _header->_base_archive_name_offset;
    unsigned int name_size   = _header->_base_archive_name_size;
    unsigned int header_size = _header->_header_size;

    if (name_offset + name_size < name_offset) {
      aot_log_warning(aot)("base_archive_name offset/size overflow: " UINT32_FORMAT "/" UINT32_FORMAT,
                                 name_offset, name_size);
      return false;
    }

    if (is_static_archive() || is_preimage_static_archive()) {
      if (name_offset != 0) {
        aot_log_warning(aot)("static shared archive must have zero _base_archive_name_offset");
        return false;
      }
      if (name_size != 0) {
        aot_log_warning(aot)("static shared archive must have zero _base_archive_name_size");
        return false;
      }
    } else {
      assert(is_dynamic_archive(), "must be");
      if ((name_size == 0 && name_offset != 0) ||
          (name_size != 0 && name_offset == 0)) {
        // If either is zero, both must be zero. This indicates that we are using the default base archive.
        aot_log_warning(aot)("Invalid base_archive_name offset/size: " UINT32_FORMAT "/" UINT32_FORMAT,
                                   name_offset, name_size);
        return false;
      }
      if (name_size > 0) {
        if (name_offset + name_size > header_size) {
          aot_log_warning(aot)("Invalid base_archive_name offset/size (out of range): "
                                     UINT32_FORMAT " + " UINT32_FORMAT " > " UINT32_FORMAT ,
                                     name_offset, name_size, header_size);
          return false;
        }
        const char* name = ((const char*)_header) + _header->_base_archive_name_offset;
        if (name[name_size - 1] != '\0' || strlen(name) != name_size - 1) {
          aot_log_warning(aot)("Base archive name is damaged");
          return false;
        }
        if (!os::file_exists(name)) {
          aot_log_warning(aot)("Base archive %s does not exist", name);
          return false;
        }
        _base_archive_name = name;
      }
    }

    return true;
  }
};

// Return value:
// false:
//      <archive_name> is not a valid archive. *base_archive_name is set to null.
// true && (*base_archive_name) == nullptr:
//      <archive_name> is a valid static archive.
// true && (*base_archive_name) != nullptr:
//      <archive_name> is a valid dynamic archive.
bool FileMapInfo::get_base_archive_name_from_header(const char* archive_name,
                                                    const char** base_archive_name) {
  FileHeaderHelper file_helper(archive_name, false);
  *base_archive_name = nullptr;

  if (!file_helper.initialize()) {
    return false;
  }
  GenericCDSFileMapHeader* header = file_helper.get_generic_file_header();
  switch (header->_magic) {
  case CDS_PREIMAGE_ARCHIVE_MAGIC:
    return false; // This is a binary config file, not a proper archive
  case CDS_DYNAMIC_ARCHIVE_MAGIC:
    break;
  default:
    assert(header->_magic == CDS_ARCHIVE_MAGIC, "must be");
    if (AutoCreateSharedArchive) {
     aot_log_warning(aot)("AutoCreateSharedArchive is ignored because %s is a static archive", archive_name);
    }
    return true;
  }

  const char* base = file_helper.base_archive_name();
  if (base == nullptr) {
    *base_archive_name = CDSConfig::default_archive_path();
  } else {
    *base_archive_name = os::strdup_check_oom(base);
  }

  return true;
}

bool FileMapInfo::is_preimage_static_archive(const char* file) {
  FileHeaderHelper file_helper(file, false);
  if (!file_helper.initialize()) {
    return false;
  }
  return file_helper.is_preimage_static_archive();
}

// Read the FileMapInfo information from the file.

bool FileMapInfo::init_from_file(int fd) {
  FileHeaderHelper file_helper(_full_path, _is_static);
  if (!file_helper.initialize(fd)) {
    aot_log_warning(aot)("Unable to read the file header.");
    return false;
  }
  GenericCDSFileMapHeader* gen_header = file_helper.get_generic_file_header();

  const char* file_type = CDSConfig::type_of_archive_being_loaded();
  if (_is_static) {
    if ((gen_header->_magic == CDS_ARCHIVE_MAGIC) ||
        (gen_header->_magic == CDS_PREIMAGE_ARCHIVE_MAGIC && CDSConfig::is_dumping_final_static_archive())) {
      // Good
    } else {
      if (CDSConfig::new_aot_flags_used()) {
        aot_log_warning(aot)("Not a valid %s (%s)", file_type, _full_path);
      } else {
        aot_log_warning(aot)("Not a base shared archive: %s", _full_path);
      }
      return false;
    }
  } else {
    if (gen_header->_magic != CDS_DYNAMIC_ARCHIVE_MAGIC) {
      aot_log_warning(aot)("Not a top shared archive: %s", _full_path);
      return false;
    }
  }

  _header = (FileMapHeader*)os::malloc(gen_header->_header_size, mtInternal);
  os::lseek(fd, 0, SEEK_SET); // reset to begin of the archive
  size_t size = gen_header->_header_size;
  size_t n = ::read(fd, (void*)_header, (unsigned int)size);
  if (n != size) {
    aot_log_warning(aot)("Failed to read file header from the top archive file\n");
    return false;
  }

  if (header()->version() != CURRENT_CDS_ARCHIVE_VERSION) {
    aot_log_info(aot)("_version expected: 0x%x", CURRENT_CDS_ARCHIVE_VERSION);
    aot_log_info(aot)("           actual: 0x%x", header()->version());
    aot_log_warning(aot)("The %s has the wrong version.", file_type);
    return false;
  }

  unsigned int base_offset = header()->base_archive_name_offset();
  unsigned int name_size = header()->base_archive_name_size();
  unsigned int header_size = header()->header_size();
  if (base_offset != 0 && name_size != 0) {
    if (header_size != base_offset + name_size) {
      aot_log_info(aot)("_header_size: " UINT32_FORMAT, header_size);
      aot_log_info(aot)("base_archive_name_size: " UINT32_FORMAT, header()->base_archive_name_size());
      aot_log_info(aot)("base_archive_name_offset: " UINT32_FORMAT, header()->base_archive_name_offset());
      aot_log_warning(aot)("The %s has an incorrect header size.", file_type);
      return false;
    }
  }

  const char* actual_ident = header()->jvm_ident();

  if (actual_ident[JVM_IDENT_MAX-1] != 0) {
    aot_log_warning(aot)("JVM version identifier is corrupted.");
    return false;
  }

  char expected_ident[JVM_IDENT_MAX];
  get_header_version(expected_ident);
  if (strncmp(actual_ident, expected_ident, JVM_IDENT_MAX-1) != 0) {
    aot_log_info(aot)("_jvm_ident expected: %s", expected_ident);
    aot_log_info(aot)("             actual: %s", actual_ident);
    aot_log_warning(aot)("The %s was created by a different"
                  " version or build of HotSpot", file_type);
    return false;
  }

  _file_offset = header()->header_size(); // accounts for the size of _base_archive_name

  size_t len = os::lseek(fd, 0, SEEK_END);

  for (int i = 0; i < AOTMetaspace::n_regions; i++) {
    FileMapRegion* r = region_at(i);
    if (r->file_offset() > len || len - r->file_offset() < r->used()) {
      aot_log_warning(aot)("The %s has been truncated.", file_type);
      return false;
    }
  }

  return true;
}

void FileMapInfo::seek_to_position(size_t pos) {
  if (os::lseek(_fd, (long)pos, SEEK_SET) < 0) {
    aot_log_error(aot)("Unable to seek to position %zu", pos);
    AOTMetaspace::unrecoverable_loading_error();
  }
}

// Read the FileMapInfo information from the file.
bool FileMapInfo::open_for_read() {
  if (_file_open) {
    return true;
  }
  const char* file_type = CDSConfig::type_of_archive_being_loaded();
  const char* info = CDSConfig::is_dumping_final_static_archive() ?
    "AOTConfiguration file " : "";
  aot_log_info(aot)("trying to map %s%s", info, _full_path);
  int fd = os::open(_full_path, O_RDONLY | O_BINARY, 0);
  if (fd < 0) {
    if (errno == ENOENT) {
      aot_log_info(aot)("Specified %s not found (%s)", file_type, _full_path);
    } else {
      aot_log_warning(aot)("Failed to open %s (%s)", file_type,
                    os::strerror(errno));
    }
    return false;
  } else {
    aot_log_info(aot)("Opened %s %s.", file_type, _full_path);
  }

  _fd = fd;
  _file_open = true;
  return true;
}

// Write the FileMapInfo information to the file.

void FileMapInfo::open_as_output() {
  if (CDSConfig::new_aot_flags_used()) {
    if (CDSConfig::is_dumping_preimage_static_archive()) {
      log_info(aot)("Writing binary AOTConfiguration file: %s",  _full_path);
    } else {
      log_info(aot)("Writing AOTCache file: %s",  _full_path);
    }
  } else {
    aot_log_info(aot)("Dumping shared data to file: %s", _full_path);
  }

#ifdef _WINDOWS  // On Windows, need WRITE permission to remove the file.
  chmod(_full_path, _S_IREAD | _S_IWRITE);
#endif

  // Use remove() to delete the existing file because, on Unix, this will
  // allow processes that have it open continued access to the file.
  remove(_full_path);
  int fd = os::open(_full_path, O_RDWR | O_CREAT | O_TRUNC | O_BINARY, 0666);
  if (fd < 0) {
    aot_log_error(aot)("Unable to create %s %s: (%s).", CDSConfig::type_of_archive_being_written(), _full_path,
                   os::strerror(errno));
    AOTMetaspace::writing_error();
    return;
  }
  _fd = fd;
  _file_open = true;

  // Seek past the header. We will write the header after all regions are written
  // and their CRCs computed.
  size_t header_bytes = header()->header_size();

  header_bytes = align_up(header_bytes, AOTMetaspace::core_region_alignment());
  _file_offset = header_bytes;
  seek_to_position(_file_offset);
}

// Write the header to the file, seek to the next allocation boundary.

void FileMapInfo::write_header() {
  _file_offset = 0;
  seek_to_position(_file_offset);
  assert(is_file_position_aligned(), "must be");
  write_bytes(header(), header()->header_size());
}

size_t FileMapRegion::used_aligned() const {
  return align_up(used(), AOTMetaspace::core_region_alignment());
}

void FileMapRegion::init(int region_index, size_t mapping_offset, size_t size, bool read_only,
                         bool allow_exec, int crc) {
  _is_heap_region = HeapShared::is_heap_region(region_index);
  _is_bitmap_region = (region_index == AOTMetaspace::bm);
  _mapping_offset = mapping_offset;
  _used = size;
  _read_only = read_only;
  _allow_exec = allow_exec;
  _crc = crc;
  _mapped_from_file = false;
  _mapped_base = nullptr;
  _in_reserved_space = false;
}

void FileMapRegion::init_oopmap(size_t offset, size_t size_in_bits) {
  _oopmap_offset = offset;
  _oopmap_size_in_bits = size_in_bits;
}

void FileMapRegion::init_ptrmap(size_t offset, size_t size_in_bits) {
  _ptrmap_offset = offset;
  _ptrmap_size_in_bits = size_in_bits;
}

bool FileMapRegion::check_region_crc(char* base) const {
  // This function should be called after the region has been properly
  // loaded into memory via FileMapInfo::map_region() or FileMapInfo::read_region().
  // I.e., this->mapped_base() must be valid.
  size_t sz = used();
  if (sz == 0) {
    return true;
  }

  assert(base != nullptr, "must be initialized");
  int crc = ClassLoader::crc32(0, base, (jint)sz);
  if (crc != this->crc()) {
    aot_log_warning(aot)("Checksum verification failed.");
    return false;
  }
  return true;
}

static const char* region_name(int region_index) {
  static const char* names[] = {
    "rw", "ro", "bm", "hp", "ac"
  };
  const int num_regions = sizeof(names)/sizeof(names[0]);
  assert(0 <= region_index && region_index < num_regions, "sanity");

  return names[region_index];
}

BitMapView FileMapInfo::bitmap_view(int region_index, bool is_oopmap) {
  FileMapRegion* r = region_at(region_index);
  char* bitmap_base = is_static() ? FileMapInfo::current_info()->map_bitmap_region() : FileMapInfo::dynamic_info()->map_bitmap_region();
  bitmap_base += is_oopmap ? r->oopmap_offset() : r->ptrmap_offset();
  size_t size_in_bits = is_oopmap ? r->oopmap_size_in_bits() : r->ptrmap_size_in_bits();

  aot_log_debug(aot, reloc)("mapped %s relocation %smap @ " INTPTR_FORMAT " (%zu bits)",
                        region_name(region_index), is_oopmap ? "oop" : "ptr",
                        p2i(bitmap_base), size_in_bits);

  return BitMapView((BitMap::bm_word_t*)(bitmap_base), size_in_bits);
}

BitMapView FileMapInfo::oopmap_view(int region_index) {
    return bitmap_view(region_index, /*is_oopmap*/true);
  }

BitMapView FileMapInfo::ptrmap_view(int region_index) {
  return bitmap_view(region_index, /*is_oopmap*/false);
}

void FileMapRegion::print(outputStream* st, int region_index) {
  st->print_cr("============ region ============= %d \"%s\"", region_index, region_name(region_index));
  st->print_cr("- crc:                            0x%08x", _crc);
  st->print_cr("- read_only:                      %d", _read_only);
  st->print_cr("- allow_exec:                     %d", _allow_exec);
  st->print_cr("- is_heap_region:                 %d", _is_heap_region);
  st->print_cr("- is_bitmap_region:               %d", _is_bitmap_region);
  st->print_cr("- mapped_from_file:               %d", _mapped_from_file);
  st->print_cr("- file_offset:                    0x%zx", _file_offset);
  st->print_cr("- mapping_offset:                 0x%zx", _mapping_offset);
  st->print_cr("- used:                           %zu", _used);
  st->print_cr("- oopmap_offset:                  0x%zx", _oopmap_offset);
  st->print_cr("- oopmap_size_in_bits:            %zu", _oopmap_size_in_bits);
  st->print_cr("- ptrmap_offset:                  0x%zx", _ptrmap_offset);
  st->print_cr("- ptrmap_size_in_bits:            %zu", _ptrmap_size_in_bits);
  st->print_cr("- mapped_base:                    " INTPTR_FORMAT, p2i(_mapped_base));
}

void FileMapInfo::write_region(int region, char* base, size_t size,
                               bool read_only, bool allow_exec) {
  assert(CDSConfig::is_dumping_archive(), "sanity");

  FileMapRegion* r = region_at(region);
  char* requested_base;
  size_t mapping_offset = 0;

  if (region == AOTMetaspace::bm) {
    requested_base = nullptr; // always null for bm region
  } else if (size == 0) {
    // This is an unused region (e.g., a heap region when !INCLUDE_CDS_JAVA_HEAP)
    requested_base = nullptr;
  } else if (HeapShared::is_heap_region(region)) {
    assert(CDSConfig::is_dumping_heap(), "sanity");
#if INCLUDE_CDS_JAVA_HEAP
    assert(!CDSConfig::is_dumping_dynamic_archive(), "must be");
    requested_base = (char*)ArchiveHeapWriter::requested_address();
    if (UseCompressedOops) {
      mapping_offset = (size_t)((address)requested_base - CompressedOops::base());
      assert((mapping_offset >> CompressedOops::shift()) << CompressedOops::shift() == mapping_offset, "must be");
    } else {
      mapping_offset = 0; // not used with !UseCompressedOops
    }
#endif // INCLUDE_CDS_JAVA_HEAP
  } else {
    char* requested_SharedBaseAddress = (char*)AOTMetaspace::requested_base_address();
    requested_base = ArchiveBuilder::current()->to_requested(base);
    assert(requested_base >= requested_SharedBaseAddress, "must be");
    mapping_offset = requested_base - requested_SharedBaseAddress;
  }

  r->set_file_offset(_file_offset);
  int crc = ClassLoader::crc32(0, base, (jint)size);
  if (size > 0) {
    aot_log_info(aot)("Shared file region (%s) %d: %8zu"
                   " bytes, addr " INTPTR_FORMAT " file offset 0x%08" PRIxPTR
                   " crc 0x%08x",
                   region_name(region), region, size, p2i(requested_base), _file_offset, crc);
  } else {
    aot_log_info(aot)("Shared file region (%s) %d: %8zu"
                   " bytes", region_name(region), region, size);
  }

  r->init(region, mapping_offset, size, read_only, allow_exec, crc);

  if (base != nullptr) {
    write_bytes_aligned(base, size);
  }
}

static size_t write_bitmap(const CHeapBitMap* map, char* output, size_t offset) {
  size_t size_in_bytes = map->size_in_bytes();
  map->write_to((BitMap::bm_word_t*)(output + offset), size_in_bytes);
  return offset + size_in_bytes;
}

// The sorting code groups the objects with non-null oop/ptrs together.
// Relevant bitmaps then have lots of leading and trailing zeros, which
// we do not have to store.
size_t FileMapInfo::remove_bitmap_zeros(CHeapBitMap* map) {
  BitMap::idx_t first_set = map->find_first_set_bit(0);
  BitMap::idx_t last_set  = map->find_last_set_bit(0);
  size_t old_size = map->size();

  // Slice and resize bitmap
  map->truncate(first_set, last_set + 1);

  assert(map->at(0), "First bit should be set");
  assert(map->at(map->size() - 1), "Last bit should be set");
  assert(map->size() <= old_size, "sanity");

  return first_set;
}

char* FileMapInfo::write_bitmap_region(CHeapBitMap* rw_ptrmap, CHeapBitMap* ro_ptrmap, ArchiveHeapInfo* heap_info,
                                       size_t &size_in_bytes) {
  size_t removed_rw_leading_zeros = remove_bitmap_zeros(rw_ptrmap);
  size_t removed_ro_leading_zeros = remove_bitmap_zeros(ro_ptrmap);
  header()->set_rw_ptrmap_start_pos(removed_rw_leading_zeros);
  header()->set_ro_ptrmap_start_pos(removed_ro_leading_zeros);
  size_in_bytes = rw_ptrmap->size_in_bytes() + ro_ptrmap->size_in_bytes();

  if (heap_info->is_used()) {
    // Remove leading and trailing zeros
    size_t removed_oop_leading_zeros = remove_bitmap_zeros(heap_info->oopmap());
    size_t removed_ptr_leading_zeros = remove_bitmap_zeros(heap_info->ptrmap());
    header()->set_heap_oopmap_start_pos(removed_oop_leading_zeros);
    header()->set_heap_ptrmap_start_pos(removed_ptr_leading_zeros);

    size_in_bytes += heap_info->oopmap()->size_in_bytes();
    size_in_bytes += heap_info->ptrmap()->size_in_bytes();
  }

  // The bitmap region contains up to 4 parts:
  // rw_ptrmap:           metaspace pointers inside the read-write region
  // ro_ptrmap:           metaspace pointers inside the read-only region
  // heap_info->oopmap(): Java oop pointers in the heap region
  // heap_info->ptrmap(): metaspace pointers in the heap region
  char* buffer = NEW_C_HEAP_ARRAY(char, size_in_bytes, mtClassShared);
  size_t written = 0;

  region_at(AOTMetaspace::rw)->init_ptrmap(0, rw_ptrmap->size());
  written = write_bitmap(rw_ptrmap, buffer, written);

  region_at(AOTMetaspace::ro)->init_ptrmap(written, ro_ptrmap->size());
  written = write_bitmap(ro_ptrmap, buffer, written);

  if (heap_info->is_used()) {
    FileMapRegion* r = region_at(AOTMetaspace::hp);

    r->init_oopmap(written, heap_info->oopmap()->size());
    written = write_bitmap(heap_info->oopmap(), buffer, written);

    r->init_ptrmap(written, heap_info->ptrmap()->size());
    written = write_bitmap(heap_info->ptrmap(), buffer, written);
  }

  write_region(AOTMetaspace::bm, (char*)buffer, size_in_bytes, /*read_only=*/true, /*allow_exec=*/false);
  return buffer;
}

size_t FileMapInfo::write_heap_region(ArchiveHeapInfo* heap_info) {
  char* buffer_start = heap_info->buffer_start();
  size_t buffer_size = heap_info->buffer_byte_size();
  write_region(AOTMetaspace::hp, buffer_start, buffer_size, false, false);
  header()->set_heap_root_segments(heap_info->heap_root_segments());
  return buffer_size;
}

// Dump bytes to file -- at the current file position.

void FileMapInfo::write_bytes(const void* buffer, size_t nbytes) {
  assert(_file_open, "must be");
  if (!os::write(_fd, buffer, nbytes)) {
    // If the shared archive is corrupted, close it and remove it.
    close();
    remove(_full_path);

    if (CDSConfig::is_dumping_preimage_static_archive()) {
      AOTMetaspace::writing_error("Unable to write to AOT configuration file.");
    } else if (CDSConfig::new_aot_flags_used()) {
      AOTMetaspace::writing_error("Unable to write to AOT cache.");
    } else {
      AOTMetaspace::writing_error("Unable to write to shared archive.");
    }
  }
  _file_offset += nbytes;
}

bool FileMapInfo::is_file_position_aligned() const {
  return _file_offset == align_up(_file_offset,
                                  AOTMetaspace::core_region_alignment());
}

// Align file position to an allocation unit boundary.

void FileMapInfo::align_file_position() {
  assert(_file_open, "must be");
  size_t new_file_offset = align_up(_file_offset,
                                    AOTMetaspace::core_region_alignment());
  if (new_file_offset != _file_offset) {
    _file_offset = new_file_offset;
    // Seek one byte back from the target and write a byte to insure
    // that the written file is the correct length.
    _file_offset -= 1;
    seek_to_position(_file_offset);
    char zero = 0;
    write_bytes(&zero, 1);
  }
}


// Dump bytes to file -- at the current file position.

void FileMapInfo::write_bytes_aligned(const void* buffer, size_t nbytes) {
  align_file_position();
  write_bytes(buffer, nbytes);
  align_file_position();
}

// Close the shared archive file.  This does NOT unmap mapped regions.

void FileMapInfo::close() {
  if (_file_open) {
    if (::close(_fd) < 0) {
      AOTMetaspace::unrecoverable_loading_error("Unable to close the shared archive file.");
    }
    _file_open = false;
    _fd = -1;
  }
}

/*
 * Same as os::map_memory() but also pretouches if AlwaysPreTouch is enabled.
 */
static char* map_memory(int fd, const char* file_name, size_t file_offset,
                        char *addr, size_t bytes, bool read_only,
                        bool allow_exec, MemTag mem_tag) {
  char* mem = os::map_memory(fd, file_name, file_offset, addr, bytes,
                             mem_tag, AlwaysPreTouch ? false : read_only,
                             allow_exec);
  if (mem != nullptr && AlwaysPreTouch) {
    os::pretouch_memory(mem, mem + bytes);
  }
  return mem;
}

// JVM/TI RedefineClasses() support:
// Remap the shared readonly space to shared readwrite, private.
bool FileMapInfo::remap_shared_readonly_as_readwrite() {
  int idx = AOTMetaspace::ro;
  FileMapRegion* r = region_at(idx);
  if (!r->read_only()) {
    // the space is already readwrite so we are done
    return true;
  }
  size_t size = r->used_aligned();
  if (!open_for_read()) {
    return false;
  }
  char *addr = r->mapped_base();
  // This path should not be reached for Windows; see JDK-8222379.
  assert(WINDOWS_ONLY(false) NOT_WINDOWS(true), "Don't call on Windows");
  // Replace old mapping with new one that is writable.
  char *base = os::map_memory(_fd, _full_path, r->file_offset(),
                              addr, size, mtNone, false /* !read_only */,
                              r->allow_exec());
  close();
  // These have to be errors because the shared region is now unmapped.
  if (base == nullptr) {
    aot_log_error(aot)("Unable to remap shared readonly space (errno=%d).", errno);
    vm_exit(1);
  }
  if (base != addr) {
    aot_log_error(aot)("Unable to remap shared readonly space (errno=%d).", errno);
    vm_exit(1);
  }
  r->set_read_only(false);
  return true;
}

// Memory map a region in the address space.
static const char* shared_region_name[] = { "ReadWrite", "ReadOnly", "Bitmap", "Heap", "Code" };

MapArchiveResult FileMapInfo::map_regions(int regions[], int num_regions, char* mapped_base_address, ReservedSpace rs) {
  DEBUG_ONLY(FileMapRegion* last_region = nullptr);
  intx addr_delta = mapped_base_address - header()->requested_base_address();

  // Make sure we don't attempt to use header()->mapped_base_address() unless
  // it's been successfully mapped.
  DEBUG_ONLY(header()->set_mapped_base_address((char*)(uintptr_t)0xdeadbeef);)

  for (int i = 0; i < num_regions; i++) {
    int idx = regions[i];
    MapArchiveResult result = map_region(idx, addr_delta, mapped_base_address, rs);
    if (result != MAP_ARCHIVE_SUCCESS) {
      return result;
    }
    FileMapRegion* r = region_at(idx);
    DEBUG_ONLY(if (last_region != nullptr) {
        // Ensure that the OS won't be able to allocate new memory spaces between any mapped
        // regions, or else it would mess up the simple comparison in MetaspaceObj::in_aot_cache().
        assert(r->mapped_base() == last_region->mapped_end(), "must have no gaps");
      }
      last_region = r;)
    aot_log_info(aot)("Mapped %s region #%d at base " INTPTR_FORMAT " top " INTPTR_FORMAT " (%s)", is_static() ? "static " : "dynamic",
                  idx, p2i(r->mapped_base()), p2i(r->mapped_end()),
                  shared_region_name[idx]);

  }

  header()->set_mapped_base_address(header()->requested_base_address() + addr_delta);
  if (addr_delta != 0 && !relocate_pointers_in_core_regions(addr_delta)) {
    return MAP_ARCHIVE_OTHER_FAILURE;
  }

  return MAP_ARCHIVE_SUCCESS;
}

bool FileMapInfo::read_region(int i, char* base, size_t size, bool do_commit) {
  FileMapRegion* r = region_at(i);
  if (do_commit) {
    aot_log_info(aot)("Commit %s region #%d at base " INTPTR_FORMAT " top " INTPTR_FORMAT " (%s)%s",
                  is_static() ? "static " : "dynamic", i, p2i(base), p2i(base + size),
                  shared_region_name[i], r->allow_exec() ? " exec" : "");
    if (!os::commit_memory(base, size, r->allow_exec())) {
      aot_log_error(aot)("Failed to commit %s region #%d (%s)", is_static() ? "static " : "dynamic",
                     i, shared_region_name[i]);
      return false;
    }
  }
  if (os::lseek(_fd, (long)r->file_offset(), SEEK_SET) != (int)r->file_offset() ||
      read_bytes(base, size) != size) {
    return false;
  }

  if (VerifySharedSpaces && !r->check_region_crc(base)) {
    return false;
  }

  r->set_mapped_from_file(false);
  r->set_mapped_base(base);

  return true;
}

MapArchiveResult FileMapInfo::map_region(int i, intx addr_delta, char* mapped_base_address, ReservedSpace rs) {
  assert(!HeapShared::is_heap_region(i), "sanity");
  FileMapRegion* r = region_at(i);
  size_t size = r->used_aligned();
  char *requested_addr = mapped_base_address + r->mapping_offset();
  assert(!is_mapped(), "must be not mapped yet");
  assert(requested_addr != nullptr, "must be specified");

  r->set_mapped_from_file(false);
  r->set_in_reserved_space(false);

  if (AOTMetaspace::use_windows_memory_mapping()) {
    // Windows cannot remap read-only shared memory to read-write when required for
    // RedefineClasses, which is also used by JFR.  Always map windows regions as RW.
    r->set_read_only(false);
  } else if (JvmtiExport::can_modify_any_class() || JvmtiExport::can_walk_any_space() ||
             Arguments::has_jfr_option()) {
    // If a tool agent is in use (debugging enabled), or JFR, we must map the address space RW
    r->set_read_only(false);
  } else if (addr_delta != 0) {
    r->set_read_only(false); // Need to patch the pointers
  }

  if (AOTMetaspace::use_windows_memory_mapping() && rs.is_reserved()) {
    // This is the second time we try to map the archive(s). We have already created a ReservedSpace
    // that covers all the FileMapRegions to ensure all regions can be mapped. However, Windows
    // can't mmap into a ReservedSpace, so we just ::read() the data. We're going to patch all the
    // regions anyway, so there's no benefit for mmap anyway.
    if (!read_region(i, requested_addr, size, /* do_commit = */ true)) {
<<<<<<< HEAD
      MetaspaceShared::report_loading_error("Failed to read %s shared space into reserved space at " INTPTR_FORMAT,
=======
      AOTMetaspace::report_loading_error("Failed to read %s shared space into reserved space at " INTPTR_FORMAT,
>>>>>>> fde6cd77
                                            shared_region_name[i], p2i(requested_addr));
      return MAP_ARCHIVE_OTHER_FAILURE; // oom or I/O error.
    } else {
      assert(r->mapped_base() != nullptr, "must be initialized");
    }
  } else {
    // Note that this may either be a "fresh" mapping into unreserved address
    // space (Windows, first mapping attempt), or a mapping into pre-reserved
    // space (Posix). See also comment in AOTMetaspace::map_archives().
    char* base = map_memory(_fd, _full_path, r->file_offset(),
                            requested_addr, size, r->read_only(),
                            r->allow_exec(), mtClassShared);
    if (base != requested_addr) {
<<<<<<< HEAD
      MetaspaceShared::report_loading_error("Unable to map %s shared space at " INTPTR_FORMAT,
=======
      AOTMetaspace::report_loading_error("Unable to map %s shared space at " INTPTR_FORMAT,
>>>>>>> fde6cd77
                                            shared_region_name[i], p2i(requested_addr));
      _memory_mapping_failed = true;
      return MAP_ARCHIVE_MMAP_FAILURE;
    }

    if (VerifySharedSpaces && !r->check_region_crc(requested_addr)) {
      return MAP_ARCHIVE_OTHER_FAILURE;
    }

    r->set_mapped_from_file(true);
    r->set_mapped_base(requested_addr);
  }

  if (rs.is_reserved()) {
    char* mapped_base = r->mapped_base();
    assert(rs.base() <= mapped_base && mapped_base + size <= rs.end(),
           PTR_FORMAT " <= " PTR_FORMAT " < " PTR_FORMAT " <= " PTR_FORMAT,
           p2i(rs.base()), p2i(mapped_base), p2i(mapped_base + size), p2i(rs.end()));
    r->set_in_reserved_space(rs.is_reserved());
  }
  return MAP_ARCHIVE_SUCCESS;
}

// The return value is the location of the archive relocation bitmap.
char* FileMapInfo::map_bitmap_region() {
  FileMapRegion* r = region_at(AOTMetaspace::bm);
  if (r->mapped_base() != nullptr) {
    return r->mapped_base();
  }
  bool read_only = true, allow_exec = false;
  char* requested_addr = nullptr; // allow OS to pick any location
  char* bitmap_base = map_memory(_fd, _full_path, r->file_offset(),
                                 requested_addr, r->used_aligned(), read_only, allow_exec, mtClassShared);
  if (bitmap_base == nullptr) {
    AOTMetaspace::report_loading_error("failed to map relocation bitmap");
    return nullptr;
  }

  if (VerifySharedSpaces && !r->check_region_crc(bitmap_base)) {
    aot_log_error(aot)("relocation bitmap CRC error");
    if (!os::unmap_memory(bitmap_base, r->used_aligned())) {
      fatal("os::unmap_memory of relocation bitmap failed");
    }
    return nullptr;
  }

  r->set_mapped_from_file(true);
  r->set_mapped_base(bitmap_base);
  aot_log_info(aot)("Mapped %s region #%d at base " INTPTR_FORMAT " top " INTPTR_FORMAT " (%s)",
                is_static() ? "static " : "dynamic",
                AOTMetaspace::bm, p2i(r->mapped_base()), p2i(r->mapped_end()),
                shared_region_name[AOTMetaspace::bm]);
  return bitmap_base;
}

bool FileMapInfo::map_aot_code_region(ReservedSpace rs) {
  FileMapRegion* r = region_at(AOTMetaspace::ac);
  assert(r->used() > 0 && r->used_aligned() == rs.size(), "must be");

  char* requested_base = rs.base();
  assert(requested_base != nullptr, "should be inside code cache");

  char* mapped_base;
<<<<<<< HEAD
  if (MetaspaceShared::use_windows_memory_mapping()) {
    if (!read_region(MetaspaceShared::ac, requested_base, r->used_aligned(), /* do_commit = */ true)) {
      MetaspaceShared::report_loading_error("Failed to read aot code shared space into reserved space at " INTPTR_FORMAT,
=======
  if (AOTMetaspace::use_windows_memory_mapping()) {
    if (!read_region(AOTMetaspace::ac, requested_base, r->used_aligned(), /* do_commit = */ true)) {
      AOTMetaspace::report_loading_error("Failed to read aot code shared space into reserved space at " INTPTR_FORMAT,
>>>>>>> fde6cd77
                                            p2i(requested_base));
      return false;
    }
    mapped_base = requested_base;
  } else {
    // We do not execute in-place in the AOT code region.
    // AOT code is copied to the CodeCache for execution.
    bool read_only = false, allow_exec = false;
    mapped_base = map_memory(_fd, _full_path, r->file_offset(),
                             requested_base, r->used_aligned(), read_only, allow_exec, mtClassShared);
  }
  if (mapped_base == nullptr) {
<<<<<<< HEAD
    MetaspaceShared::report_loading_error("failed to map aot code region");
=======
    AOTMetaspace::report_loading_error("failed to map aot code region");
>>>>>>> fde6cd77
    return false;
  } else {
    assert(mapped_base == requested_base, "must be");
    r->set_mapped_from_file(true);
    r->set_mapped_base(mapped_base);
    aot_log_info(aot)("Mapped static  region #%d at base " INTPTR_FORMAT " top " INTPTR_FORMAT " (%s)",
                  AOTMetaspace::ac, p2i(r->mapped_base()), p2i(r->mapped_end()),
                  shared_region_name[AOTMetaspace::ac]);
    return true;
  }
}

class SharedDataRelocationTask : public ArchiveWorkerTask {
private:
  BitMapView* const _rw_bm;
  BitMapView* const _ro_bm;
  SharedDataRelocator* const _rw_reloc;
  SharedDataRelocator* const _ro_reloc;

public:
  SharedDataRelocationTask(BitMapView* rw_bm, BitMapView* ro_bm, SharedDataRelocator* rw_reloc, SharedDataRelocator* ro_reloc) :
                           ArchiveWorkerTask("Shared Data Relocation"),
                           _rw_bm(rw_bm), _ro_bm(ro_bm), _rw_reloc(rw_reloc), _ro_reloc(ro_reloc) {}

  void work(int chunk, int max_chunks) override {
    work_on(chunk, max_chunks, _rw_bm, _rw_reloc);
    work_on(chunk, max_chunks, _ro_bm, _ro_reloc);
  }

  void work_on(int chunk, int max_chunks, BitMapView* bm, SharedDataRelocator* reloc) {
    BitMap::idx_t size  = bm->size();
    BitMap::idx_t start = MIN2(size, size * chunk / max_chunks);
    BitMap::idx_t end   = MIN2(size, size * (chunk + 1) / max_chunks);
    assert(end > start, "Sanity: no empty slices");
    bm->iterate(reloc, start, end);
  }
};

// This is called when we cannot map the archive at the requested[ base address (usually 0x800000000).
// We relocate all pointers in the 2 core regions (ro, rw).
bool FileMapInfo::relocate_pointers_in_core_regions(intx addr_delta) {
  aot_log_debug(aot, reloc)("runtime archive relocation start");
  char* bitmap_base = map_bitmap_region();

  if (bitmap_base == nullptr) {
    return false; // OOM, or CRC check failure
  } else {
    BitMapView rw_ptrmap = ptrmap_view(AOTMetaspace::rw);
    BitMapView ro_ptrmap = ptrmap_view(AOTMetaspace::ro);

    FileMapRegion* rw_region = first_core_region();
    FileMapRegion* ro_region = last_core_region();

    // Patch all pointers inside the RW region
    address rw_patch_base = (address)rw_region->mapped_base();
    address rw_patch_end  = (address)rw_region->mapped_end();

    // Patch all pointers inside the RO region
    address ro_patch_base = (address)ro_region->mapped_base();
    address ro_patch_end  = (address)ro_region->mapped_end();

    // the current value of the pointers to be patched must be within this
    // range (i.e., must be between the requested base address and the address of the current archive).
    // Note: top archive may point to objects in the base archive, but not the other way around.
    address valid_old_base = (address)header()->requested_base_address();
    address valid_old_end  = valid_old_base + mapping_end_offset();

    // after patching, the pointers must point inside this range
    // (the requested location of the archive, as mapped at runtime).
    address valid_new_base = (address)header()->mapped_base_address();
    address valid_new_end  = (address)mapped_end();

    SharedDataRelocator rw_patcher((address*)rw_patch_base + header()->rw_ptrmap_start_pos(), (address*)rw_patch_end, valid_old_base, valid_old_end,
                                valid_new_base, valid_new_end, addr_delta);
    SharedDataRelocator ro_patcher((address*)ro_patch_base + header()->ro_ptrmap_start_pos(), (address*)ro_patch_end, valid_old_base, valid_old_end,
                                valid_new_base, valid_new_end, addr_delta);

    if (AOTCacheParallelRelocation) {
      ArchiveWorkers workers;
      SharedDataRelocationTask task(&rw_ptrmap, &ro_ptrmap, &rw_patcher, &ro_patcher);
      workers.run_task(&task);
    } else {
      rw_ptrmap.iterate(&rw_patcher);
      ro_ptrmap.iterate(&ro_patcher);
    }

    // The AOTMetaspace::bm region will be unmapped in AOTMetaspace::initialize_shared_spaces().

    aot_log_debug(aot, reloc)("runtime archive relocation done");
    return true;
  }
}

size_t FileMapInfo::read_bytes(void* buffer, size_t count) {
  assert(_file_open, "Archive file is not open");
  size_t n = ::read(_fd, buffer, (unsigned int)count);
  if (n != count) {
    // Close the file if there's a problem reading it.
    close();
    return 0;
  }
  _file_offset += count;
  return count;
}

// Get the total size in bytes of a read only region
size_t FileMapInfo::readonly_total() {
  size_t total = 0;
  if (current_info() != nullptr) {
    FileMapRegion* r = FileMapInfo::current_info()->region_at(AOTMetaspace::ro);
    if (r->read_only()) total += r->used();
  }
  if (dynamic_info() != nullptr) {
    FileMapRegion* r = FileMapInfo::dynamic_info()->region_at(AOTMetaspace::ro);
    if (r->read_only()) total += r->used();
  }
  return total;
}

#if INCLUDE_CDS_JAVA_HEAP
MemRegion FileMapInfo::_mapped_heap_memregion;

bool FileMapInfo::has_heap_region() {
  return (region_at(AOTMetaspace::hp)->used() > 0);
}

// Returns the address range of the archived heap region computed using the
// current oop encoding mode. This range may be different than the one seen at
// dump time due to encoding mode differences. The result is used in determining
// if/how these regions should be relocated at run time.
MemRegion FileMapInfo::get_heap_region_requested_range() {
  FileMapRegion* r = region_at(AOTMetaspace::hp);
  size_t size = r->used();
  assert(size > 0, "must have non-empty heap region");

  address start = heap_region_requested_address();
  address end = start + size;
  aot_log_info(aot)("Requested heap region [" INTPTR_FORMAT " - " INTPTR_FORMAT "] = %8zu bytes",
                p2i(start), p2i(end), size);

  return MemRegion((HeapWord*)start, (HeapWord*)end);
}

void FileMapInfo::map_or_load_heap_region() {
  bool success = false;

  if (can_use_heap_region()) {
    if (ArchiveHeapLoader::can_map()) {
      success = map_heap_region();
    } else if (ArchiveHeapLoader::can_load()) {
      success = ArchiveHeapLoader::load_heap_region(this);
    } else {
      if (!UseCompressedOops && !ArchiveHeapLoader::can_map()) {
        AOTMetaspace::report_loading_error("Cannot use CDS heap data. Selected GC not compatible -XX:-UseCompressedOops");
      } else {
        AOTMetaspace::report_loading_error("Cannot use CDS heap data. UseEpsilonGC, UseG1GC, UseSerialGC, UseParallelGC, or UseShenandoahGC are required.");
      }
    }
  }

  if (!success) {
    if (CDSConfig::is_using_aot_linked_classes()) {
      // It's too late to recover -- we have already committed to use the archived metaspace objects, but
      // the archived heap objects cannot be loaded, so we don't have the archived FMG to guarantee that
      // all AOT-linked classes are visible.
      //
      // We get here because the heap is too small. The app will fail anyway. So let's quit.
      aot_log_error(aot)("%s has aot-linked classes but the archived "
                     "heap objects cannot be loaded. Try increasing your heap size.",
                     CDSConfig::type_of_archive_being_loaded());
      AOTMetaspace::unrecoverable_loading_error();
    }
    CDSConfig::stop_using_full_module_graph("archive heap loading failed");
  }
}

bool FileMapInfo::can_use_heap_region() {
  if (!has_heap_region()) {
    return false;
  }
  if (JvmtiExport::should_post_class_file_load_hook() && JvmtiExport::has_early_class_hook_env()) {
    ShouldNotReachHere(); // CDS should have been disabled.
    // The archived objects are mapped at JVM start-up, but we don't know if
    // j.l.String or j.l.Class might be replaced by the ClassFileLoadHook,
    // which would make the archived String or mirror objects invalid. Let's be safe and not
    // use the archived objects. These 2 classes are loaded during the JVMTI "early" stage.
    //
    // If JvmtiExport::has_early_class_hook_env() is false, the classes of some objects
    // in the archived subgraphs may be replaced by the ClassFileLoadHook. But that's OK
    // because we won't install an archived object subgraph if the klass of any of the
    // referenced objects are replaced. See HeapShared::initialize_from_archived_subgraph().
  }

  // We pre-compute narrow Klass IDs with the runtime mapping start intended to be the base, and a shift of
  // ArchiveBuilder::precomputed_narrow_klass_shift. We enforce this encoding at runtime (see
  // CompressedKlassPointers::initialize_for_given_encoding()). Therefore, the following assertions must
  // hold:
  address archive_narrow_klass_base = (address)header()->mapped_base_address();
  const int archive_narrow_klass_pointer_bits = header()->narrow_klass_pointer_bits();
  const int archive_narrow_klass_shift = header()->narrow_klass_shift();

  aot_log_info(aot)("CDS archive was created with max heap size = %zuM, and the following configuration:",
                max_heap_size()/M);
  aot_log_info(aot)("    narrow_klass_base at mapping start address, narrow_klass_pointer_bits = %d, narrow_klass_shift = %d",
                archive_narrow_klass_pointer_bits, archive_narrow_klass_shift);
  aot_log_info(aot)("    narrow_oop_mode = %d, narrow_oop_base = " PTR_FORMAT ", narrow_oop_shift = %d",
                narrow_oop_mode(), p2i(narrow_oop_base()), narrow_oop_shift());
  aot_log_info(aot)("The current max heap size = %zuM, G1HeapRegion::GrainBytes = %zu",
                MaxHeapSize/M, G1HeapRegion::GrainBytes);
  aot_log_info(aot)("    narrow_klass_base = " PTR_FORMAT ", arrow_klass_pointer_bits = %d, narrow_klass_shift = %d",
                p2i(CompressedKlassPointers::base()), CompressedKlassPointers::narrow_klass_pointer_bits(), CompressedKlassPointers::shift());
  aot_log_info(aot)("    narrow_oop_mode = %d, narrow_oop_base = " PTR_FORMAT ", narrow_oop_shift = %d",
                CompressedOops::mode(), p2i(CompressedOops::base()), CompressedOops::shift());
  aot_log_info(aot)("    heap range = [" PTR_FORMAT " - "  PTR_FORMAT "]",
                UseCompressedOops ? p2i(CompressedOops::begin()) :
                                    UseG1GC ? p2i((address)G1CollectedHeap::heap()->reserved().start()) : 0L,
                UseCompressedOops ? p2i(CompressedOops::end()) :
                                    UseG1GC ? p2i((address)G1CollectedHeap::heap()->reserved().end()) : 0L);

  int err = 0;
  if ( archive_narrow_klass_base != CompressedKlassPointers::base() ||
       (err = 1, archive_narrow_klass_pointer_bits != CompressedKlassPointers::narrow_klass_pointer_bits()) ||
       (err = 2, archive_narrow_klass_shift != CompressedKlassPointers::shift()) ) {
    stringStream ss;
    switch (err) {
    case 0:
      ss.print("Unexpected encoding base encountered (" PTR_FORMAT ", expected " PTR_FORMAT ")",
               p2i(CompressedKlassPointers::base()), p2i(archive_narrow_klass_base));
      break;
    case 1:
      ss.print("Unexpected narrow Klass bit length encountered (%d, expected %d)",
               CompressedKlassPointers::narrow_klass_pointer_bits(), archive_narrow_klass_pointer_bits);
      break;
    case 2:
      ss.print("Unexpected narrow Klass shift encountered (%d, expected %d)",
               CompressedKlassPointers::shift(), archive_narrow_klass_shift);
      break;
    default:
      ShouldNotReachHere();
    };
    if (CDSConfig::new_aot_flags_used()) {
      LogTarget(Info, aot) lt;
      if (lt.is_enabled()) {
        LogStream ls(lt);
        ls.print_raw(ss.base());
        header()->print(&ls);
      }
    } else {
      LogTarget(Info, cds) lt;
      if (lt.is_enabled()) {
        LogStream ls(lt);
        ls.print_raw(ss.base());
        header()->print(&ls);
      }
    }
    assert(false, "%s", ss.base());
  }

  return true;
}

// The actual address of this region during dump time.
address FileMapInfo::heap_region_dumptime_address() {
  FileMapRegion* r = region_at(AOTMetaspace::hp);
  assert(CDSConfig::is_using_archive(), "runtime only");
  assert(is_aligned(r->mapping_offset(), sizeof(HeapWord)), "must be");
  if (UseCompressedOops) {
    return /*dumptime*/ (address)((uintptr_t)narrow_oop_base() + r->mapping_offset());
  } else {
    return heap_region_requested_address();
  }
}

// The address where this region can be mapped into the runtime heap without
// patching any of the pointers that are embedded in this region.
address FileMapInfo::heap_region_requested_address() {
  assert(CDSConfig::is_using_archive(), "runtime only");
  FileMapRegion* r = region_at(AOTMetaspace::hp);
  assert(is_aligned(r->mapping_offset(), sizeof(HeapWord)), "must be");
  assert(ArchiveHeapLoader::can_use(), "GC must support mapping or loading");
  if (UseCompressedOops) {
    // We can avoid relocation if each region's offset from the runtime CompressedOops::base()
    // is the same as its offset from the CompressedOops::base() during dumptime.
    // Note that CompressedOops::base() may be different between dumptime and runtime.
    //
    // Example:
    // Dumptime base = 0x1000 and shift is 0. We have a region at address 0x2000. There's a
    // narrowOop P stored in this region that points to an object at address 0x2200.
    // P's encoded value is 0x1200.
    //
    // Runtime base = 0x4000 and shift is also 0. If we map this region at 0x5000, then
    // the value P can remain 0x1200. The decoded address = (0x4000 + (0x1200 << 0)) = 0x5200,
    // which is the runtime location of the referenced object.
    return /*runtime*/ (address)((uintptr_t)CompressedOops::base() + r->mapping_offset());
  } else {
    // This was the hard-coded requested base address used at dump time. With uncompressed oops,
    // the heap range is assigned by the OS so we will most likely have to relocate anyway, no matter
    // what base address was picked at duump time.
    return (address)ArchiveHeapWriter::NOCOOPS_REQUESTED_BASE;
  }
}

bool FileMapInfo::map_heap_region() {
  if (map_heap_region_impl()) {
#ifdef ASSERT
    // The "old" regions must be parsable -- we cannot have any unused space
    // at the start of the lowest G1 region that contains archived objects.
    assert(is_aligned(_mapped_heap_memregion.start(), G1HeapRegion::GrainBytes), "must be");

    // Make sure we map at the very top of the heap - see comments in
    // init_heap_region_relocation().
    MemRegion heap_range = G1CollectedHeap::heap()->reserved();
    assert(heap_range.contains(_mapped_heap_memregion), "must be");

    address heap_end = (address)heap_range.end();
    address mapped_heap_region_end = (address)_mapped_heap_memregion.end();
    assert(heap_end >= mapped_heap_region_end, "must be");
    assert(heap_end - mapped_heap_region_end < (intx)(G1HeapRegion::GrainBytes),
           "must be at the top of the heap to avoid fragmentation");
#endif

    ArchiveHeapLoader::set_mapped();
    return true;
  } else {
    return false;
  }
}

bool FileMapInfo::map_heap_region_impl() {
  assert(UseG1GC, "the following code assumes G1");

  FileMapRegion* r = region_at(AOTMetaspace::hp);
  size_t size = r->used();
  if (size == 0) {
    return false; // no archived java heap data
  }

  size_t word_size = size / HeapWordSize;
  address requested_start = heap_region_requested_address();

  aot_log_info(aot)("Preferred address to map heap data (to avoid relocation) is " INTPTR_FORMAT, p2i(requested_start));

  // allocate from java heap
  HeapWord* start = G1CollectedHeap::heap()->alloc_archive_region(word_size, (HeapWord*)requested_start);
  if (start == nullptr) {
    AOTMetaspace::report_loading_error("UseSharedSpaces: Unable to allocate java heap region for archive heap.");
    return false;
  }

  _mapped_heap_memregion = MemRegion(start, word_size);

  // Map the archived heap data. No need to call MemTracker::record_virtual_memory_tag()
  // for mapped region as it is part of the reserved java heap, which is already recorded.
  char* addr = (char*)_mapped_heap_memregion.start();
  char* base;

  if (AOTMetaspace::use_windows_memory_mapping() || UseLargePages) {
    // With UseLargePages, memory mapping may fail on some OSes if the size is not
    // large page aligned, so let's use read() instead. In this case, the memory region
    // is already commited by G1 so we don't need to commit it again.
    if (!read_region(AOTMetaspace::hp, addr,
                     align_up(_mapped_heap_memregion.byte_size(), os::vm_page_size()),
                     /* do_commit = */ !UseLargePages)) {
      dealloc_heap_region();
      aot_log_error(aot)("Failed to read archived heap region into " INTPTR_FORMAT, p2i(addr));
      return false;
    }
    // Checks for VerifySharedSpaces is already done inside read_region()
    base = addr;
  } else {
    base = map_memory(_fd, _full_path, r->file_offset(),
                      addr, _mapped_heap_memregion.byte_size(), r->read_only(),
                      r->allow_exec(), mtJavaHeap);
    if (base == nullptr || base != addr) {
      dealloc_heap_region();
<<<<<<< HEAD
      MetaspaceShared::report_loading_error("UseSharedSpaces: Unable to map at required address in java heap. "
=======
      AOTMetaspace::report_loading_error("UseSharedSpaces: Unable to map at required address in java heap. "
>>>>>>> fde6cd77
                                            INTPTR_FORMAT ", size = %zu bytes",
                                            p2i(addr), _mapped_heap_memregion.byte_size());
      return false;
    }

    if (VerifySharedSpaces && !r->check_region_crc(base)) {
      dealloc_heap_region();
      AOTMetaspace::report_loading_error("UseSharedSpaces: mapped heap region is corrupt");
      return false;
    }
  }

  r->set_mapped_base(base);

  // If the requested range is different from the range allocated by GC, then
  // the pointers need to be patched.
  address mapped_start = (address) _mapped_heap_memregion.start();
  ptrdiff_t delta = mapped_start - requested_start;
  if (UseCompressedOops &&
      (narrow_oop_mode() != CompressedOops::mode() ||
       narrow_oop_shift() != CompressedOops::shift())) {
    _heap_pointers_need_patching = true;
  }
  if (delta != 0) {
    _heap_pointers_need_patching = true;
  }
  ArchiveHeapLoader::init_mapped_heap_info(mapped_start, delta, narrow_oop_shift());

  if (_heap_pointers_need_patching) {
    char* bitmap_base = map_bitmap_region();
    if (bitmap_base == nullptr) {
      AOTMetaspace::report_loading_error("CDS heap cannot be used because bitmap region cannot be mapped");
      dealloc_heap_region();
      _heap_pointers_need_patching = false;
      return false;
    }
  }
  aot_log_info(aot)("Heap data mapped at " INTPTR_FORMAT ", size = %8zu bytes",
                p2i(mapped_start), _mapped_heap_memregion.byte_size());
  aot_log_info(aot)("CDS heap data relocation delta = %zd bytes", delta);
  return true;
}

narrowOop FileMapInfo::encoded_heap_region_dumptime_address() {
  assert(CDSConfig::is_using_archive(), "runtime only");
  assert(UseCompressedOops, "sanity");
  FileMapRegion* r = region_at(AOTMetaspace::hp);
  return CompressedOops::narrow_oop_cast(r->mapping_offset() >> narrow_oop_shift());
}

void FileMapInfo::patch_heap_embedded_pointers() {
  if (!ArchiveHeapLoader::is_mapped() || !_heap_pointers_need_patching) {
    return;
  }

  char* bitmap_base = map_bitmap_region();
  assert(bitmap_base != nullptr, "must have already been mapped");

  FileMapRegion* r = region_at(AOTMetaspace::hp);
  ArchiveHeapLoader::patch_embedded_pointers(
      this, _mapped_heap_memregion,
      (address)(region_at(AOTMetaspace::bm)->mapped_base()) + r->oopmap_offset(),
      r->oopmap_size_in_bits());
}

void FileMapInfo::fixup_mapped_heap_region() {
  if (ArchiveHeapLoader::is_mapped()) {
    assert(!_mapped_heap_memregion.is_empty(), "sanity");

    // Populate the archive regions' G1BlockOffsetTables. That ensures
    // fast G1BlockOffsetTable::block_start operations for any given address
    // within the archive regions when trying to find start of an object
    // (e.g. during card table scanning).
    G1CollectedHeap::heap()->populate_archive_regions_bot(_mapped_heap_memregion);
  }
}

// dealloc the archive regions from java heap
void FileMapInfo::dealloc_heap_region() {
  G1CollectedHeap::heap()->dealloc_archive_regions(_mapped_heap_memregion);
}
#endif // INCLUDE_CDS_JAVA_HEAP

void FileMapInfo::unmap_regions(int regions[], int num_regions) {
  for (int r = 0; r < num_regions; r++) {
    int idx = regions[r];
    unmap_region(idx);
  }
}

// Unmap a memory region in the address space.

void FileMapInfo::unmap_region(int i) {
  FileMapRegion* r = region_at(i);
  char* mapped_base = r->mapped_base();
  size_t size = r->used_aligned();

  if (mapped_base != nullptr) {
    if (size > 0 && r->mapped_from_file()) {
      aot_log_info(aot)("Unmapping region #%d at base " INTPTR_FORMAT " (%s)", i, p2i(mapped_base),
                    shared_region_name[i]);
      if (r->in_reserved_space()) {
        // This region was mapped inside a ReservedSpace. Its memory will be freed when the ReservedSpace
        // is released. Zero it so that we don't accidentally read its content.
        aot_log_info(aot)("Region #%d (%s) is in a reserved space, it will be freed when the space is released", i, shared_region_name[i]);
      } else {
        if (!os::unmap_memory(mapped_base, size)) {
          fatal("os::unmap_memory failed");
        }
      }
    }
    r->set_mapped_base(nullptr);
  }
}

void FileMapInfo::assert_mark(bool check) {
  if (!check) {
    AOTMetaspace::unrecoverable_loading_error("Mark mismatch while restoring from shared file.");
  }
}

FileMapInfo* FileMapInfo::_current_info = nullptr;
FileMapInfo* FileMapInfo::_dynamic_archive_info = nullptr;
bool FileMapInfo::_heap_pointers_need_patching = false;
bool FileMapInfo::_memory_mapping_failed = false;

// Open the shared archive file, read and validate the header
// information (version, boot classpath, etc.). If initialization
// fails, shared spaces are disabled and the file is closed.
//
// Validation of the archive is done in two steps:
//
// [1] validate_header() - done here.
// [2] validate_shared_path_table - this is done later, because the table is in the RO
//     region of the archive, which is not mapped yet.
bool FileMapInfo::open_as_input() {
  assert(CDSConfig::is_using_archive(), "UseSharedSpaces expected.");
  assert(Arguments::has_jimage(), "The shared archive file cannot be used with an exploded module build.");

  if (JvmtiExport::should_post_class_file_load_hook() && JvmtiExport::has_early_class_hook_env()) {
    // CDS assumes that no classes resolved in vmClasses::resolve_all()
    // are replaced at runtime by JVMTI ClassFileLoadHook. All of those classes are resolved
    // during the JVMTI "early" stage, so we can still use CDS if
    // JvmtiExport::has_early_class_hook_env() is false.
    AOTMetaspace::report_loading_error("CDS is disabled because early JVMTI ClassFileLoadHook is in use.");
    return false;
  }

  if (!open_for_read() || !init_from_file(_fd) || !validate_header()) {
    if (_is_static) {
      AOTMetaspace::report_loading_error("Loading static archive failed.");
      return false;
    } else {
      AOTMetaspace::report_loading_error("Loading dynamic archive failed.");
      if (AutoCreateSharedArchive) {
        CDSConfig::enable_dumping_dynamic_archive(_full_path);
      }
      return false;
    }
  }

  return true;
}

bool FileMapInfo::validate_aot_class_linking() {
  // These checks need to be done after FileMapInfo::initialize(), which gets called before Universe::heap()
  // is available.
  if (header()->has_aot_linked_classes()) {
    const char* archive_type = CDSConfig::type_of_archive_being_loaded();
    CDSConfig::set_has_aot_linked_classes(true);
    if (JvmtiExport::should_post_class_file_load_hook()) {
      aot_log_error(aot)("%s has aot-linked classes. It cannot be used when JVMTI ClassFileLoadHook is in use.",
                     archive_type);
      return false;
    }
    if (JvmtiExport::has_early_vmstart_env()) {
      aot_log_error(aot)("%s has aot-linked classes. It cannot be used when JVMTI early vm start is in use.",
                     archive_type);
      return false;
    }
    if (!CDSConfig::is_using_full_module_graph()) {
      aot_log_error(aot)("%s has aot-linked classes. It cannot be used when archived full module graph is not used.",
                     archive_type);
      return false;
    }

    const char* prop = Arguments::get_property("java.security.manager");
    if (prop != nullptr && strcmp(prop, "disallow") != 0) {
      aot_log_error(aot)("%s has aot-linked classes. It cannot be used with -Djava.security.manager=%s.",
                     archive_type, prop);
      return false;
    }

#if INCLUDE_JVMTI
    if (Arguments::has_jdwp_agent()) {
      aot_log_error(aot)("%s has aot-linked classes. It cannot be used with JDWP agent", archive_type);
      return false;
    }
#endif
  }

  return true;
}

// The 2 core spaces are RW->RO
FileMapRegion* FileMapInfo::first_core_region() const {
  return region_at(AOTMetaspace::rw);
}

FileMapRegion* FileMapInfo::last_core_region() const {
  return region_at(AOTMetaspace::ro);
}

void FileMapInfo::print(outputStream* st) const {
  header()->print(st);
  if (!is_static()) {
    dynamic_header()->print(st);
  }
}

void FileMapHeader::set_as_offset(char* p, size_t *offset) {
  *offset = ArchiveBuilder::current()->any_to_offset((address)p);
}

int FileMapHeader::compute_crc() {
  char* start = (char*)this;
  // start computing from the field after _header_size to end of base archive name.
  char* buf = (char*)&(_generic_header._header_size) + sizeof(_generic_header._header_size);
  size_t sz = header_size() - (buf - start);
  int crc = ClassLoader::crc32(0, buf, (jint)sz);
  return crc;
}

// This function should only be called during run time with UseSharedSpaces enabled.
bool FileMapHeader::validate() {
  const char* file_type = CDSConfig::type_of_archive_being_loaded();
  if (_obj_alignment != ObjectAlignmentInBytes) {
<<<<<<< HEAD
    MetaspaceShared::report_loading_error("The %s's ObjectAlignmentInBytes of %d"
=======
    AOTMetaspace::report_loading_error("The %s's ObjectAlignmentInBytes of %d"
>>>>>>> fde6cd77
                                          " does not equal the current ObjectAlignmentInBytes of %d.",
                                          file_type, _obj_alignment, ObjectAlignmentInBytes);
    return false;
  }
  if (_compact_strings != CompactStrings) {
<<<<<<< HEAD
    MetaspaceShared::report_loading_error("The %s's CompactStrings setting (%s)"
=======
    AOTMetaspace::report_loading_error("The %s's CompactStrings setting (%s)"
>>>>>>> fde6cd77
                                          " does not equal the current CompactStrings setting (%s).", file_type,
                                          _compact_strings ? "enabled" : "disabled",
                                          CompactStrings   ? "enabled" : "disabled");
    return false;
  }
  bool jvmci_compiler_is_enabled = CompilerConfig::is_jvmci_compiler_enabled();
  CompilerType compiler_type = CompilerConfig::compiler_type();
  CompilerType archive_compiler_type = CompilerType(_compiler_type);
  // JVMCI compiler does different type profiling settigns and generate
  // different code. We can't use archive which was produced
  // without it and reverse.
  // Only allow mix when JIT compilation is disabled.
  // Interpreter is used by default when dumping archive.
  bool intepreter_is_used = (archive_compiler_type == CompilerType::compiler_none) ||
                            (compiler_type == CompilerType::compiler_none);
  if (!intepreter_is_used &&
      jvmci_compiler_is_enabled != (archive_compiler_type == CompilerType::compiler_jvmci)) {
<<<<<<< HEAD
    MetaspaceShared::report_loading_error("The %s's JIT compiler setting (%s)"
=======
    AOTMetaspace::report_loading_error("The %s's JIT compiler setting (%s)"
>>>>>>> fde6cd77
                                          " does not equal the current setting (%s).", file_type,
                                          compilertype2name(archive_compiler_type), compilertype2name(compiler_type));
    return false;
  }
  if (TrainingData::have_data()) {
    if (_type_profile_level != TypeProfileLevel) {
      AOTMetaspace::report_loading_error("The %s's TypeProfileLevel setting (%d)"
                                            " does not equal the current TypeProfileLevel setting (%d).", file_type,
                                            _type_profile_level, TypeProfileLevel);
      return false;
    }
    if (_type_profile_args_limit != TypeProfileArgsLimit) {
      AOTMetaspace::report_loading_error("The %s's TypeProfileArgsLimit setting (%d)"
                                            " does not equal the current TypeProfileArgsLimit setting (%d).", file_type,
                                            _type_profile_args_limit, TypeProfileArgsLimit);
      return false;
    }
    if (_type_profile_parms_limit != TypeProfileParmsLimit) {
      AOTMetaspace::report_loading_error("The %s's TypeProfileParamsLimit setting (%d)"
                                            " does not equal the current TypeProfileParamsLimit setting (%d).", file_type,
                                            _type_profile_args_limit, TypeProfileArgsLimit);
      return false;

    }
    if (_type_profile_width != TypeProfileWidth) {
      AOTMetaspace::report_loading_error("The %s's TypeProfileWidth setting (%d)"
                                            " does not equal the current TypeProfileWidth setting (%d).", file_type,
                                            (int)_type_profile_width, (int)TypeProfileWidth);
      return false;

    }
    if (_bci_profile_width != BciProfileWidth) {
      AOTMetaspace::report_loading_error("The %s's BciProfileWidth setting (%d)"
                                            " does not equal the current BciProfileWidth setting (%d).", file_type,
                                            (int)_bci_profile_width, (int)BciProfileWidth);
      return false;
    }
    if (_type_profile_casts != TypeProfileCasts) {
      AOTMetaspace::report_loading_error("The %s's TypeProfileCasts setting (%s)"
                                            " does not equal the current TypeProfileCasts setting (%s).", file_type,
                                            _type_profile_casts ? "enabled" : "disabled",
                                            TypeProfileCasts    ? "enabled" : "disabled");

      return false;

    }
    if (_profile_traps != ProfileTraps) {
      AOTMetaspace::report_loading_error("The %s's ProfileTraps setting (%s)"
                                            " does not equal the current ProfileTraps setting (%s).", file_type,
                                            _profile_traps ? "enabled" : "disabled",
                                            ProfileTraps   ? "enabled" : "disabled");

      return false;
    }
    if (_spec_trap_limit_extra_entries != SpecTrapLimitExtraEntries) {
      AOTMetaspace::report_loading_error("The %s's SpecTrapLimitExtraEntries setting (%d)"
                                            " does not equal the current SpecTrapLimitExtraEntries setting (%d).", file_type,
                                            _spec_trap_limit_extra_entries, SpecTrapLimitExtraEntries);
      return false;

    }
  }

  // This must be done after header validation because it might change the
  // header data
  const char* prop = Arguments::get_property("java.system.class.loader");
  if (prop != nullptr) {
    if (has_aot_linked_classes()) {
<<<<<<< HEAD
      MetaspaceShared::report_loading_error("%s has aot-linked classes. It cannot be used when the "
=======
      AOTMetaspace::report_loading_error("%s has aot-linked classes. It cannot be used when the "
>>>>>>> fde6cd77
                                            "java.system.class.loader property is specified.",
                                            CDSConfig::type_of_archive_being_loaded());
      return false;
    }
    aot_log_warning(aot)("Archived non-system classes are disabled because the "
            "java.system.class.loader property is specified (value = \"%s\"). "
            "To use archived non-system classes, this property must not be set", prop);
    _has_platform_or_app_classes = false;
  }


  if (!_verify_local && BytecodeVerificationLocal) {
    //  we cannot load boot classes, so there's no point of using the CDS archive
<<<<<<< HEAD
    MetaspaceShared::report_loading_error("The %s's BytecodeVerificationLocal setting (%s)"
=======
    AOTMetaspace::report_loading_error("The %s's BytecodeVerificationLocal setting (%s)"
>>>>>>> fde6cd77
                                          " does not equal the current BytecodeVerificationLocal setting (%s).", file_type,
                                          _verify_local ? "enabled" : "disabled",
                                          BytecodeVerificationLocal ? "enabled" : "disabled");
    return false;
  }

  // For backwards compatibility, we don't check the BytecodeVerificationRemote setting
  // if the archive only contains system classes.
  if (_has_platform_or_app_classes
      && !_verify_remote // we didn't verify the archived platform/app classes
      && BytecodeVerificationRemote) { // but we want to verify all loaded platform/app classes
    aot_log_info(aot)("The %s was created with less restrictive "
                               "verification setting than the current setting.", file_type);
    // Pretend that we didn't have any archived platform/app classes, so they won't be loaded
    // by SystemDictionaryShared.
    _has_platform_or_app_classes = false;
  }

  // Java agents are allowed during run time. Therefore, the following condition is not
  // checked: (!_allow_archiving_with_java_agent && AllowArchivingWithJavaAgent)
  // Note: _allow_archiving_with_java_agent is set in the shared archive during dump time
  // while AllowArchivingWithJavaAgent is set during the current run.
  if (_allow_archiving_with_java_agent && !AllowArchivingWithJavaAgent) {
<<<<<<< HEAD
    MetaspaceShared::report_loading_error("The setting of the AllowArchivingWithJavaAgent is different "
=======
    AOTMetaspace::report_loading_error("The setting of the AllowArchivingWithJavaAgent is different "
>>>>>>> fde6cd77
                                          "from the setting in the %s.", file_type);
    return false;
  }

  if (_allow_archiving_with_java_agent) {
    aot_log_warning(aot)("This %s was created with AllowArchivingWithJavaAgent. It should be used "
            "for testing purposes only and should not be used in a production environment", file_type);
  }

  aot_log_info(aot)("The %s was created with UseCompressedOops = %d, UseCompressedClassPointers = %d, UseCompactObjectHeaders = %d",
                          file_type, compressed_oops(), compressed_class_pointers(), compact_headers());
  if (compressed_oops() != UseCompressedOops || compressed_class_pointers() != UseCompressedClassPointers) {
    aot_log_warning(aot)("Unable to use %s.\nThe saved state of UseCompressedOops and UseCompressedClassPointers is "
                               "different from runtime, CDS will be disabled.", file_type);
    return false;
  }

  if (compact_headers() != UseCompactObjectHeaders) {
    aot_log_warning(aot)("Unable to use %s.\nThe %s's UseCompactObjectHeaders setting (%s)"
                     " does not equal the current UseCompactObjectHeaders setting (%s).", file_type, file_type,
                     _compact_headers          ? "enabled" : "disabled",
                     UseCompactObjectHeaders   ? "enabled" : "disabled");
    return false;
  }

  if (!_use_optimized_module_handling && !CDSConfig::is_dumping_final_static_archive()) {
    CDSConfig::stop_using_optimized_module_handling();
    aot_log_info(aot)("optimized module handling: disabled because archive was created without optimized module handling");
  }

  if (is_static()) {
    // Only the static archive can contain the full module graph.
    if (!_has_full_module_graph) {
      CDSConfig::stop_using_full_module_graph("archive was created without full module graph");
    }
  }

  return true;
}

bool FileMapInfo::validate_header() {
  if (!header()->validate()) {
    return false;
  }
  if (_is_static) {
    return true;
  } else {
    return DynamicArchive::validate(this);
  }
}

#if INCLUDE_JVMTI
ClassPathEntry** FileMapInfo::_classpath_entries_for_jvmti = nullptr;

ClassPathEntry* FileMapInfo::get_classpath_entry_for_jvmti(int i, TRAPS) {
  if (i == 0) {
    // index 0 corresponds to the ClassPathImageEntry which is a globally shared object
    // and should never be deleted.
    return ClassLoader::get_jrt_entry();
  }
  ClassPathEntry* ent = _classpath_entries_for_jvmti[i];
  if (ent == nullptr) {
    const AOTClassLocation* cl = AOTClassLocationConfig::runtime()->class_location_at(i);
    const char* path = cl->path();
    struct stat st;
    if (os::stat(path, &st) != 0) {
      char *msg = NEW_RESOURCE_ARRAY_IN_THREAD(THREAD, char, strlen(path) + 128);
      jio_snprintf(msg, strlen(path) + 127, "error in finding JAR file %s", path);
      THROW_MSG_(vmSymbols::java_io_IOException(), msg, nullptr);
    } else {
      ent = ClassLoader::create_class_path_entry(THREAD, path, &st);
      if (ent == nullptr) {
        char *msg = NEW_RESOURCE_ARRAY_IN_THREAD(THREAD, char, strlen(path) + 128);
        jio_snprintf(msg, strlen(path) + 127, "error in opening JAR file %s", path);
        THROW_MSG_(vmSymbols::java_io_IOException(), msg, nullptr);
      }
    }

    MutexLocker mu(THREAD, CDSClassFileStream_lock);
    if (_classpath_entries_for_jvmti[i] == nullptr) {
      _classpath_entries_for_jvmti[i] = ent;
    } else {
      // Another thread has beat me to creating this entry
      delete ent;
      ent = _classpath_entries_for_jvmti[i];
    }
  }

  return ent;
}

ClassFileStream* FileMapInfo::open_stream_for_jvmti(InstanceKlass* ik, Handle class_loader, TRAPS) {
  int path_index = ik->shared_classpath_index();
  assert(path_index >= 0, "should be called for shared built-in classes only");
  assert(path_index < AOTClassLocationConfig::runtime()->length(), "sanity");

  ClassPathEntry* cpe = get_classpath_entry_for_jvmti(path_index, CHECK_NULL);
  assert(cpe != nullptr, "must be");

  Symbol* name = ik->name();
  const char* const class_name = name->as_C_string();
  const char* const file_name = ClassLoader::file_name_for_class_name(class_name,
                                                                      name->utf8_length());
  ClassLoaderData* loader_data = ClassLoaderData::class_loader_data(class_loader());
  const AOTClassLocation* cl = AOTClassLocationConfig::runtime()->class_location_at(path_index);
  ClassFileStream* cfs;
  if (class_loader() != nullptr && cl->is_multi_release_jar()) {
    // This class was loaded from a multi-release JAR file during dump time. The
    // process for finding its classfile is complex. Let's defer to the Java code
    // in java.lang.ClassLoader.
    cfs = get_stream_from_class_loader(class_loader, cpe, file_name, CHECK_NULL);
  } else {
    cfs = cpe->open_stream_for_loader(THREAD, file_name, loader_data);
  }
  assert(cfs != nullptr, "must be able to read the classfile data of shared classes for built-in loaders.");
  log_debug(aot, jvmti)("classfile data for %s [%d: %s] = %d bytes", class_name, path_index,
                        cfs->source(), cfs->length());
  return cfs;
}

ClassFileStream* FileMapInfo::get_stream_from_class_loader(Handle class_loader,
                                                           ClassPathEntry* cpe,
                                                           const char* file_name,
                                                           TRAPS) {
  JavaValue result(T_OBJECT);
  oop class_name = java_lang_String::create_oop_from_str(file_name, THREAD);
  Handle h_class_name = Handle(THREAD, class_name);

  // byte[] ClassLoader.getResourceAsByteArray(String name)
  JavaCalls::call_virtual(&result,
                          class_loader,
                          vmClasses::ClassLoader_klass(),
                          vmSymbols::getResourceAsByteArray_name(),
                          vmSymbols::getResourceAsByteArray_signature(),
                          h_class_name,
                          CHECK_NULL);
  assert(result.get_type() == T_OBJECT, "just checking");
  oop obj = result.get_oop();
  assert(obj != nullptr, "ClassLoader.getResourceAsByteArray should not return null");

  // copy from byte[] to a buffer
  typeArrayOop ba = typeArrayOop(obj);
  jint len = ba->length();
  u1* buffer = NEW_RESOURCE_ARRAY(u1, len);
  ArrayAccess<>::arraycopy_to_native<>(ba, typeArrayOopDesc::element_offset<jbyte>(0), buffer, len);

  return new ClassFileStream(buffer, len, cpe->name());
}
#endif<|MERGE_RESOLUTION|>--- conflicted
+++ resolved
@@ -409,11 +409,7 @@
     assert(_archive_name != nullptr, "Archive name is null");
     _fd = os::open(_archive_name, O_RDONLY | O_BINARY, 0);
     if (_fd < 0) {
-<<<<<<< HEAD
-      MetaspaceShared::report_loading_error("Specified %s not found (%s)", CDSConfig::type_of_archive_being_loaded(), _archive_name);
-=======
       AOTMetaspace::report_loading_error("Specified %s not found (%s)", CDSConfig::type_of_archive_being_loaded(), _archive_name);
->>>>>>> fde6cd77
       return false;
     }
     return initialize(_fd);
@@ -1222,11 +1218,7 @@
     // can't mmap into a ReservedSpace, so we just ::read() the data. We're going to patch all the
     // regions anyway, so there's no benefit for mmap anyway.
     if (!read_region(i, requested_addr, size, /* do_commit = */ true)) {
-<<<<<<< HEAD
-      MetaspaceShared::report_loading_error("Failed to read %s shared space into reserved space at " INTPTR_FORMAT,
-=======
       AOTMetaspace::report_loading_error("Failed to read %s shared space into reserved space at " INTPTR_FORMAT,
->>>>>>> fde6cd77
                                             shared_region_name[i], p2i(requested_addr));
       return MAP_ARCHIVE_OTHER_FAILURE; // oom or I/O error.
     } else {
@@ -1240,11 +1232,7 @@
                             requested_addr, size, r->read_only(),
                             r->allow_exec(), mtClassShared);
     if (base != requested_addr) {
-<<<<<<< HEAD
-      MetaspaceShared::report_loading_error("Unable to map %s shared space at " INTPTR_FORMAT,
-=======
       AOTMetaspace::report_loading_error("Unable to map %s shared space at " INTPTR_FORMAT,
->>>>>>> fde6cd77
                                             shared_region_name[i], p2i(requested_addr));
       _memory_mapping_failed = true;
       return MAP_ARCHIVE_MMAP_FAILURE;
@@ -1308,15 +1296,9 @@
   assert(requested_base != nullptr, "should be inside code cache");
 
   char* mapped_base;
-<<<<<<< HEAD
-  if (MetaspaceShared::use_windows_memory_mapping()) {
-    if (!read_region(MetaspaceShared::ac, requested_base, r->used_aligned(), /* do_commit = */ true)) {
-      MetaspaceShared::report_loading_error("Failed to read aot code shared space into reserved space at " INTPTR_FORMAT,
-=======
   if (AOTMetaspace::use_windows_memory_mapping()) {
     if (!read_region(AOTMetaspace::ac, requested_base, r->used_aligned(), /* do_commit = */ true)) {
       AOTMetaspace::report_loading_error("Failed to read aot code shared space into reserved space at " INTPTR_FORMAT,
->>>>>>> fde6cd77
                                             p2i(requested_base));
       return false;
     }
@@ -1329,11 +1311,7 @@
                              requested_base, r->used_aligned(), read_only, allow_exec, mtClassShared);
   }
   if (mapped_base == nullptr) {
-<<<<<<< HEAD
-    MetaspaceShared::report_loading_error("failed to map aot code region");
-=======
     AOTMetaspace::report_loading_error("failed to map aot code region");
->>>>>>> fde6cd77
     return false;
   } else {
     assert(mapped_base == requested_base, "must be");
@@ -1709,11 +1687,7 @@
                       r->allow_exec(), mtJavaHeap);
     if (base == nullptr || base != addr) {
       dealloc_heap_region();
-<<<<<<< HEAD
-      MetaspaceShared::report_loading_error("UseSharedSpaces: Unable to map at required address in java heap. "
-=======
       AOTMetaspace::report_loading_error("UseSharedSpaces: Unable to map at required address in java heap. "
->>>>>>> fde6cd77
                                             INTPTR_FORMAT ", size = %zu bytes",
                                             p2i(addr), _mapped_heap_memregion.byte_size());
       return false;
@@ -1951,21 +1925,13 @@
 bool FileMapHeader::validate() {
   const char* file_type = CDSConfig::type_of_archive_being_loaded();
   if (_obj_alignment != ObjectAlignmentInBytes) {
-<<<<<<< HEAD
-    MetaspaceShared::report_loading_error("The %s's ObjectAlignmentInBytes of %d"
-=======
     AOTMetaspace::report_loading_error("The %s's ObjectAlignmentInBytes of %d"
->>>>>>> fde6cd77
                                           " does not equal the current ObjectAlignmentInBytes of %d.",
                                           file_type, _obj_alignment, ObjectAlignmentInBytes);
     return false;
   }
   if (_compact_strings != CompactStrings) {
-<<<<<<< HEAD
-    MetaspaceShared::report_loading_error("The %s's CompactStrings setting (%s)"
-=======
     AOTMetaspace::report_loading_error("The %s's CompactStrings setting (%s)"
->>>>>>> fde6cd77
                                           " does not equal the current CompactStrings setting (%s).", file_type,
                                           _compact_strings ? "enabled" : "disabled",
                                           CompactStrings   ? "enabled" : "disabled");
@@ -1983,11 +1949,7 @@
                             (compiler_type == CompilerType::compiler_none);
   if (!intepreter_is_used &&
       jvmci_compiler_is_enabled != (archive_compiler_type == CompilerType::compiler_jvmci)) {
-<<<<<<< HEAD
-    MetaspaceShared::report_loading_error("The %s's JIT compiler setting (%s)"
-=======
     AOTMetaspace::report_loading_error("The %s's JIT compiler setting (%s)"
->>>>>>> fde6cd77
                                           " does not equal the current setting (%s).", file_type,
                                           compilertype2name(archive_compiler_type), compilertype2name(compiler_type));
     return false;
@@ -2056,11 +2018,7 @@
   const char* prop = Arguments::get_property("java.system.class.loader");
   if (prop != nullptr) {
     if (has_aot_linked_classes()) {
-<<<<<<< HEAD
-      MetaspaceShared::report_loading_error("%s has aot-linked classes. It cannot be used when the "
-=======
       AOTMetaspace::report_loading_error("%s has aot-linked classes. It cannot be used when the "
->>>>>>> fde6cd77
                                             "java.system.class.loader property is specified.",
                                             CDSConfig::type_of_archive_being_loaded());
       return false;
@@ -2074,11 +2032,7 @@
 
   if (!_verify_local && BytecodeVerificationLocal) {
     //  we cannot load boot classes, so there's no point of using the CDS archive
-<<<<<<< HEAD
-    MetaspaceShared::report_loading_error("The %s's BytecodeVerificationLocal setting (%s)"
-=======
     AOTMetaspace::report_loading_error("The %s's BytecodeVerificationLocal setting (%s)"
->>>>>>> fde6cd77
                                           " does not equal the current BytecodeVerificationLocal setting (%s).", file_type,
                                           _verify_local ? "enabled" : "disabled",
                                           BytecodeVerificationLocal ? "enabled" : "disabled");
@@ -2102,11 +2056,7 @@
   // Note: _allow_archiving_with_java_agent is set in the shared archive during dump time
   // while AllowArchivingWithJavaAgent is set during the current run.
   if (_allow_archiving_with_java_agent && !AllowArchivingWithJavaAgent) {
-<<<<<<< HEAD
-    MetaspaceShared::report_loading_error("The setting of the AllowArchivingWithJavaAgent is different "
-=======
     AOTMetaspace::report_loading_error("The setting of the AllowArchivingWithJavaAgent is different "
->>>>>>> fde6cd77
                                           "from the setting in the %s.", file_type);
     return false;
   }
