/*
 * Copyright (c) 2018, 2024, Oracle and/or its affiliates. All rights reserved.
 * DO NOT ALTER OR REMOVE COPYRIGHT NOTICES OR THIS FILE HEADER.
 *
 * This code is free software; you can redistribute it and/or modify it
 * under the terms of the GNU General Public License version 2 only, as
 * published by the Free Software Foundation.
 *
 * This code is distributed in the hope that it will be useful, but WITHOUT
 * ANY WARRANTY; without even the implied warranty of MERCHANTABILITY or
 * FITNESS FOR A PARTICULAR PURPOSE.  See the GNU General Public License
 * version 2 for more details (a copy is included in the LICENSE file that
 * accompanied this code).
 *
 * You should have received a copy of the GNU General Public License version
 * 2 along with this work; if not, write to the Free Software Foundation,
 * Inc., 51 Franklin St, Fifth Floor, Boston, MA 02110-1301 USA.
 *
 * Please contact Oracle, 500 Oracle Parkway, Redwood Shores, CA 94065 USA
 * or visit www.oracle.com if you need additional information or have any
 * questions.
 *
 */

#include "precompiled.hpp"
#include "cds/aotClassInitializer.hpp"
#include "cds/archiveBuilder.hpp"
#include "cds/archiveHeapLoader.hpp"
#include "cds/archiveHeapWriter.hpp"
#include "cds/archiveUtils.hpp"
#include "cds/cdsConfig.hpp"
#include "cds/cdsEnumKlass.hpp"
#include "cds/cdsHeapVerifier.hpp"
#include "cds/heapShared.hpp"
#include "cds/metaspaceShared.hpp"
#include "classfile/classLoaderData.hpp"
#include "classfile/javaClasses.inline.hpp"
#include "classfile/modules.hpp"
#include "classfile/stringTable.hpp"
#include "classfile/symbolTable.hpp"
#include "classfile/systemDictionary.hpp"
#include "classfile/systemDictionaryShared.hpp"
#include "classfile/vmClasses.hpp"
#include "classfile/vmSymbols.hpp"
#include "gc/shared/collectedHeap.hpp"
#include "gc/shared/gcLocker.hpp"
#include "gc/shared/gcVMOperations.hpp"
#include "logging/log.hpp"
#include "logging/logStream.hpp"
#include "memory/iterator.inline.hpp"
#include "memory/resourceArea.hpp"
#include "memory/universe.hpp"
#include "oops/compressedOops.inline.hpp"
#include "oops/fieldStreams.inline.hpp"
#include "oops/objArrayOop.inline.hpp"
#include "oops/oop.inline.hpp"
#include "oops/typeArrayOop.inline.hpp"
#include "prims/jvmtiExport.hpp"
#include "runtime/fieldDescriptor.inline.hpp"
#include "runtime/init.hpp"
#include "runtime/javaCalls.hpp"
#include "runtime/mutexLocker.hpp"
#include "runtime/safepointVerifiers.hpp"
#include "utilities/bitMap.inline.hpp"
#include "utilities/copy.hpp"
#if INCLUDE_G1GC
#include "gc/g1/g1CollectedHeap.hpp"
#endif

#if INCLUDE_CDS_JAVA_HEAP

struct ArchivableStaticFieldInfo {
  const char* klass_name;
  const char* field_name;
  InstanceKlass* klass;
  int offset;
  BasicType type;

  ArchivableStaticFieldInfo(const char* k, const char* f)
  : klass_name(k), field_name(f), klass(nullptr), offset(0), type(T_ILLEGAL) {}

  bool valid() {
    return klass_name != nullptr;
  }
};

bool HeapShared::_disable_writing = false;
DumpedInternedStrings *HeapShared::_dumped_interned_strings = nullptr;

size_t HeapShared::_alloc_count[HeapShared::ALLOC_STAT_SLOTS];
size_t HeapShared::_alloc_size[HeapShared::ALLOC_STAT_SLOTS];
size_t HeapShared::_total_obj_count;
size_t HeapShared::_total_obj_size;

#ifndef PRODUCT
#define ARCHIVE_TEST_FIELD_NAME "archivedObjects"
static Array<char>* _archived_ArchiveHeapTestClass = nullptr;
static const char* _test_class_name = nullptr;
static Klass* _test_class = nullptr;
static const ArchivedKlassSubGraphInfoRecord* _test_class_record = nullptr;
#endif


//
// If you add new entries to the following tables, you should know what you're doing!
//

static ArchivableStaticFieldInfo archive_subgraph_entry_fields[] = {
  {"java/lang/Integer$IntegerCache",              "archivedCache"},
  {"java/lang/Long$LongCache",                    "archivedCache"},
  {"java/lang/Byte$ByteCache",                    "archivedCache"},
  {"java/lang/Short$ShortCache",                  "archivedCache"},
  {"java/lang/Character$CharacterCache",          "archivedCache"},
  {"java/util/jar/Attributes$Name",               "KNOWN_NAMES"},
  {"sun/util/locale/BaseLocale",                  "constantBaseLocales"},
  {"jdk/internal/module/ArchivedModuleGraph",     "archivedModuleGraph"},
  {"java/util/ImmutableCollections",              "archivedObjects"},
  {"java/lang/ModuleLayer",                       "EMPTY_LAYER"},
  {"java/lang/module/Configuration",              "EMPTY_CONFIGURATION"},
  {"jdk/internal/math/FDBigInteger",              "archivedCaches"},

#ifndef PRODUCT
  {nullptr, nullptr}, // Extra slot for -XX:ArchiveHeapTestClass
#endif
  {nullptr, nullptr},
};

// full module graph
static ArchivableStaticFieldInfo fmg_archive_subgraph_entry_fields[] = {
  {"jdk/internal/loader/ArchivedClassLoaders",    "archivedClassLoaders"},
  {ARCHIVED_BOOT_LAYER_CLASS,                     ARCHIVED_BOOT_LAYER_FIELD},
  {"java/lang/Module$ArchivedData",               "archivedData"},
  {nullptr, nullptr},
};

KlassSubGraphInfo* HeapShared::_dump_time_special_subgraph;
ArchivedKlassSubGraphInfoRecord* HeapShared::_run_time_special_subgraph;
GrowableArrayCHeap<oop, mtClassShared>* HeapShared::_pending_roots = nullptr;
GrowableArrayCHeap<OopHandle, mtClassShared>* HeapShared::_root_segments;
int HeapShared::_root_segment_max_size_shift;
int HeapShared::_root_segment_max_size_mask;
OopHandle HeapShared::_scratch_basic_type_mirrors[T_VOID+1];
MetaspaceObjToOopHandleTable* HeapShared::_scratch_java_mirror_table = nullptr;
MetaspaceObjToOopHandleTable* HeapShared::_scratch_references_table = nullptr;

static bool is_subgraph_root_class_of(ArchivableStaticFieldInfo fields[], InstanceKlass* ik) {
  for (int i = 0; fields[i].valid(); i++) {
    if (fields[i].klass == ik) {
      return true;
    }
  }
  return false;
}

bool HeapShared::is_subgraph_root_class(InstanceKlass* ik) {
  return is_subgraph_root_class_of(archive_subgraph_entry_fields, ik) ||
         is_subgraph_root_class_of(fmg_archive_subgraph_entry_fields, ik);
}

unsigned HeapShared::oop_hash(oop const& p) {
  // Do not call p->identity_hash() as that will update the
  // object header.
  return primitive_hash(cast_from_oop<intptr_t>(p));
}

static void reset_states(oop obj, TRAPS) {
  Handle h_obj(THREAD, obj);
  InstanceKlass* klass = InstanceKlass::cast(obj->klass());
  TempNewSymbol method_name = SymbolTable::new_symbol("resetArchivedStates");
  Symbol* method_sig = vmSymbols::void_method_signature();

  while (klass != nullptr) {
    Method* method = klass->find_method(method_name, method_sig);
    if (method != nullptr) {
      assert(method->is_private(), "must be");
      if (log_is_enabled(Debug, cds)) {
        ResourceMark rm(THREAD);
        log_debug(cds)("  calling %s", method->name_and_sig_as_C_string());
      }
      JavaValue result(T_VOID);
      JavaCalls::call_special(&result, h_obj, klass,
                              method_name, method_sig, CHECK);
    }
    klass = klass->java_super();
  }
}

void HeapShared::reset_archived_object_states(TRAPS) {
  assert(CDSConfig::is_dumping_heap(), "dump-time only");
  log_debug(cds)("Resetting platform loader");
  reset_states(SystemDictionary::java_platform_loader(), CHECK);
  log_debug(cds)("Resetting system loader");
  reset_states(SystemDictionary::java_system_loader(), CHECK);

  // Clean up jdk.internal.loader.ClassLoaders::bootLoader(), which is not
  // directly used for class loading, but rather is used by the core library
  // to keep track of resources, etc, loaded by the null class loader.
  //
  // Note, this object is non-null, and is not the same as
  // ClassLoaderData::the_null_class_loader_data()->class_loader(),
  // which is null.
  log_debug(cds)("Resetting boot loader");
  JavaValue result(T_OBJECT);
  JavaCalls::call_static(&result,
                         vmClasses::jdk_internal_loader_ClassLoaders_klass(),
                         vmSymbols::bootLoader_name(),
                         vmSymbols::void_BuiltinClassLoader_signature(),
                         CHECK);
  Handle boot_loader(THREAD, result.get_oop());
  reset_states(boot_loader(), CHECK);
}

HeapShared::ArchivedObjectCache* HeapShared::_archived_object_cache = nullptr;

bool HeapShared::has_been_archived(oop obj) {
  assert(CDSConfig::is_dumping_heap(), "dump-time only");
  return archived_object_cache()->get(obj) != nullptr;
}

int HeapShared::append_root(oop obj) {
  assert(CDSConfig::is_dumping_heap(), "dump-time only");

  // No GC should happen since we aren't scanning _pending_roots.
  assert(Thread::current() == (Thread*)VMThread::vm_thread(), "should be in vm thread");

  if (_pending_roots == nullptr) {
    _pending_roots = new GrowableArrayCHeap<oop, mtClassShared>(500);
  }

  return _pending_roots->append(obj);
}

objArrayOop HeapShared::root_segment(int segment_idx) {
  if (CDSConfig::is_dumping_heap()) {
    assert(Thread::current() == (Thread*)VMThread::vm_thread(), "should be in vm thread");
    if (!HeapShared::can_write()) {
      return nullptr;
    }
  } else {
    assert(CDSConfig::is_using_archive(), "must be");
  }

  objArrayOop segment = (objArrayOop)_root_segments->at(segment_idx).resolve();
  assert(segment != nullptr, "should have been initialized");
  return segment;
}

// Returns an objArray that contains all the roots of the archived objects
oop HeapShared::get_root(int index, bool clear) {
  assert(_root_segment_max_size_shift > 0, "sanity");
  assert(_root_segment_max_size_mask  > 0, "sanity");
  assert(index >= 0, "sanity");
  assert(!CDSConfig::is_dumping_heap() && CDSConfig::is_using_archive(), "runtime only");
  assert(!_root_segments->is_empty(), "must have loaded shared heap");
  int seg_idx = index >> _root_segment_max_size_shift;
  int int_idx = index &  _root_segment_max_size_mask;
  oop result = root_segment(seg_idx)->obj_at(int_idx);
  if (clear) {
    clear_root(index);
  }
  return result;
}

void HeapShared::clear_root(int index) {
  assert(index >= 0, "sanity");
  assert(CDSConfig::is_using_archive(), "must be");
  if (ArchiveHeapLoader::is_in_use()) {
    assert(_root_segment_max_size_shift > 0, "sanity");
    assert(_root_segment_max_size_mask  > 0, "sanity");
    int seg_idx = index >> _root_segment_max_size_shift;
    int int_idx = index &  _root_segment_max_size_mask;
    if (log_is_enabled(Debug, cds, heap)) {
      oop old = root_segment(seg_idx)->obj_at(int_idx);
      log_debug(cds, heap)("Clearing root %d: was " PTR_FORMAT, index, p2i(old));
    }
    root_segment(seg_idx)->obj_at_put(int_idx, nullptr);
  }
}

bool HeapShared::archive_object(oop obj) {
  assert(CDSConfig::is_dumping_heap(), "dump-time only");

  assert(!obj->is_stackChunk(), "do not archive stack chunks");
  if (has_been_archived(obj)) {
    return true;
  }

  if (ArchiveHeapWriter::is_too_large_to_archive(obj->size())) {
    log_debug(cds, heap)("Cannot archive, object (" PTR_FORMAT ") is too large: " SIZE_FORMAT,
                         p2i(obj), obj->size());
    debug_trace();
    return false;
  } else {
    count_allocation(obj->size());
    ArchiveHeapWriter::add_source_obj(obj);
    CachedOopInfo info = make_cached_oop_info(obj);
    archived_object_cache()->put_when_absent(obj, info);
    archived_object_cache()->maybe_grow();
    mark_native_pointers(obj);

    if (log_is_enabled(Debug, cds, heap)) {
      ResourceMark rm;
      LogTarget(Debug, cds, heap) log;
      LogStream out(log);
      out.print("Archived heap object " PTR_FORMAT " : %s ",
                p2i(obj), obj->klass()->external_name());
      if (java_lang_Class::is_instance(obj)) {
        Klass* k = java_lang_Class::as_Klass(obj);
        if (k != nullptr) {
          out.print("%s", k->external_name());
        } else {
          out.print("primitive");
        }
      }
      out.cr();
    }

    if (java_lang_Module::is_instance(obj) && Modules::check_archived_module_oop(obj)) {
      Modules::update_oops_in_archived_module(obj, append_root(obj));
    }

    return true;
  }
}

class MetaspaceObjToOopHandleTable: public ResourceHashtable<MetaspaceObj*, OopHandle,
    36137, // prime number
    AnyObj::C_HEAP,
    mtClassShared> {
public:
  oop get_oop(MetaspaceObj* ptr) {
    MutexLocker ml(ScratchObjects_lock, Mutex::_no_safepoint_check_flag);
    OopHandle* handle = get(ptr);
    if (handle != nullptr) {
      return handle->resolve();
    } else {
      return nullptr;
    }
  }
  void set_oop(MetaspaceObj* ptr, oop o) {
    MutexLocker ml(ScratchObjects_lock, Mutex::_no_safepoint_check_flag);
    OopHandle handle(Universe::vm_global(), o);
    bool is_new = put(ptr, handle);
    assert(is_new, "cannot set twice");
  }
  void remove_oop(MetaspaceObj* ptr) {
    MutexLocker ml(ScratchObjects_lock, Mutex::_no_safepoint_check_flag);
    OopHandle* handle = get(ptr);
    if (handle != nullptr) {
      handle->release(Universe::vm_global());
      remove(ptr);
    }
  }
};

void HeapShared::add_scratch_resolved_references(ConstantPool* src, objArrayOop dest) {
  _scratch_references_table->set_oop(src, dest);
}

objArrayOop HeapShared::scratch_resolved_references(ConstantPool* src) {
  return (objArrayOop)_scratch_references_table->get_oop(src);
}

void HeapShared::init_scratch_objects(TRAPS) {
  for (int i = T_BOOLEAN; i < T_VOID+1; i++) {
    BasicType bt = (BasicType)i;
    if (!is_reference_type(bt)) {
      oop m = java_lang_Class::create_basic_type_mirror(type2name(bt), bt, CHECK);
      _scratch_basic_type_mirrors[i] = OopHandle(Universe::vm_global(), m);
    }
  }
  _scratch_java_mirror_table = new (mtClass)MetaspaceObjToOopHandleTable();
  _scratch_references_table = new (mtClass)MetaspaceObjToOopHandleTable();
}

// Given java_mirror that represents a (primitive or reference) type T,
// return the "scratch" version that represents the same type T.
// Note that if java_mirror will be returned if it's already a
// scratch mirror.
//
// See java_lang_Class::create_scratch_mirror() for more info.
oop HeapShared::scratch_java_mirror(oop java_mirror) {
  assert(java_lang_Class::is_instance(java_mirror), "must be");

  for (int i = T_BOOLEAN; i < T_VOID+1; i++) {
    BasicType bt = (BasicType)i;
    if (!is_reference_type(bt)) {
      if (_scratch_basic_type_mirrors[i].resolve() == java_mirror) {
        return java_mirror;
      }
    }
  }

  if (java_lang_Class::is_primitive(java_mirror)) {
    return scratch_java_mirror(java_lang_Class::as_BasicType(java_mirror));
  } else {
    return scratch_java_mirror(java_lang_Class::as_Klass(java_mirror));
  }
}

oop HeapShared::scratch_java_mirror(BasicType t) {
  assert((uint)t < T_VOID+1, "range check");
  assert(!is_reference_type(t), "sanity");
  return _scratch_basic_type_mirrors[t].resolve();
}

oop HeapShared::scratch_java_mirror(Klass* k) {
  return _scratch_java_mirror_table->get_oop(k);
}

void HeapShared::set_scratch_java_mirror(Klass* k, oop mirror) {
  _scratch_java_mirror_table->set_oop(k, mirror);
}

void HeapShared::remove_scratch_objects(Klass* k) {
  _scratch_java_mirror_table->remove_oop(k);
  if (k->is_instance_klass()) {
    _scratch_references_table->remove(InstanceKlass::cast(k)->constants());
  }
}

bool HeapShared::is_lambda_form_klass(InstanceKlass* ik) {
  return ik->is_hidden() &&
    (ik->name()->starts_with("java/lang/invoke/LambdaForm$MH+") ||
     ik->name()->starts_with("java/lang/invoke/LambdaForm$DMH+") ||
     ik->name()->starts_with("java/lang/invoke/LambdaForm$BMH+"));
}

bool HeapShared::is_lambda_proxy_klass(InstanceKlass* ik) {
  return ik->is_hidden() && (ik->name()->index_of_at(0, "$$Lambda+", 9) > 0);
}

bool HeapShared::is_archivable_hidden_klass(InstanceKlass* ik) {
  return CDSConfig::is_dumping_invokedynamic() && (is_lambda_form_klass(ik) || is_lambda_proxy_klass(ik));
}

void HeapShared::copy_aot_initialized_mirror(Klass* orig_k, oop orig_mirror, oop m) {
  if (!orig_k->is_instance_klass()) {
    return;
  }
  InstanceKlass* ik = InstanceKlass::cast(orig_k);

  if (HeapShared::is_archivable_hidden_klass(ik)) {
    // We can't rerun the <clinit> method of hidden classes as we don't save
    // the classData, so we must archive its mirror in initialized state.
    assert(ik->is_initialized(), "must be");
  }

  if (!ik->is_initialized() || !AOTClassInitializer::can_archive_initialized_mirror(ik)) {
    return;
  }

  int nfields = 0;
  for (JavaFieldStream fs(ik); !fs.done(); fs.next()) {
    if (fs.access_flags().is_static()) {
      fieldDescriptor& fd = fs.field_descriptor();
      int offset = fd.offset();
      switch (fd.field_type()) {
      case T_OBJECT:
      case T_ARRAY:
        m->obj_field_put(offset, orig_mirror->obj_field(offset));
        break;
      case T_BOOLEAN:
        m->bool_field_put(offset, orig_mirror->bool_field(offset));
        break;
      case T_BYTE:
        m->byte_field_put(offset, orig_mirror->byte_field(offset));
        break;
      case T_SHORT:
        m->short_field_put(offset, orig_mirror->short_field(offset));
        break;
      case T_CHAR:
        m->char_field_put(offset, orig_mirror->char_field(offset));
        break;
      case T_INT:
        m->int_field_put(offset, orig_mirror->int_field(offset));
        break;
      case T_LONG:
        m->long_field_put(offset, orig_mirror->long_field(offset));
        break;
      case T_FLOAT:
        m->float_field_put(offset, orig_mirror->float_field(offset));
        break;
      case T_DOUBLE:
        m->double_field_put(offset, orig_mirror->double_field(offset));
        break;
      default:
        ShouldNotReachHere();
      }
      nfields ++;
    }
  }

  java_lang_Class::set_class_data(m, java_lang_Class::class_data(orig_mirror));

  // Class::reflectData use SoftReference, which cannot be archived. Set it
  // to null and it will be recreated at runtime.
  java_lang_Class::set_reflection_data(m, nullptr);

  if (log_is_enabled(Info, cds, init)) {
    ResourceMark rm;
    log_debug(cds, init)("copied %3d field(s) in aot-initialized mirror %s%s", nfields, ik->external_name(),
                         ik->is_hidden() ? " (hidden)" : "");
  }

  InstanceKlass* buffered_ik = ArchiveBuilder::current()->get_buffered_addr(ik);
  buffered_ik->set_has_aot_initialized_mirror();
}

static void copy_java_mirror_hashcode(oop orig_mirror, oop scratch_m) {
  int src_hash = orig_mirror->identity_hash();
  scratch_m->set_mark(markWord::prototype().copy_set_hash(src_hash));
  assert(scratch_m->mark().is_unlocked(), "sanity");

  DEBUG_ONLY(int archived_hash = scratch_m->identity_hash());
  assert(src_hash == archived_hash, "Java mirror wrong hash: original %x, scratch %x", src_hash, archived_hash);
}

void HeapShared::archive_java_mirrors() {
  for (int i = T_BOOLEAN; i < T_VOID+1; i++) {
    BasicType bt = (BasicType)i;
    if (!is_reference_type(bt)) {
      oop orig_mirror = Universe::java_mirror(bt);
      oop m = _scratch_basic_type_mirrors[i].resolve();
      assert(m != nullptr, "sanity");
      copy_java_mirror_hashcode(orig_mirror, m);
      bool success = archive_reachable_objects_from(1, _dump_time_special_subgraph, m);
      assert(success, "sanity");

      log_trace(cds, heap, mirror)(
        "Archived %s mirror object from " PTR_FORMAT,
        type2name(bt), p2i(m));

      Universe::set_archived_basic_type_mirror_index(bt, append_root(m));
    }
  }

  GrowableArray<Klass*>* klasses = ArchiveBuilder::current()->klasses();
  assert(klasses != nullptr, "sanity");

  for (int i = 0; i < klasses->length(); i++) {
    Klass* orig_k = klasses->at(i);
    oop orig_mirror = orig_k->java_mirror();
    oop m = scratch_java_mirror(orig_k);
    if (m != nullptr) {
      copy_java_mirror_hashcode(orig_mirror, m);
      copy_aot_initialized_mirror(orig_k, orig_mirror, m);
    }
  }

  for (int i = 0; i < klasses->length(); i++) {
    Klass* orig_k = klasses->at(i);
    oop orig_mirror = orig_k->java_mirror();
    oop m = scratch_java_mirror(orig_k);
    if (m != nullptr) {
      Klass* buffered_k = ArchiveBuilder::get_buffered_klass(orig_k);
      bool success = archive_reachable_objects_from(1, _dump_time_special_subgraph, m);
      guarantee(success, "scratch mirrors must point to only archivable objects");
      buffered_k->set_archived_java_mirror(append_root(m));
      ResourceMark rm;
      log_trace(cds, heap, mirror)(
        "Archived %s mirror object from " PTR_FORMAT,
        buffered_k->external_name(), p2i(m));

      // archive the resolved_referenes array
      if (buffered_k->is_instance_klass()) {
        InstanceKlass* ik = InstanceKlass::cast(buffered_k);
        oop rr = ik->constants()->prepare_resolved_references_for_archiving();
        if (rr != nullptr && !ArchiveHeapWriter::is_too_large_to_archive(rr)) {
          bool success = HeapShared::archive_reachable_objects_from(1, _dump_time_special_subgraph, rr);
          assert(success, "must be");
          int root_index = append_root(rr);
          ik->constants()->cache()->set_archived_references(root_index);
        }
      }
    }
  }
}

void HeapShared::archive_strings() {
  oop shared_strings_array = StringTable::init_shared_table(_dumped_interned_strings);
  bool success = archive_reachable_objects_from(1, _dump_time_special_subgraph, shared_strings_array);
  // We must succeed because:
  // - _dumped_interned_strings do not contain any large strings.
  // - StringTable::init_shared_table() doesn't create any large arrays.
  assert(success, "shared strings array must not point to arrays or strings that are too large to archive");
  StringTable::set_shared_strings_array_index(append_root(shared_strings_array));
}

int HeapShared::archive_exception_instance(oop exception) {
  bool success = archive_reachable_objects_from(1, _dump_time_special_subgraph, exception);
  assert(success, "sanity");
  return append_root(exception);
}

void HeapShared::mark_native_pointers(oop orig_obj) {
  if (java_lang_Class::is_instance(orig_obj)) {
    ArchiveHeapWriter::mark_native_pointer(orig_obj, java_lang_Class::klass_offset());
    ArchiveHeapWriter::mark_native_pointer(orig_obj, java_lang_Class::array_klass_offset());
  } else if (java_lang_invoke_ResolvedMethodName::is_instance(orig_obj)) {
    ArchiveHeapWriter::mark_native_pointer(orig_obj, java_lang_invoke_ResolvedMethodName::vmtarget_offset());
  }
}

void HeapShared::get_pointer_info(oop src_obj, bool& has_oop_pointers, bool& has_native_pointers) {
  CachedOopInfo* info = archived_object_cache()->get(src_obj);
  assert(info != nullptr, "must be");
  has_oop_pointers = info->has_oop_pointers();
  has_native_pointers = info->has_native_pointers();
}

void HeapShared::set_has_native_pointers(oop src_obj) {
  CachedOopInfo* info = archived_object_cache()->get(src_obj);
  assert(info != nullptr, "must be");
  info->set_has_native_pointers();
}

void HeapShared::start_finding_archivable_hidden_classes() {
  if (!CDSConfig::is_dumping_invokedynamic()) {
    return;
  }
  NoSafepointVerifier nsv;

  init_seen_objects_table();

  find_archivable_hidden_classes_helper(archive_subgraph_entry_fields);
  if (CDSConfig::is_dumping_full_module_graph()) {
    find_archivable_hidden_classes_helper(fmg_archive_subgraph_entry_fields);
  }
}

void HeapShared::end_finding_archivable_hidden_classes() {
  if (!CDSConfig::is_dumping_invokedynamic()) {
    return;
  }
  NoSafepointVerifier nsv;

  delete_seen_objects_table();
}

void HeapShared::find_archivable_hidden_classes_helper(ArchivableStaticFieldInfo fields[]) {
  if (!CDSConfig::is_dumping_heap()) {
    return;
  }
  for (int i = 0; fields[i].valid(); ) {
    ArchivableStaticFieldInfo* info = &fields[i];
    const char* klass_name = info->klass_name;
    for (; fields[i].valid(); i++) {
      ArchivableStaticFieldInfo* f = &fields[i];
      if (f->klass_name != klass_name) {
        break;
      }

      InstanceKlass* k = f->klass;
      oop m = k->java_mirror();
      oop o = m->obj_field(f->offset);
      if (o != nullptr) {
        find_archivable_hidden_classes_in_object(o);
      }
    }
  }
}

class HeapShared::FindHiddenClassesOopClosure: public BasicOopIterateClosure {
  GrowableArray<oop> _stack;
  template <class T> void do_oop_work(T *p) {
    // Recurse on a GrowableArray to avoid overflowing the C stack.
    oop o = RawAccess<>::oop_load(p);
    if (o != nullptr) {
      _stack.append(o);
    }
  }

 public:

  void do_oop(narrowOop *p) { FindHiddenClassesOopClosure::do_oop_work(p); }
  void do_oop(      oop *p) { FindHiddenClassesOopClosure::do_oop_work(p); }

  FindHiddenClassesOopClosure(oop o) {
    _stack.append(o);
  }
  oop pop() {
    if (_stack.length() == 0) {
      return nullptr;
    } else {
      return _stack.pop();
    }
  }
};

void HeapShared::find_archivable_hidden_classes_in_object(oop root) {
  ResourceMark rm;
  FindHiddenClassesOopClosure c(root);
  oop o;
  while ((o = c.pop()) != nullptr) {
    if (!has_been_seen_during_subgraph_recording(o)) {
      set_has_been_seen_during_subgraph_recording(o);

      if (java_lang_Class::is_instance(o)) {
        Klass* k = java_lang_Class::as_Klass(o);
        if (k != nullptr && k->is_instance_klass()) {
          SystemDictionaryShared::mark_required_class(InstanceKlass::cast(k));
        }
      } else if (java_lang_invoke_ResolvedMethodName::is_instance(o)) {
        Method* m = java_lang_invoke_ResolvedMethodName::vmtarget(o);
        if (m != nullptr && m->method_holder() != nullptr) {
          SystemDictionaryShared::mark_required_class(m->method_holder());
        }
      }

      o->oop_iterate(&c);
    }
  }
}

void HeapShared::archive_objects(ArchiveHeapInfo *heap_info) {
  {
    NoSafepointVerifier nsv;

    // The special subgraph doesn't belong to any class. We use Object_klass() here just
    // for convenience.
    _dump_time_special_subgraph = init_subgraph_info(vmClasses::Object_klass(), false);

    // Cache for recording where the archived objects are copied to
    create_archived_object_cache();

    if (UseCompressedOops || UseG1GC) {
      log_info(cds)("Heap range = [" PTR_FORMAT " - "  PTR_FORMAT "]",
                    UseCompressedOops ? p2i(CompressedOops::begin()) :
                                        p2i((address)G1CollectedHeap::heap()->reserved().start()),
                    UseCompressedOops ? p2i(CompressedOops::end()) :
                                        p2i((address)G1CollectedHeap::heap()->reserved().end()));
    }
    copy_objects();

    CDSHeapVerifier::verify();
    check_special_subgraph_classes();
  }

  ArchiveHeapWriter::write(_pending_roots, heap_info);
}

void HeapShared::copy_interned_strings() {
  init_seen_objects_table();

  auto copier = [&] (oop s, bool value_ignored) {
    assert(s != nullptr, "sanity");
    assert(!ArchiveHeapWriter::is_string_too_large_to_archive(s), "large strings must have been filtered");
    bool success = archive_reachable_objects_from(1, _dump_time_special_subgraph, s);
    assert(success, "must be");
    // Prevent string deduplication from changing the value field to
    // something not in the archive.
    java_lang_String::set_deduplication_forbidden(s);
  };
  _dumped_interned_strings->iterate_all(copier);

  delete_seen_objects_table();
}

void HeapShared::copy_special_subgraph() {
  copy_interned_strings();
  init_seen_objects_table();
  archive_java_mirrors();
  archive_strings();
  Universe::archive_exception_instances();
  delete_seen_objects_table();
}

void HeapShared::copy_objects() {
  assert(HeapShared::can_write(), "must be");

  copy_special_subgraph();

  archive_object_subgraphs(archive_subgraph_entry_fields,
                           false /* is_full_module_graph */);

  if (CDSConfig::is_dumping_full_module_graph()) {
    archive_object_subgraphs(fmg_archive_subgraph_entry_fields,
                             true /* is_full_module_graph */);
    Modules::verify_archived_modules();
  }
}

//
// Subgraph archiving support
//
HeapShared::DumpTimeKlassSubGraphInfoTable* HeapShared::_dump_time_subgraph_info_table = nullptr;
HeapShared::RunTimeKlassSubGraphInfoTable   HeapShared::_run_time_subgraph_info_table;

// Get the subgraph_info for Klass k. A new subgraph_info is created if
// there is no existing one for k. The subgraph_info records the "buffered"
// address of the class.
KlassSubGraphInfo* HeapShared::init_subgraph_info(Klass* k, bool is_full_module_graph) {
  assert(CDSConfig::is_dumping_heap(), "dump time only");
  bool created;
  Klass* buffered_k = ArchiveBuilder::get_buffered_klass(k);
  KlassSubGraphInfo* info =
    _dump_time_subgraph_info_table->put_if_absent(k, KlassSubGraphInfo(buffered_k, is_full_module_graph),
                                                  &created);
  assert(created, "must not initialize twice");
  return info;
}

KlassSubGraphInfo* HeapShared::get_subgraph_info(Klass* k) {
  assert(CDSConfig::is_dumping_heap(), "dump time only");
  KlassSubGraphInfo* info = _dump_time_subgraph_info_table->get(k);
  assert(info != nullptr, "must have been initialized");
  return info;
}

// Add an entry field to the current KlassSubGraphInfo.
void KlassSubGraphInfo::add_subgraph_entry_field(int static_field_offset, oop v) {
  assert(CDSConfig::is_dumping_heap(), "dump time only");
  if (_subgraph_entry_fields == nullptr) {
    _subgraph_entry_fields =
      new (mtClass) GrowableArray<int>(10, mtClass);
  }
  _subgraph_entry_fields->append(static_field_offset);
  _subgraph_entry_fields->append(HeapShared::append_root(v));
}

// Add the Klass* for an object in the current KlassSubGraphInfo's subgraphs.
// Only objects of boot classes can be included in sub-graph.
void KlassSubGraphInfo::add_subgraph_object_klass(Klass* orig_k) {
  assert(CDSConfig::is_dumping_heap(), "dump time only");
  Klass* buffered_k = ArchiveBuilder::get_buffered_klass(orig_k);

  if (_subgraph_object_klasses == nullptr) {
    _subgraph_object_klasses =
      new (mtClass) GrowableArray<Klass*>(50, mtClass);
  }

  assert(ArchiveBuilder::current()->is_in_buffer_space(buffered_k), "must be a shared class");

  if (_k == buffered_k) {
    // Don't add the Klass containing the sub-graph to it's own klass
    // initialization list.
    return;
  }

  if (buffered_k->is_instance_klass()) {
    if (CDSConfig::is_dumping_invokedynamic()) {
      assert(InstanceKlass::cast(buffered_k)->is_shared_boot_class() ||
             HeapShared::is_lambda_proxy_klass(InstanceKlass::cast(buffered_k)),
            "we can archive only instances of boot classes or lambda proxy classes");
    } else {
      assert(InstanceKlass::cast(buffered_k)->is_shared_boot_class(),
             "must be boot class");
    }
    // vmClasses::xxx_klass() are not updated, need to check
    // the original Klass*
    if (orig_k == vmClasses::String_klass() ||
        orig_k == vmClasses::Object_klass()) {
      // Initialized early during VM initialization. No need to be added
      // to the sub-graph object class list.
      return;
    }
    if (AOTClassInitializer::can_archive_initialized_mirror(InstanceKlass::cast(orig_k))) {
      return;
    }
    check_allowed_klass(InstanceKlass::cast(orig_k));
  } else if (buffered_k->is_objArray_klass()) {
    Klass* abk = ObjArrayKlass::cast(buffered_k)->bottom_klass();
    if (abk->is_instance_klass()) {
      assert(InstanceKlass::cast(abk)->is_shared_boot_class(),
            "must be boot class");
      check_allowed_klass(InstanceKlass::cast(ObjArrayKlass::cast(orig_k)->bottom_klass()));
    }
    if (buffered_k == Universe::objectArrayKlass()) {
      // Initialized early during Universe::genesis. No need to be added
      // to the list.
      return;
    }
  } else {
    assert(buffered_k->is_typeArray_klass(), "must be");
    // Primitive type arrays are created early during Universe::genesis.
    return;
  }

  if (log_is_enabled(Debug, cds, heap)) {
    if (!_subgraph_object_klasses->contains(buffered_k)) {
      ResourceMark rm;
      log_debug(cds, heap)("Adding klass %s", orig_k->external_name());
    }
  }

  _subgraph_object_klasses->append_if_missing(buffered_k);
  _has_non_early_klasses |= is_non_early_klass(orig_k);
}

void KlassSubGraphInfo::check_allowed_klass(InstanceKlass* ik) {
  if (CDSConfig::is_dumping_invokedynamic()) {
    // We allow LambdaProxy classes in platform and app loaders as well.
    return;
  }
  if (ik->module()->name() == vmSymbols::java_base()) {
    assert(ik->package() != nullptr, "classes in java.base cannot be in unnamed package");
    return;
  }

#ifndef PRODUCT
  if (!ik->module()->is_named() && ik->package() == nullptr) {
    // This class is loaded by ArchiveHeapTestClass
    return;
  }
  const char* extra_msg = ", or in an unnamed package of an unnamed module";
#else
  const char* extra_msg = "";
#endif

  ResourceMark rm;
  log_error(cds, heap)("Class %s not allowed in archive heap. Must be in java.base%s",
                       ik->external_name(), extra_msg);
  MetaspaceShared::unrecoverable_writing_error();
}

bool KlassSubGraphInfo::is_non_early_klass(Klass* k) {
  if (k->is_objArray_klass()) {
    k = ObjArrayKlass::cast(k)->bottom_klass();
  }
  if (k->is_instance_klass()) {
    if (!SystemDictionaryShared::is_early_klass(InstanceKlass::cast(k))) {
      ResourceMark rm;
      log_info(cds, heap)("non-early: %s", k->external_name());
      return true;
    } else {
      return false;
    }
  } else {
    return false;
  }
}

// Initialize an archived subgraph_info_record from the given KlassSubGraphInfo.
void ArchivedKlassSubGraphInfoRecord::init(KlassSubGraphInfo* info) {
  _k = info->klass();
  _entry_field_records = nullptr;
  _subgraph_object_klasses = nullptr;
  _is_full_module_graph = info->is_full_module_graph();

  if (_is_full_module_graph) {
    // Consider all classes referenced by the full module graph as early -- we will be
    // allocating objects of these classes during JVMTI early phase, so they cannot
    // be processed by (non-early) JVMTI ClassFileLoadHook
    _has_non_early_klasses = false;
  } else {
    _has_non_early_klasses = info->has_non_early_klasses();
  }

  if (_has_non_early_klasses) {
    ResourceMark rm;
    log_info(cds, heap)(
          "Subgraph of klass %s has non-early klasses and cannot be used when JVMTI ClassFileLoadHook is enabled",
          _k->external_name());
  }

  // populate the entry fields
  GrowableArray<int>* entry_fields = info->subgraph_entry_fields();
  if (entry_fields != nullptr) {
    int num_entry_fields = entry_fields->length();
    assert(num_entry_fields % 2 == 0, "sanity");
    _entry_field_records =
      ArchiveBuilder::new_ro_array<int>(num_entry_fields);
    for (int i = 0 ; i < num_entry_fields; i++) {
      _entry_field_records->at_put(i, entry_fields->at(i));
    }
  }

  // the Klasses of the objects in the sub-graphs
  GrowableArray<Klass*>* subgraph_object_klasses = info->subgraph_object_klasses();
  if (subgraph_object_klasses != nullptr) {
    int num_subgraphs_klasses = subgraph_object_klasses->length();
    _subgraph_object_klasses =
      ArchiveBuilder::new_ro_array<Klass*>(num_subgraphs_klasses);
    bool is_special = (_k == ArchiveBuilder::get_buffered_klass(vmClasses::Object_klass()));
    for (int i = 0; i < num_subgraphs_klasses; i++) {
      Klass* subgraph_k = subgraph_object_klasses->at(i);
      if (log_is_enabled(Info, cds, heap)) {
        ResourceMark rm;
        const char* owner_name =  is_special ? "<special>" : _k->external_name();

        log_info(cds, heap)(
          "Archived object klass %s (%2d) => %s",
          owner_name, i, subgraph_k->external_name());
      }
      _subgraph_object_klasses->at_put(i, subgraph_k);
      ArchivePtrMarker::mark_pointer(_subgraph_object_klasses->adr_at(i));
    }
  }

  ArchivePtrMarker::mark_pointer(&_k);
  ArchivePtrMarker::mark_pointer(&_entry_field_records);
  ArchivePtrMarker::mark_pointer(&_subgraph_object_klasses);
}

class HeapShared::CopyKlassSubGraphInfoToArchive : StackObj {
  CompactHashtableWriter* _writer;
public:
  CopyKlassSubGraphInfoToArchive(CompactHashtableWriter* writer) : _writer(writer) {}

  bool do_entry(Klass* klass, KlassSubGraphInfo& info) {
    if (info.subgraph_object_klasses() != nullptr || info.subgraph_entry_fields() != nullptr) {
      ArchivedKlassSubGraphInfoRecord* record = HeapShared::archive_subgraph_info(&info);
      Klass* buffered_k = ArchiveBuilder::get_buffered_klass(klass);
      unsigned int hash = SystemDictionaryShared::hash_for_shared_dictionary((address)buffered_k);
      u4 delta = ArchiveBuilder::current()->any_to_offset_u4(record);
      _writer->add(hash, delta);
    }
    return true; // keep on iterating
  }
};

ArchivedKlassSubGraphInfoRecord* HeapShared::archive_subgraph_info(KlassSubGraphInfo* info) {
  ArchivedKlassSubGraphInfoRecord* record =
      (ArchivedKlassSubGraphInfoRecord*)ArchiveBuilder::ro_region_alloc(sizeof(ArchivedKlassSubGraphInfoRecord));
  record->init(info);
  if (info ==  _dump_time_special_subgraph) {
    _run_time_special_subgraph = record;
  }
  return record;
}

// Build the records of archived subgraph infos, which include:
// - Entry points to all subgraphs from the containing class mirror. The entry
//   points are static fields in the mirror. For each entry point, the field
//   offset, and value are recorded in the sub-graph
//   info. The value is stored back to the corresponding field at runtime.
// - A list of klasses that need to be loaded/initialized before archived
//   java object sub-graph can be accessed at runtime.
void HeapShared::write_subgraph_info_table() {
  // Allocate the contents of the hashtable(s) inside the RO region of the CDS archive.
  DumpTimeKlassSubGraphInfoTable* d_table = _dump_time_subgraph_info_table;
  CompactHashtableStats stats;

  _run_time_subgraph_info_table.reset();

  CompactHashtableWriter writer(d_table->_count, &stats);
  CopyKlassSubGraphInfoToArchive copy(&writer);
  d_table->iterate(&copy);
  writer.dump(&_run_time_subgraph_info_table, "subgraphs");

#ifndef PRODUCT
  if (ArchiveHeapTestClass != nullptr) {
    size_t len = strlen(ArchiveHeapTestClass) + 1;
    Array<char>* array = ArchiveBuilder::new_ro_array<char>((int)len);
    strncpy(array->adr_at(0), ArchiveHeapTestClass, len);
    _archived_ArchiveHeapTestClass = array;
  }
#endif
  if (log_is_enabled(Info, cds, heap)) {
    print_stats();
  }
}

void HeapShared::add_root_segment(objArrayOop segment_oop) {
  assert(segment_oop != nullptr, "must be");
  assert(ArchiveHeapLoader::is_in_use(), "must be");
  if (_root_segments == nullptr) {
    _root_segments = new GrowableArrayCHeap<OopHandle, mtClassShared>(10);
  }
  _root_segments->push(OopHandle(Universe::vm_global(), segment_oop));
}

void HeapShared::init_root_segment_sizes(int max_size) {
  assert(is_power_of_2(max_size), "must be");
  _root_segment_max_size_shift = log2i_exact(max_size);
  _root_segment_max_size_mask = max_size - 1;
}

void HeapShared::serialize_tables(SerializeClosure* soc) {

#ifndef PRODUCT
  soc->do_ptr(&_archived_ArchiveHeapTestClass);
  if (soc->reading() && _archived_ArchiveHeapTestClass != nullptr) {
    _test_class_name = _archived_ArchiveHeapTestClass->adr_at(0);
    setup_test_class(_test_class_name);
  }
#endif

  _run_time_subgraph_info_table.serialize_header(soc);
  soc->do_ptr(&_run_time_special_subgraph);
}

static void verify_the_heap(Klass* k, const char* which) {
  if (VerifyArchivedFields > 0) {
    ResourceMark rm;
    log_info(cds, heap)("Verify heap %s initializing static field(s) in %s",
                        which, k->external_name());

    VM_Verify verify_op;
    VMThread::execute(&verify_op);

    if (VerifyArchivedFields > 1 && is_init_completed()) {
      // At this time, the oop->klass() of some archived objects in the heap may not
      // have been loaded into the system dictionary yet. Nevertheless, oop->klass() should
      // have enough information (object size, oop maps, etc) so that a GC can be safely
      // performed.
      //
      // -XX:VerifyArchivedFields=2 force a GC to happen in such an early stage
      // to check for GC safety.
      log_info(cds, heap)("Trigger GC %s initializing static field(s) in %s",
                          which, k->external_name());
      FlagSetting fs1(VerifyBeforeGC, true);
      FlagSetting fs2(VerifyDuringGC, true);
      FlagSetting fs3(VerifyAfterGC,  true);
      Universe::heap()->collect(GCCause::_java_lang_system_gc);
    }
  }
}

// Before GC can execute, we must ensure that all oops reachable from HeapShared::roots()
// have a valid klass. I.e., oopDesc::klass() must have already been resolved.
//
// Note: if a ArchivedKlassSubGraphInfoRecord contains non-early classes, and JVMTI
// ClassFileLoadHook is enabled, it's possible for this class to be dynamically replaced. In
// this case, we will not load the ArchivedKlassSubGraphInfoRecord and will clear its roots.
void HeapShared::resolve_classes(JavaThread* current) {
  assert(CDSConfig::is_using_archive(), "runtime only!");
  if (!ArchiveHeapLoader::is_in_use()) {
    return; // nothing to do
  }
  resolve_classes_for_subgraphs(current, archive_subgraph_entry_fields);
  resolve_classes_for_subgraphs(current, fmg_archive_subgraph_entry_fields);
}

void HeapShared::resolve_classes_for_subgraphs(JavaThread* current, ArchivableStaticFieldInfo fields[]) {
  for (int i = 0; fields[i].valid(); i++) {
    ArchivableStaticFieldInfo* info = &fields[i];
    TempNewSymbol klass_name = SymbolTable::new_symbol(info->klass_name);
    InstanceKlass* k = SystemDictionaryShared::find_builtin_class(klass_name);
    assert(k != nullptr && k->is_shared_boot_class(), "sanity");
    resolve_classes_for_subgraph_of(current, k);
  }
}

<<<<<<< HEAD
void HeapShared::resolve_classes_for_subgraph_of(JavaThread* current, Klass* k) {
  JavaThread* THREAD = current;
  ExceptionMark em(THREAD);
  const ArchivedKlassSubGraphInfoRecord* record =
   resolve_or_init_classes_for_subgraph_of(k, /*do_init=*/false, THREAD);
  if (HAS_PENDING_EXCEPTION) {
   CLEAR_PENDING_EXCEPTION;
  }
  if (record == nullptr) {
   clear_archived_roots_of(k);
  }
}

void HeapShared::initialize_java_lang_invoke(TRAPS) {
  if (CDSConfig::is_loading_invokedynamic() || CDSConfig::is_dumping_invokedynamic()) {
    resolve_or_init("java/lang/invoke/Invokers$Holder", true, CHECK);
    resolve_or_init("java/lang/invoke/MethodHandle", true, CHECK);
    resolve_or_init("java/lang/invoke/MethodHandleNatives", true, CHECK);
    resolve_or_init("java/lang/invoke/DirectMethodHandle$Holder", true, CHECK);
    resolve_or_init("java/lang/invoke/DelegatingMethodHandle$Holder", true, CHECK);
    resolve_or_init("java/lang/invoke/LambdaForm$Holder", true, CHECK);
    resolve_or_init("java/lang/invoke/BoundMethodHandle$Species_L", true, CHECK);
  }
}

// The main purpose of this call is to initialize any classes that are reachable
// from the archived Java mirrors that belong to the <class_loader>.
=======
// Initialize the InstanceKlasses of objects that are reachable from the following roots:
//   - interned strings
//   - Klass::java_mirror() -- including aot-initialized mirrors such as those of Enum klasses.
//   - ConstantPool::resolved_references()
//   - Universe::<xxx>_exception_instance()
>>>>>>> 1b067b7b
//
// For example, if this enum class is initialized at AOT cache assembly time:
//
//    enum Fruit {
//       APPLE, ORANGE, BANANA;
//       static final Set<Fruit> HAVE_SEEDS = new HashSet<>(Arrays.asList(APPLE, ORANGE));
//   }
//
// the aot-initialized mirror of Fruit has a static field that references HashSet, which
// should be initialized before any Java code can access the Fruit class. Note that
// HashSet itself doesn't necessary need to be an aot-initialized class.
void HeapShared::init_classes_for_special_subgraph(Handle class_loader, TRAPS) {
  if (!ArchiveHeapLoader::is_in_use()) {
    return;
  }

  assert( _run_time_special_subgraph != nullptr, "must be");
  Array<Klass*>* klasses = _run_time_special_subgraph->subgraph_object_klasses();
  if (klasses != nullptr) {
    for (int pass = 0; pass < 2; pass ++) {
      for (int i = 0; i < klasses->length(); i++) {
        Klass* k = klasses->at(i);
        if (k->class_loader_data() == nullptr) {
          // This class is not yet loaded. We will initialize it in a later phase.
          // For example, we have loaded only AOTLinkedClassCategory::BOOT1 classes
          // but k is part of AOTLinkedClassCategory::BOOT2.
          continue;
        }
        if (k->class_loader() == class_loader()) {
          if (pass == 0) {
            if (k->is_instance_klass()) {
              InstanceKlass::cast(k)->link_class(CHECK);
            }
          } else {
            resolve_or_init(k, /*do_init*/true, CHECK);
          }
        }
      }
    }
  }
}

void HeapShared::initialize_from_archived_subgraph(JavaThread* current, Klass* k) {
  JavaThread* THREAD = current;
  if (!ArchiveHeapLoader::is_in_use()) {
    return; // nothing to do
  }

  ExceptionMark em(THREAD);
  const ArchivedKlassSubGraphInfoRecord* record =
    resolve_or_init_classes_for_subgraph_of(k, /*do_init=*/true, THREAD);

  if (HAS_PENDING_EXCEPTION) {
    CLEAR_PENDING_EXCEPTION;
    // None of the field value will be set if there was an exception when initializing the classes.
    // The java code will not see any of the archived objects in the
    // subgraphs referenced from k in this case.
    return;
  }

  if (record != nullptr) {
    init_archived_fields_for(k, record);
  }
}

const ArchivedKlassSubGraphInfoRecord*
HeapShared::resolve_or_init_classes_for_subgraph_of(Klass* k, bool do_init, TRAPS) {
  assert(!CDSConfig::is_dumping_heap(), "Should not be called when dumping heap");

  if (!k->is_shared()) {
    return nullptr;
  }
  unsigned int hash = SystemDictionaryShared::hash_for_shared_dictionary_quick(k);
  const ArchivedKlassSubGraphInfoRecord* record = _run_time_subgraph_info_table.lookup(k, hash, 0);

#ifndef PRODUCT
  if (_test_class_name != nullptr && k->name()->equals(_test_class_name) && record != nullptr) {
    _test_class = k;
    _test_class_record = record;
  }
#endif

  // Initialize from archived data. Currently this is done only
  // during VM initialization time. No lock is needed.
  if (record == nullptr) {
    if (log_is_enabled(Info, cds, heap)) {
      ResourceMark rm(THREAD);
      log_info(cds, heap)("subgraph %s is not recorded",
                          k->external_name());
    }
    return nullptr;
  } else {
    if (record->is_full_module_graph() && !CDSConfig::is_using_full_module_graph()) {
      if (log_is_enabled(Info, cds, heap)) {
        ResourceMark rm(THREAD);
        log_info(cds, heap)("subgraph %s cannot be used because full module graph is disabled",
                            k->external_name());
      }
      return nullptr;
    }

    if (record->has_non_early_klasses() && JvmtiExport::should_post_class_file_load_hook()) {
      if (log_is_enabled(Info, cds, heap)) {
        ResourceMark rm(THREAD);
        log_info(cds, heap)("subgraph %s cannot be used because JVMTI ClassFileLoadHook is enabled",
                            k->external_name());
      }
      return nullptr;
    }

    if (log_is_enabled(Info, cds, heap)) {
      ResourceMark rm;
      log_info(cds, heap)("%s subgraph %s ", do_init ? "init" : "resolve", k->external_name());
    }

    resolve_or_init(k, do_init, CHECK_NULL);

    // Load/link/initialize the klasses of the objects in the subgraph.
    // nullptr class loader is used.
    Array<Klass*>* klasses = record->subgraph_object_klasses();
    if (klasses != nullptr) {
      for (int i = 0; i < klasses->length(); i++) {
        Klass* klass = klasses->at(i);
        if (!klass->is_shared()) {
          return nullptr;
        }
        resolve_or_init(klass, do_init, CHECK_NULL);
      }
    }
  }

  return record;
}

void HeapShared::resolve_or_init(const char* klass_name, bool do_init, TRAPS) {
  TempNewSymbol klass_name_sym =  SymbolTable::new_symbol(klass_name);
  InstanceKlass* k = SystemDictionaryShared::find_builtin_class(klass_name_sym);
  if (k == nullptr) {
    return;
  }
  assert(k->is_shared_boot_class(), "sanity");
  resolve_or_init(k, false, CHECK);
  if (do_init) {
    resolve_or_init(k, true, CHECK);
  }
}

void HeapShared::resolve_or_init(Klass* k, bool do_init, TRAPS) {
  if (!do_init) {
    if (k->class_loader_data() == nullptr) {
      Klass* resolved_k = SystemDictionary::resolve_or_null(k->name(), CHECK);
      assert(resolved_k == k, "classes used by archived heap must not be replaced by JVMTI ClassFileLoadHook");
    }
  } else {
    assert(k->class_loader_data() != nullptr, "must have been resolved by HeapShared::resolve_classes");
    if (k->is_instance_klass()) {
      InstanceKlass* ik = InstanceKlass::cast(k);
      ik->initialize(CHECK);
    } else if (k->is_objArray_klass()) {
      ObjArrayKlass* oak = ObjArrayKlass::cast(k);
      oak->initialize(CHECK);
    }
  }
}

void HeapShared::init_archived_fields_for(Klass* k, const ArchivedKlassSubGraphInfoRecord* record) {
  verify_the_heap(k, "before");

  // Load the subgraph entry fields from the record and store them back to
  // the corresponding fields within the mirror.
  oop m = k->java_mirror();
  Array<int>* entry_field_records = record->entry_field_records();
  if (entry_field_records != nullptr) {
    int efr_len = entry_field_records->length();
    assert(efr_len % 2 == 0, "sanity");
    for (int i = 0; i < efr_len; i += 2) {
      int field_offset = entry_field_records->at(i);
      int root_index = entry_field_records->at(i+1);
      oop v = get_root(root_index, /*clear=*/true);
      m->obj_field_put(field_offset, v);
      log_debug(cds, heap)("  " PTR_FORMAT " init field @ %2d = " PTR_FORMAT, p2i(k), field_offset, p2i(v));
    }

    // Done. Java code can see the archived sub-graphs referenced from k's
    // mirror after this point.
    if (log_is_enabled(Info, cds, heap)) {
      ResourceMark rm;
      log_info(cds, heap)("initialize_from_archived_subgraph %s " PTR_FORMAT "%s",
                          k->external_name(), p2i(k), JvmtiExport::is_early_phase() ? " (early)" : "");
    }
  }

  verify_the_heap(k, "after ");
}

void HeapShared::clear_archived_roots_of(Klass* k) {
  unsigned int hash = SystemDictionaryShared::hash_for_shared_dictionary_quick(k);
  const ArchivedKlassSubGraphInfoRecord* record = _run_time_subgraph_info_table.lookup(k, hash, 0);
  if (record != nullptr) {
    Array<int>* entry_field_records = record->entry_field_records();
    if (entry_field_records != nullptr) {
      int efr_len = entry_field_records->length();
      assert(efr_len % 2 == 0, "sanity");
      for (int i = 0; i < efr_len; i += 2) {
        int root_index = entry_field_records->at(i+1);
        clear_root(root_index);
      }
    }
  }
}

class WalkOopAndArchiveClosure: public BasicOopIterateClosure {
  int _level;
  bool _record_klasses_only;
  KlassSubGraphInfo* _subgraph_info;
  oop _referencing_obj;

  // The following are for maintaining a stack for determining
  // CachedOopInfo::_referrer
  static WalkOopAndArchiveClosure* _current;
  WalkOopAndArchiveClosure* _last;
 public:
  WalkOopAndArchiveClosure(int level,
                           bool record_klasses_only,
                           KlassSubGraphInfo* subgraph_info,
                           oop orig) :
    _level(level),
    _record_klasses_only(record_klasses_only),
    _subgraph_info(subgraph_info),
    _referencing_obj(orig) {
    _last = _current;
    _current = this;
  }
  ~WalkOopAndArchiveClosure() {
    _current = _last;
  }
  void do_oop(narrowOop *p) { WalkOopAndArchiveClosure::do_oop_work(p); }
  void do_oop(      oop *p) { WalkOopAndArchiveClosure::do_oop_work(p); }

 protected:
  template <class T> void do_oop_work(T *p) {
    oop obj = RawAccess<>::oop_load(p);
    if (!CompressedOops::is_null(obj)) {
      size_t field_delta = pointer_delta(p, _referencing_obj, sizeof(char));

      if (!_record_klasses_only && log_is_enabled(Debug, cds, heap)) {
        ResourceMark rm;
        log_debug(cds, heap)("(%d) %s[" SIZE_FORMAT "] ==> " PTR_FORMAT " size " SIZE_FORMAT " %s", _level,
                             _referencing_obj->klass()->external_name(), field_delta,
                             p2i(obj), obj->size() * HeapWordSize, obj->klass()->external_name());
        if (log_is_enabled(Trace, cds, heap)) {
          LogTarget(Trace, cds, heap) log;
          LogStream out(log);
          obj->print_on(&out);
        }
      }

      bool success = HeapShared::archive_reachable_objects_from(
          _level + 1, _subgraph_info, obj);
      assert(success, "VM should have exited with unarchivable objects for _level > 1");
    }
  }

 public:
  static WalkOopAndArchiveClosure* current()  { return _current;              }
  oop referencing_obj()                       { return _referencing_obj;      }
  KlassSubGraphInfo* subgraph_info()          { return _subgraph_info;        }
};

WalkOopAndArchiveClosure* WalkOopAndArchiveClosure::_current = nullptr;

// Checks if an oop has any non-null oop fields
class PointsToOopsChecker : public BasicOopIterateClosure {
  bool _result;

  template <class T> void check(T *p) {
    _result |= (HeapAccess<>::oop_load(p) != nullptr);
  }

public:
  PointsToOopsChecker() : _result(false) {}
  void do_oop(narrowOop *p) { check(p); }
  void do_oop(      oop *p) { check(p); }
  bool result() { return _result; }
};

HeapShared::CachedOopInfo HeapShared::make_cached_oop_info(oop obj) {
  WalkOopAndArchiveClosure* walker = WalkOopAndArchiveClosure::current();
  oop referrer = (walker == nullptr) ? nullptr : walker->referencing_obj();
  PointsToOopsChecker points_to_oops_checker;
  obj->oop_iterate(&points_to_oops_checker);
  return CachedOopInfo(referrer, points_to_oops_checker.result());
}

void HeapShared::init_box_classes(TRAPS) {
  if (ArchiveHeapLoader::is_in_use()) {
    vmClasses::Boolean_klass()->initialize(CHECK);
    vmClasses::Character_klass()->initialize(CHECK);
    vmClasses::Float_klass()->initialize(CHECK);
    vmClasses::Double_klass()->initialize(CHECK);
    vmClasses::Byte_klass()->initialize(CHECK);
    vmClasses::Short_klass()->initialize(CHECK);
    vmClasses::Integer_klass()->initialize(CHECK);
    vmClasses::Long_klass()->initialize(CHECK);
    vmClasses::Void_klass()->initialize(CHECK);
  }
}

// (1) If orig_obj has not been archived yet, archive it.
// (2) If orig_obj has not been seen yet (since start_recording_subgraph() was called),
//     trace all  objects that are reachable from it, and make sure these objects are archived.
// (3) Record the klasses of all orig_obj and all reachable objects.
bool HeapShared::archive_reachable_objects_from(int level,
                                                KlassSubGraphInfo* subgraph_info,
                                                oop orig_obj) {
  assert(orig_obj != nullptr, "must be");

  if (!JavaClasses::is_supported_for_archiving(orig_obj)) {
    // This object has injected fields that cannot be supported easily, so we disallow them for now.
    // If you get an error here, you probably made a change in the JDK library that has added
    // these objects that are referenced (directly or indirectly) by static fields.
    ResourceMark rm;
    log_error(cds, heap)("Cannot archive object " PTR_FORMAT " of class %s", p2i(orig_obj), orig_obj->klass()->external_name());
    debug_trace();
    MetaspaceShared::unrecoverable_writing_error();
  }

  if (log_is_enabled(Debug, cds, heap) && java_lang_Class::is_instance(orig_obj)) {
    ResourceMark rm;
    LogTarget(Debug, cds, heap) log;
    LogStream out(log);
    out.print("Found java mirror " PTR_FORMAT " ", p2i(orig_obj));
    Klass* k = java_lang_Class::as_Klass(orig_obj);
    if (k != nullptr) {
      out.print("%s", k->external_name());
    } else {
      out.print("primitive");
    }
    out.print_cr("; scratch mirror = "  PTR_FORMAT,
                 p2i(scratch_java_mirror(orig_obj)));
  }

  if (CDSConfig::is_initing_classes_at_dump_time()) {
    if (java_lang_Class::is_instance(orig_obj)) {
      orig_obj = scratch_java_mirror(orig_obj);
      assert(orig_obj != nullptr, "must be archived");
    }
  } else if (java_lang_Class::is_instance(orig_obj) && subgraph_info != _dump_time_special_subgraph) {
    // Without CDSConfig::is_initing_classes_at_dump_time(), we only allow archived objects to
    // point to the mirrors of (1) j.l.Object, (2) primitive classes, and (3) box classes. These are initialized
    // very early by HeapShared::init_box_classes().
    if (orig_obj == vmClasses::Object_klass()->java_mirror()
        || java_lang_Class::is_primitive(orig_obj)
        || orig_obj == vmClasses::Boolean_klass()->java_mirror()
        || orig_obj == vmClasses::Character_klass()->java_mirror()
        || orig_obj == vmClasses::Float_klass()->java_mirror()
        || orig_obj == vmClasses::Double_klass()->java_mirror()
        || orig_obj == vmClasses::Byte_klass()->java_mirror()
        || orig_obj == vmClasses::Short_klass()->java_mirror()
        || orig_obj == vmClasses::Integer_klass()->java_mirror()
        || orig_obj == vmClasses::Long_klass()->java_mirror()
        || orig_obj == vmClasses::Void_klass()->java_mirror()) {
      orig_obj = scratch_java_mirror(orig_obj);
      assert(orig_obj != nullptr, "must be archived");
    } else {
      // If you get an error here, you probably made a change in the JDK library that has added a Class
      // object that is referenced (directly or indirectly) by an ArchivableStaticFieldInfo
      // defined at the top of this file.
      log_error(cds, heap)("(%d) Unknown java.lang.Class object is in the archived sub-graph", level);
      debug_trace();
      MetaspaceShared::unrecoverable_writing_error();
    }
  }

  if (has_been_seen_during_subgraph_recording(orig_obj)) {
    // orig_obj has already been archived and traced. Nothing more to do.
    return true;
  } else {
    set_has_been_seen_during_subgraph_recording(orig_obj);
  }

  bool already_archived = has_been_archived(orig_obj);
  bool record_klasses_only = already_archived;
  if (!already_archived) {
    ++_num_new_archived_objs;
    if (!archive_object(orig_obj)) {
      // Skip archiving the sub-graph referenced from the current entry field.
      ResourceMark rm;
      log_error(cds, heap)(
        "Cannot archive the sub-graph referenced from %s object ("
        PTR_FORMAT ") size " SIZE_FORMAT ", skipped.",
        orig_obj->klass()->external_name(), p2i(orig_obj), orig_obj->size() * HeapWordSize);
      if (level == 1) {
        // Don't archive a subgraph root that's too big. For archives static fields, that's OK
        // as the Java code will take care of initializing this field dynamically.
        return false;
      } else {
        // We don't know how to handle an object that has been archived, but some of its reachable
        // objects cannot be archived. Bail out for now. We might need to fix this in the future if
        // we have a real use case.
        MetaspaceShared::unrecoverable_writing_error();
      }
    }
  }

  Klass *orig_k = orig_obj->klass();
  subgraph_info->add_subgraph_object_klass(orig_k);

  WalkOopAndArchiveClosure walker(level, record_klasses_only, subgraph_info, orig_obj);
  orig_obj->oop_iterate(&walker);

  if (CDSConfig::is_initing_classes_at_dump_time()) {
    // The enum klasses are archived with aot-initialized mirror.
    // See AOTClassInitializer::can_archive_initialized_mirror().
  } else {
    if (CDSEnumKlass::is_enum_obj(orig_obj)) {
      CDSEnumKlass::handle_enum_obj(level + 1, subgraph_info, orig_obj);
    }
  }

  return true;
}

//
// Start from the given static field in a java mirror and archive the
// complete sub-graph of java heap objects that are reached directly
// or indirectly from the starting object by following references.
// Sub-graph archiving restrictions (current):
//
// - All classes of objects in the archived sub-graph (including the
//   entry class) must be boot class only.
// - No java.lang.Class instance (java mirror) can be included inside
//   an archived sub-graph. Mirror can only be the sub-graph entry object.
//
// The Java heap object sub-graph archiving process (see
// WalkOopAndArchiveClosure):
//
// 1) Java object sub-graph archiving starts from a given static field
// within a Class instance (java mirror). If the static field is a
// reference field and points to a non-null java object, proceed to
// the next step.
//
// 2) Archives the referenced java object. If an archived copy of the
// current object already exists, updates the pointer in the archived
// copy of the referencing object to point to the current archived object.
// Otherwise, proceed to the next step.
//
// 3) Follows all references within the current java object and recursively
// archive the sub-graph of objects starting from each reference.
//
// 4) Updates the pointer in the archived copy of referencing object to
// point to the current archived object.
//
// 5) The Klass of the current java object is added to the list of Klasses
// for loading and initializing before any object in the archived graph can
// be accessed at runtime.
//
void HeapShared::archive_reachable_objects_from_static_field(InstanceKlass *k,
                                                             const char* klass_name,
                                                             int field_offset,
                                                             const char* field_name) {
  assert(CDSConfig::is_dumping_heap(), "dump time only");
  assert(k->is_shared_boot_class(), "must be boot class");

  oop m = k->java_mirror();

  KlassSubGraphInfo* subgraph_info = get_subgraph_info(k);
  oop f = m->obj_field(field_offset);

  log_debug(cds, heap)("Start archiving from: %s::%s (" PTR_FORMAT ")", klass_name, field_name, p2i(f));

  if (!CompressedOops::is_null(f)) {
    if (log_is_enabled(Trace, cds, heap)) {
      LogTarget(Trace, cds, heap) log;
      LogStream out(log);
      f->print_on(&out);
    }

    bool success = archive_reachable_objects_from(1, subgraph_info, f);
    if (!success) {
      log_error(cds, heap)("Archiving failed %s::%s (some reachable objects cannot be archived)",
                           klass_name, field_name);
    } else {
      // Note: the field value is not preserved in the archived mirror.
      // Record the field as a new subGraph entry point. The recorded
      // information is restored from the archive at runtime.
      subgraph_info->add_subgraph_entry_field(field_offset, f);
      log_info(cds, heap)("Archived field %s::%s => " PTR_FORMAT, klass_name, field_name, p2i(f));
    }
  } else {
    // The field contains null, we still need to record the entry point,
    // so it can be restored at runtime.
    subgraph_info->add_subgraph_entry_field(field_offset, nullptr);
  }
}

#ifndef PRODUCT
class VerifySharedOopClosure: public BasicOopIterateClosure {
 public:
  void do_oop(narrowOop *p) { VerifySharedOopClosure::do_oop_work(p); }
  void do_oop(      oop *p) { VerifySharedOopClosure::do_oop_work(p); }

 protected:
  template <class T> void do_oop_work(T *p) {
    oop obj = RawAccess<>::oop_load(p);
    if (!CompressedOops::is_null(obj)) {
      HeapShared::verify_reachable_objects_from(obj);
    }
  }
};

void HeapShared::verify_subgraph_from_static_field(InstanceKlass* k, int field_offset) {
  assert(CDSConfig::is_dumping_heap(), "dump time only");
  assert(k->is_shared_boot_class(), "must be boot class");

  oop m = k->java_mirror();
  oop f = m->obj_field(field_offset);
  if (!CompressedOops::is_null(f)) {
    verify_subgraph_from(f);
  }
}

void HeapShared::verify_subgraph_from(oop orig_obj) {
  if (!has_been_archived(orig_obj)) {
    // It's OK for the root of a subgraph to be not archived. See comments in
    // archive_reachable_objects_from().
    return;
  }

  // Verify that all objects reachable from orig_obj are archived.
  init_seen_objects_table();
  verify_reachable_objects_from(orig_obj);
  delete_seen_objects_table();
}

void HeapShared::verify_reachable_objects_from(oop obj) {
  _num_total_verifications ++;
  if (java_lang_Class::is_instance(obj)) {
    obj = scratch_java_mirror(obj);
    assert(obj != nullptr, "must be");
  }
  if (!has_been_seen_during_subgraph_recording(obj)) {
    set_has_been_seen_during_subgraph_recording(obj);
    assert(has_been_archived(obj), "must be");
    VerifySharedOopClosure walker;
    obj->oop_iterate(&walker);
  }
}
#endif

void HeapShared::check_special_subgraph_classes() {
  if (CDSConfig::is_initing_classes_at_dump_time()) {
    // We can have aot-initialized classes (such as Enums) that can reference objects
    // of arbitrary types. Currently, we trust the JEP 483 implementation to only
    // aot-initialize classes that are "safe".
    //
    // TODO: we need an automatic tool that checks the safety of aot-initialized
    // classes (when we extend the set of aot-initialized classes beyond JEP 483)
    return;
  } else {
    // In this case, the special subgraph should contain a few specific types
    GrowableArray<Klass*>* klasses = _dump_time_special_subgraph->subgraph_object_klasses();
    int num = klasses->length();
    for (int i = 0; i < num; i++) {
      Klass* subgraph_k = klasses->at(i);
      Symbol* name = ArchiveBuilder::current()->get_source_addr(subgraph_k->name());
      if (subgraph_k->is_instance_klass() &&
          name != vmSymbols::java_lang_Class() &&
          name != vmSymbols::java_lang_String() &&
          name != vmSymbols::java_lang_ArithmeticException() &&
          name != vmSymbols::java_lang_ArrayIndexOutOfBoundsException() &&
          name != vmSymbols::java_lang_ArrayStoreException() &&
          name != vmSymbols::java_lang_ClassCastException() &&
          name != vmSymbols::java_lang_InternalError() &&
          name != vmSymbols::java_lang_NullPointerException()) {
        ResourceMark rm;
        fatal("special subgraph cannot have objects of type %s", subgraph_k->external_name());
      }
    }
  }
}

HeapShared::SeenObjectsTable* HeapShared::_seen_objects_table = nullptr;
int HeapShared::_num_new_walked_objs;
int HeapShared::_num_new_archived_objs;
int HeapShared::_num_old_recorded_klasses;

int HeapShared::_num_total_subgraph_recordings = 0;
int HeapShared::_num_total_walked_objs = 0;
int HeapShared::_num_total_archived_objs = 0;
int HeapShared::_num_total_recorded_klasses = 0;
int HeapShared::_num_total_verifications = 0;

bool HeapShared::has_been_seen_during_subgraph_recording(oop obj) {
  return _seen_objects_table->get(obj) != nullptr;
}

void HeapShared::set_has_been_seen_during_subgraph_recording(oop obj) {
  assert(!has_been_seen_during_subgraph_recording(obj), "sanity");
  _seen_objects_table->put_when_absent(obj, true);
  _seen_objects_table->maybe_grow();
  ++ _num_new_walked_objs;
}

void HeapShared::start_recording_subgraph(InstanceKlass *k, const char* class_name, bool is_full_module_graph) {
  log_info(cds, heap)("Start recording subgraph(s) for archived fields in %s", class_name);
  init_subgraph_info(k, is_full_module_graph);
  init_seen_objects_table();
  _num_new_walked_objs = 0;
  _num_new_archived_objs = 0;
  _num_old_recorded_klasses = get_subgraph_info(k)->num_subgraph_object_klasses();
}

void HeapShared::done_recording_subgraph(InstanceKlass *k, const char* class_name) {
  int num_new_recorded_klasses = get_subgraph_info(k)->num_subgraph_object_klasses() -
    _num_old_recorded_klasses;
  log_info(cds, heap)("Done recording subgraph(s) for archived fields in %s: "
                      "walked %d objs, archived %d new objs, recorded %d classes",
                      class_name, _num_new_walked_objs, _num_new_archived_objs,
                      num_new_recorded_klasses);

  delete_seen_objects_table();

  _num_total_subgraph_recordings ++;
  _num_total_walked_objs      += _num_new_walked_objs;
  _num_total_archived_objs    += _num_new_archived_objs;
  _num_total_recorded_klasses +=  num_new_recorded_klasses;
}

class ArchivableStaticFieldFinder: public FieldClosure {
  InstanceKlass* _ik;
  Symbol* _field_name;
  bool _found;
  int _offset;
public:
  ArchivableStaticFieldFinder(InstanceKlass* ik, Symbol* field_name) :
    _ik(ik), _field_name(field_name), _found(false), _offset(-1) {}

  virtual void do_field(fieldDescriptor* fd) {
    if (fd->name() == _field_name) {
      assert(!_found, "fields can never be overloaded");
      if (is_reference_type(fd->field_type())) {
        _found = true;
        _offset = fd->offset();
      }
    }
  }
  bool found()     { return _found;  }
  int offset()     { return _offset; }
};

void HeapShared::init_subgraph_entry_fields(ArchivableStaticFieldInfo fields[],
                                            TRAPS) {
  for (int i = 0; fields[i].valid(); i++) {
    ArchivableStaticFieldInfo* info = &fields[i];
    TempNewSymbol klass_name =  SymbolTable::new_symbol(info->klass_name);
    TempNewSymbol field_name =  SymbolTable::new_symbol(info->field_name);
    ResourceMark rm; // for stringStream::as_string() etc.

#ifndef PRODUCT
    bool is_test_class = (ArchiveHeapTestClass != nullptr) && (strcmp(info->klass_name, ArchiveHeapTestClass) == 0);
    const char* test_class_name = ArchiveHeapTestClass;
#else
    bool is_test_class = false;
    const char* test_class_name = ""; // avoid C++ printf checks warnings.
#endif

    if (is_test_class) {
      log_warning(cds)("Loading ArchiveHeapTestClass %s ...", test_class_name);
    }

    Klass* k = SystemDictionary::resolve_or_fail(klass_name, true, THREAD);
    if (HAS_PENDING_EXCEPTION) {
      CLEAR_PENDING_EXCEPTION;
      stringStream st;
      st.print("Fail to initialize archive heap: %s cannot be loaded by the boot loader", info->klass_name);
      THROW_MSG(vmSymbols::java_lang_IllegalArgumentException(), st.as_string());
    }

    if (!k->is_instance_klass()) {
      stringStream st;
      st.print("Fail to initialize archive heap: %s is not an instance class", info->klass_name);
      THROW_MSG(vmSymbols::java_lang_IllegalArgumentException(), st.as_string());
    }

    InstanceKlass* ik = InstanceKlass::cast(k);
    assert(InstanceKlass::cast(ik)->is_shared_boot_class(),
           "Only support boot classes");

    if (is_test_class) {
      if (ik->module()->is_named()) {
        // We don't want ArchiveHeapTestClass to be abused to easily load/initialize arbitrary
        // core-lib classes. You need to at least append to the bootclasspath.
        stringStream st;
        st.print("ArchiveHeapTestClass %s is not in unnamed module", test_class_name);
        THROW_MSG(vmSymbols::java_lang_IllegalArgumentException(), st.as_string());
      }

      if (ik->package() != nullptr) {
        // This restriction makes HeapShared::is_a_test_class_in_unnamed_module() easy.
        stringStream st;
        st.print("ArchiveHeapTestClass %s is not in unnamed package", test_class_name);
        THROW_MSG(vmSymbols::java_lang_IllegalArgumentException(), st.as_string());
      }
    } else {
      if (ik->module()->name() != vmSymbols::java_base()) {
        // We don't want to deal with cases when a module is unavailable at runtime.
        // FUTURE -- load from archived heap only when module graph has not changed
        //           between dump and runtime.
        stringStream st;
        st.print("%s is not in java.base module", info->klass_name);
        THROW_MSG(vmSymbols::java_lang_IllegalArgumentException(), st.as_string());
      }
    }

    if (is_test_class) {
      log_warning(cds)("Initializing ArchiveHeapTestClass %s ...", test_class_name);
    }
    ik->initialize(CHECK);

    ArchivableStaticFieldFinder finder(ik, field_name);
    ik->do_local_static_fields(&finder);
    if (!finder.found()) {
      stringStream st;
      st.print("Unable to find the static T_OBJECT field %s::%s", info->klass_name, info->field_name);
      THROW_MSG(vmSymbols::java_lang_IllegalArgumentException(), st.as_string());
    }

    info->klass = ik;
    info->offset = finder.offset();
  }
}

void HeapShared::init_subgraph_entry_fields(TRAPS) {
  assert(HeapShared::can_write(), "must be");
  _dump_time_subgraph_info_table = new (mtClass)DumpTimeKlassSubGraphInfoTable();
  init_subgraph_entry_fields(archive_subgraph_entry_fields, CHECK);
  if (CDSConfig::is_dumping_full_module_graph()) {
    init_subgraph_entry_fields(fmg_archive_subgraph_entry_fields, CHECK);
  }
}

#ifndef PRODUCT
void HeapShared::setup_test_class(const char* test_class_name) {
  ArchivableStaticFieldInfo* p = archive_subgraph_entry_fields;
  int num_slots = sizeof(archive_subgraph_entry_fields) / sizeof(ArchivableStaticFieldInfo);
  assert(p[num_slots - 2].klass_name == nullptr, "must have empty slot that's patched below");
  assert(p[num_slots - 1].klass_name == nullptr, "must have empty slot that marks the end of the list");

  if (test_class_name != nullptr) {
    p[num_slots - 2].klass_name = test_class_name;
    p[num_slots - 2].field_name = ARCHIVE_TEST_FIELD_NAME;
  }
}

// See if ik is one of the test classes that are pulled in by -XX:ArchiveHeapTestClass
// during runtime. This may be called before the module system is initialized so
// we cannot rely on InstanceKlass::module(), etc.
bool HeapShared::is_a_test_class_in_unnamed_module(Klass* ik) {
  if (_test_class != nullptr) {
    if (ik == _test_class) {
      return true;
    }
    Array<Klass*>* klasses = _test_class_record->subgraph_object_klasses();
    if (klasses == nullptr) {
      return false;
    }

    for (int i = 0; i < klasses->length(); i++) {
      Klass* k = klasses->at(i);
      if (k == ik) {
        Symbol* name;
        if (k->is_instance_klass()) {
          name = InstanceKlass::cast(k)->name();
        } else if (k->is_objArray_klass()) {
          Klass* bk = ObjArrayKlass::cast(k)->bottom_klass();
          if (!bk->is_instance_klass()) {
            return false;
          }
          name = bk->name();
        } else {
          return false;
        }

        // See KlassSubGraphInfo::check_allowed_klass() - only two types of
        // classes are allowed:
        //   (A) java.base classes (which must not be in the unnamed module)
        //   (B) test classes which must be in the unnamed package of the unnamed module.
        // So if we see a '/' character in the class name, it must be in (A);
        // otherwise it must be in (B).
        if (name->index_of_at(0, "/", 1)  >= 0) {
          return false; // (A)
        }

        return true; // (B)
      }
    }
  }

  return false;
}

void HeapShared::initialize_test_class_from_archive(JavaThread* current) {
  Klass* k = _test_class;
  if (k != nullptr && ArchiveHeapLoader::is_in_use()) {
    JavaThread* THREAD = current;
    ExceptionMark em(THREAD);
    const ArchivedKlassSubGraphInfoRecord* record =
      resolve_or_init_classes_for_subgraph_of(k, /*do_init=*/false, THREAD);

    // The _test_class is in the unnamed module, so it can't call CDS.initializeFromArchive()
    // from its <clinit> method. So we set up its "archivedObjects" field first, before
    // calling its <clinit>. This is not strictly clean, but it's a convenient way to write unit
    // test cases (see test/hotspot/jtreg/runtime/cds/appcds/cacheObject/ArchiveHeapTestClass.java).
    if (record != nullptr) {
      init_archived_fields_for(k, record);
    }
    resolve_or_init_classes_for_subgraph_of(k, /*do_init=*/true, THREAD);
  }
}
#endif

void HeapShared::init_for_dumping(TRAPS) {
  if (HeapShared::can_write()) {
    setup_test_class(ArchiveHeapTestClass);
    _dumped_interned_strings = new (mtClass)DumpedInternedStrings(INITIAL_TABLE_SIZE, MAX_TABLE_SIZE);
    init_subgraph_entry_fields(CHECK);
  }
}

void HeapShared::archive_object_subgraphs(ArchivableStaticFieldInfo fields[],
                                          bool is_full_module_graph) {
  _num_total_subgraph_recordings = 0;
  _num_total_walked_objs = 0;
  _num_total_archived_objs = 0;
  _num_total_recorded_klasses = 0;
  _num_total_verifications = 0;

  // For each class X that has one or more archived fields:
  // [1] Dump the subgraph of each archived field
  // [2] Create a list of all the class of the objects that can be reached
  //     by any of these static fields.
  //     At runtime, these classes are initialized before X's archived fields
  //     are restored by HeapShared::initialize_from_archived_subgraph().
  for (int i = 0; fields[i].valid(); ) {
    ArchivableStaticFieldInfo* info = &fields[i];
    const char* klass_name = info->klass_name;
    start_recording_subgraph(info->klass, klass_name, is_full_module_graph);

    // If you have specified consecutive fields of the same klass in
    // fields[], these will be archived in the same
    // {start_recording_subgraph ... done_recording_subgraph} pass to
    // save time.
    for (; fields[i].valid(); i++) {
      ArchivableStaticFieldInfo* f = &fields[i];
      if (f->klass_name != klass_name) {
        break;
      }

      archive_reachable_objects_from_static_field(f->klass, f->klass_name,
                                                  f->offset, f->field_name);
    }
    done_recording_subgraph(info->klass, klass_name);
  }

  log_info(cds, heap)("Archived subgraph records = %d",
                      _num_total_subgraph_recordings);
  log_info(cds, heap)("  Walked %d objects", _num_total_walked_objs);
  log_info(cds, heap)("  Archived %d objects", _num_total_archived_objs);
  log_info(cds, heap)("  Recorded %d klasses", _num_total_recorded_klasses);

#ifndef PRODUCT
  for (int i = 0; fields[i].valid(); i++) {
    ArchivableStaticFieldInfo* f = &fields[i];
    verify_subgraph_from_static_field(f->klass, f->offset);
  }
  log_info(cds, heap)("  Verified %d references", _num_total_verifications);
#endif
}

// Not all the strings in the global StringTable are dumped into the archive, because
// some of those strings may be only referenced by classes that are excluded from
// the archive. We need to explicitly mark the strings that are:
//   [1] used by classes that WILL be archived;
//   [2] included in the SharedArchiveConfigFile.
void HeapShared::add_to_dumped_interned_strings(oop string) {
  assert_at_safepoint(); // DumpedInternedStrings uses raw oops
  assert(!ArchiveHeapWriter::is_string_too_large_to_archive(string), "must be");
  bool created;
  _dumped_interned_strings->put_if_absent(string, true, &created);
  if (created) {
    _dumped_interned_strings->maybe_grow();
  }
}

void HeapShared::debug_trace() {
  ResourceMark rm;
  WalkOopAndArchiveClosure* walker = WalkOopAndArchiveClosure::current();
  if (walker != nullptr) {
    LogStream ls(Log(cds, heap)::error());
    CDSHeapVerifier::trace_to_root(&ls, walker->referencing_obj());
  }
}

#ifndef PRODUCT
// At dump-time, find the location of all the non-null oop pointers in an archived heap
// region. This way we can quickly relocate all the pointers without using
// BasicOopIterateClosure at runtime.
class FindEmbeddedNonNullPointers: public BasicOopIterateClosure {
  void* _start;
  BitMap *_oopmap;
  int _num_total_oops;
  int _num_null_oops;
 public:
  FindEmbeddedNonNullPointers(void* start, BitMap* oopmap)
    : _start(start), _oopmap(oopmap), _num_total_oops(0),  _num_null_oops(0) {}

  virtual void do_oop(narrowOop* p) {
    assert(UseCompressedOops, "sanity");
    _num_total_oops ++;
    narrowOop v = *p;
    if (!CompressedOops::is_null(v)) {
      size_t idx = p - (narrowOop*)_start;
      _oopmap->set_bit(idx);
    } else {
      _num_null_oops ++;
    }
  }
  virtual void do_oop(oop* p) {
    assert(!UseCompressedOops, "sanity");
    _num_total_oops ++;
    if ((*p) != nullptr) {
      size_t idx = p - (oop*)_start;
      _oopmap->set_bit(idx);
    } else {
      _num_null_oops ++;
    }
  }
  int num_total_oops() const { return _num_total_oops; }
  int num_null_oops()  const { return _num_null_oops; }
};
#endif

void HeapShared::count_allocation(size_t size) {
  _total_obj_count ++;
  _total_obj_size += size;
  for (int i = 0; i < ALLOC_STAT_SLOTS; i++) {
    if (size <= (size_t(1) << i)) {
      _alloc_count[i] ++;
      _alloc_size[i] += size;
      return;
    }
  }
}

static double avg_size(size_t size, size_t count) {
  double avg = 0;
  if (count > 0) {
    avg = double(size * HeapWordSize) / double(count);
  }
  return avg;
}

void HeapShared::print_stats() {
  size_t huge_count = _total_obj_count;
  size_t huge_size = _total_obj_size;

  for (int i = 0; i < ALLOC_STAT_SLOTS; i++) {
    size_t byte_size_limit = (size_t(1) << i) * HeapWordSize;
    size_t count = _alloc_count[i];
    size_t size = _alloc_size[i];
    log_info(cds, heap)(SIZE_FORMAT_W(8) " objects are <= " SIZE_FORMAT_W(-6)
                        " bytes (total " SIZE_FORMAT_W(8) " bytes, avg %8.1f bytes)",
                        count, byte_size_limit, size * HeapWordSize, avg_size(size, count));
    huge_count -= count;
    huge_size -= size;
  }

  log_info(cds, heap)(SIZE_FORMAT_W(8) " huge  objects               (total "  SIZE_FORMAT_W(8) " bytes"
                      ", avg %8.1f bytes)",
                      huge_count, huge_size * HeapWordSize,
                      avg_size(huge_size, huge_count));
  log_info(cds, heap)(SIZE_FORMAT_W(8) " total objects               (total "  SIZE_FORMAT_W(8) " bytes"
                      ", avg %8.1f bytes)",
                      _total_obj_count, _total_obj_size * HeapWordSize,
                      avg_size(_total_obj_size, _total_obj_count));
}

bool HeapShared::is_archived_boot_layer_available(JavaThread* current) {
  TempNewSymbol klass_name = SymbolTable::new_symbol(ARCHIVED_BOOT_LAYER_CLASS);
  InstanceKlass* k = SystemDictionary::find_instance_klass(current, klass_name, Handle(), Handle());
  if (k == nullptr) {
    return false;
  } else {
    TempNewSymbol field_name = SymbolTable::new_symbol(ARCHIVED_BOOT_LAYER_FIELD);
    TempNewSymbol field_signature = SymbolTable::new_symbol("Ljdk/internal/module/ArchivedBootLayer;");
    fieldDescriptor fd;
    if (k->find_field(field_name, field_signature, true, &fd) != nullptr) {
      oop m = k->java_mirror();
      oop f = m->obj_field(fd.offset());
      if (CompressedOops::is_null(f)) {
        return false;
      }
    } else {
      return false;
    }
  }
  return true;
}

#endif // INCLUDE_CDS_JAVA_HEAP<|MERGE_RESOLUTION|>--- conflicted
+++ resolved
@@ -1133,7 +1133,6 @@
   }
 }
 
-<<<<<<< HEAD
 void HeapShared::resolve_classes_for_subgraph_of(JavaThread* current, Klass* k) {
   JavaThread* THREAD = current;
   ExceptionMark em(THREAD);
@@ -1159,15 +1158,11 @@
   }
 }
 
-// The main purpose of this call is to initialize any classes that are reachable
-// from the archived Java mirrors that belong to the <class_loader>.
-=======
 // Initialize the InstanceKlasses of objects that are reachable from the following roots:
 //   - interned strings
 //   - Klass::java_mirror() -- including aot-initialized mirrors such as those of Enum klasses.
 //   - ConstantPool::resolved_references()
 //   - Universe::<xxx>_exception_instance()
->>>>>>> 1b067b7b
 //
 // For example, if this enum class is initialized at AOT cache assembly time:
 //
