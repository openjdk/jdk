--- conflicted
+++ resolved
@@ -423,6 +423,7 @@
   int tag = 0;
   soc->do_tag(--tag);
   CDS_JAVA_HEAP_ONLY(Modules::serialize(soc);)
+  CDS_JAVA_HEAP_ONLY(Modules::serialize_addmods_names(soc);)
   soc->do_tag(666);
 }
 
@@ -466,11 +467,6 @@
   SystemDictionaryShared::serialize_vm_classes(soc);
   soc->do_tag(--tag);
 
-<<<<<<< HEAD
-=======
-  CDS_JAVA_HEAP_ONLY(Modules::serialize(soc);)
-  CDS_JAVA_HEAP_ONLY(Modules::serialize_addmods_names(soc);)
->>>>>>> 29882bfe
   CDS_JAVA_HEAP_ONLY(ClassLoaderDataShared::serialize(soc);)
   soc->do_ptr((void**)&_archived_method_handle_intrinsics);
 
@@ -572,6 +568,8 @@
 
   // Write module name into archive
   CDS_JAVA_HEAP_ONLY(Modules::dump_main_module_name();)
+  // Write module names from --add-modules into archive
+  CDS_JAVA_HEAP_ONLY(Modules::dump_addmods_names();)
 
   DumpRegion* ro_region = ArchiveBuilder::current()->ro_region();
   char* start = ro_region->top();
@@ -589,13 +587,7 @@
 
   // Write lambform lines into archive
   LambdaFormInvokers::dump_static_archive_invokers();
-<<<<<<< HEAD
-=======
-  // Write module name into archive
-  CDS_JAVA_HEAP_ONLY(Modules::dump_main_module_name();)
-  // Write module names from --add-modules into archive
-  CDS_JAVA_HEAP_ONLY(Modules::dump_addmods_names();)
->>>>>>> 29882bfe
+
   // Write the other data to the output array.
   DumpRegion* ro_region = ArchiveBuilder::current()->ro_region();
   char* start = ro_region->top();
