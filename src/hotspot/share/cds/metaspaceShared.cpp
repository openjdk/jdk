--- conflicted
+++ resolved
@@ -742,24 +742,6 @@
   AOTClassLinker::initialize();
   AOTClassInitializer::init_test_class(CHECK);
 
-<<<<<<< HEAD
-  // Collect all loaded ClassLoaderData.
-  CollectCLDClosure collect_cld(THREAD);
-  {
-    // ClassLoaderDataGraph::loaded_cld_do requires ClassLoaderDataGraph_lock.
-    // We cannot link the classes while holding this lock (or else we may run into deadlock).
-    // Therefore, we need to first collect all the CLDs, and then link their classes after
-    // releasing the lock.
-    MutexLocker lock(ClassLoaderDataGraph_lock);
-    ClassLoaderDataGraph::loaded_cld_do(&collect_cld);
-  }
-=======
-  if (!jcmd_request && !CDSConfig::is_dumping_final_static_archive()) {
-    LambdaFormInvokers::regenerate_holder_classes(CHECK);
-  }
-
->>>>>>> a1ab1d8d
-
   while (true) {
     CollectClassesForLinking collect_classes;
     {
@@ -773,24 +755,12 @@
     }
 
     bool has_linked = false;
-<<<<<<< HEAD
-    for (int i = 0; i < collect_cld.nof_cld(); i++) {
-      ClassLoaderData* cld = collect_cld.cld_at(i);
-      for (Klass* klass = cld->klasses(); klass != nullptr; klass = klass->next_link()) {
-        if (klass->is_instance_klass()) {
-          InstanceKlass* ik = InstanceKlass::cast(klass);
-          if (may_be_eagerly_linked(ik)) {
-            has_linked |= try_link_class(THREAD, ik);
-          }
-        }
-=======
     const GrowableArray<OopHandle>* mirrors = collect_classes.mirrors();
     for (int i = 0; i < mirrors->length(); i++) {
       OopHandle mirror = mirrors->at(i);
       InstanceKlass* ik = InstanceKlass::cast(java_lang_Class::as_Klass(mirror.resolve()));
       if (may_be_eagerly_linked(ik)) {
-        has_linked |= link_class_for_cds(ik, CHECK);
->>>>>>> a1ab1d8d
+        has_linked |= try_link_class(THREAD, ik);
       }
     }
 
@@ -802,18 +772,19 @@
   }
 
   // Resolve constant pool entries -- we don't load any new classes during this stage
-  for (int i = 0; i < collect_cld.nof_cld(); i++) {
-    ClassLoaderData* cld = collect_cld.cld_at(i);
-    for (Klass* klass = cld->klasses(); klass != nullptr; klass = klass->next_link()) {
-      if (klass->is_instance_klass()) {
-        InstanceKlass* ik = InstanceKlass::cast(klass);
-        if (ik->is_linked()) {
-          AOTConstantPoolResolver::dumptime_resolve_constants(ik, CHECK);
-        }
-      }
-    }
-  }
-
+  {
+    CollectClassesForLinking collect_classes;
+    {
+      MutexLocker lock(ClassLoaderDataGraph_lock);
+      ClassLoaderDataGraph::loaded_classes_do_keepalive(&collect_classes);
+    }
+    const GrowableArray<OopHandle>* mirrors = collect_classes.mirrors();
+    for (int i = 0; i < mirrors->length(); i++) {
+      OopHandle mirror = mirrors->at(i);
+      InstanceKlass* ik = InstanceKlass::cast(java_lang_Class::as_Klass(mirror.resolve()));
+      AOTConstantPoolResolver::dumptime_resolve_constants(ik, CHECK);
+    }
+  }
 
   if (CDSConfig::is_dumping_final_static_archive()) {
     FinalImageRecipes::apply_recipes(CHECK);
