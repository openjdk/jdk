--- conflicted
+++ resolved
@@ -141,7 +141,6 @@
     uintx tags = MetaspaceClosure::decode_tags(old_p_with_tags);
     address new_p = _builder->get_buffered_addr(old_p);
 
-<<<<<<< HEAD
     bool nulled;
     if (new_p == nullptr) {
       // old_p had a FollowMode of set_to_null
@@ -151,12 +150,8 @@
       nulled = false;
     }
 
-    log_trace(cds)("Ref: [" PTR_FORMAT "] -> " PTR_FORMAT " => " PTR_FORMAT " %zu",
+    log_trace(aot)("Ref: [" PTR_FORMAT "] -> " PTR_FORMAT " => " PTR_FORMAT " %zu",
                    p2i(ptr_loc), p2i(old_p) + tags, p2i(new_p), tags);
-=======
-    log_trace(aot)("Ref: [" PTR_FORMAT "] -> " PTR_FORMAT " => " PTR_FORMAT,
-                   p2i(ptr_loc), p2i(old_p), p2i(new_p));
->>>>>>> 139a05d0
 
     ArchivePtrMarker::set_and_mark_pointer(ptr_loc, new_p);
     ArchiveBuilder::current()->count_relocated_pointer(tags != 0, nulled);
