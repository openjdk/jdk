/*
 * Copyright (c) 2024, Oracle and/or its affiliates. All rights reserved.
 * DO NOT ALTER OR REMOVE COPYRIGHT NOTICES OR THIS FILE HEADER.
 *
 * This code is free software; you can redistribute it and/or modify it
 * under the terms of the GNU General Public License version 2 only, as
 * published by the Free Software Foundation.
 *
 * This code is distributed in the hope that it will be useful, but WITHOUT
 * ANY WARRANTY; without even the implied warranty of MERCHANTABILITY or
 * FITNESS FOR A PARTICULAR PURPOSE.  See the GNU General Public License
 * version 2 for more details (a copy is included in the LICENSE file that
 * accompanied this code).
 *
 * You should have received a copy of the GNU General Public License version
 * 2 along with this work; if not, write to the Free Software Foundation,
 * Inc., 51 Franklin St, Fifth Floor, Boston, MA 02110-1301 USA.
 *
 * Please contact Oracle, 500 Oracle Parkway, Redwood Shores, CA 94065 USA
 * or visit www.oracle.com if you need additional information or have any
 * questions.
 *
 */

#include "precompiled.hpp"
#include "cds/archiveHeapWriter.hpp"
#include "cds/cdsConfig.hpp"
#include "cds/filemap.hpp"
#include "cds/heapShared.hpp"
#include "classfile/systemDictionary.hpp"
#include "gc/shared/collectedHeap.hpp"
#include "memory/iterator.inline.hpp"
#include "memory/oopFactory.hpp"
#include "memory/universe.hpp"
#include "oops/compressedOops.hpp"
#include "oops/oop.inline.hpp"
#include "oops/objArrayOop.inline.hpp"
#include "oops/oopHandle.inline.hpp"
#include "oops/typeArrayKlass.hpp"
#include "oops/typeArrayOop.hpp"
#include "runtime/java.hpp"
#include "runtime/mutexLocker.hpp"
#include "utilities/bitMap.inline.hpp"
#if INCLUDE_G1GC
#include "gc/g1/g1CollectedHeap.hpp"
#include "gc/g1/g1HeapRegion.hpp"
#endif

#if INCLUDE_CDS_JAVA_HEAP

GrowableArrayCHeap<u1, mtClassShared>* ArchiveHeapWriter::_buffer = nullptr;

// The following are offsets from buffer_bottom()
size_t ArchiveHeapWriter::_buffer_used;

// Heap root segments
HeapRootSegments ArchiveHeapWriter::_heap_root_segments;

address ArchiveHeapWriter::_requested_bottom;
address ArchiveHeapWriter::_requested_top;

GrowableArrayCHeap<ArchiveHeapWriter::NativePointerInfo, mtClassShared>* ArchiveHeapWriter::_native_pointers;
GrowableArrayCHeap<oop, mtClassShared>* ArchiveHeapWriter::_source_objs;
GrowableArrayCHeap<ArchiveHeapWriter::HeapObjOrder, mtClassShared>* ArchiveHeapWriter::_source_objs_order;

ArchiveHeapWriter::BufferOffsetToSourceObjectTable*
  ArchiveHeapWriter::_buffer_offset_to_source_obj_table = nullptr;


typedef ResourceHashtable<
      size_t,    // offset of a filler from ArchiveHeapWriter::buffer_bottom()
      size_t,    // size of this filler (in bytes)
      127,       // prime number
      AnyObj::C_HEAP,
      mtClassShared> FillersTable;
static FillersTable* _fillers;
static int _num_native_ptrs = 0;

void ArchiveHeapWriter::init() {
  if (HeapShared::can_write()) {
    Universe::heap()->collect(GCCause::_java_lang_system_gc);

    _buffer_offset_to_source_obj_table = new BufferOffsetToSourceObjectTable(/*size (prime)*/36137, /*max size*/1 * M);
    _fillers = new FillersTable();
    _requested_bottom = nullptr;
    _requested_top = nullptr;

    _native_pointers = new GrowableArrayCHeap<NativePointerInfo, mtClassShared>(2048);
    _source_objs = new GrowableArrayCHeap<oop, mtClassShared>(10000);

    guarantee(UseG1GC, "implementation limitation");
    guarantee(MIN_GC_REGION_ALIGNMENT <= G1HeapRegion::min_region_size_in_words() * HeapWordSize, "must be");
  }
}

void ArchiveHeapWriter::add_source_obj(oop src_obj) {
  _source_objs->append(src_obj);
}

void ArchiveHeapWriter::write(GrowableArrayCHeap<oop, mtClassShared>* roots,
                              ArchiveHeapInfo* heap_info) {
  assert(HeapShared::can_write(), "sanity");
  allocate_buffer();
  copy_source_objs_to_buffer(roots);
  set_requested_address(heap_info);
  relocate_embedded_oops(roots, heap_info);
}

bool ArchiveHeapWriter::is_too_large_to_archive(oop o) {
  return is_too_large_to_archive(o->size());
}

bool ArchiveHeapWriter::is_string_too_large_to_archive(oop string) {
  typeArrayOop value = java_lang_String::value_no_keepalive(string);
  return is_too_large_to_archive(value);
}

bool ArchiveHeapWriter::is_too_large_to_archive(size_t size) {
  assert(size > 0, "no zero-size object");
  assert(size * HeapWordSize > size, "no overflow");
  static_assert(MIN_GC_REGION_ALIGNMENT > 0, "must be positive");

  size_t byte_size = size * HeapWordSize;
  if (byte_size > size_t(MIN_GC_REGION_ALIGNMENT)) {
    return true;
  } else {
    return false;
  }
}

// Various lookup functions between source_obj, buffered_obj and requested_obj
bool ArchiveHeapWriter::is_in_requested_range(oop o) {
  assert(_requested_bottom != nullptr, "do not call before _requested_bottom is initialized");
  address a = cast_from_oop<address>(o);
  return (_requested_bottom <= a && a < _requested_top);
}

oop ArchiveHeapWriter::requested_obj_from_buffer_offset(size_t offset) {
  oop req_obj = cast_to_oop(_requested_bottom + offset);
  assert(is_in_requested_range(req_obj), "must be");
  return req_obj;
}

oop ArchiveHeapWriter::source_obj_to_requested_obj(oop src_obj) {
  assert(CDSConfig::is_dumping_heap(), "dump-time only");
  HeapShared::CachedOopInfo* p = HeapShared::archived_object_cache()->get(src_obj);
  if (p != nullptr) {
    return requested_obj_from_buffer_offset(p->buffer_offset());
  } else {
    return nullptr;
  }
}

oop ArchiveHeapWriter::buffered_addr_to_source_obj(address buffered_addr) {
  oop* p = _buffer_offset_to_source_obj_table->get(buffered_address_to_offset(buffered_addr));
  if (p != nullptr) {
    return *p;
  } else {
    return nullptr;
  }
}

address ArchiveHeapWriter::buffered_addr_to_requested_addr(address buffered_addr) {
  return _requested_bottom + buffered_address_to_offset(buffered_addr);
}

address ArchiveHeapWriter::requested_address() {
  assert(_buffer != nullptr, "must be initialized");
  return _requested_bottom;
}

void ArchiveHeapWriter::allocate_buffer() {
  int initial_buffer_size = 100000;
  _buffer = new GrowableArrayCHeap<u1, mtClassShared>(initial_buffer_size);
  _buffer_used = 0;
  ensure_buffer_space(1); // so that buffer_bottom() works
}

void ArchiveHeapWriter::ensure_buffer_space(size_t min_bytes) {
  // We usually have very small heaps. If we get a huge one it's probably caused by a bug.
  guarantee(min_bytes <= max_jint, "we dont support archiving more than 2G of objects");
  _buffer->at_grow(to_array_index(min_bytes));
}

<<<<<<< HEAD
void ArchiveHeapWriter::copy_roots_to_buffer(GrowableArrayCHeap<oop, mtClassShared>* roots) {
  Klass* k = Universe::objectArrayKlass();
  int length = roots->length();
  _heap_roots_word_size = objArrayOopDesc::object_size(length);
  size_t byte_size = _heap_roots_word_size * HeapWordSize;
  if (byte_size >= MIN_GC_REGION_ALIGNMENT) {
    log_error(cds, heap)("roots array is too large. Please reduce the number of classes");
    vm_exit(1);
  }
=======
objArrayOop ArchiveHeapWriter::allocate_root_segment(size_t offset, int element_count) {
  HeapWord* mem = offset_to_buffered_address<HeapWord *>(offset);
  memset(mem, 0, objArrayOopDesc::object_size(element_count));
>>>>>>> 54595188

  // The initialization code is copied from MemAllocator::finish and ObjArrayAllocator::initialize.
  oopDesc::set_mark(mem, markWord::prototype());
  oopDesc::release_set_klass(mem, Universe::objectArrayKlass());
  arrayOopDesc::set_length(mem, element_count);
  return objArrayOop(cast_to_oop(mem));
}

<<<<<<< HEAD
  HeapWord* mem = offset_to_buffered_address<HeapWord*>(_buffer_used);
  memset(mem, 0, byte_size);
  {
    // This is copied from MemAllocator::finish
    if (UseCompactObjectHeaders) {
      oopDesc::release_set_mark(mem, k->prototype_header());
    } else {
      oopDesc::set_mark(mem, markWord::prototype());
      oopDesc::release_set_klass(mem, k);
    }
  }
  {
    // This is copied from ObjArrayAllocator::initialize
    arrayOopDesc::set_length(mem, length);
=======
void ArchiveHeapWriter::root_segment_at_put(objArrayOop segment, int index, oop root) {
  // Do not use arrayOop->obj_at_put(i, o) as arrayOop is outside the real heap!
  if (UseCompressedOops) {
    *segment->obj_at_addr<narrowOop>(index) = CompressedOops::encode(root);
  } else {
    *segment->obj_at_addr<oop>(index) = root;
>>>>>>> 54595188
  }
}

void ArchiveHeapWriter::copy_roots_to_buffer(GrowableArrayCHeap<oop, mtClassShared>* roots) {
  // Depending on the number of classes we are archiving, a single roots array may be
  // larger than MIN_GC_REGION_ALIGNMENT. Roots are allocated first in the buffer, which
  // allows us to chop the large array into a series of "segments". Current layout
  // starts with zero or more segments exactly fitting MIN_GC_REGION_ALIGNMENT, and end
  // with a single segment that may be smaller than MIN_GC_REGION_ALIGNMENT.
  // This is simple and efficient. We do not need filler objects anywhere between the segments,
  // or immediately after the last segment. This allows starting the object dump immediately
  // after the roots.

  assert((_buffer_used % MIN_GC_REGION_ALIGNMENT) == 0,
         "Pre-condition: Roots start at aligned boundary: " SIZE_FORMAT, _buffer_used);

  int max_elem_count = ((MIN_GC_REGION_ALIGNMENT - arrayOopDesc::header_size_in_bytes()) / heapOopSize);
  assert(objArrayOopDesc::object_size(max_elem_count)*HeapWordSize == MIN_GC_REGION_ALIGNMENT,
         "Should match exactly");

  HeapRootSegments segments(_buffer_used,
                            roots->length(),
                            MIN_GC_REGION_ALIGNMENT,
                            max_elem_count);

  for (size_t seg_idx = 0; seg_idx < segments.count(); seg_idx++) {
    int size_elems = segments.size_in_elems(seg_idx);
    size_t size_bytes = segments.size_in_bytes(seg_idx);

    size_t oop_offset = _buffer_used;
    _buffer_used = oop_offset + size_bytes;
    ensure_buffer_space(_buffer_used);

    assert((oop_offset % MIN_GC_REGION_ALIGNMENT) == 0,
           "Roots segment " SIZE_FORMAT " start is not aligned: " SIZE_FORMAT,
           segments.count(), oop_offset);

    int root_index = 0;
    objArrayOop seg_oop = allocate_root_segment(oop_offset, size_elems);
    for (int i = 0; i < size_elems; i++) {
      root_segment_at_put(seg_oop, i, roots->at(root_index++));
    }

    log_info(cds, heap)("archived obj root segment [%d] = " SIZE_FORMAT " bytes, obj = " PTR_FORMAT,
                        size_elems, size_bytes, p2i(seg_oop));
  }

  _heap_root_segments = segments;
}

static int oop_sorting_rank(oop o) {
  bool has_oop_ptr, has_native_ptr;
  HeapShared::get_pointer_info(o, has_oop_ptr, has_native_ptr);

  if (!has_oop_ptr) {
    if (!has_native_ptr) {
      return 0;
    } else {
      return 1;
    }
  } else {
    if (has_native_ptr) {
      return 2;
    } else {
      return 3;
    }
  }
}

// The goal is to sort the objects in increasing order of:
// - objects that have no pointers
// - objects that have only native pointers
// - objects that have both native and oop pointers
// - objects that have only oop pointers
int ArchiveHeapWriter::compare_objs_by_oop_fields(HeapObjOrder* a, HeapObjOrder* b) {
  int rank_a = a->_rank;
  int rank_b = b->_rank;

  if (rank_a != rank_b) {
    return rank_a - rank_b;
  } else {
    // If they are the same rank, sort them by their position in the _source_objs array
    return a->_index - b->_index;
  }
}

void ArchiveHeapWriter::sort_source_objs() {
  log_info(cds)("sorting heap objects");
  int len = _source_objs->length();
  _source_objs_order = new GrowableArrayCHeap<HeapObjOrder, mtClassShared>(len);

  for (int i = 0; i < len; i++) {
    oop o = _source_objs->at(i);
    int rank = oop_sorting_rank(o);
    HeapObjOrder os = {i, rank};
    _source_objs_order->append(os);
  }
  log_info(cds)("computed ranks");
  _source_objs_order->sort(compare_objs_by_oop_fields);
  log_info(cds)("sorting heap objects done");
}

void ArchiveHeapWriter::copy_source_objs_to_buffer(GrowableArrayCHeap<oop, mtClassShared>* roots) {
  // There could be multiple root segments, which we want to be aligned by region.
  // Putting them ahead of objects makes sure we waste no space.
  copy_roots_to_buffer(roots);

  sort_source_objs();
  for (int i = 0; i < _source_objs_order->length(); i++) {
    int src_obj_index = _source_objs_order->at(i)._index;
    oop src_obj = _source_objs->at(src_obj_index);
    HeapShared::CachedOopInfo* info = HeapShared::archived_object_cache()->get(src_obj);
    assert(info != nullptr, "must be");
    size_t buffer_offset = copy_one_source_obj_to_buffer(src_obj);
    info->set_buffer_offset(buffer_offset);

    _buffer_offset_to_source_obj_table->put_when_absent(buffer_offset, src_obj);
    _buffer_offset_to_source_obj_table->maybe_grow();
  }

  log_info(cds)("Size of heap region = " SIZE_FORMAT " bytes, %d objects, %d roots, %d native ptrs",
                _buffer_used, _source_objs->length() + 1, roots->length(), _num_native_ptrs);
}

size_t ArchiveHeapWriter::filler_array_byte_size(int length) {
  size_t byte_size = objArrayOopDesc::object_size(length) * HeapWordSize;
  return byte_size;
}

int ArchiveHeapWriter::filler_array_length(size_t fill_bytes) {
  assert(is_object_aligned(fill_bytes), "must be");
  size_t elemSize = (UseCompressedOops ? sizeof(narrowOop) : sizeof(oop));

  int initial_length = to_array_length(fill_bytes / elemSize);
  for (int length = initial_length; length >= 0; length --) {
    size_t array_byte_size = filler_array_byte_size(length);
    if (array_byte_size == fill_bytes) {
      return length;
    }
  }

  ShouldNotReachHere();
  return -1;
}

HeapWord* ArchiveHeapWriter::init_filler_array_at_buffer_top(int array_length, size_t fill_bytes) {
  assert(UseCompressedClassPointers, "Archived heap only supported for compressed klasses");
  Klass* oak = Universe::objectArrayKlass(); // already relocated to point to archived klass
  HeapWord* mem = offset_to_buffered_address<HeapWord*>(_buffer_used);
  memset(mem, 0, fill_bytes);
  narrowKlass nk = ArchiveBuilder::current()->get_requested_narrow_klass(oak);
  if (UseCompactObjectHeaders) {
    oopDesc::release_set_mark(mem, markWord::prototype().set_narrow_klass(nk));
  } else {
    oopDesc::set_mark(mem, markWord::prototype());
    cast_to_oop(mem)->set_narrow_klass(nk);
  }
  arrayOopDesc::set_length(mem, array_length);
  return mem;
}

void ArchiveHeapWriter::maybe_fill_gc_region_gap(size_t required_byte_size) {
  // We fill only with arrays (so we don't need to use a single HeapWord filler if the
  // leftover space is smaller than a zero-sized array object). Therefore, we need to
  // make sure there's enough space of min_filler_byte_size in the current region after
  // required_byte_size has been allocated. If not, fill the remainder of the current
  // region.
  size_t min_filler_byte_size = filler_array_byte_size(0);
  size_t new_used = _buffer_used + required_byte_size + min_filler_byte_size;

  const size_t cur_min_region_bottom = align_down(_buffer_used, MIN_GC_REGION_ALIGNMENT);
  const size_t next_min_region_bottom = align_down(new_used, MIN_GC_REGION_ALIGNMENT);

  if (cur_min_region_bottom != next_min_region_bottom) {
    // Make sure that no objects span across MIN_GC_REGION_ALIGNMENT. This way
    // we can map the region in any region-based collector.
    assert(next_min_region_bottom > cur_min_region_bottom, "must be");
    assert(next_min_region_bottom - cur_min_region_bottom == MIN_GC_REGION_ALIGNMENT,
           "no buffered object can be larger than %d bytes",  MIN_GC_REGION_ALIGNMENT);

    const size_t filler_end = next_min_region_bottom;
    const size_t fill_bytes = filler_end - _buffer_used;
    assert(fill_bytes > 0, "must be");
    ensure_buffer_space(filler_end);

    int array_length = filler_array_length(fill_bytes);
    log_info(cds, heap)("Inserting filler obj array of %d elements (" SIZE_FORMAT " bytes total) @ buffer offset " SIZE_FORMAT,
                        array_length, fill_bytes, _buffer_used);
    HeapWord* filler = init_filler_array_at_buffer_top(array_length, fill_bytes);
    _buffer_used = filler_end;
    _fillers->put(buffered_address_to_offset((address)filler), fill_bytes);
  }
}

size_t ArchiveHeapWriter::get_filler_size_at(address buffered_addr) {
  size_t* p = _fillers->get(buffered_address_to_offset(buffered_addr));
  if (p != nullptr) {
    assert(*p > 0, "filler must be larger than zero bytes");
    return *p;
  } else {
    return 0; // buffered_addr is not a filler
  }
}

template <typename T>
void update_buffered_object_field(address buffered_obj, int field_offset, T value) {
  T* field_addr = cast_to_oop(buffered_obj)->field_addr<T>(field_offset);
  *field_addr = value;
}

size_t ArchiveHeapWriter::copy_one_source_obj_to_buffer(oop src_obj) {
  assert(!is_too_large_to_archive(src_obj), "already checked");
  size_t byte_size = src_obj->size() * HeapWordSize;
  assert(byte_size > 0, "no zero-size objects");

  // For region-based collectors such as G1, the archive heap may be mapped into
  // multiple regions. We need to make sure that we don't have an object that can possible
  // span across two regions.
  maybe_fill_gc_region_gap(byte_size);

  size_t new_used = _buffer_used + byte_size;
  assert(new_used > _buffer_used, "no wrap around");

  size_t cur_min_region_bottom = align_down(_buffer_used, MIN_GC_REGION_ALIGNMENT);
  size_t next_min_region_bottom = align_down(new_used, MIN_GC_REGION_ALIGNMENT);
  assert(cur_min_region_bottom == next_min_region_bottom, "no object should cross minimal GC region boundaries");

  ensure_buffer_space(new_used);

  address from = cast_from_oop<address>(src_obj);
  address to = offset_to_buffered_address<address>(_buffer_used);
  assert(is_object_aligned(_buffer_used), "sanity");
  assert(is_object_aligned(byte_size), "sanity");
  memcpy(to, from, byte_size);

  // These native pointers will be restored explicitly at run time.
  if (java_lang_Module::is_instance(src_obj)) {
    update_buffered_object_field<ModuleEntry*>(to, java_lang_Module::module_entry_offset(), nullptr);
  } else if (java_lang_ClassLoader::is_instance(src_obj)) {
#ifdef ASSERT
    // We only archive these loaders
    if (src_obj != SystemDictionary::java_platform_loader() &&
        src_obj != SystemDictionary::java_system_loader()) {
      assert(src_obj->klass()->name()->equals("jdk/internal/loader/ClassLoaders$BootClassLoader"), "must be");
    }
#endif
    update_buffered_object_field<ClassLoaderData*>(to, java_lang_ClassLoader::loader_data_offset(), nullptr);
  }

  size_t buffered_obj_offset = _buffer_used;
  _buffer_used = new_used;

  return buffered_obj_offset;
}

void ArchiveHeapWriter::set_requested_address(ArchiveHeapInfo* info) {
  assert(!info->is_used(), "only set once");
  assert(UseG1GC, "must be");
  address heap_end = (address)G1CollectedHeap::heap()->reserved().end();
  log_info(cds, heap)("Heap end = %p", heap_end);

  size_t heap_region_byte_size = _buffer_used;
  assert(heap_region_byte_size > 0, "must archived at least one object!");


  if (UseCompressedOops) {
    _requested_bottom = align_down(heap_end - heap_region_byte_size, G1HeapRegion::GrainBytes);
  } else {
    // We always write the objects as if the heap started at this address. This
    // makes the contents of the archive heap deterministic.
    //
    // Note that at runtime, the heap address is selected by the OS, so the archive
    // heap will not be mapped at 0x10000000, and the contents need to be patched.
    _requested_bottom = (address)NOCOOPS_REQUESTED_BASE;
  }

  assert(is_aligned(_requested_bottom, G1HeapRegion::GrainBytes), "sanity");

  _requested_top = _requested_bottom + _buffer_used;

  info->set_buffer_region(MemRegion(offset_to_buffered_address<HeapWord*>(0),
                                    offset_to_buffered_address<HeapWord*>(_buffer_used)));
  info->set_heap_root_segments(_heap_root_segments);
}

// Oop relocation

template <typename T> T* ArchiveHeapWriter::requested_addr_to_buffered_addr(T* p) {
  assert(is_in_requested_range(cast_to_oop(p)), "must be");

  address addr = address(p);
  assert(addr >= _requested_bottom, "must be");
  size_t offset = addr - _requested_bottom;
  return offset_to_buffered_address<T*>(offset);
}

template <typename T> oop ArchiveHeapWriter::load_source_oop_from_buffer(T* buffered_addr) {
  oop o = load_oop_from_buffer(buffered_addr);
  assert(!in_buffer(cast_from_oop<address>(o)), "must point to source oop");
  return o;
}

template <typename T> void ArchiveHeapWriter::store_requested_oop_in_buffer(T* buffered_addr,
                                                                            oop request_oop) {
  assert(is_in_requested_range(request_oop), "must be");
  store_oop_in_buffer(buffered_addr, request_oop);
}

inline void ArchiveHeapWriter::store_oop_in_buffer(oop* buffered_addr, oop requested_obj) {
  *buffered_addr = requested_obj;
}

inline void ArchiveHeapWriter::store_oop_in_buffer(narrowOop* buffered_addr, oop requested_obj) {
  narrowOop val = CompressedOops::encode_not_null(requested_obj);
  *buffered_addr = val;
}

oop ArchiveHeapWriter::load_oop_from_buffer(oop* buffered_addr) {
  return *buffered_addr;
}

oop ArchiveHeapWriter::load_oop_from_buffer(narrowOop* buffered_addr) {
  return CompressedOops::decode(*buffered_addr);
}

template <typename T> void ArchiveHeapWriter::relocate_field_in_buffer(T* field_addr_in_buffer, CHeapBitMap* oopmap) {
  oop source_referent = load_source_oop_from_buffer<T>(field_addr_in_buffer);
  if (!CompressedOops::is_null(source_referent)) {
    oop request_referent = source_obj_to_requested_obj(source_referent);
    store_requested_oop_in_buffer<T>(field_addr_in_buffer, request_referent);
    mark_oop_pointer<T>(field_addr_in_buffer, oopmap);
  }
}

template <typename T> void ArchiveHeapWriter::mark_oop_pointer(T* buffered_addr, CHeapBitMap* oopmap) {
  T* request_p = (T*)(buffered_addr_to_requested_addr((address)buffered_addr));
  address requested_region_bottom;

  assert(request_p >= (T*)_requested_bottom, "sanity");
  assert(request_p <  (T*)_requested_top, "sanity");
  requested_region_bottom = _requested_bottom;

  // Mark the pointer in the oopmap
  T* region_bottom = (T*)requested_region_bottom;
  assert(request_p >= region_bottom, "must be");
  BitMap::idx_t idx = request_p - region_bottom;
  assert(idx < oopmap->size(), "overflow");
  oopmap->set_bit(idx);
}

void ArchiveHeapWriter::update_header_for_requested_obj(oop requested_obj, oop src_obj,  Klass* src_klass) {
  assert(UseCompressedClassPointers, "Archived heap only supported for compressed klasses");
  narrowKlass nk = ArchiveBuilder::current()->get_requested_narrow_klass(src_klass);
  address buffered_addr = requested_addr_to_buffered_addr(cast_from_oop<address>(requested_obj));

  oop fake_oop = cast_to_oop(buffered_addr);
  if (UseCompactObjectHeaders) {
    fake_oop->set_mark(markWord::prototype().set_narrow_klass(nk));
  } else {
    fake_oop->set_narrow_klass(nk);
  }

  // We need to retain the identity_hash, because it may have been used by some hashtables
  // in the shared heap.
  if (src_obj != nullptr && !src_obj->fast_no_hash_check()) {
    intptr_t src_hash = src_obj->identity_hash();
    if (UseCompactObjectHeaders) {
      fake_oop->set_mark(markWord::prototype().set_narrow_klass(nk).copy_set_hash(src_hash));
    } else {
      fake_oop->set_mark(markWord::prototype().copy_set_hash(src_hash));
    }
    assert(fake_oop->mark().is_unlocked(), "sanity");

    DEBUG_ONLY(intptr_t archived_hash = fake_oop->identity_hash());
    assert(src_hash == archived_hash, "Different hash codes: original " INTPTR_FORMAT ", archived " INTPTR_FORMAT, src_hash, archived_hash);
  }
}

class ArchiveHeapWriter::EmbeddedOopRelocator: public BasicOopIterateClosure {
  oop _src_obj;
  address _buffered_obj;
  CHeapBitMap* _oopmap;

public:
  EmbeddedOopRelocator(oop src_obj, address buffered_obj, CHeapBitMap* oopmap) :
    _src_obj(src_obj), _buffered_obj(buffered_obj), _oopmap(oopmap) {}

  void do_oop(narrowOop *p) { EmbeddedOopRelocator::do_oop_work(p); }
  void do_oop(      oop *p) { EmbeddedOopRelocator::do_oop_work(p); }

private:
  template <class T> void do_oop_work(T *p) {
    size_t field_offset = pointer_delta(p, _src_obj, sizeof(char));
    ArchiveHeapWriter::relocate_field_in_buffer<T>((T*)(_buffered_obj + field_offset), _oopmap);
  }
};

static void log_bitmap_usage(const char* which, BitMap* bitmap, size_t total_bits) {
  // The whole heap is covered by total_bits, but there are only non-zero bits within [start ... end).
  size_t start = bitmap->find_first_set_bit(0);
  size_t end = bitmap->size();
  log_info(cds)("%s = " SIZE_FORMAT_W(7) " ... " SIZE_FORMAT_W(7) " (%3zu%% ... %3zu%% = %3zu%%)", which,
                start, end,
                start * 100 / total_bits,
                end * 100 / total_bits,
                (end - start) * 100 / total_bits);
}

// Update all oop fields embedded in the buffered objects
void ArchiveHeapWriter::relocate_embedded_oops(GrowableArrayCHeap<oop, mtClassShared>* roots,
                                               ArchiveHeapInfo* heap_info) {
  size_t oopmap_unit = (UseCompressedOops ? sizeof(narrowOop) : sizeof(oop));
  size_t heap_region_byte_size = _buffer_used;
  heap_info->oopmap()->resize(heap_region_byte_size   / oopmap_unit);

  for (int i = 0; i < _source_objs_order->length(); i++) {
    int src_obj_index = _source_objs_order->at(i)._index;
    oop src_obj = _source_objs->at(src_obj_index);
    HeapShared::CachedOopInfo* info = HeapShared::archived_object_cache()->get(src_obj);
    assert(info != nullptr, "must be");
    oop requested_obj = requested_obj_from_buffer_offset(info->buffer_offset());
    update_header_for_requested_obj(requested_obj, src_obj, src_obj->klass());
    address buffered_obj = offset_to_buffered_address<address>(info->buffer_offset());
    EmbeddedOopRelocator relocator(src_obj, buffered_obj, heap_info->oopmap());
    src_obj->oop_iterate(&relocator);
  };

  // Relocate HeapShared::roots(), which is created in copy_roots_to_buffer() and
  // doesn't have a corresponding src_obj, so we can't use EmbeddedOopRelocator on it.
  for (size_t seg_idx = 0; seg_idx < _heap_root_segments.count(); seg_idx++) {
    size_t seg_offset = _heap_root_segments.segment_offset(seg_idx);

    objArrayOop requested_obj = (objArrayOop)requested_obj_from_buffer_offset(seg_offset);
    update_header_for_requested_obj(requested_obj, nullptr, Universe::objectArrayKlass());
    address buffered_obj = offset_to_buffered_address<address>(seg_offset);
    int length = _heap_root_segments.size_in_elems(seg_idx);

    if (UseCompressedOops) {
      for (int i = 0; i < length; i++) {
        narrowOop* addr = (narrowOop*)(buffered_obj + objArrayOopDesc::obj_at_offset<narrowOop>(i));
        relocate_field_in_buffer<narrowOop>(addr, heap_info->oopmap());
      }
    } else {
      for (int i = 0; i < length; i++) {
        oop* addr = (oop*)(buffered_obj + objArrayOopDesc::obj_at_offset<oop>(i));
        relocate_field_in_buffer<oop>(addr, heap_info->oopmap());
      }
    }
  }

  compute_ptrmap(heap_info);

  size_t total_bytes = (size_t)_buffer->length();
  log_bitmap_usage("oopmap", heap_info->oopmap(), total_bytes / (UseCompressedOops ? sizeof(narrowOop) : sizeof(oop)));
  log_bitmap_usage("ptrmap", heap_info->ptrmap(), total_bytes / sizeof(address));
}

void ArchiveHeapWriter::mark_native_pointer(oop src_obj, int field_offset) {
  Metadata* ptr = src_obj->metadata_field_acquire(field_offset);
  if (ptr != nullptr) {
    NativePointerInfo info;
    info._src_obj = src_obj;
    info._field_offset = field_offset;
    _native_pointers->append(info);
    HeapShared::set_has_native_pointers(src_obj);
    _num_native_ptrs ++;
  }
}

// Do we have a jlong/jint field that's actually a pointer to a MetaspaceObj?
bool ArchiveHeapWriter::is_marked_as_native_pointer(ArchiveHeapInfo* heap_info, oop src_obj, int field_offset) {
  HeapShared::CachedOopInfo* p = HeapShared::archived_object_cache()->get(src_obj);
  assert(p != nullptr, "must be");

  // requested_field_addr = the address of this field in the requested space
  oop requested_obj = requested_obj_from_buffer_offset(p->buffer_offset());
  Metadata** requested_field_addr = (Metadata**)(cast_from_oop<address>(requested_obj) + field_offset);
  assert((Metadata**)_requested_bottom <= requested_field_addr && requested_field_addr < (Metadata**) _requested_top, "range check");

  BitMap::idx_t idx = requested_field_addr - (Metadata**) _requested_bottom;
  // Leading zeros have been removed so some addresses may not be in the ptrmap
  size_t start_pos = FileMapInfo::current_info()->heap_ptrmap_start_pos();
  if (idx < start_pos) {
    return false;
  } else {
    idx -= start_pos;
  }
  return (idx < heap_info->ptrmap()->size()) && (heap_info->ptrmap()->at(idx) == true);
}

void ArchiveHeapWriter::compute_ptrmap(ArchiveHeapInfo* heap_info) {
  int num_non_null_ptrs = 0;
  Metadata** bottom = (Metadata**) _requested_bottom;
  Metadata** top = (Metadata**) _requested_top; // exclusive
  heap_info->ptrmap()->resize(top - bottom);

  BitMap::idx_t max_idx = 32; // paranoid - don't make it too small
  for (int i = 0; i < _native_pointers->length(); i++) {
    NativePointerInfo info = _native_pointers->at(i);
    oop src_obj = info._src_obj;
    int field_offset = info._field_offset;
    HeapShared::CachedOopInfo* p = HeapShared::archived_object_cache()->get(src_obj);
    // requested_field_addr = the address of this field in the requested space
    oop requested_obj = requested_obj_from_buffer_offset(p->buffer_offset());
    Metadata** requested_field_addr = (Metadata**)(cast_from_oop<address>(requested_obj) + field_offset);
    assert(bottom <= requested_field_addr && requested_field_addr < top, "range check");

    // Mark this field in the bitmap
    BitMap::idx_t idx = requested_field_addr - bottom;
    heap_info->ptrmap()->set_bit(idx);
    num_non_null_ptrs ++;
    max_idx = MAX2(max_idx, idx);

    // Set the native pointer to the requested address of the metadata (at runtime, the metadata will have
    // this address if the RO/RW regions are mapped at the default location).

    Metadata** buffered_field_addr = requested_addr_to_buffered_addr(requested_field_addr);
    Metadata* native_ptr = *buffered_field_addr;
    assert(native_ptr != nullptr, "sanity");

    address buffered_native_ptr = ArchiveBuilder::current()->get_buffered_addr((address)native_ptr);
    address requested_native_ptr = ArchiveBuilder::current()->to_requested(buffered_native_ptr);
    *buffered_field_addr = (Metadata*)requested_native_ptr;
  }

  heap_info->ptrmap()->resize(max_idx + 1);
  log_info(cds, heap)("calculate_ptrmap: marked %d non-null native pointers for heap region (" SIZE_FORMAT " bits)",
                      num_non_null_ptrs, size_t(heap_info->ptrmap()->size()));
}

#endif // INCLUDE_CDS_JAVA_HEAP<|MERGE_RESOLUTION|>--- conflicted
+++ resolved
@@ -182,52 +182,27 @@
   _buffer->at_grow(to_array_index(min_bytes));
 }
 
-<<<<<<< HEAD
-void ArchiveHeapWriter::copy_roots_to_buffer(GrowableArrayCHeap<oop, mtClassShared>* roots) {
-  Klass* k = Universe::objectArrayKlass();
-  int length = roots->length();
-  _heap_roots_word_size = objArrayOopDesc::object_size(length);
-  size_t byte_size = _heap_roots_word_size * HeapWordSize;
-  if (byte_size >= MIN_GC_REGION_ALIGNMENT) {
-    log_error(cds, heap)("roots array is too large. Please reduce the number of classes");
-    vm_exit(1);
-  }
-=======
 objArrayOop ArchiveHeapWriter::allocate_root_segment(size_t offset, int element_count) {
   HeapWord* mem = offset_to_buffered_address<HeapWord *>(offset);
   memset(mem, 0, objArrayOopDesc::object_size(element_count));
->>>>>>> 54595188
 
   // The initialization code is copied from MemAllocator::finish and ObjArrayAllocator::initialize.
-  oopDesc::set_mark(mem, markWord::prototype());
-  oopDesc::release_set_klass(mem, Universe::objectArrayKlass());
+  if (UseCompactObjectHeaders) {
+    oopDesc::release_set_mark(mem, Universe::objectArrayKlass()->prototype_header());
+  } else {
+    oopDesc::set_mark(mem, markWord::prototype());
+    oopDesc::release_set_klass(mem, Universe::objectArrayKlass());
+  }
   arrayOopDesc::set_length(mem, element_count);
   return objArrayOop(cast_to_oop(mem));
 }
 
-<<<<<<< HEAD
-  HeapWord* mem = offset_to_buffered_address<HeapWord*>(_buffer_used);
-  memset(mem, 0, byte_size);
-  {
-    // This is copied from MemAllocator::finish
-    if (UseCompactObjectHeaders) {
-      oopDesc::release_set_mark(mem, k->prototype_header());
-    } else {
-      oopDesc::set_mark(mem, markWord::prototype());
-      oopDesc::release_set_klass(mem, k);
-    }
-  }
-  {
-    // This is copied from ObjArrayAllocator::initialize
-    arrayOopDesc::set_length(mem, length);
-=======
 void ArchiveHeapWriter::root_segment_at_put(objArrayOop segment, int index, oop root) {
   // Do not use arrayOop->obj_at_put(i, o) as arrayOop is outside the real heap!
   if (UseCompressedOops) {
     *segment->obj_at_addr<narrowOop>(index) = CompressedOops::encode(root);
   } else {
     *segment->obj_at_addr<oop>(index) = root;
->>>>>>> 54595188
   }
 }
 
