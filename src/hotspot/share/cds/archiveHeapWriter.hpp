--- conflicted
+++ resolved
@@ -112,11 +112,10 @@
 public:
   static const intptr_t NOCOOPS_REQUESTED_BASE = 0x10000000;
 
-  // The minimum region size of all collectors that are supported by CDS in
-  // ArchiveHeapLoader::can_map() mode. Currently only G1 is supported. G1's region size
-  // depends on -Xmx, but can never be smaller than 1 * M.
-  // (TODO: Perhaps change to 256K to be compatible with Shenandoah)
-  static constexpr int MIN_GC_REGION_ALIGNMENT = 1 * M;
+  // The minimum region size of all collectors that are supported by CDS.
+  // G1 heap region size can never be smaller than 1M.
+  // Shenandoah heap region size can never be smaller than 256K.
+  static constexpr int MIN_GC_REGION_ALIGNMENT = 256 * K;
 
 private:
   class EmbeddedOopRelocator;
@@ -125,14 +124,6 @@
     int _field_offset;
   };
 
-<<<<<<< HEAD
-  // The minimum region size of all collectors that are supported by CDS.
-  // G1 heap region size can never be smaller than 1M.
-  // Shenandoah heap region size can never be smaller than 256K.
-  static constexpr int MIN_GC_REGION_ALIGNMENT = 256 * K;
-
-=======
->>>>>>> d86e99c3
   static GrowableArrayCHeap<u1, mtClassShared>* _buffer;
 
   // The number of bytes that have written into _buffer (may be smaller than _buffer->length()).
