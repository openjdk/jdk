/*
 * Copyright (c) 2012, 2025, Oracle and/or its affiliates. All rights reserved.
 * DO NOT ALTER OR REMOVE COPYRIGHT NOTICES OR THIS FILE HEADER.
 *
 * This code is free software; you can redistribute it and/or modify it
 * under the terms of the GNU General Public License version 2 only, as
 * published by the Free Software Foundation.
 *
 * This code is distributed in the hope that it will be useful, but WITHOUT
 * ANY WARRANTY; without even the implied warranty of MERCHANTABILITY or
 * FITNESS FOR A PARTICULAR PURPOSE.  See the GNU General Public License
 * version 2 for more details (a copy is included in the LICENSE file that
 * accompanied this code).
 *
 * You should have received a copy of the GNU General Public License version
 * 2 along with this work; if not, write to the Free Software Foundation,
 * Inc., 51 Franklin St, Fifth Floor, Boston, MA 02110-1301 USA.
 *
 * Please contact Oracle, 500 Oracle Parkway, Redwood Shores, CA 94065 USA
 * or visit www.oracle.com if you need additional information or have any
 * questions.
 *
 */

#ifndef SHARE_CDS_AOTMETASPACE_HPP
#define SHARE_CDS_AOTMETASPACE_HPP

#include "memory/allocation.hpp"
#include "memory/memRegion.hpp"
#include "memory/reservedSpace.hpp"
#include "memory/virtualspace.hpp"
#include "oops/oop.hpp"
#include "utilities/macros.hpp"

class ArchiveBuilder;
class ArchiveMappedHeapInfo;
class ArchiveStreamedHeapInfo;
class FileMapInfo;
class Method;
class outputStream;
class SerializeClosure;
class StaticArchiveBuilder;

template<class E> class Array;

enum MapArchiveResult {
  MAP_ARCHIVE_SUCCESS,
  MAP_ARCHIVE_MMAP_FAILURE,
  MAP_ARCHIVE_OTHER_FAILURE
};

// Class Data Sharing Support
class AOTMetaspace : AllStatic {
  static ReservedSpace _symbol_rs;  // used only during -Xshare:dump
  static VirtualSpace _symbol_vs;   // used only during -Xshare:dump
  static bool _archive_loading_failed;
  static bool _remapped_readwrite;
  static void* _aot_metaspace_static_top;
  static intx _relocation_delta;
  static char* _requested_base_address;
  static bool _use_optimized_module_handling;
  static Array<Method*>* _archived_method_handle_intrinsics;
<<<<<<< HEAD
  static int volatile _preimage_static_archive_dumped;
=======
  static FileMapInfo* _output_mapinfo;
>>>>>>> 267ce917

 public:
  enum {
    // core archive spaces
    rw = 0,  // read-write
    ro = 1,  // read-only
    bm = 2,  // relocation bitmaps (freed after file mapping is finished)
    hp = 3,  // heap region
    ac = 4,  // aot code
    num_core_region = 2,       // rw and ro
    n_regions = 5              // total number of regions
  };

  static void dump_static_archive(TRAPS) NOT_CDS_RETURN;
#ifdef _LP64
  static void adjust_heap_sizes_for_dumping() NOT_CDS_JAVA_HEAP_RETURN;
#endif

private:
  static void exercise_runtime_cds_code(TRAPS) NOT_CDS_RETURN;
  static void dump_static_archive_impl(StaticArchiveBuilder& builder, TRAPS) NOT_CDS_RETURN;
  static void load_classes(TRAPS) NOT_CDS_RETURN;

public:
  static Symbol* symbol_rs_base() {
    return (Symbol*)_symbol_rs.base();
  }

  static void initialize_for_static_dump() NOT_CDS_RETURN;
  static void initialize_runtime_shared_and_meta_spaces() NOT_CDS_RETURN;
  static void post_initialize(TRAPS) NOT_CDS_RETURN;

  static void print_on(outputStream* st);

  static void set_archive_loading_failed() {
    _archive_loading_failed = true;
  }

  static void initialize_shared_spaces() NOT_CDS_RETURN;

  // Return true if given address is in the shared metaspace regions (i.e., excluding the
  // mapped heap region.)
  static bool in_aot_cache(const void* p) {
    return MetaspaceObj::in_aot_cache((const MetaspaceObj*)p);
  }

  static void set_aot_metaspace_range(void* base, void *static_top, void* top) NOT_CDS_RETURN;

  // inside the metaspace of the AOT cache, or the static CDS archive
  static bool in_aot_cache_static_region(void* p) NOT_CDS_RETURN_(false);

  // inside the metaspace of the dynamic static CDS archive
  static bool in_aot_cache_dynamic_region(void* p) NOT_CDS_RETURN_(false);

  static bool preimage_static_archive_dumped() NOT_CDS_RETURN_(false);

  static void unrecoverable_loading_error(const char* message = "unrecoverable error");
  static void report_loading_error(const char* format, ...) ATTRIBUTE_PRINTF(1, 0);
  static void unrecoverable_writing_error(const char* message = nullptr);
  static void writing_error(const char* message = nullptr);

  static void make_method_handle_intrinsics_shareable() NOT_CDS_RETURN;
  static void write_method_handle_intrinsics() NOT_CDS_RETURN;
  static Array<Method*>* archived_method_handle_intrinsics() { return _archived_method_handle_intrinsics; }
  static void early_serialize(SerializeClosure* sc) NOT_CDS_RETURN;
  static void serialize(SerializeClosure* sc) NOT_CDS_RETURN;

  // JVM/TI RedefineClasses() support:
  // Remap the shared readonly space to shared readwrite, private if
  // sharing is enabled. Simply returns true if sharing is not enabled
  // or if the remapping has already been done by a prior call.
  static bool remap_shared_readonly_as_readwrite() NOT_CDS_RETURN_(true);
  static bool remapped_readwrite() {
    CDS_ONLY(return _remapped_readwrite);
    NOT_CDS(return false);
  }

  static bool try_link_class(JavaThread* current, InstanceKlass* ik);
  static void link_all_loaded_classes(JavaThread* current);
  static void link_shared_classes(TRAPS) NOT_CDS_RETURN;
  static bool may_be_eagerly_linked(InstanceKlass* ik) NOT_CDS_RETURN_(false);

#if INCLUDE_CDS
  // Alignment for the 2 core CDS regions (RW/RO) only.
  // (Heap region alignments are decided by GC).
  static size_t core_region_alignment();
  static size_t protection_zone_size();
  static void rewrite_bytecodes_and_calculate_fingerprints(Thread* thread, InstanceKlass* ik);
  // print loaded classes names to file.
  static void dump_loaded_classes(const char* file_name, TRAPS);
#endif

  // Allocate a block of memory from the temporary "symbol" region.
  static char* symbol_space_alloc(size_t num_bytes);

  // This is the base address as specified by -XX:SharedBaseAddress during -Xshare:dump.
  // Both the base/top archives are written using this as their base address.
  //
  // During static dump: _requested_base_address == SharedBaseAddress.
  //
  // During dynamic dump: _requested_base_address is not always the same as SharedBaseAddress:
  // - SharedBaseAddress is used for *reading the base archive*. I.e., CompactHashtable uses
  //   it to convert offsets to pointers to Symbols in the base archive.
  //   The base archive may be mapped to an OS-selected address due to ASLR. E.g.,
  //   you may have SharedBaseAddress == 0x00ff123400000000.
  // - _requested_base_address is used for *writing the output archive*. It's usually
  //   0x800000000 (unless it was set by -XX:SharedBaseAddress during -Xshare:dump).
  static char* requested_base_address() {
    return _requested_base_address;
  }

  // Non-zero if the archive(s) need to be mapped a non-default location due to ASLR.
  static intx relocation_delta() { return _relocation_delta; }

  static bool use_windows_memory_mapping() {
    const bool is_windows = (NOT_WINDOWS(false) WINDOWS_ONLY(true));
    //const bool is_windows = true; // enable this to allow testing the windows mmap semantics on Linux, etc.
    return is_windows;
  }

  // Can we skip some expensive operations related to modules?
  static bool use_optimized_module_handling() { return NOT_CDS(false) CDS_ONLY(_use_optimized_module_handling); }
  static void disable_optimized_module_handling() { _use_optimized_module_handling = false; }

private:
  static void read_extra_data(JavaThread* current, const char* filename) NOT_CDS_RETURN;
  static void fork_and_dump_final_static_archive(TRAPS);
  static void open_output_mapinfo();
  static bool write_static_archive(ArchiveBuilder* builder,
                                   FileMapInfo* map_info,
                                   ArchiveMappedHeapInfo* mapped_heap_info,
                                   ArchiveStreamedHeapInfo* streamed_heap_info);
  static FileMapInfo* open_static_archive();
  static FileMapInfo* open_dynamic_archive();
  // use_requested_addr: If true (default), attempt to map at the address the
  static MapArchiveResult map_archives(FileMapInfo* static_mapinfo, FileMapInfo* dynamic_mapinfo,
                                       bool use_requested_addr);
  static char* reserve_address_space_for_archives(FileMapInfo* static_mapinfo,
                                                  FileMapInfo* dynamic_mapinfo,
                                                  bool use_archive_base_addr,
                                                  ReservedSpace& total_space_rs,
                                                  ReservedSpace& archive_space_rs,
                                                  ReservedSpace& class_space_rs);
 static void release_reserved_spaces(ReservedSpace& total_space_rs,
                                     ReservedSpace& archive_space_rs,
                                     ReservedSpace& class_space_rs);
  static MapArchiveResult map_archive(FileMapInfo* mapinfo, char* mapped_base_address, ReservedSpace rs);
  static void unmap_archive(FileMapInfo* mapinfo);
  static void get_default_classlist(char* default_classlist, const size_t buf_size);
};
#endif // SHARE_CDS_AOTMETASPACE_HPP<|MERGE_RESOLUTION|>--- conflicted
+++ resolved
@@ -60,11 +60,8 @@
   static char* _requested_base_address;
   static bool _use_optimized_module_handling;
   static Array<Method*>* _archived_method_handle_intrinsics;
-<<<<<<< HEAD
   static int volatile _preimage_static_archive_dumped;
-=======
   static FileMapInfo* _output_mapinfo;
->>>>>>> 267ce917
 
  public:
   enum {
