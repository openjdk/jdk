--- conflicted
+++ resolved
@@ -329,21 +329,12 @@
   static bool print_pointer_information(const void* p, outputStream* st);
 
   static inline MallocHeader* malloc_header(void *memblock) {
-<<<<<<< HEAD
-    assert(memblock != NULL, "NULL pointer");
+    assert(memblock != nullptr, "null pointer");
     return (MallocHeader*)memblock -1;
-  }
-  static inline const MallocHeader* malloc_header(const void *memblock) {
-    assert(memblock != NULL, "NULL pointer");
-    return (const MallocHeader*)memblock -1;
-=======
-    assert(memblock != nullptr, "null pointer");
-    return (MallocHeader*)((char*)memblock - sizeof(MallocHeader));
   }
   static inline const MallocHeader* malloc_header(const void *memblock) {
     assert(memblock != nullptr, "null pointer");
-    return (const MallocHeader*)((const char*)memblock - sizeof(MallocHeader));
->>>>>>> 2a8ae2ff
+    return (const MallocHeader*)memblock -1;
   }
 };
 
