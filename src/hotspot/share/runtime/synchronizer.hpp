/*
 * Copyright (c) 1998, 2025, Oracle and/or its affiliates. All rights reserved.
 * DO NOT ALTER OR REMOVE COPYRIGHT NOTICES OR THIS FILE HEADER.
 *
 * This code is free software; you can redistribute it and/or modify it
 * under the terms of the GNU General Public License version 2 only, as
 * published by the Free Software Foundation.
 *
 * This code is distributed in the hope that it will be useful, but WITHOUT
 * ANY WARRANTY; without even the implied warranty of MERCHANTABILITY or
 * FITNESS FOR A PARTICULAR PURPOSE.  See the GNU General Public License
 * version 2 for more details (a copy is included in the LICENSE file that
 * accompanied this code).
 *
 * You should have received a copy of the GNU General Public License version
 * 2 along with this work; if not, write to the Free Software Foundation,
 * Inc., 51 Franklin St, Fifth Floor, Boston, MA 02110-1301 USA.
 *
 * Please contact Oracle, 500 Oracle Parkway, Redwood Shores, CA 94065 USA
 * or visit www.oracle.com if you need additional information or have any
 * questions.
 *
 */

#ifndef SHARE_RUNTIME_SYNCHRONIZER_HPP
#define SHARE_RUNTIME_SYNCHRONIZER_HPP

#include "memory/padded.hpp"
#include "oops/markWord.hpp"
#include "runtime/basicLock.hpp"
#include "runtime/handles.hpp"
#include "runtime/javaThread.hpp"
#include "utilities/hashTable.hpp"

template <typename T> class GrowableArray;
class LogStream;
class ObjectMonitor;
class ObjectMonitorDeflationSafepointer;
class ThreadsList;

class MonitorList {
  friend class VMStructs;

private:
  ObjectMonitor* volatile _head;
  volatile size_t _count;
  volatile size_t _max;

public:
  MonitorList() : _head(nullptr), _count(0), _max(0) {};
  void add(ObjectMonitor* monitor);
  size_t unlink_deflated(size_t deflated_count,
                         GrowableArray<ObjectMonitor*>* unlinked_list,
                         ObjectMonitorDeflationSafepointer* safepointer);
  size_t count() const;
  size_t max() const;

  class Iterator;
  Iterator iterator() const;
};

class MonitorList::Iterator {
  ObjectMonitor* _current;

public:
  Iterator(ObjectMonitor* head) : _current(head) {}
  bool has_next() const { return _current != nullptr; }
  ObjectMonitor* next();
};

class ObjectSynchronizer : AllStatic {
  friend class VMStructs;
  friend class ObjectMonitorDeflationLogging;
  friend class WhiteBox;

public:
  typedef enum {
    inflate_cause_vm_internal = 0,
    inflate_cause_monitor_enter = 1,
    inflate_cause_wait = 2,
    inflate_cause_notify = 3,
    inflate_cause_jni_enter = 4,
    inflate_cause_jni_exit = 5,
    inflate_cause_nof = 6 // Number of causes
  } InflateCause;

  typedef enum {
    NOT_ENABLED    = 0,
    FATAL_EXIT     = 1,
    LOG_WARNING    = 2
  } SyncDiagnosticOption;

  // exit must be implemented non-blocking, since the compiler cannot easily handle
  // deoptimization at monitor exit. Hence, it does not take a Handle argument.

  // This is the "slow path" version of monitor enter and exit.
  static void enter(Handle obj, BasicLock* lock, JavaThread* current);
  static void exit(oop obj, BasicLock* lock, JavaThread* current);

  // Used to enter a monitor for another thread. This requires that the
  // locking_thread is suspended, and that entering on a potential
  // inflated monitor may only contend with deflation. That is the obj being
  // locked on is either already locked by the locking_thread or cannot
  // escape the locking_thread.
  static void enter_for(Handle obj, BasicLock* lock, JavaThread* locking_thread);

  // Used only to handle jni locks or other unmatched monitor enter/exit
  // Internally they will use heavy weight monitor.
  static void jni_enter(Handle obj, JavaThread* current);
  static void jni_exit(oop obj, TRAPS);

  // Handle all interpreter, compiler and jni cases
  static int  wait(Handle obj, jlong millis, TRAPS);
  static void notify(Handle obj, TRAPS);
  static void notifyall(Handle obj, TRAPS);

  static bool quick_notify(oopDesc* obj, JavaThread* current, bool All);
  static bool quick_enter(oop obj, BasicLock* Lock, JavaThread* current);

  // Special internal-use-only method for use by JVM infrastructure
  // that needs to wait() on a java-level object but that can't risk
  // throwing unexpected InterruptedExecutionExceptions.
  static void waitUninterruptibly(Handle obj, jlong Millis, TRAPS);

public:
  static const char* inflate_cause_name(const InflateCause cause);

<<<<<<< HEAD
  static ObjectMonitor* read_monitor(markWord mark);
  static ObjectMonitor* read_monitor(Thread* current, oop obj, markWord mark);
=======
  inline static ObjectMonitor* read_monitor(markWord mark);
  inline static ObjectMonitor* read_monitor(Thread* current, oop obj);
  inline static ObjectMonitor* read_monitor(Thread* current, oop obj, markWord mark);
>>>>>>> 2dd15cf5

  // Returns the identity hash value for an oop
  // NOTE: It may cause monitor inflation
  static intptr_t FastHashCode(Thread* current, oop obj);

  // java.lang.Thread support
  static bool current_thread_holds_lock(JavaThread* current, Handle h_obj);

  static JavaThread* get_lock_owner(ThreadsList * t_list, Handle h_obj);

  // JNI detach support
  static void release_monitors_owned_by_thread(JavaThread* current);

  // Iterate over all ObjectMonitors.
  template <typename Function>
  static void monitors_iterate(Function function);

  // Iterate ObjectMonitors owned by any thread and where the owner `filter`
  // returns true.
  template <typename OwnerFilter>
  static void owned_monitors_iterate_filtered(MonitorClosure* closure, OwnerFilter filter);

  // Iterate ObjectMonitors where the owner is thread; this does NOT include
  // ObjectMonitors where the owner is anonymous.
  static void owned_monitors_iterate(MonitorClosure* m, JavaThread* thread);

  // Iterate ObjectMonitors where the owner is vthread.
  static void owned_monitors_iterate(MonitorClosure* m, oop vthread);

  // Iterate ObjectMonitors owned by any thread.
  static void owned_monitors_iterate(MonitorClosure* closure);

  // Initialize the gInflationLocks
  static void initialize();

  // We currently use aggressive monitor deflation policy;
  // basically we try to deflate all monitors that are not busy.
  static size_t deflate_idle_monitors();

  // Deflate idle monitors:
  static size_t deflate_monitor_list(ObjectMonitorDeflationSafepointer* safepointer);
  static size_t in_use_list_count();
  static size_t in_use_list_max();
  static size_t in_use_list_ceiling();
  static void dec_in_use_list_ceiling();
  static void inc_in_use_list_ceiling();
  static void set_in_use_list_ceiling(size_t new_value);
  static bool is_async_deflation_needed();
  static bool is_async_deflation_requested() { return _is_async_deflation_requested; }
  static bool is_final_audit() { return _is_final_audit; }
  static void set_is_final_audit() { _is_final_audit = true; }
  static jlong last_async_deflation_time_ns() { return _last_async_deflation_time_ns; }
  static void request_deflate_idle_monitors();
  static bool request_deflate_idle_monitors_from_wb();  // for whitebox test support
  static void set_is_async_deflation_requested(bool new_value) { _is_async_deflation_requested = new_value; }
  static jlong time_since_last_async_deflation_ms();

  // debugging
  static void audit_and_print_stats(outputStream* out, bool on_exit);
  static void chk_in_use_list(outputStream* out, int* error_cnt_p);
  static void chk_in_use_entry(ObjectMonitor* n, outputStream* out,
                               int* error_cnt_p);
  static void do_final_audit_and_print_stats();
  static void log_in_use_monitor_details(outputStream* out, bool log_all);

 private:
  friend class SynchronizerTest;

  static MonitorList _in_use_list;
  static volatile bool _is_async_deflation_requested;
  static volatile bool _is_final_audit;
  static jlong         _last_async_deflation_time_ns;

  // Support for SynchronizerTest access to GVars fields:
  static u_char* get_gvars_addr();
  static u_char* get_gvars_hc_sequence_addr();
  static size_t get_gvars_size();
  static u_char* get_gvars_stw_random_addr();

  static void handle_sync_on_value_based_class(Handle obj, JavaThread* locking_thread);

  static ObjectMonitor* get_or_insert_monitor_from_table(oop object, JavaThread* current, bool* inserted);
  static ObjectMonitor* get_or_insert_monitor(oop object, JavaThread* current, ObjectSynchronizer::InflateCause cause);

  static ObjectMonitor* add_monitor(JavaThread* current, ObjectMonitor* monitor, oop obj);
  static bool remove_monitor(Thread* current, ObjectMonitor* monitor, oop obj);

  static void deflate_mark_word(oop object);

  static void ensure_lock_stack_space(JavaThread* current);

  class CacheSetter;
  class LockStackInflateContendedLocks;
  class VerifyThreadState;

  static void create_om_table();

 public:
  static bool needs_resize();
  static bool resize_table(JavaThread* current);

 private:
  static inline bool fast_lock_try_enter(oop obj, LockStack& lock_stack, JavaThread* current);
  static bool fast_lock_spin_enter(oop obj, LockStack& lock_stack, JavaThread* current, bool observed_deflation);

 public:
  static ObjectMonitor* inflate_into_object_header(oop object, ObjectSynchronizer::InflateCause cause, JavaThread* locking_thread, Thread* current);
  static ObjectMonitor* inflate_locked_or_imse(oop object, ObjectSynchronizer::InflateCause cause, TRAPS);
  static ObjectMonitor* inflate_fast_locked_object(oop object, ObjectSynchronizer::InflateCause cause, JavaThread* locking_thread, JavaThread* current);
  static ObjectMonitor* inflate_and_enter(oop object, BasicLock* lock, ObjectSynchronizer::InflateCause cause, JavaThread* locking_thread, JavaThread* current);

  static void deflate_monitor(Thread* current, oop obj, ObjectMonitor* monitor);

  static ObjectMonitor* get_monitor_from_table(Thread* current, oop obj);

  static bool contains_monitor(Thread* current, ObjectMonitor* monitor);

  static bool quick_enter_internal(oop obj, BasicLock* Lock, JavaThread* current);
};

// ObjectLocker enforces balanced locking and can never throw an
// IllegalMonitorStateException. However, a pending exception may
// have to pass through, and we must also be able to deal with
// asynchronous exceptions. The caller is responsible for checking
// the thread's pending exception if needed.
// When using ObjectLocker the top native frames in the stack will
// not be seen in case we attempt preemption, since we start walking
// from the last Java anchor, so we disable it with NoPreemptMark.
class ObjectLocker : public StackObj {
 private:
  JavaThread* _thread;
  Handle      _obj;
  BasicLock   _lock;
  NoPreemptMark _npm;
  bool    _skip_exit;
 public:
  ObjectLocker(Handle obj, TRAPS);
  ~ObjectLocker();

  // Monitor behavior
  void wait_uninterruptibly(TRAPS);
  void notify_all(TRAPS)  { ObjectSynchronizer::notifyall(_obj, CHECK); }
};

// Interface to visit monitors
class ObjectMonitorsView {
public:
  // Visit monitors that belong to the given thread
  virtual void visit(MonitorClosure* closure, JavaThread* thread) = 0;
};

#endif // SHARE_RUNTIME_SYNCHRONIZER_HPP<|MERGE_RESOLUTION|>--- conflicted
+++ resolved
@@ -125,14 +125,9 @@
 public:
   static const char* inflate_cause_name(const InflateCause cause);
 
-<<<<<<< HEAD
   static ObjectMonitor* read_monitor(markWord mark);
+  static ObjectMonitor* read_monitor(Thread* current, oop obj);
   static ObjectMonitor* read_monitor(Thread* current, oop obj, markWord mark);
-=======
-  inline static ObjectMonitor* read_monitor(markWord mark);
-  inline static ObjectMonitor* read_monitor(Thread* current, oop obj);
-  inline static ObjectMonitor* read_monitor(Thread* current, oop obj, markWord mark);
->>>>>>> 2dd15cf5
 
   // Returns the identity hash value for an oop
   // NOTE: It may cause monitor inflation
