/*
 * Copyright (c) 1997, 2025, Oracle and/or its affiliates. All rights reserved.
 * DO NOT ALTER OR REMOVE COPYRIGHT NOTICES OR THIS FILE HEADER.
 *
 * This code is free software; you can redistribute it and/or modify it
 * under the terms of the GNU General Public License version 2 only, as
 * published by the Free Software Foundation.
 *
 * This code is distributed in the hope that it will be useful, but WITHOUT
 * ANY WARRANTY; without even the implied warranty of MERCHANTABILITY or
 * FITNESS FOR A PARTICULAR PURPOSE.  See the GNU General Public License
 * version 2 for more details (a copy is included in the LICENSE file that
 * accompanied this code).
 *
 * You should have received a copy of the GNU General Public License version
 * 2 along with this work; if not, write to the Free Software Foundation,
 * Inc., 51 Franklin St, Fifth Floor, Boston, MA 02110-1301 USA.
 *
 * Please contact Oracle, 500 Oracle Parkway, Redwood Shores, CA 94065 USA
 * or visit www.oracle.com if you need additional information or have any
 * questions.
 *
 */

#ifndef SHARE_RUNTIME_STUBROUTINES_HPP
#define SHARE_RUNTIME_STUBROUTINES_HPP

#include "code/codeBlob.hpp"
#include "memory/allocation.hpp"
#include "prims/vectorSupport.hpp"
#include "runtime/frame.hpp"
#include "runtime/mutexLocker.hpp"
#include "runtime/stubCodeGenerator.hpp"
#include "runtime/stubDeclarations.hpp"
#include "runtime/threadWXSetters.inline.hpp"
#include "utilities/macros.hpp"

// StubRoutines provides entry points to assembly routines used by
// compiled code and the run-time system. Platform-specific entry
// points are defined in the platform-specific inner class. Most
// routines have a single (main) entry point. However, a few routines
// do provide alternative entry points.
//
// Stub routines whose entries are advertised via class StubRoutines
// are generated in batches at well-defined stages during JVM init:
// initial stubs, continuation stubs, compiler stubs, final stubs.
// Each batch is embedded in a single, associated blob (an instance of
// BufferBlob) i.e. the blob to entry relationship is 1-m.
//
// Note that this constrasts with the much smaller number of stub
// routines generated via classes SharedRuntime, c1_Runtime1 and
// OptoRuntime. The latter routines are also generated at well-defined
// points during JVM init. However, each stub routine has its own
// unique blob (various subclasses of RuntimeBlob) i.e. the blob to
// entry relationship is 1-1. The difference arises because
// SharedRuntime routines may need to be relocatable or advertise
// properties such as a frame size via their blob.
//
// Staging of stub routine generation is needed in order to manage
// init dependencies between 1) stubs and other stubs or 2) stubs and
// other runtime components. For example, some exception throw stubs
// need to be generated before compiler stubs (such as the
// deoptimization stub) so that the latter can invoke the thrwo rotine
// in bail-out code. Likewise, stubs that access objects (such as the
// object array copy stub) need to be created after initialization of
// some GC constants and generation of the GC barrier stubs they might
// need to invoke.
//
// Class scheme:
//
//    platform-independent               platform-dependent
//
//    stubRoutines.hpp  <-- included --  stubRoutines_<arch>.hpp
//           ^                                  ^
//           |                                  |
//       implements                         implements
//           |                                  |
//           |                                  |
//    stubRoutines.cpp                   stubRoutines_<arch>.cpp
//                                       stubGenerator_<arch>.cpp
//
// Note 1: The important thing is a clean decoupling between stub
//         entry points (interfacing to the whole vm; i.e., 1-to-n
//         relationship) and stub generators (interfacing only to
//         the entry points implementation; i.e., 1-to-1 relationship).
//         This significantly simplifies changes in the generator
//         structure since the rest of the vm is not affected.
//
// Note 2: stubGenerator_<arch>.cpp contains a minimal portion of
//         machine-independent code; namely the generator calls of
//         the generator functions that are used platform-independently.
//         However, it comes with the advantage of having a 1-file
//         implementation of the generator. It should be fairly easy
//         to change, should it become a problem later.
//
// Scheme for adding a new entry point:
//
// 1. determine if it's a platform-dependent or independent entry point
//    a) if platform independent: make subsequent changes in the independent files
//    b) if platform   dependent: make subsequent changes in the   dependent files
// 2. add a private instance variable holding the entry point address
// 3. add a public accessor function to the instance variable
// 4. implement the corresponding generator function in the platform-dependent
//    stubGenerator_<arch>.cpp file and call the function in generate_all() of that file
// 5. ensure the entry is generated in the right blob to satisfy initialization
//    dependencies between it and other stubs or runtime components.

class UnsafeMemoryAccess : public CHeapObj<mtCode> {
 private:
  address _start_pc;
  address _end_pc;
  address _error_exit_pc;
 public:
  static address           _common_exit_stub_pc;
  static UnsafeMemoryAccess* _table;
  static int               _table_length;
  static int               _table_max_length;
  UnsafeMemoryAccess() : _start_pc(nullptr), _end_pc(nullptr), _error_exit_pc(nullptr) {}
  void    set_start_pc(address pc)      { _start_pc = pc; }
  void    set_end_pc(address pc)        { _end_pc = pc; }
  void    set_error_exit_pc(address pc) { _error_exit_pc = pc; }
  address start_pc()      const { return _start_pc; }
  address end_pc()        const { return _end_pc; }
  address error_exit_pc() const { return _error_exit_pc; }

  static void    set_common_exit_stub_pc(address pc) { _common_exit_stub_pc = pc; }
  static address common_exit_stub_pc()               { return _common_exit_stub_pc; }

  static UnsafeMemoryAccess* add_to_table(address start_pc, address end_pc, address error_exit_pc) {
    guarantee(_table_length < _table_max_length, "Incorrect UnsafeMemoryAccess::_table_max_length");
    UnsafeMemoryAccess* entry = &_table[_table_length];
    entry->set_start_pc(start_pc);
    entry->set_end_pc(end_pc);
    entry->set_error_exit_pc(error_exit_pc);

    _table_length++;
    return entry;
  }

  static bool    contains_pc(address pc);
  static address page_error_continue_pc(address pc);
  static void    create_table(int max_size);
};

class UnsafeMemoryAccessMark : public StackObj {
 private:
  UnsafeMemoryAccess*  _ucm_entry;
  StubCodeGenerator* _cgen;
 public:
  UnsafeMemoryAccessMark(StubCodeGenerator* cgen, bool add_entry, bool continue_at_scope_end, address error_exit_pc = nullptr);
  ~UnsafeMemoryAccessMark();
};

// declare stubgen blob id enum

#define BLOB_ENUM_DECLARE(blob_name) \
  STUB_ID_NAME(blob_name),

enum StubGenBlobId : int {
  NO_BLOBID = -1,
  STUBGEN_BLOBS_DO(BLOB_ENUM_DECLARE)
  NUM_BLOBIDS
};

#undef BLOB_ENUM_DECLARE

// declare blob local stub id enums

#define BLOB_LOCAL_ENUM_START(blob_name)        \
  enum StubGenStubId_ ## blob_name {            \
    NO_STUBID_ ## blob_name = -1,

#define BLOB_LOCAL_ENUM_END(blob_name)   \
    NUM_STUBIDS_ ## blob_name            \
  };

#define BLOB_LOCAL_STUB_ENUM_DECLARE(blob_name, stub_name) \
  blob_name ## _ ## stub_name ## _id,

STUBGEN_BLOBS_STUBS_DO(BLOB_LOCAL_ENUM_START, BLOB_LOCAL_ENUM_END, BLOB_LOCAL_STUB_ENUM_DECLARE)

#undef BLOB_LOCAL_ENUM_START
#undef BLOB_LOCAL_ENUM_END
#undef BLOB_LOCAL_STUB_ENUM_DECLARE

// declare global stub id enum

#define STUB_ENUM_DECLARE(blob_name, stub_name) \
  STUB_ID_NAME(stub_name) ,

enum StubGenStubId : int {
  NO_STUBID = -1,
  STUBGEN_STUBS_DO(STUB_ENUM_DECLARE)
  NUM_STUBIDS
};

#undef STUB_ENUM_DECLARE

class StubRoutines: AllStatic {

public:
  // Dependencies
  friend class StubGenerator;
  friend class VMStructs;
#if INCLUDE_JVMCI
  friend class JVMCIVMStructs;
#endif

#include CPU_HEADER(stubRoutines)

<<<<<<< HEAD
  static jint    _verify_oop_count;
  static address _verify_oop_subroutine_entry;

  static address _call_stub_return_address;                // the return PC, when returning to a call stub
  static address _call_stub_entry;
  static address _forward_exception_entry;
  static address _catch_exception_entry;

  static address _atomic_xchg_entry;
  static address _atomic_cmpxchg_entry;
  static address _atomic_cmpxchg_long_entry;
  static address _atomic_add_entry;
  static address _fence_entry;

  static BufferBlob* _initial_stubs_code;                  // code buffer for initial routines
  static BufferBlob* _continuation_stubs_code;             // code buffer for continuation stubs
  static BufferBlob* _compiler_stubs_code;                 // code buffer for C2 intrinsics
  static BufferBlob* _final_stubs_code;                    // code buffer for all other routines

  static address _array_sort;
  static address _array_partition;
  // Leaf routines which implement arraycopy and their addresses
  // arraycopy operands aligned on element type boundary
  static address _jbyte_arraycopy;
  static address _jshort_arraycopy;
  static address _jint_arraycopy;
  static address _jlong_arraycopy;
  static address _oop_arraycopy, _oop_arraycopy_uninit;
  static address _jbyte_disjoint_arraycopy;
  static address _jshort_disjoint_arraycopy;
  static address _jint_disjoint_arraycopy;
  static address _jlong_disjoint_arraycopy;
  static address _oop_disjoint_arraycopy, _oop_disjoint_arraycopy_uninit;

  // arraycopy operands aligned on zero'th element boundary
  // These are identical to the ones aligned aligned on an
  // element type boundary, except that they assume that both
  // source and destination are HeapWord aligned.
  static address _arrayof_jbyte_arraycopy;
  static address _arrayof_jshort_arraycopy;
  static address _arrayof_jint_arraycopy;
  static address _arrayof_jlong_arraycopy;
  static address _arrayof_oop_arraycopy, _arrayof_oop_arraycopy_uninit;
  static address _arrayof_jbyte_disjoint_arraycopy;
  static address _arrayof_jshort_disjoint_arraycopy;
  static address _arrayof_jint_disjoint_arraycopy;
  static address _arrayof_jlong_disjoint_arraycopy;
  static address _arrayof_oop_disjoint_arraycopy, _arrayof_oop_disjoint_arraycopy_uninit;

  // cache line writeback
  static address _data_cache_writeback;
  static address _data_cache_writeback_sync;

  // these are recommended but optional:
  static address _checkcast_arraycopy, _checkcast_arraycopy_uninit;
  static address _unsafe_arraycopy;
  static address _generic_arraycopy;

  static address _unsafe_setmemory;

  static address _jbyte_fill;
  static address _jshort_fill;
  static address _jint_fill;
  static address _arrayof_jbyte_fill;
  static address _arrayof_jshort_fill;
  static address _arrayof_jint_fill;

  static address _aescrypt_encryptBlock;
  static address _aescrypt_decryptBlock;
  static address _cipherBlockChaining_encryptAESCrypt;
  static address _cipherBlockChaining_decryptAESCrypt;
  static address _electronicCodeBook_encryptAESCrypt;
  static address _electronicCodeBook_decryptAESCrypt;
  static address _counterMode_AESCrypt;
  static address _galoisCounterMode_AESCrypt;
  static address _ghash_processBlocks;
  static address _chacha20Block;
  static address _dilithiumAlmostNtt;
  static address _dilithiumAlmostInverseNtt;
  static address _dilithiumNttMult;
  static address _dilithiumMontMulByConstant;
  static address _dilithiumDecomposePoly;
  static address _base64_encodeBlock;
  static address _base64_decodeBlock;
  static address _poly1305_processBlocks;
  static address _intpoly_montgomeryMult_P256;
  static address _intpoly_assign;

  static address _md5_implCompress;
  static address _md5_implCompressMB;
  static address _sha1_implCompress;
  static address _sha1_implCompressMB;
  static address _sha256_implCompress;
  static address _sha256_implCompressMB;
  static address _sha512_implCompress;
  static address _sha512_implCompressMB;
  static address _sha3_implCompress;
  static address _double_keccak;
  static address _sha3_implCompressMB;

  static address _updateBytesCRC32;
  static address _crc_table_adr;
=======
// declare blob and stub name storage and associated lookup methods
>>>>>>> 0cae8880

private:
  static bool _inited_names;
  static const char* _blob_names[StubGenBlobId::NUM_BLOBIDS];
  static const char* _stub_names[StubGenStubId::NUM_STUBIDS];

public:
  static bool init_names();
  static const char* get_blob_name(StubGenBlobId id);
  static const char* get_stub_name(StubGenStubId id);

// declare blob fields

#define DECLARE_BLOB_FIELD(blob_name) \
  static BufferBlob* STUBGEN_BLOB_FIELD_NAME(blob_name);

private:
  STUBGEN_BLOBS_DO(DECLARE_BLOB_FIELD);

#undef DECLARE_BLOB_FIELD

// declare fields to store entry addresses

#define DECLARE_ENTRY_FIELD(blob_name, stub_name, field_name, getter_name) \
  static address STUB_FIELD_NAME(field_name);

#define DECLARE_ENTRY_FIELD_INIT(blob_name, stub_name, field_name, getter_name, init_function) \
  DECLARE_ENTRY_FIELD(blob_name, stub_name, field_name, getter_name)

#define DECLARE_ENTRY_FIELD_ARRAY(blob_name, stub_name, field_name, getter_name, count) \
  static address STUB_FIELD_NAME(field_name)[count];

private:
  STUBGEN_ENTRIES_DO(DECLARE_ENTRY_FIELD, DECLARE_ENTRY_FIELD_INIT, DECLARE_ENTRY_FIELD_ARRAY);

#undef DECLARE_ENTRY_FIELD_ARRAY
#undef DECLARE_ENTRY_FIELD_INIT
#undef DECLARE_ENTRY_FIELD

// declare getters and setters for entry addresses

#define DEFINE_ENTRY_GETTER(blob_name, stub_name, field_name, getter_name) \
  static address getter_name() { return STUB_FIELD_NAME(field_name); } \

#define DEFINE_ENTRY_GETTER_INIT(blob_name, stub_name, field_name, getter_name, init_function) \
  DEFINE_ENTRY_GETTER(blob_name, stub_name, field_name, getter_name)

#define DEFINE_ENTRY_GETTER_ARRAY(blob_name, stub_name, field_name, getter_name, count) \
  static address getter_name(int idx) {                                 \
    assert(idx < count, "out of bounds");                               \
    return STUB_FIELD_NAME(field_name)[idx];                            \
  }                                                                     \

public:
  STUBGEN_ENTRIES_DO(DEFINE_ENTRY_GETTER, DEFINE_ENTRY_GETTER_INIT, DEFINE_ENTRY_GETTER_ARRAY);

#undef DEFINE_ENTRY_GETTER_ARRAY
#undef DEFINE_ENTRY_GETTER_INIT
#undef DEFINE_ENTRY_GETTER

public:

#define DECLARE_BLOB_INIT_METHOD(blob_name)     \
  static void initialize_ ## blob_name ## _stubs();

  STUBGEN_BLOBS_DO(DECLARE_BLOB_INIT_METHOD)

#undef DECLARE_BLOB_INIT_METHOD

public:

  // Calls to Java
  typedef void (*CallStub)(
    address   link,
    intptr_t* result,
    int       result_type, /* BasicType on 4 bytes */
    Method* method,
    address   entry_point,
    intptr_t* parameters,
    int       size_of_parameters,
    TRAPS
  );

  static jint    _verify_oop_count;

public:
  // this is used by x86_64 to expose string index stubs to the opto
  // library as a target to a call planted before back end lowering.
  // all other arches plant the call to the stub during back end
  // lowering and use arch-specific entries. we really need to
  // rationalise this at some point.

  static address _string_indexof_array[4];

  /* special case: stub employs array of entries */

  // Vector Math Routines
  static address _vector_f_math[VectorSupport::NUM_VEC_SIZES][VectorSupport::NUM_VECTOR_OP_MATH];
  static address _vector_d_math[VectorSupport::NUM_VEC_SIZES][VectorSupport::NUM_VECTOR_OP_MATH];

  static bool is_stub_code(address addr)                   { return contains(addr); }

  // generate code to implement method contains

#define CHECK_ADDRESS_IN_BLOB(blob_name) \
  blob = STUBGEN_BLOB_FIELD_NAME(blob_name); \
  if (blob != nullptr && blob->blob_contains(addr)) { return true; }

  static bool contains(address addr) {
    BufferBlob *blob;
    STUBGEN_BLOBS_DO(CHECK_ADDRESS_IN_BLOB)
    return false;
  }
#undef CHECK_ADDRESS_IN_BLOB
// define getters for stub code blobs

#define DEFINE_BLOB_GETTER(blob_name) \
  static RuntimeBlob* blob_name ## _stubs_code() { return _ ## blob_name ## _stubs_code; }

  STUBGEN_BLOBS_DO(DEFINE_BLOB_GETTER);

#undef DEFINE_BLOB_GETTER

#ifdef ASSERT
  // provide a translation from stub id to its associated blob id
  static StubGenBlobId stub_to_blob(StubGenStubId stubId);
#endif

  // Debugging
  static jint    verify_oop_count()                        { return _verify_oop_count; }
  static jint*   verify_oop_count_addr()                   { return &_verify_oop_count; }
  // a subroutine for debugging the GC
  static address verify_oop_subroutine_entry_address()     { return (address)&_verify_oop_subroutine_entry; }

  static CallStub call_stub()                              { return CAST_TO_FN_PTR(CallStub, _call_stub_entry); }

  static address select_arraycopy_function(BasicType t, bool aligned, bool disjoint, const char* &name, bool dest_uninitialized);

  static address oop_arraycopy(bool dest_uninitialized = false) {
    return dest_uninitialized ? _oop_arraycopy_uninit : _oop_arraycopy;
  }

  static address oop_disjoint_arraycopy(bool dest_uninitialized = false) {
    return dest_uninitialized ?  _oop_disjoint_arraycopy_uninit : _oop_disjoint_arraycopy;
  }

  static address arrayof_oop_arraycopy(bool dest_uninitialized = false) {
    return dest_uninitialized ? _arrayof_oop_arraycopy_uninit : _arrayof_oop_arraycopy;
  }

  static address arrayof_oop_disjoint_arraycopy(bool dest_uninitialized = false) {
    return dest_uninitialized ? _arrayof_oop_disjoint_arraycopy_uninit : _arrayof_oop_disjoint_arraycopy;
  }

  typedef void (*DataCacheWritebackStub)(void *);
  static DataCacheWritebackStub DataCacheWriteback_stub()         { return CAST_TO_FN_PTR(DataCacheWritebackStub,  _data_cache_writeback); }
  typedef void (*DataCacheWritebackSyncStub)(bool);
  static DataCacheWritebackSyncStub DataCacheWritebackSync_stub() { return CAST_TO_FN_PTR(DataCacheWritebackSyncStub,  _data_cache_writeback_sync); }

  static address checkcast_arraycopy(bool dest_uninitialized = false) {
    return dest_uninitialized ? _checkcast_arraycopy_uninit : _checkcast_arraycopy;
  }

  typedef void (*UnsafeArrayCopyStub)(const void* src, void* dst, size_t count);
  static UnsafeArrayCopyStub UnsafeArrayCopy_stub()         { return CAST_TO_FN_PTR(UnsafeArrayCopyStub,  _unsafe_arraycopy); }

  typedef void (*UnsafeSetMemoryStub)(void* dst, size_t count, char byte);
  static UnsafeSetMemoryStub UnsafeSetMemory_stub()         { return CAST_TO_FN_PTR(UnsafeSetMemoryStub,  _unsafe_setmemory); }

<<<<<<< HEAD
  static address generic_arraycopy()   { return _generic_arraycopy; }
  static address select_arraysort_function() { return _array_sort; }
  static address select_array_partition_function() { return _array_partition; }

  static address jbyte_fill()          { return _jbyte_fill; }
  static address jshort_fill()         { return _jshort_fill; }
  static address jint_fill()           { return _jint_fill; }
  static address arrayof_jbyte_fill()  { return _arrayof_jbyte_fill; }
  static address arrayof_jshort_fill() { return _arrayof_jshort_fill; }
  static address arrayof_jint_fill()   { return _arrayof_jint_fill; }

  static address aescrypt_encryptBlock()                { return _aescrypt_encryptBlock; }
  static address aescrypt_decryptBlock()                { return _aescrypt_decryptBlock; }
  static address cipherBlockChaining_encryptAESCrypt()  { return _cipherBlockChaining_encryptAESCrypt; }
  static address cipherBlockChaining_decryptAESCrypt()  { return _cipherBlockChaining_decryptAESCrypt; }
  static address electronicCodeBook_encryptAESCrypt()   { return _electronicCodeBook_encryptAESCrypt; }
  static address electronicCodeBook_decryptAESCrypt()   { return _electronicCodeBook_decryptAESCrypt; }
  static address poly1305_processBlocks()               { return _poly1305_processBlocks; }
  static address intpoly_montgomeryMult_P256()          { return _intpoly_montgomeryMult_P256; }
  static address intpoly_assign()        { return _intpoly_assign; }
  static address counterMode_AESCrypt()  { return _counterMode_AESCrypt; }
  static address ghash_processBlocks()   { return _ghash_processBlocks; }
  static address chacha20Block()         { return _chacha20Block; }
  static address dilithiumAlmostNtt()    { return _dilithiumAlmostNtt; }
  static address dilithiumAlmostInverseNtt()   { return _dilithiumAlmostInverseNtt; }
  static address dilithiumNttMult()      { return _dilithiumNttMult; }
  static address dilithiumMontMulByConstant()  { return _dilithiumMontMulByConstant; }
  static address dilithiumDecomposePoly()  { return _dilithiumDecomposePoly; }
  static address base64_encodeBlock()    { return _base64_encodeBlock; }
  static address base64_decodeBlock()    { return _base64_decodeBlock; }
  static address md5_implCompress()      { return _md5_implCompress; }
  static address md5_implCompressMB()    { return _md5_implCompressMB; }
  static address sha1_implCompress()     { return _sha1_implCompress; }
  static address sha1_implCompressMB()   { return _sha1_implCompressMB; }
  static address sha256_implCompress()   { return _sha256_implCompress; }
  static address sha256_implCompressMB() { return _sha256_implCompressMB; }
  static address sha512_implCompress()   { return _sha512_implCompress; }
  static address sha512_implCompressMB() { return _sha512_implCompressMB; }
  static address sha3_implCompress()     { return _sha3_implCompress; }
  static address double_keccak()         { return _double_keccak; }
  static address sha3_implCompressMB()   { return _sha3_implCompressMB; }

  static address updateBytesCRC32()    { return _updateBytesCRC32; }
  static address crc_table_addr()      { return _crc_table_adr; }

  static address crc32c_table_addr()   { return _crc32c_table_addr; }
  static address updateBytesCRC32C()   { return _updateBytesCRC32C; }
  static address updateBytesAdler32()  { return _updateBytesAdler32; }

  static address multiplyToLen()       { return _multiplyToLen; }
  static address squareToLen()         { return _squareToLen; }
  static address mulAdd()              { return _mulAdd; }
  static address montgomeryMultiply()  { return _montgomeryMultiply; }
  static address montgomerySquare()    { return _montgomerySquare; }
  static address bigIntegerRightShift() { return _bigIntegerRightShiftWorker; }
  static address bigIntegerLeftShift()  { return _bigIntegerLeftShiftWorker; }
  static address galoisCounterMode_AESCrypt()   { return _galoisCounterMode_AESCrypt; }

  static address vectorizedMismatch()  { return _vectorizedMismatch; }

  static address dexp()                { return _dexp; }
  static address dlog()                { return _dlog; }
  static address dlog10()              { return _dlog10; }
  static address dpow()                { return _dpow; }
  static address fmod()                { return _fmod; }
  static address dsin()                { return _dsin; }
  static address dcos()                { return _dcos; }
  static address dlibm_reduce_pi04l()  { return _dlibm_reduce_pi04l; }
  static address dlibm_sin_cos_huge()  { return _dlibm_sin_cos_huge; }
  static address dlibm_tan_cot_huge()  { return _dlibm_tan_cot_huge; }
  static address dtan()                { return _dtan; }
  static address dtanh()               { return _dtanh; }

  // These are versions of the java.lang.Float::floatToFloat16() and float16ToFloat()
  // methods which perform the same operations as the intrinsic version.
  // They are used for constant folding in JIT compiler to ensure equivalence.
  //
  static address f2hf_adr()            { return _f2hf; }
  static address hf2f_adr()            { return _hf2f; }

=======
>>>>>>> 0cae8880
  static jshort f2hf(jfloat x) {
    assert(_f2hf != nullptr, "stub is not implemented on this platform");
    MACOS_AARCH64_ONLY(ThreadWXEnable wx(WXExec, Thread::current());) // About to call into code cache
    typedef jshort (*f2hf_stub_t)(jfloat x);
    return ((f2hf_stub_t)_f2hf)(x);
  }
  static jfloat hf2f(jshort x) {
    assert(_hf2f != nullptr, "stub is not implemented on this platform");
    MACOS_AARCH64_ONLY(ThreadWXEnable wx(WXExec, Thread::current());) // About to call into code cache
    typedef jfloat (*hf2f_stub_t)(jshort x);
    return ((hf2f_stub_t)_hf2f)(x);
  }

  static address select_fill_function(BasicType t, bool aligned, const char* &name);

  // Default versions of some of the arraycopy functions for platforms
  // which do not have specialized versions
  //
  static void jbyte_copy     (jbyte*  src, jbyte*  dest, size_t count);
  static void jshort_copy    (jshort* src, jshort* dest, size_t count);
  static void jint_copy      (jint*   src, jint*   dest, size_t count);
  static void jlong_copy     (jlong*  src, jlong*  dest, size_t count);
  static void oop_copy       (oop*    src, oop*    dest, size_t count);
  static void oop_copy_uninit(oop*    src, oop*    dest, size_t count);

  static void arrayof_jbyte_copy     (HeapWord* src, HeapWord* dest, size_t count);
  static void arrayof_jshort_copy    (HeapWord* src, HeapWord* dest, size_t count);
  static void arrayof_jint_copy      (HeapWord* src, HeapWord* dest, size_t count);
  static void arrayof_jlong_copy     (HeapWord* src, HeapWord* dest, size_t count);
  static void arrayof_oop_copy       (HeapWord* src, HeapWord* dest, size_t count);
  static void arrayof_oop_copy_uninit(HeapWord* src, HeapWord* dest, size_t count);

};

#endif // SHARE_RUNTIME_STUBROUTINES_HPP<|MERGE_RESOLUTION|>--- conflicted
+++ resolved
@@ -208,112 +208,7 @@
 
 #include CPU_HEADER(stubRoutines)
 
-<<<<<<< HEAD
-  static jint    _verify_oop_count;
-  static address _verify_oop_subroutine_entry;
-
-  static address _call_stub_return_address;                // the return PC, when returning to a call stub
-  static address _call_stub_entry;
-  static address _forward_exception_entry;
-  static address _catch_exception_entry;
-
-  static address _atomic_xchg_entry;
-  static address _atomic_cmpxchg_entry;
-  static address _atomic_cmpxchg_long_entry;
-  static address _atomic_add_entry;
-  static address _fence_entry;
-
-  static BufferBlob* _initial_stubs_code;                  // code buffer for initial routines
-  static BufferBlob* _continuation_stubs_code;             // code buffer for continuation stubs
-  static BufferBlob* _compiler_stubs_code;                 // code buffer for C2 intrinsics
-  static BufferBlob* _final_stubs_code;                    // code buffer for all other routines
-
-  static address _array_sort;
-  static address _array_partition;
-  // Leaf routines which implement arraycopy and their addresses
-  // arraycopy operands aligned on element type boundary
-  static address _jbyte_arraycopy;
-  static address _jshort_arraycopy;
-  static address _jint_arraycopy;
-  static address _jlong_arraycopy;
-  static address _oop_arraycopy, _oop_arraycopy_uninit;
-  static address _jbyte_disjoint_arraycopy;
-  static address _jshort_disjoint_arraycopy;
-  static address _jint_disjoint_arraycopy;
-  static address _jlong_disjoint_arraycopy;
-  static address _oop_disjoint_arraycopy, _oop_disjoint_arraycopy_uninit;
-
-  // arraycopy operands aligned on zero'th element boundary
-  // These are identical to the ones aligned aligned on an
-  // element type boundary, except that they assume that both
-  // source and destination are HeapWord aligned.
-  static address _arrayof_jbyte_arraycopy;
-  static address _arrayof_jshort_arraycopy;
-  static address _arrayof_jint_arraycopy;
-  static address _arrayof_jlong_arraycopy;
-  static address _arrayof_oop_arraycopy, _arrayof_oop_arraycopy_uninit;
-  static address _arrayof_jbyte_disjoint_arraycopy;
-  static address _arrayof_jshort_disjoint_arraycopy;
-  static address _arrayof_jint_disjoint_arraycopy;
-  static address _arrayof_jlong_disjoint_arraycopy;
-  static address _arrayof_oop_disjoint_arraycopy, _arrayof_oop_disjoint_arraycopy_uninit;
-
-  // cache line writeback
-  static address _data_cache_writeback;
-  static address _data_cache_writeback_sync;
-
-  // these are recommended but optional:
-  static address _checkcast_arraycopy, _checkcast_arraycopy_uninit;
-  static address _unsafe_arraycopy;
-  static address _generic_arraycopy;
-
-  static address _unsafe_setmemory;
-
-  static address _jbyte_fill;
-  static address _jshort_fill;
-  static address _jint_fill;
-  static address _arrayof_jbyte_fill;
-  static address _arrayof_jshort_fill;
-  static address _arrayof_jint_fill;
-
-  static address _aescrypt_encryptBlock;
-  static address _aescrypt_decryptBlock;
-  static address _cipherBlockChaining_encryptAESCrypt;
-  static address _cipherBlockChaining_decryptAESCrypt;
-  static address _electronicCodeBook_encryptAESCrypt;
-  static address _electronicCodeBook_decryptAESCrypt;
-  static address _counterMode_AESCrypt;
-  static address _galoisCounterMode_AESCrypt;
-  static address _ghash_processBlocks;
-  static address _chacha20Block;
-  static address _dilithiumAlmostNtt;
-  static address _dilithiumAlmostInverseNtt;
-  static address _dilithiumNttMult;
-  static address _dilithiumMontMulByConstant;
-  static address _dilithiumDecomposePoly;
-  static address _base64_encodeBlock;
-  static address _base64_decodeBlock;
-  static address _poly1305_processBlocks;
-  static address _intpoly_montgomeryMult_P256;
-  static address _intpoly_assign;
-
-  static address _md5_implCompress;
-  static address _md5_implCompressMB;
-  static address _sha1_implCompress;
-  static address _sha1_implCompressMB;
-  static address _sha256_implCompress;
-  static address _sha256_implCompressMB;
-  static address _sha512_implCompress;
-  static address _sha512_implCompressMB;
-  static address _sha3_implCompress;
-  static address _double_keccak;
-  static address _sha3_implCompressMB;
-
-  static address _updateBytesCRC32;
-  static address _crc_table_adr;
-=======
 // declare blob and stub name storage and associated lookup methods
->>>>>>> 0cae8880
 
 private:
   static bool _inited_names;
@@ -483,89 +378,6 @@
   typedef void (*UnsafeSetMemoryStub)(void* dst, size_t count, char byte);
   static UnsafeSetMemoryStub UnsafeSetMemory_stub()         { return CAST_TO_FN_PTR(UnsafeSetMemoryStub,  _unsafe_setmemory); }
 
-<<<<<<< HEAD
-  static address generic_arraycopy()   { return _generic_arraycopy; }
-  static address select_arraysort_function() { return _array_sort; }
-  static address select_array_partition_function() { return _array_partition; }
-
-  static address jbyte_fill()          { return _jbyte_fill; }
-  static address jshort_fill()         { return _jshort_fill; }
-  static address jint_fill()           { return _jint_fill; }
-  static address arrayof_jbyte_fill()  { return _arrayof_jbyte_fill; }
-  static address arrayof_jshort_fill() { return _arrayof_jshort_fill; }
-  static address arrayof_jint_fill()   { return _arrayof_jint_fill; }
-
-  static address aescrypt_encryptBlock()                { return _aescrypt_encryptBlock; }
-  static address aescrypt_decryptBlock()                { return _aescrypt_decryptBlock; }
-  static address cipherBlockChaining_encryptAESCrypt()  { return _cipherBlockChaining_encryptAESCrypt; }
-  static address cipherBlockChaining_decryptAESCrypt()  { return _cipherBlockChaining_decryptAESCrypt; }
-  static address electronicCodeBook_encryptAESCrypt()   { return _electronicCodeBook_encryptAESCrypt; }
-  static address electronicCodeBook_decryptAESCrypt()   { return _electronicCodeBook_decryptAESCrypt; }
-  static address poly1305_processBlocks()               { return _poly1305_processBlocks; }
-  static address intpoly_montgomeryMult_P256()          { return _intpoly_montgomeryMult_P256; }
-  static address intpoly_assign()        { return _intpoly_assign; }
-  static address counterMode_AESCrypt()  { return _counterMode_AESCrypt; }
-  static address ghash_processBlocks()   { return _ghash_processBlocks; }
-  static address chacha20Block()         { return _chacha20Block; }
-  static address dilithiumAlmostNtt()    { return _dilithiumAlmostNtt; }
-  static address dilithiumAlmostInverseNtt()   { return _dilithiumAlmostInverseNtt; }
-  static address dilithiumNttMult()      { return _dilithiumNttMult; }
-  static address dilithiumMontMulByConstant()  { return _dilithiumMontMulByConstant; }
-  static address dilithiumDecomposePoly()  { return _dilithiumDecomposePoly; }
-  static address base64_encodeBlock()    { return _base64_encodeBlock; }
-  static address base64_decodeBlock()    { return _base64_decodeBlock; }
-  static address md5_implCompress()      { return _md5_implCompress; }
-  static address md5_implCompressMB()    { return _md5_implCompressMB; }
-  static address sha1_implCompress()     { return _sha1_implCompress; }
-  static address sha1_implCompressMB()   { return _sha1_implCompressMB; }
-  static address sha256_implCompress()   { return _sha256_implCompress; }
-  static address sha256_implCompressMB() { return _sha256_implCompressMB; }
-  static address sha512_implCompress()   { return _sha512_implCompress; }
-  static address sha512_implCompressMB() { return _sha512_implCompressMB; }
-  static address sha3_implCompress()     { return _sha3_implCompress; }
-  static address double_keccak()         { return _double_keccak; }
-  static address sha3_implCompressMB()   { return _sha3_implCompressMB; }
-
-  static address updateBytesCRC32()    { return _updateBytesCRC32; }
-  static address crc_table_addr()      { return _crc_table_adr; }
-
-  static address crc32c_table_addr()   { return _crc32c_table_addr; }
-  static address updateBytesCRC32C()   { return _updateBytesCRC32C; }
-  static address updateBytesAdler32()  { return _updateBytesAdler32; }
-
-  static address multiplyToLen()       { return _multiplyToLen; }
-  static address squareToLen()         { return _squareToLen; }
-  static address mulAdd()              { return _mulAdd; }
-  static address montgomeryMultiply()  { return _montgomeryMultiply; }
-  static address montgomerySquare()    { return _montgomerySquare; }
-  static address bigIntegerRightShift() { return _bigIntegerRightShiftWorker; }
-  static address bigIntegerLeftShift()  { return _bigIntegerLeftShiftWorker; }
-  static address galoisCounterMode_AESCrypt()   { return _galoisCounterMode_AESCrypt; }
-
-  static address vectorizedMismatch()  { return _vectorizedMismatch; }
-
-  static address dexp()                { return _dexp; }
-  static address dlog()                { return _dlog; }
-  static address dlog10()              { return _dlog10; }
-  static address dpow()                { return _dpow; }
-  static address fmod()                { return _fmod; }
-  static address dsin()                { return _dsin; }
-  static address dcos()                { return _dcos; }
-  static address dlibm_reduce_pi04l()  { return _dlibm_reduce_pi04l; }
-  static address dlibm_sin_cos_huge()  { return _dlibm_sin_cos_huge; }
-  static address dlibm_tan_cot_huge()  { return _dlibm_tan_cot_huge; }
-  static address dtan()                { return _dtan; }
-  static address dtanh()               { return _dtanh; }
-
-  // These are versions of the java.lang.Float::floatToFloat16() and float16ToFloat()
-  // methods which perform the same operations as the intrinsic version.
-  // They are used for constant folding in JIT compiler to ensure equivalence.
-  //
-  static address f2hf_adr()            { return _f2hf; }
-  static address hf2f_adr()            { return _hf2f; }
-
-=======
->>>>>>> 0cae8880
   static jshort f2hf(jfloat x) {
     assert(_f2hf != nullptr, "stub is not implemented on this platform");
     MACOS_AARCH64_ONLY(ThreadWXEnable wx(WXExec, Thread::current());) // About to call into code cache
