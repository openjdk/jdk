/*
 * Copyright (c) 1998, 2025, Oracle and/or its affiliates. All rights reserved.
 * DO NOT ALTER OR REMOVE COPYRIGHT NOTICES OR THIS FILE HEADER.
 *
 * This code is free software; you can redistribute it and/or modify it
 * under the terms of the GNU General Public License version 2 only, as
 * published by the Free Software Foundation.
 *
 * This code is distributed in the hope that it will be useful, but WITHOUT
 * ANY WARRANTY; without even the implied warranty of MERCHANTABILITY or
 * FITNESS FOR A PARTICULAR PURPOSE.  See the GNU General Public License
 * version 2 for more details (a copy is included in the LICENSE file that
 * accompanied this code).
 *
 * You should have received a copy of the GNU General Public License version
 * 2 along with this work; if not, write to the Free Software Foundation,
 * Inc., 51 Franklin St, Fifth Floor, Boston, MA 02110-1301 USA.
 *
 * Please contact Oracle, 500 Oracle Parkway, Redwood Shores, CA 94065 USA
 * or visit www.oracle.com if you need additional information or have any
 * questions.
 *
 */

#include "classfile/vmSymbols.hpp"
#include "gc/shared/oopStorage.hpp"
#include "gc/shared/oopStorageSet.hpp"
#include "jfr/jfrEvents.hpp"
#include "jfr/support/jfrThreadId.hpp"
#include "logging/log.hpp"
#include "logging/logStream.hpp"
#include "memory/allocation.inline.hpp"
#include "memory/resourceArea.hpp"
#include "oops/markWord.hpp"
#include "oops/oop.inline.hpp"
#include "oops/oopHandle.inline.hpp"
#include "oops/weakHandle.inline.hpp"
#include "prims/jvmtiDeferredUpdates.hpp"
#include "prims/jvmtiExport.hpp"
#include "runtime/atomicAccess.hpp"
#include "runtime/continuationWrapper.inline.hpp"
#include "runtime/globals.hpp"
#include "runtime/handles.inline.hpp"
#include "runtime/interfaceSupport.inline.hpp"
#include "runtime/javaThread.inline.hpp"
#include "runtime/lightweightSynchronizer.hpp"
#include "runtime/mutexLocker.hpp"
#include "runtime/objectMonitor.inline.hpp"
#include "runtime/orderAccess.hpp"
#include "runtime/osThread.hpp"
#include "runtime/safefetch.hpp"
#include "runtime/safepointMechanism.inline.hpp"
#include "runtime/sharedRuntime.hpp"
#include "runtime/threads.hpp"
#include "services/threadService.hpp"
#include "utilities/debug.hpp"
#include "utilities/dtrace.hpp"
#include "utilities/globalCounter.inline.hpp"
#include "utilities/globalDefinitions.hpp"
#include "utilities/macros.hpp"
#include "utilities/preserveException.hpp"
#if INCLUDE_JFR
#include "jfr/support/jfrFlush.hpp"
#endif

#ifdef DTRACE_ENABLED

// Only bother with this argument setup if dtrace is available
// TODO-FIXME: probes should not fire when caller is _blocked.  assert() accordingly.


#define DTRACE_MONITOR_PROBE_COMMON(obj, thread)                           \
  char* bytes = nullptr;                                                   \
  int len = 0;                                                             \
  jlong jtid = SharedRuntime::get_java_tid(thread);                        \
  Symbol* klassname = obj->klass()->name();                                \
  if (klassname != nullptr) {                                              \
    bytes = (char*)klassname->bytes();                                     \
    len = klassname->utf8_length();                                        \
  }

#define DTRACE_MONITOR_WAIT_PROBE(monitor, obj, thread, millis)            \
  {                                                                        \
    if (DTraceMonitorProbes) {                                             \
      DTRACE_MONITOR_PROBE_COMMON(obj, thread);                            \
      HOTSPOT_MONITOR_WAIT(jtid,                                           \
                           (monitor), bytes, len, (millis));               \
    }                                                                      \
  }

#define HOTSPOT_MONITOR_contended__enter HOTSPOT_MONITOR_CONTENDED_ENTER
#define HOTSPOT_MONITOR_contended__entered HOTSPOT_MONITOR_CONTENDED_ENTERED
#define HOTSPOT_MONITOR_contended__exit HOTSPOT_MONITOR_CONTENDED_EXIT
#define HOTSPOT_MONITOR_notify HOTSPOT_MONITOR_NOTIFY
#define HOTSPOT_MONITOR_notifyAll HOTSPOT_MONITOR_NOTIFYALL

#define DTRACE_MONITOR_PROBE(probe, monitor, obj, thread)                  \
  {                                                                        \
    if (DTraceMonitorProbes) {                                             \
      DTRACE_MONITOR_PROBE_COMMON(obj, thread);                            \
      HOTSPOT_MONITOR_##probe(jtid,                                        \
                              (uintptr_t)(monitor), bytes, len);           \
    }                                                                      \
  }

#else //  ndef DTRACE_ENABLED

#define DTRACE_MONITOR_WAIT_PROBE(obj, thread, millis, mon)    {;}
#define DTRACE_MONITOR_PROBE(probe, obj, thread, mon)          {;}

#endif // ndef DTRACE_ENABLED

DEBUG_ONLY(static volatile bool InitDone = false;)

OopStorage* ObjectMonitor::_oop_storage = nullptr;

OopHandle ObjectMonitor::_vthread_list_head;
ParkEvent* ObjectMonitor::_vthread_unparker_ParkEvent = nullptr;

static const jlong MAX_RECHECK_INTERVAL = 1000;

// -----------------------------------------------------------------------------
// Theory of operations -- Monitors lists, thread residency, etc:
//
// * A thread acquires ownership of a monitor by successfully
//   CAS()ing the _owner field from NO_OWNER/DEFLATER_MARKER to
//   its owner_id (return value from owner_id_from()).
//
// * Invariant: A thread appears on at most one monitor list --
//   entry_list or wait_set -- at any one time.
//
// * Contending threads "push" themselves onto the entry_list with CAS
//   and then spin/park.
//   If the thread is a virtual thread it will first attempt to
//   unmount itself. The virtual thread will first try to freeze
//   all frames in the heap. If the operation fails it will just
//   follow the regular path for platform threads. If the operation
//   succeeds, it will push itself onto the entry_list with CAS and then
//   return back to Java to continue the unmount logic.
//
// * After a contending thread eventually acquires the lock it must
//   dequeue itself from the entry_list.
//
// * The exiting thread identifies and unparks an "heir presumptive"
//   tentative successor thread on the entry_list. In case the successor
//   is an unmounted virtual thread, the exiting thread will first try
//   to add it to the list of vthreads waiting to be unblocked, and on
//   success it will unpark the special unblocker thread instead, which
//   will be in charge of submitting the vthread back to the scheduler
//   queue. Critically, the exiting thread doesn't unlink the successor
//   thread from the entry_list. After having been unparked/re-scheduled,
//   the wakee will recontend for ownership of the monitor. The successor
//   (wakee) will either acquire the lock or re-park/unmount itself.
//
//   Succession is provided for by a policy of competitive handoff.
//   The exiting thread does _not_ grant or pass ownership to the
//   successor thread.  (This is also referred to as "handoff succession").
//   Instead the exiting thread releases ownership and possibly wakes
//   a successor, so the successor can (re)compete for ownership of the lock.
//
// * The entry_list forms a queue of threads stalled trying to acquire
//   the lock. Within the entry_list the next pointers always form a
//   consistent singly linked list. At unlock-time when the unlocking
//   thread notices that the tail of the entry_list is not known, we
//   convert the singly linked entry_list into a doubly linked list by
//   assigning the prev pointers and the entry_list_tail pointer.
//
//   Example:
//
//   The first contending thread that "pushed" itself onto entry_list,
//   will be the last thread in the list. Each newly pushed thread in
//   entry_list will be linked through its next pointer, and have its
//   prev pointer set to null. Thus pushing six threads A-F (in that
//   order) onto entry_list, will form a singly linked list, see 1)
//   below.
//
//      1)  entry_list       ->F->E->D->C->B->A->null
//          entry_list_tail  ->null
//
//   Since the successor is chosen in FIFO order, the exiting thread
//   needs to find the tail of the entry_list. This is done by walking
//   from the entry_list head. While walking the list we also assign
//   the prev pointers of each thread, essentially forming a doubly
//   linked list, see 2) below.
//
//      2)  entry_list       ->F<=>E<=>D<=>C<=>B<=>A->null
//          entry_list_tail  ----------------------^
//
//   Once we have formed a doubly linked list it's easy to find the
//   successor (A), wake it up, have it remove itself, and update the
//   tail pointer, as seen in and 3) below.
//
//      3)  entry_list       ->F<=>E<=>D<=>C<=>B->null
//          entry_list_tail  ------------------^
//
//   At any time new threads can add themselves to the entry_list, see
//   4) below.
//
//      4)  entry_list       ->I->H->G->F<=>E<=>D->null
//          entry_list_tail  -------------------^
//
//   At some point in time the thread (F) that wants to remove itself
//   from the end of the list, will not have any prev pointer, see 5)
//   below.
//
//      5)  entry_list       ->I->H->G->F->null
//          entry_list_tail  -----------^
//
//   To resolve this we just start walking from the entry_list head
//   again, forming a new doubly linked list, before removing the
//   thread (F), see 6) and 7) below.
//
//      6)  entry_list       ->I<=>H<=>G<=>F->null
//          entry_list_tail  --------------^
//
//      7)  entry_list       ->I<=>H<=>G->null
//          entry_list_tail  ----------^
//
// * The monitor itself protects all of the operations on the
//   entry_list except for the CAS of a new arrival to the head. Only
//   the monitor owner can read or write the prev links (e.g. to
//   remove itself) or update the tail.
//
// * The monitor entry list operations avoid locks, but strictly speaking
//   they're not lock-free.  Enter is lock-free, exit is not.
//   For a description of 'Methods and apparatus providing non-blocking access
//   to a resource,' see U.S. Pat. No. 7844973.
//
// * The entry_list can have multiple concurrent "pushers" but only
//   one concurrent detaching thread. There is no ABA-problem with
//   this usage of CAS.
//
// * As long as the entry_list_tail is known the odds are good that we
//   should be able to dequeue after acquisition (in the ::enter()
//   epilogue) in constant-time. This is good since a key desideratum
//   is to minimize queue & monitor metadata manipulation that occurs
//   while holding the monitor lock -- that is, we want to minimize
//   monitor lock holds times. Note that even a small amount of fixed
//   spinning will greatly reduce the # of enqueue-dequeue operations
//   on entry_list. That is, spinning relieves contention on the
//   "inner" locks and monitor metadata.
//
//   Insert and delete operations may not operate in constant-time if
//   we have interference because some other thread is adding or
//   removing the head element of entry_list or if we need to convert
//   the singly linked entry_list into a doubly linked list to find the
//   tail.
//
// * The monitor synchronization subsystem avoids the use of native
//   synchronization primitives except for the narrow platform-specific
//   park-unpark abstraction. See the comments in os_posix.cpp regarding
//   the semantics of park-unpark. Put another way, this monitor implementation
//   depends only on atomic operations and park-unpark.
//
// * Waiting threads reside on the wait_set list -- wait() puts
//   the caller onto the wait_set.
//
// * notify() or notifyAll() simply transfers threads from the wait_set
//   to the entry_list. Subsequent exit() operations will
//   unpark/re-schedule the notifyee. Unparking/re-scheduling a
//   notifyee in notify() is inefficient - it's likely the notifyee
//   would simply impale itself on the lock held by the notifier.

// Check that object() and set_object() are called from the right context:
static void check_object_context() {
#ifdef ASSERT
  Thread* self = Thread::current();
  if (self->is_Java_thread()) {
    // Mostly called from JavaThreads so sanity check the thread state.
    JavaThread* jt = JavaThread::cast(self);
    switch (jt->thread_state()) {
    case _thread_in_vm:    // the usual case
    case _thread_in_Java:  // during deopt
      break;
    default:
      fatal("called from an unsafe thread state");
    }
    assert(jt->is_active_Java_thread(), "must be active JavaThread");
  } else {
    // However, ThreadService::get_current_contended_monitor()
    // can call here via the VMThread so sanity check it.
    assert(self->is_VM_thread(), "must be");
  }
#endif // ASSERT
}

ObjectMonitor::ObjectMonitor(oop object) :
  _metadata(0),
  _object(_oop_storage, object),
  _owner(NO_OWNER),
  _previous_owner_tid(0),
  _next_om(nullptr),
  _recursions(0),
  _entry_list(nullptr),
  _entry_list_tail(nullptr),
  _succ(NO_OWNER),
  _SpinDuration(ObjectMonitor::Knob_SpinLimit),
  _contentions(0),
  _unmounted_vthreads(0),
  _wait_set(nullptr),
  _waiters(0),
  _wait_set_lock(0)
{ }

ObjectMonitor::~ObjectMonitor() {
  _object.release(_oop_storage);
}

oop ObjectMonitor::object() const {
  check_object_context();
  return _object.resolve();
}

void ObjectMonitor::ExitOnSuspend::operator()(JavaThread* current) {
  if (current->is_suspended()) {
    _om->_recursions = 0;
    _om->clear_successor();
    // Don't need a full fence after clearing successor here because of the call to exit().
    _om->exit(current, false /* not_suspended */);
    _om_exited = true;

    current->set_current_pending_monitor(_om);
  }
}

#define assert_mark_word_consistency()                                         \
  assert(UseObjectMonitorTable || object()->mark() == markWord::encode(this),  \
         "object mark must match encoded this: mark=" INTPTR_FORMAT            \
         ", encoded this=" INTPTR_FORMAT, object()->mark().value(),            \
         markWord::encode(this).value());

// -----------------------------------------------------------------------------
// Enter support

bool ObjectMonitor::enter_is_async_deflating() {
  if (is_being_async_deflated()) {
    if (!UseObjectMonitorTable) {
      const oop l_object = object();
      if (l_object != nullptr) {
        // Attempt to restore the header/dmw to the object's header so that
        // we only retry once if the deflater thread happens to be slow.
        install_displaced_markword_in_object(l_object);
      }
    }
    return true;
  }

  return false;
}

bool ObjectMonitor::try_lock_with_contention_mark(JavaThread* locking_thread, ObjectMonitorContentionMark& contention_mark) {
  assert(contention_mark._monitor == this, "must be");
  assert(!is_being_async_deflated(), "must be");

  int64_t prev_owner = try_set_owner_from(NO_OWNER, locking_thread);
  bool success = false;

  if (prev_owner == NO_OWNER) {
    assert(_recursions == 0, "invariant");
    success = true;
  } else if (prev_owner == owner_id_from(locking_thread)) {
    _recursions++;
    success = true;
  } else if (prev_owner == DEFLATER_MARKER) {
    // Racing with deflation.
    prev_owner = try_set_owner_from(DEFLATER_MARKER, locking_thread);
    if (prev_owner == DEFLATER_MARKER) {
      // We successfully cancelled the in-progress async deflation by
      // changing owner from DEFLATER_MARKER to current.  We now extend
      // the lifetime of the contention_mark (e.g. contentions++) here
      // to prevent the deflater thread from winning the last part of
      // the 2-part async deflation protocol after the regular
      // decrement occurs when the contention_mark goes out of
      // scope. ObjectMonitor::deflate_monitor() which is called by
      // the deflater thread will decrement contentions after it
      // recognizes that the async deflation was cancelled.
      contention_mark.extend();
      success = true;
    } else if (prev_owner == NO_OWNER) {
      // At this point we cannot race with deflation as we have both incremented
      // contentions, seen contention > 0 and seen a DEFLATER_MARKER.
      // success will only be false if this races with something other than
      // deflation.
      prev_owner = try_set_owner_from(NO_OWNER, locking_thread);
      success = prev_owner == NO_OWNER;
    }
  }
  assert(!success || has_owner(locking_thread), "must be");

  return success;
}

void ObjectMonitor::enter_for_with_contention_mark(JavaThread* locking_thread, ObjectMonitorContentionMark& contention_mark) {
  // Used by LightweightSynchronizer::inflate_and_enter in deoptimization path to enter for another thread.
  // The monitor is private to or already owned by locking_thread which must be suspended.
  // So this code may only contend with deflation.
  assert(locking_thread == Thread::current() || locking_thread->is_obj_deopt_suspend(), "must be");
  bool success = try_lock_with_contention_mark(locking_thread, contention_mark);

  assert(success, "Failed to enter_for: locking_thread=" INTPTR_FORMAT
         ", this=" INTPTR_FORMAT "{owner=" INT64_FORMAT "}",
         p2i(locking_thread), p2i(this), owner_raw());
}

bool ObjectMonitor::enter_for(JavaThread* locking_thread) {
  // Used by ObjectSynchronizer::enter_for() to enter for another thread.
  // The monitor is private to or already owned by locking_thread which must be suspended.
  // So this code may only contend with deflation.
  assert(locking_thread == Thread::current() || locking_thread->is_obj_deopt_suspend(), "must be");

  // Block out deflation as soon as possible.
  ObjectMonitorContentionMark contention_mark(this);

  // Check for deflation.
  if (enter_is_async_deflating()) {
    return false;
  }

  bool success = try_lock_with_contention_mark(locking_thread, contention_mark);

  assert(success, "Failed to enter_for: locking_thread=" INTPTR_FORMAT
         ", this=" INTPTR_FORMAT "{owner=" INT64_FORMAT "}",
         p2i(locking_thread), p2i(this), owner_raw());
  assert(has_owner(locking_thread), "must be");
  return true;
}

bool ObjectMonitor::try_enter(JavaThread* current, bool check_for_recursion) {
  // TryLock avoids the CAS and handles deflation.
  TryLockResult r = try_lock(current);
  if (r == TryLockResult::Success) {
    assert(_recursions == 0, "invariant");
    return true;
  }

  // If called from SharedRuntime::monitor_exit_helper(), we know that
  // this thread doesn't already own the lock.
  if (!check_for_recursion) {
    return false;
  }

  if (r == TryLockResult::HasOwner && has_owner(current)) {
    _recursions++;
    return true;
  }

  return false;
}

bool ObjectMonitor::spin_enter(JavaThread* current) {
  assert(current == JavaThread::current(), "must be");

  // Check for recursion.
  if (try_enter(current)) {
    return true;
  }

  // Check for deflation.
  if (enter_is_async_deflating()) {
    return false;
  }

  // We've encountered genuine contention.

  // Do one round of spinning.
  // Note that if we acquire the monitor from an initial spin
  // we forgo posting JVMTI events and firing DTRACE probes.
  if (try_spin(current)) {
    assert(has_owner(current), "must be current: owner=" INT64_FORMAT, owner_raw());
    assert(_recursions == 0, "must be 0: recursions=%zd", _recursions);
    assert_mark_word_consistency();
    return true;
  }

  return false;
}

bool ObjectMonitor::enter(JavaThread* current, bool post_jvmti_events) {
  assert(current == JavaThread::current(), "must be");

  if (spin_enter(current)) {
    return true;
  }

  assert(!has_owner(current), "invariant");
  assert(!has_successor(current), "invariant");
  assert(!SafepointSynchronize::is_at_safepoint(), "invariant");
  assert(current->thread_state() != _thread_blocked, "invariant");

  // Keep is_being_async_deflated stable across the rest of enter
  ObjectMonitorContentionMark contention_mark(this);

  // Check for deflation.
  if (enter_is_async_deflating()) {
    return false;
  }

  // At this point this ObjectMonitor cannot be deflated, finish contended enter
  enter_with_contention_mark(current, contention_mark, post_jvmti_events);
  return true;
}

void ObjectMonitor::notify_contended_enter(JavaThread* current) {
  current->set_current_pending_monitor(this);

  DTRACE_MONITOR_PROBE(contended__enter, this, object(), current);
  if (JvmtiExport::should_post_monitor_contended_enter()) {
    JvmtiExport::post_monitor_contended_enter(current, this);

    // The current thread does not yet own the monitor and does not
    // yet appear on any queues that would get it made the successor.
    // This means that the JVMTI_EVENT_MONITOR_CONTENDED_ENTER event
    // handler cannot accidentally consume an unpark() meant for the
    // ParkEvent associated with this ObjectMonitor.
  }
}

void ObjectMonitor::enter_with_contention_mark(JavaThread* current, ObjectMonitorContentionMark &cm, bool post_jvmti_events) {
  assert(current == JavaThread::current(), "must be");
  assert(!has_owner(current), "must be");
  assert(cm._monitor == this, "must be");
  assert(!is_being_async_deflated(), "must be");

  JFR_ONLY(JfrConditionalFlush<EventJavaMonitorEnter> flush(current);)
  EventJavaMonitorEnter enter_event;
  if (enter_event.is_started()) {
    enter_event.set_monitorClass(object()->klass());
    // Set an address that is 'unique enough', such that events close in
    // time and with the same address are likely (but not guaranteed) to
    // belong to the same object.
    enter_event.set_address((uintptr_t)this);
  }
  EventVirtualThreadPinned vthread_pinned_event;

  freeze_result result;

  assert(current->current_pending_monitor() == nullptr, "invariant");

  ContinuationEntry* ce = current->last_continuation();
  bool is_virtual = ce != nullptr && ce->is_virtual_thread();
  if (is_virtual) {
    notify_contended_enter(current);
    result = Continuation::try_preempt(current, ce->cont_oop(current));
    if (result == freeze_ok) {
      bool acquired = vthread_monitor_enter(current);
      if (acquired) {
        // We actually acquired the monitor while trying to add the vthread to the
        // _entry_list so cancel preemption. We will still go through the preempt stub
        // but instead of unmounting we will call thaw to continue execution.
        current->set_preemption_cancelled(true);
        if (JvmtiExport::should_post_monitor_contended_entered()) {
          // We are going to call thaw again after this and finish the VMTS
          // transition so no need to do it here. We will post the event there.
          current->set_contended_entered_monitor(this);
        }
      }
      current->set_current_pending_monitor(nullptr);
      DEBUG_ONLY(int state = java_lang_VirtualThread::state(current->vthread()));
      assert((acquired && current->preemption_cancelled() && state == java_lang_VirtualThread::RUNNING) ||
             (!acquired && !current->preemption_cancelled() && state == java_lang_VirtualThread::BLOCKING), "invariant");
      return;
    }
  }

  {
    // Change java thread status to indicate blocked on monitor enter.
    JavaThreadBlockedOnMonitorEnterState jtbmes(current, this);

    if (!is_virtual) { // already notified contended_enter for virtual
      notify_contended_enter(current);
    }
    OSThreadContendState osts(current->osthread());

    assert(current->thread_state() == _thread_in_vm, "invariant");

    for (;;) {
      ExitOnSuspend eos(this);
      {
        ThreadBlockInVMPreprocess<ExitOnSuspend> tbivs(current, eos, true /* allow_suspend */);
        enter_internal(current);
        current->set_current_pending_monitor(nullptr);
        // We can go to a safepoint at the end of this block. If we
        // do a thread dump during that safepoint, then this thread will show
        // as having "-locked" the monitor, but the OS and java.lang.Thread
        // states will still report that the thread is blocked trying to
        // acquire it.
        // If there is a suspend request, ExitOnSuspend will exit the OM
        // and set the OM as pending.
      }
      if (!eos.exited()) {
        // ExitOnSuspend did not exit the OM
        assert(has_owner(current), "invariant");
        break;
      }
    }

    // We've just gotten past the enter-check-for-suspend dance and we now own
    // the monitor free and clear.
  }

  assert(contentions() >= 0, "must not be negative: contentions=%d", contentions());

  // Must either set _recursions = 0 or ASSERT _recursions == 0.
  assert(_recursions == 0, "invariant");
  assert(has_owner(current), "invariant");
  assert(!has_successor(current), "invariant");
  assert_mark_word_consistency();

  // The thread -- now the owner -- is back in vm mode.
  // Report the glorious news via TI,DTrace and jvmstat.
  // The probe effect is non-trivial.  All the reportage occurs
  // while we hold the monitor, increasing the length of the critical
  // section.  Amdahl's parallel speedup law comes vividly into play.
  //
  // Another option might be to aggregate the events (thread local or
  // per-monitor aggregation) and defer reporting until a more opportune
  // time -- such as next time some thread encounters contention but has
  // yet to acquire the lock.  While spinning that thread could
  // spinning we could increment JVMStat counters, etc.

  DTRACE_MONITOR_PROBE(contended__entered, this, object(), current);
  if (post_jvmti_events && JvmtiExport::should_post_monitor_contended_entered()) {
    JvmtiExport::post_monitor_contended_entered(current, this);

    // The current thread already owns the monitor and is not going to
    // call park() for the remainder of the monitor enter protocol. So
    // it doesn't matter if the JVMTI_EVENT_MONITOR_CONTENDED_ENTERED
    // event handler consumed an unpark() issued by the thread that
    // just exited the monitor.
  }
  if (enter_event.should_commit()) {
    enter_event.set_previousOwner(_previous_owner_tid);
    enter_event.commit();
  }

  if (current->current_waiting_monitor() == nullptr) {
    ContinuationEntry* ce = current->last_continuation();
    if (ce != nullptr && ce->is_virtual_thread()) {
      current->post_vthread_pinned_event(&vthread_pinned_event, "Contended monitor enter", result);
    }
  }
}

// Caveat: try_lock() is not necessarily serializing if it returns failure.
// Callers must compensate as needed.

ObjectMonitor::TryLockResult ObjectMonitor::try_lock(JavaThread* current) {
  int64_t own = owner_raw();
  int64_t first_own = own;

  for (;;) {
    if (own == DEFLATER_MARKER) {
      // Block out deflation as soon as possible.
      ObjectMonitorContentionMark contention_mark(this);

      // Check for deflation.
      if (enter_is_async_deflating()) {
        // Treat deflation as interference.
        return TryLockResult::Interference;
      }
      if (try_lock_with_contention_mark(current, contention_mark)) {
        assert(_recursions == 0, "invariant");
        return TryLockResult::Success;
      } else {
        // Deflation won or change of owner; dont spin
        break;
      }
    } else if (own == NO_OWNER) {
      int64_t prev_own = try_set_owner_from(NO_OWNER, current);
      if (prev_own == NO_OWNER) {
        assert(_recursions == 0, "invariant");
        return TryLockResult::Success;
      } else {
        // The lock had been free momentarily, but we lost the race to the lock.
        own = prev_own;
      }
    } else {
      // Retry doesn't make as much sense because the lock was just acquired.
      break;
    }
  }
  return first_own == own ? TryLockResult::HasOwner : TryLockResult::Interference;
}

// Push "current" onto the head of the _entry_list. Once on _entry_list,
// current stays on-queue until it acquires the lock.
void ObjectMonitor::add_to_entry_list(JavaThread* current, ObjectWaiter* node) {
  node->_prev   = nullptr;
  node->TState  = ObjectWaiter::TS_ENTER;

  for (;;) {
    ObjectWaiter* head = AtomicAccess::load(&_entry_list);
    node->_next = head;
    if (AtomicAccess::cmpxchg(&_entry_list, head, node) == head) {
      return;
    }
  }
}

// Push "current" onto the head of the entry_list.
// If the _entry_list was changed during our push operation, we try to
// lock the monitor. Returns true if we locked the monitor, and false
// if we added current to _entry_list. Once on _entry_list, current
// stays on-queue until it acquires the lock.
bool ObjectMonitor::try_lock_or_add_to_entry_list(JavaThread* current, ObjectWaiter* node) {
  assert(node->TState == ObjectWaiter::TS_RUN, "");
  node->_prev   = nullptr;
  node->TState  = ObjectWaiter::TS_ENTER;

  for (;;) {
    ObjectWaiter* head = AtomicAccess::load(&_entry_list);
    node->_next = head;
    if (AtomicAccess::cmpxchg(&_entry_list, head, node) == head) {
      return false;
    }

    // Interference - the CAS failed because _entry_list changed.  Before
    // retrying the CAS retry taking the lock as it may now be free.
    if (try_lock(current) == TryLockResult::Success) {
      assert(!has_successor(current), "invariant");
      assert(has_owner(current), "invariant");
      node->TState = ObjectWaiter::TS_RUN;
      return true;
    }
  }
}

static void post_monitor_deflate_event(EventJavaMonitorDeflate* event,
                                       const oop obj) {
  assert(event != nullptr, "invariant");
  if (obj == nullptr) {
    // Accept the case when obj was already garbage-collected.
    // Emit the event anyway, but without details.
    event->set_monitorClass(nullptr);
    event->set_address(0);
  } else {
    const Klass* monitor_klass = obj->klass();
    if (ObjectMonitor::is_jfr_excluded(monitor_klass)) {
      return;
    }
    event->set_monitorClass(monitor_klass);
    event->set_address((uintptr_t)(void*)obj);
  }
  event->commit();
}

// Deflate the specified ObjectMonitor if not in-use. Returns true if it
// was deflated and false otherwise.
//
// The async deflation protocol sets owner to DEFLATER_MARKER and
// makes contentions negative as signals to contending threads that
// an async deflation is in progress. There are a number of checks
// as part of the protocol to make sure that the calling thread has
// not lost the race to a contending thread.
//
// The ObjectMonitor has been successfully async deflated when:
//   (contentions < 0)
// Contending threads that see that condition know to retry their operation.
//
bool ObjectMonitor::deflate_monitor(Thread* current) {
  if (is_busy()) {
    // Easy checks are first - the ObjectMonitor is busy so no deflation.
    return false;
  }

  EventJavaMonitorDeflate event;

  const oop obj = object_peek();

  if (obj == nullptr) {
    // If the object died, we can recycle the monitor without racing with
    // Java threads. The GC already broke the association with the object.
    set_owner_from_raw(NO_OWNER, DEFLATER_MARKER);
    assert(contentions() >= 0, "must be non-negative: contentions=%d", contentions());
    _contentions = INT_MIN; // minimum negative int
  } else {
    // Attempt async deflation protocol.

    // Set a null owner to DEFLATER_MARKER to force any contending thread
    // through the slow path. This is just the first part of the async
    // deflation dance.
    if (try_set_owner_from_raw(NO_OWNER, DEFLATER_MARKER) != NO_OWNER) {
      // The owner field is no longer null so we lost the race since the
      // ObjectMonitor is now busy.
      return false;
    }

    if (contentions() > 0 || _waiters != 0) {
      // Another thread has raced to enter the ObjectMonitor after
      // is_busy() above or has already entered and waited on
      // it which makes it busy so no deflation. Restore owner to
      // null if it is still DEFLATER_MARKER.
      if (try_set_owner_from_raw(DEFLATER_MARKER, NO_OWNER) != DEFLATER_MARKER) {
        // Deferred decrement for the JT enter_internal() that cancelled the async deflation.
        add_to_contentions(-1);
      }
      return false;
    }

    // Make a zero contentions field negative to force any contending threads
    // to retry. This is the second part of the async deflation dance.
    if (AtomicAccess::cmpxchg(&_contentions, 0, INT_MIN) != 0) {
      // Contentions was no longer 0 so we lost the race since the
      // ObjectMonitor is now busy. Restore owner to null if it is
      // still DEFLATER_MARKER:
      if (try_set_owner_from_raw(DEFLATER_MARKER, NO_OWNER) != DEFLATER_MARKER) {
        // Deferred decrement for the JT enter_internal() that cancelled the async deflation.
        add_to_contentions(-1);
      }
      return false;
    }
  }

  // Sanity checks for the races:
  guarantee(owner_is_DEFLATER_MARKER(), "must be deflater marker");
  guarantee(contentions() < 0, "must be negative: contentions=%d",
            contentions());
  guarantee(_waiters == 0, "must be 0: waiters=%d", _waiters);
  ObjectWaiter* w = AtomicAccess::load(&_entry_list);
  guarantee(w == nullptr,
            "must be no entering threads: entry_list=" INTPTR_FORMAT,
            p2i(w));

  if (obj != nullptr) {
    if (log_is_enabled(Trace, monitorinflation)) {
      ResourceMark rm;
      log_trace(monitorinflation)("deflate_monitor: object=" INTPTR_FORMAT
                                  ", mark=" INTPTR_FORMAT ", type='%s'",
                                  p2i(obj), obj->mark().value(),
                                  obj->klass()->external_name());
    }
  }

  if (UseObjectMonitorTable) {
    LightweightSynchronizer::deflate_monitor(current, obj, this);
  } else if (obj != nullptr) {
    // Install the old mark word if nobody else has already done it.
    install_displaced_markword_in_object(obj);
  }

  if (event.should_commit()) {
    post_monitor_deflate_event(&event, obj);
  }

  // We leave owner == DEFLATER_MARKER and contentions < 0
  // to force any racing threads to retry.
  return true;  // Success, ObjectMonitor has been deflated.
}

// Install the displaced mark word (dmw) of a deflating ObjectMonitor
// into the header of the object associated with the monitor. This
// idempotent method is called by a thread that is deflating a
// monitor and by other threads that have detected a race with the
// deflation process.
void ObjectMonitor::install_displaced_markword_in_object(const oop obj) {
  assert(!UseObjectMonitorTable, "ObjectMonitorTable has no dmw");
  // This function must only be called when (owner == DEFLATER_MARKER
  // && contentions <= 0), but we can't guarantee that here because
  // those values could change when the ObjectMonitor gets moved from
  // the global free list to a per-thread free list.

  guarantee(obj != nullptr, "must be non-null");

  // Separate loads in is_being_async_deflated(), which is almost always
  // called before this function, from the load of dmw/header below.

  // _contentions and dmw/header may get written by different threads.
  // Make sure to observe them in the same order when having several observers.
  OrderAccess::loadload_for_IRIW();

  const oop l_object = object_peek();
  if (l_object == nullptr) {
    // ObjectMonitor's object ref has already been cleared by async
    // deflation or GC so we're done here.
    return;
  }
  assert(l_object == obj, "object=" INTPTR_FORMAT " must equal obj="
         INTPTR_FORMAT, p2i(l_object), p2i(obj));

  markWord dmw = header();
  // The dmw has to be neutral (not null, not locked and not marked).
  assert(dmw.is_neutral(), "must be neutral: dmw=" INTPTR_FORMAT, dmw.value());

  // Install displaced mark word if the object's header still points
  // to this ObjectMonitor. More than one racing caller to this function
  // can rarely reach this point, but only one can win.
  markWord res = obj->cas_set_mark(dmw, markWord::encode(this));
  if (res != markWord::encode(this)) {
    // This should be rare so log at the Info level when it happens.
    log_info(monitorinflation)("install_displaced_markword_in_object: "
                               "failed cas_set_mark: new_mark=" INTPTR_FORMAT
                               ", old_mark=" INTPTR_FORMAT ", res=" INTPTR_FORMAT,
                               dmw.value(), markWord::encode(this).value(),
                               res.value());
  }

  // Note: It does not matter which thread restored the header/dmw
  // into the object's header. The thread deflating the monitor just
  // wanted the object's header restored and it is. The threads that
  // detected a race with the deflation process also wanted the
  // object's header restored before they retry their operation and
  // because it is restored they will only retry once.
}

// Convert the fields used by is_busy() to a string that can be
// used for diagnostic output.
const char* ObjectMonitor::is_busy_to_string(stringStream* ss) {
  ss->print("is_busy: waiters=%d"
            ", contentions=%d"
            ", owner=" INT64_FORMAT
            ", entry_list=" PTR_FORMAT,
            _waiters,
            (contentions() > 0 ? contentions() : 0),
            owner_is_DEFLATER_MARKER()
                // We report null instead of DEFLATER_MARKER here because is_busy()
                // ignores DEFLATER_MARKER values.
                ? NO_OWNER
                : owner_raw(),
            p2i(_entry_list));
  return ss->base();
}

void ObjectMonitor::enter_internal(JavaThread* current) {
  assert(current->thread_state() == _thread_blocked, "invariant");

  // Try the lock - TATAS
  if (try_lock(current) == TryLockResult::Success) {
    assert(!has_successor(current), "invariant");
    assert(has_owner(current), "invariant");
    return;
  }

  assert(InitDone, "Unexpectedly not initialized");

  // We try one round of spinning *before* enqueueing current.
  //
  // If the _owner is ready but OFFPROC we could use a YieldTo()
  // operation to donate the remainder of this thread's quantum
  // to the owner.  This has subtle but beneficial affinity
  // effects.

  if (try_spin(current)) {
    assert(has_owner(current), "invariant");
    assert(!has_successor(current), "invariant");
    return;
  }

  // The Spin failed -- Enqueue and park the thread ...
  assert(!has_successor(current), "invariant");
  assert(!has_owner(current), "invariant");

  // Enqueue "current" on ObjectMonitor's _entry_list.
  //
  // Node acts as a proxy for current.
  // As an aside, if were to ever rewrite the synchronization code mostly
  // in Java, WaitNodes, ObjectMonitors, and Events would become 1st-class
  // Java objects.  This would avoid awkward lifecycle and liveness issues,
  // as well as eliminate a subset of ABA issues.
  // TODO: eliminate ObjectWaiter and enqueue either Threads or Events.

  ObjectWaiter node(current);
  current->_ParkEvent->reset();

  if (try_lock_or_add_to_entry_list(current, &node)) {
    return; // We got the lock.
  }
  // This thread is now added to the _entry_list.

  // The lock might have been released while this thread was occupied queueing
  // itself onto _entry_list.  To close the race and avoid "stranding" and
  // progress-liveness failure we must resample-retry _owner before parking.
  // Note the Dekker/Lamport duality: ST _entry_list; MEMBAR; LD Owner.
  // In this case the ST-MEMBAR is accomplished with CAS().
  //
  // TODO: Defer all thread state transitions until park-time.
  // Since state transitions are heavy and inefficient we'd like
  // to defer the state transitions until absolutely necessary,
  // and in doing so avoid some transitions ...

  // If there are unmounted virtual threads ahead in the _entry_list we want
  // to do a timed-park instead to alleviate some deadlock cases where one
  // of them is picked as the successor but cannot run due to having run out
  // of carriers. This can happen, for example, if this is a pinned virtual
  // thread currently loading or initializining a class, and all other carriers
  // have a pinned vthread waiting for said class to be loaded/initialized.
  // Read counter *after* adding this thread to the _entry_list. Adding to
  // _entry_list uses Atomic::cmpxchg() which already provides a fence that
  // prevents this load from floating up previous store.
  // Note that we can have false positives where timed-park is not necessary.
  bool do_timed_parked = has_unmounted_vthreads();
  jlong recheck_interval = 1;

  for (;;) {

    if (try_lock(current) == TryLockResult::Success) {
      break;
    }
    assert(!has_owner(current), "invariant");

    // park self
    if (do_timed_parked) {
      current->_ParkEvent->park(recheck_interval);
      // Increase the recheck_interval, but clamp the value.
      recheck_interval *= 8;
      if (recheck_interval > MAX_RECHECK_INTERVAL) {
        recheck_interval = MAX_RECHECK_INTERVAL;
      }
    } else {
      current->_ParkEvent->park();
    }

    if (try_lock(current) == TryLockResult::Success) {
      break;
    }

    // The lock is still contested.

    // Assuming this is not a spurious wakeup we'll normally find _succ == current.
    // We can defer clearing _succ until after the spin completes
    // try_spin() must tolerate being called with _succ == current.
    // Try yet another round of adaptive spinning.
    if (try_spin(current)) {
      break;
    }

    // We can find that we were unpark()ed and redesignated _succ while
    // we were spinning.  That's harmless.  If we iterate and call park(),
    // park() will consume the event and return immediately and we'll
    // just spin again.  This pattern can repeat, leaving _succ to simply
    // spin on a CPU.

    if (has_successor(current)) clear_successor();

    // Invariant: after clearing _succ a thread *must* retry _owner before parking.
    OrderAccess::fence();
  }

  // Egress :
  // Current has acquired the lock -- Unlink current from the _entry_list.
  unlink_after_acquire(current, &node);
  if (has_successor(current)) {
    clear_successor();
    // Note that we don't need to do OrderAccess::fence() after clearing
    // _succ here, since we own the lock.
  }

  // We've acquired ownership with CAS().
  // CAS is serializing -- it has MEMBAR/FENCE-equivalent semantics.
  // But since the CAS() this thread may have also stored into _succ
  // or entry_list.  These meta-data updates must be visible __before
  // this thread subsequently drops the lock.
  // Consider what could occur if we didn't enforce this constraint --
  // STs to monitor meta-data and user-data could reorder with (become
  // visible after) the ST in exit that drops ownership of the lock.
  // Some other thread could then acquire the lock, but observe inconsistent
  // or old monitor meta-data and heap data.  That violates the JMM.
  // To that end, the exit() operation must have at least STST|LDST
  // "release" barrier semantics.  Specifically, there must be at least a
  // STST|LDST barrier in exit() before the ST of null into _owner that drops
  // the lock.   The barrier ensures that changes to monitor meta-data and data
  // protected by the lock will be visible before we release the lock, and
  // therefore before some other thread (CPU) has a chance to acquire the lock.
  // See also: http://gee.cs.oswego.edu/dl/jmm/cookbook.html.
  //
  // Critically, any prior STs to _succ or entry_list must be visible before
  // the ST of null into _owner in the *subsequent* (following) corresponding
  // monitorexit.

  return;
}

// reenter_internal() is a specialized inline form of the latter half of the
// contended slow-path from enter_internal().  We use reenter_internal() only for
// monitor reentry in wait().
//
// In the future we should reconcile enter_internal() and reenter_internal().

void ObjectMonitor::reenter_internal(JavaThread* current, ObjectWaiter* currentNode) {
  assert(current != nullptr, "invariant");
  assert(current->thread_state() == _thread_blocked, "invariant");
  assert(currentNode != nullptr, "invariant");
  assert(currentNode->_thread == current, "invariant");
  assert(_waiters > 0, "invariant");

  // If there are unmounted virtual threads ahead in the _entry_list we want
  // to do a timed-park instead to alleviate some deadlock cases where one
  // of them is picked as the successor but cannot run due to having run out
  // of carriers. This can happen, for example, if a mixed of unmounted and
  // pinned vthreads taking up all the carriers are waiting for a class to be
  // initialized, and the selected successor is one of the unmounted vthreads.
  // Although this method is used for the "notification" case, it could be
  // that this thread reached here without been added to the _entry_list yet.
  // This can happen if it was interrupted or the wait timed-out at the same
  // time. In that case we rely on currentNode->_do_timed_park, which will be
  // read on the next loop iteration, after consuming the park permit set by
  // the notifier in notify_internal.
  // Note that we can have false positives where timed-park is not necessary.
  bool do_timed_parked = has_unmounted_vthreads();
  jlong recheck_interval = 1;

  for (;;) {
    ObjectWaiter::TStates v = currentNode->TState;
    guarantee(v == ObjectWaiter::TS_ENTER, "invariant");
    assert(!has_owner(current), "invariant");

    // This thread has been notified so try to reacquire the lock.
    if (try_lock(current) == TryLockResult::Success) {
      break;
    }

    // If that fails, spin again.  Note that spin count may be zero so the above TryLock
    // is necessary.
    if (try_spin(current)) {
        break;
    }

    {
      OSThreadContendState osts(current->osthread());
<<<<<<< HEAD
      current->_ParkEvent->park();
=======

      assert(current->thread_state() == _thread_in_vm, "invariant");

      {
        ClearSuccOnSuspend csos(this);
        ThreadBlockInVMPreprocess<ClearSuccOnSuspend> tbivs(current, csos, true /* allow_suspend */);
        if (do_timed_parked) {
          current->_ParkEvent->park(recheck_interval);
          // Increase the recheck_interval, but clamp the value.
          recheck_interval *= 8;
          if (recheck_interval > MAX_RECHECK_INTERVAL) {
            recheck_interval = MAX_RECHECK_INTERVAL;
          }
        } else {
          current->_ParkEvent->park();
        }
      }
>>>>>>> da968dc6
    }

    // Try again, but just so we distinguish between futile wakeups and
    // successful wakeups.  The following test isn't algorithmically
    // necessary, but it helps us maintain sensible statistics.
    if (try_lock(current) == TryLockResult::Success) {
      break;
    }

    // The lock is still contested.

    // Assuming this is not a spurious wakeup we'll normally
    // find that _succ == current.
    if (has_successor(current)) clear_successor();

    // Invariant: after clearing _succ a contending thread
    // *must* retry  _owner before parking.
    OrderAccess::fence();

    // See comment in notify_internal
    do_timed_parked |= currentNode->_do_timed_park;
  }

  // Current has acquired the lock -- Unlink current from the _entry_list.
  assert(has_owner(current), "invariant");
  unlink_after_acquire(current, currentNode);
  if (has_successor(current)) clear_successor();
  assert(!has_successor(current), "invariant");
  currentNode->TState = ObjectWaiter::TS_RUN;
  OrderAccess::fence();      // see comments at the end of enter_internal()
}

// This method is called from two places:
// - On monitorenter contention with a null waiter.
// - After Object.wait() times out or the target is interrupted to reenter the
//   monitor, with the existing waiter.
// For the Object.wait() case we do not delete the ObjectWaiter in case we
// succesfully acquire the monitor since we are going to need it on return.
bool ObjectMonitor::vthread_monitor_enter(JavaThread* current, ObjectWaiter* waiter) {
  if (try_lock(current) == TryLockResult::Success) {
    assert(has_owner(current), "invariant");
    assert(!has_successor(current), "invariant");
    return true;
  }

  oop vthread = current->vthread();
  ObjectWaiter* node = waiter != nullptr ? waiter : new ObjectWaiter(vthread, this);

  // Increment counter *before* adding the vthread to the _entry_list.
  // Adding to _entry_list uses Atomic::cmpxchg() which already provides
  // a fence that prevents reordering of the stores.
  inc_unmounted_vthreads();

  if (try_lock_or_add_to_entry_list(current, node)) {
    // We got the lock.
    if (waiter == nullptr) delete node;  // for Object.wait() don't delete yet
    dec_unmounted_vthreads();
    return true;
  }
  // This thread is now added to the entry_list.

  // We have to try once more since owner could have exited monitor and checked
  // _entry_list before we added the node to the queue.
  if (try_lock(current) == TryLockResult::Success) {
    assert(has_owner(current), "invariant");
    unlink_after_acquire(current, node);
    if (has_successor(current)) clear_successor();
    if (waiter == nullptr) delete node;  // for Object.wait() don't delete yet
    dec_unmounted_vthreads();
    return true;
  }

  assert(java_lang_VirtualThread::state(vthread) == java_lang_VirtualThread::RUNNING, "wrong state for vthread");
  java_lang_VirtualThread::set_state(vthread, java_lang_VirtualThread::BLOCKING);

  // We didn't succeed in acquiring the monitor so increment _contentions and
  // save ObjectWaiter* in the vthread since we will need it when resuming execution.
  add_to_contentions(1);
  java_lang_VirtualThread::set_objectWaiter(vthread, node);
  return false;
}

// Called from thaw code to resume the monitor operation that caused the vthread
// to be unmounted. Method returns true if the monitor is successfully acquired,
// which marks the end of the monitor operation, otherwise it returns false.
bool ObjectMonitor::resume_operation(JavaThread* current, ObjectWaiter* node, ContinuationWrapper& cont) {
  assert(java_lang_VirtualThread::state(current->vthread()) == java_lang_VirtualThread::RUNNING, "wrong state for vthread");
  assert(!has_owner(current), "");

  if (node->is_wait() && !node->at_reenter()) {
    bool acquired_monitor = vthread_wait_reenter(current, node, cont);
    if (acquired_monitor) return true;
  }

  // Retry acquiring monitor...

  int state = node->TState;
  guarantee(state == ObjectWaiter::TS_ENTER, "invariant");

  if (try_lock(current) == TryLockResult::Success) {
    vthread_epilog(current, node);
    return true;
  }

  oop vthread = current->vthread();
  if (has_successor(current)) clear_successor();

  // Invariant: after clearing _succ a thread *must* retry acquiring the monitor.
  OrderAccess::fence();

  if (try_lock(current) == TryLockResult::Success) {
    vthread_epilog(current, node);
    return true;
  }

  // We will return to Continuation.run() and unmount so set the right state.
  java_lang_VirtualThread::set_state(vthread, java_lang_VirtualThread::BLOCKING);

  return false;
}

void ObjectMonitor::vthread_epilog(JavaThread* current, ObjectWaiter* node) {
  assert(has_owner(current), "invariant");
  add_to_contentions(-1);
  dec_unmounted_vthreads();

  if (has_successor(current)) clear_successor();

  guarantee(_recursions == 0, "invariant");

  if (node->is_wait()) {
    _recursions = node->_recursions;   // restore the old recursion count
    _waiters--;                        // decrement the number of waiters

    if (node->_interrupted) {
      // We will throw at thaw end after finishing the mount transition.
      current->set_pending_interrupted_exception(true);
    }
  }

  unlink_after_acquire(current, node);
  delete node;

  // Clear the ObjectWaiter* from the vthread.
  java_lang_VirtualThread::set_objectWaiter(current->vthread(), nullptr);

  if (JvmtiExport::should_post_monitor_contended_entered()) {
    // We are going to call thaw again after this and finish the VMTS
    // transition so no need to do it here. We will post the event there.
    current->set_contended_entered_monitor(this);
  }
}

// Convert entry_list into a doubly linked list by assigning the prev
// pointers and the entry_list_tail pointer (if needed). Within the
// entry_list the next pointers always form a consistent singly linked
// list. When this function is called, the entry_list will be either
// singly linked, or starting as singly linked (at the head), but
// ending as doubly linked (at the tail).
void ObjectMonitor::entry_list_build_dll(JavaThread* current) {
  assert(has_owner(current), "invariant");
  ObjectWaiter* prev = nullptr;
  // Need acquire here to match the implicit release of the cmpxchg
  // that updated entry_list, so we can access w->prev().
  ObjectWaiter* w = AtomicAccess::load_acquire(&_entry_list);
  assert(w != nullptr, "should only be called when entry list is not empty");
  while (w != nullptr) {
    assert(w->TState == ObjectWaiter::TS_ENTER, "invariant");
    assert(w->prev() == nullptr || w->prev() == prev, "invariant");
    if (w->prev() != nullptr) {
      break;
    }
    w->_prev = prev;
    prev = w;
    w = w->next();
  }
  if (w == nullptr) {
    // We converted the entire entry_list from a singly linked list
    // into a doubly linked list. Now we just need to set the tail
    // pointer.
    assert(prev != nullptr && prev->next() == nullptr, "invariant");
    assert(_entry_list_tail == nullptr || _entry_list_tail == prev, "invariant");
    _entry_list_tail = prev;
  } else {
#ifdef ASSERT
    // We stopped iterating through the _entry_list when we found a
    // node that had its prev pointer set. I.e. we converted the first
    // part of the entry_list from a singly linked list into a doubly
    // linked list. Now we just want to make sure the rest of the list
    // is doubly linked. But first we check that we have a tail
    // pointer, because if the end of the entry_list is doubly linked
    // and we don't have the tail pointer, something is broken.
    assert(_entry_list_tail != nullptr, "invariant");
    while (w != nullptr) {
      assert(w->TState == ObjectWaiter::TS_ENTER, "invariant");
      assert(w->prev() == prev, "invariant");
      prev = w;
      w = w->next();
    }
    assert(_entry_list_tail == prev, "invariant");
#endif
  }
}

// Return the tail of the _entry_list. If the tail is currently not
// known, it can be found by first calling entry_list_build_dll().
ObjectWaiter* ObjectMonitor::entry_list_tail(JavaThread* current) {
  assert(has_owner(current), "invariant");
  ObjectWaiter* w = _entry_list_tail;
  if (w != nullptr) {
    return w;
  }
  entry_list_build_dll(current);
  w = _entry_list_tail;
  assert(w != nullptr, "invariant");
  return w;
}

// By convention we unlink a contending thread from _entry_list
// immediately after the thread acquires the lock in ::enter().
// The head of _entry_list is volatile but the interior is stable.
// In addition, current.TState is stable.

void ObjectMonitor::unlink_after_acquire(JavaThread* current, ObjectWaiter* currentNode) {
  assert(has_owner(current), "invariant");
  assert((!currentNode->is_vthread() && currentNode->thread() == current) ||
         (currentNode->is_vthread() && currentNode->vthread() == current->vthread()), "invariant");

  // Check if we are unlinking the last element in the _entry_list.
  // This is by far the most common case.
  if (currentNode->next() == nullptr) {
    assert(_entry_list_tail == nullptr || _entry_list_tail == currentNode, "invariant");

    ObjectWaiter* w = AtomicAccess::load(&_entry_list);
    if (w == currentNode) {
      // The currentNode is the only element in _entry_list.
      if (AtomicAccess::cmpxchg(&_entry_list, w, (ObjectWaiter*)nullptr) == w) {
        _entry_list_tail = nullptr;
        currentNode->set_bad_pointers();
        return;
      }
      // The CAS above can fail from interference IFF a contending
      // thread "pushed" itself onto entry_list. So fall-through to
      // building the doubly linked list.
      assert(currentNode->prev() == nullptr, "invariant");
    }
    if (currentNode->prev() == nullptr) {
      // Build the doubly linked list to get hold of
      // currentNode->prev().
      entry_list_build_dll(current);
      assert(currentNode->prev() != nullptr, "must be");
      assert(_entry_list_tail == currentNode, "must be");
    }
    // The currentNode is the last element in _entry_list and we know
    // which element is the previous one.
    assert(_entry_list != currentNode, "invariant");
    _entry_list_tail = currentNode->prev();
    _entry_list_tail->_next = nullptr;
    currentNode->set_bad_pointers();
    return;
  }

  // If we get here it means the current thread enqueued itself on the
  // _entry_list but was then able to "steal" the lock before the
  // chosen successor was able to. Consequently currentNode must be an
  // interior node in the _entry_list, or the head.
  assert(currentNode->next() != nullptr, "invariant");
  assert(currentNode != _entry_list_tail, "invariant");

  // Check if we are in the singly linked portion of the
  // _entry_list. If we are the head then we try to remove ourselves,
  // else we convert to the doubly linked list.
  if (currentNode->prev() == nullptr) {
    ObjectWaiter* w = AtomicAccess::load(&_entry_list);

    assert(w != nullptr, "invariant");
    if (w == currentNode) {
      ObjectWaiter* next = currentNode->next();
      // currentNode is at the head of _entry_list.
      if (AtomicAccess::cmpxchg(&_entry_list, w, next) == w) {
        // The CAS above sucsessfully unlinked currentNode from the
        // head of the _entry_list.
        assert(_entry_list != w, "invariant");
        next->_prev = nullptr;
        currentNode->set_bad_pointers();
        return;
      } else {
        // The CAS above can fail from interference IFF a contending
        // thread "pushed" itself onto _entry_list, in which case
        // currentNode must now be in the interior of the
        // list. Fall-through to building the doubly linked list.
        assert(_entry_list != currentNode, "invariant");
      }
    }
    // Build the doubly linked list to get hold of currentNode->prev().
    entry_list_build_dll(current);
    assert(currentNode->prev() != nullptr, "must be");
  }

  // We now know we are unlinking currentNode from the interior of a
  // doubly linked list.
  assert(currentNode->next() != nullptr, "");
  assert(currentNode->prev() != nullptr, "");
  assert(currentNode != _entry_list, "");
  assert(currentNode != _entry_list_tail, "");

  ObjectWaiter* nxt = currentNode->next();
  ObjectWaiter* prv = currentNode->prev();
  assert(nxt->TState == ObjectWaiter::TS_ENTER, "invariant");
  assert(prv->TState == ObjectWaiter::TS_ENTER, "invariant");

  nxt->_prev = prv;
  prv->_next = nxt;
  currentNode->set_bad_pointers();
}

// -----------------------------------------------------------------------------
// Exit support
//
// exit()
// ~~~~~~
// Note that the collector can't reclaim the objectMonitor or deflate
// the object out from underneath the thread calling ::exit() as the
// thread calling ::exit() never transitions to a stable state.
// This inhibits GC, which in turn inhibits asynchronous (and
// inopportune) reclamation of "this".
//
// We'd like to assert that: (THREAD->thread_state() != _thread_blocked) ;
// There's one exception to the claim above, however.  enter_internal() can call
// exit() to drop a lock if the acquirer has been externally suspended.
// In that case exit() is called with _thread_state == _thread_blocked,
// but the monitor's _contentions field is > 0, which inhibits reclamation.
//
// This is the exit part of the locking protocol, often implemented in
// C2_MacroAssembler::fast_unlock()
//
//   1. A release barrier ensures that changes to monitor meta-data
//      (_succ, _entry_list) and data protected by the lock will be
//      visible before we release the lock.
//   2. Release the lock by clearing the owner.
//   3. A storeload MEMBAR is needed between releasing the owner and
//      subsequently reading meta-data to safely determine if the lock is
//      contended (step 4) without an elected successor (step 5).
//   4. If _entry_list is null, we are done, since there is no
//      other thread waiting on the lock to wake up. I.e. there is no
//      contention.
//   5. If there is a successor (_succ is non-null), we are done. The
//      responsibility for guaranteeing progress-liveness has now implicitly
//      been moved from the exiting thread to the successor.
//   6. There are waiters in the entry list (_entry_list is non-null),
//      but there is no successor (_succ is null), so we need to
//      wake up (unpark) a waiting thread to avoid stranding.
//
// Note that since only the current lock owner can manipulate the
// _entry_list (except for pushing new threads to the head), we need to
// reacquire the lock before we can wake up (unpark) a waiting thread.
//
// The CAS() in enter provides for safety and exclusion, while the
// MEMBAR in exit provides for progress and avoids stranding.
//
// There is also the risk of a futile wake-up. If we drop the lock
// another thread can reacquire the lock immediately, and we can
// then wake a thread unnecessarily. This is benign, and we've
// structured the code so the windows are short and the frequency
// of such futile wakups is low.

void ObjectMonitor::exit(JavaThread* current, bool not_suspended) {
  if (!has_owner(current)) {
    // Apparent unbalanced locking ...
    // Naively we'd like to throw IllegalMonitorStateException.
    // As a practical matter we can neither allocate nor throw an
    // exception as ::exit() can be called from leaf routines.
    // see x86_32.ad Fast_Unlock() and the I1 and I2 properties.
    // Upon deeper reflection, however, in a properly run JVM the only
    // way we should encounter this situation is in the presence of
    // unbalanced JNI locking. TODO: CheckJNICalls.
    // See also: CR4414101
#ifdef ASSERT
    LogStreamHandle(Error, monitorinflation) lsh;
    lsh.print_cr("ERROR: ObjectMonitor::exit(): thread=" INTPTR_FORMAT
                  " is exiting an ObjectMonitor it does not own.", p2i(current));
    lsh.print_cr("The imbalance is possibly caused by JNI locking.");
    print_debug_style_on(&lsh);
    assert(false, "Non-balanced monitor enter/exit!");
#endif
    return;
  }

  if (_recursions != 0) {
    _recursions--;        // this is simple recursive enter
    return;
  }

#if INCLUDE_JFR
  // get the owner's thread id for the MonitorEnter event
  // if it is enabled and the thread isn't suspended
  if (not_suspended && EventJavaMonitorEnter::is_enabled()) {
    _previous_owner_tid = JFR_THREAD_ID(current);
  }
#endif

  for (;;) {
    // If there is a successor we should release the lock as soon as
    // possible, so that the successor can acquire the lock. If there is
    // no successor, we might need to wake up a waiting thread.
    if (!has_successor()) {
      ObjectWaiter* w = AtomicAccess::load(&_entry_list);
      if (w != nullptr) {
        // Other threads are blocked trying to acquire the lock and
        // there is no successor, so it appears that an heir-
        // presumptive (successor) must be made ready. Since threads
        // are woken up in FIFO order, we need to find the tail of the
        // entry_list.
        w = entry_list_tail(current);
        // I'd like to write: guarantee (w->_thread != current).
        // But in practice an exiting thread may find itself on the entry_list.
        // Let's say thread T1 calls O.wait().  Wait() enqueues T1 on O's waitset and
        // then calls exit().  Exit release the lock by setting O._owner to null.
        // Let's say T1 then stalls.  T2 acquires O and calls O.notify().  The
        // notify() operation moves T1 from O's waitset to O's entry_list. T2 then
        // release the lock "O".  T1 resumes immediately after the ST of null into
        // _owner, above.  T1 notices that the entry_list is populated, so it
        // reacquires the lock and then finds itself on the entry_list.
        // Given all that, we have to tolerate the circumstance where "w" is
        // associated with current.
        assert(w->TState == ObjectWaiter::TS_ENTER, "invariant");
        exit_epilog(current, w);
        return;
      }
    }

    // Drop the lock.
    // release semantics: prior loads and stores from within the critical section
    // must not float (reorder) past the following store that drops the lock.
    // Uses a storeload to separate release_store(owner) from the
    // successor check. The try_set_owner_from() below uses cmpxchg() so
    // we get the fence down there.
    release_clear_owner(current);
    OrderAccess::storeload();

    // Normally the exiting thread is responsible for ensuring succession,
    // but if this thread observes other successors are ready or other
    // entering threads are spinning after it has stored null into _owner
    // then it can exit without waking a successor.  The existence of
    // spinners or ready successors guarantees proper succession (liveness).
    // Responsibility passes to the ready or running successors.  The exiting
    // thread delegates the duty.  More precisely, if a successor already
    // exists this thread is absolved of the responsibility of waking
    // (unparking) one.

    // The _succ variable is critical to reducing futile wakeup frequency.
    // _succ identifies the "heir presumptive" thread that has been made
    // ready (unparked) but that has not yet run.  We need only one such
    // successor thread to guarantee progress.
    // See http://www.usenix.org/events/jvm01/full_papers/dice/dice.pdf
    // section 3.3 "Futile Wakeup Throttling" for details.
    //
    // Note that spinners in Enter() also set _succ non-null.
    // In the current implementation spinners opportunistically set
    // _succ so that exiting threads might avoid waking a successor.
    // Which means that the exiting thread could exit immediately without
    // waking a successor, if it observes a successor after it has dropped
    // the lock.  Note that the dropped lock needs to become visible to the
    // spinner.

    if (_entry_list == nullptr || has_successor()) {
      return;
    }

    // Only the current lock owner can manipulate the entry_list
    // (except for pushing new threads to the head), therefore we need
    // to reacquire the lock. If we fail to reacquire the lock the
    // responsibility for ensuring succession falls to the new owner.

    if (try_lock(current) != TryLockResult::Success) {
      // Some other thread acquired the lock (or the monitor was
      // deflated). Either way we are done.
      return;
    }

    guarantee(has_owner(current), "invariant");
  }
}

void ObjectMonitor::exit_epilog(JavaThread* current, ObjectWaiter* Wakee) {
  assert(has_owner(current), "invariant");

  // Exit protocol:
  // 1. ST _succ = wakee
  // 2. membar #loadstore|#storestore;
  // 2. ST _owner = nullptr
  // 3. unpark(wakee)

  oop vthread = nullptr;
  ParkEvent * Trigger;
  if (!Wakee->is_vthread()) {
    JavaThread* t = Wakee->thread();
    assert(t != nullptr, "");
    Trigger = t->_ParkEvent;
    set_successor(t);
  } else {
    vthread = Wakee->vthread();
    assert(vthread != nullptr, "");
    Trigger = ObjectMonitor::vthread_unparker_ParkEvent();
    set_successor(vthread);
  }

  // Hygiene -- once we've set _owner = nullptr we can't safely dereference Wakee again.
  // The thread associated with Wakee may have grabbed the lock and "Wakee" may be
  // out-of-scope (non-extant).
  Wakee  = nullptr;

  // Drop the lock.
  // Uses a fence to separate release_store(owner) from the LD in unpark().
  release_clear_owner(current);
  OrderAccess::fence();

  DTRACE_MONITOR_PROBE(contended__exit, this, object(), current);

  if (vthread == nullptr) {
    // Platform thread case.
    Trigger->unpark();
  } else if (java_lang_VirtualThread::set_onWaitingList(vthread, vthread_list_head())) {
    // Virtual thread case.
    Trigger->unpark();
  }
}

// Exits the monitor returning recursion count. _owner should
// be set to current's owner_id, i.e. no ANONYMOUS_OWNER allowed.
intx ObjectMonitor::complete_exit(JavaThread* current) {
  assert(InitDone, "Unexpectedly not initialized");
  guarantee(has_owner(current), "complete_exit not owner");

  intx save = _recursions; // record the old recursion count
  _recursions = 0;         // set the recursion level to be 0
  exit(current);           // exit the monitor
  guarantee(!has_owner(current), "invariant");
  return save;
}

// Checks that the current THREAD owns this monitor and causes an
// immediate return if it doesn't. We don't use the CHECK macro
// because we want the IMSE to be the only exception that is thrown
// from the call site when false is returned. Any other pending
// exception is ignored.
#define CHECK_OWNER()                                                  \
  do {                                                                 \
    if (!check_owner(THREAD)) {                                        \
       assert(HAS_PENDING_EXCEPTION, "expected a pending IMSE here."); \
       return;                                                         \
     }                                                                 \
  } while (false)

// Returns true if the specified thread owns the ObjectMonitor.
// Otherwise returns false and throws IllegalMonitorStateException
// (IMSE). If there is a pending exception and the specified thread
// is not the owner, that exception will be replaced by the IMSE.
bool ObjectMonitor::check_owner(TRAPS) {
  JavaThread* current = THREAD;
  int64_t cur = owner_raw();
  if (cur == owner_id_from(current)) {
    return true;
  }
  THROW_MSG_(vmSymbols::java_lang_IllegalMonitorStateException(),
             "current thread is not owner", false);
}

static void post_monitor_wait_event(EventJavaMonitorWait* event,
                                    ObjectMonitor* monitor,
                                    uint64_t notifier_tid,
                                    jlong timeout,
                                    bool timedout) {
  assert(event != nullptr, "invariant");
  assert(monitor != nullptr, "invariant");
  const Klass* monitor_klass = monitor->object()->klass();
  if (ObjectMonitor::is_jfr_excluded(monitor_klass)) {
    return;
  }
  event->set_monitorClass(monitor_klass);
  event->set_timeout(timeout);
  // Set an address that is 'unique enough', such that events close in
  // time and with the same address are likely (but not guaranteed) to
  // belong to the same object.
  event->set_address((uintptr_t)monitor);
  event->set_notifier(notifier_tid);
  event->set_timedOut(timedout);
  event->commit();
}

static void vthread_monitor_waited_event(JavaThread* current, ObjectWaiter* node, ContinuationWrapper& cont, EventJavaMonitorWait* event, jboolean timed_out) {
  // Since we might safepoint set the anchor so that the stack can we walked.
  assert(current->last_continuation() != nullptr, "");
  JavaFrameAnchor* anchor = current->frame_anchor();
  anchor->set_last_Java_sp(current->last_continuation()->entry_sp());
  anchor->set_last_Java_pc(current->last_continuation()->entry_pc());

  ContinuationWrapper::SafepointOp so(current, cont);

  JRT_BLOCK
    if (event->should_commit()) {
      long timeout = java_lang_VirtualThread::timeout(current->vthread());
      post_monitor_wait_event(event, node->_monitor, node->_notifier_tid, timeout, timed_out);
    }
    if (JvmtiExport::should_post_monitor_waited()) {
      // We mark this call in case of an upcall to Java while posting the event.
      // If somebody walks the stack in that case, processing the enterSpecial
      // frame should not include processing callee arguments since there is no
      // actual callee (see nmethod::preserve_callee_argument_oops()).
      ThreadOnMonitorWaitedEvent tmwe(current);
      JvmtiExport::vthread_post_monitor_waited(current, node->_monitor, timed_out);
    }
  JRT_BLOCK_END
  current->frame_anchor()->clear();
}

// -----------------------------------------------------------------------------
// Wait/Notify/NotifyAll
//
// Note: a subset of changes to ObjectMonitor::wait()
// will need to be replicated in complete_exit
void ObjectMonitor::wait(jlong millis, bool interruptible, TRAPS) {
  JavaThread* current = THREAD;

  assert(InitDone, "Unexpectedly not initialized");

  CHECK_OWNER();  // Throws IMSE if not owner.

  EventJavaMonitorWait wait_event;
  EventVirtualThreadPinned vthread_pinned_event;

  // check for a pending interrupt
  if (interruptible && current->is_interrupted(true) && !HAS_PENDING_EXCEPTION) {
    JavaThreadInObjectWaitState jtiows(current, millis != 0, interruptible);

    if (JvmtiExport::should_post_monitor_wait()) {
      JvmtiExport::post_monitor_wait(current, object(), millis);
    }
    // post monitor waited event.  Note that this is past-tense, we are done waiting.
    if (JvmtiExport::should_post_monitor_waited()) {
      // Note: 'false' parameter is passed here because the
      // wait was not timed out due to thread interrupt.
      JvmtiExport::post_monitor_waited(current, this, false);

      // In this short circuit of the monitor wait protocol, the
      // current thread never drops ownership of the monitor and
      // never gets added to the wait queue so the current thread
      // cannot be made the successor. This means that the
      // JVMTI_EVENT_MONITOR_WAITED event handler cannot accidentally
      // consume an unpark() meant for the ParkEvent associated with
      // this ObjectMonitor.
    }
    if (wait_event.should_commit()) {
      post_monitor_wait_event(&wait_event, this, 0, millis, false);
    }
    THROW(vmSymbols::java_lang_InterruptedException());
    return;
  }

  freeze_result result;
  ContinuationEntry* ce = current->last_continuation();
  bool is_virtual = ce != nullptr && ce->is_virtual_thread();
  if (is_virtual) {
    if (interruptible && JvmtiExport::should_post_monitor_wait()) {
      JvmtiExport::post_monitor_wait(current, object(), millis);
    }
    current->set_current_waiting_monitor(this);
    result = Continuation::try_preempt(current, ce->cont_oop(current));
    if (result == freeze_ok) {
      vthread_wait(current, millis);
      current->set_current_waiting_monitor(nullptr);
      return;
    }
  }
  // The jtiows does nothing for non-interruptible.
  JavaThreadInObjectWaitState jtiows(current, millis != 0, interruptible);

  if (!is_virtual) { // it was already set for virtual thread
    if (interruptible && JvmtiExport::should_post_monitor_wait()) {
      JvmtiExport::post_monitor_wait(current, object(), millis);

      // The current thread already owns the monitor and it has not yet
      // been added to the wait queue so the current thread cannot be
      // made the successor. This means that the JVMTI_EVENT_MONITOR_WAIT
      // event handler cannot accidentally consume an unpark() meant for
      // the ParkEvent associated with this ObjectMonitor.
    }
    current->set_current_waiting_monitor(this);
  }
  // create a node to be put into the queue
  // Critically, after we reset() the event but prior to park(), we must check
  // for a pending interrupt.
  ObjectWaiter node(current);
  node.TState = ObjectWaiter::TS_WAIT;
  current->_ParkEvent->reset();
  OrderAccess::fence();          // ST into Event; membar ; LD interrupted-flag

  // Enter the waiting queue, which is a circular doubly linked list in this case
  // but it could be a priority queue or any data structure.
  // _wait_set_lock protects the wait queue.  Normally the wait queue is accessed only
  // by the owner of the monitor *except* in the case where park()
  // returns because of a timeout of interrupt.  Contention is exceptionally rare
  // so we use a simple spin-lock instead of a heavier-weight blocking lock.

  Thread::SpinAcquire(&_wait_set_lock);
  add_waiter(&node);
  Thread::SpinRelease(&_wait_set_lock);

  intx save = _recursions;     // record the old recursion count
  _waiters++;                  // increment the number of waiters
  _recursions = 0;             // set the recursion level to be 1
  exit(current);               // exit the monitor
  guarantee(!has_owner(current), "invariant");

  // The thread is on the wait_set list - now park() it.
  // On MP systems it's conceivable that a brief spin before we park
  // could be profitable.
  //
  // TODO-FIXME: change the following logic to a loop of the form
  //   while (!timeout && !interrupted && _notified == 0) park()

  int ret = OS_OK;
  int WasNotified = 0;

  // Need to check interrupt state whilst still _thread_in_vm
  bool interrupted = interruptible && current->is_interrupted(false);

  { // State transition wrappers
    OSThread* osthread = current->osthread();
    OSThreadWaitState osts(osthread, true);
    assert(current->thread_state() == _thread_in_vm, "invariant");
    {
      ThreadBlockInVM tbivm(current, false /* allow_suspend */);
      if (interrupted || HAS_PENDING_EXCEPTION) {
        // Intentionally empty
      } else if (!node._notified) {
        if (millis <= 0) {
          current->_ParkEvent->park();
        } else {
          ret = current->_ParkEvent->park(millis);
        }
      }
    }

    // Node may be on the wait_set, or on the entry_list, or in transition
    // from the wait_set to the entry_list.
    // See if we need to remove Node from the wait_set.
    // We use double-checked locking to avoid grabbing _wait_set_lock
    // if the thread is not on the wait queue.
    //
    // Note that we don't need a fence before the fetch of TState.
    // In the worst case we'll fetch a old-stale value of TS_WAIT previously
    // written by the is thread. (perhaps the fetch might even be satisfied
    // by a look-aside into the processor's own store buffer, although given
    // the length of the code path between the prior ST and this load that's
    // highly unlikely).  If the following LD fetches a stale TS_WAIT value
    // then we'll acquire the lock and then re-fetch a fresh TState value.
    // That is, we fail toward safety.

    if (node.TState == ObjectWaiter::TS_WAIT) {
      Thread::SpinAcquire(&_wait_set_lock);
      if (node.TState == ObjectWaiter::TS_WAIT) {
        dequeue_specific_waiter(&node);       // unlink from wait_set
        assert(!node._notified, "invariant");
        node.TState = ObjectWaiter::TS_RUN;
      }
      Thread::SpinRelease(&_wait_set_lock);
    }

    // The thread is now either on off-list (TS_RUN),
    // or on the entry_list (TS_ENTER).
    // The Node's TState variable is stable from the perspective of this thread.
    // No other threads will asynchronously modify TState.
    guarantee(node.TState != ObjectWaiter::TS_WAIT, "invariant");
    OrderAccess::loadload();
    if (has_successor(current)) clear_successor();
    WasNotified = node._notified;

    // Reentry phase -- reacquire the monitor.
    // re-enter contended monitor after object.wait().
    // retain OBJECT_WAIT state until re-enter successfully completes
    // Thread state is thread_in_vm and oop access is again safe,
    // although the raw address of the object may have changed.
    // (Don't cache naked oops over safepoints, of course).



    OrderAccess::fence();

    assert(!has_owner(current), "invariant");
    ObjectWaiter::TStates v = node.TState;
    if (v == ObjectWaiter::TS_RUN) {
      // We use the NoPreemptMark for the very rare case where the previous
      // preempt attempt failed due to OOM. The preempt on monitor contention
      // could succeed but we can't unmount now.
      NoPreemptMark npm(current);
      enter(current);
    } else {
      guarantee(v == ObjectWaiter::TS_ENTER, "invariant");
      ExitOnSuspend eos(this);
      {
        ThreadBlockInVMPreprocess<ExitOnSuspend> tbivs(current, eos, true /* allow_suspend */);
        reenter_internal(current, &node);
        // We can go to a safepoint at the end of this block. If we
        // do a thread dump during that safepoint, then this thread will show
        // as having "-locked" the monitor, but the OS and java.lang.Thread
        // states will still report that the thread is blocked trying to
        // acquire it.
        // If there is a suspend request, ExitOnSuspend will exit the OM
        // and set the OM as pending.
      }
      if (eos.exited()) {
        // ExitOnSuspend exit the OM
        assert(!has_owner(current), "invariant");
        guarantee(node.TState == ObjectWaiter::TS_RUN, "invariant");
        current->set_current_pending_monitor(nullptr);
        enter(current, false);
      }
      assert(has_owner(current), "invariant");
      node.wait_reenter_end(this);
    }

    // post monitor waited event. Note that this is past-tense, we are done waiting.
    if (JvmtiExport::should_post_monitor_waited()) {
      JvmtiExport::post_monitor_waited(current, this, ret == OS_TIMEOUT);

      if (node._notified && has_successor(current)) {
        // In this part of the monitor wait-notify-reenter protocol it
        // is possible (and normal) for another thread to do a fastpath
        // monitor enter-exit while this thread is still trying to get
        // to the reenter portion of the protocol.
        //
        // The ObjectMonitor was notified and the current thread is
        // the successor which also means that an unpark() has already
        // been done. The JVMTI_EVENT_MONITOR_WAITED event handler can
        // consume the unpark() that was done when the successor was
        // set because the same ParkEvent is shared between Java
        // monitors and JVM/TI RawMonitors (for now).
        //
        // We redo the unpark() to ensure forward progress, i.e., we
        // don't want all pending threads hanging (parked) with none
        // entering the unlocked monitor.
        current->_ParkEvent->unpark();
      }
    }
    if (wait_event.should_commit()) {
      post_monitor_wait_event(&wait_event, this, node._notifier_tid, millis, ret == OS_TIMEOUT);
    }

    // current has reacquired the lock.
    // Lifecycle - the node representing current must not appear on any queues.
    // Node is about to go out-of-scope, but even if it were immortal we wouldn't
    // want residual elements associated with this thread left on any lists.
    guarantee(node.TState == ObjectWaiter::TS_RUN, "invariant");
    assert(has_owner(current), "invariant");
    assert(!has_successor(current), "invariant");
  } // OSThreadWaitState()

  current->set_current_waiting_monitor(nullptr);

  guarantee(_recursions == 0, "invariant");
  int relock_count = JvmtiDeferredUpdates::get_and_reset_relock_count_after_wait(current);
  _recursions =   save          // restore the old recursion count
                + relock_count; //  increased by the deferred relock count
  _waiters--;             // decrement the number of waiters

  // Verify a few postconditions
  assert(has_owner(current), "invariant");
  assert(!has_successor(current), "invariant");
  assert_mark_word_consistency();

  if (ce != nullptr && ce->is_virtual_thread()) {
    current->post_vthread_pinned_event(&vthread_pinned_event, "Object.wait", result);
  }

  // check if the notification happened
  if (!WasNotified) {
    // no, it could be timeout or Thread.interrupt() or both
    // check for interrupt event, otherwise it is timeout
    if (interruptible && current->is_interrupted(true) && !HAS_PENDING_EXCEPTION) {
      THROW(vmSymbols::java_lang_InterruptedException());
    }
  }

  // NOTE: Spurious wake up will be consider as timeout.
  // Monitor notify has precedence over thread interrupt.
}

// Consider:
// If the lock is cool (entry_list == null && succ == null) and we're on an MP system
// then instead of transferring a thread from the wait_set to the entry_list
// we might just dequeue a thread from the wait_set and directly unpark() it.

bool ObjectMonitor::notify_internal(JavaThread* current) {
  bool did_notify = false;
  Thread::SpinAcquire(&_wait_set_lock);
  ObjectWaiter* iterator = dequeue_waiter();
  if (iterator != nullptr) {
    guarantee(iterator->TState == ObjectWaiter::TS_WAIT, "invariant");
    guarantee(!iterator->_notified, "invariant");

    if (iterator->is_vthread()) {
      oop vthread = iterator->vthread();
      java_lang_VirtualThread::set_notified(vthread, true);
      int old_state = java_lang_VirtualThread::state(vthread);
      // If state is not WAIT/TIMED_WAIT then target could still be on
      // unmount transition, or wait could have already timed-out or target
      // could have been interrupted. In the first case, the target itself
      // will set the state to BLOCKED at the end of the unmount transition.
      // In the other cases the target would have been already unblocked so
      // there is nothing to do.
      if (old_state == java_lang_VirtualThread::WAIT ||
          old_state == java_lang_VirtualThread::TIMED_WAIT) {
        java_lang_VirtualThread::cmpxchg_state(vthread, old_state, java_lang_VirtualThread::BLOCKED);
      }
      // Increment counter *before* adding the vthread to the _entry_list.
      // Adding to _entry_list uses Atomic::cmpxchg() which already provides
      // a fence that prevents reordering of the stores.
      inc_unmounted_vthreads();
    }

    iterator->_notified = true;
    iterator->_notifier_tid = JFR_THREAD_ID(current);
    did_notify = true;
    add_to_entry_list(current, iterator);

    // _wait_set_lock protects the wait queue, not the entry_list.  We could
    // move the add-to-entry_list operation, above, outside the critical section
    // protected by _wait_set_lock.  In practice that's not useful.  With the
    // exception of  wait() timeouts and interrupts the monitor owner
    // is the only thread that grabs _wait_set_lock.  There's almost no contention
    // on _wait_set_lock so it's not profitable to reduce the length of the
    // critical section.

    if (!iterator->is_vthread()) {
      iterator->wait_reenter_begin(this);

      // Read counter *after* adding the thread to the _entry_list.
      // Adding to _entry_list uses Atomic::cmpxchg() which already provides
      // a fence that prevents this load from floating up previous store.
      if (has_unmounted_vthreads()) {
        // Wake up the thread to alleviate some deadlock cases where the successor
        // that will be picked up when this thread releases the monitor is an unmounted
        // virtual thread that cannot run due to having run out of carriers. Upon waking
        // up, the thread will call reenter_internal() which will use timed-park in case
        // there is contention and there are still vthreads in the _entry_list.
        // If the target was interrupted or the wait timed-out at the same time, it could
        // have reached reenter_internal and read a false value of has_unmounted_vthreads()
        // before we added it to the _entry_list above. To deal with that case, we set _do_timed_park
        // which will be read by the target on the next loop iteration in reenter_internal.
        iterator->_do_timed_park = true;
        JavaThread* t = iterator->thread();
        t->_ParkEvent->unpark();
      }
    }
  }
  Thread::SpinRelease(&_wait_set_lock);
  return did_notify;
}

static void post_monitor_notify_event(EventJavaMonitorNotify* event,
                                      ObjectMonitor* monitor,
                                      int notified_count) {
  assert(event != nullptr, "invariant");
  assert(monitor != nullptr, "invariant");
  const Klass* monitor_klass = monitor->object()->klass();
  if (ObjectMonitor::is_jfr_excluded(monitor_klass)) {
    return;
  }
  event->set_monitorClass(monitor_klass);
  // Set an address that is 'unique enough', such that events close in
  // time and with the same address are likely (but not guaranteed) to
  // belong to the same object.
  event->set_address((uintptr_t)monitor);
  event->set_notifiedCount(notified_count);
  event->commit();
}

// Consider: a not-uncommon synchronization bug is to use notify() when
// notifyAll() is more appropriate, potentially resulting in stranded
// threads; this is one example of a lost wakeup. A useful diagnostic
// option is to force all notify() operations to behave as notifyAll().
//
// Note: We can also detect many such problems with a "minimum wait".
// When the "minimum wait" is set to a small non-zero timeout value
// and the program does not hang whereas it did absent "minimum wait",
// that suggests a lost wakeup bug.

void ObjectMonitor::notify(TRAPS) {
  JavaThread* current = THREAD;
  CHECK_OWNER();  // Throws IMSE if not owner.
  if (_wait_set == nullptr) {
    return;
  }

  quick_notify(current);
}

void ObjectMonitor::quick_notify(JavaThread* current) {
  assert(has_owner(current), "Precondition");

  EventJavaMonitorNotify event;
  DTRACE_MONITOR_PROBE(notify, this, object(), current);
  int tally = notify_internal(current) ? 1 : 0;

  if ((tally > 0) && event.should_commit()) {
    post_monitor_notify_event(&event, this, /* notified_count = */ tally);
  }
}

// notifyAll() transfers the waiters one-at-a-time from the waitset to
// the entry_list. If the waitset is "ABCD" (where A was added first
// and D last) and the entry_list is ->X->Y->Z. After a notifyAll()
// the waitset will be empty and the entry_list will be
// ->D->C->B->A->X->Y->Z, and the next choosen successor will be Z.

void ObjectMonitor::notifyAll(TRAPS) {
  JavaThread* current = THREAD;
  CHECK_OWNER();  // Throws IMSE if not owner.
  if (_wait_set == nullptr) {
    return;
  }

  quick_notifyAll(current);
}

void ObjectMonitor::quick_notifyAll(JavaThread* current) {
  assert(has_owner(current), "Precondition");

  EventJavaMonitorNotify event;
  DTRACE_MONITOR_PROBE(notifyAll, this, object(), current);
  int tally = 0;
  while (_wait_set != nullptr) {
    if (notify_internal(current)) {
      tally++;
    }
  }

  if ((tally > 0) && event.should_commit()) {
    post_monitor_notify_event(&event, this, /* notified_count = */ tally);
  }
}

void ObjectMonitor::vthread_wait(JavaThread* current, jlong millis) {
  oop vthread = current->vthread();
  ObjectWaiter* node = new ObjectWaiter(vthread, this);
  node->_is_wait = true;
  node->TState = ObjectWaiter::TS_WAIT;
  java_lang_VirtualThread::set_notified(vthread, false);  // Reset notified flag

  // Enter the waiting queue, which is a circular doubly linked list in this case
  // but it could be a priority queue or any data structure.
  // _wait_set_lock protects the wait queue.  Normally the wait queue is accessed only
  // by the owner of the monitor *except* in the case where park()
  // returns because of a timeout or interrupt.  Contention is exceptionally rare
  // so we use a simple spin-lock instead of a heavier-weight blocking lock.

  Thread::SpinAcquire(&_wait_set_lock);
  add_waiter(node);
  Thread::SpinRelease(&_wait_set_lock);

  node->_recursions = _recursions;   // record the old recursion count
  _recursions = 0;                   // set the recursion level to be 0
  _waiters++;                        // increment the number of waiters
  exit(current);                     // exit the monitor
  guarantee(!has_owner(current), "invariant");

  assert(java_lang_VirtualThread::state(vthread) == java_lang_VirtualThread::RUNNING, "wrong state for vthread");
  java_lang_VirtualThread::set_state(vthread, millis == 0 ? java_lang_VirtualThread::WAITING : java_lang_VirtualThread::TIMED_WAITING);
  java_lang_VirtualThread::set_timeout(vthread, millis);

  // Save the ObjectWaiter* in the vthread since we will need it when resuming execution.
  java_lang_VirtualThread::set_objectWaiter(vthread, node);
}

bool ObjectMonitor::vthread_wait_reenter(JavaThread* current, ObjectWaiter* node, ContinuationWrapper& cont) {
  // The first time we run after being preempted on Object.wait() we
  // need to check if we were interrupted or the wait timed-out, and
  // in that case remove ourselves from the _wait_set queue.
  if (node->TState == ObjectWaiter::TS_WAIT) {
    Thread::SpinAcquire(&_wait_set_lock);
    if (node->TState == ObjectWaiter::TS_WAIT) {
      dequeue_specific_waiter(node);       // unlink from wait_set
      assert(!node->_notified, "invariant");
      node->TState = ObjectWaiter::TS_RUN;
    }
    Thread::SpinRelease(&_wait_set_lock);
  }

  // If this was an interrupted case, set the _interrupted boolean so that
  // once we re-acquire the monitor we know if we need to throw IE or not.
  ObjectWaiter::TStates state = node->TState;
  bool was_notified = state == ObjectWaiter::TS_ENTER;
  assert(was_notified || state == ObjectWaiter::TS_RUN, "");
  node->_interrupted = !was_notified && current->is_interrupted(false);

  // Post JFR and JVMTI events.
  EventJavaMonitorWait wait_event;
  if (wait_event.should_commit() || JvmtiExport::should_post_monitor_waited()) {
    vthread_monitor_waited_event(current, node, cont, &wait_event, !was_notified && !node->_interrupted);
  }

  // Mark that we are at reenter so that we don't call this method again.
  node->_at_reenter = true;

  if (!was_notified) {
    bool acquired = vthread_monitor_enter(current, node);
    if (acquired) {
      guarantee(_recursions == 0, "invariant");
      _recursions = node->_recursions;   // restore the old recursion count
      _waiters--;                        // decrement the number of waiters

      if (node->_interrupted) {
        // We will throw at thaw end after finishing the mount transition.
        current->set_pending_interrupted_exception(true);
      }

      delete node;
      // Clear the ObjectWaiter* from the vthread.
      java_lang_VirtualThread::set_objectWaiter(current->vthread(), nullptr);
      return true;
    }
  } else {
    // Already moved to _entry_list by notifier, so just add to contentions.
    add_to_contentions(1);
  }
  return false;
}

// -----------------------------------------------------------------------------
// Adaptive Spinning Support
//
// Adaptive spin-then-block - rational spinning
//
// Note that we spin "globally" on _owner with a classic SMP-polite TATAS
// algorithm.
//
// Broadly, we can fix the spin frequency -- that is, the % of contended lock
// acquisition attempts where we opt to spin --  at 100% and vary the spin count
// (duration) or we can fix the count at approximately the duration of
// a context switch and vary the frequency.   Of course we could also
// vary both satisfying K == Frequency * Duration, where K is adaptive by monitor.
// For a description of 'Adaptive spin-then-block mutual exclusion in
// multi-threaded processing,' see U.S. Pat. No. 8046758.
//
// This implementation varies the duration "D", where D varies with
// the success rate of recent spin attempts. (D is capped at approximately
// length of a round-trip context switch).  The success rate for recent
// spin attempts is a good predictor of the success rate of future spin
// attempts.  The mechanism adapts automatically to varying critical
// section length (lock modality), system load and degree of parallelism.
// D is maintained per-monitor in _SpinDuration and is initialized
// optimistically.  Spin frequency is fixed at 100%.
//
// Note that _SpinDuration is volatile, but we update it without locks
// or atomics.  The code is designed so that _SpinDuration stays within
// a reasonable range even in the presence of races.  The arithmetic
// operations on _SpinDuration are closed over the domain of legal values,
// so at worst a race will install and older but still legal value.
// At the very worst this introduces some apparent non-determinism.
// We might spin when we shouldn't or vice-versa, but since the spin
// count are relatively short, even in the worst case, the effect is harmless.
//
// Care must be taken that a low "D" value does not become an
// an absorbing state.  Transient spinning failures -- when spinning
// is overall profitable -- should not cause the system to converge
// on low "D" values.  We want spinning to be stable and predictable
// and fairly responsive to change and at the same time we don't want
// it to oscillate, become metastable, be "too" non-deterministic,
// or converge on or enter undesirable stable absorbing states.
//
// We implement a feedback-based control system -- using past behavior
// to predict future behavior.  We face two issues: (a) if the
// input signal is random then the spin predictor won't provide optimal
// results, and (b) if the signal frequency is too high then the control
// system, which has some natural response lag, will "chase" the signal.
// (b) can arise from multimodal lock hold times.  Transient preemption
// can also result in apparent bimodal lock hold times.
// Although sub-optimal, neither condition is particularly harmful, as
// in the worst-case we'll spin when we shouldn't or vice-versa.
// The maximum spin duration is rather short so the failure modes aren't bad.
// To be conservative, I've tuned the gain in system to bias toward
// _not spinning.  Relatedly, the system can sometimes enter a mode where it
// "rings" or oscillates between spinning and not spinning.  This happens
// when spinning is just on the cusp of profitability, however, so the
// situation is not dire.  The state is benign -- there's no need to add
// hysteresis control to damp the transition rate between spinning and
// not spinning.

int ObjectMonitor::Knob_SpinLimit    = 5000;   // derived by an external tool

static int Knob_Bonus               = 100;     // spin success bonus
static int Knob_Penalty             = 200;     // spin failure penalty
static int Knob_Poverty             = 1000;
static int Knob_FixedSpin           = 0;
static int Knob_PreSpin             = 10;      // 20-100 likely better, but it's not better in my testing.

inline static int adjust_up(int spin_duration) {
  int x = spin_duration;
  if (x < ObjectMonitor::Knob_SpinLimit) {
    if (x < Knob_Poverty) {
      x = Knob_Poverty;
    }
    return x + Knob_Bonus;
  } else {
    return spin_duration;
  }
}

inline static int adjust_down(int spin_duration) {
  // TODO: Use an AIMD-like policy to adjust _SpinDuration.
  // AIMD is globally stable.
  int x = spin_duration;
  if (x > 0) {
    // Consider an AIMD scheme like: x -= (x >> 3) + 100
    // This is globally sample and tends to damp the response.
    x -= Knob_Penalty;
    if (x < 0) { x = 0; }
    return x;
  } else {
    return spin_duration;
  }
}

bool ObjectMonitor::short_fixed_spin(JavaThread* current, int spin_count, bool adapt) {
  for (int ctr = 0; ctr < spin_count; ctr++) {
    TryLockResult status = try_lock(current);
    if (status == TryLockResult::Success) {
      if (adapt) {
        _SpinDuration = adjust_up(_SpinDuration);
      }
      return true;
    } else if (status == TryLockResult::Interference) {
      break;
    }
    SpinPause();
  }
  return false;
}

// Spinning: Fixed frequency (100%), vary duration
bool ObjectMonitor::try_spin(JavaThread* current) {

  // Dumb, brutal spin.  Good for comparative measurements against adaptive spinning.
  int knob_fixed_spin = Knob_FixedSpin;  // 0 (don't spin: default), 2000 good test
  if (knob_fixed_spin > 0) {
    return short_fixed_spin(current, knob_fixed_spin, false);
  }

  // Admission control - verify preconditions for spinning
  //
  // We always spin a little bit, just to prevent _SpinDuration == 0 from
  // becoming an absorbing state.  Put another way, we spin briefly to
  // sample, just in case the system load, parallelism, contention, or lock
  // modality changed.

  int knob_pre_spin = Knob_PreSpin; // 10 (default), 100, 1000 or 2000
  if (short_fixed_spin(current, knob_pre_spin, true)) {
    return true;
  }

  //
  // Consider the following alternative:
  // Periodically set _SpinDuration = _SpinLimit and try a long/full
  // spin attempt.  "Periodically" might mean after a tally of
  // the # of failed spin attempts (or iterations) reaches some threshold.
  // This takes us into the realm of 1-out-of-N spinning, where we
  // hold the duration constant but vary the frequency.

  int ctr = _SpinDuration;
  if (ctr <= 0) return false;

  // We're good to spin ... spin ingress.
  // CONSIDER: use Prefetch::write() to avoid RTS->RTO upgrades
  // when preparing to LD...CAS _owner, etc and the CAS is likely
  // to succeed.
  if (!has_successor()) {
    set_successor(current);
  }
  int64_t prv = NO_OWNER;

  // There are three ways to exit the following loop:
  // 1.  A successful spin where this thread has acquired the lock.
  // 2.  Spin failure with prejudice
  // 3.  Spin failure without prejudice

  while (--ctr >= 0) {

    // Periodic polling -- Check for pending GC
    // Threads may spin while they're unsafe.
    // We don't want spinning threads to delay the JVM from reaching
    // a stop-the-world safepoint or to steal cycles from GC.
    // If we detect a pending safepoint we abort in order that
    // (a) this thread, if unsafe, doesn't delay the safepoint, and (b)
    // this thread, if safe, doesn't steal cycles from GC.
    // This is in keeping with the "no loitering in runtime" rule.
    // We periodically check to see if there's a safepoint pending.
    if ((ctr & 0xFF) == 0) {
      // Can't call SafepointMechanism::should_process() since that
      // might update the poll values and we could be in a thread_blocked
      // state here which is not allowed so just check the poll.
      if (SafepointMechanism::local_poll_armed(current)) {
        break;
      }
      SpinPause();
    }

    // Probe _owner with TATAS
    // If this thread observes the monitor transition or flicker
    // from locked to unlocked to locked, then the odds that this
    // thread will acquire the lock in this spin attempt go down
    // considerably.  The same argument applies if the CAS fails
    // or if we observe _owner change from one non-null value to
    // another non-null value.   In such cases we might abort
    // the spin without prejudice or apply a "penalty" to the
    // spin count-down variable "ctr", reducing it by 100, say.

    int64_t ox = owner_raw();
    if (ox == NO_OWNER) {
      ox = try_set_owner_from(NO_OWNER, current);
      if (ox == NO_OWNER) {
        // The CAS succeeded -- this thread acquired ownership
        // Take care of some bookkeeping to exit spin state.
        if (has_successor(current)) {
          clear_successor();
        }

        // Increase _SpinDuration :
        // The spin was successful (profitable) so we tend toward
        // longer spin attempts in the future.
        // CONSIDER: factor "ctr" into the _SpinDuration adjustment.
        // If we acquired the lock early in the spin cycle it
        // makes sense to increase _SpinDuration proportionally.
        // Note that we don't clamp SpinDuration precisely at SpinLimit.
        _SpinDuration = adjust_up(_SpinDuration);
        return true;
      }

      // The CAS failed ... we can take any of the following actions:
      // * penalize: ctr -= CASPenalty
      // * exit spin with prejudice -- abort without adapting spinner
      // * exit spin without prejudice.
      // * Since CAS is high-latency, retry again immediately.
      break;
    }

    // Did lock ownership change hands ?
    if (ox != prv && prv != NO_OWNER) {
      break;
    }
    prv = ox;

    if (!has_successor()) {
      set_successor(current);
    }
  }

  // Spin failed with prejudice -- reduce _SpinDuration.
  if (ctr < 0) {
    _SpinDuration = adjust_down(_SpinDuration);
  }

  if (has_successor(current)) {
    clear_successor();
    // Invariant: after setting succ=null a contending thread
    // must recheck-retry _owner before parking.  This usually happens
    // in the normal usage of try_spin(), but it's safest
    // to make try_spin() as foolproof as possible.
    OrderAccess::fence();
    if (try_lock(current) == TryLockResult::Success) {
      return true;
    }
  }

  return false;
}


// -----------------------------------------------------------------------------
// wait_set management ...

ObjectWaiter::ObjectWaiter(JavaThread* current) {
  _next     = nullptr;
  _prev     = nullptr;
  _thread   = current;
  _monitor  = nullptr;
  _notifier_tid = 0;
  _recursions = 0;
  TState    = TS_RUN;
  _notified = false;
  _is_wait  = false;
  _at_reenter = false;
  _interrupted = false;
  _do_timed_park = false;
  _active   = false;
}

ObjectWaiter::ObjectWaiter(oop vthread, ObjectMonitor* mon) : ObjectWaiter(nullptr) {
  assert(oopDesc::is_oop(vthread), "");
  _vthread = OopHandle(JavaThread::thread_oop_storage(), vthread);
  _monitor = mon;
}

ObjectWaiter::~ObjectWaiter() {
  if (is_vthread()) {
    assert(vthread() != nullptr, "");
    _vthread.release(JavaThread::thread_oop_storage());
  }
}

oop ObjectWaiter::vthread() const {
  return _vthread.resolve();
}

void ObjectWaiter::wait_reenter_begin(ObjectMonitor * const mon) {
  _active = JavaThreadBlockedOnMonitorEnterState::wait_reenter_begin(_thread, mon);
}

void ObjectWaiter::wait_reenter_end(ObjectMonitor * const mon) {
  JavaThreadBlockedOnMonitorEnterState::wait_reenter_end(_thread, _active);
}

inline void ObjectMonitor::add_waiter(ObjectWaiter* node) {
  assert(node != nullptr, "should not add null node");
  assert(node->_prev == nullptr, "node already in list");
  assert(node->_next == nullptr, "node already in list");
  // put node at end of queue (circular doubly linked list)
  if (_wait_set == nullptr) {
    _wait_set = node;
    node->_prev = node;
    node->_next = node;
  } else {
    ObjectWaiter* head = _wait_set;
    ObjectWaiter* tail = head->_prev;
    assert(tail->_next == head, "invariant check");
    tail->_next = node;
    head->_prev = node;
    node->_next = head;
    node->_prev = tail;
  }
}

inline ObjectWaiter* ObjectMonitor::dequeue_waiter() {
  // dequeue the very first waiter
  ObjectWaiter* waiter = _wait_set;
  if (waiter) {
    dequeue_specific_waiter(waiter);
  }
  return waiter;
}

inline void ObjectMonitor::dequeue_specific_waiter(ObjectWaiter* node) {
  assert(node != nullptr, "should not dequeue nullptr node");
  assert(node->_prev != nullptr, "node already removed from list");
  assert(node->_next != nullptr, "node already removed from list");
  // when the waiter has woken up because of interrupt,
  // timeout or other spurious wake-up, dequeue the
  // waiter from waiting list
  ObjectWaiter* next = node->_next;
  if (next == node) {
    assert(node->_prev == node, "invariant check");
    _wait_set = nullptr;
  } else {
    ObjectWaiter* prev = node->_prev;
    assert(prev->_next == node, "invariant check");
    assert(next->_prev == node, "invariant check");
    next->_prev = prev;
    prev->_next = next;
    if (_wait_set == node) {
      _wait_set = next;
    }
  }
  node->_next = nullptr;
  node->_prev = nullptr;
}

// -----------------------------------------------------------------------------

// One-shot global initialization for the sync subsystem.
// We could also defer initialization and initialize on-demand
// the first time we call ObjectSynchronizer::inflate().
// Initialization would be protected - like so many things - by
// the MonitorCache_lock.

void ObjectMonitor::Initialize() {
  assert(!InitDone, "invariant");

  if (!os::is_MP()) {
    Knob_SpinLimit = 0;
    Knob_PreSpin   = 0;
    Knob_FixedSpin = -1;
  }

  _oop_storage = OopStorageSet::create_weak("ObjectSynchronizer Weak", mtSynchronizer);

  DEBUG_ONLY(InitDone = true;)
}

// We can't call this during Initialize() because BarrierSet needs to be set.
void ObjectMonitor::Initialize2() {
  _vthread_list_head = OopHandle(JavaThread::thread_oop_storage(), nullptr);
  _vthread_unparker_ParkEvent = ParkEvent::Allocate(nullptr);
}

void ObjectMonitor::print_on(outputStream* st) const {
  // The minimal things to print for markWord printing, more can be added for debugging and logging.
  st->print("{contentions=0x%08x,waiters=0x%08x"
            ",recursions=%zd,owner=" INT64_FORMAT "}",
            contentions(), waiters(), recursions(),
            owner_raw());
}
void ObjectMonitor::print() const { print_on(tty); }

#ifdef ASSERT
// Print the ObjectMonitor like a debugger would:
//
// (ObjectMonitor) 0x00007fdfb6012e40 = {
//   _metadata = 0x0000000000000001
//   _object = 0x000000070ff45fd0
//   _pad_buf0 = {
//     [0] = '\0'
//     ...
//     [43] = '\0'
//   }
//   _owner = 0x0000000000000000
//   _previous_owner_tid = 0
//   _pad_buf1 = {
//     [0] = '\0'
//     ...
//     [47] = '\0'
//   }
//   _next_om = 0x0000000000000000
//   _recursions = 0
//   _entry_list = 0x0000000000000000
//   _entry_list_tail = 0x0000000000000000
//   _succ = 0x0000000000000000
//   _SpinDuration = 5000
//   _contentions = 0
//   _wait_set = 0x0000700009756248
//   _waiters = 1
//   _wait_set_lock = 0
// }
//
void ObjectMonitor::print_debug_style_on(outputStream* st) const {
  st->print_cr("(ObjectMonitor*) " INTPTR_FORMAT " = {", p2i(this));
  st->print_cr("  _metadata = " INTPTR_FORMAT, _metadata);
  st->print_cr("  _object = " INTPTR_FORMAT, p2i(object_peek()));
  st->print_cr("  _pad_buf0 = {");
  st->print_cr("    [0] = '\\0'");
  st->print_cr("    ...");
  st->print_cr("    [%d] = '\\0'", (int)sizeof(_pad_buf0) - 1);
  st->print_cr("  }");
  st->print_cr("  _owner = " INT64_FORMAT, owner_raw());
  st->print_cr("  _previous_owner_tid = " UINT64_FORMAT, _previous_owner_tid);
  st->print_cr("  _pad_buf1 = {");
  st->print_cr("    [0] = '\\0'");
  st->print_cr("    ...");
  st->print_cr("    [%d] = '\\0'", (int)sizeof(_pad_buf1) - 1);
  st->print_cr("  }");
  st->print_cr("  _next_om = " INTPTR_FORMAT, p2i(next_om()));
  st->print_cr("  _recursions = %zd", _recursions);
  st->print_cr("  _entry_list = " INTPTR_FORMAT, p2i(_entry_list));
  st->print_cr("  _entry_list_tail = " INTPTR_FORMAT, p2i(_entry_list_tail));
  st->print_cr("  _succ = " INT64_FORMAT, successor());
  st->print_cr("  _SpinDuration = %d", _SpinDuration);
  st->print_cr("  _contentions = %d", contentions());
  st->print_cr("  _unmounted_vthreads = " INT64_FORMAT, _unmounted_vthreads);
  st->print_cr("  _wait_set = " INTPTR_FORMAT, p2i(_wait_set));
  st->print_cr("  _waiters = %d", _waiters);
  st->print_cr("  _wait_set_lock = %d", _wait_set_lock);
  st->print_cr("}");
}
#endif<|MERGE_RESOLUTION|>--- conflicted
+++ resolved
@@ -1116,27 +1116,18 @@
 
     {
       OSThreadContendState osts(current->osthread());
-<<<<<<< HEAD
-      current->_ParkEvent->park();
-=======
-
       assert(current->thread_state() == _thread_in_vm, "invariant");
-
-      {
-        ClearSuccOnSuspend csos(this);
-        ThreadBlockInVMPreprocess<ClearSuccOnSuspend> tbivs(current, csos, true /* allow_suspend */);
-        if (do_timed_parked) {
-          current->_ParkEvent->park(recheck_interval);
-          // Increase the recheck_interval, but clamp the value.
-          recheck_interval *= 8;
-          if (recheck_interval > MAX_RECHECK_INTERVAL) {
-            recheck_interval = MAX_RECHECK_INTERVAL;
-          }
-        } else {
-          current->_ParkEvent->park();
+      if (do_timed_parked) {
+        current->_ParkEvent->park(recheck_interval);
+        // Increase the recheck_interval, but clamp the value.
+        recheck_interval *= 8;
+        if (recheck_interval > MAX_RECHECK_INTERVAL) {
+          recheck_interval = MAX_RECHECK_INTERVAL;
         }
+      } else {
+        current->_ParkEvent->park();
       }
->>>>>>> da968dc6
+
     }
 
     // Try again, but just so we distinguish between futile wakeups and
