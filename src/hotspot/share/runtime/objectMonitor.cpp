/*
 * Copyright (c) 1998, 2025, Oracle and/or its affiliates. All rights reserved.
 * DO NOT ALTER OR REMOVE COPYRIGHT NOTICES OR THIS FILE HEADER.
 *
 * This code is free software; you can redistribute it and/or modify it
 * under the terms of the GNU General Public License version 2 only, as
 * published by the Free Software Foundation.
 *
 * This code is distributed in the hope that it will be useful, but WITHOUT
 * ANY WARRANTY; without even the implied warranty of MERCHANTABILITY or
 * FITNESS FOR A PARTICULAR PURPOSE.  See the GNU General Public License
 * version 2 for more details (a copy is included in the LICENSE file that
 * accompanied this code).
 *
 * You should have received a copy of the GNU General Public License version
 * 2 along with this work; if not, write to the Free Software Foundation,
 * Inc., 51 Franklin St, Fifth Floor, Boston, MA 02110-1301 USA.
 *
 * Please contact Oracle, 500 Oracle Parkway, Redwood Shores, CA 94065 USA
 * or visit www.oracle.com if you need additional information or have any
 * questions.
 *
 */

#include "classfile/vmSymbols.hpp"
#include "gc/shared/oopStorage.hpp"
#include "gc/shared/oopStorageSet.hpp"
#include "jfr/jfrEvents.hpp"
#include "jfr/support/jfrThreadId.hpp"
#include "logging/log.hpp"
#include "logging/logStream.hpp"
#include "memory/allocation.inline.hpp"
#include "memory/resourceArea.hpp"
#include "oops/markWord.hpp"
#include "oops/oop.inline.hpp"
#include "oops/oopHandle.inline.hpp"
#include "oops/weakHandle.inline.hpp"
#include "prims/jvmtiDeferredUpdates.hpp"
#include "prims/jvmtiExport.hpp"
#include "runtime/atomic.hpp"
#include "runtime/continuationWrapper.inline.hpp"
#include "runtime/globals.hpp"
#include "runtime/handles.inline.hpp"
#include "runtime/interfaceSupport.inline.hpp"
#include "runtime/javaThread.inline.hpp"
#include "runtime/lightweightSynchronizer.hpp"
#include "runtime/mutexLocker.hpp"
#include "runtime/objectMonitor.hpp"
#include "runtime/objectMonitor.inline.hpp"
#include "runtime/orderAccess.hpp"
#include "runtime/osThread.hpp"
#include "runtime/perfData.hpp"
#include "runtime/safefetch.hpp"
#include "runtime/safepointMechanism.inline.hpp"
#include "runtime/sharedRuntime.hpp"
#include "runtime/threads.hpp"
#include "services/threadService.hpp"
#include "utilities/debug.hpp"
#include "utilities/dtrace.hpp"
#include "utilities/globalCounter.inline.hpp"
#include "utilities/globalDefinitions.hpp"
#include "utilities/macros.hpp"
#include "utilities/preserveException.hpp"
#if INCLUDE_JFR
#include "jfr/support/jfrFlush.hpp"
#endif

#ifdef DTRACE_ENABLED

// Only bother with this argument setup if dtrace is available
// TODO-FIXME: probes should not fire when caller is _blocked.  assert() accordingly.


#define DTRACE_MONITOR_PROBE_COMMON(obj, thread)                           \
  char* bytes = nullptr;                                                   \
  int len = 0;                                                             \
  jlong jtid = SharedRuntime::get_java_tid(thread);                        \
  Symbol* klassname = obj->klass()->name();                                \
  if (klassname != nullptr) {                                              \
    bytes = (char*)klassname->bytes();                                     \
    len = klassname->utf8_length();                                        \
  }

#define DTRACE_MONITOR_WAIT_PROBE(monitor, obj, thread, millis)            \
  {                                                                        \
    if (DTraceMonitorProbes) {                                             \
      DTRACE_MONITOR_PROBE_COMMON(obj, thread);                            \
      HOTSPOT_MONITOR_WAIT(jtid,                                           \
                           (monitor), bytes, len, (millis));               \
    }                                                                      \
  }

#define HOTSPOT_MONITOR_contended__enter HOTSPOT_MONITOR_CONTENDED_ENTER
#define HOTSPOT_MONITOR_contended__entered HOTSPOT_MONITOR_CONTENDED_ENTERED
#define HOTSPOT_MONITOR_contended__exit HOTSPOT_MONITOR_CONTENDED_EXIT
#define HOTSPOT_MONITOR_notify HOTSPOT_MONITOR_NOTIFY
#define HOTSPOT_MONITOR_notifyAll HOTSPOT_MONITOR_NOTIFYALL

#define DTRACE_MONITOR_PROBE(probe, monitor, obj, thread)                  \
  {                                                                        \
    if (DTraceMonitorProbes) {                                             \
      DTRACE_MONITOR_PROBE_COMMON(obj, thread);                            \
      HOTSPOT_MONITOR_##probe(jtid,                                        \
                              (uintptr_t)(monitor), bytes, len);           \
    }                                                                      \
  }

#else //  ndef DTRACE_ENABLED

#define DTRACE_MONITOR_WAIT_PROBE(obj, thread, millis, mon)    {;}
#define DTRACE_MONITOR_PROBE(probe, obj, thread, mon)          {;}

#endif // ndef DTRACE_ENABLED

DEBUG_ONLY(static volatile bool InitDone = false;)

OopStorage* ObjectMonitor::_oop_storage = nullptr;

OopHandle ObjectMonitor::_vthread_list_head;
ParkEvent* ObjectMonitor::_vthread_unparker_ParkEvent = nullptr;

// -----------------------------------------------------------------------------
// Theory of operations -- Monitors lists, thread residency, etc:
//
// * A thread acquires ownership of a monitor by successfully
//   CAS()ing the _owner field from NO_OWNER/DEFLATER_MARKER to
//   its owner_id (return value from owner_id_from()).
//
// * Invariant: A thread appears on at most one monitor list --
//   entry_list or WaitSet -- at any one time.
//
// * Contending threads "push" themselves onto the entry_list with CAS
//   and then spin/park.
//   If the thread is a virtual thread it will first attempt to
//   unmount itself. The virtual thread will first try to freeze
//   all frames in the heap. If the operation fails it will just
//   follow the regular path for platform threads. If the operation
//   succeeds, it will push itself onto the entry_list with CAS and then
//   return back to Java to continue the unmount logic.
//
// * After a contending thread eventually acquires the lock it must
//   dequeue itself from the entry_list.
//
// * The exiting thread identifies and unparks an "heir presumptive"
//   tentative successor thread on the entry_list. In case the successor
//   is an unmounted virtual thread, the exiting thread will first try
//   to add it to the list of vthreads waiting to be unblocked, and on
//   success it will unpark the special unblocker thread instead, which
//   will be in charge of submitting the vthread back to the scheduler
//   queue. Critically, the exiting thread doesn't unlink the successor
//   thread from the entry_list. After having been unparked/re-scheduled,
//   the wakee will recontend for ownership of the monitor. The successor
//   (wakee) will either acquire the lock or re-park/unmount itself.
//
//   Succession is provided for by a policy of competitive handoff.
//   The exiting thread does _not_ grant or pass ownership to the
//   successor thread.  (This is also referred to as "handoff succession").
//   Instead the exiting thread releases ownership and possibly wakes
//   a successor, so the successor can (re)compete for ownership of the lock.
//
// * The entry_list forms a queue of threads stalled trying to acquire
//   the lock. Within the entry_list the next pointers always form a
//   consistent singly linked list. At unlock-time when the unlocking
//   thread notices that the tail of the entry_list is not known, we
//   convert the singly linked entry_list into a doubly linked list by
//   assigning the prev pointers and the entry_list_tail pointer.
//
//   Example:
//
//   The first contending thread that "pushed" itself onto entry_list,
//   will be the last thread in the list. Each newly pushed thread in
//   entry_list will be linked through its next pointer, and have its
//   prev pointer set to null. Thus pushing six threads A-F (in that
//   order) onto entry_list, will form a singly linked list, see 1)
//   below.
//
//      1)  entry_list       ->F->E->D->C->B->A->null
//          entry_list_tail  ->null
//
//   Since the successor is chosen in FIFO order, the exiting thread
//   needs to find the tail of the entry_list. This is done by walking
//   from the entry_list head. While walking the list we also assign
//   the prev pointers of each thread, essentially forming a doubly
//   linked list, see 2) below.
//
//      2)  entry_list       ->F<=>E<=>D<=>C<=>B<=>A->null
//          entry_list_tail  ----------------------^
//
//   Once we have formed a doubly linked list it's easy to find the
//   successor (A), wake it up, have it remove itself, and update the
//   tail pointer, as seen in and 3) below.
//
//      3)  entry_list       ->F<=>E<=>D<=>C<=>B->null
//          entry_list_tail  ------------------^
//
//   At any time new threads can add themselves to the entry_list, see
//   4) below.
//
//      4)  entry_list       ->I->H->G->F<=>E<=>D->null
//          entry_list_tail  -------------------^
//
//   At some point in time the thread (F) that wants to remove itself
//   from the end of the list, will not have any prev pointer, see 5)
//   below.
//
//      5)  entry_list       ->I->H->G->F->null
//          entry_list_tail  -----------^
//
//   To resolve this we just start walking from the entry_list head
//   again, forming a new doubly linked list, before removing the
//   thread (F), see 6) and 7) below.
//
//      6)  entry_list       ->I<=>H<=>G<=>F->null
//          entry_list_tail  --------------^
//
//      7)  entry_list       ->I<=>H<=>G->null
//          entry_list_tail  ----------^
//
// * The monitor itself protects all of the operations on the
//   entry_list except for the CAS of a new arrival to the head. Only
//   the monitor owner can read or write the prev links (e.g. to
//   remove itself) or update the tail.
//
// * The monitor entry list operations avoid locks, but strictly speaking
//   they're not lock-free.  Enter is lock-free, exit is not.
//   For a description of 'Methods and apparatus providing non-blocking access
//   to a resource,' see U.S. Pat. No. 7844973.
//
// * The entry_list can have multiple concurrent "pushers" but only
//   one concurrent detaching thread. There is no ABA-problem with
//   this usage of CAS.
//
// * As long as the entry_list_tail is known the odds are good that we
//   should be able to dequeue after acquisition (in the ::enter()
//   epilogue) in constant-time. This is good since a key desideratum
//   is to minimize queue & monitor metadata manipulation that occurs
//   while holding the monitor lock -- that is, we want to minimize
//   monitor lock holds times. Note that even a small amount of fixed
//   spinning will greatly reduce the # of enqueue-dequeue operations
//   on entry_list. That is, spinning relieves contention on the
//   "inner" locks and monitor metadata.
//
//   Insert and delete operations may not operate in constant-time if
//   we have interference because some other thread is adding or
//   removing the head element of entry_list or if we need to convert
//   the singly linked entry_list into a doubly linked list to find the
//   tail.
//
// * The monitor synchronization subsystem avoids the use of native
//   synchronization primitives except for the narrow platform-specific
//   park-unpark abstraction. See the comments in os_posix.cpp regarding
//   the semantics of park-unpark. Put another way, this monitor implementation
//   depends only on atomic operations and park-unpark.
//
// * Waiting threads reside on the WaitSet list -- wait() puts
//   the caller onto the WaitSet.
//
// * notify() or notifyAll() simply transfers threads from the WaitSet
//   to the entry_list. Subsequent exit() operations will
//   unpark/re-schedule the notifyee. Unparking/re-scheduling a
//   notifyee in notify() is inefficient - it's likely the notifyee
//   would simply impale itself on the lock held by the notifier.

// Check that object() and set_object() are called from the right context:
static void check_object_context() {
#ifdef ASSERT
  Thread* self = Thread::current();
  if (self->is_Java_thread()) {
    // Mostly called from JavaThreads so sanity check the thread state.
    JavaThread* jt = JavaThread::cast(self);
    switch (jt->thread_state()) {
    case _thread_in_vm:    // the usual case
    case _thread_in_Java:  // during deopt
      break;
    default:
      fatal("called from an unsafe thread state");
    }
    assert(jt->is_active_Java_thread(), "must be active JavaThread");
  } else {
    // However, ThreadService::get_current_contended_monitor()
    // can call here via the VMThread so sanity check it.
    assert(self->is_VM_thread(), "must be");
  }
#endif // ASSERT
}

ObjectMonitor::ObjectMonitor(oop object) :
  _metadata(0),
  _object(_oop_storage, object),
  _owner(NO_OWNER),
  _previous_owner_tid(0),
  _next_om(nullptr),
  _recursions(0),
  _entry_list(nullptr),
  _entry_list_tail(nullptr),
  _succ(NO_OWNER),
  _SpinDuration(ObjectMonitor::Knob_SpinLimit),
  _contentions(0),
  _WaitSet(nullptr),
  _waiters(0),
  _WaitSetLock(0),
  _stack_locker(nullptr)
{ }

ObjectMonitor::~ObjectMonitor() {
  _object.release(_oop_storage);
}

oop ObjectMonitor::object() const {
  check_object_context();
  return _object.resolve();
}

void ObjectMonitor::ExitOnSuspend::operator()(JavaThread* current) {
  if (current->is_suspended()) {
    _om->_recursions = 0;
    _om->clear_successor();
    // Don't need a full fence after clearing successor here because of the call to exit().
    _om->exit(current, false /* not_suspended */);
    _om_exited = true;

    current->set_current_pending_monitor(_om);
  }
}

void ObjectMonitor::ClearSuccOnSuspend::operator()(JavaThread* current) {
  if (current->is_suspended()) {
    if (_om->has_successor(current)) {
      _om->clear_successor();
      OrderAccess::fence(); // always do a full fence when successor is cleared
    }
  }
}

#define assert_mark_word_consistency()                                         \
  assert(UseObjectMonitorTable || object()->mark() == markWord::encode(this),  \
         "object mark must match encoded this: mark=" INTPTR_FORMAT            \
         ", encoded this=" INTPTR_FORMAT, object()->mark().value(),            \
         markWord::encode(this).value());

// -----------------------------------------------------------------------------
// Enter support

bool ObjectMonitor::enter_is_async_deflating() {
  if (is_being_async_deflated()) {
    if (!UseObjectMonitorTable) {
      const oop l_object = object();
      if (l_object != nullptr) {
        // Attempt to restore the header/dmw to the object's header so that
        // we only retry once if the deflater thread happens to be slow.
        install_displaced_markword_in_object(l_object);
      }
    }
    return true;
  }

  return false;
}

bool ObjectMonitor::TryLockWithContentionMark(JavaThread* locking_thread, ObjectMonitorContentionMark& contention_mark) {
  assert(contention_mark._monitor == this, "must be");
  assert(!is_being_async_deflated(), "must be");

  int64_t prev_owner = try_set_owner_from(NO_OWNER, locking_thread);
  bool success = false;

  if (prev_owner == NO_OWNER) {
    assert(_recursions == 0, "invariant");
    success = true;
  } else if (prev_owner == owner_id_from(locking_thread)) {
    _recursions++;
    success = true;
  } else if (prev_owner == DEFLATER_MARKER) {
    // Racing with deflation.
    prev_owner = try_set_owner_from(DEFLATER_MARKER, locking_thread);
    if (prev_owner == DEFLATER_MARKER) {
      // We successfully cancelled the in-progress async deflation by
      // changing owner from DEFLATER_MARKER to current.  We now extend
      // the lifetime of the contention_mark (e.g. contentions++) here
      // to prevent the deflater thread from winning the last part of
      // the 2-part async deflation protocol after the regular
      // decrement occurs when the contention_mark goes out of
      // scope. ObjectMonitor::deflate_monitor() which is called by
      // the deflater thread will decrement contentions after it
      // recognizes that the async deflation was cancelled.
      contention_mark.extend();
      success = true;
    } else if (prev_owner == NO_OWNER) {
      // At this point we cannot race with deflation as we have both incremented
      // contentions, seen contention > 0 and seen a DEFLATER_MARKER.
      // success will only be false if this races with something other than
      // deflation.
      prev_owner = try_set_owner_from(NO_OWNER, locking_thread);
      success = prev_owner == NO_OWNER;
    }
  }
  assert(!success || has_owner(locking_thread), "must be");

  return success;
}

void ObjectMonitor::enter_for_with_contention_mark(JavaThread* locking_thread, ObjectMonitorContentionMark& contention_mark) {
  // Used by LightweightSynchronizer::inflate_and_enter in deoptimization path to enter for another thread.
  // The monitor is private to or already owned by locking_thread which must be suspended.
  // So this code may only contend with deflation.
  assert(locking_thread == Thread::current() || locking_thread->is_obj_deopt_suspend(), "must be");
  bool success = TryLockWithContentionMark(locking_thread, contention_mark);

  assert(success, "Failed to enter_for: locking_thread=" INTPTR_FORMAT
         ", this=" INTPTR_FORMAT "{owner=" INT64_FORMAT "}",
         p2i(locking_thread), p2i(this), owner_raw());
}

bool ObjectMonitor::enter_for(JavaThread* locking_thread) {
  // Used by ObjectSynchronizer::enter_for() to enter for another thread.
  // The monitor is private to or already owned by locking_thread which must be suspended.
  // So this code may only contend with deflation.
  assert(locking_thread == Thread::current() || locking_thread->is_obj_deopt_suspend(), "must be");

  // Block out deflation as soon as possible.
  ObjectMonitorContentionMark contention_mark(this);

  // Check for deflation.
  if (enter_is_async_deflating()) {
    return false;
  }

  bool success = TryLockWithContentionMark(locking_thread, contention_mark);

  assert(success, "Failed to enter_for: locking_thread=" INTPTR_FORMAT
         ", this=" INTPTR_FORMAT "{owner=" INT64_FORMAT "}",
         p2i(locking_thread), p2i(this), owner_raw());
  assert(has_owner(locking_thread), "must be");
  return true;
}

bool ObjectMonitor::try_enter(JavaThread* current, bool check_for_recursion) {
  // TryLock avoids the CAS and handles deflation.
  TryLockResult r = TryLock(current);
  if (r == TryLockResult::Success) {
    assert(_recursions == 0, "invariant");
    return true;
  }

  // If called from SharedRuntime::monitor_exit_helper(), we know that
  // this thread doesn't already own the lock.
  if (!check_for_recursion) {
    return false;
  }

  if (r == TryLockResult::HasOwner && has_owner(current)) {
    _recursions++;
    return true;
  }

  return false;
}

bool ObjectMonitor::spin_enter(JavaThread* current) {
  assert(current == JavaThread::current(), "must be");

  // Check for recursion.
  if (try_enter(current)) {
    return true;
  }

  // Check for deflation.
  if (enter_is_async_deflating()) {
    return false;
  }

  // We've encountered genuine contention.

  // Do one round of spinning.
  // Note that if we acquire the monitor from an initial spin
  // we forgo posting JVMTI events and firing DTRACE probes.
  if (TrySpin(current)) {
    assert(has_owner(current), "must be current: owner=" INT64_FORMAT, owner_raw());
    assert(_recursions == 0, "must be 0: recursions=%zd", _recursions);
    assert_mark_word_consistency();
    return true;
  }

  return false;
}

bool ObjectMonitor::enter(JavaThread* current) {
  assert(current == JavaThread::current(), "must be");

  if (spin_enter(current)) {
    return true;
  }

  assert(!has_owner(current), "invariant");
  assert(!has_successor(current), "invariant");
  assert(!SafepointSynchronize::is_at_safepoint(), "invariant");
  assert(current->thread_state() != _thread_blocked, "invariant");

  // Keep is_being_async_deflated stable across the rest of enter
  ObjectMonitorContentionMark contention_mark(this);

  // Check for deflation.
  if (enter_is_async_deflating()) {
    return false;
  }

  // At this point this ObjectMonitor cannot be deflated, finish contended enter
  enter_with_contention_mark(current, contention_mark);
  return true;
}

void ObjectMonitor::notify_contended_enter(JavaThread* current) {
  current->set_current_pending_monitor(this);

  DTRACE_MONITOR_PROBE(contended__enter, this, object(), current);
  if (JvmtiExport::should_post_monitor_contended_enter()) {
    JvmtiExport::post_monitor_contended_enter(current, this);

    // The current thread does not yet own the monitor and does not
    // yet appear on any queues that would get it made the successor.
    // This means that the JVMTI_EVENT_MONITOR_CONTENDED_ENTER event
    // handler cannot accidentally consume an unpark() meant for the
    // ParkEvent associated with this ObjectMonitor.
  }
}

void ObjectMonitor::enter_with_contention_mark(JavaThread* current, ObjectMonitorContentionMark &cm) {
  assert(current == JavaThread::current(), "must be");
  assert(!has_owner(current), "must be");
  assert(cm._monitor == this, "must be");
  assert(!is_being_async_deflated(), "must be");

  JFR_ONLY(JfrConditionalFlush<EventJavaMonitorEnter> flush(current);)
  EventJavaMonitorEnter enter_event;
  if (enter_event.is_started()) {
    enter_event.set_monitorClass(object()->klass());
    // Set an address that is 'unique enough', such that events close in
    // time and with the same address are likely (but not guaranteed) to
    // belong to the same object.
    enter_event.set_address((uintptr_t)this);
  }
  EventVirtualThreadPinned vthread_pinned_event;

  freeze_result result;

  assert(current->current_pending_monitor() == nullptr, "invariant");

  ContinuationEntry* ce = current->last_continuation();
  bool is_virtual = ce != nullptr && ce->is_virtual_thread();
  if (is_virtual) {
    notify_contended_enter(current);
    result = Continuation::try_preempt(current, ce->cont_oop(current));
    if (result == freeze_ok) {
      bool acquired = VThreadMonitorEnter(current);
      if (acquired) {
        // We actually acquired the monitor while trying to add the vthread to the
        // _entry_list so cancel preemption. We will still go through the preempt stub
        // but instead of unmounting we will call thaw to continue execution.
        current->set_preemption_cancelled(true);
        if (JvmtiExport::should_post_monitor_contended_entered()) {
          // We are going to call thaw again after this and finish the VMTS
          // transition so no need to do it here. We will post the event there.
          current->set_contended_entered_monitor(this);
        }
      }
      current->set_current_pending_monitor(nullptr);
      DEBUG_ONLY(int state = java_lang_VirtualThread::state(current->vthread()));
      assert((acquired && current->preemption_cancelled() && state == java_lang_VirtualThread::RUNNING) ||
             (!acquired && !current->preemption_cancelled() && state == java_lang_VirtualThread::BLOCKING), "invariant");
      return;
    }
  }

  {
    // Change java thread status to indicate blocked on monitor enter.
    JavaThreadBlockedOnMonitorEnterState jtbmes(current, this);

    if (!is_virtual) { // already notified contended_enter for virtual
      notify_contended_enter(current);
    }
    OSThreadContendState osts(current->osthread());

    assert(current->thread_state() == _thread_in_vm, "invariant");

    for (;;) {
      ExitOnSuspend eos(this);
      {
        ThreadBlockInVMPreprocess<ExitOnSuspend> tbivs(current, eos, true /* allow_suspend */);
        EnterI(current);
        current->set_current_pending_monitor(nullptr);
        // We can go to a safepoint at the end of this block. If we
        // do a thread dump during that safepoint, then this thread will show
        // as having "-locked" the monitor, but the OS and java.lang.Thread
        // states will still report that the thread is blocked trying to
        // acquire it.
        // If there is a suspend request, ExitOnSuspend will exit the OM
        // and set the OM as pending.
      }
      if (!eos.exited()) {
        // ExitOnSuspend did not exit the OM
        assert(has_owner(current), "invariant");
        break;
      }
    }

    // We've just gotten past the enter-check-for-suspend dance and we now own
    // the monitor free and clear.
  }

  assert(contentions() >= 0, "must not be negative: contentions=%d", contentions());

  // Must either set _recursions = 0 or ASSERT _recursions == 0.
  assert(_recursions == 0, "invariant");
  assert(has_owner(current), "invariant");
  assert(!has_successor(current), "invariant");
  assert_mark_word_consistency();

  // The thread -- now the owner -- is back in vm mode.
  // Report the glorious news via TI,DTrace and jvmstat.
  // The probe effect is non-trivial.  All the reportage occurs
  // while we hold the monitor, increasing the length of the critical
  // section.  Amdahl's parallel speedup law comes vividly into play.
  //
  // Another option might be to aggregate the events (thread local or
  // per-monitor aggregation) and defer reporting until a more opportune
  // time -- such as next time some thread encounters contention but has
  // yet to acquire the lock.  While spinning that thread could
  // spinning we could increment JVMStat counters, etc.

  DTRACE_MONITOR_PROBE(contended__entered, this, object(), current);
  if (JvmtiExport::should_post_monitor_contended_entered()) {
    JvmtiExport::post_monitor_contended_entered(current, this);

    // The current thread already owns the monitor and is not going to
    // call park() for the remainder of the monitor enter protocol. So
    // it doesn't matter if the JVMTI_EVENT_MONITOR_CONTENDED_ENTERED
    // event handler consumed an unpark() issued by the thread that
    // just exited the monitor.
  }
  if (enter_event.should_commit()) {
    enter_event.set_previousOwner(_previous_owner_tid);
    enter_event.commit();
  }

  if (current->current_waiting_monitor() == nullptr) {
    ContinuationEntry* ce = current->last_continuation();
    if (ce != nullptr && ce->is_virtual_thread()) {
      current->post_vthread_pinned_event(&vthread_pinned_event, "Contended monitor enter", result);
    }
  }

  OM_PERFDATA_OP(ContendedLockAttempts, inc());
}

// Caveat: TryLock() is not necessarily serializing if it returns failure.
// Callers must compensate as needed.

ObjectMonitor::TryLockResult ObjectMonitor::TryLock(JavaThread* current) {
  int64_t own = owner_raw();
  int64_t first_own = own;

  for (;;) {
    if (own == DEFLATER_MARKER) {
      // Block out deflation as soon as possible.
      ObjectMonitorContentionMark contention_mark(this);

      // Check for deflation.
      if (enter_is_async_deflating()) {
        // Treat deflation as interference.
        return TryLockResult::Interference;
      }
      if (TryLockWithContentionMark(current, contention_mark)) {
        assert(_recursions == 0, "invariant");
        return TryLockResult::Success;
      } else {
        // Deflation won or change of owner; dont spin
        break;
      }
    } else if (own == NO_OWNER) {
      int64_t prev_own = try_set_owner_from(NO_OWNER, current);
      if (prev_own == NO_OWNER) {
        assert(_recursions == 0, "invariant");
        return TryLockResult::Success;
      } else {
        // The lock had been free momentarily, but we lost the race to the lock.
        own = prev_own;
      }
    } else {
      // Retry doesn't make as much sense because the lock was just acquired.
      break;
    }
  }
  return first_own == own ? TryLockResult::HasOwner : TryLockResult::Interference;
}

// Push "current" onto the head of the _entry_list. Once on _entry_list,
// current stays on-queue until it acquires the lock.
void ObjectMonitor::add_to_entry_list(JavaThread* current, ObjectWaiter* node) {
  node->_prev   = nullptr;
  node->TState  = ObjectWaiter::TS_ENTER;

  for (;;) {
    ObjectWaiter* head = Atomic::load(&_entry_list);
    node->_next = head;
    if (Atomic::cmpxchg(&_entry_list, head, node) == head) {
      return;
    }
  }
}

// Push "current" onto the head of the entry_list.
// If the _entry_list was changed during our push operation, we try to
// lock the monitor. Returns true if we locked the monitor, and false
// if we added current to _entry_list. Once on _entry_list, current
// stays on-queue until it acquires the lock.
bool ObjectMonitor::try_lock_or_add_to_entry_list(JavaThread* current, ObjectWaiter* node) {
  node->_prev   = nullptr;
  node->TState  = ObjectWaiter::TS_ENTER;

  for (;;) {
    ObjectWaiter* head = Atomic::load(&_entry_list);
    node->_next = head;
    if (Atomic::cmpxchg(&_entry_list, head, node) == head) {
      return false;
    }

    // Interference - the CAS failed because _entry_list changed.  Before
    // retrying the CAS retry taking the lock as it may now be free.
    if (TryLock(current) == TryLockResult::Success) {
      assert(!has_successor(current), "invariant");
      assert(has_owner(current), "invariant");
      return true;
    }
  }
}

// Deflate the specified ObjectMonitor if not in-use. Returns true if it
// was deflated and false otherwise.
//
// The async deflation protocol sets owner to DEFLATER_MARKER and
// makes contentions negative as signals to contending threads that
// an async deflation is in progress. There are a number of checks
// as part of the protocol to make sure that the calling thread has
// not lost the race to a contending thread.
//
// The ObjectMonitor has been successfully async deflated when:
//   (contentions < 0)
// Contending threads that see that condition know to retry their operation.
//
bool ObjectMonitor::deflate_monitor(Thread* current) {
  if (is_busy()) {
    // Easy checks are first - the ObjectMonitor is busy so no deflation.
    return false;
  }

  const oop obj = object_peek();

  if (obj == nullptr) {
    // If the object died, we can recycle the monitor without racing with
    // Java threads. The GC already broke the association with the object.
    set_owner_from_raw(NO_OWNER, DEFLATER_MARKER);
    assert(contentions() >= 0, "must be non-negative: contentions=%d", contentions());
    _contentions = INT_MIN; // minimum negative int
  } else {
    // Attempt async deflation protocol.

    // Set a null owner to DEFLATER_MARKER to force any contending thread
    // through the slow path. This is just the first part of the async
    // deflation dance.
    if (try_set_owner_from_raw(NO_OWNER, DEFLATER_MARKER) != NO_OWNER) {
      // The owner field is no longer null so we lost the race since the
      // ObjectMonitor is now busy.
      return false;
    }

    if (contentions() > 0 || _waiters != 0) {
      // Another thread has raced to enter the ObjectMonitor after
      // is_busy() above or has already entered and waited on
      // it which makes it busy so no deflation. Restore owner to
      // null if it is still DEFLATER_MARKER.
      if (try_set_owner_from_raw(DEFLATER_MARKER, NO_OWNER) != DEFLATER_MARKER) {
        // Deferred decrement for the JT EnterI() that cancelled the async deflation.
        add_to_contentions(-1);
      }
      return false;
    }

    // Make a zero contentions field negative to force any contending threads
    // to retry. This is the second part of the async deflation dance.
    if (Atomic::cmpxchg(&_contentions, 0, INT_MIN) != 0) {
      // Contentions was no longer 0 so we lost the race since the
      // ObjectMonitor is now busy. Restore owner to null if it is
      // still DEFLATER_MARKER:
      if (try_set_owner_from_raw(DEFLATER_MARKER, NO_OWNER) != DEFLATER_MARKER) {
        // Deferred decrement for the JT EnterI() that cancelled the async deflation.
        add_to_contentions(-1);
      }
      return false;
    }
  }

  // Sanity checks for the races:
  guarantee(owner_is_DEFLATER_MARKER(), "must be deflater marker");
  guarantee(contentions() < 0, "must be negative: contentions=%d",
            contentions());
  guarantee(_waiters == 0, "must be 0: waiters=%d", _waiters);
  ObjectWaiter* w = Atomic::load(&_entry_list);
  guarantee(w == nullptr,
            "must be no entering threads: entry_list=" INTPTR_FORMAT,
            p2i(w));

  if (obj != nullptr) {
    if (log_is_enabled(Trace, monitorinflation)) {
      ResourceMark rm;
      log_trace(monitorinflation)("deflate_monitor: object=" INTPTR_FORMAT
                                  ", mark=" INTPTR_FORMAT ", type='%s'",
                                  p2i(obj), obj->mark().value(),
                                  obj->klass()->external_name());
    }
  }

  if (UseObjectMonitorTable) {
    LightweightSynchronizer::deflate_monitor(current, obj, this);
  } else if (obj != nullptr) {
    // Install the old mark word if nobody else has already done it.
    install_displaced_markword_in_object(obj);
  }

  // We leave owner == DEFLATER_MARKER and contentions < 0
  // to force any racing threads to retry.
  return true;  // Success, ObjectMonitor has been deflated.
}

// Install the displaced mark word (dmw) of a deflating ObjectMonitor
// into the header of the object associated with the monitor. This
// idempotent method is called by a thread that is deflating a
// monitor and by other threads that have detected a race with the
// deflation process.
void ObjectMonitor::install_displaced_markword_in_object(const oop obj) {
  assert(!UseObjectMonitorTable, "ObjectMonitorTable has no dmw");
  // This function must only be called when (owner == DEFLATER_MARKER
  // && contentions <= 0), but we can't guarantee that here because
  // those values could change when the ObjectMonitor gets moved from
  // the global free list to a per-thread free list.

  guarantee(obj != nullptr, "must be non-null");

  // Separate loads in is_being_async_deflated(), which is almost always
  // called before this function, from the load of dmw/header below.

  // _contentions and dmw/header may get written by different threads.
  // Make sure to observe them in the same order when having several observers.
  OrderAccess::loadload_for_IRIW();

  const oop l_object = object_peek();
  if (l_object == nullptr) {
    // ObjectMonitor's object ref has already been cleared by async
    // deflation or GC so we're done here.
    return;
  }
  assert(l_object == obj, "object=" INTPTR_FORMAT " must equal obj="
         INTPTR_FORMAT, p2i(l_object), p2i(obj));

  markWord dmw = header();
  // The dmw has to be neutral (not null, not locked and not marked).
  assert(dmw.is_neutral(), "must be neutral: dmw=" INTPTR_FORMAT, dmw.value());

  // Install displaced mark word if the object's header still points
  // to this ObjectMonitor. More than one racing caller to this function
  // can rarely reach this point, but only one can win.
  markWord res = obj->cas_set_mark(dmw, markWord::encode(this));
  if (res != markWord::encode(this)) {
    // This should be rare so log at the Info level when it happens.
    log_info(monitorinflation)("install_displaced_markword_in_object: "
                               "failed cas_set_mark: new_mark=" INTPTR_FORMAT
                               ", old_mark=" INTPTR_FORMAT ", res=" INTPTR_FORMAT,
                               dmw.value(), markWord::encode(this).value(),
                               res.value());
  }

  // Note: It does not matter which thread restored the header/dmw
  // into the object's header. The thread deflating the monitor just
  // wanted the object's header restored and it is. The threads that
  // detected a race with the deflation process also wanted the
  // object's header restored before they retry their operation and
  // because it is restored they will only retry once.
}

// Convert the fields used by is_busy() to a string that can be
// used for diagnostic output.
const char* ObjectMonitor::is_busy_to_string(stringStream* ss) {
  ss->print("is_busy: waiters=%d"
            ", contentions=%d"
            ", owner=" INT64_FORMAT
            ", entry_list=" PTR_FORMAT,
            _waiters,
            (contentions() > 0 ? contentions() : 0),
            owner_is_DEFLATER_MARKER()
                // We report null instead of DEFLATER_MARKER here because is_busy()
                // ignores DEFLATER_MARKER values.
                ? NO_OWNER
                : owner_raw(),
            p2i(_entry_list));
  return ss->base();
}

void ObjectMonitor::EnterI(JavaThread* current) {
  assert(current->thread_state() == _thread_blocked, "invariant");

  // Try the lock - TATAS
  if (TryLock(current) == TryLockResult::Success) {
    assert(!has_successor(current), "invariant");
    assert(has_owner(current), "invariant");
    return;
  }

  assert(InitDone, "Unexpectedly not initialized");

  // We try one round of spinning *before* enqueueing current.
  //
  // If the _owner is ready but OFFPROC we could use a YieldTo()
  // operation to donate the remainder of this thread's quantum
  // to the owner.  This has subtle but beneficial affinity
  // effects.

  if (TrySpin(current)) {
    assert(has_owner(current), "invariant");
    assert(!has_successor(current), "invariant");
    return;
  }

  // The Spin failed -- Enqueue and park the thread ...
  assert(!has_successor(current), "invariant");
  assert(!has_owner(current), "invariant");

  // Enqueue "current" on ObjectMonitor's _entry_list.
  //
  // Node acts as a proxy for current.
  // As an aside, if were to ever rewrite the synchronization code mostly
  // in Java, WaitNodes, ObjectMonitors, and Events would become 1st-class
  // Java objects.  This would avoid awkward lifecycle and liveness issues,
  // as well as eliminate a subset of ABA issues.
  // TODO: eliminate ObjectWaiter and enqueue either Threads or Events.

  ObjectWaiter node(current);
  current->_ParkEvent->reset();

  if (try_lock_or_add_to_entry_list(current, &node)) {
    return; // We got the lock.
  }
  // This thread is now added to the _entry_list.

  // The lock might have been released while this thread was occupied queueing
  // itself onto _entry_list.  To close the race and avoid "stranding" and
  // progress-liveness failure we must resample-retry _owner before parking.
  // Note the Dekker/Lamport duality: ST _entry_list; MEMBAR; LD Owner.
  // In this case the ST-MEMBAR is accomplished with CAS().
  //
  // TODO: Defer all thread state transitions until park-time.
  // Since state transitions are heavy and inefficient we'd like
  // to defer the state transitions until absolutely necessary,
  // and in doing so avoid some transitions ...

  // For virtual threads that are pinned, do a timed-park instead to
  // alleviate some deadlocks cases where the succesor is an unmounted
  // virtual thread that cannot run. This can happen in particular when
  // this virtual thread is currently loading/initializing a class, and
  // all other carriers have a vthread pinned to it waiting for said class
  // to be loaded/initialized.
  static int MAX_RECHECK_INTERVAL = 1000;
  int recheck_interval = 1;
  bool do_timed_parked = false;
  ContinuationEntry* ce = current->last_continuation();
  if (ce != nullptr && ce->is_virtual_thread()) {
    do_timed_parked = true;
  }

  for (;;) {

    if (TryLock(current) == TryLockResult::Success) {
      break;
    }
    assert(!has_owner(current), "invariant");

    // park self
    if (do_timed_parked) {
      current->_ParkEvent->park((jlong) recheck_interval);
      // Increase the recheck_interval, but clamp the value.
      recheck_interval *= 8;
      if (recheck_interval > MAX_RECHECK_INTERVAL) {
        recheck_interval = MAX_RECHECK_INTERVAL;
      }
    } else {
      current->_ParkEvent->park();
    }

    if (TryLock(current) == TryLockResult::Success) {
      break;
    }

    // The lock is still contested.

    // Keep a tally of the # of futile wakeups.
    // Note that the counter is not protected by a lock or updated by atomics.
    // That is by design - we trade "lossy" counters which are exposed to
    // races during updates for a lower probe effect.
    // We are in safepoint safe state, so shutdown can remove the counter
    // under our feet. Make sure we make this access safely.
    OM_PERFDATA_SAFE_OP(FutileWakeups, inc());

    // Assuming this is not a spurious wakeup we'll normally find _succ == current.
    // We can defer clearing _succ until after the spin completes
    // TrySpin() must tolerate being called with _succ == current.
    // Try yet another round of adaptive spinning.
    if (TrySpin(current)) {
      break;
    }

    // We can find that we were unpark()ed and redesignated _succ while
    // we were spinning.  That's harmless.  If we iterate and call park(),
    // park() will consume the event and return immediately and we'll
    // just spin again.  This pattern can repeat, leaving _succ to simply
    // spin on a CPU.

    if (has_successor(current)) clear_successor();

    // Invariant: after clearing _succ a thread *must* retry _owner before parking.
    OrderAccess::fence();
  }

  // Egress :
  // Current has acquired the lock -- Unlink current from the _entry_list.
  UnlinkAfterAcquire(current, &node);
  if (has_successor(current)) {
    clear_successor();
    // Note that we don't need to do OrderAccess::fence() after clearing
    // _succ here, since we own the lock.
  }

  // We've acquired ownership with CAS().
  // CAS is serializing -- it has MEMBAR/FENCE-equivalent semantics.
  // But since the CAS() this thread may have also stored into _succ
  // or entry_list.  These meta-data updates must be visible __before
  // this thread subsequently drops the lock.
  // Consider what could occur if we didn't enforce this constraint --
  // STs to monitor meta-data and user-data could reorder with (become
  // visible after) the ST in exit that drops ownership of the lock.
  // Some other thread could then acquire the lock, but observe inconsistent
  // or old monitor meta-data and heap data.  That violates the JMM.
  // To that end, the exit() operation must have at least STST|LDST
  // "release" barrier semantics.  Specifically, there must be at least a
  // STST|LDST barrier in exit() before the ST of null into _owner that drops
  // the lock.   The barrier ensures that changes to monitor meta-data and data
  // protected by the lock will be visible before we release the lock, and
  // therefore before some other thread (CPU) has a chance to acquire the lock.
  // See also: http://gee.cs.oswego.edu/dl/jmm/cookbook.html.
  //
  // Critically, any prior STs to _succ or entry_list must be visible before
  // the ST of null into _owner in the *subsequent* (following) corresponding
  // monitorexit.

  return;
}

// ReenterI() is a specialized inline form of the latter half of the
// contended slow-path from EnterI().  We use ReenterI() only for
// monitor reentry in wait().
//
// In the future we should reconcile EnterI() and ReenterI().

void ObjectMonitor::ReenterI(JavaThread* current, ObjectWaiter* currentNode) {
  assert(current != nullptr, "invariant");
  assert(current->thread_state() != _thread_blocked, "invariant");
  assert(currentNode != nullptr, "invariant");
  assert(currentNode->_thread == current, "invariant");
  assert(_waiters > 0, "invariant");
  assert_mark_word_consistency();

  for (;;) {
    ObjectWaiter::TStates v = currentNode->TState;
    guarantee(v == ObjectWaiter::TS_ENTER, "invariant");
    assert(!has_owner(current), "invariant");

    // This thread has been notified so try to reacquire the lock.
    if (TryLock(current) == TryLockResult::Success) {
      break;
    }

    // If that fails, spin again.  Note that spin count may be zero so the above TryLock
    // is necessary.
    if (TrySpin(current)) {
        break;
    }

    {
      OSThreadContendState osts(current->osthread());

      assert(current->thread_state() == _thread_in_vm, "invariant");

      {
        ClearSuccOnSuspend csos(this);
        ThreadBlockInVMPreprocess<ClearSuccOnSuspend> tbivs(current, csos, true /* allow_suspend */);
        current->_ParkEvent->park();
      }
    }

    // Try again, but just so we distinguish between futile wakeups and
    // successful wakeups.  The following test isn't algorithmically
    // necessary, but it helps us maintain sensible statistics.
    if (TryLock(current) == TryLockResult::Success) {
      break;
    }

    // The lock is still contested.

    // Assuming this is not a spurious wakeup we'll normally
    // find that _succ == current.
    if (has_successor(current)) clear_successor();

    // Invariant: after clearing _succ a contending thread
    // *must* retry  _owner before parking.
    OrderAccess::fence();

    // Keep a tally of the # of futile wakeups.
    // Note that the counter is not protected by a lock or updated by atomics.
    // That is by design - we trade "lossy" counters which are exposed to
    // races during updates for a lower probe effect.
    OM_PERFDATA_OP(FutileWakeups, inc());
  }

  // Current has acquired the lock -- Unlink current from the _entry_list.
  assert(has_owner(current), "invariant");
  assert_mark_word_consistency();
  UnlinkAfterAcquire(current, currentNode);
  if (has_successor(current)) clear_successor();
  assert(!has_successor(current), "invariant");
  currentNode->TState = ObjectWaiter::TS_RUN;
  OrderAccess::fence();      // see comments at the end of EnterI()
}

// This method is called from two places:
// - On monitorenter contention with a null waiter.
// - After Object.wait() times out or the target is interrupted to reenter the
//   monitor, with the existing waiter.
// For the Object.wait() case we do not delete the ObjectWaiter in case we
// succesfully acquire the monitor since we are going to need it on return.
bool ObjectMonitor::VThreadMonitorEnter(JavaThread* current, ObjectWaiter* waiter) {
  if (TryLock(current) == TryLockResult::Success) {
    assert(has_owner(current), "invariant");
    assert(!has_successor(current), "invariant");
    return true;
  }

  oop vthread = current->vthread();
  ObjectWaiter* node = waiter != nullptr ? waiter : new ObjectWaiter(vthread, this);
  if (try_lock_or_add_to_entry_list(current, node)) {
    // We got the lock.
    if (waiter == nullptr) delete node;  // for Object.wait() don't delete yet
    return true;
  }
  // This thread is now added to the entry_list.

  // We have to try once more since owner could have exited monitor and checked
  // _entry_list before we added the node to the queue.
  if (TryLock(current) == TryLockResult::Success) {
    assert(has_owner(current), "invariant");
    UnlinkAfterAcquire(current, node);
    if (has_successor(current)) clear_successor();
    if (waiter == nullptr) delete node;  // for Object.wait() don't delete yet
    return true;
  }

  assert(java_lang_VirtualThread::state(vthread) == java_lang_VirtualThread::RUNNING, "wrong state for vthread");
  java_lang_VirtualThread::set_state(vthread, java_lang_VirtualThread::BLOCKING);

  // We didn't succeed in acquiring the monitor so increment _contentions and
  // save ObjectWaiter* in the vthread since we will need it when resuming execution.
  add_to_contentions(1);
  java_lang_VirtualThread::set_objectWaiter(vthread, node);
  return false;
}

// Called from thaw code to resume the monitor operation that caused the vthread
// to be unmounted. Method returns true if the monitor is successfully acquired,
// which marks the end of the monitor operation, otherwise it returns false.
bool ObjectMonitor::resume_operation(JavaThread* current, ObjectWaiter* node, ContinuationWrapper& cont) {
  assert(java_lang_VirtualThread::state(current->vthread()) == java_lang_VirtualThread::RUNNING, "wrong state for vthread");
  assert(!has_owner(current), "");

  if (node->is_wait() && !node->at_reenter()) {
    bool acquired_monitor = VThreadWaitReenter(current, node, cont);
    if (acquired_monitor) return true;
  }

  // Retry acquiring monitor...

  int state = node->TState;
  guarantee(state == ObjectWaiter::TS_ENTER, "invariant");

  if (TryLock(current) == TryLockResult::Success) {
    VThreadEpilog(current, node);
    return true;
  }

  oop vthread = current->vthread();
  if (has_successor(current)) clear_successor();

  // Invariant: after clearing _succ a thread *must* retry acquiring the monitor.
  OrderAccess::fence();

  if (TryLock(current) == TryLockResult::Success) {
    VThreadEpilog(current, node);
    return true;
  }

  // We will return to Continuation.run() and unmount so set the right state.
  java_lang_VirtualThread::set_state(vthread, java_lang_VirtualThread::BLOCKING);

  return false;
}

void ObjectMonitor::VThreadEpilog(JavaThread* current, ObjectWaiter* node) {
  assert(has_owner(current), "invariant");
  add_to_contentions(-1);

  if (has_successor(current)) clear_successor();

  guarantee(_recursions == 0, "invariant");

  if (node->is_wait()) {
    _recursions = node->_recursions;   // restore the old recursion count
    _waiters--;                        // decrement the number of waiters

    if (node->_interrupted) {
      // We will throw at thaw end after finishing the mount transition.
      current->set_pending_interrupted_exception(true);
    }
  }

  UnlinkAfterAcquire(current, node);
  delete node;

  // Clear the ObjectWaiter* from the vthread.
  java_lang_VirtualThread::set_objectWaiter(current->vthread(), nullptr);

  if (JvmtiExport::should_post_monitor_contended_entered()) {
    // We are going to call thaw again after this and finish the VMTS
    // transition so no need to do it here. We will post the event there.
    current->set_contended_entered_monitor(this);
  }
}

// Return the tail of the _entry_list. If the tail is currently not
// known, find it by walking from the head of _entry_list, and while
// doing so assign the _prev pointers to create a doubly linked list.
ObjectWaiter* ObjectMonitor::entry_list_tail(JavaThread* current) {
  assert(has_owner(current), "invariant");
  ObjectWaiter* w = _entry_list_tail;
  if (w != nullptr) {
    return w;
  }
  // Need acquire here to match the implicit release of the cmpxchg
  // that updated _entry_list, so we can access w->_next.
  w = Atomic::load_acquire(&_entry_list);
  assert(w != nullptr, "invariant");
  if (w->next() == nullptr) {
    _entry_list_tail = w;
    return w;
  }
  ObjectWaiter* prev = nullptr;
  while (w != nullptr) {
    assert(w->TState == ObjectWaiter::TS_ENTER, "invariant");
    w->_prev = prev;
    prev = w;
    w = w->next();
  }
  _entry_list_tail = prev;
  return prev;
}

// By convention we unlink a contending thread from _entry_list
// immediately after the thread acquires the lock in ::enter().
// The head of _entry_list is volatile but the interior is stable.
// In addition, current.TState is stable.

void ObjectMonitor::UnlinkAfterAcquire(JavaThread* current, ObjectWaiter* currentNode) {
  assert(has_owner(current), "invariant");
  assert((!currentNode->is_vthread() && currentNode->thread() == current) ||
         (currentNode->is_vthread() && currentNode->vthread() == current->vthread()), "invariant");

  // Check if we are unlinking the last element in the _entry_list.
  // This is by far the most common case.
  if (currentNode->next() == nullptr) {
    assert(_entry_list_tail == nullptr || _entry_list_tail == currentNode, "invariant");

    ObjectWaiter* w = Atomic::load(&_entry_list);
    if (w == currentNode) {
      // The currentNode is the only element in _entry_list.
      if (Atomic::cmpxchg(&_entry_list, w, (ObjectWaiter*)nullptr) == w) {
        _entry_list_tail = nullptr;
        currentNode->set_bad_pointers();
        return;
      }
      // The CAS above can fail from interference IFF a contending
      // thread "pushed" itself onto entry_list. So fall-through to
      // building the doubly linked list.
      assert(currentNode->prev() == nullptr, "invariant");
    }
    if (currentNode->prev() == nullptr) {
      // Build the doubly linked list to get hold of
      // currentNode->prev().
      _entry_list_tail = nullptr;
      entry_list_tail(current);
      assert(currentNode->prev() != nullptr, "must be");
    }
    // The currentNode is the last element in _entry_list and we know
    // which element is the previous one.
    assert(_entry_list != currentNode, "invariant");
    _entry_list_tail = currentNode->prev();
    _entry_list_tail->_next = nullptr;
    currentNode->set_bad_pointers();
    return;
  }

  // If we get here it means the current thread enqueued itself on the
  // _entry_list but was then able to "steal" the lock before the
  // chosen successor was able to. Consequently currentNode must be an
  // interior node in the _entry_list, or the head.
  assert(currentNode->next() != nullptr, "invariant");
  assert(currentNode != _entry_list_tail, "invariant");

  // Check if we are in the singly linked portion of the
  // _entry_list. If we are the head then we try to remove ourselves,
  // else we convert to the doubly linked list.
  if (currentNode->prev() == nullptr) {
    ObjectWaiter* w = Atomic::load(&_entry_list);

    assert(w != nullptr, "invariant");
    if (w == currentNode) {
      ObjectWaiter* next = currentNode->next();
      // currentNode is at the head of _entry_list.
      if (Atomic::cmpxchg(&_entry_list, w, next) == w) {
        // The CAS above sucsessfully unlinked currentNode from the
        // head of the _entry_list.
        assert(_entry_list != w, "invariant");
        next->_prev = nullptr;
        currentNode->set_bad_pointers();
        return;
      } else {
        // The CAS above can fail from interference IFF a contending
        // thread "pushed" itself onto _entry_list, in which case
        // currentNode must now be in the interior of the
        // list. Fall-through to building the doubly linked list.
        assert(_entry_list != currentNode, "invariant");
      }
    }
    // Build the doubly linked list to get hold of currentNode->prev().
    _entry_list_tail = nullptr;
    entry_list_tail(current);
    assert(currentNode->prev() != nullptr, "must be");
  }

  // We now know we are unlinking currentNode from the interior of a
  // doubly linked list.
  assert(currentNode->next() != nullptr, "");
  assert(currentNode->prev() != nullptr, "");
  assert(currentNode != _entry_list, "");
  assert(currentNode != _entry_list_tail, "");

  ObjectWaiter* nxt = currentNode->next();
  ObjectWaiter* prv = currentNode->prev();
  assert(nxt->TState == ObjectWaiter::TS_ENTER, "invariant");
  assert(prv->TState == ObjectWaiter::TS_ENTER, "invariant");

  nxt->_prev = prv;
  prv->_next = nxt;
  currentNode->set_bad_pointers();
}

// -----------------------------------------------------------------------------
// Exit support
//
// exit()
// ~~~~~~
// Note that the collector can't reclaim the objectMonitor or deflate
// the object out from underneath the thread calling ::exit() as the
// thread calling ::exit() never transitions to a stable state.
// This inhibits GC, which in turn inhibits asynchronous (and
// inopportune) reclamation of "this".
//
// We'd like to assert that: (THREAD->thread_state() != _thread_blocked) ;
// There's one exception to the claim above, however.  EnterI() can call
// exit() to drop a lock if the acquirer has been externally suspended.
// In that case exit() is called with _thread_state == _thread_blocked,
// but the monitor's _contentions field is > 0, which inhibits reclamation.
//
// This is the exit part of the locking protocol, often implemented in
// C2_MacroAssembler::fast_unlock()
//
//   1. A release barrier ensures that changes to monitor meta-data
//      (_succ, _entry_list) and data protected by the lock will be
//      visible before we release the lock.
//   2. Release the lock by clearing the owner.
//   3. A storeload MEMBAR is needed between releasing the owner and
//      subsequently reading meta-data to safely determine if the lock is
//      contended (step 4) without an elected successor (step 5).
//   4. If _entry_list is null, we are done, since there is no
//      other thread waiting on the lock to wake up. I.e. there is no
//      contention.
//   5. If there is a successor (_succ is non-null), we are done. The
//      responsibility for guaranteeing progress-liveness has now implicitly
//      been moved from the exiting thread to the successor.
//   6. There are waiters in the entry list (_entry_list is non-null),
//      but there is no successor (_succ is null), so we need to
//      wake up (unpark) a waiting thread to avoid stranding.
//
// Note that since only the current lock owner can manipulate the
// _entry_list (except for pushing new threads to the head), we need to
// reacquire the lock before we can wake up (unpark) a waiting thread.
//
// The CAS() in enter provides for safety and exclusion, while the
// MEMBAR in exit provides for progress and avoids stranding.
//
// There is also the risk of a futile wake-up. If we drop the lock
// another thread can reacquire the lock immediately, and we can
// then wake a thread unnecessarily. This is benign, and we've
// structured the code so the windows are short and the frequency
// of such futile wakups is low.

void ObjectMonitor::exit(JavaThread* current, bool not_suspended) {
  if (!has_owner(current)) {
    // Apparent unbalanced locking ...
    // Naively we'd like to throw IllegalMonitorStateException.
    // As a practical matter we can neither allocate nor throw an
    // exception as ::exit() can be called from leaf routines.
    // see x86_32.ad Fast_Unlock() and the I1 and I2 properties.
    // Upon deeper reflection, however, in a properly run JVM the only
    // way we should encounter this situation is in the presence of
    // unbalanced JNI locking. TODO: CheckJNICalls.
    // See also: CR4414101
#ifdef ASSERT
    LogStreamHandle(Error, monitorinflation) lsh;
    lsh.print_cr("ERROR: ObjectMonitor::exit(): thread=" INTPTR_FORMAT
                  " is exiting an ObjectMonitor it does not own.", p2i(current));
    lsh.print_cr("The imbalance is possibly caused by JNI locking.");
    print_debug_style_on(&lsh);
    assert(false, "Non-balanced monitor enter/exit!");
#endif
    return;
  }

  if (_recursions != 0) {
    _recursions--;        // this is simple recursive enter
    return;
  }

#if INCLUDE_JFR
  // get the owner's thread id for the MonitorEnter event
  // if it is enabled and the thread isn't suspended
  if (not_suspended && EventJavaMonitorEnter::is_enabled()) {
    _previous_owner_tid = JFR_THREAD_ID(current);
  }
#endif

  for (;;) {
    assert(has_owner(current), "invariant");

    // Drop the lock.
    // release semantics: prior loads and stores from within the critical section
    // must not float (reorder) past the following store that drops the lock.
    // Uses a storeload to separate release_store(owner) from the
    // successor check. The try_set_owner_from() below uses cmpxchg() so
    // we get the fence down there.
    release_clear_owner(current);
    OrderAccess::storeload();

    // Normally the exiting thread is responsible for ensuring succession,
    // but if this thread observes other successors are ready or other
    // entering threads are spinning after it has stored null into _owner
    // then it can exit without waking a successor.  The existence of
    // spinners or ready successors guarantees proper succession (liveness).
    // Responsibility passes to the ready or running successors.  The exiting
    // thread delegates the duty.  More precisely, if a successor already
    // exists this thread is absolved of the responsibility of waking
    // (unparking) one.

    // The _succ variable is critical to reducing futile wakeup frequency.
    // _succ identifies the "heir presumptive" thread that has been made
    // ready (unparked) but that has not yet run.  We need only one such
    // successor thread to guarantee progress.
    // See http://www.usenix.org/events/jvm01/full_papers/dice/dice.pdf
    // section 3.3 "Futile Wakeup Throttling" for details.
    //
    // Note that spinners in Enter() also set _succ non-null.
    // In the current implementation spinners opportunistically set
    // _succ so that exiting threads might avoid waking a successor.
    // Which means that the exiting thread could exit immediately without
    // waking a successor, if it observes a successor after it has dropped
    // the lock.  Note that the dropped lock needs to become visible to the
    // spinner.

    if (_entry_list == nullptr || has_successor()) {
      return;
    }

    // Other threads are blocked trying to acquire the lock and there
    // is no successor, so it appears that an heir-presumptive
    // (successor) must be made ready. Only the current lock owner can
    // detach threads from the entry_list, therefore we need to
    // reacquire the lock. If we fail to reacquire the lock the
    // responsibility for ensuring succession falls to the new owner.

    if (TryLock(current) != TryLockResult::Success) {
      // Some other thread acquired the lock (or the monitor was
      // deflated). Either way we are done.
      return;
    }

    guarantee(has_owner(current), "invariant");

    ObjectWaiter* w = nullptr;

    w = Atomic::load(&_entry_list);
    if (w != nullptr) {
      w = entry_list_tail(current);
      // I'd like to write: guarantee (w->_thread != current).
      // But in practice an exiting thread may find itself on the entry_list.
      // Let's say thread T1 calls O.wait().  Wait() enqueues T1 on O's waitset and
      // then calls exit().  Exit release the lock by setting O._owner to null.
      // Let's say T1 then stalls.  T2 acquires O and calls O.notify().  The
      // notify() operation moves T1 from O's waitset to O's entry_list. T2 then
      // release the lock "O".  T1 resumes immediately after the ST of null into
      // _owner, above.  T1 notices that the entry_list is populated, so it
      // reacquires the lock and then finds itself on the entry_list.
      // Given all that, we have to tolerate the circumstance where "w" is
      // associated with current.
      assert(w->TState == ObjectWaiter::TS_ENTER, "invariant");
      ExitEpilog(current, w);
      return;
    }
  }
}

void ObjectMonitor::ExitEpilog(JavaThread* current, ObjectWaiter* Wakee) {
  assert(has_owner(current), "invariant");

  // Exit protocol:
  // 1. ST _succ = wakee
  // 2. membar #loadstore|#storestore;
  // 2. ST _owner = nullptr
  // 3. unpark(wakee)

  oop vthread = nullptr;
  ParkEvent * Trigger;
  if (!Wakee->is_vthread()) {
    JavaThread* t = Wakee->thread();
    assert(t != nullptr, "");
    Trigger = t->_ParkEvent;
    set_successor(t);
  } else {
    vthread = Wakee->vthread();
    assert(vthread != nullptr, "");
    Trigger = ObjectMonitor::vthread_unparker_ParkEvent();
    set_successor(vthread);
  }

  // Hygiene -- once we've set _owner = nullptr we can't safely dereference Wakee again.
  // The thread associated with Wakee may have grabbed the lock and "Wakee" may be
  // out-of-scope (non-extant).
  Wakee  = nullptr;

  // Drop the lock.
  // Uses a fence to separate release_store(owner) from the LD in unpark().
  release_clear_owner(current);
  OrderAccess::fence();

  DTRACE_MONITOR_PROBE(contended__exit, this, object(), current);

  if (vthread == nullptr) {
    // Platform thread case.
    Trigger->unpark();
  } else if (java_lang_VirtualThread::set_onWaitingList(vthread, vthread_list_head())) {
    // Virtual thread case.
    Trigger->unpark();
  }

  // Maintain stats and report events to JVMTI
  OM_PERFDATA_OP(Parks, inc());
}

// Exits the monitor returning recursion count. _owner should
// be set to current's owner_id, i.e. no ANONYMOUS_OWNER allowed.
intx ObjectMonitor::complete_exit(JavaThread* current) {
  assert(InitDone, "Unexpectedly not initialized");
  guarantee(has_owner(current), "complete_exit not owner");

  intx save = _recursions; // record the old recursion count
  _recursions = 0;         // set the recursion level to be 0
  exit(current);           // exit the monitor
  guarantee(!has_owner(current), "invariant");
  return save;
}

// Checks that the current THREAD owns this monitor and causes an
// immediate return if it doesn't. We don't use the CHECK macro
// because we want the IMSE to be the only exception that is thrown
// from the call site when false is returned. Any other pending
// exception is ignored.
#define CHECK_OWNER()                                                  \
  do {                                                                 \
    if (!check_owner(THREAD)) {                                        \
       assert(HAS_PENDING_EXCEPTION, "expected a pending IMSE here."); \
       return;                                                         \
     }                                                                 \
  } while (false)

// Returns true if the specified thread owns the ObjectMonitor.
// Otherwise returns false and throws IllegalMonitorStateException
// (IMSE). If there is a pending exception and the specified thread
// is not the owner, that exception will be replaced by the IMSE.
bool ObjectMonitor::check_owner(TRAPS) {
  JavaThread* current = THREAD;
  int64_t cur = owner_raw();
  if (cur == owner_id_from(current)) {
    return true;
  }
  THROW_MSG_(vmSymbols::java_lang_IllegalMonitorStateException(),
             "current thread is not owner", false);
}

static inline bool is_excluded(const Klass* monitor_klass) {
  assert(monitor_klass != nullptr, "invariant");
  NOT_JFR_RETURN_(false);
  JFR_ONLY(return vmSymbols::jdk_jfr_internal_management_HiddenWait() == monitor_klass->name();)
}

static void post_monitor_wait_event(EventJavaMonitorWait* event,
                                    ObjectMonitor* monitor,
                                    uint64_t notifier_tid,
                                    jlong timeout,
                                    bool timedout) {
  assert(event != nullptr, "invariant");
  assert(monitor != nullptr, "invariant");
  const Klass* monitor_klass = monitor->object()->klass();
  if (is_excluded(monitor_klass)) {
    return;
  }
  event->set_monitorClass(monitor_klass);
  event->set_timeout(timeout);
  // Set an address that is 'unique enough', such that events close in
  // time and with the same address are likely (but not guaranteed) to
  // belong to the same object.
  event->set_address((uintptr_t)monitor);
  event->set_notifier(notifier_tid);
  event->set_timedOut(timedout);
  event->commit();
}

static void vthread_monitor_waited_event(JavaThread* current, ObjectWaiter* node, ContinuationWrapper& cont, EventJavaMonitorWait* event, jboolean timed_out) {
  // Since we might safepoint set the anchor so that the stack can we walked.
  assert(current->last_continuation() != nullptr, "");
  JavaFrameAnchor* anchor = current->frame_anchor();
  anchor->set_last_Java_sp(current->last_continuation()->entry_sp());
  anchor->set_last_Java_pc(current->last_continuation()->entry_pc());

  ContinuationWrapper::SafepointOp so(current, cont);

  JRT_BLOCK
    if (event->should_commit()) {
      long timeout = java_lang_VirtualThread::timeout(current->vthread());
      post_monitor_wait_event(event, node->_monitor, node->_notifier_tid, timeout, timed_out);
    }
    if (JvmtiExport::should_post_monitor_waited()) {
      // We mark this call in case of an upcall to Java while posting the event.
      // If somebody walks the stack in that case, processing the enterSpecial
      // frame should not include processing callee arguments since there is no
      // actual callee (see nmethod::preserve_callee_argument_oops()).
      ThreadOnMonitorWaitedEvent tmwe(current);
      JvmtiExport::vthread_post_monitor_waited(current, node->_monitor, timed_out);
    }
  JRT_BLOCK_END
  current->frame_anchor()->clear();
}

// -----------------------------------------------------------------------------
// Wait/Notify/NotifyAll
//
// Note: a subset of changes to ObjectMonitor::wait()
// will need to be replicated in complete_exit
void ObjectMonitor::wait(jlong millis, bool interruptible, TRAPS) {
  JavaThread* current = THREAD;

  assert(InitDone, "Unexpectedly not initialized");

  CHECK_OWNER();  // Throws IMSE if not owner.

  EventJavaMonitorWait wait_event;
  EventVirtualThreadPinned vthread_pinned_event;

  // check for a pending interrupt
  if (interruptible && current->is_interrupted(true) && !HAS_PENDING_EXCEPTION) {
    JavaThreadInObjectWaitState jtiows(current, millis != 0, interruptible);

    if (JvmtiExport::should_post_monitor_wait()) {
      JvmtiExport::post_monitor_wait(current, object(), millis);
    }
    // post monitor waited event.  Note that this is past-tense, we are done waiting.
    if (JvmtiExport::should_post_monitor_waited()) {
      // Note: 'false' parameter is passed here because the
      // wait was not timed out due to thread interrupt.
      JvmtiExport::post_monitor_waited(current, this, false);

      // In this short circuit of the monitor wait protocol, the
      // current thread never drops ownership of the monitor and
      // never gets added to the wait queue so the current thread
      // cannot be made the successor. This means that the
      // JVMTI_EVENT_MONITOR_WAITED event handler cannot accidentally
      // consume an unpark() meant for the ParkEvent associated with
      // this ObjectMonitor.
    }
    if (wait_event.should_commit()) {
      post_monitor_wait_event(&wait_event, this, 0, millis, false);
    }
    THROW(vmSymbols::java_lang_InterruptedException());
    return;
  }

  freeze_result result;
  ContinuationEntry* ce = current->last_continuation();
  bool is_virtual = ce != nullptr && ce->is_virtual_thread();
  if (is_virtual) {
    if (interruptible && JvmtiExport::should_post_monitor_wait()) {
      JvmtiExport::post_monitor_wait(current, object(), millis);
    }
    current->set_current_waiting_monitor(this);
    result = Continuation::try_preempt(current, ce->cont_oop(current));
    if (result == freeze_ok) {
      VThreadWait(current, millis);
      current->set_current_waiting_monitor(nullptr);
      return;
    }
  }
  // The jtiows does nothing for non-interruptible.
  JavaThreadInObjectWaitState jtiows(current, millis != 0, interruptible);

  if (!is_virtual) { // it was already set for virtual thread
    if (interruptible && JvmtiExport::should_post_monitor_wait()) {
      JvmtiExport::post_monitor_wait(current, object(), millis);

      // The current thread already owns the monitor and it has not yet
      // been added to the wait queue so the current thread cannot be
      // made the successor. This means that the JVMTI_EVENT_MONITOR_WAIT
      // event handler cannot accidentally consume an unpark() meant for
      // the ParkEvent associated with this ObjectMonitor.
    }
    current->set_current_waiting_monitor(this);
  }
  // create a node to be put into the queue
  // Critically, after we reset() the event but prior to park(), we must check
  // for a pending interrupt.
  ObjectWaiter node(current);
  node.TState = ObjectWaiter::TS_WAIT;
  current->_ParkEvent->reset();
  OrderAccess::fence();          // ST into Event; membar ; LD interrupted-flag

  // Enter the waiting queue, which is a circular doubly linked list in this case
  // but it could be a priority queue or any data structure.
  // _WaitSetLock protects the wait queue.  Normally the wait queue is accessed only
  // by the owner of the monitor *except* in the case where park()
  // returns because of a timeout of interrupt.  Contention is exceptionally rare
  // so we use a simple spin-lock instead of a heavier-weight blocking lock.

  Thread::SpinAcquire(&_WaitSetLock, "WaitSet - add");
  AddWaiter(&node);
  Thread::SpinRelease(&_WaitSetLock);

  intx save = _recursions;     // record the old recursion count
  _waiters++;                  // increment the number of waiters
  _recursions = 0;             // set the recursion level to be 1
  exit(current);               // exit the monitor
  guarantee(!has_owner(current), "invariant");

  // The thread is on the WaitSet list - now park() it.
  // On MP systems it's conceivable that a brief spin before we park
  // could be profitable.
  //
  // TODO-FIXME: change the following logic to a loop of the form
  //   while (!timeout && !interrupted && _notified == 0) park()

  int ret = OS_OK;
  int WasNotified = 0;

  // Need to check interrupt state whilst still _thread_in_vm
  bool interrupted = interruptible && current->is_interrupted(false);

  { // State transition wrappers
    OSThread* osthread = current->osthread();
    OSThreadWaitState osts(osthread, true);

    assert(current->thread_state() == _thread_in_vm, "invariant");

    {
      ClearSuccOnSuspend csos(this);
      ThreadBlockInVMPreprocess<ClearSuccOnSuspend> tbivs(current, csos, true /* allow_suspend */);
      if (interrupted || HAS_PENDING_EXCEPTION) {
        // Intentionally empty
      } else if (!node._notified) {
        if (millis <= 0) {
          current->_ParkEvent->park();
        } else {
          ret = current->_ParkEvent->park(millis);
        }
      }
    }

    // Node may be on the WaitSet, or on the entry_list, or in transition
    // from the WaitSet to the entry_list.
    // See if we need to remove Node from the WaitSet.
    // We use double-checked locking to avoid grabbing _WaitSetLock
    // if the thread is not on the wait queue.
    //
    // Note that we don't need a fence before the fetch of TState.
    // In the worst case we'll fetch a old-stale value of TS_WAIT previously
    // written by the is thread. (perhaps the fetch might even be satisfied
    // by a look-aside into the processor's own store buffer, although given
    // the length of the code path between the prior ST and this load that's
    // highly unlikely).  If the following LD fetches a stale TS_WAIT value
    // then we'll acquire the lock and then re-fetch a fresh TState value.
    // That is, we fail toward safety.

    if (node.TState == ObjectWaiter::TS_WAIT) {
      Thread::SpinAcquire(&_WaitSetLock, "WaitSet - unlink");
      if (node.TState == ObjectWaiter::TS_WAIT) {
        DequeueSpecificWaiter(&node);       // unlink from WaitSet
        assert(!node._notified, "invariant");
        node.TState = ObjectWaiter::TS_RUN;
      }
      Thread::SpinRelease(&_WaitSetLock);
    }

    // The thread is now either on off-list (TS_RUN),
    // or on the entry_list (TS_ENTER).
    // The Node's TState variable is stable from the perspective of this thread.
    // No other threads will asynchronously modify TState.
    guarantee(node.TState != ObjectWaiter::TS_WAIT, "invariant");
    OrderAccess::loadload();
    if (has_successor(current)) clear_successor();
    WasNotified = node._notified;

    // Reentry phase -- reacquire the monitor.
    // re-enter contended monitor after object.wait().
    // retain OBJECT_WAIT state until re-enter successfully completes
    // Thread state is thread_in_vm and oop access is again safe,
    // although the raw address of the object may have changed.
    // (Don't cache naked oops over safepoints, of course).

    // post monitor waited event. Note that this is past-tense, we are done waiting.
    if (JvmtiExport::should_post_monitor_waited()) {
      JvmtiExport::post_monitor_waited(current, this, ret == OS_TIMEOUT);

      if (node._notified && has_successor(current)) {
        // In this part of the monitor wait-notify-reenter protocol it
        // is possible (and normal) for another thread to do a fastpath
        // monitor enter-exit while this thread is still trying to get
        // to the reenter portion of the protocol.
        //
        // The ObjectMonitor was notified and the current thread is
        // the successor which also means that an unpark() has already
        // been done. The JVMTI_EVENT_MONITOR_WAITED event handler can
        // consume the unpark() that was done when the successor was
        // set because the same ParkEvent is shared between Java
        // monitors and JVM/TI RawMonitors (for now).
        //
        // We redo the unpark() to ensure forward progress, i.e., we
        // don't want all pending threads hanging (parked) with none
        // entering the unlocked monitor.
        current->_ParkEvent->unpark();
      }
    }

    if (wait_event.should_commit()) {
      post_monitor_wait_event(&wait_event, this, node._notifier_tid, millis, ret == OS_TIMEOUT);
    }

    OrderAccess::fence();

    assert(!has_owner(current), "invariant");
    ObjectWaiter::TStates v = node.TState;
    if (v == ObjectWaiter::TS_RUN) {
      // We use the NoPreemptMark for the very rare case where the previous
      // preempt attempt failed due to OOM. The preempt on monitor contention
      // could succeed but we can't unmount now.
      NoPreemptMark npm(current);
      enter(current);
    } else {
      guarantee(v == ObjectWaiter::TS_ENTER, "invariant");
      ReenterI(current, &node);
      node.wait_reenter_end(this);
    }

    // current has reacquired the lock.
    // Lifecycle - the node representing current must not appear on any queues.
    // Node is about to go out-of-scope, but even if it were immortal we wouldn't
    // want residual elements associated with this thread left on any lists.
    guarantee(node.TState == ObjectWaiter::TS_RUN, "invariant");
    assert(has_owner(current), "invariant");
    assert(!has_successor(current), "invariant");
  } // OSThreadWaitState()

  current->set_current_waiting_monitor(nullptr);

  guarantee(_recursions == 0, "invariant");
  int relock_count = JvmtiDeferredUpdates::get_and_reset_relock_count_after_wait(current);
  _recursions =   save          // restore the old recursion count
                + relock_count; //  increased by the deferred relock count
  current->inc_held_monitor_count(relock_count); // Deopt never entered these counts.
  _waiters--;             // decrement the number of waiters

  // Verify a few postconditions
  assert(has_owner(current), "invariant");
  assert(!has_successor(current), "invariant");
  assert_mark_word_consistency();

  if (ce != nullptr && ce->is_virtual_thread()) {
    current->post_vthread_pinned_event(&vthread_pinned_event, "Object.wait", result);
  }

  // check if the notification happened
  if (!WasNotified) {
    // no, it could be timeout or Thread.interrupt() or both
    // check for interrupt event, otherwise it is timeout
    if (interruptible && current->is_interrupted(true) && !HAS_PENDING_EXCEPTION) {
      THROW(vmSymbols::java_lang_InterruptedException());
    }
  }

  // NOTE: Spurious wake up will be consider as timeout.
  // Monitor notify has precedence over thread interrupt.
}

// Consider:
// If the lock is cool (entry_list == null && succ == null) and we're on an MP system
// then instead of transferring a thread from the WaitSet to the entry_list
// we might just dequeue a thread from the WaitSet and directly unpark() it.

bool ObjectMonitor::INotify(JavaThread* current) {
  bool did_notify = false;
  Thread::SpinAcquire(&_WaitSetLock, "WaitSet - notify");
  ObjectWaiter* iterator = DequeueWaiter();
  if (iterator != nullptr) {
    guarantee(iterator->TState == ObjectWaiter::TS_WAIT, "invariant");
    guarantee(!iterator->_notified, "invariant");

    if (iterator->is_vthread()) {
      oop vthread = iterator->vthread();
      java_lang_VirtualThread::set_notified(vthread, true);
      int old_state = java_lang_VirtualThread::state(vthread);
      // If state is not WAIT/TIMED_WAIT then target could still be on
      // unmount transition, or wait could have already timed-out or target
      // could have been interrupted. In the first case, the target itself
      // will set the state to BLOCKED at the end of the unmount transition.
      // In the other cases the target would have been already unblocked so
      // there is nothing to do.
      if (old_state == java_lang_VirtualThread::WAIT ||
          old_state == java_lang_VirtualThread::TIMED_WAIT) {
        java_lang_VirtualThread::cmpxchg_state(vthread, old_state, java_lang_VirtualThread::BLOCKED);
      }
    }

    iterator->_notified = true;
    iterator->_notifier_tid = JFR_THREAD_ID(current);
<<<<<<< HEAD
    did_notify = true;
=======
    add_to_entry_list(current, iterator);
>>>>>>> cfab88b1

    // _WaitSetLock protects the wait queue, not the entry_list.  We could
    // move the add-to-entry_list operation, above, outside the critical section
    // protected by _WaitSetLock.  In practice that's not useful.  With the
    // exception of  wait() timeouts and interrupts the monitor owner
    // is the only thread that grabs _WaitSetLock.  There's almost no contention
    // on _WaitSetLock so it's not profitable to reduce the length of the
    // critical section.

    if (!iterator->is_vthread()) {
      iterator->wait_reenter_begin(this);
    }
  }
  Thread::SpinRelease(&_WaitSetLock);
  return did_notify;
}

static void post_monitor_notify_event(EventJavaMonitorNotify* event,
                                    ObjectMonitor* monitor,
                                    int notified_count) {
  assert(event != nullptr, "invariant");
  assert(monitor != nullptr, "invariant");
  const Klass* monitor_klass = monitor->object()->klass();
  if (is_excluded(monitor_klass)) {
    return;
  }
  event->set_monitorClass(monitor_klass);
  // Set an address that is 'unique enough', such that events close in
  // time and with the same address are likely (but not guaranteed) to
  // belong to the same object.
  event->set_address((uintptr_t)monitor);
  event->set_notifiedCount(notified_count);
  event->commit();
}

// Consider: a not-uncommon synchronization bug is to use notify() when
// notifyAll() is more appropriate, potentially resulting in stranded
// threads; this is one example of a lost wakeup. A useful diagnostic
// option is to force all notify() operations to behave as notifyAll().
//
// Note: We can also detect many such problems with a "minimum wait".
// When the "minimum wait" is set to a small non-zero timeout value
// and the program does not hang whereas it did absent "minimum wait",
// that suggests a lost wakeup bug.

void ObjectMonitor::notify(TRAPS) {
  JavaThread* current = THREAD;
  CHECK_OWNER();  // Throws IMSE if not owner.
  if (_WaitSet == nullptr) {
    return;
  }

  EventJavaMonitorNotify event;
  DTRACE_MONITOR_PROBE(notify, this, object(), current);
  int tally = INotify(current) ? 1 : 0;
  OM_PERFDATA_OP(Notifications, inc(tally));

  if (event.should_commit()) {
    post_monitor_notify_event(&event, this, /* notified_count = */ tally);
  }
}

// notifyAll() transfers the waiters one-at-a-time from the waitset to
// the entry_list. If the waitset is "ABCD" (where A was added first
// and D last) and the entry_list is ->X->Y->Z. After a notifyAll()
// the waitset will be empty and the entry_list will be
// ->D->C->B->A->X->Y->Z, and the next choosen successor will be Z.

void ObjectMonitor::notifyAll(TRAPS) {
  JavaThread* current = THREAD;
  CHECK_OWNER();  // Throws IMSE if not owner.
  if (_WaitSet == nullptr) {
    return;
  }

  EventJavaMonitorNotify event;
  DTRACE_MONITOR_PROBE(notifyAll, this, object(), current);
  int tally = 0;
  while (_WaitSet != nullptr) {
    if (INotify(current)) {
      tally++;
    }
  }

  OM_PERFDATA_OP(Notifications, inc(tally));

  if (event.should_commit()) {
    post_monitor_notify_event(&event, this, /* notified_count = */ tally);
  }
}

void ObjectMonitor::VThreadWait(JavaThread* current, jlong millis) {
  oop vthread = current->vthread();
  ObjectWaiter* node = new ObjectWaiter(vthread, this);
  node->_is_wait = true;
  node->TState = ObjectWaiter::TS_WAIT;
  java_lang_VirtualThread::set_notified(vthread, false);  // Reset notified flag

  // Enter the waiting queue, which is a circular doubly linked list in this case
  // but it could be a priority queue or any data structure.
  // _WaitSetLock protects the wait queue.  Normally the wait queue is accessed only
  // by the owner of the monitor *except* in the case where park()
  // returns because of a timeout or interrupt.  Contention is exceptionally rare
  // so we use a simple spin-lock instead of a heavier-weight blocking lock.

  Thread::SpinAcquire(&_WaitSetLock, "WaitSet - add");
  AddWaiter(node);
  Thread::SpinRelease(&_WaitSetLock);

  node->_recursions = _recursions;   // record the old recursion count
  _recursions = 0;                   // set the recursion level to be 0
  _waiters++;                        // increment the number of waiters
  exit(current);                     // exit the monitor
  guarantee(!has_owner(current), "invariant");

  assert(java_lang_VirtualThread::state(vthread) == java_lang_VirtualThread::RUNNING, "wrong state for vthread");
  java_lang_VirtualThread::set_state(vthread, millis == 0 ? java_lang_VirtualThread::WAITING : java_lang_VirtualThread::TIMED_WAITING);
  java_lang_VirtualThread::set_timeout(vthread, millis);

  // Save the ObjectWaiter* in the vthread since we will need it when resuming execution.
  java_lang_VirtualThread::set_objectWaiter(vthread, node);
}

bool ObjectMonitor::VThreadWaitReenter(JavaThread* current, ObjectWaiter* node, ContinuationWrapper& cont) {
  // The first time we run after being preempted on Object.wait() we
  // need to check if we were interrupted or the wait timed-out, and
  // in that case remove ourselves from the _WaitSet queue.
  if (node->TState == ObjectWaiter::TS_WAIT) {
    Thread::SpinAcquire(&_WaitSetLock, "WaitSet - unlink");
    if (node->TState == ObjectWaiter::TS_WAIT) {
      DequeueSpecificWaiter(node);       // unlink from WaitSet
      assert(!node->_notified, "invariant");
      node->TState = ObjectWaiter::TS_RUN;
    }
    Thread::SpinRelease(&_WaitSetLock);
  }

  // If this was an interrupted case, set the _interrupted boolean so that
  // once we re-acquire the monitor we know if we need to throw IE or not.
  ObjectWaiter::TStates state = node->TState;
  bool was_notified = state == ObjectWaiter::TS_ENTER;
  assert(was_notified || state == ObjectWaiter::TS_RUN, "");
  node->_interrupted = !was_notified && current->is_interrupted(false);

  // Post JFR and JVMTI events.
  EventJavaMonitorWait wait_event;
  if (wait_event.should_commit() || JvmtiExport::should_post_monitor_waited()) {
    vthread_monitor_waited_event(current, node, cont, &wait_event, !was_notified && !node->_interrupted);
  }

  // Mark that we are at reenter so that we don't call this method again.
  node->_at_reenter = true;

  if (!was_notified) {
    bool acquired = VThreadMonitorEnter(current, node);
    if (acquired) {
      guarantee(_recursions == 0, "invariant");
      _recursions = node->_recursions;   // restore the old recursion count
      _waiters--;                        // decrement the number of waiters

      if (node->_interrupted) {
        // We will throw at thaw end after finishing the mount transition.
        current->set_pending_interrupted_exception(true);
      }

      delete node;
      // Clear the ObjectWaiter* from the vthread.
      java_lang_VirtualThread::set_objectWaiter(current->vthread(), nullptr);
      return true;
    }
  } else {
    // Already moved to _entry_list by notifier, so just add to contentions.
    add_to_contentions(1);
  }
  return false;
}

// -----------------------------------------------------------------------------
// Adaptive Spinning Support
//
// Adaptive spin-then-block - rational spinning
//
// Note that we spin "globally" on _owner with a classic SMP-polite TATAS
// algorithm.
//
// Broadly, we can fix the spin frequency -- that is, the % of contended lock
// acquisition attempts where we opt to spin --  at 100% and vary the spin count
// (duration) or we can fix the count at approximately the duration of
// a context switch and vary the frequency.   Of course we could also
// vary both satisfying K == Frequency * Duration, where K is adaptive by monitor.
// For a description of 'Adaptive spin-then-block mutual exclusion in
// multi-threaded processing,' see U.S. Pat. No. 8046758.
//
// This implementation varies the duration "D", where D varies with
// the success rate of recent spin attempts. (D is capped at approximately
// length of a round-trip context switch).  The success rate for recent
// spin attempts is a good predictor of the success rate of future spin
// attempts.  The mechanism adapts automatically to varying critical
// section length (lock modality), system load and degree of parallelism.
// D is maintained per-monitor in _SpinDuration and is initialized
// optimistically.  Spin frequency is fixed at 100%.
//
// Note that _SpinDuration is volatile, but we update it without locks
// or atomics.  The code is designed so that _SpinDuration stays within
// a reasonable range even in the presence of races.  The arithmetic
// operations on _SpinDuration are closed over the domain of legal values,
// so at worst a race will install and older but still legal value.
// At the very worst this introduces some apparent non-determinism.
// We might spin when we shouldn't or vice-versa, but since the spin
// count are relatively short, even in the worst case, the effect is harmless.
//
// Care must be taken that a low "D" value does not become an
// an absorbing state.  Transient spinning failures -- when spinning
// is overall profitable -- should not cause the system to converge
// on low "D" values.  We want spinning to be stable and predictable
// and fairly responsive to change and at the same time we don't want
// it to oscillate, become metastable, be "too" non-deterministic,
// or converge on or enter undesirable stable absorbing states.
//
// We implement a feedback-based control system -- using past behavior
// to predict future behavior.  We face two issues: (a) if the
// input signal is random then the spin predictor won't provide optimal
// results, and (b) if the signal frequency is too high then the control
// system, which has some natural response lag, will "chase" the signal.
// (b) can arise from multimodal lock hold times.  Transient preemption
// can also result in apparent bimodal lock hold times.
// Although sub-optimal, neither condition is particularly harmful, as
// in the worst-case we'll spin when we shouldn't or vice-versa.
// The maximum spin duration is rather short so the failure modes aren't bad.
// To be conservative, I've tuned the gain in system to bias toward
// _not spinning.  Relatedly, the system can sometimes enter a mode where it
// "rings" or oscillates between spinning and not spinning.  This happens
// when spinning is just on the cusp of profitability, however, so the
// situation is not dire.  The state is benign -- there's no need to add
// hysteresis control to damp the transition rate between spinning and
// not spinning.

int ObjectMonitor::Knob_SpinLimit    = 5000;   // derived by an external tool

static int Knob_Bonus               = 100;     // spin success bonus
static int Knob_Penalty             = 200;     // spin failure penalty
static int Knob_Poverty             = 1000;
static int Knob_FixedSpin           = 0;
static int Knob_PreSpin             = 10;      // 20-100 likely better, but it's not better in my testing.

inline static int adjust_up(int spin_duration) {
  int x = spin_duration;
  if (x < ObjectMonitor::Knob_SpinLimit) {
    if (x < Knob_Poverty) {
      x = Knob_Poverty;
    }
    return x + Knob_Bonus;
  } else {
    return spin_duration;
  }
}

inline static int adjust_down(int spin_duration) {
  // TODO: Use an AIMD-like policy to adjust _SpinDuration.
  // AIMD is globally stable.
  int x = spin_duration;
  if (x > 0) {
    // Consider an AIMD scheme like: x -= (x >> 3) + 100
    // This is globally sample and tends to damp the response.
    x -= Knob_Penalty;
    if (x < 0) { x = 0; }
    return x;
  } else {
    return spin_duration;
  }
}

bool ObjectMonitor::short_fixed_spin(JavaThread* current, int spin_count, bool adapt) {
  for (int ctr = 0; ctr < spin_count; ctr++) {
    TryLockResult status = TryLock(current);
    if (status == TryLockResult::Success) {
      if (adapt) {
        _SpinDuration = adjust_up(_SpinDuration);
      }
      return true;
    } else if (status == TryLockResult::Interference) {
      break;
    }
    SpinPause();
  }
  return false;
}

// Spinning: Fixed frequency (100%), vary duration
bool ObjectMonitor::TrySpin(JavaThread* current) {

  // Dumb, brutal spin.  Good for comparative measurements against adaptive spinning.
  int knob_fixed_spin = Knob_FixedSpin;  // 0 (don't spin: default), 2000 good test
  if (knob_fixed_spin > 0) {
    return short_fixed_spin(current, knob_fixed_spin, false);
  }

  // Admission control - verify preconditions for spinning
  //
  // We always spin a little bit, just to prevent _SpinDuration == 0 from
  // becoming an absorbing state.  Put another way, we spin briefly to
  // sample, just in case the system load, parallelism, contention, or lock
  // modality changed.

  int knob_pre_spin = Knob_PreSpin; // 10 (default), 100, 1000 or 2000
  if (short_fixed_spin(current, knob_pre_spin, true)) {
    return true;
  }

  //
  // Consider the following alternative:
  // Periodically set _SpinDuration = _SpinLimit and try a long/full
  // spin attempt.  "Periodically" might mean after a tally of
  // the # of failed spin attempts (or iterations) reaches some threshold.
  // This takes us into the realm of 1-out-of-N spinning, where we
  // hold the duration constant but vary the frequency.

  int ctr = _SpinDuration;
  if (ctr <= 0) return false;

  // We're good to spin ... spin ingress.
  // CONSIDER: use Prefetch::write() to avoid RTS->RTO upgrades
  // when preparing to LD...CAS _owner, etc and the CAS is likely
  // to succeed.
  if (!has_successor()) {
    set_successor(current);
  }
  int64_t prv = NO_OWNER;

  // There are three ways to exit the following loop:
  // 1.  A successful spin where this thread has acquired the lock.
  // 2.  Spin failure with prejudice
  // 3.  Spin failure without prejudice

  while (--ctr >= 0) {

    // Periodic polling -- Check for pending GC
    // Threads may spin while they're unsafe.
    // We don't want spinning threads to delay the JVM from reaching
    // a stop-the-world safepoint or to steal cycles from GC.
    // If we detect a pending safepoint we abort in order that
    // (a) this thread, if unsafe, doesn't delay the safepoint, and (b)
    // this thread, if safe, doesn't steal cycles from GC.
    // This is in keeping with the "no loitering in runtime" rule.
    // We periodically check to see if there's a safepoint pending.
    if ((ctr & 0xFF) == 0) {
      // Can't call SafepointMechanism::should_process() since that
      // might update the poll values and we could be in a thread_blocked
      // state here which is not allowed so just check the poll.
      if (SafepointMechanism::local_poll_armed(current)) {
        break;
      }
      SpinPause();
    }

    // Probe _owner with TATAS
    // If this thread observes the monitor transition or flicker
    // from locked to unlocked to locked, then the odds that this
    // thread will acquire the lock in this spin attempt go down
    // considerably.  The same argument applies if the CAS fails
    // or if we observe _owner change from one non-null value to
    // another non-null value.   In such cases we might abort
    // the spin without prejudice or apply a "penalty" to the
    // spin count-down variable "ctr", reducing it by 100, say.

    int64_t ox = owner_raw();
    if (ox == NO_OWNER) {
      ox = try_set_owner_from(NO_OWNER, current);
      if (ox == NO_OWNER) {
        // The CAS succeeded -- this thread acquired ownership
        // Take care of some bookkeeping to exit spin state.
        if (has_successor(current)) {
          clear_successor();
        }

        // Increase _SpinDuration :
        // The spin was successful (profitable) so we tend toward
        // longer spin attempts in the future.
        // CONSIDER: factor "ctr" into the _SpinDuration adjustment.
        // If we acquired the lock early in the spin cycle it
        // makes sense to increase _SpinDuration proportionally.
        // Note that we don't clamp SpinDuration precisely at SpinLimit.
        _SpinDuration = adjust_up(_SpinDuration);
        return true;
      }

      // The CAS failed ... we can take any of the following actions:
      // * penalize: ctr -= CASPenalty
      // * exit spin with prejudice -- abort without adapting spinner
      // * exit spin without prejudice.
      // * Since CAS is high-latency, retry again immediately.
      break;
    }

    // Did lock ownership change hands ?
    if (ox != prv && prv != NO_OWNER) {
      break;
    }
    prv = ox;

    if (!has_successor()) {
      set_successor(current);
    }
  }

  // Spin failed with prejudice -- reduce _SpinDuration.
  if (ctr < 0) {
    _SpinDuration = adjust_down(_SpinDuration);
  }

  if (has_successor(current)) {
    clear_successor();
    // Invariant: after setting succ=null a contending thread
    // must recheck-retry _owner before parking.  This usually happens
    // in the normal usage of TrySpin(), but it's safest
    // to make TrySpin() as foolproof as possible.
    OrderAccess::fence();
    if (TryLock(current) == TryLockResult::Success) {
      return true;
    }
  }

  return false;
}


// -----------------------------------------------------------------------------
// WaitSet management ...

ObjectWaiter::ObjectWaiter(JavaThread* current) {
  _next     = nullptr;
  _prev     = nullptr;
  _thread   = current;
  _monitor  = nullptr;
  _notifier_tid = 0;
  _recursions = 0;
  TState    = TS_RUN;
  _notified = false;
  _is_wait  = false;
  _at_reenter = false;
  _interrupted = false;
  _active   = false;
}

ObjectWaiter::ObjectWaiter(oop vthread, ObjectMonitor* mon) : ObjectWaiter(nullptr) {
  assert(oopDesc::is_oop(vthread), "");
  _vthread = OopHandle(JavaThread::thread_oop_storage(), vthread);
  _monitor = mon;
}

ObjectWaiter::~ObjectWaiter() {
  if (is_vthread()) {
    assert(vthread() != nullptr, "");
    _vthread.release(JavaThread::thread_oop_storage());
  }
}

oop ObjectWaiter::vthread() const {
  return _vthread.resolve();
}

void ObjectWaiter::wait_reenter_begin(ObjectMonitor * const mon) {
  _active = JavaThreadBlockedOnMonitorEnterState::wait_reenter_begin(_thread, mon);
}

void ObjectWaiter::wait_reenter_end(ObjectMonitor * const mon) {
  JavaThreadBlockedOnMonitorEnterState::wait_reenter_end(_thread, _active);
}

inline void ObjectMonitor::AddWaiter(ObjectWaiter* node) {
  assert(node != nullptr, "should not add null node");
  assert(node->_prev == nullptr, "node already in list");
  assert(node->_next == nullptr, "node already in list");
  // put node at end of queue (circular doubly linked list)
  if (_WaitSet == nullptr) {
    _WaitSet = node;
    node->_prev = node;
    node->_next = node;
  } else {
    ObjectWaiter* head = _WaitSet;
    ObjectWaiter* tail = head->_prev;
    assert(tail->_next == head, "invariant check");
    tail->_next = node;
    head->_prev = node;
    node->_next = head;
    node->_prev = tail;
  }
}

inline ObjectWaiter* ObjectMonitor::DequeueWaiter() {
  // dequeue the very first waiter
  ObjectWaiter* waiter = _WaitSet;
  if (waiter) {
    DequeueSpecificWaiter(waiter);
  }
  return waiter;
}

inline void ObjectMonitor::DequeueSpecificWaiter(ObjectWaiter* node) {
  assert(node != nullptr, "should not dequeue nullptr node");
  assert(node->_prev != nullptr, "node already removed from list");
  assert(node->_next != nullptr, "node already removed from list");
  // when the waiter has woken up because of interrupt,
  // timeout or other spurious wake-up, dequeue the
  // waiter from waiting list
  ObjectWaiter* next = node->_next;
  if (next == node) {
    assert(node->_prev == node, "invariant check");
    _WaitSet = nullptr;
  } else {
    ObjectWaiter* prev = node->_prev;
    assert(prev->_next == node, "invariant check");
    assert(next->_prev == node, "invariant check");
    next->_prev = prev;
    prev->_next = next;
    if (_WaitSet == node) {
      _WaitSet = next;
    }
  }
  node->_next = nullptr;
  node->_prev = nullptr;
}

// -----------------------------------------------------------------------------
// PerfData support
PerfCounter * ObjectMonitor::_sync_ContendedLockAttempts       = nullptr;
PerfCounter * ObjectMonitor::_sync_FutileWakeups               = nullptr;
PerfCounter * ObjectMonitor::_sync_Parks                       = nullptr;
PerfCounter * ObjectMonitor::_sync_Notifications               = nullptr;
PerfCounter * ObjectMonitor::_sync_Inflations                  = nullptr;
PerfCounter * ObjectMonitor::_sync_Deflations                  = nullptr;
PerfLongVariable * ObjectMonitor::_sync_MonExtant              = nullptr;

// One-shot global initialization for the sync subsystem.
// We could also defer initialization and initialize on-demand
// the first time we call ObjectSynchronizer::inflate().
// Initialization would be protected - like so many things - by
// the MonitorCache_lock.

void ObjectMonitor::Initialize() {
  assert(!InitDone, "invariant");

  if (!os::is_MP()) {
    Knob_SpinLimit = 0;
    Knob_PreSpin   = 0;
    Knob_FixedSpin = -1;
  }

  if (UsePerfData) {
    EXCEPTION_MARK;
#define NEWPERFCOUNTER(n)                                                \
  {                                                                      \
    n = PerfDataManager::create_counter(SUN_RT, #n, PerfData::U_Events,  \
                                        CHECK);                          \
  }
#define NEWPERFVARIABLE(n)                                                \
  {                                                                       \
    n = PerfDataManager::create_variable(SUN_RT, #n, PerfData::U_Events,  \
                                         CHECK);                          \
  }
    NEWPERFCOUNTER(_sync_Inflations);
    NEWPERFCOUNTER(_sync_Deflations);
    NEWPERFCOUNTER(_sync_ContendedLockAttempts);
    NEWPERFCOUNTER(_sync_FutileWakeups);
    NEWPERFCOUNTER(_sync_Parks);
    NEWPERFCOUNTER(_sync_Notifications);
    NEWPERFVARIABLE(_sync_MonExtant);
#undef NEWPERFCOUNTER
#undef NEWPERFVARIABLE
  }

  _oop_storage = OopStorageSet::create_weak("ObjectSynchronizer Weak", mtSynchronizer);

  DEBUG_ONLY(InitDone = true;)
}

// We can't call this during Initialize() because BarrierSet needs to be set.
void ObjectMonitor::Initialize2() {
  _vthread_list_head = OopHandle(JavaThread::thread_oop_storage(), nullptr);
  _vthread_unparker_ParkEvent = ParkEvent::Allocate(nullptr);
}

void ObjectMonitor::print_on(outputStream* st) const {
  // The minimal things to print for markWord printing, more can be added for debugging and logging.
  st->print("{contentions=0x%08x,waiters=0x%08x"
            ",recursions=%zd,owner=" INT64_FORMAT "}",
            contentions(), waiters(), recursions(),
            owner());
}
void ObjectMonitor::print() const { print_on(tty); }

#ifdef ASSERT
// Print the ObjectMonitor like a debugger would:
//
// (ObjectMonitor) 0x00007fdfb6012e40 = {
//   _metadata = 0x0000000000000001
//   _object = 0x000000070ff45fd0
//   _pad_buf0 = {
//     [0] = '\0'
//     ...
//     [43] = '\0'
//   }
//   _owner = 0x0000000000000000
//   _previous_owner_tid = 0
//   _pad_buf1 = {
//     [0] = '\0'
//     ...
//     [47] = '\0'
//   }
//   _next_om = 0x0000000000000000
//   _recursions = 0
//   _entry_list = 0x0000000000000000
//   _entry_list_tail = 0x0000000000000000
//   _succ = 0x0000000000000000
//   _SpinDuration = 5000
//   _contentions = 0
//   _WaitSet = 0x0000700009756248
//   _waiters = 1
//   _WaitSetLock = 0
// }
//
void ObjectMonitor::print_debug_style_on(outputStream* st) const {
  st->print_cr("(ObjectMonitor*) " INTPTR_FORMAT " = {", p2i(this));
  st->print_cr("  _metadata = " INTPTR_FORMAT, _metadata);
  st->print_cr("  _object = " INTPTR_FORMAT, p2i(object_peek()));
  st->print_cr("  _pad_buf0 = {");
  st->print_cr("    [0] = '\\0'");
  st->print_cr("    ...");
  st->print_cr("    [%d] = '\\0'", (int)sizeof(_pad_buf0) - 1);
  st->print_cr("  }");
  st->print_cr("  _owner = " INT64_FORMAT, owner_raw());
  st->print_cr("  _previous_owner_tid = " UINT64_FORMAT, _previous_owner_tid);
  st->print_cr("  _pad_buf1 = {");
  st->print_cr("    [0] = '\\0'");
  st->print_cr("    ...");
  st->print_cr("    [%d] = '\\0'", (int)sizeof(_pad_buf1) - 1);
  st->print_cr("  }");
  st->print_cr("  _next_om = " INTPTR_FORMAT, p2i(next_om()));
  st->print_cr("  _recursions = %zd", _recursions);
  st->print_cr("  _entry_list = " INTPTR_FORMAT, p2i(_entry_list));
  st->print_cr("  _entry_list_tail = " INTPTR_FORMAT, p2i(_entry_list_tail));
  st->print_cr("  _succ = " INT64_FORMAT, successor());
  st->print_cr("  _SpinDuration = %d", _SpinDuration);
  st->print_cr("  _contentions = %d", contentions());
  st->print_cr("  _WaitSet = " INTPTR_FORMAT, p2i(_WaitSet));
  st->print_cr("  _waiters = %d", _waiters);
  st->print_cr("  _WaitSetLock = %d", _WaitSetLock);
  st->print_cr("}");
}
#endif<|MERGE_RESOLUTION|>--- conflicted
+++ resolved
@@ -1969,11 +1969,8 @@
 
     iterator->_notified = true;
     iterator->_notifier_tid = JFR_THREAD_ID(current);
-<<<<<<< HEAD
     did_notify = true;
-=======
     add_to_entry_list(current, iterator);
->>>>>>> cfab88b1
 
     // _WaitSetLock protects the wait queue, not the entry_list.  We could
     // move the add-to-entry_list operation, above, outside the critical section
