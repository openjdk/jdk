--- conflicted
+++ resolved
@@ -693,18 +693,6 @@
   return first_own == own ? TryLockResult::HasOwner : TryLockResult::Interference;
 }
 
-<<<<<<< HEAD
-static void post_monitor_deflate_event(EventJavaMonitorDeflate* event,
-                                       const oop obj) {
-  assert(event != nullptr, "invariant");
-  const Klass* monitor_klass = obj->klass();
-  if (ObjectMonitor::is_jfr_excluded(monitor_klass)) {
-    return;
-  }
-  event->set_monitorClass(monitor_klass);
-  event->set_address((uintptr_t)(void*)obj);
-  event->commit();
-=======
 // Push "current" onto the head of the _entry_list. Once on _entry_list,
 // current stays on-queue until it acquires the lock.
 void ObjectMonitor::add_to_entry_list(JavaThread* current, ObjectWaiter* node) {
@@ -744,7 +732,18 @@
       return true;
     }
   }
->>>>>>> cfab88b1
+}
+
+static void post_monitor_deflate_event(EventJavaMonitorDeflate* event,
+                                       const oop obj) {
+  assert(event != nullptr, "invariant");
+  const Klass* monitor_klass = obj->klass();
+  if (ObjectMonitor::is_jfr_excluded(monitor_klass)) {
+    return;
+  }
+  event->set_monitorClass(monitor_klass);
+  event->set_address((uintptr_t)(void*)obj);
+  event->commit();
 }
 
 // Deflate the specified ObjectMonitor if not in-use. Returns true if it
