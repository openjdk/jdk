--- conflicted
+++ resolved
@@ -42,10 +42,7 @@
   f(int,    ContendedPaddingWidthConstraintFunc)      \
   f(size_t, VMPageSizeConstraintFunc)                 \
   f(size_t, NUMAInterleaveGranularityConstraintFunc)  \
-<<<<<<< HEAD
-=======
   f(size_t, LargePageSizeInBytesConstraintFunc)       \
->>>>>>> fde6cd77
   f(ccstr,  OnSpinWaitInstNameConstraintFunc)
 
 RUNTIME_CONSTRAINTS(DECLARE_CONSTRAINT)
