--- conflicted
+++ resolved
@@ -136,8 +136,6 @@
   return JVMFlag::SUCCESS;
 }
 
-<<<<<<< HEAD
-=======
 JVMFlag::Error LargePageSizeInBytesConstraintFunc(size_t value, bool verbose) {
   if (!is_power_of_2(value)) {
     JVMFlag::printError(verbose, "LargePageSizeInBytes ( %zu ) must be "
@@ -148,7 +146,6 @@
   return JVMFlag::SUCCESS;
 }
 
->>>>>>> fde6cd77
 JVMFlag::Error OnSpinWaitInstNameConstraintFunc(ccstr value, bool verbose) {
 #ifdef AARCH64
   if (value == nullptr) {
