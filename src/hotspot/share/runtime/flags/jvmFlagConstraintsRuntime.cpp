--- conflicted
+++ resolved
@@ -136,7 +136,6 @@
   return JVMFlag::SUCCESS;
 }
 
-<<<<<<< HEAD
 JVMFlag::Error LargePageSizeInBytesConstraintFunc(size_t value, bool verbose) {
   if (!is_power_of_2(value)) {
     JVMFlag::printError(verbose, "LargePageSizeInBytes ( %zu ) must be "
@@ -144,7 +143,9 @@
                         value);
     return JVMFlag::VIOLATES_CONSTRAINT;
   }
-=======
+  return JVMFlag::SUCCESS;
+}
+
 JVMFlag::Error OnSpinWaitInstNameConstraintFunc(ccstr value, bool verbose) {
 #ifdef AARCH64
   if (value == nullptr) {
@@ -164,6 +165,5 @@
     return JVMFlag::VIOLATES_CONSTRAINT;
   }
 #endif
->>>>>>> 626bea80
   return JVMFlag::SUCCESS;
 }