/*
 * Copyright (c) 2018, 2024, Oracle and/or its affiliates. All rights reserved.
 * DO NOT ALTER OR REMOVE COPYRIGHT NOTICES OR THIS FILE HEADER.
 *
 * This code is free software; you can redistribute it and/or modify it
 * under the terms of the GNU General Public License version 2 only, as
 * published by the Free Software Foundation.
 *
 * This code is distributed in the hope that it will be useful, but WITHOUT
 * ANY WARRANTY; without even the implied warranty of MERCHANTABILITY or
 * FITNESS FOR A PARTICULAR PURPOSE.  See the GNU General Public License
 * version 2 for more details (a copy is included in the LICENSE file that
 * accompanied this code).
 *
 * You should have received a copy of the GNU General Public License version
 * 2 along with this work; if not, write to the Free Software Foundation,
 * Inc., 51 Franklin St, Fifth Floor, Boston, MA 02110-1301 USA.
 *
 * Please contact Oracle, 500 Oracle Parkway, Redwood Shores, CA 94065 USA
 * or visit www.oracle.com if you need additional information or have any
 * questions.
 *
 */

#include "precompiled.hpp"
#include "classfile/javaClasses.inline.hpp"
#include "classfile/vmSymbols.hpp"
#include "code/codeCache.inline.hpp"
#include "code/nmethod.inline.hpp"
#include "code/vmreg.inline.hpp"
#include "compiler/oopMap.inline.hpp"
#include "gc/shared/continuationGCSupport.inline.hpp"
#include "gc/shared/gc_globals.hpp"
#include "gc/shared/barrierSet.hpp"
#include "gc/shared/memAllocator.hpp"
#include "gc/shared/threadLocalAllocBuffer.inline.hpp"
#include "interpreter/interpreter.hpp"
#include "jfr/jfrEvents.hpp"
#include "logging/log.hpp"
#include "logging/logStream.hpp"
#include "oops/access.inline.hpp"
#include "oops/method.inline.hpp"
#include "oops/oopsHierarchy.hpp"
#include "oops/objArrayOop.inline.hpp"
#include "oops/stackChunkOop.inline.hpp"
#include "prims/jvmtiThreadState.hpp"
#include "runtime/arguments.hpp"
#include "runtime/continuation.hpp"
#include "runtime/continuationEntry.inline.hpp"
#include "runtime/continuationHelper.inline.hpp"
#include "runtime/continuationJavaClasses.inline.hpp"
#include "runtime/continuationWrapper.inline.hpp"
#include "runtime/frame.inline.hpp"
#include "runtime/interfaceSupport.inline.hpp"
#include "runtime/javaThread.inline.hpp"
#include "runtime/jniHandles.inline.hpp"
#include "runtime/keepStackGCProcessed.hpp"
#include "runtime/orderAccess.hpp"
#include "runtime/prefetch.inline.hpp"
#include "runtime/smallRegisterMap.inline.hpp"
#include "runtime/sharedRuntime.hpp"
#include "runtime/stackChunkFrameStream.inline.hpp"
#include "runtime/stackFrameStream.inline.hpp"
#include "runtime/stackOverflow.hpp"
#include "runtime/stackWatermarkSet.inline.hpp"
#include "utilities/debug.hpp"
#include "utilities/exceptions.hpp"
#include "utilities/macros.hpp"
#if INCLUDE_ZGC
#include "gc/z/zStackChunkGCData.inline.hpp"
#endif

#include <type_traits>

/*
 * This file contains the implementation of continuation freezing (yield) and thawing (run).
 *
 * This code is very latency-critical and very hot. An ordinary and well-behaved server application
 * would likely call these operations many thousands of times per second second, on every core.
 *
 * Freeze might be called every time the application performs any I/O operation, every time it
 * acquires a j.u.c. lock, every time it takes a message from a queue, and thaw can be called
 * multiple times in each of those cases, as it is called by the return barrier, which may be
 * invoked on method return.
 *
 * The amortized budget for each of those two operations is ~100-150ns. That is why, for
 * example, every effort is made to avoid Java-VM transitions as much as possible.
 *
 * On the fast path, all frames are known to be compiled, and the chunk requires no barriers
 * and so frames simply copied, and the bottom-most one is patched.
 * On the slow path, internal pointers in interpreted frames are de/relativized to/from offsets
 * and absolute pointers, and barriers invoked.
 */

/************************************************

Thread-stack layout on freeze/thaw.
See corresponding stack-chunk layout in instanceStackChunkKlass.hpp

            +----------------------------+
            |      .                     |
            |      .                     |
            |      .                     |
            |   carrier frames           |
            |                            |
            |----------------------------|
            |                            |
            |    Continuation.run        |
            |                            |
            |============================|
            |    enterSpecial frame      |
            |  pc                        |
            |  rbp                       |
            |  -----                     |
        ^   |  int argsize               | = ContinuationEntry
        |   |  oopDesc* cont             |
        |   |  oopDesc* chunk            |
        |   |  ContinuationEntry* parent |
        |   |  ...                       |
        |   |============================| <------ JavaThread::_cont_entry = entry->sp()
        |   |  ? alignment word ?        |
        |   |----------------------------| <--\
        |   |                            |    |
        |   |  ? caller stack args ?     |    |   argsize (might not be 2-word aligned) words
Address |   |                            |    |   Caller is still in the chunk.
        |   |----------------------------|    |
        |   |  pc (? return barrier ?)   |    |  This pc contains the return barrier when the bottom-most frame
        |   |  rbp                       |    |  isn't the last one in the continuation.
        |   |                            |    |
        |   |    frame                   |    |
        |   |                            |    |
            +----------------------------|     \__ Continuation frames to be frozen/thawed
            |                            |     /
            |    frame                   |    |
            |                            |    |
            |----------------------------|    |
            |                            |    |
            |    frame                   |    |
            |                            |    |
            |----------------------------| <--/
            |                            |
            |    doYield/safepoint stub  | When preempting forcefully, we could have a safepoint stub
            |                            | instead of a doYield stub
            |============================| <- the sp passed to freeze
            |                            |
            |  Native freeze/thaw frames |
            |      .                     |
            |      .                     |
            |      .                     |
            +----------------------------+

************************************************/

static const bool TEST_THAW_ONE_CHUNK_FRAME = false; // force thawing frames one-at-a-time for testing

#define CONT_JFR false // emit low-level JFR events that count slow/fast path for continuation performance debugging only
#if CONT_JFR
  #define CONT_JFR_ONLY(code) code
#else
  #define CONT_JFR_ONLY(code)
#endif

// TODO: See AbstractAssembler::generate_stack_overflow_check,
// Compile::bang_size_in_bytes(), m->as_SafePoint()->jvms()->interpreter_frame_size()
// when we stack-bang, we need to update a thread field with the lowest (farthest) bang point.

// Data invariants are defined by Continuation::debug_verify_continuation and Continuation::debug_verify_stack_chunk

// Used to just annotatate cold/hot branches
#define LIKELY(condition)   (condition)
#define UNLIKELY(condition) (condition)

// debugging functions
#ifdef ASSERT
extern "C" bool dbg_is_safe(const void* p, intptr_t errvalue); // address p is readable and *(intptr_t*)p != errvalue

static void verify_continuation(oop continuation) { Continuation::debug_verify_continuation(continuation); }

static void do_deopt_after_thaw(JavaThread* thread);
static bool do_verify_after_thaw(JavaThread* thread, stackChunkOop chunk, outputStream* st);
static void log_frames(JavaThread* thread);
static void print_frame_layout(const frame& f, bool callee_complete, outputStream* st = tty);

#define assert_pfl(p, ...) \
do {                                           \
  if (!(p)) {                                  \
    JavaThread* t = JavaThread::active();      \
    if (t->has_last_Java_frame()) {            \
      tty->print_cr("assert(" #p ") failed:"); \
      t->print_frame_layout();                 \
    }                                          \
  }                                            \
  vmassert(p, __VA_ARGS__);                    \
} while(0)

#else
static void verify_continuation(oop continuation) { }
#define assert_pfl(p, ...)
#endif

// should match Continuation.preemptStatus() in Continuation.java
enum freeze_result {
  freeze_ok = 0,
  freeze_ok_bottom = 1,
  freeze_pinned_cs = 2,
  freeze_pinned_native = 3,
  freeze_pinned_monitor = 4,
  freeze_exception = 5
};

const char* freeze_result_names[6] = {
  "freeze_ok",
  "freeze_ok_bottom",
  "freeze_pinned_cs",
  "freeze_pinned_native",
  "freeze_pinned_monitor",
  "freeze_exception"
};

static freeze_result is_pinned0(JavaThread* thread, oop cont_scope, bool safepoint);
template<typename ConfigT> static inline int freeze_internal(JavaThread* current, intptr_t* const sp);

static inline int prepare_thaw_internal(JavaThread* thread, bool return_barrier);
template<typename ConfigT> static inline intptr_t* thaw_internal(JavaThread* thread, const Continuation::thaw_kind kind);


// Entry point to freeze. Transitions are handled manually
// Called from gen_continuation_yield() in sharedRuntime_<cpu>.cpp through Continuation::freeze_entry();
template<typename ConfigT>
static JRT_BLOCK_ENTRY(int, freeze(JavaThread* current, intptr_t* sp))
  assert(sp == current->frame_anchor()->last_Java_sp(), "");

  if (current->raw_cont_fastpath() > current->last_continuation()->entry_sp() || current->raw_cont_fastpath() < sp) {
    current->set_cont_fastpath(nullptr);
  }

  return ConfigT::freeze(current, sp);
JRT_END

JRT_LEAF(int, Continuation::prepare_thaw(JavaThread* thread, bool return_barrier))
  return prepare_thaw_internal(thread, return_barrier);
JRT_END

template<typename ConfigT>
static JRT_LEAF(intptr_t*, thaw(JavaThread* thread, int kind))
  // TODO: JRT_LEAF and NoHandleMark is problematic for JFR events.
  // vFrameStreamCommon allocates Handles in RegisterMap for continuations.
  // JRT_ENTRY instead?
  ResetNoHandleMark rnhm;

  // we might modify the code cache via BarrierSetNMethod::nmethod_entry_barrier
  MACOS_AARCH64_ONLY(ThreadWXEnable __wx(WXWrite, thread));
  return ConfigT::thaw(thread, (Continuation::thaw_kind)kind);
JRT_END

JVM_ENTRY(jint, CONT_isPinned0(JNIEnv* env, jobject cont_scope)) {
  JavaThread* thread = JavaThread::thread_from_jni_environment(env);
  return is_pinned0(thread, JNIHandles::resolve(cont_scope), false);
}
JVM_END

///////////

enum class oop_kind { NARROW, WIDE };
template <oop_kind oops, typename BarrierSetT>
class Config {
public:
  typedef Config<oops, BarrierSetT> SelfT;
  using OopT = std::conditional_t<oops == oop_kind::NARROW, narrowOop, oop>;

  static int freeze(JavaThread* thread, intptr_t* const sp) {
    return freeze_internal<SelfT>(thread, sp);
  }

  static intptr_t* thaw(JavaThread* thread, Continuation::thaw_kind kind) {
    return thaw_internal<SelfT>(thread, kind);
  }
};

static bool stack_overflow_check(JavaThread* thread, size_t size, address sp) {
  const size_t page_size = os::vm_page_size();
  if (size > page_size) {
    if (sp - size < thread->stack_overflow_state()->shadow_zone_safe_limit()) {
      return false;
    }
  }
  return true;
}

#ifdef ASSERT
static oop get_continuation(JavaThread* thread) {
  assert(thread != nullptr, "");
  assert(thread->threadObj() != nullptr, "");
  return java_lang_Thread::continuation(thread->threadObj());
}

inline void clear_anchor(JavaThread* thread) {
  thread->frame_anchor()->clear();
}

static void set_anchor(JavaThread* thread, intptr_t* sp) {
  address pc = ContinuationHelper::return_address_at(
                 sp - frame::sender_sp_ret_address_offset());
  assert(pc != nullptr, "");

  JavaFrameAnchor* anchor = thread->frame_anchor();
  anchor->set_last_Java_sp(sp);
  anchor->set_last_Java_pc(pc);
  ContinuationHelper::set_anchor_pd(anchor, sp);

  assert(thread->has_last_Java_frame(), "");
  assert(thread->last_frame().cb() != nullptr, "");
}
#endif // ASSERT

static void set_anchor_to_entry(JavaThread* thread, ContinuationEntry* entry) {
  JavaFrameAnchor* anchor = thread->frame_anchor();
  anchor->set_last_Java_sp(entry->entry_sp());
  anchor->set_last_Java_pc(entry->entry_pc());
  ContinuationHelper::set_anchor_to_entry_pd(anchor, entry);

  assert(thread->has_last_Java_frame(), "");
  assert(thread->last_frame().cb() != nullptr, "");
}

#if CONT_JFR
class FreezeThawJfrInfo : public StackObj {
  short _e_size;
  short _e_num_interpreted_frames;
 public:

  FreezeThawJfrInfo() : _e_size(0), _e_num_interpreted_frames(0) {}
  inline void record_interpreted_frame() { _e_num_interpreted_frames++; }
  inline void record_size_copied(int size) { _e_size += size << LogBytesPerWord; }
  template<typename Event> void post_jfr_event(Event *e, oop continuation, JavaThread* jt);
};

template<typename Event> void FreezeThawJfrInfo::post_jfr_event(Event* e, oop continuation, JavaThread* jt) {
  if (e->should_commit()) {
    log_develop_trace(continuations)("JFR event: iframes: %d size: %d", _e_num_interpreted_frames, _e_size);
    e->set_carrierThread(JFR_JVM_THREAD_ID(jt));
    e->set_continuationClass(continuation->klass());
    e->set_interpretedFrames(_e_num_interpreted_frames);
    e->set_size(_e_size);
    e->commit();
  }
}
#endif // CONT_JFR

/////////////// FREEZE ////

class FreezeBase : public StackObj {
protected:
  JavaThread* const _thread;
  ContinuationWrapper& _cont;
  bool _barriers; // only set when we allocate a chunk
  const bool _preempt; // used only on the slow path
  const intptr_t * const _frame_sp; // Top frame sp for this freeze

  intptr_t* _bottom_address;

  int _freeze_size; // total size of all frames plus metadata in words.
  int _total_align_size;

  intptr_t* _cont_stack_top;
  intptr_t* _cont_stack_bottom;

  CONT_JFR_ONLY(FreezeThawJfrInfo _jfr_info;)

#ifdef ASSERT
  intptr_t* _orig_chunk_sp;
  int _fast_freeze_size;
  bool _empty;
#endif

  JvmtiSampledObjectAllocEventCollector* _jvmti_event_collector;

  NOT_PRODUCT(int _frames;)
  DEBUG_ONLY(intptr_t* _last_write;)

  inline FreezeBase(JavaThread* thread, ContinuationWrapper& cont, intptr_t* sp);

public:
  NOINLINE freeze_result freeze_slow();
  void freeze_fast_existing_chunk();

  CONT_JFR_ONLY(FreezeThawJfrInfo& jfr_info() { return _jfr_info; })
  void set_jvmti_event_collector(JvmtiSampledObjectAllocEventCollector* jsoaec) { _jvmti_event_collector = jsoaec; }

  inline int size_if_fast_freeze_available();

#ifdef ASSERT
  bool check_valid_fast_path();
#endif

protected:
  inline void init_rest();
  void throw_stack_overflow_on_humongous_chunk();

  // fast path
  inline void copy_to_chunk(intptr_t* from, intptr_t* to, int size);
  inline void unwind_frames();
  inline void patch_stack_pd(intptr_t* frame_sp, intptr_t* heap_sp);

  // slow path
  virtual stackChunkOop allocate_chunk_slow(size_t stack_size) = 0;

  int cont_size() { return pointer_delta_as_int(_cont_stack_bottom, _cont_stack_top); }

private:
  // slow path
  frame freeze_start_frame();
  frame freeze_start_frame_safepoint_stub(frame f);
  NOINLINE freeze_result recurse_freeze(frame& f, frame& caller, int callee_argsize, bool callee_interpreted, bool top);
  inline frame freeze_start_frame_yield_stub(frame f);
  template<typename FKind>
  inline freeze_result recurse_freeze_java_frame(const frame& f, frame& caller, int fsize, int argsize);
  inline void before_freeze_java_frame(const frame& f, const frame& caller, int fsize, int argsize, bool is_bottom_frame);
  inline void after_freeze_java_frame(const frame& hf, bool is_bottom_frame);
  freeze_result finalize_freeze(const frame& callee, frame& caller, int argsize);
  void patch(const frame& f, frame& hf, const frame& caller, bool is_bottom_frame);
  NOINLINE freeze_result recurse_freeze_interpreted_frame(frame& f, frame& caller, int callee_argsize, bool callee_interpreted);
  freeze_result recurse_freeze_compiled_frame(frame& f, frame& caller, int callee_argsize, bool callee_interpreted);
  NOINLINE freeze_result recurse_freeze_stub_frame(frame& f, frame& caller);
  NOINLINE void finish_freeze(const frame& f, const frame& top);

  inline bool stack_overflow();

  static frame sender(const frame& f) { return f.is_interpreted_frame() ? sender<ContinuationHelper::InterpretedFrame>(f)
                                                                        : sender<ContinuationHelper::NonInterpretedUnknownFrame>(f); }
  template<typename FKind> static inline frame sender(const frame& f);
  template<typename FKind> frame new_heap_frame(frame& f, frame& caller);
  inline void set_top_frame_metadata_pd(const frame& hf);
  inline void patch_pd(frame& callee, const frame& caller);
  void adjust_interpreted_frame_unextended_sp(frame& f);
  static inline void relativize_interpreted_frame_metadata(const frame& f, const frame& hf);

protected:
  void freeze_fast_copy(stackChunkOop chunk, int chunk_start_sp CONT_JFR_ONLY(COMMA bool chunk_is_allocated));
  bool freeze_fast_new_chunk(stackChunkOop chunk);

#ifdef ASSERT
  bool is_empty(stackChunkOop chunk) {
    // during freeze, the chunk is in an intermediate state (after setting the chunk's argsize but before setting its
    // ultimate sp) so we use this instead of stackChunkOopDesc::is_empty
    return chunk->sp() >= chunk->stack_size() - chunk->argsize() - frame::metadata_words_at_top;
  }
#endif
};

template <typename ConfigT>
class Freeze : public FreezeBase {
private:
  stackChunkOop allocate_chunk(size_t stack_size);

public:
  inline Freeze(JavaThread* thread, ContinuationWrapper& cont, intptr_t* frame_sp)
    : FreezeBase(thread, cont, frame_sp) {}

  freeze_result try_freeze_fast();

protected:
  virtual stackChunkOop allocate_chunk_slow(size_t stack_size) override { return allocate_chunk(stack_size); }
};

FreezeBase::FreezeBase(JavaThread* thread, ContinuationWrapper& cont, intptr_t* frame_sp) :
    _thread(thread), _cont(cont), _barriers(false), _preempt(false), _frame_sp(frame_sp) {
  DEBUG_ONLY(_jvmti_event_collector = nullptr;)

  assert(_thread != nullptr, "");
  assert(_thread->last_continuation()->entry_sp() == _cont.entrySP(), "");

  DEBUG_ONLY(_cont.entry()->verify_cookie();)

  assert(!Interpreter::contains(_cont.entryPC()), "");

  _bottom_address = _cont.entrySP() - _cont.entry_frame_extension();
#ifdef _LP64
  if (((intptr_t)_bottom_address & 0xf) != 0) {
    _bottom_address--;
  }
  assert(is_aligned(_bottom_address, frame::frame_alignment), "");
#endif

  log_develop_trace(continuations)("bottom_address: " INTPTR_FORMAT " entrySP: " INTPTR_FORMAT " argsize: " PTR_FORMAT,
                p2i(_bottom_address), p2i(_cont.entrySP()), (_cont.entrySP() - _bottom_address) << LogBytesPerWord);
  assert(_bottom_address != nullptr, "");
  assert(_bottom_address <= _cont.entrySP(), "");
  DEBUG_ONLY(_last_write = nullptr;)

  assert(_cont.chunk_invariant(), "");
  assert(!Interpreter::contains(_cont.entryPC()), "");
#if !defined(PPC64) || defined(ZERO)
  static const int doYield_stub_frame_size = frame::metadata_words;
#else
  static const int doYield_stub_frame_size = frame::native_abi_reg_args_size >> LogBytesPerWord;
#endif
  assert(SharedRuntime::cont_doYield_stub()->frame_size() == doYield_stub_frame_size, "");

  // properties of the continuation on the stack; all sizes are in words
  _cont_stack_top    = frame_sp + doYield_stub_frame_size; // we don't freeze the doYield stub frame
  _cont_stack_bottom = _cont.entrySP() + (_cont.argsize() == 0 ? frame::metadata_words_at_top : 0)
      - ContinuationHelper::frame_align_words(_cont.argsize()); // see alignment in thaw

  log_develop_trace(continuations)("freeze size: %d argsize: %d top: " INTPTR_FORMAT " bottom: " INTPTR_FORMAT,
    cont_size(), _cont.argsize(), p2i(_cont_stack_top), p2i(_cont_stack_bottom));
  assert(cont_size() > 0, "");
}

void FreezeBase::init_rest() { // we want to postpone some initialization after chunk handling
  _freeze_size = 0;
  _total_align_size = 0;
  NOT_PRODUCT(_frames = 0;)
}

void FreezeBase::copy_to_chunk(intptr_t* from, intptr_t* to, int size) {
  stackChunkOop chunk = _cont.tail();
  chunk->copy_from_stack_to_chunk(from, to, size);
  CONT_JFR_ONLY(_jfr_info.record_size_copied(size);)

#ifdef ASSERT
  if (_last_write != nullptr) {
    assert(_last_write == to + size, "Missed a spot: _last_write: " INTPTR_FORMAT " to+size: " INTPTR_FORMAT
        " stack_size: %d _last_write offset: " PTR_FORMAT " to+size: " PTR_FORMAT, p2i(_last_write), p2i(to+size),
        chunk->stack_size(), _last_write-chunk->start_address(), to+size-chunk->start_address());
    _last_write = to;
  }
#endif
}

// Called _after_ the last possible safepoint during the freeze operation (chunk allocation)
void FreezeBase::unwind_frames() {
  ContinuationEntry* entry = _cont.entry();
  entry->flush_stack_processing(_thread);
  set_anchor_to_entry(_thread, entry);
}

template <typename ConfigT>
freeze_result Freeze<ConfigT>::try_freeze_fast() {
  assert(_thread->thread_state() == _thread_in_vm, "");
  assert(_thread->cont_fastpath(), "");

  DEBUG_ONLY(_fast_freeze_size = size_if_fast_freeze_available();)
  assert(_fast_freeze_size == 0, "");

  stackChunkOop chunk = allocate_chunk(cont_size() + frame::metadata_words);
  if (freeze_fast_new_chunk(chunk)) {
    return freeze_ok;
  }
  if (_thread->has_pending_exception()) {
    return freeze_exception;
  }

  // TODO R REMOVE when deopt change is fixed
  assert(!_thread->cont_fastpath() || _barriers, "");
  log_develop_trace(continuations)("-- RETRYING SLOW --");
  return freeze_slow();
}

// Returns size needed if the continuation fits, otherwise 0.
int FreezeBase::size_if_fast_freeze_available() {
  stackChunkOop chunk = _cont.tail();
  if (chunk == nullptr || chunk->is_gc_mode() || chunk->requires_barriers() || chunk->has_mixed_frames()) {
    log_develop_trace(continuations)("chunk available %s", chunk == nullptr ? "no chunk" : "chunk requires barriers");
    return 0;
  }

  int total_size_needed = cont_size();
  const int chunk_sp = chunk->sp();

  // argsize can be nonzero if we have a caller, but the caller could be in a non-empty parent chunk,
  // so we subtract it only if we overlap with the caller, i.e. the current chunk isn't empty.
  // Consider leaving the chunk's argsize set when emptying it and removing the following branch,
  // although that would require changing stackChunkOopDesc::is_empty
  if (chunk_sp < chunk->stack_size()) {
    total_size_needed -= _cont.argsize() + frame::metadata_words_at_top;
  }

  int chunk_free_room = chunk_sp - frame::metadata_words_at_bottom;
  bool available = chunk_free_room >= total_size_needed;
  log_develop_trace(continuations)("chunk available: %s size: %d argsize: %d top: " INTPTR_FORMAT " bottom: " INTPTR_FORMAT,
    available ? "yes" : "no" , total_size_needed, _cont.argsize(), p2i(_cont_stack_top), p2i(_cont_stack_bottom));
  return available ? total_size_needed : 0;
}

void FreezeBase::freeze_fast_existing_chunk() {
  stackChunkOop chunk = _cont.tail();
  DEBUG_ONLY(_orig_chunk_sp = chunk->sp_address();)

  DEBUG_ONLY(_fast_freeze_size = size_if_fast_freeze_available();)
  assert(_fast_freeze_size > 0, "");

  if (chunk->sp() < chunk->stack_size()) { // we are copying into a non-empty chunk
    DEBUG_ONLY(_empty = false;)
    assert(chunk->sp() < (chunk->stack_size() - chunk->argsize()), "");
#ifdef ASSERT
    {
      intptr_t* retaddr_slot = (chunk->sp_address()
                                - frame::sender_sp_ret_address_offset());
      assert(ContinuationHelper::return_address_at(retaddr_slot) == chunk->pc(),
             "unexpected saved return address");
    }
#endif

    // the chunk's sp before the freeze, adjusted to point beyond the stack-passed arguments in the topmost frame
    // we overlap; we'll overwrite the chunk's top frame's callee arguments
    const int chunk_start_sp = chunk->sp() + _cont.argsize() + frame::metadata_words_at_top;
    assert(chunk_start_sp <= chunk->stack_size(), "sp not pointing into stack");

    // increase max_size by what we're freezing minus the overlap
    chunk->set_max_thawing_size(chunk->max_thawing_size() + cont_size() - _cont.argsize() - frame::metadata_words_at_top);

    intptr_t* const bottom_sp = _cont_stack_bottom - _cont.argsize() - frame::metadata_words_at_top;
    assert(bottom_sp == _bottom_address, "");
    // Because the chunk isn't empty, we know there's a caller in the chunk, therefore the bottom-most frame
    // should have a return barrier (installed back when we thawed it).
#ifdef ASSERT
    {
      intptr_t* retaddr_slot = (bottom_sp
                                - frame::sender_sp_ret_address_offset());
      assert(ContinuationHelper::return_address_at(retaddr_slot)
             == StubRoutines::cont_returnBarrier(),
             "should be the continuation return barrier");
    }
#endif
    // We copy the fp from the chunk back to the stack because it contains some caller data,
    // including, possibly, an oop that might have gone stale since we thawed.
    patch_stack_pd(bottom_sp, chunk->sp_address());
    // we don't patch the return pc at this time, so as not to make the stack unwalkable for async walks

    freeze_fast_copy(chunk, chunk_start_sp CONT_JFR_ONLY(COMMA false));
  } else { // the chunk is empty
    DEBUG_ONLY(_empty = true;)
    const int chunk_start_sp = chunk->sp();

    assert(chunk_start_sp == chunk->stack_size(), "");

    chunk->set_max_thawing_size(cont_size());
    chunk->set_argsize(_cont.argsize());

    freeze_fast_copy(chunk, chunk_start_sp CONT_JFR_ONLY(COMMA false));
  }
}

bool FreezeBase::freeze_fast_new_chunk(stackChunkOop chunk) {
  DEBUG_ONLY(_empty = true;)

  // Install new chunk
  _cont.set_tail(chunk);

  if (UNLIKELY(chunk == nullptr || !_thread->cont_fastpath() || _barriers)) { // OOME/probably humongous
    log_develop_trace(continuations)("Retrying slow. Barriers: %d", _barriers);
    return false;
  }

  chunk->set_max_thawing_size(cont_size());
  chunk->set_argsize(_cont.argsize());

  // in a fresh chunk, we freeze *with* the bottom-most frame's stack arguments.
  // They'll then be stored twice: in the chunk and in the parent chunk's top frame
  const int chunk_start_sp = cont_size() + frame::metadata_words;
  assert(chunk_start_sp == chunk->stack_size(), "");

  DEBUG_ONLY(_orig_chunk_sp = chunk->start_address() + chunk_start_sp;)

  freeze_fast_copy(chunk, chunk_start_sp CONT_JFR_ONLY(COMMA true));

  return true;
}

void FreezeBase::freeze_fast_copy(stackChunkOop chunk, int chunk_start_sp CONT_JFR_ONLY(COMMA bool chunk_is_allocated)) {
  assert(chunk != nullptr, "");
  assert(!chunk->has_mixed_frames(), "");
  assert(!chunk->is_gc_mode(), "");
  assert(!chunk->has_bitmap(), "");
  assert(!chunk->requires_barriers(), "");
  assert(chunk == _cont.tail(), "");

  // We unwind frames after the last safepoint so that the GC will have found the oops in the frames, but before
  // writing into the chunk. This is so that an asynchronous stack walk (not at a safepoint) that suspends us here
  // will either see no continuation on the stack, or a consistent chunk.
  unwind_frames();

  log_develop_trace(continuations)("freeze_fast start: chunk " INTPTR_FORMAT " size: %d orig sp: %d argsize: %d",
    p2i((oopDesc*)chunk), chunk->stack_size(), chunk_start_sp, _cont.argsize());
  assert(chunk_start_sp <= chunk->stack_size(), "");
  assert(chunk_start_sp >= cont_size(), "no room in the chunk");

  const int chunk_new_sp = chunk_start_sp - cont_size(); // the chunk's new sp, after freeze
  assert(!(_fast_freeze_size > 0) || _orig_chunk_sp - (chunk->start_address() + chunk_new_sp) == _fast_freeze_size, "");

  intptr_t* chunk_top = chunk->start_address() + chunk_new_sp;
#ifdef ASSERT
  if (!_empty) {
    intptr_t* retaddr_slot = (_orig_chunk_sp
                              - frame::sender_sp_ret_address_offset());
    assert(ContinuationHelper::return_address_at(retaddr_slot) == chunk->pc(),
           "unexpected saved return address");
  }
#endif

  log_develop_trace(continuations)("freeze_fast start: " INTPTR_FORMAT " sp: %d chunk_top: " INTPTR_FORMAT,
                              p2i(chunk->start_address()), chunk_new_sp, p2i(chunk_top));
  intptr_t* from = _cont_stack_top - frame::metadata_words_at_bottom;
  intptr_t* to   = chunk_top - frame::metadata_words_at_bottom;
  copy_to_chunk(from, to, cont_size() + frame::metadata_words_at_bottom);
  // Because we're not patched yet, the chunk is now in a bad state

  // patch return pc of the bottom-most frozen frame (now in the chunk)
  // with the actual caller's return address
  intptr_t* chunk_bottom_retaddr_slot = (chunk_top + cont_size()
                                         - _cont.argsize()
                                         - frame::metadata_words_at_top
                                         - frame::sender_sp_ret_address_offset());
#ifdef ASSERT
  if (!_empty) {
    assert(ContinuationHelper::return_address_at(chunk_bottom_retaddr_slot)
           == StubRoutines::cont_returnBarrier(),
           "should be the continuation return barrier");
  }
#endif
  ContinuationHelper::patch_return_address_at(chunk_bottom_retaddr_slot,
                                              chunk->pc());

  // We're always writing to a young chunk, so the GC can't see it until the next safepoint.
  chunk->set_sp(chunk_new_sp);
  // set chunk->pc to the return address of the topmost frame in the chunk
  chunk->set_pc(ContinuationHelper::return_address_at(
                  _cont_stack_top - frame::sender_sp_ret_address_offset()));

  _cont.write();

  log_develop_trace(continuations)("FREEZE CHUNK #" INTPTR_FORMAT " (young)", _cont.hash());
  LogTarget(Trace, continuations) lt;
  if (lt.develop_is_enabled()) {
    LogStream ls(lt);
    chunk->print_on(true, &ls);
  }

  // Verification
  assert(_cont.chunk_invariant(), "");
  chunk->verify();

#if CONT_JFR
  EventContinuationFreezeFast e;
  if (e.should_commit()) {
    e.set_id(cast_from_oop<u8>(chunk));
    DEBUG_ONLY(e.set_allocate(chunk_is_allocated);)
    e.set_size(cont_size() << LogBytesPerWord);
    e.commit();
  }
#endif
}

NOINLINE freeze_result FreezeBase::freeze_slow() {
#ifdef ASSERT
  ResourceMark rm;
#endif

  log_develop_trace(continuations)("freeze_slow  #" INTPTR_FORMAT, _cont.hash());
  assert(_thread->thread_state() == _thread_in_vm || _thread->thread_state() == _thread_blocked, "");

#if CONT_JFR
  EventContinuationFreezeSlow e;
  if (e.should_commit()) {
    e.set_id(cast_from_oop<u8>(_cont.continuation()));
    e.commit();
  }
#endif

  init_rest();

  HandleMark hm(Thread::current());

  frame f = freeze_start_frame();

  LogTarget(Debug, continuations) lt;
  if (lt.develop_is_enabled()) {
    LogStream ls(lt);
    f.print_on(&ls);
  }

  frame caller; // the frozen caller in the chunk
  freeze_result res = recurse_freeze(f, caller, 0, false, true);

  if (res == freeze_ok) {
    finish_freeze(f, caller);
    _cont.write();
  }

  return res;
}

frame FreezeBase::freeze_start_frame() {
  frame f = _thread->last_frame();
  if (LIKELY(!_preempt)) {
    return freeze_start_frame_yield_stub(f);
  } else {
    return freeze_start_frame_safepoint_stub(f);
  }
}

frame FreezeBase::freeze_start_frame_yield_stub(frame f) {
  assert(SharedRuntime::cont_doYield_stub()->contains(f.pc()), "must be");
  f = sender<ContinuationHelper::NonInterpretedUnknownFrame>(f);
  assert(Continuation::is_frame_in_continuation(_thread->last_continuation(), f), "");
  return f;
}

frame FreezeBase::freeze_start_frame_safepoint_stub(frame f) {
#if (defined(X86) || defined(AARCH64) || defined(RISCV64)) && !defined(ZERO)
  f.set_fp(f.real_fp()); // f.set_fp(*Frame::callee_link_address(f)); // ????
#else
  Unimplemented();
#endif
  if (!Interpreter::contains(f.pc())) {
    assert(ContinuationHelper::Frame::is_stub(f.cb()), "must be");
    assert(f.oop_map() != nullptr, "must be");

    if (Interpreter::contains(ContinuationHelper::StubFrame::return_pc(f))) {
      f = sender<ContinuationHelper::StubFrame>(f); // Safepoint stub in interpreter
    }
  }
  assert(Continuation::is_frame_in_continuation(_thread->last_continuation(), f), "");
  return f;
}

// The parameter callee_argsize includes metadata that has to be part of caller/callee overlap.
NOINLINE freeze_result FreezeBase::recurse_freeze(frame& f, frame& caller, int callee_argsize, bool callee_interpreted, bool top) {
  assert(f.unextended_sp() < _bottom_address, ""); // see recurse_freeze_java_frame
  assert(f.is_interpreted_frame() || ((top && _preempt) == ContinuationHelper::Frame::is_stub(f.cb())), "");

  if (stack_overflow()) {
    return freeze_exception;
  }

  if (f.is_compiled_frame()) {
    if (UNLIKELY(f.oop_map() == nullptr)) {
      // special native frame
      return freeze_pinned_native;
    }
    return recurse_freeze_compiled_frame(f, caller, callee_argsize, callee_interpreted);
  } else if (f.is_interpreted_frame()) {
    assert((_preempt && top) || !f.interpreter_frame_method()->is_native(), "");
    if (_preempt && top && f.interpreter_frame_method()->is_native()) {
      // int native entry
      return freeze_pinned_native;
    }

    return recurse_freeze_interpreted_frame(f, caller, callee_argsize, callee_interpreted);
  } else if (_preempt && top && ContinuationHelper::Frame::is_stub(f.cb())) {
    return recurse_freeze_stub_frame(f, caller);
  } else {
    return freeze_pinned_native;
  }
}

// The parameter callee_argsize includes metadata that has to be part of caller/callee overlap.
// See also StackChunkFrameStream<frame_kind>::frame_size()
template<typename FKind>
inline freeze_result FreezeBase::recurse_freeze_java_frame(const frame& f, frame& caller, int fsize, int argsize) {
  assert(FKind::is_instance(f), "");

  assert(fsize > 0, "");
  assert(argsize >= 0, "");
  _freeze_size += fsize;
  NOT_PRODUCT(_frames++;)

  assert(FKind::frame_bottom(f) <= _bottom_address, "");

  // We don't use FKind::frame_bottom(f) == _bottom_address because on x64 there's sometimes an extra word between
  // enterSpecial and an interpreted frame
  if (FKind::frame_bottom(f) >= _bottom_address - 1) {
    return finalize_freeze(f, caller, argsize); // recursion end
  } else {
    frame senderf = sender<FKind>(f);
    assert(FKind::interpreted || senderf.sp() == senderf.unextended_sp(), "");
    freeze_result result = recurse_freeze(senderf, caller, argsize, FKind::interpreted, false); // recursive call
    return result;
  }
}

inline void FreezeBase::before_freeze_java_frame(const frame& f, const frame& caller, int fsize, int argsize, bool is_bottom_frame) {
  LogTarget(Trace, continuations) lt;
  if (lt.develop_is_enabled()) {
    LogStream ls(lt);
    ls.print_cr("======== FREEZING FRAME interpreted: %d bottom: %d", f.is_interpreted_frame(), is_bottom_frame);
    ls.print_cr("fsize: %d argsize: %d", fsize, argsize);
    f.print_value_on(&ls, nullptr);
  }
  assert(caller.is_interpreted_frame() == Interpreter::contains(caller.pc()), "");
}

inline void FreezeBase::after_freeze_java_frame(const frame& hf, bool is_bottom_frame) {
  LogTarget(Trace, continuations) lt;
  if (lt.develop_is_enabled()) {
    LogStream ls(lt);
    DEBUG_ONLY(hf.print_value_on(&ls, nullptr);)
    assert(hf.is_heap_frame(), "should be");
    DEBUG_ONLY(print_frame_layout(hf, false, &ls);)
    if (is_bottom_frame) {
      ls.print_cr("bottom h-frame:");
      hf.print_on(&ls);
    }
  }
}

// The parameter argsize_md includes metadata that has to be part of caller/callee overlap.
// See also StackChunkFrameStream<frame_kind>::frame_size()
freeze_result FreezeBase::finalize_freeze(const frame& callee, frame& caller, int argsize_md) {
  int argsize = argsize_md - frame::metadata_words_at_top;
  assert(callee.is_interpreted_frame()
    || callee.cb()->as_nmethod()->is_osr_method()
    || argsize == _cont.argsize(), "argsize: %d cont.argsize: %d", argsize, _cont.argsize());
  log_develop_trace(continuations)("bottom: " INTPTR_FORMAT " count %d size: %d argsize: %d",
    p2i(_bottom_address), _frames, _freeze_size << LogBytesPerWord, argsize);

  LogTarget(Trace, continuations) lt;

#ifdef ASSERT
  bool empty = _cont.is_empty();
  log_develop_trace(continuations)("empty: %d", empty);
#endif

  stackChunkOop chunk = _cont.tail();

  assert(chunk == nullptr || (chunk->max_thawing_size() == 0) == chunk->is_empty(), "");

  _freeze_size += frame::metadata_words; // for top frame's metadata

  int overlap = 0; // the args overlap the caller -- if there is one in this chunk and is of the same kind
  int unextended_sp = -1;
  if (chunk != nullptr) {
    unextended_sp = chunk->sp();
    if (!chunk->is_empty()) {
      StackChunkFrameStream<ChunkFrames::Mixed> last(chunk);
      unextended_sp = chunk->to_offset(StackChunkFrameStream<ChunkFrames::Mixed>(chunk).unextended_sp());
      bool top_interpreted = Interpreter::contains(chunk->pc());
      if (callee.is_interpreted_frame() == top_interpreted) {
        overlap = argsize_md;
      }
    }
  }

  log_develop_trace(continuations)("finalize _size: %d overlap: %d unextended_sp: %d", _freeze_size, overlap, unextended_sp);

  _freeze_size -= overlap;
  assert(_freeze_size >= 0, "");

  assert(chunk == nullptr || chunk->is_empty()
          || unextended_sp == chunk->to_offset(StackChunkFrameStream<ChunkFrames::Mixed>(chunk).unextended_sp()), "");
  assert(chunk != nullptr || unextended_sp < _freeze_size, "");

  // _barriers can be set to true by an allocation in freeze_fast, in which case the chunk is available
  bool allocated_old_in_freeze_fast = _barriers;
  assert(!allocated_old_in_freeze_fast || (unextended_sp >= _freeze_size && chunk->is_empty()),
    "Chunk allocated in freeze_fast is of insufficient size "
    "unextended_sp: %d size: %d is_empty: %d", unextended_sp, _freeze_size, chunk->is_empty());
  assert(!allocated_old_in_freeze_fast || (!UseZGC && !UseG1GC), "Unexpected allocation");

  DEBUG_ONLY(bool empty_chunk = true);
  if (unextended_sp < _freeze_size || chunk->is_gc_mode() || (!allocated_old_in_freeze_fast && chunk->requires_barriers())) {
    // ALLOCATE NEW CHUNK

    if (lt.develop_is_enabled()) {
      LogStream ls(lt);
      if (chunk == nullptr) {
        ls.print_cr("no chunk");
      } else {
        ls.print_cr("chunk barriers: %d _size: %d free size: %d",
          chunk->requires_barriers(), _freeze_size, chunk->sp() - frame::metadata_words);
        chunk->print_on(&ls);
      }
    }

    _freeze_size += overlap; // we're allocating a new chunk, so no overlap
    // overlap = 0;

    chunk = allocate_chunk_slow(_freeze_size);
    if (chunk == nullptr) {
      return freeze_exception;
    }

    // Install new chunk
    _cont.set_tail(chunk);

    int sp = chunk->stack_size() - argsize_md;
    chunk->set_sp(sp);
    chunk->set_argsize(argsize);
    assert(is_empty(chunk), "");
  } else {
    // REUSE EXISTING CHUNK
    log_develop_trace(continuations)("Reusing chunk mixed: %d empty: %d", chunk->has_mixed_frames(), chunk->is_empty());
    if (chunk->is_empty()) {
      int sp = chunk->stack_size() - argsize_md;
      chunk->set_sp(sp);
      chunk->set_argsize(argsize);
      _freeze_size += overlap;
      assert(chunk->max_thawing_size() == 0, "");
    } DEBUG_ONLY(else empty_chunk = false;)
  }
  assert(!chunk->is_gc_mode(), "");
  assert(!chunk->has_bitmap(), "");
  chunk->set_has_mixed_frames(true);

  assert(chunk->requires_barriers() == _barriers, "");
  assert(!_barriers || is_empty(chunk), "");

  assert(!is_empty(chunk) || StackChunkFrameStream<ChunkFrames::Mixed>(chunk).is_done(), "");
  assert(!is_empty(chunk) || StackChunkFrameStream<ChunkFrames::Mixed>(chunk).to_frame().is_empty(), "");

  // We unwind frames after the last safepoint so that the GC will have found the oops in the frames, but before
  // writing into the chunk. This is so that an asynchronous stack walk (not at a safepoint) that suspends us here
  // will either see no continuation or a consistent chunk.
  unwind_frames();

  chunk->set_max_thawing_size(chunk->max_thawing_size() + _freeze_size - frame::metadata_words);

  if (lt.develop_is_enabled()) {
    LogStream ls(lt);
    ls.print_cr("top chunk:");
    chunk->print_on(&ls);
  }

  // The topmost existing frame in the chunk; or an empty frame if the chunk is empty
  caller = StackChunkFrameStream<ChunkFrames::Mixed>(chunk).to_frame();

  DEBUG_ONLY(_last_write = caller.unextended_sp() + (empty_chunk ? argsize_md : overlap);)

  assert(chunk->is_in_chunk(_last_write - _freeze_size),
    "last_write-size: " INTPTR_FORMAT " start: " INTPTR_FORMAT, p2i(_last_write-_freeze_size), p2i(chunk->start_address()));
#ifdef ASSERT
  if (lt.develop_is_enabled()) {
    LogStream ls(lt);
    ls.print_cr("top hframe before (freeze):");
    assert(caller.is_heap_frame(), "should be");
    caller.print_on(&ls);
  }

  assert(!empty || Continuation::is_continuation_entry_frame(callee, nullptr), "");

  frame entry = sender(callee);

  assert(Continuation::is_return_barrier_entry(entry.pc()) || Continuation::is_continuation_enterSpecial(entry), "");
  assert(callee.is_interpreted_frame() || entry.sp() == entry.unextended_sp(), "");
#endif

  return freeze_ok_bottom;
}

void FreezeBase::patch(const frame& f, frame& hf, const frame& caller, bool is_bottom_frame) {
  if (is_bottom_frame) {
    // If we're the bottom frame, we need to replace the return barrier with the real
    // caller's pc.
    address last_pc = caller.pc();
    assert((last_pc == nullptr) == is_empty(_cont.tail()), "");
    ContinuationHelper::Frame::patch_pc(caller, last_pc);
  } else {
    assert(!caller.is_empty(), "");
  }

  patch_pd(hf, caller);

  if (f.is_interpreted_frame()) {
    assert(hf.is_heap_frame(), "should be");
    ContinuationHelper::InterpretedFrame::patch_sender_sp(hf, caller);
  }

#ifdef ASSERT
  if (hf.is_compiled_frame()) {
    if (f.is_deoptimized_frame()) { // TODO DEOPT: long term solution: unroll on freeze and patch pc
      log_develop_trace(continuations)("Freezing deoptimized frame");
      assert(f.cb()->as_nmethod()->is_deopt_pc(f.raw_pc()), "");
      assert(f.cb()->as_nmethod()->is_deopt_pc(ContinuationHelper::Frame::real_pc(f)), "");
    }
  }
#endif
}

#ifdef ASSERT
static void verify_frame_top(const frame& f, intptr_t* top) {
  ResourceMark rm;
  InterpreterOopMap mask;
  f.interpreted_frame_oop_map(&mask);
  assert(top <= ContinuationHelper::InterpretedFrame::frame_top(f, &mask),
         "frame_top: " INTPTR_FORMAT " Interpreted::frame_top: " INTPTR_FORMAT,
           p2i(top), p2i(ContinuationHelper::InterpretedFrame::frame_top(f, &mask)));
}
#endif // ASSERT

// The parameter callee_argsize includes metadata that has to be part of caller/callee overlap.
// See also StackChunkFrameStream<frame_kind>::frame_size()
NOINLINE freeze_result FreezeBase::recurse_freeze_interpreted_frame(frame& f, frame& caller,
                                                                    int callee_argsize /* incl. metadata */,
                                                                    bool callee_interpreted) {
  adjust_interpreted_frame_unextended_sp(f);

  // The frame's top never includes the stack arguments to the callee
  intptr_t* const stack_frame_top = ContinuationHelper::InterpretedFrame::frame_top(f, callee_argsize, callee_interpreted);
  intptr_t* const stack_frame_bottom = ContinuationHelper::InterpretedFrame::frame_bottom(f);
  const int fsize = pointer_delta_as_int(stack_frame_bottom, stack_frame_top);

  DEBUG_ONLY(verify_frame_top(f, stack_frame_top));

  Method* frame_method = ContinuationHelper::Frame::frame_method(f);
  // including metadata between f and its args
  const int argsize = ContinuationHelper::InterpretedFrame::stack_argsize(f) + frame::metadata_words_at_top;

  log_develop_trace(continuations)("recurse_freeze_interpreted_frame %s _size: %d fsize: %d argsize: %d",
    frame_method->name_and_sig_as_C_string(), _freeze_size, fsize, argsize);
  // we'd rather not yield inside methods annotated with @JvmtiMountTransition
  assert(!ContinuationHelper::Frame::frame_method(f)->jvmti_mount_transition(), "");

  freeze_result result = recurse_freeze_java_frame<ContinuationHelper::InterpretedFrame>(f, caller, fsize, argsize);
  if (UNLIKELY(result > freeze_ok_bottom)) {
    return result;
  }

  bool is_bottom_frame = result == freeze_ok_bottom;
  assert(!caller.is_empty() || is_bottom_frame, "");

  DEBUG_ONLY(before_freeze_java_frame(f, caller, fsize, 0, is_bottom_frame);)

  frame hf = new_heap_frame<ContinuationHelper::InterpretedFrame>(f, caller);
  _total_align_size += frame::align_wiggle; // add alignment room for internal interpreted frame alignment on AArch64/PPC64

  intptr_t* heap_frame_top = ContinuationHelper::InterpretedFrame::frame_top(hf, callee_argsize, callee_interpreted);
  intptr_t* heap_frame_bottom = ContinuationHelper::InterpretedFrame::frame_bottom(hf);
  assert(heap_frame_bottom == heap_frame_top + fsize, "");

  // Some architectures (like AArch64/PPC64/RISC-V) add padding between the locals and the fixed_frame to keep the fp 16-byte-aligned.
  // On those architectures we freeze the padding in order to keep the same fp-relative offsets in the fixed_frame.
  copy_to_chunk(stack_frame_top, heap_frame_top, fsize);
  assert(!is_bottom_frame || !caller.is_interpreted_frame() || (heap_frame_top + fsize) == (caller.unextended_sp() + argsize), "");

  relativize_interpreted_frame_metadata(f, hf);

  patch(f, hf, caller, is_bottom_frame);

  CONT_JFR_ONLY(_jfr_info.record_interpreted_frame();)
  DEBUG_ONLY(after_freeze_java_frame(hf, is_bottom_frame);)
  caller = hf;

  // Mark frame_method's GC epoch for class redefinition on_stack calculation.
  frame_method->record_gc_epoch();

  return freeze_ok;
}

// The parameter callee_argsize includes metadata that has to be part of caller/callee overlap.
// See also StackChunkFrameStream<frame_kind>::frame_size()
freeze_result FreezeBase::recurse_freeze_compiled_frame(frame& f, frame& caller,
                                                        int callee_argsize /* incl. metadata */,
                                                        bool callee_interpreted) {
  // The frame's top never includes the stack arguments to the callee
  intptr_t* const stack_frame_top = ContinuationHelper::CompiledFrame::frame_top(f, callee_argsize, callee_interpreted);
  intptr_t* const stack_frame_bottom = ContinuationHelper::CompiledFrame::frame_bottom(f);
  // including metadata between f and its stackargs
  const int argsize = ContinuationHelper::CompiledFrame::stack_argsize(f) + frame::metadata_words_at_top;
  const int fsize = pointer_delta_as_int(stack_frame_bottom + argsize, stack_frame_top);

  log_develop_trace(continuations)("recurse_freeze_compiled_frame %s _size: %d fsize: %d argsize: %d",
                             ContinuationHelper::Frame::frame_method(f) != nullptr ?
                             ContinuationHelper::Frame::frame_method(f)->name_and_sig_as_C_string() : "",
                             _freeze_size, fsize, argsize);
  // we'd rather not yield inside methods annotated with @JvmtiMountTransition
  assert(!ContinuationHelper::Frame::frame_method(f)->jvmti_mount_transition(), "");

  freeze_result result = recurse_freeze_java_frame<ContinuationHelper::CompiledFrame>(f, caller, fsize, argsize);
  if (UNLIKELY(result > freeze_ok_bottom)) {
    return result;
  }

  bool is_bottom_frame = result == freeze_ok_bottom;
  assert(!caller.is_empty() || is_bottom_frame, "");

  DEBUG_ONLY(before_freeze_java_frame(f, caller, fsize, argsize, is_bottom_frame);)

  frame hf = new_heap_frame<ContinuationHelper::CompiledFrame>(f, caller);

  intptr_t* heap_frame_top = ContinuationHelper::CompiledFrame::frame_top(hf, callee_argsize, callee_interpreted);

  copy_to_chunk(stack_frame_top, heap_frame_top, fsize);
  assert(!is_bottom_frame || !caller.is_compiled_frame() || (heap_frame_top + fsize) == (caller.unextended_sp() + argsize), "");

  if (caller.is_interpreted_frame()) {
    _total_align_size += frame::align_wiggle; // See Thaw::align
  }

  patch(f, hf, caller, is_bottom_frame);

  assert(is_bottom_frame || Interpreter::contains(ContinuationHelper::CompiledFrame::real_pc(caller)) == caller.is_interpreted_frame(), "");

  DEBUG_ONLY(after_freeze_java_frame(hf, is_bottom_frame);)
  caller = hf;
  return freeze_ok;
}

NOINLINE freeze_result FreezeBase::recurse_freeze_stub_frame(frame& f, frame& caller) {
  intptr_t* const stack_frame_top = ContinuationHelper::StubFrame::frame_top(f, 0, 0);
  const int fsize = f.cb()->frame_size();

  log_develop_trace(continuations)("recurse_freeze_stub_frame %s _size: %d fsize: %d :: " INTPTR_FORMAT " - " INTPTR_FORMAT,
    f.cb()->name(), _freeze_size, fsize, p2i(stack_frame_top), p2i(stack_frame_top+fsize));

  // recurse_freeze_java_frame and freeze inlined here because we need to use a full RegisterMap for lock ownership
  NOT_PRODUCT(_frames++;)
  _freeze_size += fsize;

  RegisterMap map(_cont.thread(),
                  RegisterMap::UpdateMap::include,
                  RegisterMap::ProcessFrames::skip,
                  RegisterMap::WalkContinuation::skip);
  map.set_include_argument_oops(false);
  ContinuationHelper::update_register_map<ContinuationHelper::StubFrame>(f, &map);
  f.oop_map()->update_register_map(&f, &map); // we have callee-save registers in this case
  frame senderf = sender<ContinuationHelper::StubFrame>(f);
  assert(senderf.unextended_sp() < _bottom_address - 1, "");
  assert(senderf.is_compiled_frame(), "");

  if (UNLIKELY(senderf.oop_map() == nullptr)) {
    // native frame
    return freeze_pinned_native;
  }

  freeze_result result = recurse_freeze_compiled_frame(senderf, caller, 0, 0); // This might be deoptimized
  if (UNLIKELY(result > freeze_ok_bottom)) {
    return result;
  }
  assert(result != freeze_ok_bottom, "");
  assert(!caller.is_interpreted_frame(), "");

  DEBUG_ONLY(before_freeze_java_frame(f, caller, fsize, 0, false);)
  frame hf = new_heap_frame<ContinuationHelper::StubFrame>(f, caller);
  intptr_t* heap_frame_top = ContinuationHelper::StubFrame::frame_top(hf, 0, 0);
  copy_to_chunk(stack_frame_top, heap_frame_top, fsize);
  DEBUG_ONLY(after_freeze_java_frame(hf, false);)

  caller = hf;
  return freeze_ok;
}

NOINLINE void FreezeBase::finish_freeze(const frame& f, const frame& top) {
  stackChunkOop chunk = _cont.tail();

  LogTarget(Trace, continuations) lt;
  if (lt.develop_is_enabled()) {
    LogStream ls(lt);
    assert(top.is_heap_frame(), "should be");
    top.print_on(&ls);
  }

  set_top_frame_metadata_pd(top);

  chunk->set_sp(chunk->to_offset(top.sp()));
  chunk->set_pc(top.pc());

  chunk->set_max_thawing_size(chunk->max_thawing_size() + _total_align_size);

  // At this point the chunk is consistent

  if (UNLIKELY(_barriers)) {
    log_develop_trace(continuations)("do barriers on old chunk");
    // Serial and Parallel GC can allocate objects directly into the old generation.
    // Then we want to relativize the derived pointers eagerly so that
    // old chunks are all in GC mode.
    assert(!UseG1GC, "G1 can not deal with allocating outside of eden");
    assert(!UseZGC, "ZGC can not deal with allocating chunks visible to marking");
    if (UseShenandoahGC) {
      _cont.tail()->relativize_derived_pointers_concurrently();
    } else {
      ContinuationGCSupport::transform_stack_chunk(_cont.tail());
    }
    // For objects in the old generation we must maintain the remembered set
    _cont.tail()->do_barriers<stackChunkOopDesc::BarrierType::Store>();
  }

  log_develop_trace(continuations)("finish_freeze: has_mixed_frames: %d", chunk->has_mixed_frames());
  if (lt.develop_is_enabled()) {
    LogStream ls(lt);
    chunk->print_on(true, &ls);
  }

  if (lt.develop_is_enabled()) {
    LogStream ls(lt);
    ls.print_cr("top hframe after (freeze):");
    assert(_cont.last_frame().is_heap_frame(), "should be");
    _cont.last_frame().print_on(&ls);
  }

  assert(_cont.chunk_invariant(), "");
}

inline bool FreezeBase::stack_overflow() { // detect stack overflow in recursive native code
  JavaThread* t = !_preempt ? _thread : JavaThread::current();
  assert(t == JavaThread::current(), "");
  if (os::current_stack_pointer() < t->stack_overflow_state()->shadow_zone_safe_limit()) {
    if (!_preempt) {
      ContinuationWrapper::SafepointOp so(t, _cont); // could also call _cont.done() instead
      Exceptions::_throw_msg(t, __FILE__, __LINE__, vmSymbols::java_lang_StackOverflowError(), "Stack overflow while freezing");
    }
    return true;
  }
  return false;
}

class StackChunkAllocator : public MemAllocator {
  const size_t                                 _stack_size;
  ContinuationWrapper&                         _continuation_wrapper;
  JvmtiSampledObjectAllocEventCollector* const _jvmti_event_collector;
  mutable bool                                 _took_slow_path;

  // Does the minimal amount of initialization needed for a TLAB allocation.
  // We don't need to do a full initialization, as such an allocation need not be immediately walkable.
  virtual oop initialize(HeapWord* mem) const override {
    assert(_stack_size > 0, "");
    assert(_stack_size <= max_jint, "");
    assert(_word_size > _stack_size, "");

    // zero out fields (but not the stack)
    const size_t hs = oopDesc::header_size();
    Copy::fill_to_aligned_words(mem + hs, vmClasses::StackChunk_klass()->size_helper() - hs);

    jdk_internal_vm_StackChunk::set_size(mem, (int)_stack_size);
    jdk_internal_vm_StackChunk::set_sp(mem, (int)_stack_size);

    return finish(mem);
  }

  stackChunkOop allocate_fast() const {
    if (!UseTLAB) {
      return nullptr;
    }

    HeapWord* const mem = MemAllocator::mem_allocate_inside_tlab_fast();
    if (mem == nullptr) {
      return nullptr;
    }

    oop obj = initialize(mem);
    return stackChunkOopDesc::cast(obj);
  }

public:
  StackChunkAllocator(Klass* klass,
                      size_t word_size,
                      Thread* thread,
                      size_t stack_size,
                      ContinuationWrapper& continuation_wrapper,
                      JvmtiSampledObjectAllocEventCollector* jvmti_event_collector)
    : MemAllocator(klass, word_size, thread),
      _stack_size(stack_size),
      _continuation_wrapper(continuation_wrapper),
      _jvmti_event_collector(jvmti_event_collector),
      _took_slow_path(false) {}

  // Provides it's own, specialized allocation which skips instrumentation
  // if the memory can be allocated without going to a slow-path.
  stackChunkOop allocate() const {
    // First try to allocate without any slow-paths or instrumentation.
    stackChunkOop obj = allocate_fast();
    if (obj != nullptr) {
      return obj;
    }

    // Now try full-blown allocation with all expensive operations,
    // including potentially safepoint operations.
    _took_slow_path = true;

    // Protect unhandled Loom oops
    ContinuationWrapper::SafepointOp so(_thread, _continuation_wrapper);

    // Can safepoint
    _jvmti_event_collector->start();

    // Can safepoint
    return stackChunkOopDesc::cast(MemAllocator::allocate());
  }

  bool took_slow_path() const {
    return _took_slow_path;
  }
};

template <typename ConfigT>
stackChunkOop Freeze<ConfigT>::allocate_chunk(size_t stack_size) {
  log_develop_trace(continuations)("allocate_chunk allocating new chunk");

  InstanceStackChunkKlass* klass = InstanceStackChunkKlass::cast(vmClasses::StackChunk_klass());
  size_t size_in_words = klass->instance_size(stack_size);

  if (CollectedHeap::stack_chunk_max_size() > 0 && size_in_words >= CollectedHeap::stack_chunk_max_size()) {
    if (!_preempt) {
      throw_stack_overflow_on_humongous_chunk();
    }
    return nullptr;
  }

  JavaThread* current = _preempt ? JavaThread::current() : _thread;
  assert(current == JavaThread::current(), "should be current");

  // Allocate the chunk.
  //
  // This might safepoint while allocating, but all safepointing due to
  // instrumentation have been deferred. This property is important for
  // some GCs, as this ensures that the allocated object is in the young
  // generation / newly allocated memory.
  StackChunkAllocator allocator(klass, size_in_words, current, stack_size, _cont, _jvmti_event_collector);
  stackChunkOop chunk = allocator.allocate();

  if (chunk == nullptr) {
    return nullptr; // OOME
  }

  // assert that chunk is properly initialized
  assert(chunk->stack_size() == (int)stack_size, "");
  assert(chunk->size() >= stack_size, "chunk->size(): %zu size: %zu", chunk->size(), stack_size);
  assert(chunk->sp() == chunk->stack_size(), "");
  assert((intptr_t)chunk->start_address() % 8 == 0, "");
  assert(chunk->max_thawing_size() == 0, "");
  assert(chunk->pc() == nullptr, "");
  assert(chunk->argsize() == 0, "");
  assert(chunk->flags() == 0, "");
  assert(chunk->is_gc_mode() == false, "");

  // fields are uninitialized
  chunk->set_parent_access<IS_DEST_UNINITIALIZED>(_cont.last_nonempty_chunk());
  chunk->set_cont_access<IS_DEST_UNINITIALIZED>(_cont.continuation());

#if INCLUDE_ZGC
  if (UseZGC) {
    if (ZGenerational) {
      ZStackChunkGCData::initialize(chunk);
    }
    assert(!chunk->requires_barriers(), "ZGC always allocates in the young generation");
    _barriers = false;
  } else
#endif
#if INCLUDE_SHENANDOAHGC
  if (UseShenandoahGC) {
    _barriers = chunk->requires_barriers();
  } else
#endif
  {
    if (!allocator.took_slow_path()) {
      // Guaranteed to be in young gen / newly allocated memory
      assert(!chunk->requires_barriers(), "Unfamiliar GC requires barriers on TLAB allocation");
      _barriers = false;
    } else {
      // Some GCs could put direct allocations in old gen for slow-path
      // allocations; need to explicitly check if that was the case.
      _barriers = chunk->requires_barriers();
    }
  }

  if (_barriers) {
    log_develop_trace(continuations)("allocation requires barriers");
  }

  assert(chunk->parent() == nullptr || chunk->parent()->is_stackChunk(), "");

  return chunk;
}

void FreezeBase::throw_stack_overflow_on_humongous_chunk() {
  ContinuationWrapper::SafepointOp so(_thread, _cont); // could also call _cont.done() instead
  Exceptions::_throw_msg(_thread, __FILE__, __LINE__, vmSymbols::java_lang_StackOverflowError(), "Humongous stack chunk");
}

#if INCLUDE_JVMTI
static int num_java_frames(ContinuationWrapper& cont) {
  ResourceMark rm; // used for scope traversal in num_java_frames(nmethod*, address)
  int count = 0;
  for (stackChunkOop chunk = cont.tail(); chunk != nullptr; chunk = chunk->parent()) {
    count += chunk->num_java_frames();
  }
  return count;
}

static void invalidate_jvmti_stack(JavaThread* thread) {
  if (thread->is_interp_only_mode()) {
    JvmtiThreadState *state = thread->jvmti_thread_state();
    if (state != nullptr)
      state->invalidate_cur_stack_depth();
  }
}

static void jvmti_yield_cleanup(JavaThread* thread, ContinuationWrapper& cont) {
  if (JvmtiExport::can_post_frame_pop()) {
    int num_frames = num_java_frames(cont);

    ContinuationWrapper::SafepointOp so(Thread::current(), cont);
    JvmtiExport::continuation_yield_cleanup(JavaThread::current(), num_frames);
  }
  invalidate_jvmti_stack(thread);
}
#endif // INCLUDE_JVMTI

#ifdef ASSERT
static bool monitors_on_stack(JavaThread* thread) {
  ContinuationEntry* ce = thread->last_continuation();
  RegisterMap map(thread,
                  RegisterMap::UpdateMap::include,
                  RegisterMap::ProcessFrames::include,
                  RegisterMap::WalkContinuation::skip);
  map.set_include_argument_oops(false);
  for (frame f = thread->last_frame(); Continuation::is_frame_in_continuation(ce, f); f = f.sender(&map)) {
    if ((f.is_interpreted_frame() && ContinuationHelper::InterpretedFrame::is_owning_locks(f)) ||
        (f.is_compiled_frame() && ContinuationHelper::CompiledFrame::is_owning_locks(map.thread(), &map, f))) {
      return true;
    }
  }
  return false;
}

// There are no interpreted frames if we're not called from the interpreter and we haven't ancountered an i2c
// adapter or called Deoptimization::unpack_frames. As for native frames, upcalls from JNI also go through the
// interpreter (see JavaCalls::call_helper), while the UpcallLinker explicitly sets cont_fastpath.
bool FreezeBase::check_valid_fast_path() {
  ContinuationEntry* ce = _thread->last_continuation();
  RegisterMap map(_thread,
                  RegisterMap::UpdateMap::skip,
                  RegisterMap::ProcessFrames::skip,
                  RegisterMap::WalkContinuation::skip);
  map.set_include_argument_oops(false);
  for (frame f = freeze_start_frame(); Continuation::is_frame_in_continuation(ce, f); f = f.sender(&map)) {
    if (!f.is_compiled_frame() || f.is_deoptimized_frame()) {
      return false;
    }
  }
  return true;
}
#endif // ASSERT

static inline int freeze_epilog(JavaThread* thread, ContinuationWrapper& cont) {
  verify_continuation(cont.continuation());
  assert(!cont.is_empty(), "");
  // This is done for the sake of the enterSpecial frame
  StackWatermarkSet::after_unwind(thread);

  log_develop_debug(continuations)("=== End of freeze cont ### #" INTPTR_FORMAT, cont.hash());

  return 0;
}

static int freeze_epilog(JavaThread* thread, ContinuationWrapper& cont, freeze_result res) {
  if (UNLIKELY(res != freeze_ok)) {
    verify_continuation(cont.continuation());
    log_develop_trace(continuations)("=== end of freeze (fail %d)", res);
    return res;
  }

  JVMTI_ONLY(jvmti_yield_cleanup(thread, cont)); // can safepoint
  return freeze_epilog(thread, cont);
}

template<typename ConfigT>
static inline int freeze_internal(JavaThread* current, intptr_t* const sp) {
  assert(!current->has_pending_exception(), "");

#ifdef ASSERT
  log_trace(continuations)("~~~~ freeze sp: " INTPTR_FORMAT, p2i(current->last_continuation()->entry_sp()));
  log_frames(current);
#endif

  CONT_JFR_ONLY(EventContinuationFreeze event;)

  ContinuationEntry* entry = current->last_continuation();

  oop oopCont = entry->cont_oop(current);
  assert(oopCont == current->last_continuation()->cont_oop(current), "");
  assert(ContinuationEntry::assert_entry_frame_laid_out(current), "");

  verify_continuation(oopCont);
  ContinuationWrapper cont(current, oopCont);
  log_develop_debug(continuations)("FREEZE #" INTPTR_FORMAT " " INTPTR_FORMAT, cont.hash(), p2i((oopDesc*)oopCont));

  assert(entry->is_virtual_thread() == (entry->scope(current) == java_lang_VirtualThread::vthread_scope()), "");

  assert(monitors_on_stack(current) == ((current->held_monitor_count() - current->jni_monitor_count()) > 0),
         "Held monitor count and locks on stack invariant: " INT64_FORMAT " JNI: " INT64_FORMAT, (int64_t)current->held_monitor_count(), (int64_t)current->jni_monitor_count());

  if (entry->is_pinned() || current->held_monitor_count() > 0) {
    log_develop_debug(continuations)("PINNED due to critical section/hold monitor");
    verify_continuation(cont.continuation());
    freeze_result res = entry->is_pinned() ? freeze_pinned_cs : freeze_pinned_monitor;
    log_develop_trace(continuations)("=== end of freeze (fail %d)", res);
    return res;
  }

  Freeze<ConfigT> freeze(current, cont, sp);

  assert(!current->cont_fastpath() || freeze.check_valid_fast_path(), "");
  bool fast = UseContinuationFastPath && current->cont_fastpath();
  if (fast && freeze.size_if_fast_freeze_available() > 0) {
    freeze.freeze_fast_existing_chunk();
    CONT_JFR_ONLY(freeze.jfr_info().post_jfr_event(&event, oopCont, current);)
    freeze_epilog(current, cont);
    return 0;
  }

  log_develop_trace(continuations)("chunk unavailable; transitioning to VM");
  assert(current == JavaThread::current(), "must be current thread except for preempt");
  JRT_BLOCK
    // delays a possible JvmtiSampledObjectAllocEventCollector in alloc_chunk
    JvmtiSampledObjectAllocEventCollector jsoaec(false);
    freeze.set_jvmti_event_collector(&jsoaec);

    freeze_result res = fast ? freeze.try_freeze_fast() : freeze.freeze_slow();

    CONT_JFR_ONLY(freeze.jfr_info().post_jfr_event(&event, oopCont, current);)
    freeze_epilog(current, cont, res);
    cont.done(); // allow safepoint in the transition back to Java
    return res;
  JRT_BLOCK_END
}

static freeze_result is_pinned0(JavaThread* thread, oop cont_scope, bool safepoint) {
  ContinuationEntry* entry = thread->last_continuation();
  if (entry == nullptr) {
    return freeze_ok;
  }
  if (entry->is_pinned()) {
    return freeze_pinned_cs;
  } else if (thread->held_monitor_count() > 0) {
    return freeze_pinned_monitor;
  }

  RegisterMap map(thread,
                  RegisterMap::UpdateMap::include,
                  RegisterMap::ProcessFrames::skip,
                  RegisterMap::WalkContinuation::skip);
  map.set_include_argument_oops(false);
  frame f = thread->last_frame();

  if (!safepoint) {
    f = f.sender(&map); // this is the yield frame
  } else { // safepoint yield
#if (defined(X86) || defined(AARCH64) || defined(RISCV64)) && !defined(ZERO)
    f.set_fp(f.real_fp()); // Instead of this, maybe in ContinuationWrapper::set_last_frame always use the real_fp?
#else
    Unimplemented();
#endif
    if (!Interpreter::contains(f.pc())) {
      assert(ContinuationHelper::Frame::is_stub(f.cb()), "must be");
      assert(f.oop_map() != nullptr, "must be");
      f.oop_map()->update_register_map(&f, &map); // we have callee-save registers in this case
    }
  }

  while (true) {
    if ((f.is_interpreted_frame() && f.interpreter_frame_method()->is_native()) || f.is_native_frame()) {
      return freeze_pinned_native;
    }

    f = f.sender(&map);
    if (!Continuation::is_frame_in_continuation(entry, f)) {
      oop scope = jdk_internal_vm_Continuation::scope(entry->cont_oop(thread));
      if (scope == cont_scope) {
        break;
      }
      intx monitor_count = entry->parent_held_monitor_count();
      entry = entry->parent();
      if (entry == nullptr) {
        break;
      }
      if (entry->is_pinned()) {
        return freeze_pinned_cs;
      } else if (monitor_count > 0) {
        return freeze_pinned_monitor;
      }
    }
  }
  return freeze_ok;
}

/////////////// THAW ////

static int thaw_size(stackChunkOop chunk) {
  int size = chunk->max_thawing_size();
  size += frame::metadata_words; // For the top pc+fp in push_return_frame or top = stack_sp - frame::metadata_words in thaw_fast
  size += 2*frame::align_wiggle; // in case of alignments at the top and bottom
  return size;
}

// make room on the stack for thaw
// returns the size in bytes, or 0 on failure
static inline int prepare_thaw_internal(JavaThread* thread, bool return_barrier) {
  log_develop_trace(continuations)("~~~~ prepare_thaw return_barrier: %d", return_barrier);

  assert(thread == JavaThread::current(), "");

  ContinuationEntry* ce = thread->last_continuation();
  assert(ce != nullptr, "");
  oop continuation = ce->cont_oop(thread);
  assert(continuation == get_continuation(thread), "");
  verify_continuation(continuation);

  stackChunkOop chunk = jdk_internal_vm_Continuation::tail(continuation);
  assert(chunk != nullptr, "");

  // The tail can be empty because it might still be available for another freeze.
  // However, here we want to thaw, so we get rid of it (it will be GCed).
  if (UNLIKELY(chunk->is_empty())) {
    chunk = chunk->parent();
    assert(chunk != nullptr, "");
    assert(!chunk->is_empty(), "");
    jdk_internal_vm_Continuation::set_tail(continuation, chunk);
  }

  // Verification
  chunk->verify();
  assert(chunk->max_thawing_size() > 0, "chunk invariant violated; expected to not be empty");

  // Only make space for the last chunk because we only thaw from the last chunk
  int size = thaw_size(chunk) << LogBytesPerWord;

  const address bottom = (address)thread->last_continuation()->entry_sp();
  // 300 is an estimate for stack size taken for this native code, in addition to StackShadowPages
  // for the Java frames in the check below.
  if (!stack_overflow_check(thread, size + 300, bottom)) {
    return 0;
  }

  log_develop_trace(continuations)("prepare_thaw bottom: " INTPTR_FORMAT " top: " INTPTR_FORMAT " size: %d",
                              p2i(bottom), p2i(bottom - size), size);
  return size;
}

class ThawBase : public StackObj {
protected:
  JavaThread* _thread;
  ContinuationWrapper& _cont;
  CONT_JFR_ONLY(FreezeThawJfrInfo _jfr_info;)

  intptr_t* _fastpath;
  bool _barriers;
  intptr_t* _top_unextended_sp_before_thaw;
  int _align_size;
  DEBUG_ONLY(intptr_t* _top_stack_address);

  StackChunkFrameStream<ChunkFrames::Mixed> _stream;

  NOT_PRODUCT(int _frames;)

protected:
  ThawBase(JavaThread* thread, ContinuationWrapper& cont) :
      _thread(thread), _cont(cont),
      _fastpath(nullptr) {
    DEBUG_ONLY(_top_unextended_sp_before_thaw = nullptr;)
    assert (cont.tail() != nullptr, "no last chunk");
    DEBUG_ONLY(_top_stack_address = _cont.entrySP() - thaw_size(cont.tail());)
  }

  void clear_chunk(stackChunkOop chunk);
  int remove_top_compiled_frame_from_chunk(stackChunkOop chunk, int &argsize);
  void copy_from_chunk(intptr_t* from, intptr_t* to, int size);

  // fast path
  inline void prefetch_chunk_pd(void* start, int size_words);
  void patch_return(intptr_t* sp, bool is_last);

  // slow path
  NOINLINE intptr_t* thaw_slow(stackChunkOop chunk, bool return_barrier);

private:
  void recurse_thaw(const frame& heap_frame, frame& caller, int num_frames, bool top);
  template<typename FKind> bool recurse_thaw_java_frame(frame& caller, int num_frames);
  void finalize_thaw(frame& entry, int argsize);

  inline bool seen_by_gc();

  inline void before_thaw_java_frame(const frame& hf, const frame& caller, bool bottom, int num_frame);
  inline void after_thaw_java_frame(const frame& f, bool bottom);
  inline void patch(frame& f, const frame& caller, bool bottom);
  void clear_bitmap_bits(address start, address end);

  NOINLINE void recurse_thaw_interpreted_frame(const frame& hf, frame& caller, int num_frames);
  void recurse_thaw_compiled_frame(const frame& hf, frame& caller, int num_frames, bool stub_caller);
  void recurse_thaw_stub_frame(const frame& hf, frame& caller, int num_frames);
  void finish_thaw(frame& f);

  void push_return_frame(frame& f);
  inline frame new_entry_frame();
  template<typename FKind> frame new_stack_frame(const frame& hf, frame& caller, bool bottom);
  inline void patch_pd(frame& f, const frame& sender);
  inline intptr_t* align(const frame& hf, intptr_t* frame_sp, frame& caller, bool bottom);

  void maybe_set_fastpath(intptr_t* sp) { if (sp > _fastpath) _fastpath = sp; }

  static inline void derelativize_interpreted_frame_metadata(const frame& hf, const frame& f);

 public:
  CONT_JFR_ONLY(FreezeThawJfrInfo& jfr_info() { return _jfr_info; })
};

template <typename ConfigT>
class Thaw : public ThawBase {
public:
  Thaw(JavaThread* thread, ContinuationWrapper& cont) : ThawBase(thread, cont) {}

  inline bool can_thaw_fast(stackChunkOop chunk) {
    return    !_barriers
           &&  _thread->cont_fastpath_thread_state()
           && !chunk->has_thaw_slowpath_condition()
           && !PreserveFramePointer;
  }

  inline intptr_t* thaw(Continuation::thaw_kind kind);
  NOINLINE intptr_t* thaw_fast(stackChunkOop chunk);
  inline void patch_caller_links(intptr_t* sp, intptr_t* bottom);
};

template <typename ConfigT>
inline intptr_t* Thaw<ConfigT>::thaw(Continuation::thaw_kind kind) {
  verify_continuation(_cont.continuation());
  assert(!jdk_internal_vm_Continuation::done(_cont.continuation()), "");
  assert(!_cont.is_empty(), "");

  stackChunkOop chunk = _cont.tail();
  assert(chunk != nullptr, "guaranteed by prepare_thaw");
  assert(!chunk->is_empty(), "guaranteed by prepare_thaw");

  _barriers = chunk->requires_barriers();
  return (LIKELY(can_thaw_fast(chunk))) ? thaw_fast(chunk)
                                        : thaw_slow(chunk, kind != Continuation::thaw_top);
}

class ReconstructedStack : public StackObj {
  intptr_t* _base;  // _cont.entrySP(); // top of the entry frame
  int _thaw_size;
  int _argsize;
public:
  ReconstructedStack(intptr_t* base, int thaw_size, int argsize)
  : _base(base), _thaw_size(thaw_size - (argsize == 0 ? frame::metadata_words_at_top : 0)), _argsize(argsize) {
    // The only possible source of misalignment is stack-passed arguments b/c compiled frames are 16-byte aligned.
    assert(argsize != 0 || (_base - _thaw_size) == ContinuationHelper::frame_align_pointer(_base - _thaw_size), "");
    // We're at most one alignment word away from entrySP
    assert(_base - 1 <= top() + total_size() + frame::metadata_words_at_bottom, "missed entry frame");
  }

  int entry_frame_extension() const { return _argsize + (_argsize > 0 ? frame::metadata_words_at_top : 0); }

  // top and bottom stack pointers
  intptr_t* sp() const { return ContinuationHelper::frame_align_pointer(_base - _thaw_size); }
  intptr_t* bottom_sp() const { return ContinuationHelper::frame_align_pointer(_base - entry_frame_extension()); }

  // several operations operate on the totality of the stack being reconstructed,
  // including the metadata words
  intptr_t* top() const { return sp() - frame::metadata_words_at_bottom;  }
  int total_size() const { return _thaw_size + frame::metadata_words_at_bottom; }
};

inline void ThawBase::clear_chunk(stackChunkOop chunk) {
  chunk->set_sp(chunk->stack_size());
  chunk->set_argsize(0);
  chunk->set_max_thawing_size(0);
}

 int ThawBase::remove_top_compiled_frame_from_chunk(stackChunkOop chunk, int &argsize) {
  bool empty = false;
  StackChunkFrameStream<ChunkFrames::CompiledOnly> f(chunk);
  DEBUG_ONLY(intptr_t* const chunk_sp = chunk->start_address() + chunk->sp();)
  assert(chunk_sp == f.sp(), "");
  assert(chunk_sp == f.unextended_sp(), "");

  const int frame_size = f.cb()->frame_size();
  argsize = f.stack_argsize();

  f.next(SmallRegisterMap::instance, true /* stop */);
  empty = f.is_done();
  assert(!empty || argsize == chunk->argsize(), "");

  if (empty) {
    clear_chunk(chunk);
  } else {
    chunk->set_sp(chunk->sp() + frame_size);
    chunk->set_max_thawing_size(chunk->max_thawing_size() - frame_size);
    // We set chunk->pc to the return pc into the next frame
    chunk->set_pc(f.pc());
#ifdef ASSERT
    {
      intptr_t* retaddr_slot = (chunk_sp
                                + frame_size
                                - frame::sender_sp_ret_address_offset());
      assert(f.pc() == ContinuationHelper::return_address_at(retaddr_slot),
             "unexpected pc");
    }
#endif
  }
  assert(empty == chunk->is_empty(), "");
  // returns the size required to store the frame on stack, and because it is a
  // compiled frame, it must include a copy of the arguments passed by the caller
  return frame_size + argsize + frame::metadata_words_at_top;
}

void ThawBase::copy_from_chunk(intptr_t* from, intptr_t* to, int size) {
  assert(to >= _top_stack_address, "overwrote past thawing space"
    " to: " INTPTR_FORMAT " top_address: " INTPTR_FORMAT, p2i(to), p2i(_top_stack_address));
  assert(to + size <= _cont.entrySP(), "overwrote past thawing space");
  _cont.tail()->copy_from_chunk_to_stack(from, to, size);
  CONT_JFR_ONLY(_jfr_info.record_size_copied(size);)
}

void ThawBase::patch_return(intptr_t* sp, bool is_last) {
  log_develop_trace(continuations)("thaw_fast patching -- sp: " INTPTR_FORMAT, p2i(sp));

  address pc = !is_last ? StubRoutines::cont_returnBarrier() : _cont.entryPC();
  ContinuationHelper::patch_return_address_at(
    sp - frame::sender_sp_ret_address_offset(),
    pc);
}

template <typename ConfigT>
NOINLINE intptr_t* Thaw<ConfigT>::thaw_fast(stackChunkOop chunk) {
  assert(chunk == _cont.tail(), "");
  assert(!chunk->has_mixed_frames(), "");
  assert(!chunk->requires_barriers(), "");
  assert(!chunk->has_bitmap(), "");
  assert(!_thread->is_interp_only_mode(), "");

  LogTarget(Trace, continuations) lt;
  if (lt.develop_is_enabled()) {
    LogStream ls(lt);
    ls.print_cr("thaw_fast");
    chunk->print_on(true, &ls);
  }

  // Below this heuristic, we thaw the whole chunk, above it we thaw just one frame.
  static const int threshold = 500; // words

  const int full_chunk_size = chunk->stack_size() - chunk->sp(); // this initial size could be reduced if it's a partial thaw
  int argsize, thaw_size;

  intptr_t* const chunk_sp = chunk->start_address() + chunk->sp();

  bool partial, empty;
  if (LIKELY(!TEST_THAW_ONE_CHUNK_FRAME && (full_chunk_size < threshold))) {
    prefetch_chunk_pd(chunk->start_address(), full_chunk_size); // prefetch anticipating memcpy starting at highest address

    partial = false;
    argsize = chunk->argsize(); // must be called *before* clearing the chunk
    clear_chunk(chunk);
    thaw_size = full_chunk_size;
    empty = true;
  } else { // thaw a single frame
    partial = true;
    thaw_size = remove_top_compiled_frame_from_chunk(chunk, argsize);
    empty = chunk->is_empty();
  }

  // Are we thawing the last frame(s) in the continuation
  const bool is_last = empty && chunk->parent() == nullptr;
  assert(!is_last || argsize == 0, "");

  log_develop_trace(continuations)("thaw_fast partial: %d is_last: %d empty: %d size: %d argsize: %d entrySP: " PTR_FORMAT,
                              partial, is_last, empty, thaw_size, argsize, p2i(_cont.entrySP()));

  ReconstructedStack rs(_cont.entrySP(), thaw_size, argsize);

  // also copy metadata words at frame bottom
  copy_from_chunk(chunk_sp - frame::metadata_words_at_bottom, rs.top(), rs.total_size());

  // update the ContinuationEntry
  _cont.set_argsize(argsize);
  log_develop_trace(continuations)("setting entry argsize: %d", _cont.argsize());
  assert(rs.bottom_sp() == _cont.entry()->bottom_sender_sp(), "");

  // install the return barrier if not last frame, or the entry's pc if last
  patch_return(rs.bottom_sp(), is_last);

  // insert the back links from callee to caller frames
  patch_caller_links(rs.top(), rs.top() + rs.total_size());

  assert(is_last == _cont.is_empty(), "");
  assert(_cont.chunk_invariant(), "");

#if CONT_JFR
  EventContinuationThawFast e;
  if (e.should_commit()) {
    e.set_id(cast_from_oop<u8>(chunk));
    e.set_size(thaw_size << LogBytesPerWord);
    e.set_full(!partial);
    e.commit();
  }
#endif

#ifdef ASSERT
  set_anchor(_thread, rs.sp());
  log_frames(_thread);
  if (LoomDeoptAfterThaw) {
    do_deopt_after_thaw(_thread);
  }
  clear_anchor(_thread);
#endif

  return rs.sp();
}

inline bool ThawBase::seen_by_gc() {
  return _barriers || _cont.tail()->is_gc_mode();
}

NOINLINE intptr_t* ThawBase::thaw_slow(stackChunkOop chunk, bool return_barrier) {
  LogTarget(Trace, continuations) lt;
  if (lt.develop_is_enabled()) {
    LogStream ls(lt);
    ls.print_cr("thaw slow return_barrier: %d " INTPTR_FORMAT, return_barrier, p2i(chunk));
    chunk->print_on(true, &ls);
  }

#if CONT_JFR
  EventContinuationThawSlow e;
  if (e.should_commit()) {
    e.set_id(cast_from_oop<u8>(_cont.continuation()));
    e.commit();
  }
#endif

  DEBUG_ONLY(_frames = 0;)
  _align_size = 0;
  int num_frames = (return_barrier ? 1 : 2);

  _stream = StackChunkFrameStream<ChunkFrames::Mixed>(chunk);
  _top_unextended_sp_before_thaw = _stream.unextended_sp();

  frame heap_frame = _stream.to_frame();
  if (lt.develop_is_enabled()) {
    LogStream ls(lt);
    ls.print_cr("top hframe before (thaw):");
    assert(heap_frame.is_heap_frame(), "should have created a relative frame");
    heap_frame.print_value_on(&ls, nullptr);
  }

#if INCLUDE_ZGC || INCLUDE_SHENANDOAHGC
  if (UseZGC || UseShenandoahGC) {
    _cont.tail()->relativize_derived_pointers_concurrently();
  }
#endif

  frame caller; // the thawed caller on the stack
  recurse_thaw(heap_frame, caller, num_frames, true);
  finish_thaw(caller); // caller is now the topmost thawed frame
  _cont.write();

  assert(_cont.chunk_invariant(), "");

  JVMTI_ONLY(if (!return_barrier) invalidate_jvmti_stack(_thread));

  _thread->set_cont_fastpath(_fastpath);

  intptr_t* sp = caller.sp();
  return sp;
}

void ThawBase::recurse_thaw(const frame& heap_frame, frame& caller, int num_frames, bool top) {
  log_develop_debug(continuations)("thaw num_frames: %d", num_frames);
  assert(!_cont.is_empty(), "no more frames");
  assert(num_frames > 0, "");
  assert(!heap_frame.is_empty(), "");

  if (top && heap_frame.is_safepoint_blob_frame()) {
    assert(ContinuationHelper::Frame::is_stub(heap_frame.cb()), "cb: %s", heap_frame.cb()->name());
    recurse_thaw_stub_frame(heap_frame, caller, num_frames);
  } else if (!heap_frame.is_interpreted_frame()) {
    recurse_thaw_compiled_frame(heap_frame, caller, num_frames, false);
  } else {
    recurse_thaw_interpreted_frame(heap_frame, caller, num_frames);
  }
}

template<typename FKind>
bool ThawBase::recurse_thaw_java_frame(frame& caller, int num_frames) {
  assert(num_frames > 0, "");

  DEBUG_ONLY(_frames++;)

  int argsize = _stream.stack_argsize();

  _stream.next(SmallRegisterMap::instance);
  assert(_stream.to_frame().is_empty() == _stream.is_done(), "");

  // we never leave a compiled caller of an interpreted frame as the top frame in the chunk
  // as it makes detecting that situation and adjusting unextended_sp tricky
  if (num_frames == 1 && !_stream.is_done() && FKind::interpreted && _stream.is_compiled()) {
    log_develop_trace(continuations)("thawing extra compiled frame to not leave a compiled interpreted-caller at top");
    num_frames++;
  }

  if (num_frames == 1 || _stream.is_done()) { // end recursion
    finalize_thaw(caller, FKind::interpreted ? 0 : argsize);
    return true; // bottom
  } else { // recurse
    recurse_thaw(_stream.to_frame(), caller, num_frames - 1, false);
    return false;
  }
}

void ThawBase::finalize_thaw(frame& entry, int argsize) {
  stackChunkOop chunk = _cont.tail();

  if (!_stream.is_done()) {
    assert(_stream.sp() >= chunk->sp_address(), "");
    chunk->set_sp(chunk->to_offset(_stream.sp()));
    chunk->set_pc(_stream.pc());
  } else {
    chunk->set_argsize(0);
    chunk->set_sp(chunk->stack_size());
    chunk->set_pc(nullptr);
  }
  assert(_stream.is_done() == chunk->is_empty(), "");

  int total_thawed = pointer_delta_as_int(_stream.unextended_sp(), _top_unextended_sp_before_thaw);
  chunk->set_max_thawing_size(chunk->max_thawing_size() - total_thawed);

  _cont.set_argsize(argsize);
  entry = new_entry_frame();

  assert(entry.sp() == _cont.entrySP(), "");
  assert(Continuation::is_continuation_enterSpecial(entry), "");
  assert(_cont.is_entry_frame(entry), "");
}

inline void ThawBase::before_thaw_java_frame(const frame& hf, const frame& caller, bool bottom, int num_frame) {
  LogTarget(Trace, continuations) lt;
  if (lt.develop_is_enabled()) {
    LogStream ls(lt);
    ls.print_cr("======== THAWING FRAME: %d", num_frame);
    assert(hf.is_heap_frame(), "should be");
    hf.print_value_on(&ls, nullptr);
  }
  assert(bottom == _cont.is_entry_frame(caller), "bottom: %d is_entry_frame: %d", bottom, _cont.is_entry_frame(hf));
}

inline void ThawBase::after_thaw_java_frame(const frame& f, bool bottom) {
#ifdef ASSERT
  LogTarget(Trace, continuations) lt;
  if (lt.develop_is_enabled()) {
    LogStream ls(lt);
    ls.print_cr("thawed frame:");
    print_frame_layout(f, false, &ls); // f.print_on(&ls);
  }
#endif
}

inline void ThawBase::patch(frame& f, const frame& caller, bool bottom) {
  assert(!bottom || caller.fp() == _cont.entryFP(), "");
  if (bottom) {
    ContinuationHelper::Frame::patch_pc(caller, _cont.is_empty() ? caller.pc()
                                                                 : StubRoutines::cont_returnBarrier());
  } else {
    // caller might have been deoptimized during thaw but we've overwritten the return address when copying f from the heap.
    // If the caller is not deoptimized, pc is unchanged.
    ContinuationHelper::Frame::patch_pc(caller, caller.raw_pc());
  }

  patch_pd(f, caller);

  if (f.is_interpreted_frame()) {
    ContinuationHelper::InterpretedFrame::patch_sender_sp(f, caller);
  }

  assert(!bottom || !_cont.is_empty() || Continuation::is_continuation_entry_frame(f, nullptr), "");
  assert(!bottom || (_cont.is_empty() != Continuation::is_cont_barrier_frame(f)), "");
}

void ThawBase::clear_bitmap_bits(address start, address end) {
  assert(is_aligned(start, wordSize), "should be aligned: " PTR_FORMAT, p2i(start));
  assert(is_aligned(end, VMRegImpl::stack_slot_size), "should be aligned: " PTR_FORMAT, p2i(end));

  // we need to clear the bits that correspond to arguments as they reside in the caller frame
  // or they will keep objects that are otherwise unreachable alive.

  // Align `end` if UseCompressedOops is not set to avoid UB when calculating the bit index, since
  // `end` could be at an odd number of stack slots from `start`, i.e might not be oop aligned.
  // If that's the case the bit range corresponding to the last stack slot should not have bits set
  // anyways and we assert that before returning.
  address effective_end = UseCompressedOops ? end : align_down(end, wordSize);
  log_develop_trace(continuations)("clearing bitmap for " INTPTR_FORMAT " - " INTPTR_FORMAT, p2i(start), p2i(effective_end));
  stackChunkOop chunk = _cont.tail();
  chunk->bitmap().clear_range(chunk->bit_index_for(start), chunk->bit_index_for(effective_end));
  assert(effective_end == end || !chunk->bitmap().at(chunk->bit_index_for(effective_end)), "bit should not be set");
}

NOINLINE void ThawBase::recurse_thaw_interpreted_frame(const frame& hf, frame& caller, int num_frames) {
  assert(hf.is_interpreted_frame(), "");

  if (UNLIKELY(seen_by_gc())) {
    _cont.tail()->do_barriers<stackChunkOopDesc::BarrierType::Store>(_stream, SmallRegisterMap::instance);
  }

  const bool is_bottom_frame = recurse_thaw_java_frame<ContinuationHelper::InterpretedFrame>(caller, num_frames);

  DEBUG_ONLY(before_thaw_java_frame(hf, caller, is_bottom_frame, num_frames);)

  _align_size += frame::align_wiggle; // possible added alignment for internal interpreted frame alignment om AArch64

  frame f = new_stack_frame<ContinuationHelper::InterpretedFrame>(hf, caller, is_bottom_frame);

  intptr_t* const stack_frame_top = f.sp() + frame::metadata_words_at_top;
  intptr_t* const stack_frame_bottom = ContinuationHelper::InterpretedFrame::frame_bottom(f);
  intptr_t* const heap_frame_top = hf.unextended_sp() + frame::metadata_words_at_top;
  intptr_t* const heap_frame_bottom = ContinuationHelper::InterpretedFrame::frame_bottom(hf);

  assert(hf.is_heap_frame(), "should be");
  assert(!f.is_heap_frame(), "should not be");

  const int fsize = pointer_delta_as_int(heap_frame_bottom, heap_frame_top);
  assert((stack_frame_bottom == stack_frame_top + fsize), "");

  // Some architectures (like AArch64/PPC64/RISC-V) add padding between the locals and the fixed_frame to keep the fp 16-byte-aligned.
  // On those architectures we freeze the padding in order to keep the same fp-relative offsets in the fixed_frame.
  copy_from_chunk(heap_frame_top, stack_frame_top, fsize);

  // Make sure the relativized locals is already set.
  assert(f.interpreter_frame_local_at(0) == stack_frame_bottom - 1, "invalid frame bottom");

  derelativize_interpreted_frame_metadata(hf, f);
  patch(f, caller, is_bottom_frame);

  assert(f.is_interpreted_frame_valid(_cont.thread()), "invalid thawed frame");
  assert(stack_frame_bottom <= ContinuationHelper::Frame::frame_top(caller), "");

  CONT_JFR_ONLY(_jfr_info.record_interpreted_frame();)

  maybe_set_fastpath(f.sp());

  const int locals = hf.interpreter_frame_method()->max_locals();

  if (!is_bottom_frame) {
    // can only fix caller once this frame is thawed (due to callee saved regs)
    _cont.tail()->fix_thawed_frame(caller, SmallRegisterMap::instance);
  } else if (_cont.tail()->has_bitmap() && locals > 0) {
    assert(hf.is_heap_frame(), "should be");
    address start = (address)(heap_frame_bottom - locals);
    address end = (address)heap_frame_bottom;
    clear_bitmap_bits(start, end);
  }

  DEBUG_ONLY(after_thaw_java_frame(f, is_bottom_frame);)
  caller = f;
}

void ThawBase::recurse_thaw_compiled_frame(const frame& hf, frame& caller, int num_frames, bool stub_caller) {
  assert(!hf.is_interpreted_frame(), "");
  assert(_cont.is_preempted() || !stub_caller, "stub caller not at preemption");

  if (!stub_caller && UNLIKELY(seen_by_gc())) { // recurse_thaw_stub_frame already invoked our barriers with a full regmap
    _cont.tail()->do_barriers<stackChunkOopDesc::BarrierType::Store>(_stream, SmallRegisterMap::instance);
  }

  const bool is_bottom_frame = recurse_thaw_java_frame<ContinuationHelper::CompiledFrame>(caller, num_frames);

  DEBUG_ONLY(before_thaw_java_frame(hf, caller, is_bottom_frame, num_frames);)

  assert(caller.sp() == caller.unextended_sp(), "");

  if ((!is_bottom_frame && caller.is_interpreted_frame()) || (is_bottom_frame && Interpreter::contains(_cont.tail()->pc()))) {
    _align_size += frame::align_wiggle; // we add one whether or not we've aligned because we add it in freeze_interpreted_frame
  }

  // new_stack_frame must construct the resulting frame using hf.pc() rather than hf.raw_pc() because the frame is not
  // yet laid out in the stack, and so the original_pc is not stored in it.
  // As a result, f.is_deoptimized_frame() is always false and we must test hf to know if the frame is deoptimized.
  frame f = new_stack_frame<ContinuationHelper::CompiledFrame>(hf, caller, is_bottom_frame);
  intptr_t* const stack_frame_top = f.sp();
  intptr_t* const heap_frame_top = hf.unextended_sp();

  const int added_argsize = (is_bottom_frame || caller.is_interpreted_frame()) ? hf.compiled_frame_stack_argsize() : 0;
  int fsize = ContinuationHelper::CompiledFrame::size(hf) + added_argsize;
  assert(fsize <= (int)(caller.unextended_sp() - f.unextended_sp()), "");

  intptr_t* from = heap_frame_top - frame::metadata_words_at_bottom;
  intptr_t* to   = stack_frame_top - frame::metadata_words_at_bottom;
  // copy metadata, except the metadata at the top of the (unextended) entry frame
  int sz = fsize + frame::metadata_words_at_bottom + (is_bottom_frame && added_argsize == 0 ? 0 : frame::metadata_words_at_top);

  // If we're the bottom-most thawed frame, we're writing to within one word from entrySP
  // (we might have one padding word for alignment)
  assert(!is_bottom_frame || (_cont.entrySP() - 1 <= to + sz && to + sz <= _cont.entrySP()), "");
  assert(!is_bottom_frame || hf.compiled_frame_stack_argsize() != 0 || (to + sz && to + sz == _cont.entrySP()), "");

  copy_from_chunk(from, to, sz); // copying good oops because we invoked barriers above

  patch(f, caller, is_bottom_frame);

  // f.is_deoptimized_frame() is always false and we must test hf.is_deoptimized_frame() (see comment above)
  assert(!f.is_deoptimized_frame(), "");
  if (hf.is_deoptimized_frame()) {
    maybe_set_fastpath(f.sp());
  } else if (_thread->is_interp_only_mode()
              || (_cont.is_preempted() && f.cb()->as_nmethod()->is_marked_for_deoptimization())) {
    // The caller of the safepoint stub when the continuation is preempted is not at a call instruction, and so
    // cannot rely on nmethod patching for deopt.
    assert(_thread->is_interp_only_mode() || stub_caller, "expected a stub-caller");

    log_develop_trace(continuations)("Deoptimizing thawed frame");
    DEBUG_ONLY(ContinuationHelper::Frame::patch_pc(f, nullptr));

    f.deoptimize(nullptr); // the null thread simply avoids the assertion in deoptimize which we're not set up for
    assert(f.is_deoptimized_frame(), "");
    assert(ContinuationHelper::Frame::is_deopt_return(f.raw_pc(), f), "");
    maybe_set_fastpath(f.sp());
  }

  if (!is_bottom_frame) {
    // can only fix caller once this frame is thawed (due to callee saved regs); this happens on the stack
    _cont.tail()->fix_thawed_frame(caller, SmallRegisterMap::instance);
  } else if (_cont.tail()->has_bitmap() && added_argsize > 0) {
    address start = (address)(heap_frame_top + ContinuationHelper::CompiledFrame::size(hf) + frame::metadata_words_at_top);
<<<<<<< HEAD
    int stack_args_slots = f.cb()->as_nmethod()->num_stack_arg_slots(false /* rounded */);
=======
    int stack_args_slots = f.cb()->as_nmethod()->method()->num_stack_arg_slots(false /* rounded */);
>>>>>>> f11a496d
    int argsize_in_bytes = stack_args_slots * VMRegImpl::stack_slot_size;
    clear_bitmap_bits(start, start + argsize_in_bytes);
  }

  DEBUG_ONLY(after_thaw_java_frame(f, is_bottom_frame);)
  caller = f;
}

void ThawBase::recurse_thaw_stub_frame(const frame& hf, frame& caller, int num_frames) {
  DEBUG_ONLY(_frames++;)

  {
    RegisterMap map(nullptr,
                    RegisterMap::UpdateMap::include,
                    RegisterMap::ProcessFrames::skip,
                    RegisterMap::WalkContinuation::skip);
    map.set_include_argument_oops(false);
    _stream.next(&map);
    assert(!_stream.is_done(), "");
    if (UNLIKELY(seen_by_gc())) { // we're now doing this on the stub's caller
      _cont.tail()->do_barriers<stackChunkOopDesc::BarrierType::Store>(_stream, &map);
    }
    assert(!_stream.is_done(), "");
  }

  recurse_thaw_compiled_frame(_stream.to_frame(), caller, num_frames, true); // this could be deoptimized

  DEBUG_ONLY(before_thaw_java_frame(hf, caller, false, num_frames);)

  assert(ContinuationHelper::Frame::is_stub(hf.cb()), "");
  assert(caller.sp() == caller.unextended_sp(), "");
  assert(!caller.is_interpreted_frame(), "");

  int fsize = ContinuationHelper::StubFrame::size(hf);

  frame f = new_stack_frame<ContinuationHelper::StubFrame>(hf, caller, false);
  intptr_t* stack_frame_top = f.sp();
  intptr_t* heap_frame_top = hf.sp();

  copy_from_chunk(heap_frame_top - frame::metadata_words, stack_frame_top - frame::metadata_words,
                  fsize + frame::metadata_words);

  { // can only fix caller once this frame is thawed (due to callee saved regs)
    RegisterMap map(nullptr,
                    RegisterMap::UpdateMap::include,
                    RegisterMap::ProcessFrames::skip,
                    RegisterMap::WalkContinuation::skip); // map.clear();
    map.set_include_argument_oops(false);
    f.oop_map()->update_register_map(&f, &map);
    ContinuationHelper::update_register_map_with_callee(caller, &map);
    _cont.tail()->fix_thawed_frame(caller, &map);
  }

  DEBUG_ONLY(after_thaw_java_frame(f, false);)
  caller = f;
}

void ThawBase::finish_thaw(frame& f) {
  stackChunkOop chunk = _cont.tail();

  if (chunk->is_empty()) {
    // Only remove chunk from list if it can't be reused for another freeze
    if (seen_by_gc()) {
      _cont.set_tail(chunk->parent());
    } else {
      chunk->set_has_mixed_frames(false);
    }
    chunk->set_max_thawing_size(0);
    assert(chunk->argsize() == 0, "");
  } else {
    chunk->set_max_thawing_size(chunk->max_thawing_size() - _align_size);
  }
  assert(chunk->is_empty() == (chunk->max_thawing_size() == 0), "");

  if (!is_aligned(f.sp(), frame::frame_alignment)) {
    assert(f.is_interpreted_frame(), "");
    f.set_sp(align_down(f.sp(), frame::frame_alignment));
  }
  push_return_frame(f);
  chunk->fix_thawed_frame(f, SmallRegisterMap::instance); // can only fix caller after push_return_frame (due to callee saved regs)

  assert(_cont.is_empty() == _cont.last_frame().is_empty(), "");

  log_develop_trace(continuations)("thawed %d frames", _frames);

  LogTarget(Trace, continuations) lt;
  if (lt.develop_is_enabled()) {
    LogStream ls(lt);
    ls.print_cr("top hframe after (thaw):");
    _cont.last_frame().print_value_on(&ls, nullptr);
  }
}

void ThawBase::push_return_frame(frame& f) { // see generate_cont_thaw
  assert(!f.is_compiled_frame() || f.is_deoptimized_frame() == f.cb()->as_nmethod()->is_deopt_pc(f.raw_pc()), "");
  assert(!f.is_compiled_frame() || f.is_deoptimized_frame() == (f.pc() != f.raw_pc()), "");

  LogTarget(Trace, continuations) lt;
  if (lt.develop_is_enabled()) {
    LogStream ls(lt);
    ls.print_cr("push_return_frame");
    f.print_value_on(&ls, nullptr);
  }

  assert(f.sp() - frame::metadata_words_at_bottom >= _top_stack_address, "overwrote past thawing space"
    " to: " INTPTR_FORMAT " top_address: " INTPTR_FORMAT, p2i(f.sp() - frame::metadata_words), p2i(_top_stack_address));
  ContinuationHelper::Frame::patch_pc(f, f.raw_pc()); // in case we want to deopt the frame in a full transition, this is checked.
  ContinuationHelper::push_pd(f);

  assert(ContinuationHelper::Frame::assert_frame_laid_out(f), "");
}

// returns new top sp
// called after preparations (stack overflow check and making room)
template<typename ConfigT>
static inline intptr_t* thaw_internal(JavaThread* thread, const Continuation::thaw_kind kind) {
  assert(thread == JavaThread::current(), "Must be current thread");

  CONT_JFR_ONLY(EventContinuationThaw event;)

  log_develop_trace(continuations)("~~~~ thaw kind: %d sp: " INTPTR_FORMAT, kind, p2i(thread->last_continuation()->entry_sp()));

  ContinuationEntry* entry = thread->last_continuation();
  assert(entry != nullptr, "");
  oop oopCont = entry->cont_oop(thread);

  assert(!jdk_internal_vm_Continuation::done(oopCont), "");
  assert(oopCont == get_continuation(thread), "");
  verify_continuation(oopCont);

  assert(entry->is_virtual_thread() == (entry->scope(thread) == java_lang_VirtualThread::vthread_scope()), "");

  ContinuationWrapper cont(thread, oopCont);
  log_develop_debug(continuations)("THAW #" INTPTR_FORMAT " " INTPTR_FORMAT, cont.hash(), p2i((oopDesc*)oopCont));

#ifdef ASSERT
  set_anchor_to_entry(thread, cont.entry());
  log_frames(thread);
  clear_anchor(thread);
#endif

  Thaw<ConfigT> thw(thread, cont);
  intptr_t* const sp = thw.thaw(kind);
  assert(is_aligned(sp, frame::frame_alignment), "");

  // All the frames have been thawed so we know they don't hold any monitors
  assert(thread->held_monitor_count() == 0, "Must be");

#ifdef ASSERT
  intptr_t* sp0 = sp;
  set_anchor(thread, sp0);
  log_frames(thread);
  if (LoomVerifyAfterThaw) {
    assert(do_verify_after_thaw(thread, cont.tail(), tty), "");
  }
  assert(ContinuationEntry::assert_entry_frame_laid_out(thread), "");
  clear_anchor(thread);

  LogTarget(Trace, continuations) lt;
  if (lt.develop_is_enabled()) {
    LogStream ls(lt);
    ls.print_cr("Jumping to frame (thaw):");
    frame(sp).print_value_on(&ls, nullptr);
  }
#endif

  CONT_JFR_ONLY(thw.jfr_info().post_jfr_event(&event, cont.continuation(), thread);)

  verify_continuation(cont.continuation());
  log_develop_debug(continuations)("=== End of thaw #" INTPTR_FORMAT, cont.hash());

  return sp;
}

#ifdef ASSERT
static void do_deopt_after_thaw(JavaThread* thread) {
  int i = 0;
  StackFrameStream fst(thread, true, false);
  fst.register_map()->set_include_argument_oops(false);
  ContinuationHelper::update_register_map_with_callee(*fst.current(), fst.register_map());
  for (; !fst.is_done(); fst.next()) {
    if (fst.current()->cb()->is_nmethod()) {
      nmethod* nm = fst.current()->cb()->as_nmethod();
      if (!nm->method()->is_continuation_native_intrinsic()) {
        nm->make_deoptimized();
      }
    }
  }
}

class ThawVerifyOopsClosure: public OopClosure {
  intptr_t* _p;
  outputStream* _st;
  bool is_good_oop(oop o) {
    return dbg_is_safe(o, -1) && dbg_is_safe(o->klass(), -1) && oopDesc::is_oop(o) && o->klass()->is_klass();
  }
public:
  ThawVerifyOopsClosure(outputStream* st) : _p(nullptr), _st(st) {}
  intptr_t* p() { return _p; }
  void reset() { _p = nullptr; }

  virtual void do_oop(oop* p) {
    oop o = *p;
    if (o == nullptr || is_good_oop(o)) {
      return;
    }
    _p = (intptr_t*)p;
    _st->print_cr("*** non-oop " PTR_FORMAT " found at " PTR_FORMAT, p2i(*p), p2i(p));
  }
  virtual void do_oop(narrowOop* p) {
    oop o = RawAccess<>::oop_load(p);
    if (o == nullptr || is_good_oop(o)) {
      return;
    }
    _p = (intptr_t*)p;
    _st->print_cr("*** (narrow) non-oop %x found at " PTR_FORMAT, (int)(*p), p2i(p));
  }
};

static bool do_verify_after_thaw(JavaThread* thread, stackChunkOop chunk, outputStream* st) {
  assert(thread->has_last_Java_frame(), "");

  ResourceMark rm;
  ThawVerifyOopsClosure cl(st);
  NMethodToOopClosure cf(&cl, false);

  StackFrameStream fst(thread, true, false);
  fst.register_map()->set_include_argument_oops(false);
  ContinuationHelper::update_register_map_with_callee(*fst.current(), fst.register_map());
  for (; !fst.is_done() && !Continuation::is_continuation_enterSpecial(*fst.current()); fst.next()) {
    if (fst.current()->cb()->is_nmethod() && fst.current()->cb()->as_nmethod()->is_marked_for_deoptimization()) {
      st->print_cr(">>> do_verify_after_thaw deopt");
      fst.current()->deoptimize(nullptr);
      fst.current()->print_on(st);
    }

    fst.current()->oops_do(&cl, &cf, fst.register_map());
    if (cl.p() != nullptr) {
      frame fr = *fst.current();
      st->print_cr("Failed for frame barriers: %d",chunk->requires_barriers());
      fr.print_on(st);
      if (!fr.is_interpreted_frame()) {
        st->print_cr("size: %d argsize: %d",
                     ContinuationHelper::NonInterpretedUnknownFrame::size(fr),
                     ContinuationHelper::NonInterpretedUnknownFrame::stack_argsize(fr));
      }
      VMReg reg = fst.register_map()->find_register_spilled_here(cl.p(), fst.current()->sp());
      if (reg != nullptr) {
        st->print_cr("Reg %s %d", reg->name(), reg->is_stack() ? (int)reg->reg2stack() : -99);
      }
      cl.reset();
      DEBUG_ONLY(thread->print_frame_layout();)
      if (chunk != nullptr) {
        chunk->print_on(true, st);
      }
      return false;
    }
  }
  return true;
}

static void log_frames(JavaThread* thread) {
  const static int show_entry_callers = 3;
  LogTarget(Trace, continuations) lt;
  if (!lt.develop_is_enabled()) {
    return;
  }
  LogStream ls(lt);

  ls.print_cr("------- frames ---------");
  if (!thread->has_last_Java_frame()) {
    ls.print_cr("NO ANCHOR!");
  }

  RegisterMap map(thread,
                  RegisterMap::UpdateMap::include,
                  RegisterMap::ProcessFrames::include,
                  RegisterMap::WalkContinuation::skip);
  map.set_include_argument_oops(false);

  if (false) {
    for (frame f = thread->last_frame(); !f.is_entry_frame(); f = f.sender(&map)) {
      f.print_on(&ls);
    }
  } else {
    map.set_skip_missing(true);
    ResetNoHandleMark rnhm;
    ResourceMark rm;
    HandleMark hm(Thread::current());
    FrameValues values;

    int i = 0;
    int post_entry = -1;
    for (frame f = thread->last_frame(); !f.is_entry_frame(); f = f.sender(&map)) {
      f.describe(values, i++, &map);
      if (post_entry >= 0 || Continuation::is_continuation_enterSpecial(f))
        post_entry++;
      if (post_entry >= show_entry_callers)
        break;
    }
    values.print_on(thread, &ls);
  }

  ls.print_cr("======= end frames =========");
}
#endif // ASSERT

#include CPU_HEADER_INLINE(continuationFreezeThaw)

#ifdef ASSERT
static void print_frame_layout(const frame& f, bool callee_complete, outputStream* st) {
  ResourceMark rm;
  FrameValues values;
  assert(f.get_cb() != nullptr, "");
  RegisterMap map(f.is_heap_frame() ?
                    nullptr :
                    JavaThread::current(),
                  RegisterMap::UpdateMap::include,
                  RegisterMap::ProcessFrames::skip,
                  RegisterMap::WalkContinuation::skip);
  map.set_include_argument_oops(false);
  map.set_skip_missing(true);
  if (callee_complete) {
    frame::update_map_with_saved_link(&map, ContinuationHelper::Frame::callee_link_address(f));
  }
  const_cast<frame&>(f).describe(values, 0, &map);
  values.print_on(static_cast<JavaThread*>(nullptr), st);
}
#endif

static address thaw_entry   = nullptr;
static address freeze_entry = nullptr;

address Continuation::thaw_entry() {
  return ::thaw_entry;
}

address Continuation::freeze_entry() {
  return ::freeze_entry;
}

class ConfigResolve {
public:
  static void resolve() { resolve_compressed(); }

  static void resolve_compressed() {
    UseCompressedOops ? resolve_gc<true>()
                      : resolve_gc<false>();
  }

private:
  template <bool use_compressed>
  static void resolve_gc() {
    BarrierSet* bs = BarrierSet::barrier_set();
    assert(bs != nullptr, "freeze/thaw invoked before BarrierSet is set");
    switch (bs->kind()) {
#define BARRIER_SET_RESOLVE_BARRIER_CLOSURE(bs_name)                    \
      case BarrierSet::bs_name: {                                       \
        resolve<use_compressed, typename BarrierSet::GetType<BarrierSet::bs_name>::type>(); \
      }                                                                 \
        break;
      FOR_EACH_CONCRETE_BARRIER_SET_DO(BARRIER_SET_RESOLVE_BARRIER_CLOSURE)
#undef BARRIER_SET_RESOLVE_BARRIER_CLOSURE

    default:
      fatal("BarrierSet resolving not implemented");
    };
  }

  template <bool use_compressed, typename BarrierSetT>
  static void resolve() {
    typedef Config<use_compressed ? oop_kind::NARROW : oop_kind::WIDE, BarrierSetT> SelectedConfigT;

    freeze_entry = (address)freeze<SelectedConfigT>;

    // If we wanted, we could templatize by kind and have three different thaw entries
    thaw_entry   = (address)thaw<SelectedConfigT>;
  }
};

void Continuation::init() {
  ConfigResolve::resolve();
}<|MERGE_RESOLUTION|>--- conflicted
+++ resolved
@@ -2308,11 +2308,7 @@
     _cont.tail()->fix_thawed_frame(caller, SmallRegisterMap::instance);
   } else if (_cont.tail()->has_bitmap() && added_argsize > 0) {
     address start = (address)(heap_frame_top + ContinuationHelper::CompiledFrame::size(hf) + frame::metadata_words_at_top);
-<<<<<<< HEAD
     int stack_args_slots = f.cb()->as_nmethod()->num_stack_arg_slots(false /* rounded */);
-=======
-    int stack_args_slots = f.cb()->as_nmethod()->method()->num_stack_arg_slots(false /* rounded */);
->>>>>>> f11a496d
     int argsize_in_bytes = stack_args_slots * VMRegImpl::stack_slot_size;
     clear_bitmap_bits(start, start + argsize_in_bytes);
   }
