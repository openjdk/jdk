--- conflicted
+++ resolved
@@ -629,7 +629,6 @@
 }
 
 #if INCLUDE_JVMTI
-<<<<<<< HEAD
 JRT_ENTRY(jobject, SharedRuntime::allocate_instance(JavaThread* current, oopDesc* o,  Handle cls))
   JvmtiVMObjectAllocEventCollector oam;
   tty->print_cr("CCCCCCCCalled allocate_instance with JvmtiVMObjectAllocEventCollector");
@@ -640,7 +639,7 @@
 
 #endif // INCLUDE_JVMTI
 
-=======
+
 JRT_ENTRY(void, SharedRuntime::notify_jvmti_mount(oopDesc* vt, jboolean hide, jboolean first_mount, JavaThread* current))
   jobject vthread = JNIHandles::make_local(const_cast<oopDesc*>(vt));
 
@@ -661,7 +660,6 @@
   }
 JRT_END
 #endif // INCLUDE_JVMTI
->>>>>>> 69152c3b
 
 // The interpreter code to call this tracing function is only
 // called/generated when UL is on for redefine, class and has the right level
