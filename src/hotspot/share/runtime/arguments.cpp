--- conflicted
+++ resolved
@@ -3153,7 +3153,6 @@
   // Zero always runs in interpreted mode
   set_mode_flags(_int);
 
-<<<<<<< HEAD
   // Enable error context decoding on known platforms
 #if defined(IA32) || defined(AMD64) || defined(ARM) || \
     defined(AARCH64) || defined(PPC) || defined(RISCV) || \
@@ -3164,13 +3163,12 @@
 #else
   UNSUPPORTED_OPTION(DecodeErrorContext);
 #endif
-=======
+
   // Zero runs without compilers. Do not let compiler selection code
   // to force it into Serial GC, let the GC ergonomics decide.
   if (FLAG_IS_DEFAULT(NeverActAsServerClassMachine)) {
     FLAG_SET_ERGO(NeverActAsServerClassMachine, false);
   }
->>>>>>> 4435d56d
 #endif
 
   // eventually fix up InitialTenuringThreshold if only MaxTenuringThreshold is set
