--- conflicted
+++ resolved
@@ -535,11 +535,8 @@
   { "ParallelRefProcEnabled",       JDK_Version::jdk(26),  JDK_Version::jdk(27), JDK_Version::jdk(28) },
   { "ParallelRefProcBalancingEnabled", JDK_Version::jdk(26),  JDK_Version::jdk(27), JDK_Version::jdk(28) },
   { "PSChunkLargeArrays",           JDK_Version::jdk(26),  JDK_Version::jdk(27), JDK_Version::jdk(28) },
-<<<<<<< HEAD
   { "CompactStrings",               JDK_Version::jdk(25),  JDK_Version::jdk(27), JDK_Version::undefined() },
-=======
   { "MaxRAM",                       JDK_Version::jdk(26),  JDK_Version::jdk(27), JDK_Version::jdk(28) },
->>>>>>> 4a14c81a
   // --- Deprecated alias flags (see also aliased_jvm_flags) - sorted by obsolete_in then expired_in:
   { "CreateMinidumpOnCrash",        JDK_Version::jdk(9),  JDK_Version::undefined(), JDK_Version::undefined() },
 
