/*
 * Copyright (c) 1997, 2025, Oracle and/or its affiliates. All rights reserved.
 * DO NOT ALTER OR REMOVE COPYRIGHT NOTICES OR THIS FILE HEADER.
 *
 * This code is free software; you can redistribute it and/or modify it
 * under the terms of the GNU General Public License version 2 only, as
 * published by the Free Software Foundation.
 *
 * This code is distributed in the hope that it will be useful, but WITHOUT
 * ANY WARRANTY; without even the implied warranty of MERCHANTABILITY or
 * FITNESS FOR A PARTICULAR PURPOSE.  See the GNU General Public License
 * version 2 for more details (a copy is included in the LICENSE file that
 * accompanied this code).
 *
 * You should have received a copy of the GNU General Public License version
 * 2 along with this work; if not, write to the Free Software Foundation,
 * Inc., 51 Franklin St, Fifth Floor, Boston, MA 02110-1301 USA.
 *
 * Please contact Oracle, 500 Oracle Parkway, Redwood Shores, CA 94065 USA
 * or visit www.oracle.com if you need additional information or have any
 * questions.
 *
 */

#include "cds/aotLogging.hpp"
#include "cds/cds_globals.hpp"
#include "cds/cdsConfig.hpp"
#include "classfile/classLoader.hpp"
#include "classfile/javaAssertions.hpp"
#include "classfile/moduleEntry.hpp"
#include "classfile/stringTable.hpp"
#include "classfile/symbolTable.hpp"
#include "compiler/compilerDefinitions.hpp"
#include "cppstdlib/limits.hpp"
#include "gc/shared/gc_globals.hpp"
#include "gc/shared/gcArguments.hpp"
#include "gc/shared/gcConfig.hpp"
#include "gc/shared/genArguments.hpp"
#include "gc/shared/stringdedup/stringDedup.hpp"
#include "gc/shared/tlab_globals.hpp"
#include "jvm.h"
#include "logging/log.hpp"
#include "logging/logConfiguration.hpp"
#include "logging/logStream.hpp"
#include "logging/logTag.hpp"
#include "memory/allocation.inline.hpp"
#include "nmt/nmtCommon.hpp"
#include "oops/compressedKlass.hpp"
#include "oops/instanceKlass.hpp"
#include "oops/objLayout.hpp"
#include "oops/oop.inline.hpp"
#include "prims/jvmtiAgentList.hpp"
#include "prims/jvmtiExport.hpp"
#include "runtime/arguments.hpp"
#include "runtime/flags/jvmFlag.hpp"
#include "runtime/flags/jvmFlagAccess.hpp"
#include "runtime/flags/jvmFlagLimit.hpp"
#include "runtime/globals_extension.hpp"
#include "runtime/java.hpp"
#include "runtime/os.hpp"
#include "runtime/safepoint.hpp"
#include "runtime/safepointMechanism.hpp"
#include "runtime/synchronizer.hpp"
#include "runtime/vm_version.hpp"
#include "services/management.hpp"
#include "utilities/align.hpp"
#include "utilities/checkedCast.hpp"
#include "utilities/debug.hpp"
#include "utilities/defaultStream.hpp"
#include "utilities/macros.hpp"
#include "utilities/parseInteger.hpp"
#include "utilities/powerOfTwo.hpp"
#include "utilities/stringUtils.hpp"
#include "utilities/systemMemoryBarrier.hpp"
#if INCLUDE_JFR
#include "jfr/jfr.hpp"
#endif

static const char _default_java_launcher[] = "generic";

#define DEFAULT_JAVA_LAUNCHER _default_java_launcher

char*  Arguments::_jvm_flags_file               = nullptr;
char** Arguments::_jvm_flags_array              = nullptr;
int    Arguments::_num_jvm_flags                = 0;
char** Arguments::_jvm_args_array               = nullptr;
int    Arguments::_num_jvm_args                 = 0;
unsigned int Arguments::_addmods_count          = 0;
#if INCLUDE_JVMCI
bool   Arguments::_jvmci_module_added           = false;
#endif
char*  Arguments::_java_command                 = nullptr;
SystemProperty* Arguments::_system_properties   = nullptr;
size_t Arguments::_conservative_max_heap_alignment = 0;
Arguments::Mode Arguments::_mode                = _mixed;
const char*  Arguments::_java_vendor_url_bug    = nullptr;
const char*  Arguments::_sun_java_launcher      = DEFAULT_JAVA_LAUNCHER;
bool   Arguments::_executing_unit_tests         = false;

// These parameters are reset in method parse_vm_init_args()
bool   Arguments::_AlwaysCompileLoopMethods     = AlwaysCompileLoopMethods;
bool   Arguments::_UseOnStackReplacement        = UseOnStackReplacement;
bool   Arguments::_BackgroundCompilation        = BackgroundCompilation;
bool   Arguments::_ClipInlining                 = ClipInlining;
size_t Arguments::_default_SharedBaseAddress    = SharedBaseAddress;

bool   Arguments::_enable_preview               = false;
bool   Arguments::_has_jdwp_agent               = false;

LegacyGCLogging Arguments::_legacyGCLogging     = { nullptr, 0 };

// These are not set by the JDK's built-in launchers, but they can be set by
// programs that embed the JVM using JNI_CreateJavaVM. See comments around
// JavaVMOption in jni.h.
abort_hook_t     Arguments::_abort_hook         = nullptr;
exit_hook_t      Arguments::_exit_hook          = nullptr;
vfprintf_hook_t  Arguments::_vfprintf_hook      = nullptr;


SystemProperty *Arguments::_sun_boot_library_path = nullptr;
SystemProperty *Arguments::_java_library_path = nullptr;
SystemProperty *Arguments::_java_home = nullptr;
SystemProperty *Arguments::_java_class_path = nullptr;
SystemProperty *Arguments::_jdk_boot_class_path_append = nullptr;
SystemProperty *Arguments::_vm_info = nullptr;

GrowableArray<ModulePatchPath*> *Arguments::_patch_mod_prefix = nullptr;
PathString *Arguments::_boot_class_path = nullptr;
bool Arguments::_has_jimage = false;

char* Arguments::_ext_dirs = nullptr;

// True if -Xshare:auto option was specified.
static bool xshare_auto_cmd_line = false;

// True if -Xint/-Xmixed/-Xcomp were specified
static bool mode_flag_cmd_line = false;

struct VMInitArgsGroup {
  const JavaVMInitArgs* _args;
  JVMFlagOrigin _origin;
};

bool PathString::set_value(const char *value, AllocFailType alloc_failmode) {
  char* new_value = AllocateHeap(strlen(value)+1, mtArguments, alloc_failmode);
  if (new_value == nullptr) {
    assert(alloc_failmode == AllocFailStrategy::RETURN_NULL, "must be");
    return false;
  }
  if (_value != nullptr) {
    FreeHeap(_value);
  }
  _value = new_value;
  strcpy(_value, value);
  return true;
}

void PathString::append_value(const char *value) {
  char *sp;
  size_t len = 0;
  if (value != nullptr) {
    len = strlen(value);
    if (_value != nullptr) {
      len += strlen(_value);
    }
    sp = AllocateHeap(len+2, mtArguments);
    assert(sp != nullptr, "Unable to allocate space for new append path value");
    if (sp != nullptr) {
      if (_value != nullptr) {
        strcpy(sp, _value);
        strcat(sp, os::path_separator());
        strcat(sp, value);
        FreeHeap(_value);
      } else {
        strcpy(sp, value);
      }
      _value = sp;
    }
  }
}

PathString::PathString(const char* value) {
  if (value == nullptr) {
    _value = nullptr;
  } else {
    _value = AllocateHeap(strlen(value)+1, mtArguments);
    strcpy(_value, value);
  }
}

PathString::~PathString() {
  if (_value != nullptr) {
    FreeHeap(_value);
    _value = nullptr;
  }
}

ModulePatchPath::ModulePatchPath(const char* module_name, const char* path) {
  assert(module_name != nullptr && path != nullptr, "Invalid module name or path value");
  size_t len = strlen(module_name) + 1;
  _module_name = AllocateHeap(len, mtInternal);
  strncpy(_module_name, module_name, len); // copy the trailing null
  _path =  new PathString(path);
}

ModulePatchPath::~ModulePatchPath() {
  if (_module_name != nullptr) {
    FreeHeap(_module_name);
    _module_name = nullptr;
  }
  if (_path != nullptr) {
    delete _path;
    _path = nullptr;
  }
}

SystemProperty::SystemProperty(const char* key, const char* value, bool writeable, bool internal) : PathString(value) {
  if (key == nullptr) {
    _key = nullptr;
  } else {
    _key = AllocateHeap(strlen(key)+1, mtArguments);
    strcpy(_key, key);
  }
  _next = nullptr;
  _internal = internal;
  _writeable = writeable;
}

// Check if head of 'option' matches 'name', and sets 'tail' to the remaining
// part of the option string.
static bool match_option(const JavaVMOption *option, const char* name,
                         const char** tail) {
  size_t len = strlen(name);
  if (strncmp(option->optionString, name, len) == 0) {
    *tail = option->optionString + len;
    return true;
  } else {
    return false;
  }
}

// Check if 'option' matches 'name'. No "tail" is allowed.
static bool match_option(const JavaVMOption *option, const char* name) {
  const char* tail = nullptr;
  bool result = match_option(option, name, &tail);
  if (tail != nullptr && *tail == '\0') {
    return result;
  } else {
    return false;
  }
}

// Return true if any of the strings in null-terminated array 'names' matches.
// If tail_allowed is true, then the tail must begin with a colon; otherwise,
// the option must match exactly.
static bool match_option(const JavaVMOption* option, const char** names, const char** tail,
  bool tail_allowed) {
  for (/* empty */; *names != nullptr; ++names) {
  if (match_option(option, *names, tail)) {
      if (**tail == '\0' || (tail_allowed && **tail == ':')) {
        return true;
      }
    }
  }
  return false;
}

#if INCLUDE_JFR
static bool _has_jfr_option = false;  // is using JFR

// return true on failure
static bool match_jfr_option(const JavaVMOption** option) {
  assert((*option)->optionString != nullptr, "invariant");
  char* tail = nullptr;
  if (match_option(*option, "-XX:StartFlightRecording", (const char**)&tail)) {
    _has_jfr_option = true;
    return Jfr::on_start_flight_recording_option(option, tail);
  } else if (match_option(*option, "-XX:FlightRecorderOptions", (const char**)&tail)) {
    _has_jfr_option = true;
    return Jfr::on_flight_recorder_option(option, tail);
  }
  return false;
}

bool Arguments::has_jfr_option() {
  return _has_jfr_option;
}
#endif

static void logOption(const char* opt) {
  if (PrintVMOptions) {
    jio_fprintf(defaultStream::output_stream(), "VM option '%s'\n", opt);
  }
}

bool needs_module_property_warning = false;

#define MODULE_PROPERTY_PREFIX "jdk.module."
#define MODULE_PROPERTY_PREFIX_LEN 11
#define ADDEXPORTS "addexports"
#define ADDEXPORTS_LEN 10
#define ADDREADS "addreads"
#define ADDREADS_LEN 8
#define ADDOPENS "addopens"
#define ADDOPENS_LEN 8
#define PATCH "patch"
#define PATCH_LEN 5
#define ADDMODS "addmods"
#define ADDMODS_LEN 7
#define LIMITMODS "limitmods"
#define LIMITMODS_LEN 9
#define PATH "path"
#define PATH_LEN 4
#define UPGRADE_PATH "upgrade.path"
#define UPGRADE_PATH_LEN 12
#define ENABLE_NATIVE_ACCESS "enable.native.access"
#define ENABLE_NATIVE_ACCESS_LEN 20
#define ILLEGAL_NATIVE_ACCESS "illegal.native.access"
#define ILLEGAL_NATIVE_ACCESS_LEN 21
#define ENABLE_FINAL_FIELD_MUTATION "enable.final.field.mutation"
#define ENABLE_FINAL_FIELD_MUTATION_LEN 27
#define ILLEGAL_FINAL_FIELD_MUTATION "illegal.final.field.mutation"
#define ILLEGAL_FINAL_FIELD_MUTATION_LEN 28

// Return TRUE if option matches 'property', or 'property=', or 'property.'.
static bool matches_property_suffix(const char* option, const char* property, size_t len) {
  return ((strncmp(option, property, len) == 0) &&
          (option[len] == '=' || option[len] == '.' || option[len] == '\0'));
}

// Return true if property starts with "jdk.module." and its ensuing chars match
// any of the reserved module properties.
// property should be passed without the leading "-D".
bool Arguments::is_internal_module_property(const char* property) {
  return internal_module_property_helper(property, false);
}

// Returns true if property is one of those recognized by is_internal_module_property() but
// is not supported by CDS archived full module graph.
bool Arguments::is_incompatible_cds_internal_module_property(const char* property) {
  return internal_module_property_helper(property, true);
}

bool Arguments::internal_module_property_helper(const char* property, bool check_for_cds) {
  if (strncmp(property, MODULE_PROPERTY_PREFIX, MODULE_PROPERTY_PREFIX_LEN) == 0) {
    const char* property_suffix = property + MODULE_PROPERTY_PREFIX_LEN;
    if (matches_property_suffix(property_suffix, PATCH, PATCH_LEN) ||
        matches_property_suffix(property_suffix, LIMITMODS, LIMITMODS_LEN) ||
        matches_property_suffix(property_suffix, UPGRADE_PATH, UPGRADE_PATH_LEN) ||
        matches_property_suffix(property_suffix, ILLEGAL_NATIVE_ACCESS, ILLEGAL_NATIVE_ACCESS_LEN) ||
        matches_property_suffix(property_suffix, ENABLE_FINAL_FIELD_MUTATION, ENABLE_FINAL_FIELD_MUTATION_LEN) ||
        matches_property_suffix(property_suffix, ILLEGAL_FINAL_FIELD_MUTATION, ILLEGAL_FINAL_FIELD_MUTATION_LEN)) {
      return true;
    }

    if (!check_for_cds) {
      // CDS notes: these properties are supported by CDS archived full module graph.
      if (matches_property_suffix(property_suffix, ADDEXPORTS, ADDEXPORTS_LEN) ||
          matches_property_suffix(property_suffix, ADDOPENS, ADDOPENS_LEN) ||
          matches_property_suffix(property_suffix, ADDREADS, ADDREADS_LEN) ||
          matches_property_suffix(property_suffix, PATH, PATH_LEN) ||
          matches_property_suffix(property_suffix, ADDMODS, ADDMODS_LEN) ||
          matches_property_suffix(property_suffix, ENABLE_NATIVE_ACCESS, ENABLE_NATIVE_ACCESS_LEN)) {
        return true;
      }
    }
  }
  return false;
}

// Process java launcher properties.
void Arguments::process_sun_java_launcher_properties(JavaVMInitArgs* args) {
  // See if sun.java.launcher is defined.
  // Must do this before setting up other system properties,
  // as some of them may depend on launcher type.
  for (int index = 0; index < args->nOptions; index++) {
    const JavaVMOption* option = args->options + index;
    const char* tail;

    if (match_option(option, "-Dsun.java.launcher=", &tail)) {
      process_java_launcher_argument(tail, option->extraInfo);
      continue;
    }
    if (match_option(option, "-XX:+ExecutingUnitTests")) {
      _executing_unit_tests = true;
      continue;
    }
  }
}

// Initialize system properties key and value.
void Arguments::init_system_properties() {

  // Set up _boot_class_path which is not a property but
  // relies heavily on argument processing and the jdk.boot.class.path.append
  // property. It is used to store the underlying boot class path.
  _boot_class_path = new PathString(nullptr);

  PropertyList_add(&_system_properties, new SystemProperty("java.vm.specification.name",
                                                           "Java Virtual Machine Specification",  false));
  PropertyList_add(&_system_properties, new SystemProperty("java.vm.version", VM_Version::vm_release(),  false));
  PropertyList_add(&_system_properties, new SystemProperty("java.vm.name", VM_Version::vm_name(),  false));
  PropertyList_add(&_system_properties, new SystemProperty("jdk.debug", VM_Version::jdk_debug_level(),  false));

  // Initialize the vm.info now, but it will need updating after argument parsing.
  _vm_info = new SystemProperty("java.vm.info", VM_Version::vm_info_string(), true);

  // Following are JVMTI agent writable properties.
  // Properties values are set to nullptr and they are
  // os specific they are initialized in os::init_system_properties_values().
  _sun_boot_library_path = new SystemProperty("sun.boot.library.path", nullptr,  true);
  _java_library_path = new SystemProperty("java.library.path", nullptr,  true);
  _java_home =  new SystemProperty("java.home", nullptr,  true);
  _java_class_path = new SystemProperty("java.class.path", "",  true);
  // jdk.boot.class.path.append is a non-writeable, internal property.
  // It can only be set by either:
  //    - -Xbootclasspath/a:
  //    - AddToBootstrapClassLoaderSearch during JVMTI OnLoad phase
  _jdk_boot_class_path_append = new SystemProperty("jdk.boot.class.path.append", nullptr, false, true);

  // Add to System Property list.
  PropertyList_add(&_system_properties, _sun_boot_library_path);
  PropertyList_add(&_system_properties, _java_library_path);
  PropertyList_add(&_system_properties, _java_home);
  PropertyList_add(&_system_properties, _java_class_path);
  PropertyList_add(&_system_properties, _jdk_boot_class_path_append);
  PropertyList_add(&_system_properties, _vm_info);

  // Set OS specific system properties values
  os::init_system_properties_values();
}

// Update/Initialize System properties after JDK version number is known
void Arguments::init_version_specific_system_properties() {
  enum { bufsz = 16 };
  char buffer[bufsz];
  const char* spec_vendor = "Oracle Corporation";
  uint32_t spec_version = JDK_Version::current().major_version();

  jio_snprintf(buffer, bufsz, UINT32_FORMAT, spec_version);

  PropertyList_add(&_system_properties,
      new SystemProperty("java.vm.specification.vendor",  spec_vendor, false));
  PropertyList_add(&_system_properties,
      new SystemProperty("java.vm.specification.version", buffer, false));
  PropertyList_add(&_system_properties,
      new SystemProperty("java.vm.vendor", VM_Version::vm_vendor(),  false));
}

/*
 *  -XX argument processing:
 *
 *  -XX arguments are defined in several places, such as:
 *      globals.hpp, globals_<cpu>.hpp, globals_<os>.hpp, <compiler>_globals.hpp, or <gc>_globals.hpp.
 *  -XX arguments are parsed in parse_argument().
 *  -XX argument bounds checking is done in check_vm_args_consistency().
 *
 * Over time -XX arguments may change. There are mechanisms to handle common cases:
 *
 *      ALIASED: An option that is simply another name for another option. This is often
 *               part of the process of deprecating a flag, but not all aliases need
 *               to be deprecated.
 *
 *               Create an alias for an option by adding the old and new option names to the
 *               "aliased_jvm_flags" table. Delete the old variable from globals.hpp (etc).
 *
 *   DEPRECATED: An option that is supported, but a warning is printed to let the user know that
 *               support may be removed in the future. Both regular and aliased options may be
 *               deprecated.
 *
 *               Add a deprecation warning for an option (or alias) by adding an entry in the
 *               "special_jvm_flags" table and setting the "deprecated_in" field.
 *               Often an option "deprecated" in one major release will
 *               be made "obsolete" in the next. In this case the entry should also have its
 *               "obsolete_in" field set.
 *
 *     OBSOLETE: An option that has been removed (and deleted from globals.hpp), but is still accepted
 *               on the command line. A warning is printed to let the user know that option might not
 *               be accepted in the future.
 *
 *               Add an obsolete warning for an option by adding an entry in the "special_jvm_flags"
 *               table and setting the "obsolete_in" field.
 *
 *      EXPIRED: A deprecated or obsolete option that has an "accept_until" version less than or equal
 *               to the current JDK version. The system will flatly refuse to admit the existence of
 *               the flag. This allows a flag to die automatically over JDK releases.
 *
 *               Note that manual cleanup of expired options should be done at major JDK version upgrades:
 *                  - Newly expired options should be removed from the special_jvm_flags and aliased_jvm_flags tables.
 *                  - Newly obsolete or expired deprecated options should have their global variable
 *                    definitions removed (from globals.hpp, etc) and related implementations removed.
 *
 * Recommended approach for removing options:
 *
 * To remove options commonly used by customers (e.g. product -XX options), use
 * the 3-step model adding major release numbers to the deprecate, obsolete and expire columns.
 *
 * To remove internal options (e.g. diagnostic, experimental, develop options), use
 * a 2-step model adding major release numbers to the obsolete and expire columns.
 *
 * To change the name of an option, use the alias table as well as a 2-step
 * model adding major release numbers to the deprecate and expire columns.
 * Think twice about aliasing commonly used customer options.
 *
 * There are times when it is appropriate to leave a future release number as undefined.
 *
 * Tests:  Aliases should be tested in VMAliasOptions.java.
 *         Deprecated options should be tested in VMDeprecatedOptions.java.
 */

// The special_jvm_flags table declares options that are being deprecated and/or obsoleted. The
// "deprecated_in" or "obsolete_in" fields may be set to "undefined", but not both.
// When the JDK version reaches 'deprecated_in' limit, the JVM will process this flag on
// the command-line as usual, but will issue a warning.
// When the JDK version reaches 'obsolete_in' limit, the JVM will continue accepting this flag on
// the command-line, while issuing a warning and ignoring the flag value.
// Once the JDK version reaches 'expired_in' limit, the JVM will flatly refuse to admit the
// existence of the flag.
//
// MANUAL CLEANUP ON JDK VERSION UPDATES:
// This table ensures that the handling of options will update automatically when the JDK
// version is incremented, but the source code needs to be cleanup up manually:
// - As "deprecated" options age into "obsolete" or "expired" options, the associated "globals"
//   variable should be removed, as well as users of the variable.
// - As "deprecated" options age into "obsolete" options, move the entry into the
//   "Obsolete Flags" section of the table.
// - All expired options should be removed from the table.
static SpecialFlag const special_jvm_flags[] = {
  // -------------- Deprecated Flags --------------
  // --- Non-alias flags - sorted by obsolete_in then expired_in:
  { "AllowRedefinitionToAddDeleteMethods", JDK_Version::jdk(13), JDK_Version::undefined(), JDK_Version::undefined() },
  { "FlightRecorder",               JDK_Version::jdk(13), JDK_Version::undefined(), JDK_Version::undefined() },
  { "DumpSharedSpaces",             JDK_Version::jdk(18), JDK_Version::jdk(19), JDK_Version::undefined() },
  { "DynamicDumpSharedSpaces",      JDK_Version::jdk(18), JDK_Version::jdk(19), JDK_Version::undefined() },
  { "RequireSharedSpaces",          JDK_Version::jdk(18), JDK_Version::jdk(19), JDK_Version::undefined() },
  { "UseSharedSpaces",              JDK_Version::jdk(18), JDK_Version::jdk(19), JDK_Version::undefined() },
#ifdef _LP64
  { "UseCompressedClassPointers",   JDK_Version::jdk(25),  JDK_Version::jdk(27), JDK_Version::undefined() },
#endif
  { "ParallelRefProcEnabled",       JDK_Version::jdk(26),  JDK_Version::jdk(27), JDK_Version::jdk(28) },
  { "ParallelRefProcBalancingEnabled", JDK_Version::jdk(26),  JDK_Version::jdk(27), JDK_Version::jdk(28) },
<<<<<<< HEAD
  { "PSChunkLargeArrays",           JDK_Version::jdk(26),  JDK_Version::jdk(27), JDK_Version::jdk(28) },
  { "CompactStrings",               JDK_Version::jdk(25),  JDK_Version::jdk(27), JDK_Version::undefined() },
=======
>>>>>>> 2d092840
  { "MaxRAM",                       JDK_Version::jdk(26),  JDK_Version::jdk(27), JDK_Version::jdk(28) },
  { "AggressiveHeap",               JDK_Version::jdk(26),  JDK_Version::jdk(27), JDK_Version::jdk(28) },
  { "NeverActAsServerClassMachine", JDK_Version::jdk(26),  JDK_Version::jdk(27), JDK_Version::jdk(28) },
  { "AlwaysActAsServerClassMachine", JDK_Version::jdk(26),  JDK_Version::jdk(27), JDK_Version::jdk(28) },
  // --- Deprecated alias flags (see also aliased_jvm_flags) - sorted by obsolete_in then expired_in:
  { "CreateMinidumpOnCrash",        JDK_Version::jdk(9),  JDK_Version::undefined(), JDK_Version::undefined() },

  // -------------- Obsolete Flags - sorted by expired_in --------------

  { "MetaspaceReclaimPolicy",       JDK_Version::undefined(), JDK_Version::jdk(21), JDK_Version::undefined() },
#if defined(AARCH64)
  { "NearCpool",                    JDK_Version::undefined(), JDK_Version::jdk(25), JDK_Version::undefined() },
#endif

  { "PSChunkLargeArrays",           JDK_Version::jdk(26),  JDK_Version::jdk(27), JDK_Version::jdk(28) },

#ifdef ASSERT
  { "DummyObsoleteTestFlag",        JDK_Version::undefined(), JDK_Version::jdk(18), JDK_Version::undefined() },
#endif

#ifdef TEST_VERIFY_SPECIAL_JVM_FLAGS
  // These entries will generate build errors.  Their purpose is to test the macros.
  { "dep > obs",                    JDK_Version::jdk(9), JDK_Version::jdk(8), JDK_Version::undefined() },
  { "dep > exp ",                   JDK_Version::jdk(9), JDK_Version::undefined(), JDK_Version::jdk(8) },
  { "obs > exp ",                   JDK_Version::undefined(), JDK_Version::jdk(9), JDK_Version::jdk(8) },
  { "obs > exp",                    JDK_Version::jdk(8), JDK_Version::undefined(), JDK_Version::jdk(10) },
  { "not deprecated or obsolete",   JDK_Version::undefined(), JDK_Version::undefined(), JDK_Version::jdk(9) },
  { "dup option",                   JDK_Version::jdk(9), JDK_Version::undefined(), JDK_Version::undefined() },
  { "dup option",                   JDK_Version::jdk(9), JDK_Version::undefined(), JDK_Version::undefined() },
#endif

  { nullptr, JDK_Version(0), JDK_Version(0) }
};

// Flags that are aliases for other flags.
typedef struct {
  const char* alias_name;
  const char* real_name;
} AliasedFlag;

static AliasedFlag const aliased_jvm_flags[] = {
  { "CreateMinidumpOnCrash",    "CreateCoredumpOnCrash" },
  { nullptr, nullptr}
};

// Return true if "v" is less than "other", where "other" may be "undefined".
static bool version_less_than(JDK_Version v, JDK_Version other) {
  assert(!v.is_undefined(), "must be defined");
  if (!other.is_undefined() && v.compare(other) >= 0) {
    return false;
  } else {
    return true;
  }
}

static bool lookup_special_flag(const char *flag_name, SpecialFlag& flag) {
  for (size_t i = 0; special_jvm_flags[i].name != nullptr; i++) {
    if ((strcmp(special_jvm_flags[i].name, flag_name) == 0)) {
      flag = special_jvm_flags[i];
      return true;
    }
  }
  return false;
}

bool Arguments::is_obsolete_flag(const char *flag_name, JDK_Version* version) {
  assert(version != nullptr, "Must provide a version buffer");
  SpecialFlag flag;
  if (lookup_special_flag(flag_name, flag)) {
    if (!flag.obsolete_in.is_undefined()) {
      if (!version_less_than(JDK_Version::current(), flag.obsolete_in)) {
        *version = flag.obsolete_in;
        // This flag may have been marked for obsoletion in this version, but we may not
        // have actually removed it yet. Rather than ignoring it as soon as we reach
        // this version we allow some time for the removal to happen. So if the flag
        // still actually exists we process it as normal, but issue an adjusted warning.
        const JVMFlag *real_flag = JVMFlag::find_declared_flag(flag_name);
        if (real_flag != nullptr) {
          char version_str[256];
          version->to_string(version_str, sizeof(version_str));
          warning("Temporarily processing option %s; support is scheduled for removal in %s",
                  flag_name, version_str);
          return false;
        }
        return true;
      }
    }
  }
  return false;
}

int Arguments::is_deprecated_flag(const char *flag_name, JDK_Version* version) {
  assert(version != nullptr, "Must provide a version buffer");
  SpecialFlag flag;
  if (lookup_special_flag(flag_name, flag)) {
    if (!flag.deprecated_in.is_undefined()) {
      if (version_less_than(JDK_Version::current(), flag.obsolete_in) &&
          version_less_than(JDK_Version::current(), flag.expired_in)) {
        *version = flag.deprecated_in;
        return 1;
      } else {
        return -1;
      }
    }
  }
  return 0;
}

const char* Arguments::real_flag_name(const char *flag_name) {
  for (size_t i = 0; aliased_jvm_flags[i].alias_name != nullptr; i++) {
    const AliasedFlag& flag_status = aliased_jvm_flags[i];
    if (strcmp(flag_status.alias_name, flag_name) == 0) {
        return flag_status.real_name;
    }
  }
  return flag_name;
}

#ifdef ASSERT
static bool lookup_special_flag(const char *flag_name, size_t skip_index) {
  for (size_t i = 0; special_jvm_flags[i].name != nullptr; i++) {
    if ((i != skip_index) && (strcmp(special_jvm_flags[i].name, flag_name) == 0)) {
      return true;
    }
  }
  return false;
}

// Verifies the correctness of the entries in the special_jvm_flags table.
// If there is a semantic error (i.e. a bug in the table) such as the obsoletion
// version being earlier than the deprecation version, then a warning is issued
// and verification fails - by returning false. If it is detected that the table
// is out of date, with respect to the current version, then ideally a warning is
// issued but verification does not fail. This allows the VM to operate when the
// version is first updated, without needing to update all the impacted flags at
// the same time. In practice we can't issue the warning immediately when the version
// is updated as it occurs for every test and some tests are not prepared to handle
// unexpected output - see 8196739. Instead we only check if the table is up-to-date
// if the check_globals flag is true, and in addition allow a grace period and only
// check for stale flags when we hit build 25 (which is far enough into the 6 month
// release cycle that all flag updates should have been processed, whilst still
// leaving time to make the change before RDP2).
// We use a gtest to call this, passing true, so that we can detect stale flags before
// the end of the release cycle.

static const int SPECIAL_FLAG_VALIDATION_BUILD = 25;

bool Arguments::verify_special_jvm_flags(bool check_globals) {
  bool success = true;
  for (size_t i = 0; special_jvm_flags[i].name != nullptr; i++) {
    const SpecialFlag& flag = special_jvm_flags[i];
    if (lookup_special_flag(flag.name, i)) {
      warning("Duplicate special flag declaration \"%s\"", flag.name);
      success = false;
    }
    if (flag.deprecated_in.is_undefined() &&
        flag.obsolete_in.is_undefined()) {
      warning("Special flag entry \"%s\" must declare version deprecated and/or obsoleted in.", flag.name);
      success = false;
    }

    if (!flag.deprecated_in.is_undefined()) {
      if (!version_less_than(flag.deprecated_in, flag.obsolete_in)) {
        warning("Special flag entry \"%s\" must be deprecated before obsoleted.", flag.name);
        success = false;
      }

      if (!version_less_than(flag.deprecated_in, flag.expired_in)) {
        warning("Special flag entry \"%s\" must be deprecated before expired.", flag.name);
        success = false;
      }
    }

    if (!flag.obsolete_in.is_undefined()) {
      if (!version_less_than(flag.obsolete_in, flag.expired_in)) {
        warning("Special flag entry \"%s\" must be obsoleted before expired.", flag.name);
        success = false;
      }

      // if flag has become obsolete it should not have a "globals" flag defined anymore.
      if (check_globals && VM_Version::vm_build_number() >= SPECIAL_FLAG_VALIDATION_BUILD &&
          !version_less_than(JDK_Version::current(), flag.obsolete_in)) {
        if (JVMFlag::find_declared_flag(flag.name) != nullptr) {
          warning("Global variable for obsolete special flag entry \"%s\" should be removed", flag.name);
          success = false;
        }
      }

    } else if (!flag.expired_in.is_undefined()) {
      warning("Special flag entry \"%s\" must be explicitly obsoleted before expired.", flag.name);
      success = false;
    }

    if (!flag.expired_in.is_undefined()) {
      // if flag has become expired it should not have a "globals" flag defined anymore.
      if (check_globals && VM_Version::vm_build_number() >= SPECIAL_FLAG_VALIDATION_BUILD &&
          !version_less_than(JDK_Version::current(), flag.expired_in)) {
        if (JVMFlag::find_declared_flag(flag.name) != nullptr) {
          warning("Global variable for expired flag entry \"%s\" should be removed", flag.name);
          success = false;
        }
      }
    }
  }
  return success;
}
#endif

bool Arguments::atojulong(const char *s, julong* result) {
  return parse_integer(s, result);
}

Arguments::ArgsRange Arguments::check_memory_size(julong size, julong min_size, julong max_size) {
  if (size < min_size) return arg_too_small;
  if (size > max_size) return arg_too_big;
  return arg_in_range;
}

// Describe an argument out of range error
void Arguments::describe_range_error(ArgsRange errcode) {
  switch(errcode) {
  case arg_too_big:
    jio_fprintf(defaultStream::error_stream(),
                "The specified size exceeds the maximum "
                "representable size.\n");
    break;
  case arg_too_small:
  case arg_unreadable:
  case arg_in_range:
    // do nothing for now
    break;
  default:
    ShouldNotReachHere();
  }
}

static bool set_bool_flag(JVMFlag* flag, bool value, JVMFlagOrigin origin) {
  if (JVMFlagAccess::set_bool(flag, &value, origin) == JVMFlag::SUCCESS) {
    return true;
  } else {
    return false;
  }
}

static bool set_fp_numeric_flag(JVMFlag* flag, const char* value, JVMFlagOrigin origin) {
  // strtod allows leading whitespace, but our flag format does not.
  if (*value == '\0' || isspace((unsigned char) *value)) {
    return false;
  }
  char* end;
  errno = 0;
  double v = strtod(value, &end);
  if ((errno != 0) || (*end != 0)) {
    return false;
  }
  if (g_isnan(v) || !g_isfinite(v)) {
    // Currently we cannot handle these special values.
    return false;
  }

  if (JVMFlagAccess::set_double(flag, &v, origin) == JVMFlag::SUCCESS) {
    return true;
  }
  return false;
}

static bool set_numeric_flag(JVMFlag* flag, const char* value, JVMFlagOrigin origin) {
  JVMFlag::Error result = JVMFlag::WRONG_FORMAT;

  if (flag->is_int()) {
    int v;
    if (parse_integer(value, &v)) {
      result = JVMFlagAccess::set_int(flag, &v, origin);
    }
  } else if (flag->is_uint()) {
    uint v;
    if (parse_integer(value, &v)) {
      result = JVMFlagAccess::set_uint(flag, &v, origin);
    }
  } else if (flag->is_intx()) {
    intx v;
    if (parse_integer(value, &v)) {
      result = JVMFlagAccess::set_intx(flag, &v, origin);
    }
  } else if (flag->is_uintx()) {
    uintx v;
    if (parse_integer(value, &v)) {
      result = JVMFlagAccess::set_uintx(flag, &v, origin);
    }
  } else if (flag->is_uint64_t()) {
    uint64_t v;
    if (parse_integer(value, &v)) {
      result = JVMFlagAccess::set_uint64_t(flag, &v, origin);
    }
  } else if (flag->is_size_t()) {
    size_t v;
    if (parse_integer(value, &v)) {
      result = JVMFlagAccess::set_size_t(flag, &v, origin);
    }
  }

  return result == JVMFlag::SUCCESS;
}

static bool set_string_flag(JVMFlag* flag, const char* value, JVMFlagOrigin origin) {
  if (value[0] == '\0') {
    value = nullptr;
  }
  if (JVMFlagAccess::set_ccstr(flag, &value, origin) != JVMFlag::SUCCESS) return false;
  // Contract:  JVMFlag always returns a pointer that needs freeing.
  FREE_C_HEAP_ARRAY(char, value);
  return true;
}

static bool append_to_string_flag(JVMFlag* flag, const char* new_value, JVMFlagOrigin origin) {
  const char* old_value = "";
  if (JVMFlagAccess::get_ccstr(flag, &old_value) != JVMFlag::SUCCESS) return false;
  size_t old_len = old_value != nullptr ? strlen(old_value) : 0;
  size_t new_len = strlen(new_value);
  const char* value;
  char* free_this_too = nullptr;
  if (old_len == 0) {
    value = new_value;
  } else if (new_len == 0) {
    value = old_value;
  } else {
     size_t length = old_len + 1 + new_len + 1;
     char* buf = NEW_C_HEAP_ARRAY(char, length, mtArguments);
    // each new setting adds another LINE to the switch:
    jio_snprintf(buf, length, "%s\n%s", old_value, new_value);
    value = buf;
    free_this_too = buf;
  }
  (void) JVMFlagAccess::set_ccstr(flag, &value, origin);
  // JVMFlag always returns a pointer that needs freeing.
  FREE_C_HEAP_ARRAY(char, value);
  // JVMFlag made its own copy, so I must delete my own temp. buffer.
  FREE_C_HEAP_ARRAY(char, free_this_too);
  return true;
}

const char* Arguments::handle_aliases_and_deprecation(const char* arg) {
  const char* real_name = real_flag_name(arg);
  JDK_Version since = JDK_Version();
  switch (is_deprecated_flag(arg, &since)) {
  case -1: {
      // Obsolete or expired, so don't process normally,
      // but allow for an obsolete flag we're still
      // temporarily allowing.
      if (!is_obsolete_flag(arg, &since)) {
        return real_name;
      }
      // Note if we're not considered obsolete then we can't be expired either
      // as obsoletion must come first.
      return nullptr;
    }
    case 0:
      return real_name;
    case 1: {
      char version[256];
      since.to_string(version, sizeof(version));
      if (real_name != arg) {
        warning("Option %s was deprecated in version %s and will likely be removed in a future release. Use option %s instead.",
                arg, version, real_name);
      } else {
        warning("Option %s was deprecated in version %s and will likely be removed in a future release.",
                arg, version);
      }
      return real_name;
    }
  }
  ShouldNotReachHere();
  return nullptr;
}

#define BUFLEN 255

JVMFlag* Arguments::find_jvm_flag(const char* name, size_t name_length) {
  char name_copied[BUFLEN+1];
  if (name[name_length] != 0) {
    if (name_length > BUFLEN) {
      return nullptr;
    } else {
      strncpy(name_copied, name, name_length);
      name_copied[name_length] = '\0';
      name = name_copied;
    }
  }

  const char* real_name = Arguments::handle_aliases_and_deprecation(name);
  if (real_name == nullptr) {
    return nullptr;
  }
  JVMFlag* flag = JVMFlag::find_flag(real_name);
  return flag;
}

bool Arguments::parse_argument(const char* arg, JVMFlagOrigin origin) {
  bool is_bool = false;
  bool bool_val = false;
  char c = *arg;
  if (c == '+' || c == '-') {
    is_bool = true;
    bool_val = (c == '+');
    arg++;
  }

  const char* name = arg;
  while (true) {
    c = *arg;
    if (isalnum(c) || (c == '_')) {
      ++arg;
    } else {
      break;
    }
  }

  size_t name_len = size_t(arg - name);
  if (name_len == 0) {
    return false;
  }

  JVMFlag* flag = find_jvm_flag(name, name_len);
  if (flag == nullptr) {
    return false;
  }

  if (is_bool) {
    if (*arg != 0) {
      // Error -- extra characters such as -XX:+BoolFlag=123
      return false;
    }
    return set_bool_flag(flag, bool_val, origin);
  }

  if (arg[0] == '=') {
    const char* value = arg + 1;
    if (flag->is_ccstr()) {
      if (flag->ccstr_accumulates()) {
        return append_to_string_flag(flag, value, origin);
      } else {
        return set_string_flag(flag, value, origin);
      }
    } else if (flag->is_double()) {
      return set_fp_numeric_flag(flag, value, origin);
    } else {
      return set_numeric_flag(flag, value, origin);
    }
  }

  if (arg[0] == ':' && arg[1] == '=') {
    // -XX:Foo:=xxx will reset the string flag to the given value.
    const char* value = arg + 2;
    return set_string_flag(flag, value, origin);
  }

  return false;
}

void Arguments::add_string(char*** bldarray, int* count, const char* arg) {
  assert(bldarray != nullptr, "illegal argument");

  if (arg == nullptr) {
    return;
  }

  int new_count = *count + 1;

  // expand the array and add arg to the last element
  if (*bldarray == nullptr) {
    *bldarray = NEW_C_HEAP_ARRAY(char*, new_count, mtArguments);
  } else {
    *bldarray = REALLOC_C_HEAP_ARRAY(char*, *bldarray, new_count, mtArguments);
  }
  (*bldarray)[*count] = os::strdup_check_oom(arg);
  *count = new_count;
}

void Arguments::build_jvm_args(const char* arg) {
  add_string(&_jvm_args_array, &_num_jvm_args, arg);
}

void Arguments::build_jvm_flags(const char* arg) {
  add_string(&_jvm_flags_array, &_num_jvm_flags, arg);
}

// utility function to return a string that concatenates all
// strings in a given char** array
const char* Arguments::build_resource_string(char** args, int count) {
  if (args == nullptr || count == 0) {
    return nullptr;
  }
  size_t length = 0;
  for (int i = 0; i < count; i++) {
    length += strlen(args[i]) + 1; // add 1 for a space or null terminating character
  }
  char* s = NEW_RESOURCE_ARRAY(char, length);
  char* dst = s;
  for (int j = 0; j < count; j++) {
    size_t offset = strlen(args[j]) + 1; // add 1 for a space or null terminating character
    jio_snprintf(dst, length, "%s ", args[j]); // jio_snprintf will replace the last space character with null character
    dst += offset;
    length -= offset;
  }
  return (const char*) s;
}

void Arguments::print_on(outputStream* st) {
  st->print_cr("VM Arguments:");
  if (num_jvm_flags() > 0) {
    st->print("jvm_flags: "); print_jvm_flags_on(st);
    st->cr();
  }
  if (num_jvm_args() > 0) {
    st->print("jvm_args: "); print_jvm_args_on(st);
    st->cr();
  }
  st->print_cr("java_command: %s", java_command() ? java_command() : "<unknown>");
  if (_java_class_path != nullptr) {
    char* path = _java_class_path->value();
    size_t len = strlen(path);
    st->print("java_class_path (initial): ");
    // Avoid using st->print_cr() because path length maybe longer than O_BUFLEN.
    if (len == 0) {
      st->print_raw_cr("<not set>");
    } else {
      st->print_raw_cr(path, len);
    }
  }
  st->print_cr("Launcher Type: %s", _sun_java_launcher);
}

void Arguments::print_summary_on(outputStream* st) {
  // Print the command line.  Environment variables that are helpful for
  // reproducing the problem are written later in the hs_err file.
  // flags are from setting file
  if (num_jvm_flags() > 0) {
    st->print_raw("Settings File: ");
    print_jvm_flags_on(st);
    st->cr();
  }
  // args are the command line and environment variable arguments.
  st->print_raw("Command Line: ");
  if (num_jvm_args() > 0) {
    print_jvm_args_on(st);
  }
  // this is the classfile and any arguments to the java program
  if (java_command() != nullptr) {
    st->print("%s", java_command());
  }
  st->cr();
}

void Arguments::set_jvm_flags_file(const char *value) {
  if (_jvm_flags_file != nullptr) {
    os::free(_jvm_flags_file);
  }
  _jvm_flags_file = os::strdup_check_oom(value);
}

void Arguments::print_jvm_flags_on(outputStream* st) {
  if (_num_jvm_flags > 0) {
    for (int i=0; i < _num_jvm_flags; i++) {
      st->print("%s ", _jvm_flags_array[i]);
    }
  }
}

void Arguments::print_jvm_args_on(outputStream* st) {
  if (_num_jvm_args > 0) {
    for (int i=0; i < _num_jvm_args; i++) {
      st->print("%s ", _jvm_args_array[i]);
    }
  }
}

bool Arguments::process_argument(const char* arg,
                                 jboolean ignore_unrecognized,
                                 JVMFlagOrigin origin) {
  JDK_Version since = JDK_Version();

  if (parse_argument(arg, origin)) {
    return true;
  }

  // Determine if the flag has '+', '-', or '=' characters.
  bool has_plus_minus = (*arg == '+' || *arg == '-');
  const char* const argname = has_plus_minus ? arg + 1 : arg;

  size_t arg_len;
  const char* equal_sign = strchr(argname, '=');
  if (equal_sign == nullptr) {
    arg_len = strlen(argname);
  } else {
    arg_len = equal_sign - argname;
  }

  // Only make the obsolete check for valid arguments.
  if (arg_len <= BUFLEN) {
    // Construct a string which consists only of the argument name without '+', '-', or '='.
    char stripped_argname[BUFLEN+1]; // +1 for '\0'
    jio_snprintf(stripped_argname, arg_len+1, "%s", argname); // +1 for '\0'
    if (is_obsolete_flag(stripped_argname, &since)) {
      char version[256];
      since.to_string(version, sizeof(version));
      warning("Ignoring option %s; support was removed in %s", stripped_argname, version);
      return true;
    }
  }

  // For locked flags, report a custom error message if available.
  // Otherwise, report the standard unrecognized VM option.
  const JVMFlag* found_flag = JVMFlag::find_declared_flag((const char*)argname, arg_len);
  if (found_flag != nullptr) {
    char locked_message_buf[BUFLEN];
    JVMFlag::MsgType msg_type = found_flag->get_locked_message(locked_message_buf, BUFLEN);
    if (strlen(locked_message_buf) != 0) {
#ifdef PRODUCT
      bool mismatched = msg_type == JVMFlag::DEVELOPER_FLAG_BUT_PRODUCT_BUILD;
      if (ignore_unrecognized && mismatched) {
        return true;
      }
#endif
      jio_fprintf(defaultStream::error_stream(), "%s", locked_message_buf);
    }
    if (found_flag->is_bool() && !has_plus_minus) {
      jio_fprintf(defaultStream::error_stream(),
        "Missing +/- setting for VM option '%s'\n", argname);
    } else if (!found_flag->is_bool() && has_plus_minus) {
      jio_fprintf(defaultStream::error_stream(),
        "Unexpected +/- setting in VM option '%s'\n", argname);
    } else {
      jio_fprintf(defaultStream::error_stream(),
        "Improperly specified VM option '%s'\n", argname);
    }
  } else {
    if (ignore_unrecognized) {
      return true;
    }
    jio_fprintf(defaultStream::error_stream(),
                "Unrecognized VM option '%s'\n", argname);
    JVMFlag* fuzzy_matched = JVMFlag::fuzzy_match((const char*)argname, arg_len, true);
    if (fuzzy_matched != nullptr) {
      jio_fprintf(defaultStream::error_stream(),
                  "Did you mean '%s%s%s'?\n",
                  (fuzzy_matched->is_bool()) ? "(+/-)" : "",
                  fuzzy_matched->name(),
                  (fuzzy_matched->is_bool()) ? "" : "=<value>");
    }
  }

  // allow for commandline "commenting out" options like -XX:#+Verbose
  return arg[0] == '#';
}

bool Arguments::process_settings_file(const char* file_name, bool should_exist, jboolean ignore_unrecognized) {
  FILE* stream = os::fopen(file_name, "rb");
  if (stream == nullptr) {
    if (should_exist) {
      jio_fprintf(defaultStream::error_stream(),
                  "Could not open settings file %s\n", file_name);
      return false;
    } else {
      return true;
    }
  }

  char token[1024];
  int  pos = 0;

  bool in_white_space = true;
  bool in_comment     = false;
  bool in_quote       = false;
  int  quote_c        = 0;
  bool result         = true;

  int c = getc(stream);
  while(c != EOF && pos < (int)(sizeof(token)-1)) {
    if (in_white_space) {
      if (in_comment) {
        if (c == '\n') in_comment = false;
      } else {
        if (c == '#') in_comment = true;
        else if (!isspace((unsigned char) c)) {
          in_white_space = false;
          token[pos++] = checked_cast<char>(c);
        }
      }
    } else {
      if (c == '\n' || (!in_quote && isspace((unsigned char) c))) {
        // token ends at newline, or at unquoted whitespace
        // this allows a way to include spaces in string-valued options
        token[pos] = '\0';
        logOption(token);
        result &= process_argument(token, ignore_unrecognized, JVMFlagOrigin::CONFIG_FILE);
        build_jvm_flags(token);
        pos = 0;
        in_white_space = true;
        in_quote = false;
      } else if (!in_quote && (c == '\'' || c == '"')) {
        in_quote = true;
        quote_c = c;
      } else if (in_quote && (c == quote_c)) {
        in_quote = false;
      } else {
        token[pos++] = checked_cast<char>(c);
      }
    }
    c = getc(stream);
  }
  if (pos > 0) {
    token[pos] = '\0';
    result &= process_argument(token, ignore_unrecognized, JVMFlagOrigin::CONFIG_FILE);
    build_jvm_flags(token);
  }
  fclose(stream);
  return result;
}

//=============================================================================================================
// Parsing of properties (-D)

const char* Arguments::get_property(const char* key) {
  return PropertyList_get_value(system_properties(), key);
}

bool Arguments::add_property(const char* prop, PropertyWriteable writeable, PropertyInternal internal) {
  const char* eq = strchr(prop, '=');
  const char* key;
  const char* value = "";

  if (eq == nullptr) {
    // property doesn't have a value, thus use passed string
    key = prop;
  } else {
    // property have a value, thus extract it and save to the
    // allocated string
    size_t key_len = eq - prop;
    char* tmp_key = AllocateHeap(key_len + 1, mtArguments);

    jio_snprintf(tmp_key, key_len + 1, "%s", prop);
    key = tmp_key;

    value = &prop[key_len + 1];
  }

  if (internal == ExternalProperty) {
    CDSConfig::check_incompatible_property(key, value);
  }

  if (strcmp(key, "java.compiler") == 0) {
    // we no longer support java.compiler system property, log a warning and let it get
    // passed to Java, like any other system property
    if (strlen(value) == 0 || strcasecmp(value, "NONE") == 0) {
        // for applications using NONE or empty value, log a more informative message
        warning("The java.compiler system property is obsolete and no longer supported, use -Xint");
    } else {
        warning("The java.compiler system property is obsolete and no longer supported.");
    }
  } else if (strcmp(key, "sun.boot.library.path") == 0) {
    // append is true, writable is true, internal is false
    PropertyList_unique_add(&_system_properties, key, value, AppendProperty,
                            WriteableProperty, ExternalProperty);
  } else {
    if (strcmp(key, "sun.java.command") == 0) {
      char *old_java_command = _java_command;
      _java_command = os::strdup_check_oom(value, mtArguments);
      if (old_java_command != nullptr) {
        os::free(old_java_command);
      }
    } else if (strcmp(key, "java.vendor.url.bug") == 0) {
      // If this property is set on the command line then its value will be
      // displayed in VM error logs as the URL at which to submit such logs.
      // Normally the URL displayed in error logs is different from the value
      // of this system property, so a different property should have been
      // used here, but we leave this as-is in case someone depends upon it.
      const char* old_java_vendor_url_bug = _java_vendor_url_bug;
      // save it in _java_vendor_url_bug, so JVM fatal error handler can access
      // its value without going through the property list or making a Java call.
      _java_vendor_url_bug = os::strdup_check_oom(value, mtArguments);
      if (old_java_vendor_url_bug != nullptr) {
        os::free((void *)old_java_vendor_url_bug);
      }
    }

    // Create new property and add at the end of the list
    PropertyList_unique_add(&_system_properties, key, value, AddProperty, writeable, internal);
  }

  if (key != prop) {
    // SystemProperty copy passed value, thus free previously allocated
    // memory
    FreeHeap((void *)key);
  }

  return true;
}

//===========================================================================================================
// Setting int/mixed/comp mode flags

void Arguments::set_mode_flags(Mode mode) {
  // Set up default values for all flags.
  // If you add a flag to any of the branches below,
  // add a default value for it here.
  _mode                      = mode;

  // Ensure Agent_OnLoad has the correct initial values.
  // This may not be the final mode; mode may change later in onload phase.
  PropertyList_unique_add(&_system_properties, "java.vm.info",
                          VM_Version::vm_info_string(), AddProperty, UnwriteableProperty, ExternalProperty);

  UseInterpreter             = true;
  UseCompiler                = true;
  UseLoopCounter             = true;

  // Default values may be platform/compiler dependent -
  // use the saved values
  ClipInlining               = Arguments::_ClipInlining;
  AlwaysCompileLoopMethods   = Arguments::_AlwaysCompileLoopMethods;
  UseOnStackReplacement      = Arguments::_UseOnStackReplacement;
  BackgroundCompilation      = Arguments::_BackgroundCompilation;

  // Change from defaults based on mode
  switch (mode) {
  default:
    ShouldNotReachHere();
    break;
  case _int:
    UseCompiler              = false;
    UseLoopCounter           = false;
    AlwaysCompileLoopMethods = false;
    UseOnStackReplacement    = false;
    break;
  case _mixed:
    // same as default
    break;
  case _comp:
    UseInterpreter           = false;
    BackgroundCompilation    = false;
    ClipInlining             = false;
    break;
  }
}

// Conflict: required to use shared spaces (-Xshare:on), but
// incompatible command line options were chosen.
void Arguments::no_shared_spaces(const char* message) {
  if (RequireSharedSpaces) {
    aot_log_error(aot)("%s is incompatible with other specified options.",
                   CDSConfig::new_aot_flags_used() ? "AOT cache" : "CDS");
    if (CDSConfig::new_aot_flags_used()) {
      vm_exit_during_initialization("Unable to use AOT cache", message);
    } else {
      vm_exit_during_initialization("Unable to use shared archive", message);
    }
  } else {
    if (CDSConfig::new_aot_flags_used()) {
      log_warning(aot)("Unable to use AOT cache: %s", message);
    } else {
      aot_log_info(aot)("Unable to use shared archive: %s", message);
    }
    UseSharedSpaces = false;
  }
}

static void set_object_alignment() {
  // Object alignment.
  assert(is_power_of_2(ObjectAlignmentInBytes), "ObjectAlignmentInBytes must be power of 2");
  MinObjAlignmentInBytes     = ObjectAlignmentInBytes;
  assert(MinObjAlignmentInBytes >= HeapWordsPerLong * HeapWordSize, "ObjectAlignmentInBytes value is too small");
  MinObjAlignment            = MinObjAlignmentInBytes / HeapWordSize;
  assert(MinObjAlignmentInBytes == MinObjAlignment * HeapWordSize, "ObjectAlignmentInBytes value is incorrect");
  MinObjAlignmentInBytesMask = MinObjAlignmentInBytes - 1;

  LogMinObjAlignmentInBytes  = exact_log2(ObjectAlignmentInBytes);
  LogMinObjAlignment         = LogMinObjAlignmentInBytes - LogHeapWordSize;

  // Oop encoding heap max
  OopEncodingHeapMax = (uint64_t(max_juint) + 1) << LogMinObjAlignmentInBytes;
}

size_t Arguments::max_heap_for_compressed_oops() {
  // Avoid sign flip.
  assert(OopEncodingHeapMax > (uint64_t)os::vm_page_size(), "Unusual page size");
  // We need to fit both the null page and the heap into the memory budget, while
  // keeping alignment constraints of the heap. To guarantee the latter, as the
  // null page is located before the heap, we pad the null page to the conservative
  // maximum alignment that the GC may ever impose upon the heap.
  size_t displacement_due_to_null_page = align_up(os::vm_page_size(),
                                                  _conservative_max_heap_alignment);

  LP64_ONLY(return OopEncodingHeapMax - displacement_due_to_null_page);
  NOT_LP64(ShouldNotReachHere(); return 0);
}

void Arguments::set_use_compressed_oops() {
#ifdef _LP64
  // MaxHeapSize is not set up properly at this point, but
  // the only value that can override MaxHeapSize if we are
  // to use UseCompressedOops are InitialHeapSize and MinHeapSize.
  size_t max_heap_size = MAX3(MaxHeapSize, InitialHeapSize, MinHeapSize);

  if (max_heap_size <= max_heap_for_compressed_oops()) {
    if (FLAG_IS_DEFAULT(UseCompressedOops)) {
      FLAG_SET_ERGO(UseCompressedOops, true);
    }
  } else {
    if (UseCompressedOops && !FLAG_IS_DEFAULT(UseCompressedOops)) {
      warning("Max heap size too large for Compressed Oops");
      FLAG_SET_DEFAULT(UseCompressedOops, false);
    }
  }
#endif // _LP64
}

void Arguments::set_conservative_max_heap_alignment() {
  // The conservative maximum required alignment for the heap is the maximum of
  // the alignments imposed by several sources: any requirements from the heap
  // itself and the maximum page size we may run the VM with.
  size_t heap_alignment = GCConfig::arguments()->conservative_max_heap_alignment();
  _conservative_max_heap_alignment = MAX3(heap_alignment,
                                          os::vm_allocation_granularity(),
                                          os::max_page_size());
  assert(is_power_of_2(_conservative_max_heap_alignment), "Expected to be a power-of-2");
}

jint Arguments::set_ergonomics_flags() {
  GCConfig::initialize();

  set_conservative_max_heap_alignment();

#ifdef _LP64
  set_use_compressed_oops();

  // Also checks that certain machines are slower with compressed oops
  // in vm_version initialization code.
#endif // _LP64

  return JNI_OK;
}

size_t Arguments::limit_heap_by_allocatable_memory(size_t limit) {
  // The AggressiveHeap check is a temporary workaround to avoid calling
  // GCarguments::heap_virtual_to_physical_ratio() before a GC has been
  // selected. This works because AggressiveHeap implies UseParallelGC
  // where we know the ratio will be 1. Once the AggressiveHeap option is
  // removed, this can be cleaned up.
  size_t heap_virtual_to_physical_ratio = (AggressiveHeap ? 1 : GCConfig::arguments()->heap_virtual_to_physical_ratio());
  size_t fraction = MaxVirtMemFraction * heap_virtual_to_physical_ratio;
  size_t max_allocatable = os::commit_memory_limit();

  return MIN2(limit, max_allocatable / fraction);
}

// Use static initialization to get the default before parsing
static const size_t DefaultHeapBaseMinAddress = HeapBaseMinAddress;

static size_t clamp_by_size_t_max(uint64_t value) {
  return (size_t)MIN2(value, (uint64_t)std::numeric_limits<size_t>::max());
}

void Arguments::set_heap_size() {
  // Check if the user has configured any limit on the amount of RAM we may use.
  bool has_ram_limit = !FLAG_IS_DEFAULT(MaxRAMPercentage) ||
                       !FLAG_IS_DEFAULT(MinRAMPercentage) ||
                       !FLAG_IS_DEFAULT(InitialRAMPercentage) ||
                       !FLAG_IS_DEFAULT(MaxRAM);

  if (FLAG_IS_DEFAULT(MaxRAM)) {
    if (CompilerConfig::should_set_client_emulation_mode_flags()) {
      // Limit the available memory if client emulation mode is enabled.
      FLAG_SET_ERGO(MaxRAM, 1ULL*G);
    } else {
      // Use the available physical memory on the system.
      FLAG_SET_ERGO(MaxRAM, os::physical_memory());
    }
  }

  // If the maximum heap size has not been set with -Xmx, then set it as
  // fraction of the size of physical memory, respecting the maximum and
  // minimum sizes of the heap.
  if (FLAG_IS_DEFAULT(MaxHeapSize)) {
    uint64_t min_memory = (uint64_t)(((double)MaxRAM * MinRAMPercentage) / 100);
    uint64_t max_memory = (uint64_t)(((double)MaxRAM * MaxRAMPercentage) / 100);

    const size_t reasonable_min = clamp_by_size_t_max(min_memory);
    size_t reasonable_max = clamp_by_size_t_max(max_memory);

    if (reasonable_min < MaxHeapSize) {
      // Small physical memory, so use a minimum fraction of it for the heap
      reasonable_max = reasonable_min;
    } else {
      // Not-small physical memory, so require a heap at least
      // as large as MaxHeapSize
      reasonable_max = MAX2(reasonable_max, MaxHeapSize);
    }

    if (!FLAG_IS_DEFAULT(ErgoHeapSizeLimit) && ErgoHeapSizeLimit != 0) {
      // Limit the heap size to ErgoHeapSizeLimit
      reasonable_max = MIN2(reasonable_max, ErgoHeapSizeLimit);
    }

    reasonable_max = limit_heap_by_allocatable_memory(reasonable_max);

    if (!FLAG_IS_DEFAULT(InitialHeapSize)) {
      // An initial heap size was specified on the command line,
      // so be sure that the maximum size is consistent.  Done
      // after call to limit_heap_by_allocatable_memory because that
      // method might reduce the allocation size.
      reasonable_max = MAX2(reasonable_max, InitialHeapSize);
    } else if (!FLAG_IS_DEFAULT(MinHeapSize)) {
      reasonable_max = MAX2(reasonable_max, MinHeapSize);
    }

#ifdef _LP64
    if (UseCompressedOops || UseCompressedClassPointers) {
      // HeapBaseMinAddress can be greater than default but not less than.
      if (!FLAG_IS_DEFAULT(HeapBaseMinAddress)) {
        if (HeapBaseMinAddress < DefaultHeapBaseMinAddress) {
          // matches compressed oops printing flags
          log_debug(gc, heap, coops)("HeapBaseMinAddress must be at least %zu "
                                     "(%zuG) which is greater than value given %zu",
                                     DefaultHeapBaseMinAddress,
                                     DefaultHeapBaseMinAddress/G,
                                     HeapBaseMinAddress);
          FLAG_SET_ERGO(HeapBaseMinAddress, DefaultHeapBaseMinAddress);
        }
      }
    }

    if (UseCompressedOops) {
      uintptr_t heap_end = HeapBaseMinAddress + MaxHeapSize;
      uintptr_t max_coop_heap = max_heap_for_compressed_oops();

      // Limit the heap size to the maximum possible when using compressed oops
      if (heap_end < max_coop_heap) {
        // Heap should be above HeapBaseMinAddress to get zero based compressed
        // oops but it should be not less than default MaxHeapSize.
        max_coop_heap -= HeapBaseMinAddress;
      }

      // If the user has configured any limit on the amount of RAM we may use,
      // then disable compressed oops if the calculated max exceeds max_coop_heap
      // and UseCompressedOops was not specified.
      if (reasonable_max > max_coop_heap) {
        if (FLAG_IS_ERGO(UseCompressedOops) && has_ram_limit) {
          log_debug(gc, heap, coops)("UseCompressedOops disabled due to "
                                     "max heap %zu > compressed oop heap %zu. "
                                     "Please check the setting of MaxRAMPercentage %5.2f.",
                                     reasonable_max, (size_t)max_coop_heap, MaxRAMPercentage);
          FLAG_SET_ERGO(UseCompressedOops, false);
        } else {
          reasonable_max = max_coop_heap;
        }
      }
    }
#endif // _LP64

    log_trace(gc, heap)("  Maximum heap size %zu", reasonable_max);
    FLAG_SET_ERGO(MaxHeapSize, reasonable_max);
  }

  // If the minimum or initial heap_size have not been set or requested to be set
  // ergonomically, set them accordingly.
  if (InitialHeapSize == 0 || MinHeapSize == 0) {
    size_t reasonable_minimum = clamp_by_size_t_max((uint64_t)OldSize + (uint64_t)NewSize);
    reasonable_minimum = MIN2(reasonable_minimum, MaxHeapSize);
    reasonable_minimum = limit_heap_by_allocatable_memory(reasonable_minimum);

    if (InitialHeapSize == 0) {
      uint64_t initial_memory = (uint64_t)(((double)MaxRAM * InitialRAMPercentage) / 100);
      size_t reasonable_initial = clamp_by_size_t_max(initial_memory);
      reasonable_initial = limit_heap_by_allocatable_memory(reasonable_initial);

      reasonable_initial = MAX3(reasonable_initial, reasonable_minimum, MinHeapSize);
      reasonable_initial = MIN2(reasonable_initial, MaxHeapSize);

      FLAG_SET_ERGO(InitialHeapSize, (size_t)reasonable_initial);
      log_trace(gc, heap)("  Initial heap size %zu", InitialHeapSize);
    }

    // If the minimum heap size has not been set (via -Xms or -XX:MinHeapSize),
    // synchronize with InitialHeapSize to avoid errors with the default value.
    if (MinHeapSize == 0) {
      FLAG_SET_ERGO(MinHeapSize, MIN2(reasonable_minimum, InitialHeapSize));
      log_trace(gc, heap)("  Minimum heap size %zu", MinHeapSize);
    }
  }
}

// This option inspects the machine and attempts to set various
// parameters to be optimal for long-running, memory allocation
// intensive jobs.  It is intended for machines with large
// amounts of cpu and memory.
jint Arguments::set_aggressive_heap_flags() {
  // initHeapSize is needed since _initial_heap_size is 4 bytes on a 32 bit
  // VM, but we may not be able to represent the total physical memory
  // available (like having 8gb of memory on a box but using a 32bit VM).
  // Thus, we need to make sure we're using a julong for intermediate
  // calculations.
  julong initHeapSize;
  physical_memory_size_type phys_mem = os::physical_memory();
  julong total_memory = static_cast<julong>(phys_mem);

  if (total_memory < (julong) 256 * M) {
    jio_fprintf(defaultStream::error_stream(),
            "You need at least 256mb of memory to use -XX:+AggressiveHeap\n");
    vm_exit(1);
  }

  // The heap size is half of available memory, or (at most)
  // all of possible memory less 160mb (leaving room for the OS
  // when using ISM).  This is the maximum; because adaptive sizing
  // is turned on below, the actual space used may be smaller.

  initHeapSize = MIN2(total_memory / (julong) 2,
          total_memory - (julong) 160 * M);

  initHeapSize = limit_heap_by_allocatable_memory(initHeapSize);

  if (FLAG_IS_DEFAULT(MaxHeapSize)) {
    if (FLAG_SET_CMDLINE(MaxHeapSize, initHeapSize) != JVMFlag::SUCCESS) {
      return JNI_EINVAL;
    }
    if (FLAG_SET_CMDLINE(InitialHeapSize, initHeapSize) != JVMFlag::SUCCESS) {
      return JNI_EINVAL;
    }
    if (FLAG_SET_CMDLINE(MinHeapSize, initHeapSize) != JVMFlag::SUCCESS) {
      return JNI_EINVAL;
    }
  }
  if (FLAG_IS_DEFAULT(NewSize)) {
    // Make the young generation 3/8ths of the total heap.
    if (FLAG_SET_CMDLINE(NewSize,
            ((julong) MaxHeapSize / (julong) 8) * (julong) 3) != JVMFlag::SUCCESS) {
      return JNI_EINVAL;
    }
    if (FLAG_SET_CMDLINE(MaxNewSize, NewSize) != JVMFlag::SUCCESS) {
      return JNI_EINVAL;
    }
  }

#if !defined(_ALLBSD_SOURCE) && !defined(AIX)  // UseLargePages is not yet supported on BSD and AIX.
  FLAG_SET_DEFAULT(UseLargePages, true);
#endif

  // Increase some data structure sizes for efficiency
  if (FLAG_SET_CMDLINE(ResizeTLAB, false) != JVMFlag::SUCCESS) {
    return JNI_EINVAL;
  }
  if (FLAG_SET_CMDLINE(TLABSize, 256 * K) != JVMFlag::SUCCESS) {
    return JNI_EINVAL;
  }

  // See the OldPLABSize comment below, but replace 'after promotion'
  // with 'after copying'.  YoungPLABSize is the size of the survivor
  // space per-gc-thread buffers.  The default is 4kw.
  if (FLAG_SET_CMDLINE(YoungPLABSize, 256 * K) != JVMFlag::SUCCESS) { // Note: this is in words
    return JNI_EINVAL;
  }

  // OldPLABSize is the size of the buffers in the old gen that
  // UseParallelGC uses to promote live data that doesn't fit in the
  // survivor spaces.  At any given time, there's one for each gc thread.
  // The default size is 1kw. These buffers are rarely used, since the
  // survivor spaces are usually big enough.  For specjbb, however, there
  // are occasions when there's lots of live data in the young gen
  // and we end up promoting some of it.  We don't have a definite
  // explanation for why bumping OldPLABSize helps, but the theory
  // is that a bigger PLAB results in retaining something like the
  // original allocation order after promotion, which improves mutator
  // locality.  A minor effect may be that larger PLABs reduce the
  // number of PLAB allocation events during gc.  The value of 8kw
  // was arrived at by experimenting with specjbb.
  if (FLAG_SET_CMDLINE(OldPLABSize, 8 * K) != JVMFlag::SUCCESS) { // Note: this is in words
    return JNI_EINVAL;
  }

  // Enable parallel GC and adaptive generation sizing
  if (FLAG_SET_CMDLINE(UseParallelGC, true) != JVMFlag::SUCCESS) {
    return JNI_EINVAL;
  }

  // Encourage steady state memory management
  if (FLAG_SET_CMDLINE(ThresholdTolerance, 100) != JVMFlag::SUCCESS) {
    return JNI_EINVAL;
  }

  return JNI_OK;
}

// This must be called after ergonomics.
void Arguments::set_bytecode_flags() {
  if (!RewriteBytecodes) {
    FLAG_SET_DEFAULT(RewriteFrequentPairs, false);
  }
}

// Aggressive optimization flags
jint Arguments::set_aggressive_opts_flags() {
#ifdef COMPILER2
  if (AggressiveUnboxing) {
    if (FLAG_IS_DEFAULT(EliminateAutoBox)) {
      FLAG_SET_DEFAULT(EliminateAutoBox, true);
    } else if (!EliminateAutoBox) {
      // warning("AggressiveUnboxing is disabled because EliminateAutoBox is disabled");
      AggressiveUnboxing = false;
    }
    if (FLAG_IS_DEFAULT(DoEscapeAnalysis)) {
      FLAG_SET_DEFAULT(DoEscapeAnalysis, true);
    } else if (!DoEscapeAnalysis) {
      // warning("AggressiveUnboxing is disabled because DoEscapeAnalysis is disabled");
      AggressiveUnboxing = false;
    }
  }
  if (!FLAG_IS_DEFAULT(AutoBoxCacheMax)) {
    if (FLAG_IS_DEFAULT(EliminateAutoBox)) {
      FLAG_SET_DEFAULT(EliminateAutoBox, true);
    }
    // Feed the cache size setting into the JDK
    char buffer[1024];
    jio_snprintf(buffer, 1024, "java.lang.Integer.IntegerCache.high=%zd", AutoBoxCacheMax);
    if (!add_property(buffer)) {
      return JNI_ENOMEM;
    }
  }
#endif

  return JNI_OK;
}

//===========================================================================================================

void Arguments::process_java_launcher_argument(const char* launcher, void* extra_info) {
  if (_sun_java_launcher != _default_java_launcher) {
    os::free(const_cast<char*>(_sun_java_launcher));
  }
  _sun_java_launcher = os::strdup_check_oom(launcher);
}

bool Arguments::created_by_java_launcher() {
  assert(_sun_java_launcher != nullptr, "property must have value");
  return strcmp(DEFAULT_JAVA_LAUNCHER, _sun_java_launcher) != 0;
}

bool Arguments::executing_unit_tests() {
  return _executing_unit_tests;
}

//===========================================================================================================
// Parsing of main arguments

static unsigned int addreads_count = 0;
static unsigned int addexports_count = 0;
static unsigned int addopens_count = 0;
static unsigned int patch_mod_count = 0;
static unsigned int enable_native_access_count = 0;
static unsigned int enable_final_field_mutation = 0;
static bool patch_mod_javabase = false;

// Check the consistency of vm_init_args
bool Arguments::check_vm_args_consistency() {
  // This may modify compiler flags. Must be called before CompilerConfig::check_args_consistency()
  if (!CDSConfig::check_vm_args_consistency(patch_mod_javabase, mode_flag_cmd_line)) {
    return false;
  }

  // Method for adding checks for flag consistency.
  // The intent is to warn the user of all possible conflicts,
  // before returning an error.
  // Note: Needs platform-dependent factoring.
  bool status = true;

  if (TLABRefillWasteFraction == 0) {
    jio_fprintf(defaultStream::error_stream(),
                "TLABRefillWasteFraction should be a denominator, "
                "not %zu\n",
                TLABRefillWasteFraction);
    status = false;
  }

  status = CompilerConfig::check_args_consistency(status);
#if INCLUDE_JVMCI
  if (status && EnableJVMCI) {
    // Add the JVMCI module if not using libjvmci or EnableJVMCI
    // was explicitly set on the command line or in the jimage.
    if ((!UseJVMCINativeLibrary || FLAG_IS_CMDLINE(EnableJVMCI) || FLAG_IS_JIMAGE_RESOURCE(EnableJVMCI)) && ClassLoader::is_module_observable("jdk.internal.vm.ci") && !_jvmci_module_added) {
      if (!create_numbered_module_property("jdk.module.addmods", "jdk.internal.vm.ci", _addmods_count++)) {
        return false;
      }
    }
  }
#endif

#if INCLUDE_JFR
  if (status && (FlightRecorderOptions || StartFlightRecording)) {
    if (!create_numbered_module_property("jdk.module.addmods", "jdk.jfr", _addmods_count++)) {
      return false;
    }
  }
#endif

#ifndef SUPPORT_RESERVED_STACK_AREA
  if (StackReservedPages != 0) {
    FLAG_SET_CMDLINE(StackReservedPages, 0);
    warning("Reserved Stack Area not supported on this platform");
  }
#endif

  return status;
}

bool Arguments::is_bad_option(const JavaVMOption* option, jboolean ignore,
  const char* option_type) {
  if (ignore) return false;

  const char* spacer = " ";
  if (option_type == nullptr) {
    option_type = ++spacer; // Set both to the empty string.
  }

  jio_fprintf(defaultStream::error_stream(),
              "Unrecognized %s%soption: %s\n", option_type, spacer,
              option->optionString);
  return true;
}

static const char* user_assertion_options[] = {
  "-da", "-ea", "-disableassertions", "-enableassertions", nullptr
};

static const char* system_assertion_options[] = {
  "-dsa", "-esa", "-disablesystemassertions", "-enablesystemassertions", nullptr
};

bool Arguments::parse_uint(const char* value,
                           uint* uint_arg,
                           uint min_size) {
  uint n;
  if (!parse_integer(value, &n)) {
    return false;
  }
  if (n >= min_size) {
    *uint_arg = n;
    return true;
  } else {
    return false;
  }
}

bool Arguments::create_module_property(const char* prop_name, const char* prop_value, PropertyInternal internal) {
  assert(is_internal_module_property(prop_name), "unknown module property: '%s'", prop_name);
  CDSConfig::check_internal_module_property(prop_name, prop_value);
  size_t prop_len = strlen(prop_name) + strlen(prop_value) + 2;
  char* property = AllocateHeap(prop_len, mtArguments);
  int ret = jio_snprintf(property, prop_len, "%s=%s", prop_name, prop_value);
  if (ret < 0 || ret >= (int)prop_len) {
    FreeHeap(property);
    return false;
  }
  // These are not strictly writeable properties as they cannot be set via -Dprop=val. But that
  // is enforced by checking is_internal_module_property(). We need the property to be writeable so
  // that multiple occurrences of the associated flag just causes the existing property value to be
  // replaced ("last option wins"). Otherwise we would need to keep track of the flags and only convert
  // to a property after we have finished flag processing.
  bool added = add_property(property, WriteableProperty, internal);
  FreeHeap(property);
  return added;
}

bool Arguments::create_numbered_module_property(const char* prop_base_name, const char* prop_value, unsigned int count) {
  assert(is_internal_module_property(prop_base_name), "unknown module property: '%s'", prop_base_name);
  CDSConfig::check_internal_module_property(prop_base_name, prop_value);
  const unsigned int props_count_limit = 1000;
  const int max_digits = 3;
  const int extra_symbols_count = 3; // includes '.', '=', '\0'

  // Make sure count is < props_count_limit. Otherwise, memory allocation will be too small.
  if (count < props_count_limit) {
    size_t prop_len = strlen(prop_base_name) + strlen(prop_value) + max_digits + extra_symbols_count;
    char* property = AllocateHeap(prop_len, mtArguments);
    int ret = jio_snprintf(property, prop_len, "%s.%d=%s", prop_base_name, count, prop_value);
    if (ret < 0 || ret >= (int)prop_len) {
      FreeHeap(property);
      jio_fprintf(defaultStream::error_stream(), "Failed to create property %s.%d=%s\n", prop_base_name, count, prop_value);
      return false;
    }
    bool added = add_property(property, UnwriteableProperty, InternalProperty);
    FreeHeap(property);
    return added;
  }

  jio_fprintf(defaultStream::error_stream(), "Property count limit exceeded: %s, limit=%d\n", prop_base_name, props_count_limit);
  return false;
}

Arguments::ArgsRange Arguments::parse_memory_size(const char* s,
                                                  julong* long_arg,
                                                  julong min_size,
                                                  julong max_size) {
  if (!parse_integer(s, long_arg)) return arg_unreadable;
  return check_memory_size(*long_arg, min_size, max_size);
}

jint Arguments::parse_vm_init_args(GrowableArrayCHeap<VMInitArgsGroup, mtArguments>* all_args) {
  // Save default settings for some mode flags
  Arguments::_AlwaysCompileLoopMethods = AlwaysCompileLoopMethods;
  Arguments::_UseOnStackReplacement    = UseOnStackReplacement;
  Arguments::_ClipInlining             = ClipInlining;
  Arguments::_BackgroundCompilation    = BackgroundCompilation;

  // Remember the default value of SharedBaseAddress.
  Arguments::_default_SharedBaseAddress = SharedBaseAddress;

  // Setup flags for mixed which is the default
  set_mode_flags(_mixed);

  jint result;
  for (int i = 0; i < all_args->length(); i++) {
    result = parse_each_vm_init_arg(all_args->at(i)._args, all_args->at(i)._origin);
    if (result != JNI_OK) {
      return result;
    }
  }

  // Disable CDS for exploded image
  if (!has_jimage()) {
    no_shared_spaces("CDS disabled on exploded JDK");
  }

  // We need to ensure processor and memory resources have been properly
  // configured - which may rely on arguments we just processed - before
  // doing the final argument processing. Any argument processing that
  // needs to know about processor and memory resources must occur after
  // this point.

  os::init_container_support();

  SystemMemoryBarrier::initialize();

  // Do final processing now that all arguments have been parsed
  result = finalize_vm_init_args();
  if (result != JNI_OK) {
    return result;
  }

  return JNI_OK;
}

#if !INCLUDE_JVMTI || INCLUDE_CDS
// Checks if name in command-line argument -agent{lib,path}:name[=options]
// represents a valid JDWP agent.  is_path==true denotes that we
// are dealing with -agentpath (case where name is a path), otherwise with
// -agentlib
static bool valid_jdwp_agent(char *name, bool is_path) {
  char *_name;
  const char *_jdwp = "jdwp";
  size_t _len_jdwp, _len_prefix;

  if (is_path) {
    if ((_name = strrchr(name, (int) *os::file_separator())) == nullptr) {
      return false;
    }

    _name++;  // skip past last path separator
    _len_prefix = strlen(JNI_LIB_PREFIX);

    if (strncmp(_name, JNI_LIB_PREFIX, _len_prefix) != 0) {
      return false;
    }

    _name += _len_prefix;
    _len_jdwp = strlen(_jdwp);

    if (strncmp(_name, _jdwp, _len_jdwp) == 0) {
      _name += _len_jdwp;
    }
    else {
      return false;
    }

    if (strcmp(_name, JNI_LIB_SUFFIX) != 0) {
      return false;
    }

    return true;
  }

  if (strcmp(name, _jdwp) == 0) {
    return true;
  }

  return false;
}
#endif

int Arguments::process_patch_mod_option(const char* patch_mod_tail) {
  // --patch-module=<module>=<file>(<pathsep><file>)*
  assert(patch_mod_tail != nullptr, "Unexpected null patch-module value");
  // Find the equal sign between the module name and the path specification
  const char* module_equal = strchr(patch_mod_tail, '=');
  if (module_equal == nullptr) {
    jio_fprintf(defaultStream::output_stream(), "Missing '=' in --patch-module specification\n");
    return JNI_ERR;
  } else {
    // Pick out the module name
    size_t module_len = module_equal - patch_mod_tail;
    char* module_name = NEW_C_HEAP_ARRAY_RETURN_NULL(char, module_len+1, mtArguments);
    if (module_name != nullptr) {
      memcpy(module_name, patch_mod_tail, module_len);
      *(module_name + module_len) = '\0';
      // The path piece begins one past the module_equal sign
      add_patch_mod_prefix(module_name, module_equal + 1);
      FREE_C_HEAP_ARRAY(char, module_name);
      if (!create_numbered_module_property("jdk.module.patch", patch_mod_tail, patch_mod_count++)) {
        return JNI_ENOMEM;
      }
    } else {
      return JNI_ENOMEM;
    }
  }
  return JNI_OK;
}

// Parse -Xss memory string parameter and convert to ThreadStackSize in K.
jint Arguments::parse_xss(const JavaVMOption* option, const char* tail, intx* out_ThreadStackSize) {
  // The min and max sizes match the values in globals.hpp, but scaled
  // with K. The values have been chosen so that alignment with page
  // size doesn't change the max value, which makes the conversions
  // back and forth between Xss value and ThreadStackSize value easier.
  // The values have also been chosen to fit inside a 32-bit signed type.
  const julong min_ThreadStackSize = 0;
  const julong max_ThreadStackSize = 1 * M;

  // Make sure the above values match the range set in globals.hpp
  const JVMTypedFlagLimit<intx>* limit = JVMFlagLimit::get_range_at(FLAG_MEMBER_ENUM(ThreadStackSize))->cast<intx>();
  assert(min_ThreadStackSize == static_cast<julong>(limit->min()), "must be");
  assert(max_ThreadStackSize == static_cast<julong>(limit->max()), "must be");

  const julong min_size = min_ThreadStackSize * K;
  const julong max_size = max_ThreadStackSize * K;

  assert(is_aligned(max_size, os::vm_page_size()), "Implementation assumption");

  julong size = 0;
  ArgsRange errcode = parse_memory_size(tail, &size, min_size, max_size);
  if (errcode != arg_in_range) {
    bool silent = (option == nullptr); // Allow testing to silence error messages
    if (!silent) {
      jio_fprintf(defaultStream::error_stream(),
                  "Invalid thread stack size: %s\n", option->optionString);
      describe_range_error(errcode);
    }
    return JNI_EINVAL;
  }

  // Internally track ThreadStackSize in units of 1024 bytes.
  const julong size_aligned = align_up(size, K);
  assert(size <= size_aligned,
         "Overflow: " JULONG_FORMAT " " JULONG_FORMAT,
         size, size_aligned);

  const julong size_in_K = size_aligned / K;
  assert(size_in_K < (julong)max_intx,
         "size_in_K doesn't fit in the type of ThreadStackSize: " JULONG_FORMAT,
         size_in_K);

  // Check that code expanding ThreadStackSize to a page aligned number of bytes won't overflow.
  const julong max_expanded = align_up(size_in_K * K, os::vm_page_size());
  assert(max_expanded < max_uintx && max_expanded >= size_in_K,
         "Expansion overflowed: " JULONG_FORMAT " " JULONG_FORMAT,
         max_expanded, size_in_K);

  *out_ThreadStackSize = (intx)size_in_K;

  return JNI_OK;
}

jint Arguments::parse_each_vm_init_arg(const JavaVMInitArgs* args, JVMFlagOrigin origin) {
  // For match_option to return remaining or value part of option string
  const char* tail;

  // iterate over arguments
  for (int index = 0; index < args->nOptions; index++) {
    bool is_absolute_path = false;  // for -agentpath vs -agentlib

    const JavaVMOption* option = args->options + index;

    if (!match_option(option, "-Djava.class.path", &tail) &&
        !match_option(option, "-Dsun.java.command", &tail) &&
        !match_option(option, "-Dsun.java.launcher", &tail)) {

        // add all jvm options to the jvm_args string. This string
        // is used later to set the java.vm.args PerfData string constant.
        // the -Djava.class.path and the -Dsun.java.command options are
        // omitted from jvm_args string as each have their own PerfData
        // string constant object.
        build_jvm_args(option->optionString);
    }

    // -verbose:[class/module/gc/jni]
    if (match_option(option, "-verbose", &tail)) {
      if (!strcmp(tail, ":class") || !strcmp(tail, "")) {
        LogConfiguration::configure_stdout(LogLevel::Info, true, LOG_TAGS(class, load));
        LogConfiguration::configure_stdout(LogLevel::Info, true, LOG_TAGS(class, unload));
      } else if (!strcmp(tail, ":module")) {
        LogConfiguration::configure_stdout(LogLevel::Info, true, LOG_TAGS(module, load));
        LogConfiguration::configure_stdout(LogLevel::Info, true, LOG_TAGS(module, unload));
      } else if (!strcmp(tail, ":gc")) {
        if (_legacyGCLogging.lastFlag == 0) {
          _legacyGCLogging.lastFlag = 1;
        }
      } else if (!strcmp(tail, ":jni")) {
        LogConfiguration::configure_stdout(LogLevel::Debug, true, LOG_TAGS(jni, resolve));
      }
    // -da / -ea / -disableassertions / -enableassertions
    // These accept an optional class/package name separated by a colon, e.g.,
    // -da:java.lang.Thread.
    } else if (match_option(option, user_assertion_options, &tail, true)) {
      bool enable = option->optionString[1] == 'e';     // char after '-' is 'e'
      if (*tail == '\0') {
        JavaAssertions::setUserClassDefault(enable);
      } else {
        assert(*tail == ':', "bogus match by match_option()");
        JavaAssertions::addOption(tail + 1, enable);
      }
    // -dsa / -esa / -disablesystemassertions / -enablesystemassertions
    } else if (match_option(option, system_assertion_options, &tail, false)) {
      bool enable = option->optionString[1] == 'e';     // char after '-' is 'e'
      JavaAssertions::setSystemClassDefault(enable);
    // -bootclasspath:
    } else if (match_option(option, "-Xbootclasspath:", &tail)) {
        jio_fprintf(defaultStream::output_stream(),
          "-Xbootclasspath is no longer a supported option.\n");
        return JNI_EINVAL;
    // -bootclasspath/a:
    } else if (match_option(option, "-Xbootclasspath/a:", &tail)) {
      Arguments::append_sysclasspath(tail);
    // -bootclasspath/p:
    } else if (match_option(option, "-Xbootclasspath/p:", &tail)) {
        jio_fprintf(defaultStream::output_stream(),
          "-Xbootclasspath/p is no longer a supported option.\n");
        return JNI_EINVAL;
    // -Xrun
    } else if (match_option(option, "-Xrun", &tail)) {
      if (tail != nullptr) {
        const char* pos = strchr(tail, ':');
        size_t len = (pos == nullptr) ? strlen(tail) : pos - tail;
        char* name = NEW_C_HEAP_ARRAY(char, len + 1, mtArguments);
        jio_snprintf(name, len + 1, "%s", tail);

        char *options = nullptr;
        if(pos != nullptr) {
          size_t len2 = strlen(pos+1) + 1; // options start after ':'.  Final zero must be copied.
          options = (char*)memcpy(NEW_C_HEAP_ARRAY(char, len2, mtArguments), pos+1, len2);
        }
#if !INCLUDE_JVMTI
        if (strcmp(name, "jdwp") == 0) {
          jio_fprintf(defaultStream::error_stream(),
            "Debugging agents are not supported in this VM\n");
          return JNI_ERR;
        }
#endif // !INCLUDE_JVMTI
        JvmtiAgentList::add_xrun(name, options, false);
        FREE_C_HEAP_ARRAY(char, name);
        FREE_C_HEAP_ARRAY(char, options);
      }
    } else if (match_option(option, "--add-reads=", &tail)) {
      if (!create_numbered_module_property("jdk.module.addreads", tail, addreads_count++)) {
        return JNI_ENOMEM;
      }
    } else if (match_option(option, "--add-exports=", &tail)) {
      if (!create_numbered_module_property("jdk.module.addexports", tail, addexports_count++)) {
        return JNI_ENOMEM;
      }
    } else if (match_option(option, "--add-opens=", &tail)) {
      if (!create_numbered_module_property("jdk.module.addopens", tail, addopens_count++)) {
        return JNI_ENOMEM;
      }
    } else if (match_option(option, "--add-modules=", &tail)) {
      if (!create_numbered_module_property("jdk.module.addmods", tail, _addmods_count++)) {
        return JNI_ENOMEM;
      }
#if INCLUDE_JVMCI
      if (!_jvmci_module_added) {
        const char *jvmci_module = strstr(tail, "jdk.internal.vm.ci");
        if (jvmci_module != nullptr) {
          char before = *(jvmci_module - 1);
          char after  = *(jvmci_module + strlen("jdk.internal.vm.ci"));
          if ((before == '=' || before == ',') && (after == '\0' || after == ',')) {
            FLAG_SET_DEFAULT(EnableJVMCI, true);
            _jvmci_module_added = true;
          }
        }
      }
#endif
    } else if (match_option(option, "--enable-native-access=", &tail)) {
      if (!create_numbered_module_property("jdk.module.enable.native.access", tail, enable_native_access_count++)) {
        return JNI_ENOMEM;
      }
    } else if (match_option(option, "--illegal-native-access=", &tail)) {
      if (!create_module_property("jdk.module.illegal.native.access", tail, InternalProperty)) {
        return JNI_ENOMEM;
      }
    } else if (match_option(option, "--limit-modules=", &tail)) {
      if (!create_module_property("jdk.module.limitmods", tail, InternalProperty)) {
        return JNI_ENOMEM;
      }
    } else if (match_option(option, "--module-path=", &tail)) {
      if (!create_module_property("jdk.module.path", tail, ExternalProperty)) {
        return JNI_ENOMEM;
      }
    } else if (match_option(option, "--upgrade-module-path=", &tail)) {
      if (!create_module_property("jdk.module.upgrade.path", tail, ExternalProperty)) {
        return JNI_ENOMEM;
      }
    } else if (match_option(option, "--patch-module=", &tail)) {
      // --patch-module=<module>=<file>(<pathsep><file>)*
      int res = process_patch_mod_option(tail);
      if (res != JNI_OK) {
        return res;
      }
    } else if (match_option(option, "--enable-final-field-mutation=", &tail)) {
      if (!create_numbered_module_property("jdk.module.enable.final.field.mutation", tail, enable_final_field_mutation++)) {
        return JNI_ENOMEM;
      }
    } else if (match_option(option, "--illegal-final-field-mutation=", &tail)) {
      if (strcmp(tail, "allow") == 0 || strcmp(tail, "warn") == 0 || strcmp(tail, "debug") == 0 || strcmp(tail, "deny") == 0) {
        PropertyList_unique_add(&_system_properties, "jdk.module.illegal.final.field.mutation", tail,
                                AddProperty, WriteableProperty, InternalProperty);
      } else {
        jio_fprintf(defaultStream::error_stream(),
                    "Value specified to --illegal-final-field-mutation not recognized: '%s'\n", tail);
        return JNI_ERR;
      }
    } else if (match_option(option, "--sun-misc-unsafe-memory-access=", &tail)) {
      if (strcmp(tail, "allow") == 0 || strcmp(tail, "warn") == 0 || strcmp(tail, "debug") == 0 || strcmp(tail, "deny") == 0) {
        PropertyList_unique_add(&_system_properties, "sun.misc.unsafe.memory.access", tail,
                                AddProperty, WriteableProperty, InternalProperty);
      } else {
        jio_fprintf(defaultStream::error_stream(),
                    "Value specified to --sun-misc-unsafe-memory-access not recognized: '%s'\n", tail);
        return JNI_ERR;
      }
    } else if (match_option(option, "--illegal-access=", &tail)) {
      char version[256];
      JDK_Version::jdk(17).to_string(version, sizeof(version));
      warning("Ignoring option %s; support was removed in %s", option->optionString, version);
    // -agentlib and -agentpath
    } else if (match_option(option, "-agentlib:", &tail) ||
          (is_absolute_path = match_option(option, "-agentpath:", &tail))) {
      if(tail != nullptr) {
        const char* pos = strchr(tail, '=');
        char* name;
        if (pos == nullptr) {
          name = os::strdup_check_oom(tail, mtArguments);
        } else {
          size_t len = pos - tail;
          name = NEW_C_HEAP_ARRAY(char, len + 1, mtArguments);
          memcpy(name, tail, len);
          name[len] = '\0';
        }

        char *options = nullptr;
        if(pos != nullptr) {
          options = os::strdup_check_oom(pos + 1, mtArguments);
        }
#if !INCLUDE_JVMTI
        if (valid_jdwp_agent(name, is_absolute_path)) {
          jio_fprintf(defaultStream::error_stream(),
            "Debugging agents are not supported in this VM\n");
          return JNI_ERR;
        }
#elif INCLUDE_CDS
        if (valid_jdwp_agent(name, is_absolute_path)) {
          _has_jdwp_agent = true;
        }
#endif // !INCLUDE_JVMTI
        JvmtiAgentList::add(name, options, is_absolute_path);
        os::free(name);
        os::free(options);
      }
    // -javaagent
    } else if (match_option(option, "-javaagent:", &tail)) {
#if !INCLUDE_JVMTI
      jio_fprintf(defaultStream::error_stream(),
        "Instrumentation agents are not supported in this VM\n");
      return JNI_ERR;
#else
      if (tail != nullptr) {
        size_t length = strlen(tail) + 1;
        char *options = NEW_C_HEAP_ARRAY(char, length, mtArguments);
        jio_snprintf(options, length, "%s", tail);
        JvmtiAgentList::add("instrument", options, false);
        FREE_C_HEAP_ARRAY(char, options);

        // java agents need module java.instrument
        if (!create_numbered_module_property("jdk.module.addmods", "java.instrument", _addmods_count++)) {
          return JNI_ENOMEM;
        }
      }
#endif // !INCLUDE_JVMTI
    // --enable_preview
    } else if (match_option(option, "--enable-preview")) {
      set_enable_preview();
    // -Xnoclassgc
    } else if (match_option(option, "-Xnoclassgc")) {
      if (FLAG_SET_CMDLINE(ClassUnloading, false) != JVMFlag::SUCCESS) {
        return JNI_EINVAL;
      }
    // -Xbatch
    } else if (match_option(option, "-Xbatch")) {
      if (FLAG_SET_CMDLINE(BackgroundCompilation, false) != JVMFlag::SUCCESS) {
        return JNI_EINVAL;
      }
    // -Xmn for compatibility with other JVM vendors
    } else if (match_option(option, "-Xmn", &tail)) {
      julong long_initial_young_size = 0;
      ArgsRange errcode = parse_memory_size(tail, &long_initial_young_size, 1);
      if (errcode != arg_in_range) {
        jio_fprintf(defaultStream::error_stream(),
                    "Invalid initial young generation size: %s\n", option->optionString);
        describe_range_error(errcode);
        return JNI_EINVAL;
      }
      if (FLAG_SET_CMDLINE(MaxNewSize, (size_t)long_initial_young_size) != JVMFlag::SUCCESS) {
        return JNI_EINVAL;
      }
      if (FLAG_SET_CMDLINE(NewSize, (size_t)long_initial_young_size) != JVMFlag::SUCCESS) {
        return JNI_EINVAL;
      }
    // -Xms
    } else if (match_option(option, "-Xms", &tail)) {
      julong size = 0;
      // an initial heap size of 0 means automatically determine
      ArgsRange errcode = parse_memory_size(tail, &size, 0);
      if (errcode != arg_in_range) {
        jio_fprintf(defaultStream::error_stream(),
                    "Invalid initial heap size: %s\n", option->optionString);
        describe_range_error(errcode);
        return JNI_EINVAL;
      }
      if (FLAG_SET_CMDLINE(MinHeapSize, (size_t)size) != JVMFlag::SUCCESS) {
        return JNI_EINVAL;
      }
      if (FLAG_SET_CMDLINE(InitialHeapSize, (size_t)size) != JVMFlag::SUCCESS) {
        return JNI_EINVAL;
      }
    // -Xmx
    } else if (match_option(option, "-Xmx", &tail) || match_option(option, "-XX:MaxHeapSize=", &tail)) {
      julong long_max_heap_size = 0;
      ArgsRange errcode = parse_memory_size(tail, &long_max_heap_size, 1);
      if (errcode != arg_in_range) {
        jio_fprintf(defaultStream::error_stream(),
                    "Invalid maximum heap size: %s\n", option->optionString);
        describe_range_error(errcode);
        return JNI_EINVAL;
      }
      if (FLAG_SET_CMDLINE(MaxHeapSize, (size_t)long_max_heap_size) != JVMFlag::SUCCESS) {
        return JNI_EINVAL;
      }
    // Xmaxf
    } else if (match_option(option, "-Xmaxf", &tail)) {
      char* err;
      double dmaxf = strtod(tail, &err);
      if (*err != '\0' || *tail == '\0') {
        jio_fprintf(defaultStream::error_stream(),
                    "Bad max heap free ratio: %s\n",
                    option->optionString);
        return JNI_EINVAL;
      }
      if (dmaxf < 0.0 || dmaxf > 1.0) {
        jio_fprintf(defaultStream::error_stream(),
                    "-Xmaxf value (%s) is outside the allowed range [ 0.0 ... 1.0 ]\n",
                    option->optionString);
        return JNI_EINVAL;
      }
      const uintx umaxf = (uintx)(dmaxf * 100);
      if (MinHeapFreeRatio > umaxf) {
        jio_fprintf(defaultStream::error_stream(),
                    "-Xmaxf value (%s) must be greater than or equal to the implicit -Xminf value (%.2f)\n",
                    tail, MinHeapFreeRatio / 100.0f);
        return JNI_EINVAL;
      }
      if (FLAG_SET_CMDLINE(MaxHeapFreeRatio, umaxf) != JVMFlag::SUCCESS) {
        return JNI_EINVAL;
      }
    // Xminf
    } else if (match_option(option, "-Xminf", &tail)) {
      char* err;
      double dminf = strtod(tail, &err);
      if (*err != '\0' || *tail == '\0') {
        jio_fprintf(defaultStream::error_stream(),
                    "Bad min heap free ratio: %s\n",
                    option->optionString);
        return JNI_EINVAL;
      }
      if (dminf < 0.0 || dminf > 1.0) {
        jio_fprintf(defaultStream::error_stream(),
                    "-Xminf value (%s) is outside the allowed range [ 0.0 ... 1.0 ]\n",
                    tail);
        return JNI_EINVAL;
      }
      const uintx uminf = (uintx)(dminf * 100);
      if (MaxHeapFreeRatio < uminf) {
        jio_fprintf(defaultStream::error_stream(),
                    "-Xminf value (%s) must be less than or equal to the implicit -Xmaxf value (%.2f)\n",
                    tail, MaxHeapFreeRatio / 100.0f);
        return JNI_EINVAL;
      }
      if (FLAG_SET_CMDLINE(MinHeapFreeRatio, uminf) != JVMFlag::SUCCESS) {
        return JNI_EINVAL;
      }
    // -Xss
    } else if (match_option(option, "-Xss", &tail)) {
      intx value = 0;
      jint err = parse_xss(option, tail, &value);
      if (err != JNI_OK) {
        return err;
      }
      if (FLAG_SET_CMDLINE(ThreadStackSize, value) != JVMFlag::SUCCESS) {
        return JNI_EINVAL;
      }
    } else if (match_option(option, "-Xmaxjitcodesize", &tail) ||
               match_option(option, "-XX:ReservedCodeCacheSize=", &tail)) {
      if (match_option(option, "-Xmaxjitcodesize", &tail)) {
        warning("Option -Xmaxjitcodesize was deprecated in JDK 26 and will likely be removed in a future release.");
      }
      julong long_ReservedCodeCacheSize = 0;

      ArgsRange errcode = parse_memory_size(tail, &long_ReservedCodeCacheSize, 1);
      if (errcode != arg_in_range) {
        jio_fprintf(defaultStream::error_stream(),
                    "Invalid maximum code cache size: %s.\n", option->optionString);
        return JNI_EINVAL;
      }
      if (FLAG_SET_CMDLINE(ReservedCodeCacheSize, (size_t)long_ReservedCodeCacheSize) != JVMFlag::SUCCESS) {
        return JNI_EINVAL;
      }
    // -green
    } else if (match_option(option, "-green")) {
      jio_fprintf(defaultStream::error_stream(),
                  "Green threads support not available\n");
          return JNI_EINVAL;
    // -native
    } else if (match_option(option, "-native")) {
          // HotSpot always uses native threads, ignore silently for compatibility
    // -Xrs
    } else if (match_option(option, "-Xrs")) {
          // Classic/EVM option, new functionality
      if (FLAG_SET_CMDLINE(ReduceSignalUsage, true) != JVMFlag::SUCCESS) {
        return JNI_EINVAL;
      }
      // -Xprof
    } else if (match_option(option, "-Xprof")) {
      char version[256];
      // Obsolete in JDK 10
      JDK_Version::jdk(10).to_string(version, sizeof(version));
      warning("Ignoring option %s; support was removed in %s", option->optionString, version);
    // -Xinternalversion
    } else if (match_option(option, "-Xinternalversion")) {
      jio_fprintf(defaultStream::output_stream(), "%s\n",
                  VM_Version::internal_vm_info_string());
      vm_exit(0);
#ifndef PRODUCT
    // -Xprintflags
    } else if (match_option(option, "-Xprintflags")) {
      JVMFlag::printFlags(tty, false);
      vm_exit(0);
#endif
    // -D
    } else if (match_option(option, "-D", &tail)) {
      const char* value;
      if (match_option(option, "-Djava.endorsed.dirs=", &value) &&
            *value!= '\0' && strcmp(value, "\"\"") != 0) {
        // abort if -Djava.endorsed.dirs is set
        jio_fprintf(defaultStream::output_stream(),
          "-Djava.endorsed.dirs=%s is not supported. Endorsed standards and standalone APIs\n"
          "in modular form will be supported via the concept of upgradeable modules.\n", value);
        return JNI_EINVAL;
      }
      if (match_option(option, "-Djava.ext.dirs=", &value) &&
            *value != '\0' && strcmp(value, "\"\"") != 0) {
        // abort if -Djava.ext.dirs is set
        jio_fprintf(defaultStream::output_stream(),
          "-Djava.ext.dirs=%s is not supported.  Use -classpath instead.\n", value);
        return JNI_EINVAL;
      }
      // Check for module related properties.  They must be set using the modules
      // options. For example: use "--add-modules=java.sql", not
      // "-Djdk.module.addmods=java.sql"
      if (is_internal_module_property(option->optionString + 2)) {
        needs_module_property_warning = true;
        continue;
      }
      if (!add_property(tail)) {
        return JNI_ENOMEM;
      }
      // Out of the box management support
      if (match_option(option, "-Dcom.sun.management", &tail)) {
#if INCLUDE_MANAGEMENT
        if (FLAG_SET_CMDLINE(ManagementServer, true) != JVMFlag::SUCCESS) {
          return JNI_EINVAL;
        }
        // management agent in module jdk.management.agent
        if (!create_numbered_module_property("jdk.module.addmods", "jdk.management.agent", _addmods_count++)) {
          return JNI_ENOMEM;
        }
#else
        jio_fprintf(defaultStream::output_stream(),
          "-Dcom.sun.management is not supported in this VM.\n");
        return JNI_ERR;
#endif
      }
    // -Xint
    } else if (match_option(option, "-Xint")) {
          set_mode_flags(_int);
          mode_flag_cmd_line = true;
    // -Xmixed
    } else if (match_option(option, "-Xmixed")) {
          set_mode_flags(_mixed);
          mode_flag_cmd_line = true;
    // -Xcomp
    } else if (match_option(option, "-Xcomp")) {
      // for testing the compiler; turn off all flags that inhibit compilation
          set_mode_flags(_comp);
          mode_flag_cmd_line = true;
    // -Xshare:dump
    } else if (match_option(option, "-Xshare:dump")) {
      CDSConfig::enable_dumping_static_archive();
      CDSConfig::set_old_cds_flags_used();
    // -Xshare:on
    } else if (match_option(option, "-Xshare:on")) {
      UseSharedSpaces = true;
      RequireSharedSpaces = true;
      CDSConfig::set_old_cds_flags_used();
    // -Xshare:auto || -XX:ArchiveClassesAtExit=<archive file>
    } else if (match_option(option, "-Xshare:auto")) {
      UseSharedSpaces = true;
      RequireSharedSpaces = false;
      xshare_auto_cmd_line = true;
      CDSConfig::set_old_cds_flags_used();
    // -Xshare:off
    } else if (match_option(option, "-Xshare:off")) {
      UseSharedSpaces = false;
      RequireSharedSpaces = false;
      CDSConfig::set_old_cds_flags_used();
    // -Xverify
    } else if (match_option(option, "-Xverify", &tail)) {
      if (strcmp(tail, ":all") == 0 || strcmp(tail, "") == 0) {
        if (FLAG_SET_CMDLINE(BytecodeVerificationLocal, true) != JVMFlag::SUCCESS) {
          return JNI_EINVAL;
        }
        if (FLAG_SET_CMDLINE(BytecodeVerificationRemote, true) != JVMFlag::SUCCESS) {
          return JNI_EINVAL;
        }
      } else if (strcmp(tail, ":remote") == 0) {
        if (FLAG_SET_CMDLINE(BytecodeVerificationLocal, false) != JVMFlag::SUCCESS) {
          return JNI_EINVAL;
        }
        if (FLAG_SET_CMDLINE(BytecodeVerificationRemote, true) != JVMFlag::SUCCESS) {
          return JNI_EINVAL;
        }
      } else if (strcmp(tail, ":none") == 0) {
        if (FLAG_SET_CMDLINE(BytecodeVerificationLocal, false) != JVMFlag::SUCCESS) {
          return JNI_EINVAL;
        }
        if (FLAG_SET_CMDLINE(BytecodeVerificationRemote, false) != JVMFlag::SUCCESS) {
          return JNI_EINVAL;
        }
        warning("Options -Xverify:none and -noverify were deprecated in JDK 13 and will likely be removed in a future release.");
      } else if (is_bad_option(option, args->ignoreUnrecognized, "verification")) {
        return JNI_EINVAL;
      }
    // -Xdebug
    } else if (match_option(option, "-Xdebug")) {
      warning("Option -Xdebug was deprecated in JDK 22 and will likely be removed in a future release.");
    } else if (match_option(option, "-Xloggc:", &tail)) {
      // Deprecated flag to redirect GC output to a file. -Xloggc:<filename>
      log_warning(gc)("-Xloggc is deprecated. Will use -Xlog:gc:%s instead.", tail);
      _legacyGCLogging.lastFlag = 2;
      _legacyGCLogging.file = os::strdup_check_oom(tail);
    } else if (match_option(option, "-Xlog", &tail)) {
      bool ret = false;
      if (strcmp(tail, ":help") == 0) {
        fileStream stream(defaultStream::output_stream());
        LogConfiguration::print_command_line_help(&stream);
        vm_exit(0);
      } else if (strcmp(tail, ":disable") == 0) {
        LogConfiguration::disable_logging();
        ret = true;
      } else if (strncmp(tail, ":async", strlen(":async")) == 0) {
        const char* async_tail = tail + strlen(":async");
        ret = LogConfiguration::parse_async_argument(async_tail);
      } else if (*tail == '\0') {
        ret = LogConfiguration::parse_command_line_arguments();
        assert(ret, "-Xlog without arguments should never fail to parse");
      } else if (*tail == ':') {
        ret = LogConfiguration::parse_command_line_arguments(tail + 1);
      }
      if (ret == false) {
        jio_fprintf(defaultStream::error_stream(),
                    "Invalid -Xlog option '-Xlog%s', see error log for details.\n",
                    tail);
        return JNI_EINVAL;
      }
    // JNI hooks
    } else if (match_option(option, "-Xcheck", &tail)) {
      if (!strcmp(tail, ":jni")) {
#if !INCLUDE_JNI_CHECK
        warning("JNI CHECKING is not supported in this VM");
#else
        CheckJNICalls = true;
#endif // INCLUDE_JNI_CHECK
      } else if (is_bad_option(option, args->ignoreUnrecognized,
                                     "check")) {
        return JNI_EINVAL;
      }
    } else if (match_option(option, "vfprintf")) {
      _vfprintf_hook = CAST_TO_FN_PTR(vfprintf_hook_t, option->extraInfo);
    } else if (match_option(option, "exit")) {
      _exit_hook = CAST_TO_FN_PTR(exit_hook_t, option->extraInfo);
    } else if (match_option(option, "abort")) {
      _abort_hook = CAST_TO_FN_PTR(abort_hook_t, option->extraInfo);
    // Need to keep consistency of MaxTenuringThreshold and AlwaysTenure/NeverTenure;
    // and the last option wins.
    } else if (match_option(option, "-XX:+NeverTenure")) {
      if (FLAG_SET_CMDLINE(NeverTenure, true) != JVMFlag::SUCCESS) {
        return JNI_EINVAL;
      }
      if (FLAG_SET_CMDLINE(AlwaysTenure, false) != JVMFlag::SUCCESS) {
        return JNI_EINVAL;
      }
      if (FLAG_SET_CMDLINE(MaxTenuringThreshold, markWord::max_age + 1) != JVMFlag::SUCCESS) {
        return JNI_EINVAL;
      }
    } else if (match_option(option, "-XX:+AlwaysTenure")) {
      if (FLAG_SET_CMDLINE(NeverTenure, false) != JVMFlag::SUCCESS) {
        return JNI_EINVAL;
      }
      if (FLAG_SET_CMDLINE(AlwaysTenure, true) != JVMFlag::SUCCESS) {
        return JNI_EINVAL;
      }
      if (FLAG_SET_CMDLINE(MaxTenuringThreshold, 0) != JVMFlag::SUCCESS) {
        return JNI_EINVAL;
      }
    } else if (match_option(option, "-XX:MaxTenuringThreshold=", &tail)) {
      uint max_tenuring_thresh = 0;
      if (!parse_uint(tail, &max_tenuring_thresh, 0)) {
        jio_fprintf(defaultStream::error_stream(),
                    "Improperly specified VM option \'MaxTenuringThreshold=%s\'\n", tail);
        return JNI_EINVAL;
      }

      if (FLAG_SET_CMDLINE(MaxTenuringThreshold, max_tenuring_thresh) != JVMFlag::SUCCESS) {
        return JNI_EINVAL;
      }

      if (MaxTenuringThreshold == 0) {
        if (FLAG_SET_CMDLINE(NeverTenure, false) != JVMFlag::SUCCESS) {
          return JNI_EINVAL;
        }
        if (FLAG_SET_CMDLINE(AlwaysTenure, true) != JVMFlag::SUCCESS) {
          return JNI_EINVAL;
        }
      } else {
        if (FLAG_SET_CMDLINE(NeverTenure, false) != JVMFlag::SUCCESS) {
          return JNI_EINVAL;
        }
        if (FLAG_SET_CMDLINE(AlwaysTenure, false) != JVMFlag::SUCCESS) {
          return JNI_EINVAL;
        }
      }
    } else if (match_option(option, "-XX:+DisplayVMOutputToStderr")) {
      if (FLAG_SET_CMDLINE(DisplayVMOutputToStdout, false) != JVMFlag::SUCCESS) {
        return JNI_EINVAL;
      }
      if (FLAG_SET_CMDLINE(DisplayVMOutputToStderr, true) != JVMFlag::SUCCESS) {
        return JNI_EINVAL;
      }
    } else if (match_option(option, "-XX:+DisplayVMOutputToStdout")) {
      if (FLAG_SET_CMDLINE(DisplayVMOutputToStderr, false) != JVMFlag::SUCCESS) {
        return JNI_EINVAL;
      }
      if (FLAG_SET_CMDLINE(DisplayVMOutputToStdout, true) != JVMFlag::SUCCESS) {
        return JNI_EINVAL;
      }
    } else if (match_option(option, "-XX:+ErrorFileToStderr")) {
      if (FLAG_SET_CMDLINE(ErrorFileToStdout, false) != JVMFlag::SUCCESS) {
        return JNI_EINVAL;
      }
      if (FLAG_SET_CMDLINE(ErrorFileToStderr, true) != JVMFlag::SUCCESS) {
        return JNI_EINVAL;
      }
    } else if (match_option(option, "-XX:+ErrorFileToStdout")) {
      if (FLAG_SET_CMDLINE(ErrorFileToStderr, false) != JVMFlag::SUCCESS) {
        return JNI_EINVAL;
      }
      if (FLAG_SET_CMDLINE(ErrorFileToStdout, true) != JVMFlag::SUCCESS) {
        return JNI_EINVAL;
      }
    } else if (match_option(option, "--finalization=", &tail)) {
      if (strcmp(tail, "enabled") == 0) {
        InstanceKlass::set_finalization_enabled(true);
      } else if (strcmp(tail, "disabled") == 0) {
        InstanceKlass::set_finalization_enabled(false);
      } else {
        jio_fprintf(defaultStream::error_stream(),
                    "Invalid finalization value '%s', must be 'disabled' or 'enabled'.\n",
                    tail);
        return JNI_EINVAL;
      }
#if !defined(DTRACE_ENABLED)
    } else if (match_option(option, "-XX:+DTraceMethodProbes")) {
      jio_fprintf(defaultStream::error_stream(),
                  "DTraceMethodProbes flag is not applicable for this configuration\n");
      return JNI_EINVAL;
    } else if (match_option(option, "-XX:+DTraceAllocProbes")) {
      jio_fprintf(defaultStream::error_stream(),
                  "DTraceAllocProbes flag is not applicable for this configuration\n");
      return JNI_EINVAL;
    } else if (match_option(option, "-XX:+DTraceMonitorProbes")) {
      jio_fprintf(defaultStream::error_stream(),
                  "DTraceMonitorProbes flag is not applicable for this configuration\n");
      return JNI_EINVAL;
#endif // !defined(DTRACE_ENABLED)
#ifdef ASSERT
    } else if (match_option(option, "-XX:+FullGCALot")) {
      if (FLAG_SET_CMDLINE(FullGCALot, true) != JVMFlag::SUCCESS) {
        return JNI_EINVAL;
      }
#endif
#if !INCLUDE_MANAGEMENT
    } else if (match_option(option, "-XX:+ManagementServer")) {
        jio_fprintf(defaultStream::error_stream(),
          "ManagementServer is not supported in this VM.\n");
        return JNI_ERR;
#endif // INCLUDE_MANAGEMENT
#if INCLUDE_JVMCI
    } else if (match_option(option, "-XX:-EnableJVMCIProduct") || match_option(option, "-XX:-UseGraalJIT")) {
      if (EnableJVMCIProduct) {
        jio_fprintf(defaultStream::error_stream(),
                  "-XX:-EnableJVMCIProduct or -XX:-UseGraalJIT cannot come after -XX:+EnableJVMCIProduct or -XX:+UseGraalJIT\n");
        return JNI_EINVAL;
      }
    } else if (match_option(option, "-XX:+EnableJVMCIProduct") || match_option(option, "-XX:+UseGraalJIT")) {
      bool use_graal_jit = match_option(option, "-XX:+UseGraalJIT");
      if (use_graal_jit) {
        const char* jvmci_compiler = get_property("jvmci.Compiler");
        if (jvmci_compiler != nullptr) {
          if (strncmp(jvmci_compiler, "graal", strlen("graal")) != 0) {
            jio_fprintf(defaultStream::error_stream(),
              "Value of jvmci.Compiler incompatible with +UseGraalJIT: %s\n", jvmci_compiler);
            return JNI_ERR;
          }
        } else if (!add_property("jvmci.Compiler=graal")) {
            return JNI_ENOMEM;
        }
      }

      // Just continue, since "-XX:+EnableJVMCIProduct" or "-XX:+UseGraalJIT" has been specified before
      if (EnableJVMCIProduct) {
        continue;
      }
      JVMFlag *jvmciFlag = JVMFlag::find_flag("EnableJVMCIProduct");
      // Allow this flag if it has been unlocked.
      if (jvmciFlag != nullptr && jvmciFlag->is_unlocked()) {
        if (!JVMCIGlobals::enable_jvmci_product_mode(origin, use_graal_jit)) {
          jio_fprintf(defaultStream::error_stream(),
            "Unable to enable JVMCI in product mode\n");
          return JNI_ERR;
        }
      }
      // The flag was locked so process normally to report that error
      else if (!process_argument(use_graal_jit ? "UseGraalJIT" : "EnableJVMCIProduct", args->ignoreUnrecognized, origin)) {
        return JNI_EINVAL;
      }
#endif // INCLUDE_JVMCI
#if INCLUDE_JFR
    } else if (match_jfr_option(&option)) {
      return JNI_EINVAL;
#endif
    } else if (match_option(option, "-XX:", &tail)) { // -XX:xxxx
      // Skip -XX:Flags= and -XX:VMOptionsFile= since those cases have
      // already been handled
      if ((strncmp(tail, "Flags=", strlen("Flags=")) != 0) &&
          (strncmp(tail, "VMOptionsFile=", strlen("VMOptionsFile=")) != 0)) {
        if (!process_argument(tail, args->ignoreUnrecognized, origin)) {
          return JNI_EINVAL;
        }
      }
    // Unknown option
    } else if (is_bad_option(option, args->ignoreUnrecognized)) {
      return JNI_ERR;
    }
  }

  // PrintSharedArchiveAndExit will turn on
  //   -Xshare:on
  //   -Xlog:class+path=info
  if (PrintSharedArchiveAndExit) {
    UseSharedSpaces = true;
    RequireSharedSpaces = true;
    LogConfiguration::configure_stdout(LogLevel::Info, true, LOG_TAGS(class, path));
  }

  fix_appclasspath();

  return JNI_OK;
}

void Arguments::set_ext_dirs(char *value) {
  _ext_dirs = os::strdup_check_oom(value);
}

void Arguments::add_patch_mod_prefix(const char* module_name, const char* path) {
  // For java.base check for duplicate --patch-module options being specified on the command line.
  // This check is only required for java.base, all other duplicate module specifications
  // will be checked during module system initialization.  The module system initialization
  // will throw an ExceptionInInitializerError if this situation occurs.
  if (strcmp(module_name, JAVA_BASE_NAME) == 0) {
    if (patch_mod_javabase) {
      vm_exit_during_initialization("Cannot specify " JAVA_BASE_NAME " more than once to --patch-module");
    } else {
      patch_mod_javabase = true;
    }
  }

  // Create GrowableArray lazily, only if --patch-module has been specified
  if (_patch_mod_prefix == nullptr) {
    _patch_mod_prefix = new (mtArguments) GrowableArray<ModulePatchPath*>(10, mtArguments);
  }

  _patch_mod_prefix->push(new ModulePatchPath(module_name, path));
}

// Remove all empty paths from the app classpath (if IgnoreEmptyClassPaths is enabled)
//
// This is necessary because some apps like to specify classpath like -cp foo.jar:${XYZ}:bar.jar
// in their start-up scripts. If XYZ is empty, the classpath will look like "-cp foo.jar::bar.jar".
// Java treats such empty paths as if the user specified "-cp foo.jar:.:bar.jar". I.e., an empty
// path is treated as the current directory.
//
// This causes problems with CDS, which requires that all directories specified in the classpath
// must be empty. In most cases, applications do NOT want to load classes from the current
// directory anyway. Adding -XX:+IgnoreEmptyClassPaths will make these applications' start-up
// scripts compatible with CDS.
void Arguments::fix_appclasspath() {
  if (IgnoreEmptyClassPaths) {
    const char separator = *os::path_separator();
    const char* src = _java_class_path->value();

    // skip over all the leading empty paths
    while (*src == separator) {
      src ++;
    }

    char* copy = os::strdup_check_oom(src, mtArguments);

    // trim all trailing empty paths
    for (char* tail = copy + strlen(copy) - 1; tail >= copy && *tail == separator; tail--) {
      *tail = '\0';
    }

    char from[3] = {separator, separator, '\0'};
    char to  [2] = {separator, '\0'};
    while (StringUtils::replace_no_expand(copy, from, to) > 0) {
      // Keep replacing "::" -> ":" until we have no more "::" (non-windows)
      // Keep replacing ";;" -> ";" until we have no more ";;" (windows)
    }

    _java_class_path->set_writeable_value(copy);
    FreeHeap(copy); // a copy was made by set_value, so don't need this anymore
  }
}

jint Arguments::finalize_vm_init_args() {
  // check if the default lib/endorsed directory exists; if so, error
  char path[JVM_MAXPATHLEN];
  const char* fileSep = os::file_separator();
  jio_snprintf(path, JVM_MAXPATHLEN, "%s%slib%sendorsed", Arguments::get_java_home(), fileSep, fileSep);

  DIR* dir = os::opendir(path);
  if (dir != nullptr) {
    jio_fprintf(defaultStream::output_stream(),
      "<JAVA_HOME>/lib/endorsed is not supported. Endorsed standards and standalone APIs\n"
      "in modular form will be supported via the concept of upgradeable modules.\n");
    os::closedir(dir);
    return JNI_ERR;
  }

  jio_snprintf(path, JVM_MAXPATHLEN, "%s%slib%sext", Arguments::get_java_home(), fileSep, fileSep);
  dir = os::opendir(path);
  if (dir != nullptr) {
    jio_fprintf(defaultStream::output_stream(),
      "<JAVA_HOME>/lib/ext exists, extensions mechanism no longer supported; "
      "Use -classpath instead.\n.");
    os::closedir(dir);
    return JNI_ERR;
  }

  // This must be done after all arguments have been processed
  // and the container support has been initialized since AggressiveHeap
  // relies on the amount of total memory available.
  if (AggressiveHeap) {
    jint result = set_aggressive_heap_flags();
    if (result != JNI_OK) {
      return result;
    }
  }

  // CompileThresholdScaling == 0.0 is same as -Xint: Disable compilation (enable interpreter-only mode),
  // but like -Xint, leave compilation thresholds unaffected.
  // With tiered compilation disabled, setting CompileThreshold to 0 disables compilation as well.
  if ((CompileThresholdScaling == 0.0) || (!TieredCompilation && CompileThreshold == 0)) {
    set_mode_flags(_int);
  }

#ifdef ZERO
  // Zero always runs in interpreted mode
  set_mode_flags(_int);
#endif

  // eventually fix up InitialTenuringThreshold if only MaxTenuringThreshold is set
  if (FLAG_IS_DEFAULT(InitialTenuringThreshold) && (InitialTenuringThreshold > MaxTenuringThreshold)) {
    FLAG_SET_ERGO(InitialTenuringThreshold, MaxTenuringThreshold);
  }

#if !COMPILER2_OR_JVMCI
  // Don't degrade server performance for footprint
  if (FLAG_IS_DEFAULT(UseLargePages) &&
      MaxHeapSize < LargePageHeapSizeThreshold) {
    // No need for large granularity pages w/small heaps.
    // Note that large pages are enabled/disabled for both the
    // Java heap and the code cache.
    FLAG_SET_DEFAULT(UseLargePages, false);
  }

  UNSUPPORTED_OPTION(ProfileInterpreter);
#endif

  // Parse the CompilationMode flag
  if (!CompilationModeFlag::initialize()) {
    return JNI_ERR;
  }

  if (!check_vm_args_consistency()) {
    return JNI_ERR;
  }


#ifndef CAN_SHOW_REGISTERS_ON_ASSERT
  UNSUPPORTED_OPTION(ShowRegistersOnAssert);
#endif // CAN_SHOW_REGISTERS_ON_ASSERT

  return JNI_OK;
}

// Helper class for controlling the lifetime of JavaVMInitArgs
// objects.  The contents of the JavaVMInitArgs are guaranteed to be
// deleted on the destruction of the ScopedVMInitArgs object.
class ScopedVMInitArgs : public StackObj {
 private:
  JavaVMInitArgs _args;
  char*          _container_name;
  bool           _is_set;
  char*          _vm_options_file_arg;

 public:
  ScopedVMInitArgs(const char *container_name) {
    _args.version = JNI_VERSION_1_2;
    _args.nOptions = 0;
    _args.options = nullptr;
    _args.ignoreUnrecognized = false;
    _container_name = (char *)container_name;
    _is_set = false;
    _vm_options_file_arg = nullptr;
  }

  // Populates the JavaVMInitArgs object represented by this
  // ScopedVMInitArgs object with the arguments in options.  The
  // allocated memory is deleted by the destructor.  If this method
  // returns anything other than JNI_OK, then this object is in a
  // partially constructed state, and should be abandoned.
  jint set_args(const GrowableArrayView<JavaVMOption>* options) {
    _is_set = true;
    JavaVMOption* options_arr = NEW_C_HEAP_ARRAY_RETURN_NULL(
        JavaVMOption, options->length(), mtArguments);
    if (options_arr == nullptr) {
      return JNI_ENOMEM;
    }
    _args.options = options_arr;

    for (int i = 0; i < options->length(); i++) {
      options_arr[i] = options->at(i);
      options_arr[i].optionString = os::strdup(options_arr[i].optionString);
      if (options_arr[i].optionString == nullptr) {
        // Rely on the destructor to do cleanup.
        _args.nOptions = i;
        return JNI_ENOMEM;
      }
    }

    _args.nOptions = options->length();
    _args.ignoreUnrecognized = IgnoreUnrecognizedVMOptions;
    return JNI_OK;
  }

  JavaVMInitArgs* get()             { return &_args; }
  char* container_name()            { return _container_name; }
  bool  is_set()                    { return _is_set; }
  bool  found_vm_options_file_arg() { return _vm_options_file_arg != nullptr; }
  char* vm_options_file_arg()       { return _vm_options_file_arg; }

  void set_vm_options_file_arg(const char *vm_options_file_arg) {
    if (_vm_options_file_arg != nullptr) {
      os::free(_vm_options_file_arg);
    }
    _vm_options_file_arg = os::strdup_check_oom(vm_options_file_arg);
  }

  ~ScopedVMInitArgs() {
    if (_vm_options_file_arg != nullptr) {
      os::free(_vm_options_file_arg);
    }
    if (_args.options == nullptr) return;
    for (int i = 0; i < _args.nOptions; i++) {
      os::free(_args.options[i].optionString);
    }
    FREE_C_HEAP_ARRAY(JavaVMOption, _args.options);
  }

  // Insert options into this option list, to replace option at
  // vm_options_file_pos (-XX:VMOptionsFile)
  jint insert(const JavaVMInitArgs* args,
              const JavaVMInitArgs* args_to_insert,
              const int vm_options_file_pos) {
    assert(_args.options == nullptr, "shouldn't be set yet");
    assert(args_to_insert->nOptions != 0, "there should be args to insert");
    assert(vm_options_file_pos != -1, "vm_options_file_pos should be set");

    int length = args->nOptions + args_to_insert->nOptions - 1;
    // Construct new option array
    GrowableArrayCHeap<JavaVMOption, mtArguments> options(length);
    for (int i = 0; i < args->nOptions; i++) {
      if (i == vm_options_file_pos) {
        // insert the new options starting at the same place as the
        // -XX:VMOptionsFile option
        for (int j = 0; j < args_to_insert->nOptions; j++) {
          options.push(args_to_insert->options[j]);
        }
      } else {
        options.push(args->options[i]);
      }
    }
    // make into options array
    return set_args(&options);
  }
};

jint Arguments::parse_java_options_environment_variable(ScopedVMInitArgs* args) {
  return parse_options_environment_variable("_JAVA_OPTIONS", args);
}

jint Arguments::parse_java_tool_options_environment_variable(ScopedVMInitArgs* args) {
  return parse_options_environment_variable("JAVA_TOOL_OPTIONS", args);
}

static JavaVMOption* get_last_aotmode_arg(const JavaVMInitArgs* args) {
  for (int index = args->nOptions - 1; index >= 0; index--) {
    JavaVMOption* option = args->options + index;
    if (strstr(option->optionString, "-XX:AOTMode=") == option->optionString) {
      return option;
    }
  }

  return nullptr;
}

jint Arguments::parse_jdk_aot_vm_options_environment_variable(GrowableArrayCHeap<VMInitArgsGroup, mtArguments>* all_args,
                                                            ScopedVMInitArgs* jdk_aot_vm_options_args) {
  // Don't bother scanning all the args if this env variable is not set
  if (::getenv("JDK_AOT_VM_OPTIONS") == nullptr) {
    return JNI_OK;
  }

  // Scan backwards and find the last occurrence of -XX:AOTMode=xxx, which will decide the value
  // of AOTMode.
  JavaVMOption* option = nullptr;
  for (int i = all_args->length() - 1; i >= 0; i--) {
    if ((option = get_last_aotmode_arg(all_args->at(i)._args)) != nullptr) {
      break;
    }
  }

  if (option != nullptr) {
    // We have found the last -XX:AOTMode=xxx. At this point <option> has NOT been parsed yet,
    // so its value is not reflected inside the global variable AOTMode.
    if (strcmp(option->optionString, "-XX:AOTMode=create") != 0) {
      return JNI_OK; // Do not parse JDK_AOT_VM_OPTIONS
    }
  } else {
    // -XX:AOTMode is not specified in any of 4 options_args, let's check AOTMode,
    // which would have been set inside process_settings_file();
    if (AOTMode == nullptr || strcmp(AOTMode, "create") != 0) {
      return JNI_OK; // Do not parse JDK_AOT_VM_OPTIONS
    }
  }

  return parse_options_environment_variable("JDK_AOT_VM_OPTIONS", jdk_aot_vm_options_args);
}

jint Arguments::parse_options_environment_variable(const char* name,
                                                   ScopedVMInitArgs* vm_args) {
  char *buffer = ::getenv(name);

  // Don't check this environment variable if user has special privileges
  // (e.g. unix su command).
  if (buffer == nullptr || os::have_special_privileges()) {
    return JNI_OK;
  }

  if ((buffer = os::strdup(buffer)) == nullptr) {
    return JNI_ENOMEM;
  }

  jio_fprintf(defaultStream::error_stream(),
              "Picked up %s: %s\n", name, buffer);

  int retcode = parse_options_buffer(name, buffer, strlen(buffer), vm_args);

  os::free(buffer);
  return retcode;
}

jint Arguments::parse_vm_options_file(const char* file_name, ScopedVMInitArgs* vm_args) {
  // read file into buffer
  int fd = ::open(file_name, O_RDONLY);
  if (fd < 0) {
    jio_fprintf(defaultStream::error_stream(),
                "Could not open options file '%s'\n",
                file_name);
    return JNI_ERR;
  }

  struct stat stbuf;
  int retcode = os::stat(file_name, &stbuf);
  if (retcode != 0) {
    jio_fprintf(defaultStream::error_stream(),
                "Could not stat options file '%s'\n",
                file_name);
    ::close(fd);
    return JNI_ERR;
  }

  if (stbuf.st_size == 0) {
    // tell caller there is no option data and that is ok
    ::close(fd);
    return JNI_OK;
  }

  // '+ 1' for null termination even with max bytes
  size_t bytes_alloc = stbuf.st_size + 1;

  char *buf = NEW_C_HEAP_ARRAY_RETURN_NULL(char, bytes_alloc, mtArguments);
  if (nullptr == buf) {
    jio_fprintf(defaultStream::error_stream(),
                "Could not allocate read buffer for options file parse\n");
    ::close(fd);
    return JNI_ENOMEM;
  }

  memset(buf, 0, bytes_alloc);

  // Fill buffer
  ssize_t bytes_read = ::read(fd, (void *)buf, (unsigned)bytes_alloc);
  ::close(fd);
  if (bytes_read < 0) {
    FREE_C_HEAP_ARRAY(char, buf);
    jio_fprintf(defaultStream::error_stream(),
                "Could not read options file '%s'\n", file_name);
    return JNI_ERR;
  }

  if (bytes_read == 0) {
    // tell caller there is no option data and that is ok
    FREE_C_HEAP_ARRAY(char, buf);
    return JNI_OK;
  }

  retcode = parse_options_buffer(file_name, buf, bytes_read, vm_args);

  FREE_C_HEAP_ARRAY(char, buf);
  return retcode;
}

jint Arguments::parse_options_buffer(const char* name, char* buffer, const size_t buf_len, ScopedVMInitArgs* vm_args) {
  // Construct option array
  GrowableArrayCHeap<JavaVMOption, mtArguments> options(2);

  // some pointers to help with parsing
  char *buffer_end = buffer + buf_len;
  char *opt_hd = buffer;
  char *wrt = buffer;
  char *rd = buffer;

  // parse all options
  while (rd < buffer_end) {
    // skip leading white space from the input string
    while (rd < buffer_end && isspace((unsigned char) *rd)) {
      rd++;
    }

    if (rd >= buffer_end) {
      break;
    }

    // Remember this is where we found the head of the token.
    opt_hd = wrt;

    // Tokens are strings of non white space characters separated
    // by one or more white spaces.
    while (rd < buffer_end && !isspace((unsigned char) *rd)) {
      if (*rd == '\'' || *rd == '"') {      // handle a quoted string
        int quote = *rd;                    // matching quote to look for
        rd++;                               // don't copy open quote
        while (rd < buffer_end && *rd != quote) {
                                            // include everything (even spaces)
                                            // up until the close quote
          *wrt++ = *rd++;                   // copy to option string
        }

        if (rd < buffer_end) {
          rd++;                             // don't copy close quote
        } else {
                                            // did not see closing quote
          jio_fprintf(defaultStream::error_stream(),
                      "Unmatched quote in %s\n", name);
          return JNI_ERR;
        }
      } else {
        *wrt++ = *rd++;                     // copy to option string
      }
    }

    // steal a white space character and set it to null
    *wrt++ = '\0';
    // We now have a complete token

    JavaVMOption option;
    option.optionString = opt_hd;
    option.extraInfo = nullptr;

    options.append(option);                // Fill in option

    rd++;  // Advance to next character
  }

  // Fill out JavaVMInitArgs structure.
  return vm_args->set_args(&options);
}

#ifndef PRODUCT
// Determine whether LogVMOutput should be implicitly turned on.
static bool use_vm_log() {
  if (LogCompilation || !FLAG_IS_DEFAULT(LogFile) ||
      PrintCompilation || PrintInlining || PrintDependencies || PrintNativeNMethods ||
      PrintDebugInfo || PrintRelocations || PrintNMethods || PrintExceptionHandlers ||
      PrintAssembly || TraceDeoptimization ||
      (VerifyDependencies && FLAG_IS_CMDLINE(VerifyDependencies))) {
    return true;
  }

#ifdef COMPILER1
  if (PrintC1Statistics) {
    return true;
  }
#endif // COMPILER1

#ifdef COMPILER2
  if (PrintOptoAssembly || PrintOptoStatistics) {
    return true;
  }
#endif // COMPILER2

  return false;
}

#endif // PRODUCT

bool Arguments::args_contains_vm_options_file_arg(const JavaVMInitArgs* args) {
  for (int index = 0; index < args->nOptions; index++) {
    const JavaVMOption* option = args->options + index;
    const char* tail;
    if (match_option(option, "-XX:VMOptionsFile=", &tail)) {
      return true;
    }
  }
  return false;
}

jint Arguments::insert_vm_options_file(const JavaVMInitArgs* args,
                                       const char* vm_options_file,
                                       const int vm_options_file_pos,
                                       ScopedVMInitArgs* vm_options_file_args,
                                       ScopedVMInitArgs* args_out) {
  jint code = parse_vm_options_file(vm_options_file, vm_options_file_args);
  if (code != JNI_OK) {
    return code;
  }

  if (vm_options_file_args->get()->nOptions < 1) {
    return JNI_OK;
  }

  if (args_contains_vm_options_file_arg(vm_options_file_args->get())) {
    jio_fprintf(defaultStream::error_stream(),
                "A VM options file may not refer to a VM options file. "
                "Specification of '-XX:VMOptionsFile=<file-name>' in the "
                "options file '%s' in options container '%s' is an error.\n",
                vm_options_file_args->vm_options_file_arg(),
                vm_options_file_args->container_name());
    return JNI_EINVAL;
  }

  return args_out->insert(args, vm_options_file_args->get(),
                          vm_options_file_pos);
}

// Expand -XX:VMOptionsFile found in args_in as needed.
// mod_args and args_out parameters may return values as needed.
jint Arguments::expand_vm_options_as_needed(const JavaVMInitArgs* args_in,
                                            ScopedVMInitArgs* mod_args,
                                            JavaVMInitArgs** args_out) {
  jint code = match_special_option_and_act(args_in, mod_args);
  if (code != JNI_OK) {
    return code;
  }

  if (mod_args->is_set()) {
    // args_in contains -XX:VMOptionsFile and mod_args contains the
    // original options from args_in along with the options expanded
    // from the VMOptionsFile. Return a short-hand to the caller.
    *args_out = mod_args->get();
  } else {
    *args_out = (JavaVMInitArgs *)args_in;  // no changes so use args_in
  }
  return JNI_OK;
}

jint Arguments::match_special_option_and_act(const JavaVMInitArgs* args,
                                             ScopedVMInitArgs* args_out) {
  // Remaining part of option string
  const char* tail;
  ScopedVMInitArgs vm_options_file_args(args_out->container_name());

  for (int index = 0; index < args->nOptions; index++) {
    const JavaVMOption* option = args->options + index;
    if (match_option(option, "-XX:Flags=", &tail)) {
      Arguments::set_jvm_flags_file(tail);
      continue;
    }
    if (match_option(option, "-XX:VMOptionsFile=", &tail)) {
      if (vm_options_file_args.found_vm_options_file_arg()) {
        jio_fprintf(defaultStream::error_stream(),
                    "The option '%s' is already specified in the options "
                    "container '%s' so the specification of '%s' in the "
                    "same options container is an error.\n",
                    vm_options_file_args.vm_options_file_arg(),
                    vm_options_file_args.container_name(),
                    option->optionString);
        return JNI_EINVAL;
      }
      vm_options_file_args.set_vm_options_file_arg(option->optionString);
      // If there's a VMOptionsFile, parse that
      jint code = insert_vm_options_file(args, tail, index,
                                         &vm_options_file_args, args_out);
      if (code != JNI_OK) {
        return code;
      }
      args_out->set_vm_options_file_arg(vm_options_file_args.vm_options_file_arg());
      if (args_out->is_set()) {
        // The VMOptions file inserted some options so switch 'args'
        // to the new set of options, and continue processing which
        // preserves "last option wins" semantics.
        args = args_out->get();
        // The first option from the VMOptionsFile replaces the
        // current option.  So we back track to process the
        // replacement option.
        index--;
      }
      continue;
    }
    if (match_option(option, "-XX:+PrintVMOptions")) {
      PrintVMOptions = true;
      continue;
    }
    if (match_option(option, "-XX:-PrintVMOptions")) {
      PrintVMOptions = false;
      continue;
    }
    if (match_option(option, "-XX:+IgnoreUnrecognizedVMOptions")) {
      IgnoreUnrecognizedVMOptions = true;
      continue;
    }
    if (match_option(option, "-XX:-IgnoreUnrecognizedVMOptions")) {
      IgnoreUnrecognizedVMOptions = false;
      continue;
    }
    if (match_option(option, "-XX:+PrintFlagsInitial")) {
      JVMFlag::printFlags(tty, false);
      vm_exit(0);
    }

#ifndef PRODUCT
    if (match_option(option, "-XX:+PrintFlagsWithComments")) {
      JVMFlag::printFlags(tty, true);
      vm_exit(0);
    }
#endif
  }
  return JNI_OK;
}

static void print_options(const JavaVMInitArgs *args) {
  const char* tail;
  for (int index = 0; index < args->nOptions; index++) {
    const JavaVMOption *option = args->options + index;
    if (match_option(option, "-XX:", &tail)) {
      logOption(tail);
    }
  }
}

bool Arguments::handle_deprecated_print_gc_flags() {
  if (PrintGC) {
    log_warning(gc)("-XX:+PrintGC is deprecated. Will use -Xlog:gc instead.");
  }
  if (PrintGCDetails) {
    log_warning(gc)("-XX:+PrintGCDetails is deprecated. Will use -Xlog:gc* instead.");
  }

  if (_legacyGCLogging.lastFlag == 2) {
    // -Xloggc was used to specify a filename
    const char* gc_conf = PrintGCDetails ? "gc*" : "gc";

    LogTarget(Error, logging) target;
    LogStream errstream(target);
    return LogConfiguration::parse_log_arguments(_legacyGCLogging.file, gc_conf, nullptr, nullptr, &errstream);
  } else if (PrintGC || PrintGCDetails || (_legacyGCLogging.lastFlag == 1)) {
    LogConfiguration::configure_stdout(LogLevel::Info, !PrintGCDetails, LOG_TAGS(gc));
  }
  return true;
}

static void apply_debugger_ergo() {
#ifdef ASSERT
  if (ReplayCompiles) {
    FLAG_SET_ERGO_IF_DEFAULT(UseDebuggerErgo, true);
  }

  if (UseDebuggerErgo) {
    // Turn on sub-flags
    FLAG_SET_ERGO_IF_DEFAULT(UseDebuggerErgo1, true);
    FLAG_SET_ERGO_IF_DEFAULT(UseDebuggerErgo2, true);
  }

  if (UseDebuggerErgo2) {
    // Debugging with limited number of CPUs
    FLAG_SET_ERGO_IF_DEFAULT(UseNUMA, false);
    FLAG_SET_ERGO_IF_DEFAULT(ConcGCThreads, 1);
    FLAG_SET_ERGO_IF_DEFAULT(ParallelGCThreads, 1);
    FLAG_SET_ERGO_IF_DEFAULT(CICompilerCount, 2);
  }
#endif // ASSERT
}

// Parse entry point called from JNI_CreateJavaVM

jint Arguments::parse(const JavaVMInitArgs* initial_cmd_args) {
  assert(verify_special_jvm_flags(false), "deprecated and obsolete flag table inconsistent");
  JVMFlag::check_all_flag_declarations();

  // If flag "-XX:Flags=flags-file" is used it will be the first option to be processed.
  const char* hotspotrc = ".hotspotrc";
  bool settings_file_specified = false;
  bool needs_hotspotrc_warning = false;
  ScopedVMInitArgs initial_vm_options_args("");
  ScopedVMInitArgs initial_java_tool_options_args("env_var='JAVA_TOOL_OPTIONS'");
  ScopedVMInitArgs initial_java_options_args("env_var='_JAVA_OPTIONS'");
  ScopedVMInitArgs initial_jdk_aot_vm_options_args("env_var='JDK_AOT_VM_OPTIONS'");

  // Pointers to current working set of containers
  JavaVMInitArgs* cur_cmd_args;
  JavaVMInitArgs* cur_vm_options_args;
  JavaVMInitArgs* cur_java_options_args;
  JavaVMInitArgs* cur_java_tool_options_args;
  JavaVMInitArgs* cur_jdk_aot_vm_options_args;

  // Containers for modified/expanded options
  ScopedVMInitArgs mod_cmd_args("cmd_line_args");
  ScopedVMInitArgs mod_vm_options_args("vm_options_args");
  ScopedVMInitArgs mod_java_tool_options_args("env_var='JAVA_TOOL_OPTIONS'");
  ScopedVMInitArgs mod_java_options_args("env_var='_JAVA_OPTIONS'");
  ScopedVMInitArgs mod_jdk_aot_vm_options_args("env_var='_JDK_AOT_VM_OPTIONS'");

  GrowableArrayCHeap<VMInitArgsGroup, mtArguments> all_args;

  jint code =
      parse_java_tool_options_environment_variable(&initial_java_tool_options_args);
  if (code != JNI_OK) {
    return code;
  }

  // Yet another environment variable: _JAVA_OPTIONS. This mimics the classic VM.
  // This is an undocumented feature.
  code = parse_java_options_environment_variable(&initial_java_options_args);
  if (code != JNI_OK) {
    return code;
  }

  // Parse the options in the /java.base/jdk/internal/vm/options resource, if present
  char *vmoptions = ClassLoader::lookup_vm_options();
  if (vmoptions != nullptr) {
    code = parse_options_buffer("vm options resource", vmoptions, strlen(vmoptions), &initial_vm_options_args);
    FREE_C_HEAP_ARRAY(char, vmoptions);
    if (code != JNI_OK) {
      return code;
    }
  }

  code = expand_vm_options_as_needed(initial_java_tool_options_args.get(),
                                     &mod_java_tool_options_args,
                                     &cur_java_tool_options_args);
  if (code != JNI_OK) {
    return code;
  }

  code = expand_vm_options_as_needed(initial_cmd_args,
                                     &mod_cmd_args,
                                     &cur_cmd_args);
  if (code != JNI_OK) {
    return code;
  }

  code = expand_vm_options_as_needed(initial_java_options_args.get(),
                                     &mod_java_options_args,
                                     &cur_java_options_args);
  if (code != JNI_OK) {
    return code;
  }

  code = expand_vm_options_as_needed(initial_vm_options_args.get(),
                                     &mod_vm_options_args,
                                     &cur_vm_options_args);
  if (code != JNI_OK) {
    return code;
  }

  const char* flags_file = Arguments::get_jvm_flags_file();
  settings_file_specified = (flags_file != nullptr);

  // Parse specified settings file (s) -- the effects are applied immediately into the JVM global flags.
  if (settings_file_specified) {
    if (!process_settings_file(flags_file, true,
                               IgnoreUnrecognizedVMOptions)) {
      return JNI_EINVAL;
    }
  } else {
#ifdef ASSERT
    // Parse default .hotspotrc settings file
    if (!process_settings_file(".hotspotrc", false,
                               IgnoreUnrecognizedVMOptions)) {
      return JNI_EINVAL;
    }
#else
    struct stat buf;
    if (os::stat(hotspotrc, &buf) == 0) {
      needs_hotspotrc_warning = true;
    }
#endif
  }

  // The settings in the args are applied in this order to the the JVM global flags.
  // For historical reasons, the order is DIFFERENT than the scanning order of
  // the above expand_vm_options_as_needed() calls.
  all_args.append({cur_vm_options_args, JVMFlagOrigin::JIMAGE_RESOURCE});
  all_args.append({cur_java_tool_options_args, JVMFlagOrigin::ENVIRON_VAR});
  all_args.append({cur_cmd_args, JVMFlagOrigin::COMMAND_LINE});
  all_args.append({cur_java_options_args, JVMFlagOrigin::ENVIRON_VAR});

  // JDK_AOT_VM_OPTIONS are parsed only if -XX:AOTMode=create has been detected from all
  // the options that have been gathered above.
  code = parse_jdk_aot_vm_options_environment_variable(&all_args, &initial_jdk_aot_vm_options_args);
  if (code != JNI_OK) {
    return code;
  }
  code = expand_vm_options_as_needed(initial_jdk_aot_vm_options_args.get(),
                                     &mod_jdk_aot_vm_options_args,
                                     &cur_jdk_aot_vm_options_args);
  if (code != JNI_OK) {
    return code;
  }

  for (int index = 0; index < cur_jdk_aot_vm_options_args->nOptions; index++) {
    JavaVMOption* option = cur_jdk_aot_vm_options_args->options + index;
    const char* optionString = option->optionString;
    if (strstr(optionString, "-XX:AOTMode=") == optionString &&
        strcmp(optionString, "-XX:AOTMode=create") != 0) {
      jio_fprintf(defaultStream::error_stream(),
                  "Option %s cannot be specified in JDK_AOT_VM_OPTIONS\n", optionString);
      return JNI_ERR;
    }
  }

  all_args.append({cur_jdk_aot_vm_options_args, JVMFlagOrigin::ENVIRON_VAR});

  if (IgnoreUnrecognizedVMOptions) {
    // Note: unrecognized options in cur_vm_options_arg cannot be ignored. They are part of
    // the JDK so it shouldn't have bad options.
    cur_cmd_args->ignoreUnrecognized = true;
    cur_java_tool_options_args->ignoreUnrecognized = true;
    cur_java_options_args->ignoreUnrecognized = true;
    cur_jdk_aot_vm_options_args->ignoreUnrecognized = true;
  }

  if (PrintVMOptions) {
    // For historical reasons, options specified in cur_vm_options_arg and -XX:Flags are not printed.
    print_options(cur_java_tool_options_args);
    print_options(cur_cmd_args);
    print_options(cur_java_options_args);
    print_options(cur_jdk_aot_vm_options_args);
  }

  // Apply the settings in these args to the JVM global flags.
  jint result = parse_vm_init_args(&all_args);

  if (result != JNI_OK) {
    return result;
  }

  // Delay warning until here so that we've had a chance to process
  // the -XX:-PrintWarnings flag
  if (needs_hotspotrc_warning) {
    warning("%s file is present but has been ignored.  "
            "Run with -XX:Flags=%s to load the file.",
            hotspotrc, hotspotrc);
  }

  if (needs_module_property_warning) {
    warning("Ignoring system property options whose names match the '-Djdk.module.*'."
            " names that are reserved for internal use.");
  }

#if defined(_ALLBSD_SOURCE) || defined(AIX)  // UseLargePages is not yet supported on BSD and AIX.
  UNSUPPORTED_OPTION(UseLargePages);
#endif

#if defined(AIX)
  UNSUPPORTED_OPTION_NULL(AllocateHeapAt);
#endif

#ifndef PRODUCT
  if (TraceBytecodesAt != 0) {
    TraceBytecodes = true;
  }
#endif // PRODUCT

  if (ScavengeRootsInCode == 0) {
    if (!FLAG_IS_DEFAULT(ScavengeRootsInCode)) {
      warning("Forcing ScavengeRootsInCode non-zero");
    }
    ScavengeRootsInCode = 1;
  }

  if (!handle_deprecated_print_gc_flags()) {
    return JNI_EINVAL;
  }

  // Set object alignment values.
  set_object_alignment();

#if !INCLUDE_CDS
  if (CDSConfig::is_dumping_static_archive() || RequireSharedSpaces) {
    jio_fprintf(defaultStream::error_stream(),
      "Shared spaces are not supported in this VM\n");
    return JNI_ERR;
  }
  if (DumpLoadedClassList != nullptr) {
    jio_fprintf(defaultStream::error_stream(),
      "DumpLoadedClassList is not supported in this VM\n");
    return JNI_ERR;
  }
  if ((CDSConfig::is_using_archive() && xshare_auto_cmd_line) ||
      log_is_enabled(Info, cds) || log_is_enabled(Info, aot)) {
    warning("Shared spaces are not supported in this VM");
    UseSharedSpaces = false;
    LogConfiguration::configure_stdout(LogLevel::Off, true, LOG_TAGS(cds));
    LogConfiguration::configure_stdout(LogLevel::Off, true, LOG_TAGS(aot));
  }
  no_shared_spaces("CDS Disabled");
#endif // INCLUDE_CDS

  // Verify NMT arguments
  const NMT_TrackingLevel lvl = NMTUtil::parse_tracking_level(NativeMemoryTracking);
  if (lvl == NMT_unknown) {
    jio_fprintf(defaultStream::error_stream(),
                "Syntax error, expecting -XX:NativeMemoryTracking=[off|summary|detail]\n");
    return JNI_ERR;
  }
  if (PrintNMTStatistics && lvl == NMT_off) {
    warning("PrintNMTStatistics is disabled, because native memory tracking is not enabled");
    FLAG_SET_DEFAULT(PrintNMTStatistics, false);
  }

  bool trace_dependencies = log_is_enabled(Debug, dependencies);
  if (trace_dependencies && VerifyDependencies) {
    warning("dependency logging results may be inflated by VerifyDependencies");
  }

  bool log_class_load_cause = log_is_enabled(Info, class, load, cause, native) ||
                              log_is_enabled(Info, class, load, cause);
  if (log_class_load_cause && LogClassLoadingCauseFor == nullptr) {
    warning("class load cause logging will not produce output without LogClassLoadingCauseFor");
  }

  apply_debugger_ergo();

  // The VMThread needs to stop now and then to execute these debug options.
  if ((HandshakeALot || SafepointALot) && FLAG_IS_DEFAULT(GuaranteedSafepointInterval)) {
    FLAG_SET_DEFAULT(GuaranteedSafepointInterval, 1000);
  }

  if (log_is_enabled(Info, arguments)) {
    LogStream st(Log(arguments)::info());
    Arguments::print_on(&st);
  }

  return JNI_OK;
}

void Arguments::set_compact_headers_flags() {
#ifdef _LP64
  if (UseCompactObjectHeaders && FLAG_IS_CMDLINE(UseCompressedClassPointers) && !UseCompressedClassPointers) {
    warning("Compact object headers require compressed class pointers. Disabling compact object headers.");
    FLAG_SET_DEFAULT(UseCompactObjectHeaders, false);
  }
  if (UseCompactObjectHeaders && !UseObjectMonitorTable) {
    // If UseCompactObjectHeaders is on the command line, turn on UseObjectMonitorTable.
    if (FLAG_IS_CMDLINE(UseCompactObjectHeaders)) {
      FLAG_SET_DEFAULT(UseObjectMonitorTable, true);

      // If UseObjectMonitorTable is on the command line, turn off UseCompactObjectHeaders.
    } else if (FLAG_IS_CMDLINE(UseObjectMonitorTable)) {
      FLAG_SET_DEFAULT(UseCompactObjectHeaders, false);
      // If neither on the command line, the defaults are incompatible, but turn on UseObjectMonitorTable.
    } else {
      FLAG_SET_DEFAULT(UseObjectMonitorTable, true);
    }
  }
  if (UseCompactObjectHeaders && !UseCompressedClassPointers) {
    FLAG_SET_DEFAULT(UseCompressedClassPointers, true);
  }
#endif
}

jint Arguments::apply_ergo() {
  // Set flags based on ergonomics.
  jint result = set_ergonomics_flags();
  if (result != JNI_OK) return result;

  // Set heap size based on available physical memory
  set_heap_size();

  GCConfig::arguments()->initialize();

  set_compact_headers_flags();

  if (UseCompressedClassPointers) {
    CompressedKlassPointers::pre_initialize();
  }

  CDSConfig::ergo_initialize();

  // Initialize Metaspace flags and alignments
  Metaspace::ergo_initialize();

  if (!StringDedup::ergo_initialize()) {
    return JNI_EINVAL;
  }

  // Set compiler flags after GC is selected and GC specific
  // flags (LoopStripMiningIter) are set.
  CompilerConfig::ergo_initialize();

  // Set bytecode rewriting flags
  set_bytecode_flags();

  // Set flags if aggressive optimization flags are enabled
  jint code = set_aggressive_opts_flags();
  if (code != JNI_OK) {
    return code;
  }

  if (FLAG_IS_DEFAULT(UseSecondarySupersTable)) {
    FLAG_SET_DEFAULT(UseSecondarySupersTable, VM_Version::supports_secondary_supers_table());
  } else if (UseSecondarySupersTable && !VM_Version::supports_secondary_supers_table()) {
    warning("UseSecondarySupersTable is not supported");
    FLAG_SET_DEFAULT(UseSecondarySupersTable, false);
  }
  if (!UseSecondarySupersTable) {
    FLAG_SET_DEFAULT(StressSecondarySupers, false);
    FLAG_SET_DEFAULT(VerifySecondarySupers, false);
  }

#ifdef ZERO
  // Clear flags not supported on zero.
  FLAG_SET_DEFAULT(ProfileInterpreter, false);
#endif // ZERO

  if (PrintAssembly && FLAG_IS_DEFAULT(DebugNonSafepoints)) {
    warning("PrintAssembly is enabled; turning on DebugNonSafepoints to gain additional output");
    DebugNonSafepoints = true;
  }

  if (FLAG_IS_CMDLINE(CompressedClassSpaceSize) && !UseCompressedClassPointers) {
    warning("Setting CompressedClassSpaceSize has no effect when compressed class pointers are not used");
  }

  // Treat the odd case where local verification is enabled but remote
  // verification is not as if both were enabled.
  if (BytecodeVerificationLocal && !BytecodeVerificationRemote) {
    log_info(verification)("Turning on remote verification because local verification is on");
    FLAG_SET_DEFAULT(BytecodeVerificationRemote, true);
  }

#ifndef PRODUCT
  if (!LogVMOutput && FLAG_IS_DEFAULT(LogVMOutput)) {
    if (use_vm_log()) {
      LogVMOutput = true;
    }
  }
#endif // PRODUCT

  if (PrintCommandLineFlags) {
    JVMFlag::printSetFlags(tty);
  }

#if COMPILER2_OR_JVMCI
  if (!FLAG_IS_DEFAULT(EnableVectorSupport) && !EnableVectorSupport) {
    if (!FLAG_IS_DEFAULT(EnableVectorReboxing) && EnableVectorReboxing) {
      warning("Disabling EnableVectorReboxing since EnableVectorSupport is turned off.");
    }
    FLAG_SET_DEFAULT(EnableVectorReboxing, false);

    if (!FLAG_IS_DEFAULT(EnableVectorAggressiveReboxing) && EnableVectorAggressiveReboxing) {
      if (!EnableVectorReboxing) {
        warning("Disabling EnableVectorAggressiveReboxing since EnableVectorReboxing is turned off.");
      } else {
        warning("Disabling EnableVectorAggressiveReboxing since EnableVectorSupport is turned off.");
      }
    }
    FLAG_SET_DEFAULT(EnableVectorAggressiveReboxing, false);
  }
#endif // COMPILER2_OR_JVMCI

#ifdef COMPILER2
  if (!FLAG_IS_DEFAULT(UseLoopPredicate) && !UseLoopPredicate && UseProfiledLoopPredicate) {
    warning("Disabling UseProfiledLoopPredicate since UseLoopPredicate is turned off.");
    FLAG_SET_ERGO(UseProfiledLoopPredicate, false);
  }
#endif // COMPILER2

  if (log_is_enabled(Info, perf, class, link)) {
    if (!UsePerfData) {
      warning("Disabling -Xlog:perf+class+link since UsePerfData is turned off.");
      LogConfiguration::disable_tags(false, LOG_TAGS(perf, class, link));
      assert(!log_is_enabled(Info, perf, class, link), "sanity");
    }
  }

  if (FLAG_IS_CMDLINE(DiagnoseSyncOnValueBasedClasses)) {
    if (DiagnoseSyncOnValueBasedClasses == ObjectSynchronizer::LOG_WARNING && !log_is_enabled(Info, valuebasedclasses)) {
      LogConfiguration::configure_stdout(LogLevel::Info, true, LOG_TAGS(valuebasedclasses));
    }
  }
  return JNI_OK;
}

jint Arguments::adjust_after_os() {
  if (UseNUMA) {
    if (UseParallelGC) {
      if (FLAG_IS_DEFAULT(MinHeapDeltaBytes)) {
         FLAG_SET_DEFAULT(MinHeapDeltaBytes, 64*M);
      }
    }
  }
  return JNI_OK;
}

int Arguments::PropertyList_count(SystemProperty* pl) {
  int count = 0;
  while(pl != nullptr) {
    count++;
    pl = pl->next();
  }
  return count;
}

// Return the number of readable properties.
int Arguments::PropertyList_readable_count(SystemProperty* pl) {
  int count = 0;
  while(pl != nullptr) {
    if (pl->readable()) {
      count++;
    }
    pl = pl->next();
  }
  return count;
}

const char* Arguments::PropertyList_get_value(SystemProperty *pl, const char* key) {
  assert(key != nullptr, "just checking");
  SystemProperty* prop;
  for (prop = pl; prop != nullptr; prop = prop->next()) {
    if (strcmp(key, prop->key()) == 0) return prop->value();
  }
  return nullptr;
}

// Return the value of the requested property provided that it is a readable property.
const char* Arguments::PropertyList_get_readable_value(SystemProperty *pl, const char* key) {
  assert(key != nullptr, "just checking");
  SystemProperty* prop;
  // Return the property value if the keys match and the property is not internal or
  // it's the special internal property "jdk.boot.class.path.append".
  for (prop = pl; prop != nullptr; prop = prop->next()) {
    if (strcmp(key, prop->key()) == 0) {
      if (!prop->internal()) {
        return prop->value();
      } else if (strcmp(key, "jdk.boot.class.path.append") == 0) {
        return prop->value();
      } else {
        // Property is internal and not jdk.boot.class.path.append so return null.
        return nullptr;
      }
    }
  }
  return nullptr;
}

void Arguments::PropertyList_add(SystemProperty** plist, SystemProperty *new_p) {
  SystemProperty* p = *plist;
  if (p == nullptr) {
    *plist = new_p;
  } else {
    while (p->next() != nullptr) {
      p = p->next();
    }
    p->set_next(new_p);
  }
}

void Arguments::PropertyList_add(SystemProperty** plist, const char* k, const char* v,
                                 bool writeable, bool internal) {
  if (plist == nullptr)
    return;

  SystemProperty* new_p = new SystemProperty(k, v, writeable, internal);
  PropertyList_add(plist, new_p);
}

void Arguments::PropertyList_add(SystemProperty *element) {
  PropertyList_add(&_system_properties, element);
}

// This add maintains unique property key in the list.
void Arguments::PropertyList_unique_add(SystemProperty** plist, const char* k, const char* v,
                                        PropertyAppendable append, PropertyWriteable writeable,
                                        PropertyInternal internal) {
  if (plist == nullptr)
    return;

  // If property key exists and is writeable, then update with new value.
  // Trying to update a non-writeable property is silently ignored.
  SystemProperty* prop;
  for (prop = *plist; prop != nullptr; prop = prop->next()) {
    if (strcmp(k, prop->key()) == 0) {
      if (append == AppendProperty) {
        prop->append_writeable_value(v);
      } else {
        prop->set_writeable_value(v);
      }
      return;
    }
  }

  PropertyList_add(plist, k, v, writeable == WriteableProperty, internal == InternalProperty);
}

// Copies src into buf, replacing "%%" with "%" and "%p" with pid
// Returns true if all of the source pointed by src has been copied over to
// the destination buffer pointed by buf. Otherwise, returns false.
// Notes:
// 1. If the length (buflen) of the destination buffer excluding the
// null terminator character is not long enough for holding the expanded
// pid characters, it also returns false instead of returning the partially
// expanded one.
// 2. The passed in "buflen" should be large enough to hold the null terminator.
bool Arguments::copy_expand_pid(const char* src, size_t srclen,
                                char* buf, size_t buflen) {
  const char* p = src;
  char* b = buf;
  const char* src_end = &src[srclen];
  char* buf_end = &buf[buflen - 1];

  while (p < src_end && b < buf_end) {
    if (*p == '%') {
      switch (*(++p)) {
      case '%':         // "%%" ==> "%"
        *b++ = *p++;
        break;
      case 'p':  {       //  "%p" ==> current process id
        // buf_end points to the character before the last character so
        // that we could write '\0' to the end of the buffer.
        size_t buf_sz = buf_end - b + 1;
        int ret = jio_snprintf(b, buf_sz, "%d", os::current_process_id());

        // if jio_snprintf fails or the buffer is not long enough to hold
        // the expanded pid, returns false.
        if (ret < 0 || ret >= (int)buf_sz) {
          return false;
        } else {
          b += ret;
          assert(*b == '\0', "fail in copy_expand_pid");
          if (p == src_end && b == buf_end + 1) {
            // reach the end of the buffer.
            return true;
          }
        }
        p++;
        break;
      }
      default :
        *b++ = '%';
      }
    } else {
      *b++ = *p++;
    }
  }
  *b = '\0';
  return (p == src_end); // return false if not all of the source was copied
}<|MERGE_RESOLUTION|>--- conflicted
+++ resolved
@@ -539,11 +539,6 @@
 #endif
   { "ParallelRefProcEnabled",       JDK_Version::jdk(26),  JDK_Version::jdk(27), JDK_Version::jdk(28) },
   { "ParallelRefProcBalancingEnabled", JDK_Version::jdk(26),  JDK_Version::jdk(27), JDK_Version::jdk(28) },
-<<<<<<< HEAD
-  { "PSChunkLargeArrays",           JDK_Version::jdk(26),  JDK_Version::jdk(27), JDK_Version::jdk(28) },
-  { "CompactStrings",               JDK_Version::jdk(25),  JDK_Version::jdk(27), JDK_Version::undefined() },
-=======
->>>>>>> 2d092840
   { "MaxRAM",                       JDK_Version::jdk(26),  JDK_Version::jdk(27), JDK_Version::jdk(28) },
   { "AggressiveHeap",               JDK_Version::jdk(26),  JDK_Version::jdk(27), JDK_Version::jdk(28) },
   { "NeverActAsServerClassMachine", JDK_Version::jdk(26),  JDK_Version::jdk(27), JDK_Version::jdk(28) },
