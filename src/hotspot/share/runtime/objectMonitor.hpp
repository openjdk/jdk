--- conflicted
+++ resolved
@@ -435,23 +435,13 @@
 
  private:
   void      add_to_entry_list(JavaThread* current, ObjectWaiter* node);
-<<<<<<< HEAD
-  void      AddWaiter(ObjectWaiter* waiter);
-  bool      INotify(JavaThread* current);
-  ObjectWaiter* DequeueWaiter();
-  void      DequeueSpecificWaiter(ObjectWaiter* waiter);
-  void      EnterI(JavaThread* current);
-  void      ReenterI(JavaThread* current, ObjectWaiter* current_node);
-  void      UnlinkAfterAcquire(JavaThread* current, ObjectWaiter* current_node);
-=======
   void      add_waiter(ObjectWaiter* waiter);
-  void      notify_internal(JavaThread* current);
+  bool      notify_internal(JavaThread* current);
   ObjectWaiter* dequeue_waiter();
   void      dequeue_specific_waiter(ObjectWaiter* waiter);
   void      enter_internal(JavaThread* current);
   void      reenter_internal(JavaThread* current, ObjectWaiter* current_node);
   void      unlink_after_acquire(JavaThread* current, ObjectWaiter* current_node);
->>>>>>> a33b1f7f
   ObjectWaiter* entry_list_tail(JavaThread* current);
 
   bool      vthread_monitor_enter(JavaThread* current, ObjectWaiter* node = nullptr);
