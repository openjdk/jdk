--- conflicted
+++ resolved
@@ -201,47 +201,6 @@
   static OopHandle& vthread_cxq_head() { return _vthread_cxq_head; }
   static ParkEvent* vthread_unparker_ParkEvent() { return _vthread_unparker_ParkEvent; }
 
-<<<<<<< HEAD
-=======
-  // Only perform a PerfData operation if the PerfData object has been
-  // allocated and if the PerfDataManager has not freed the PerfData
-  // objects which can happen at normal VM shutdown. This operation is
-  // only safe when thread is not in safepoint-safe code, i.e. PerfDataManager
-  // could not reach the safepoint and free the counter while we are using it.
-  // If this is not guaranteed, use OM_PERFDATA_SAFE_OP instead.
-  #define OM_PERFDATA_OP(f, op_str)                 \
-    do {                                            \
-      if (ObjectMonitor::_sync_ ## f != nullptr) {  \
-        if (PerfDataManager::has_PerfData()) {      \
-          ObjectMonitor::_sync_ ## f->op_str;       \
-        }                                           \
-      }                                             \
-    } while (0)
-
-  // Only perform a PerfData operation if the PerfData object has been
-  // allocated and if the PerfDataManager has not freed the PerfData
-  // objects which can happen at normal VM shutdown. Additionally, we
-  // enter the critical section to resolve the race against PerfDataManager
-  // entering the safepoint and deleting the counter during shutdown.
-  #define OM_PERFDATA_SAFE_OP(f, op_str)            \
-    do {                                            \
-      if (ObjectMonitor::_sync_ ## f != nullptr) {  \
-        GlobalCounter::CriticalSection cs(Thread::current()); \
-        if (PerfDataManager::has_PerfData()) {      \
-          ObjectMonitor::_sync_ ## f->op_str;       \
-        }                                           \
-      }                                             \
-    } while (0)
-
-  static PerfCounter * _sync_ContendedLockAttempts;
-  static PerfCounter * _sync_FutileWakeups;
-  static PerfCounter * _sync_Parks;
-  static PerfCounter * _sync_Notifications;
-  static PerfCounter * _sync_Inflations;
-  static PerfCounter * _sync_Deflations;
-  static PerfLongVariable * _sync_MonExtant;
-
->>>>>>> c988d7d6
   static int Knob_SpinLimit;
 
   static ByteSize metadata_offset()    { return byte_offset_of(ObjectMonitor, _metadata); }
