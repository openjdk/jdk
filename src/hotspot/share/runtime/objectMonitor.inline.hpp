--- conflicted
+++ resolved
@@ -112,17 +112,6 @@
   return AtomicAccess::load(&_owner);
 }
 
-<<<<<<< HEAD
-inline BasicLock* ObjectMonitor::stack_locker() const {
-  return AtomicAccess::load(&_stack_locker);
-}
-
-inline void ObjectMonitor::set_stack_locker(BasicLock* locker) {
-  AtomicAccess::store(&_stack_locker, locker);
-}
-
-=======
->>>>>>> af9b9050
 // Returns true if owner field == DEFLATER_MARKER and false otherwise.
 inline bool ObjectMonitor::owner_is_DEFLATER_MARKER() const {
   return owner_raw() == DEFLATER_MARKER;
