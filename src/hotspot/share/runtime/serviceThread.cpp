/*
 * Copyright (c) 2012, 2020, Oracle and/or its affiliates. All rights reserved.
 * DO NOT ALTER OR REMOVE COPYRIGHT NOTICES OR THIS FILE HEADER.
 *
 * This code is free software; you can redistribute it and/or modify it
 * under the terms of the GNU General Public License version 2 only, as
 * published by the Free Software Foundation.
 *
 * This code is distributed in the hope that it will be useful, but WITHOUT
 * ANY WARRANTY; without even the implied warranty of MERCHANTABILITY or
 * FITNESS FOR A PARTICULAR PURPOSE.  See the GNU General Public License
 * version 2 for more details (a copy is included in the LICENSE file that
 * accompanied this code).
 *
 * You should have received a copy of the GNU General Public License version
 * 2 along with this work; if not, write to the Free Software Foundation,
 * Inc., 51 Franklin St, Fifth Floor, Boston, MA 02110-1301 USA.
 *
 * Please contact Oracle, 500 Oracle Parkway, Redwood Shores, CA 94065 USA
 * or visit www.oracle.com if you need additional information or have any
 * questions.
 *
 */

#include "precompiled.hpp"
#include "classfile/classLoaderDataGraph.inline.hpp"
#include "classfile/javaClasses.hpp"
#include "classfile/protectionDomainCache.hpp"
#include "classfile/stringTable.hpp"
#include "classfile/symbolTable.hpp"
#include "classfile/systemDictionary.hpp"
#include "gc/shared/oopStorage.hpp"
#include "gc/shared/oopStorageSet.hpp"
#include "memory/universe.hpp"
#include "oops/oopHandle.inline.hpp"
#include "runtime/handles.inline.hpp"
#include "runtime/interfaceSupport.inline.hpp"
#include "runtime/javaCalls.hpp"
#include "runtime/jniHandles.hpp"
#include "runtime/serviceThread.hpp"
#include "runtime/mutexLocker.hpp"
#include "runtime/os.hpp"
#include "prims/jvmtiImpl.hpp"
#include "prims/jvmtiTagMap.hpp"
#include "prims/resolvedMethodTable.hpp"
#include "services/diagnosticArgument.hpp"
#include "services/diagnosticFramework.hpp"
#include "services/gcNotifier.hpp"
#include "services/lowMemoryDetector.hpp"
#include "services/threadIdTable.hpp"

ServiceThread* ServiceThread::_instance = NULL;
JvmtiDeferredEvent* ServiceThread::_jvmti_event = NULL;
// The service thread has it's own static deferred event queue.
// Events can be posted before JVMTI vm_start, so it's too early to call JvmtiThreadState::state_for
// to add this field to the per-JavaThread event queue.  TODO: fix this sometime later
JvmtiDeferredEventQueue ServiceThread::_jvmti_service_queue;

// Defer releasing JavaThread OopHandle to the ServiceThread
class OopHandleList : public CHeapObj<mtInternal> {
  OopHandle      _handle;
  OopHandleList* _next;
 public:
   OopHandleList(OopHandle h, OopHandleList* next) : _handle(h), _next(next) {}
   ~OopHandleList() {
     _handle.release(JavaThread::thread_oop_storage());
   }
   OopHandleList* next() const { return _next; }
};

static OopHandleList* _oop_handle_list = NULL;

static void release_oop_handles() {
  OopHandleList* list;
  {
    MutexLocker ml(Service_lock, Mutex::_no_safepoint_check_flag);
    list = _oop_handle_list;
    _oop_handle_list = NULL;
  }
  assert(!SafepointSynchronize::is_at_safepoint(), "cannot be called at a safepoint");

  while (list != NULL) {
    OopHandleList* l = list;
    list = l->next();
    delete l;
  }
}

void ServiceThread::initialize() {
  EXCEPTION_MARK;

  const char* name = "Service Thread";
  Handle string = java_lang_String::create_from_str(name, CHECK);

  // Initialize thread_oop to put it into the system threadGroup
  Handle thread_group (THREAD, Universe::system_thread_group());
  Handle thread_oop = JavaCalls::construct_new_instance(
                          SystemDictionary::Thread_klass(),
                          vmSymbols::threadgroup_string_void_signature(),
                          thread_group,
                          string,
                          CHECK);

  {
    MutexLocker mu(THREAD, Threads_lock);
    ServiceThread* thread =  new ServiceThread(&service_thread_entry);

    // At this point it may be possible that no osthread was created for the
    // JavaThread due to lack of memory. We would have to throw an exception
    // in that case. However, since this must work and we do not allow
    // exceptions anyway, check and abort if this fails.
    if (thread == NULL || thread->osthread() == NULL) {
      vm_exit_during_initialization("java.lang.OutOfMemoryError",
                                    os::native_thread_creation_failed_msg());
    }

    java_lang_Thread::set_thread(thread_oop(), thread);
    java_lang_Thread::set_priority(thread_oop(), NearMaxPriority);
    java_lang_Thread::set_daemon(thread_oop());
    thread->set_threadObj(thread_oop());
    _instance = thread;

    Threads::add(thread);
    Thread::start(thread);
  }
}

static void cleanup_oopstorages() {
  OopStorageSet::Iterator it = OopStorageSet::all_iterator();
  for ( ; !it.is_end(); ++it) {
    it->delete_empty_blocks();
  }
}

void ServiceThread::service_thread_entry(JavaThread* jt, TRAPS) {
  while (true) {
    bool sensors_changed = false;
    bool has_jvmti_events = false;
    bool has_gc_notification_event = false;
    bool has_dcmd_notification_event = false;
    bool stringtable_work = false;
    bool symboltable_work = false;
    bool resolved_method_table_work = false;
    bool thread_id_table_work = false;
    bool protection_domain_table_work = false;
    bool oopstorage_work = false;
    JvmtiDeferredEvent jvmti_event;
    bool oop_handles_to_release = false;
    bool cldg_cleanup_work = false;
    bool jvmti_tagmap_work = false;
    {
      // Need state transition ThreadBlockInVM so that this thread
      // will be handled by safepoint correctly when this thread is
      // notified at a safepoint.

      // This ThreadBlockInVM object is not also considered to be
      // suspend-equivalent because ServiceThread is not visible to
      // external suspension.

      ThreadBlockInVM tbivm(jt);

      MonitorLocker ml(Service_lock, Mutex::_no_safepoint_check_flag);
      // Process all available work on each (outer) iteration, rather than
      // only the first recognized bit of work, to avoid frequently true early
      // tests from potentially starving later work.  Hence the use of
      // arithmetic-or to combine results; we don't want short-circuiting.
      while (((sensors_changed = (!UseNotificationThread && LowMemoryDetector::has_pending_requests())) |
              (has_jvmti_events = _jvmti_service_queue.has_events()) |
              (has_gc_notification_event = (!UseNotificationThread && GCNotifier::has_event())) |
              (has_dcmd_notification_event = (!UseNotificationThread && DCmdFactory::has_pending_jmx_notification())) |
              (stringtable_work = StringTable::has_work()) |
              (symboltable_work = SymbolTable::has_work()) |
              (resolved_method_table_work = ResolvedMethodTable::has_work()) |
              (thread_id_table_work = ThreadIdTable::has_work()) |
              (protection_domain_table_work = SystemDictionary::pd_cache_table()->has_work()) |
              (oopstorage_work = OopStorage::has_cleanup_work_and_reset()) |
              (oop_handles_to_release = (_oop_handle_list != NULL)) |
<<<<<<< HEAD
              (cldg_cleanup_work = ClassLoaderDataGraph::should_clean_metaspaces_and_reset()) |
              (deflate_idle_monitors = ObjectSynchronizer::is_async_deflation_needed()) |
              (jvmti_tagmap_work = JvmtiTagMap::has_object_free_events_and_reset())
=======
              (cldg_cleanup_work = ClassLoaderDataGraph::should_clean_metaspaces_and_reset())
>>>>>>> 0357db35
             ) == 0) {
        // Wait until notified that there is some work to do.
        ml.wait();
      }

      if (has_jvmti_events) {
        // Get the event under the Service_lock
        jvmti_event = _jvmti_service_queue.dequeue();
        _jvmti_event = &jvmti_event;
      }
    }

    if (stringtable_work) {
      StringTable::do_concurrent_work(jt);
    }

    if (symboltable_work) {
      SymbolTable::do_concurrent_work(jt);
    }

    if (has_jvmti_events) {
      _jvmti_event->post();
      _jvmti_event = NULL;  // reset
    }

    if (!UseNotificationThread) {
      if (sensors_changed) {
        LowMemoryDetector::process_sensor_changes(jt);
      }

      if(has_gc_notification_event) {
        GCNotifier::sendNotification(CHECK);
      }

      if(has_dcmd_notification_event) {
        DCmdFactory::send_notification(CHECK);
      }
    }

    if (resolved_method_table_work) {
      ResolvedMethodTable::do_concurrent_work(jt);
    }

    if (thread_id_table_work) {
      ThreadIdTable::do_concurrent_work(jt);
    }

    if (protection_domain_table_work) {
      SystemDictionary::pd_cache_table()->unlink();
    }

    if (oopstorage_work) {
      cleanup_oopstorages();
    }

    if (oop_handles_to_release) {
      release_oop_handles();
    }

    if (cldg_cleanup_work) {
      ClassLoaderDataGraph::safepoint_and_clean_metaspaces();
    }

    if (jvmti_tagmap_work) {
      JvmtiTagMap::flush_all_object_free_events();
    }
  }
}

void ServiceThread::enqueue_deferred_event(JvmtiDeferredEvent* event) {
  MutexLocker ml(Service_lock, Mutex::_no_safepoint_check_flag);
  // If you enqueue events before the service thread runs, gc and the sweeper
  // cannot keep the nmethod alive.  This could be restricted to compiled method
  // load and unload events, if we wanted to be picky.
  assert(_instance != NULL, "cannot enqueue events before the service thread runs");
  _jvmti_service_queue.enqueue(*event);
  Service_lock->notify_all();
 }

void ServiceThread::oops_do_no_frames(OopClosure* f, CodeBlobClosure* cf) {
  JavaThread::oops_do_no_frames(f, cf);
  // The ServiceThread "owns" the JVMTI Deferred events, scan them here
  // to keep them alive until they are processed.
  if (_jvmti_event != NULL) {
    _jvmti_event->oops_do(f, cf);
  }
  // Requires a lock, because threads can be adding to this queue.
  MutexLocker ml(Service_lock, Mutex::_no_safepoint_check_flag);
  _jvmti_service_queue.oops_do(f, cf);
}

void ServiceThread::nmethods_do(CodeBlobClosure* cf) {
  JavaThread::nmethods_do(cf);
  if (cf != NULL) {
    if (_jvmti_event != NULL) {
      _jvmti_event->nmethods_do(cf);
    }
    // Requires a lock, because threads can be adding to this queue.
    MutexLocker ml(Service_lock, Mutex::_no_safepoint_check_flag);
    _jvmti_service_queue.nmethods_do(cf);
  }
}

void ServiceThread::add_oop_handle_release(OopHandle handle) {
  MutexLocker ml(Service_lock, Mutex::_no_safepoint_check_flag);
  OopHandleList* new_head = new OopHandleList(handle, _oop_handle_list);
  _oop_handle_list = new_head;
  Service_lock->notify_all();
}<|MERGE_RESOLUTION|>--- conflicted
+++ resolved
@@ -175,13 +175,8 @@
               (protection_domain_table_work = SystemDictionary::pd_cache_table()->has_work()) |
               (oopstorage_work = OopStorage::has_cleanup_work_and_reset()) |
               (oop_handles_to_release = (_oop_handle_list != NULL)) |
-<<<<<<< HEAD
               (cldg_cleanup_work = ClassLoaderDataGraph::should_clean_metaspaces_and_reset()) |
-              (deflate_idle_monitors = ObjectSynchronizer::is_async_deflation_needed()) |
               (jvmti_tagmap_work = JvmtiTagMap::has_object_free_events_and_reset())
-=======
-              (cldg_cleanup_work = ClassLoaderDataGraph::should_clean_metaspaces_and_reset())
->>>>>>> 0357db35
              ) == 0) {
         // Wait until notified that there is some work to do.
         ml.wait();
