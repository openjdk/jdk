/*
 * Copyright (c) 2017, 2025, Oracle and/or its affiliates. All rights reserved.
 * DO NOT ALTER OR REMOVE COPYRIGHT NOTICES OR THIS FILE HEADER.
 *
 * This code is free software; you can redistribute it and/or modify it
 * under the terms of the GNU General Public License version 2 only, as
 * published by the Free Software Foundation.
 *
 * This code is distributed in the hope that it will be useful, but WITHOUT
 * ANY WARRANTY; without even the implied warranty of MERCHANTABILITY or
 * FITNESS FOR A PARTICULAR PURPOSE.  See the GNU General Public License
 * version 2 for more details (a copy is included in the LICENSE file that
 * accompanied this code).
 *
 * You should have received a copy of the GNU General Public License version
 * 2 along with this work; if not, write to the Free Software Foundation,
 * Inc., 51 Franklin St, Fifth Floor, Boston, MA 02110-1301 USA.
 *
 * Please contact Oracle, 500 Oracle Parkway, Redwood Shores, CA 94065 USA
 * or visit www.oracle.com if you need additional information or have any
 * questions.
 *
 */

#ifndef SHARE_RUNTIME_THREADSMR_HPP
#define SHARE_RUNTIME_THREADSMR_HPP

#include "memory/allocation.hpp"
#include "runtime/javaThread.hpp"
#include "runtime/mutexLocker.hpp"
#include "runtime/timer.hpp"
#include "utilities/debug.hpp"

class JavaThread;
class Monitor;
class outputStream;
class Thread;
class ThreadClosure;
class ThreadsList;

// Thread Safe Memory Reclamation (Thread-SMR) support.
//
// ThreadsListHandles are used to safely perform operations on one or more
// threads without the risk of the thread or threads exiting during the
// operation. It is no longer necessary to hold the Threads_lock to safely
// perform an operation on a target thread.
//
<<<<<<< HEAD
// Virtual thread support:
// By default ThreadsListHandle works only with platform threads.
// There is a way to get carrier's JavaThread for mounted virtual thread,
// but mount/unmount may happen at any time and it's the caller responsibility
// to ensure the virtual thread is still mounted to the returned JavaThread
// in handshake/VMOp.
//
// There are several different ways to refer to java.lang.Thread objects
// so we have a few ways to get a protected JavaThread *:
=======
// There are two ways to refer to java.lang.Thread objects so we have two ways
// to get a protected JavaThread*:
>>>>>>> 330ee871
//
// JNI jobject example:
//   jobject jthread = ...;
//   :
//   ThreadsListHandle tlh;
//   JavaThread* jt = nullptr;
//   bool is_alive = tlh.cv_internal_thread_to_JavaThread(jthread, &jt, nullptr);
//   if (is_alive) {
//     :  // do stuff with 'jt'...
//   }
//
// JNI jobject (if jthread can be platform or mounted virtual thread) example:
//   jobject jthread = ...;
//   :
//   ThreadsListHandle tlh;
//   JavaThread* jt = nullptr;
//   oop vthread_oop = nullptr;
//   bool has_java_thread = tlh.cv_internal_thread_to_JavaThread(jthread, &jt, &vthread_oop, true);
//   if (has_java_thread) {
//     :  // do stuff with 'jt'...
//        // if jthread is a virtual thread, jt is its carrier's JavaThread
//   }
//
// JVM/TI jthread example:
//   jthread thread = ...;
//   :
//   JavaThread* jt = nullptr;
//   ThreadsListHandle tlh;
//   jvmtiError err = JvmtiExport::cv_external_thread_to_JavaThread(tlh.list(), thread, &jt, nullptr);
//   if (err != JVMTI_ERROR_NONE) {
//     return err;
//   }
//   :  // do stuff with 'jt'...
//
// A JavaThread * that is included in the ThreadsList that is held by
// a ThreadsListHandle is protected as long as the ThreadsListHandle
// remains in scope. The target JavaThread* may have logically exited,
// but that target JavaThread* will not be deleted until it is no
// longer protected by a ThreadsListHandle.
//
// SMR Support for the Threads class.
//
class ThreadsSMRSupport : AllStatic {
  friend class VMStructs;
  friend class SafeThreadsListPtr;  // for _nested_thread_list_max, delete_notify(), release_stable_list_wake_up() access

  // The coordination between ThreadsSMRSupport::release_stable_list() and
  // ThreadsSMRSupport::smr_delete() uses the delete_lock in order to
  // reduce the traffic on the Threads_lock.
  static Monitor* delete_lock() { return ThreadsSMRDelete_lock; }

  // The '_cnt', '_max' and '_times" fields are enabled via
  // -XX:+EnableThreadSMRStatistics (see thread.cpp for a
  // description about each field):
  static uint                  _delete_lock_wait_cnt;
  static uint                  _delete_lock_wait_max;
  // The delete_notify flag is used for proper double-check
  // locking in order to reduce the traffic on the system wide
  // Thread-SMR delete_lock.
  static volatile uint         _delete_notify;
  static volatile uint         _deleted_thread_cnt;
  static volatile uint         _deleted_thread_time_max;
  static volatile uint         _deleted_thread_times;
  static ThreadsList           _bootstrap_list;
  static ThreadsList* volatile _java_thread_list;
  static uint64_t              _java_thread_list_alloc_cnt;
  static uint64_t              _java_thread_list_free_cnt;
  static uint                  _java_thread_list_max;
  static uint                  _nested_thread_list_max;
  static volatile uint         _tlh_cnt;
  static volatile uint         _tlh_time_max;
  static volatile uint         _tlh_times;
  static ThreadsList*          _to_delete_list;
  static uint                  _to_delete_list_cnt;
  static uint                  _to_delete_list_max;

  static void add_deleted_thread_times(uint add_value);
  static void add_tlh_times(uint add_value);
  static void clear_delete_notify();
  static bool delete_notify();
  static void free_list(ThreadsList* threads);
  static void inc_deleted_thread_cnt();
  static void inc_java_thread_list_alloc_cnt();
  static void inc_tlh_cnt();
  static void release_stable_list_wake_up(bool is_nested);
  static void set_delete_notify();
  static void threads_do(ThreadClosure *tc);
  static void threads_do(ThreadClosure *tc, ThreadsList *list);
  static void update_deleted_thread_time_max(uint new_value);
  static void update_java_thread_list_max(uint new_value);
  static void update_tlh_time_max(uint new_value);
  static ThreadsList* xchg_java_thread_list(ThreadsList* new_list);

 public:
  static void add_thread(JavaThread *thread);
  static ThreadsList* get_java_thread_list();
  static bool is_a_protected_JavaThread(JavaThread *thread);
  static bool is_a_protected_JavaThread_with_lock(JavaThread *thread);
  static void wait_until_not_protected(JavaThread *thread);
  static bool is_bootstrap_list(ThreadsList* list);
  static void remove_thread(JavaThread *thread);
  static void smr_delete(JavaThread *thread);
  static void update_tlh_stats(uint millis);

  // Logging and printing support:
  static void log_statistics();
  static void print_info_elements_on(outputStream* st, ThreadsList* t_list);
  static void print_info_on(outputStream* st);
  static void print_info_on(const Thread* thread, outputStream* st);
};

// A fast list of JavaThreads.
//
class ThreadsList : public CHeapObj<mtThread> {
  enum { THREADS_LIST_MAGIC = (int)(('T' << 24) | ('L' << 16) | ('S' << 8) | 'T') };
  friend class VMStructs;
  friend class SafeThreadsListPtr;  // for {dec,inc}_nested_handle_cnt() access
  friend class ThreadsSMRSupport;  // for _nested_handle_cnt, {add,remove}_thread(), {,set_}next_list() access
  friend class ThreadsListHandleTest;  // for _nested_handle_cnt access

  uint _magic;
  const uint _length;
  ThreadsList* _next_list;
  JavaThread *const *const _threads;
  volatile intx _nested_handle_cnt;

  NONCOPYABLE(ThreadsList);

  template <class T>
  void threads_do_dispatch(T *cl, JavaThread *const thread) const;

  ThreadsList *next_list() const        { return _next_list; }
  void set_next_list(ThreadsList *list) { _next_list = list; }

  void inc_nested_handle_cnt();
  void dec_nested_handle_cnt();

  static ThreadsList* add_thread(ThreadsList* list, JavaThread* java_thread);
  static ThreadsList* remove_thread(ThreadsList* list, JavaThread* java_thread);

public:
  explicit ThreadsList(int entries);
  ~ThreadsList();

  class Iterator;
  inline Iterator begin();
  inline Iterator end();

  template <class T>
  void threads_do(T *cl) const;

  uint length() const                 { return _length; }

  JavaThread *thread_at(uint i) const { return _threads[i]; }

  JavaThread *const *threads() const  { return _threads; }

  // Returns -1 if target is not found.
  int find_index_of_JavaThread(JavaThread* target);
  JavaThread* find_JavaThread_from_java_tid(jlong java_tid) const;
  bool includes(const JavaThread * const p) const;

#ifdef ASSERT
  static bool is_valid(ThreadsList* list) { return list->_magic == THREADS_LIST_MAGIC; }
#endif
};

class ThreadsList::Iterator {
  JavaThread* const* _thread_ptr;
  DEBUG_ONLY(ThreadsList* _list;)

  static uint check_index(ThreadsList* list, uint i) NOT_DEBUG({ return i; });
  void assert_not_singular() const NOT_DEBUG_RETURN;
  void assert_dereferenceable() const NOT_DEBUG_RETURN;
  void assert_same_list(Iterator i) const NOT_DEBUG_RETURN;

public:
  Iterator() NOT_DEBUG(= default); // Singular iterator.
  inline Iterator(ThreadsList* list, uint i);

  inline bool operator==(Iterator other) const;
  inline bool operator!=(Iterator other) const;

  inline JavaThread* operator*() const;
  inline JavaThread* operator->() const;

  inline Iterator& operator++();
  inline Iterator operator++(int);
};

// An abstract safe ptr to a ThreadsList comprising either a stable hazard ptr
// for leaves, or a retained reference count for nested uses. The user of this
// API does not need to know which mechanism is providing the safety.
class SafeThreadsListPtr {
  friend class ThreadsListHandleTest;  // for access to the fields
  friend class ThreadsListSetter;

  SafeThreadsListPtr* _previous;
  Thread*                 _thread;
  ThreadsList*            _list;
  bool                    _has_ref_count;
  bool                    _needs_release;

  void acquire_stable_list();
  void acquire_stable_list_fast_path();
  void acquire_stable_list_nested_path();

  void release_stable_list();

  void verify_hazard_ptr_scanned();

public:
  // Constructor that attaches the list onto a thread.
  SafeThreadsListPtr(Thread *thread, bool acquire) :
    _previous(nullptr),
    _thread(thread),
    _list(nullptr),
    _has_ref_count(false),
    _needs_release(false)
  {
    if (acquire) {
      acquire_stable_list();
    }
  }

  ~SafeThreadsListPtr() {
    if (_needs_release) {
      release_stable_list();
    }
  }

  ThreadsList* list() const { return _list; }
  SafeThreadsListPtr* previous() const { return _previous; }
  void print_on(outputStream* st);
};

// A helper to optionally set the hazard ptr in ourself. This helper can
// be used by ourself or by another thread. If the hazard ptr is set(),
// then the destructor will release it.
//
class ThreadsListSetter : public StackObj {
private:
  SafeThreadsListPtr _list_ptr;

public:
  ThreadsListSetter() : _list_ptr(Thread::current(), /* acquire */ false) {}
  ThreadsList* list() { return _list_ptr.list(); }
  void set() { _list_ptr.acquire_stable_list(); }
  bool is_set() { return _list_ptr._needs_release; }
};

// This stack allocated ThreadsListHandle keeps all JavaThreads in the
// ThreadsList from being deleted until it is safe.
//
class ThreadsListHandle : public StackObj {
  friend class ThreadsListHandleTest;  // for _list_ptr access

  SafeThreadsListPtr _list_ptr;
  elapsedTimer _timer;  // Enabled via -XX:+EnableThreadSMRStatistics.

public:
  ThreadsListHandle(Thread *self = Thread::current());
  ~ThreadsListHandle();

  ThreadsList *list() const {
    return _list_ptr.list();
  }

  using Iterator = ThreadsList::Iterator;
  inline Iterator begin();
  inline Iterator end();

<<<<<<< HEAD
  // If use_carrier is true, returns carrier's JavaThread for mounted virtual thread.
  bool cv_internal_thread_to_JavaThread(jobject jthread, JavaThread** jt_pp, oop* thread_oop_p, bool use_carrier = false);
=======
  bool cv_internal_thread_to_JavaThread(jobject jthread, JavaThread** jt_pp, oop* thread_oop_p);
>>>>>>> 330ee871

  bool includes(JavaThread* p) {
    return list()->includes(p);
  }

  uint length() const {
    return list()->length();
  }

  JavaThread *thread_at(uint i) const {
    return list()->thread_at(i);
  }
};

// This stack allocated FastThreadsListHandle implements the special case
// where we want to quickly determine if a JavaThread* is protected by the
// embedded ThreadsListHandle.
//
class FastThreadsListHandle : public StackObj {
  JavaThread* _protected_java_thread;
  ThreadsListHandle _tlh;

public:
  // The 'java_thread' parameter to the constructor must be provided
  // by a java_lang_Thread::thread_acquire(thread_oop) call which gets
  // us the JavaThread* stored in the java.lang.Thread object _before_
  // the embedded ThreadsListHandle is constructed. We use acquire there
  // to ensure that if we see a non-nullptr value, then we also see the
  // main ThreadsList updates from the JavaThread* being added.
  //
  FastThreadsListHandle(oop thread_oop, JavaThread* java_thread);

  JavaThread* protected_java_thread() {
    return _protected_java_thread;
  }
};

// This stack allocated JavaThreadIterator is used to walk the
// specified ThreadsList using the following style:
//
//   JavaThreadIterator jti(t_list);
//   for (JavaThread *jt = jti.first(); jt != nullptr; jt = jti.next()) {
//     ...
//   }
//
class JavaThreadIterator : public StackObj {
  ThreadsList * _list;
  uint _index;

public:
  JavaThreadIterator(ThreadsList *list) : _list(list), _index(0) {
    assert(list != nullptr, "ThreadsList must not be null.");
  }

  JavaThread *first() {
    _index = 0;
    return _list->thread_at(_index);
  }

  uint length() const {
    return _list->length();
  }

  JavaThread *next() {
    if (++_index >= length()) {
      return nullptr;
    }
    return _list->thread_at(_index);
  }
};

// This stack allocated ThreadsListHandle and JavaThreadIterator combo
// is used to walk the ThreadsList in the included ThreadsListHandle
// using the following style:
//
//   for (JavaThreadIteratorWithHandle jtiwh; JavaThread *jt = jtiwh.next(); ) {
//     ...
//   }
//
class JavaThreadIteratorWithHandle : public StackObj {
  ThreadsListHandle _tlh;
  uint _index;

public:
  JavaThreadIteratorWithHandle() : _index(0) {}

  uint length() const {
    return _tlh.length();
  }

  ThreadsList *list() const {
    return _tlh.list();
  }

  JavaThread *next() {
    if (_index >= length()) {
      return nullptr;
    }
    return _tlh.list()->thread_at(_index++);
  }

  void rewind() {
    _index = 0;
  }
};

#endif // SHARE_RUNTIME_THREADSMR_HPP<|MERGE_RESOLUTION|>--- conflicted
+++ resolved
@@ -45,20 +45,8 @@
 // operation. It is no longer necessary to hold the Threads_lock to safely
 // perform an operation on a target thread.
 //
-<<<<<<< HEAD
-// Virtual thread support:
-// By default ThreadsListHandle works only with platform threads.
-// There is a way to get carrier's JavaThread for mounted virtual thread,
-// but mount/unmount may happen at any time and it's the caller responsibility
-// to ensure the virtual thread is still mounted to the returned JavaThread
-// in handshake/VMOp.
-//
-// There are several different ways to refer to java.lang.Thread objects
-// so we have a few ways to get a protected JavaThread *:
-=======
 // There are two ways to refer to java.lang.Thread objects so we have two ways
 // to get a protected JavaThread*:
->>>>>>> 330ee871
 //
 // JNI jobject example:
 //   jobject jthread = ...;
@@ -68,18 +56,6 @@
 //   bool is_alive = tlh.cv_internal_thread_to_JavaThread(jthread, &jt, nullptr);
 //   if (is_alive) {
 //     :  // do stuff with 'jt'...
-//   }
-//
-// JNI jobject (if jthread can be platform or mounted virtual thread) example:
-//   jobject jthread = ...;
-//   :
-//   ThreadsListHandle tlh;
-//   JavaThread* jt = nullptr;
-//   oop vthread_oop = nullptr;
-//   bool has_java_thread = tlh.cv_internal_thread_to_JavaThread(jthread, &jt, &vthread_oop, true);
-//   if (has_java_thread) {
-//     :  // do stuff with 'jt'...
-//        // if jthread is a virtual thread, jt is its carrier's JavaThread
 //   }
 //
 // JVM/TI jthread example:
@@ -331,12 +307,7 @@
   inline Iterator begin();
   inline Iterator end();
 
-<<<<<<< HEAD
-  // If use_carrier is true, returns carrier's JavaThread for mounted virtual thread.
-  bool cv_internal_thread_to_JavaThread(jobject jthread, JavaThread** jt_pp, oop* thread_oop_p, bool use_carrier = false);
-=======
   bool cv_internal_thread_to_JavaThread(jobject jthread, JavaThread** jt_pp, oop* thread_oop_p);
->>>>>>> 330ee871
 
   bool includes(JavaThread* p) {
     return list()->includes(p);
