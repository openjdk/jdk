/*
 * Copyright (c) 1997, 2023, Oracle and/or its affiliates. All rights reserved.
 * DO NOT ALTER OR REMOVE COPYRIGHT NOTICES OR THIS FILE HEADER.
 *
 * This code is free software; you can redistribute it and/or modify it
 * under the terms of the GNU General Public License version 2 only, as
 * published by the Free Software Foundation.
 *
 * This code is distributed in the hope that it will be useful, but WITHOUT
 * ANY WARRANTY; without even the implied warranty of MERCHANTABILITY or
 * FITNESS FOR A PARTICULAR PURPOSE.  See the GNU General Public License
 * version 2 for more details (a copy is included in the LICENSE file that
 * accompanied this code).
 *
 * You should have received a copy of the GNU General Public License version
 * 2 along with this work; if not, write to the Free Software Foundation,
 * Inc., 51 Franklin St, Fifth Floor, Boston, MA 02110-1301 USA.
 *
 * Please contact Oracle, 500 Oracle Parkway, Redwood Shores, CA 94065 USA
 * or visit www.oracle.com if you need additional information or have any
 * questions.
 *
 */

#ifndef SHARE_RUNTIME_FRAME_INLINE_HPP
#define SHARE_RUNTIME_FRAME_INLINE_HPP

#include "runtime/frame.hpp"

#include "code/codeBlob.inline.hpp"
#include "code/compiledMethod.inline.hpp"
#include "interpreter/interpreter.hpp"
#include "oops/stackChunkOop.inline.hpp"
#include "oops/method.hpp"
#include "runtime/continuation.hpp"
#include "runtime/registerMap.hpp"
#include "runtime/stubRoutines.hpp"
#include "utilities/macros.hpp"
#ifdef ZERO
# include "entryFrame_zero.hpp"
# include "fakeStubFrame_zero.hpp"
# include "interpreterFrame_zero.hpp"
#endif

#include CPU_HEADER_INLINE(frame)

inline bool frame::is_entry_frame() const {
  return StubRoutines::returns_to_call_stub(pc());
}

inline bool frame::is_stub_frame() const {
  return StubRoutines::is_stub_code(pc()) || (_cb != nullptr && _cb->is_adapter_blob());
}

inline bool frame::is_first_frame() const {
  return (is_entry_frame() && entry_frame_is_first())
      // Upcall stub frames entry frames are only present on certain platforms
      || (is_upcall_stub_frame() && upcall_stub_frame_is_first());
}

inline bool frame::is_upcall_stub_frame() const {
  return _cb != nullptr && _cb->is_upcall_stub();
}

inline bool frame::is_compiled_frame() const {
  if (_cb != nullptr &&
      _cb->is_compiled() &&
      ((CompiledMethod*)_cb)->is_java_method()) {
    return true;
  }
  return false;
}

template <typename RegisterMapT>
inline address frame::oopmapreg_to_location(VMReg reg, const RegisterMapT* reg_map) const {
  if (reg->is_reg()) {
    // If it is passed in a register, it got spilled in the stub frame.
    return reg_map->location(reg, sp());
  } else {
    int sp_offset_in_bytes = reg->reg2stack() * VMRegImpl::stack_slot_size;
    if (reg_map->in_cont()) {
      return (address)((intptr_t)reg_map->as_RegisterMap()->stack_chunk()->relativize_usp_offset(*this, sp_offset_in_bytes));
    }
    address usp = (address)unextended_sp();
    assert(reg_map->thread() == nullptr || reg_map->thread()->is_in_usable_stack(usp), INTPTR_FORMAT, p2i(usp));
    return (usp + sp_offset_in_bytes);
  }
}

template <typename RegisterMapT>
inline oop* frame::oopmapreg_to_oop_location(VMReg reg, const RegisterMapT* reg_map) const {
  return (oop*)oopmapreg_to_location(reg, reg_map);
}

inline CodeBlob* frame::get_cb() const {
  // if (_cb == nullptr) _cb = CodeCache::find_blob(_pc);
  if (_cb == nullptr) {
    int slot;
    _cb = CodeCache::find_blob_and_oopmap(_pc, slot);
    if (_oop_map == nullptr && slot >= 0) {
      _oop_map = _cb->oop_map_for_slot(slot, _pc);
    }
  }
  return _cb;
}

inline const ImmutableOopMap* frame::get_oop_map() const {
<<<<<<< HEAD
  if (_cb == nullptr) return nullptr;
  if (_cb->oop_maps() != nullptr) {
    NativePostCallNop* nop = nativePostCallNop_at(_pc);
    int oopmap_slot;
    int cb_offset;
    if (nop != nullptr && nop->decode(oopmap_slot, cb_offset)) {
      return _cb->oop_map_for_slot(oopmap_slot, _pc);
    }
    const ImmutableOopMap* oop_map = OopMapSet::find_map(this);
    return oop_map;
  }
  return nullptr;
=======
  if (_cb == nullptr || _cb->oop_maps() == nullptr) return nullptr;

  NativePostCallNop* nop = nativePostCallNop_at(_pc);
  int oopmap_slot;
  int cb_offset;
  if (nop != nullptr && nop->decode(oopmap_slot, cb_offset)) {
    return _cb->oop_map_for_slot(oopmap_slot, _pc);
  }
  const ImmutableOopMap* oop_map = OopMapSet::find_map(this);
  return oop_map;
>>>>>>> ec385057
}

inline int frame::interpreter_frame_monitor_size_in_bytes() {
  // Number of bytes for a monitor.
  return frame::interpreter_frame_monitor_size() * wordSize;
}

#endif // SHARE_RUNTIME_FRAME_INLINE_HPP<|MERGE_RESOLUTION|>--- conflicted
+++ resolved
@@ -105,20 +105,6 @@
 }
 
 inline const ImmutableOopMap* frame::get_oop_map() const {
-<<<<<<< HEAD
-  if (_cb == nullptr) return nullptr;
-  if (_cb->oop_maps() != nullptr) {
-    NativePostCallNop* nop = nativePostCallNop_at(_pc);
-    int oopmap_slot;
-    int cb_offset;
-    if (nop != nullptr && nop->decode(oopmap_slot, cb_offset)) {
-      return _cb->oop_map_for_slot(oopmap_slot, _pc);
-    }
-    const ImmutableOopMap* oop_map = OopMapSet::find_map(this);
-    return oop_map;
-  }
-  return nullptr;
-=======
   if (_cb == nullptr || _cb->oop_maps() == nullptr) return nullptr;
 
   NativePostCallNop* nop = nativePostCallNop_at(_pc);
@@ -129,7 +115,6 @@
   }
   const ImmutableOopMap* oop_map = OopMapSet::find_map(this);
   return oop_map;
->>>>>>> ec385057
 }
 
 inline int frame::interpreter_frame_monitor_size_in_bytes() {
