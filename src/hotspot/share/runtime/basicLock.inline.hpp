--- conflicted
+++ resolved
@@ -29,19 +29,6 @@
 
 #include "runtime/objectMonitor.inline.hpp"
 
-<<<<<<< HEAD
-inline markWord BasicLock::displaced_header() const {
-  assert(LockingMode == LM_LEGACY, "must be");
-  return markWord(get_metadata());
-}
-
-inline void BasicLock::set_displaced_header(markWord header) {
-  assert(LockingMode == LM_LEGACY, "must be");
-  AtomicAccess::store(&_metadata, header.value());
-}
-
-=======
->>>>>>> af9b9050
 inline ObjectMonitor* BasicLock::object_monitor_cache() const {
   assert(UseObjectMonitorTable, "must be");
 #if !defined(ZERO) && (defined(X86) || defined(AARCH64) || defined(RISCV64) || defined(PPC64) || defined(S390))
