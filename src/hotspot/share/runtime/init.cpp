/*
 * Copyright (c) 1997, 2025, Oracle and/or its affiliates. All rights reserved.
 * DO NOT ALTER OR REMOVE COPYRIGHT NOTICES OR THIS FILE HEADER.
 *
 * This code is free software; you can redistribute it and/or modify it
 * under the terms of the GNU General Public License version 2 only, as
 * published by the Free Software Foundation.
 *
 * This code is distributed in the hope that it will be useful, but WITHOUT
 * ANY WARRANTY; without even the implied warranty of MERCHANTABILITY or
 * FITNESS FOR A PARTICULAR PURPOSE.  See the GNU General Public License
 * version 2 for more details (a copy is included in the LICENSE file that
 * accompanied this code).
 *
 * You should have received a copy of the GNU General Public License version
 * 2 along with this work; if not, write to the Free Software Foundation,
 * Inc., 51 Franklin St, Fifth Floor, Boston, MA 02110-1301 USA.
 *
 * Please contact Oracle, 500 Oracle Parkway, Redwood Shores, CA 94065 USA
 * or visit www.oracle.com if you need additional information or have any
 * questions.
 *
 */

#include "classfile/stringTable.hpp"
#include "classfile/symbolTable.hpp"
#include "compiler/compiler_globals.hpp"
#include "gc/shared/collectedHeap.hpp"
#include "gc/shared/gcHeapSummary.hpp"
#include "interpreter/bytecodes.hpp"
#include "logging/logAsyncWriter.hpp"
#include "memory/universe.hpp"
#include "nmt/memTracker.hpp"
#include "prims/downcallLinker.hpp"
#include "prims/jvmtiExport.hpp"
#include "prims/methodHandles.hpp"
#include "runtime/atomic.hpp"
#include "runtime/continuation.hpp"
#include "runtime/flags/jvmFlag.hpp"
#include "runtime/globals.hpp"
#include "runtime/handles.inline.hpp"
#include "runtime/icache.hpp"
#include "runtime/init.hpp"
#include "runtime/safepoint.hpp"
#include "runtime/sharedRuntime.hpp"
#include "sanitizers/leak.hpp"
#include "utilities/macros.hpp"
#if INCLUDE_JVMCI
#include "jvmci/jvmci.hpp"
#endif

// Initialization done by VM thread in vm_init_globals()
void check_ThreadShadow();
void eventlog_init();
void mutex_init();
void universe_oopstorage_init();
void perfMemory_init();
void SuspendibleThreadSet_init();
void ExternalsRecorder_init(); // After mutex_init() and before CodeCache_init

// Initialization done by Java thread in init_globals()
void management_init();
void bytecodes_init();
void classLoader_init1();
void compilationPolicy_init();
void codeCache_init();
void VM_Version_init();
<<<<<<< HEAD
void VM_Version_pre_init();
=======
void icache_init2();
>>>>>>> 370e6113
void initial_stubs_init();

jint universe_init();           // depends on codeCache_init and initial_stubs_init
// depends on universe_init, must be before interpreter_init (currently only on SPARC)
void gc_barrier_stubs_init();
void continuations_init();      // depends on flags (UseCompressedOops) and barrier sets
void continuation_stubs_init(); // depend on continuations_init
void interpreter_init_stub();   // before any methods loaded
void interpreter_init_code();   // after methods loaded, but before they are linked
void accessFlags_init();
void InterfaceSupport_init();
void universe2_init();  // dependent on codeCache_init and initial_stubs_init, loads primordial classes
void referenceProcessor_init();
void jni_handles_init();
void vmStructs_init() NOT_DEBUG_RETURN;

void vtableStubs_init();
bool compilerOracle_init();
bool compileBroker_init();
void dependencyContext_init();
void dependencies_init();

// Initialization after compiler initialization
bool universe_post_init();  // must happen after compiler_init
void javaClasses_init();    // must happen after vtable initialization
void compiler_stubs_init(bool in_compiler_thread); // compiler's StubRoutines stubs
void final_stubs_init();    // final StubRoutines stubs

// Do not disable thread-local-storage, as it is important for some
// JNI/JVM/JVMTI functions and signal handlers to work properly
// during VM shutdown
void perfMemory_exit();
void ostream_exit();

void vm_init_globals() {
  check_ThreadShadow();
  basic_types_init();
  eventlog_init();
  mutex_init();
  universe_oopstorage_init();
  perfMemory_init();
  SuspendibleThreadSet_init();
  ExternalsRecorder_init(); // After mutex_init() and before CodeCache_init
}


jint init_globals() {
  management_init();
  JvmtiExport::initialize_oop_storage();
#if INCLUDE_JVMTI
  if (AlwaysRecordEvolDependencies) {
    JvmtiExport::set_can_hotswap_or_post_breakpoint(true);
    JvmtiExport::set_all_dependencies_are_recorded(true);
  }
#endif
  bytecodes_init();
  classLoader_init1();
  compilationPolicy_init();
  VM_Version_pre_init();          // allocate feature flags arrays
  codeCache_init();
  VM_Version_init();              // depends on codeCache_init for emitting code
  icache_init2();                 // depends on VM_Version for choosing the mechanism
  // stub routines in initial blob are referenced by later generated code
  initial_stubs_init();
  // stack overflow exception blob is referenced by the interpreter
  SharedRuntime::generate_initial_stubs();
  jint status = universe_init();  // dependent on codeCache_init and
                                  // initial_stubs_init and metaspace_init.
  if (status != JNI_OK)
    return status;

#ifdef LEAK_SANITIZER
  {
    // Register the Java heap with LSan.
    VirtualSpaceSummary summary = Universe::heap()->create_heap_space_summary();
    LSAN_REGISTER_ROOT_REGION(summary.start(), summary.reserved_size());
  }
#endif // LEAK_SANITIZER

  AsyncLogWriter::initialize();
  gc_barrier_stubs_init();   // depends on universe_init, must be before interpreter_init
  continuations_init();      // must precede continuation stub generation
  continuation_stubs_init(); // depends on continuations_init
#if INCLUDE_JFR
  SharedRuntime::generate_jfr_stubs();
#endif
  interpreter_init_stub();   // before methods get loaded
  accessFlags_init();
  InterfaceSupport_init();
  VMRegImpl::set_regName();  // need this before generate_stubs (for printing oop maps).
  SharedRuntime::generate_stubs();
  return JNI_OK;
}

jint init_globals2() {
  universe2_init();          // dependent on codeCache_init and initial_stubs_init
  javaClasses_init();        // must happen after vtable initialization, before referenceProcessor_init
  interpreter_init_code();   // after javaClasses_init and before any method gets linked
  referenceProcessor_init();
  jni_handles_init();
#if INCLUDE_VM_STRUCTS
  vmStructs_init();
#endif // INCLUDE_VM_STRUCTS

  vtableStubs_init();
  if (!compilerOracle_init()) {
    return JNI_EINVAL;
  }
  dependencyContext_init();
  dependencies_init();

  if (!compileBroker_init()) {
    return JNI_EINVAL;
  }
#if INCLUDE_JVMCI
  if (EnableJVMCI) {
    JVMCI::initialize_globals();
  }
#endif

  if (!universe_post_init()) {
    return JNI_ERR;
  }
  compiler_stubs_init(false /* in_compiler_thread */); // compiler's intrinsics stubs
  final_stubs_init();    // final StubRoutines stubs
  MethodHandles::generate_adapters();

  // All the flags that get adjusted by VM_Version_init and os::init_2
  // have been set so dump the flags now.
  if (PrintFlagsFinal || PrintFlagsRanges) {
    JVMFlag::printFlags(tty, false, PrintFlagsRanges);
  }

  return JNI_OK;
}


void exit_globals() {
  static bool destructorsCalled = false;
  if (!destructorsCalled) {
    destructorsCalled = true;
    perfMemory_exit();
    SafepointTracing::statistics_exit_log();
    if (PrintStringTableStatistics) {
      SymbolTable::dump(tty);
      StringTable::dump(tty);
    }
    ostream_exit();
#ifdef LEAK_SANITIZER
    {
      // Unregister the Java heap with LSan.
      VirtualSpaceSummary summary = Universe::heap()->create_heap_space_summary();
      LSAN_UNREGISTER_ROOT_REGION(summary.start(), summary.reserved_size());
    }
#endif // LEAK_SANITIZER
  }
}

static volatile bool _init_completed = false;

bool is_init_completed() {
  return Atomic::load_acquire(&_init_completed);
}

void wait_init_completed() {
  MonitorLocker ml(InitCompleted_lock, Monitor::_no_safepoint_check_flag);
  while (!_init_completed) {
    ml.wait();
  }
}

void set_init_completed() {
  assert(Universe::is_fully_initialized(), "Should have completed initialization");
  MonitorLocker ml(InitCompleted_lock, Monitor::_no_safepoint_check_flag);
  Atomic::release_store(&_init_completed, true);
  ml.notify_all();
}<|MERGE_RESOLUTION|>--- conflicted
+++ resolved
@@ -65,11 +65,8 @@
 void compilationPolicy_init();
 void codeCache_init();
 void VM_Version_init();
-<<<<<<< HEAD
 void VM_Version_pre_init();
-=======
 void icache_init2();
->>>>>>> 370e6113
 void initial_stubs_init();
 
 jint universe_init();           // depends on codeCache_init and initial_stubs_init
