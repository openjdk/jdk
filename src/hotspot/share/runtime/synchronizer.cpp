/*
 * Copyright (c) 1998, 2025, Oracle and/or its affiliates. All rights reserved.
 * DO NOT ALTER OR REMOVE COPYRIGHT NOTICES OR THIS FILE HEADER.
 *
 * This code is free software; you can redistribute it and/or modify it
 * under the terms of the GNU General Public License version 2 only, as
 * published by the Free Software Foundation.
 *
 * This code is distributed in the hope that it will be useful, but WITHOUT
 * ANY WARRANTY; without even the implied warranty of MERCHANTABILITY or
 * FITNESS FOR A PARTICULAR PURPOSE.  See the GNU General Public License
 * version 2 for more details (a copy is included in the LICENSE file that
 * accompanied this code).
 *
 * You should have received a copy of the GNU General Public License version
 * 2 along with this work; if not, write to the Free Software Foundation,
 * Inc., 51 Franklin St, Fifth Floor, Boston, MA 02110-1301 USA.
 *
 * Please contact Oracle, 500 Oracle Parkway, Redwood Shores, CA 94065 USA
 * or visit www.oracle.com if you need additional information or have any
 * questions.
 *
 */

#include "classfile/vmSymbols.hpp"
#include "gc/shared/collectedHeap.hpp"
#include "jfr/jfrEvents.hpp"
#include "logging/log.hpp"
#include "logging/logStream.hpp"
#include "memory/allocation.inline.hpp"
#include "memory/padded.hpp"
#include "memory/resourceArea.hpp"
#include "memory/universe.hpp"
#include "oops/markWord.hpp"
#include "oops/oop.inline.hpp"
#include "runtime/atomic.hpp"
#include "runtime/basicLock.inline.hpp"
#include "runtime/frame.inline.hpp"
#include "runtime/globals.hpp"
#include "runtime/handles.inline.hpp"
#include "runtime/handshake.hpp"
#include "runtime/interfaceSupport.inline.hpp"
#include "runtime/javaThread.hpp"
#include "runtime/lightweightSynchronizer.hpp"
#include "runtime/lockStack.inline.hpp"
#include "runtime/mutexLocker.hpp"
#include "runtime/objectMonitor.hpp"
#include "runtime/objectMonitor.inline.hpp"
#include "runtime/os.inline.hpp"
#include "runtime/osThread.hpp"
#include "runtime/safepointMechanism.inline.hpp"
#include "runtime/safepointVerifiers.hpp"
#include "runtime/sharedRuntime.hpp"
#include "runtime/stubRoutines.hpp"
#include "runtime/synchronizer.inline.hpp"
#include "runtime/threads.hpp"
#include "runtime/timer.hpp"
#include "runtime/trimNativeHeap.hpp"
#include "runtime/vframe.hpp"
#include "runtime/vmThread.hpp"
#include "utilities/align.hpp"
#include "utilities/dtrace.hpp"
#include "utilities/events.hpp"
#include "utilities/globalCounter.inline.hpp"
#include "utilities/globalDefinitions.hpp"
#include "utilities/linkedlist.hpp"
#include "utilities/preserveException.hpp"

class ObjectMonitorDeflationLogging;

void MonitorList::add(ObjectMonitor* m) {
  ObjectMonitor* head;
  do {
    head = Atomic::load(&_head);
    m->set_next_om(head);
  } while (Atomic::cmpxchg(&_head, head, m) != head);

  size_t count = Atomic::add(&_count, 1u, memory_order_relaxed);
  size_t old_max;
  do {
    old_max = Atomic::load(&_max);
    if (count <= old_max) {
      break;
    }
  } while (Atomic::cmpxchg(&_max, old_max, count, memory_order_relaxed) != old_max);
}

size_t MonitorList::count() const {
  return Atomic::load(&_count);
}

size_t MonitorList::max() const {
  return Atomic::load(&_max);
}

class ObjectMonitorDeflationSafepointer : public StackObj {
  JavaThread* const                    _current;
  ObjectMonitorDeflationLogging* const _log;

public:
  ObjectMonitorDeflationSafepointer(JavaThread* current, ObjectMonitorDeflationLogging* log)
    : _current(current), _log(log) {}

  void block_for_safepoint(const char* op_name, const char* count_name, size_t counter);
};

// Walk the in-use list and unlink deflated ObjectMonitors.
// Returns the number of unlinked ObjectMonitors.
size_t MonitorList::unlink_deflated(size_t deflated_count,
                                    GrowableArray<ObjectMonitor*>* unlinked_list,
                                    ObjectMonitorDeflationSafepointer* safepointer) {
  size_t unlinked_count = 0;
  ObjectMonitor* prev = nullptr;
  ObjectMonitor* m = Atomic::load_acquire(&_head);

  while (m != nullptr) {
    if (m->is_being_async_deflated()) {
      // Find next live ObjectMonitor. Batch up the unlinkable monitors, so we can
      // modify the list once per batch. The batch starts at "m".
      size_t unlinked_batch = 0;
      ObjectMonitor* next = m;
      // Look for at most MonitorUnlinkBatch monitors, or the number of
      // deflated and not unlinked monitors, whatever comes first.
      assert(deflated_count >= unlinked_count, "Sanity: underflow");
      size_t unlinked_batch_limit = MIN2<size_t>(deflated_count - unlinked_count, MonitorUnlinkBatch);
      do {
        ObjectMonitor* next_next = next->next_om();
        unlinked_batch++;
        unlinked_list->append(next);
        next = next_next;
        if (unlinked_batch >= unlinked_batch_limit) {
          // Reached the max batch, so bail out of the gathering loop.
          break;
        }
        if (prev == nullptr && Atomic::load(&_head) != m) {
          // Current batch used to be at head, but it is not at head anymore.
          // Bail out and figure out where we currently are. This avoids long
          // walks searching for new prev during unlink under heavy list inserts.
          break;
        }
      } while (next != nullptr && next->is_being_async_deflated());

      // Unlink the found batch.
      if (prev == nullptr) {
        // The current batch is the first batch, so there is a chance that it starts at head.
        // Optimistically assume no inserts happened, and try to unlink the entire batch from the head.
        ObjectMonitor* prev_head = Atomic::cmpxchg(&_head, m, next);
        if (prev_head != m) {
          // Something must have updated the head. Figure out the actual prev for this batch.
          for (ObjectMonitor* n = prev_head; n != m; n = n->next_om()) {
            prev = n;
          }
          assert(prev != nullptr, "Should have found the prev for the current batch");
          prev->set_next_om(next);
        }
      } else {
        // The current batch is preceded by another batch. This guarantees the current batch
        // does not start at head. Unlink the entire current batch without updating the head.
        assert(Atomic::load(&_head) != m, "Sanity");
        prev->set_next_om(next);
      }

      unlinked_count += unlinked_batch;
      if (unlinked_count >= deflated_count) {
        // Reached the max so bail out of the searching loop.
        // There should be no more deflated monitors left.
        break;
      }
      m = next;
    } else {
      prev = m;
      m = m->next_om();
    }

    // Must check for a safepoint/handshake and honor it.
    safepointer->block_for_safepoint("unlinking", "unlinked_count", unlinked_count);
  }

#ifdef ASSERT
  // Invariant: the code above should unlink all deflated monitors.
  // The code that runs after this unlinking does not expect deflated monitors.
  // Notably, attempting to deflate the already deflated monitor would break.
  {
    ObjectMonitor* m = Atomic::load_acquire(&_head);
    while (m != nullptr) {
      assert(!m->is_being_async_deflated(), "All deflated monitors should be unlinked");
      m = m->next_om();
    }
  }
#endif

  Atomic::sub(&_count, unlinked_count);
  return unlinked_count;
}

MonitorList::Iterator MonitorList::iterator() const {
  return Iterator(Atomic::load_acquire(&_head));
}

ObjectMonitor* MonitorList::Iterator::next() {
  ObjectMonitor* current = _current;
  _current = current->next_om();
  return current;
}

// The "core" versions of monitor enter and exit reside in this file.
// The interpreter and compilers contain specialized transliterated
// variants of the enter-exit fast-path operations.  See c2_MacroAssembler_x86.cpp
// fast_lock(...) for instance.  If you make changes here, make sure to modify the
// interpreter, and both C1 and C2 fast-path inline locking code emission.
//
// -----------------------------------------------------------------------------

#ifdef DTRACE_ENABLED

// Only bother with this argument setup if dtrace is available
// TODO-FIXME: probes should not fire when caller is _blocked.  assert() accordingly.

#define DTRACE_MONITOR_PROBE_COMMON(obj, thread)                           \
  char* bytes = nullptr;                                                      \
  int len = 0;                                                             \
  jlong jtid = SharedRuntime::get_java_tid(thread);                        \
  Symbol* klassname = obj->klass()->name();                                \
  if (klassname != nullptr) {                                                 \
    bytes = (char*)klassname->bytes();                                     \
    len = klassname->utf8_length();                                        \
  }

#define DTRACE_MONITOR_WAIT_PROBE(monitor, obj, thread, millis)            \
  {                                                                        \
    if (DTraceMonitorProbes) {                                             \
      DTRACE_MONITOR_PROBE_COMMON(obj, thread);                            \
      HOTSPOT_MONITOR_WAIT(jtid,                                           \
                           (uintptr_t)(monitor), bytes, len, (millis));    \
    }                                                                      \
  }

#define HOTSPOT_MONITOR_PROBE_notify HOTSPOT_MONITOR_NOTIFY
#define HOTSPOT_MONITOR_PROBE_notifyAll HOTSPOT_MONITOR_NOTIFYALL
#define HOTSPOT_MONITOR_PROBE_waited HOTSPOT_MONITOR_WAITED

#define DTRACE_MONITOR_PROBE(probe, monitor, obj, thread)                  \
  {                                                                        \
    if (DTraceMonitorProbes) {                                             \
      DTRACE_MONITOR_PROBE_COMMON(obj, thread);                            \
      HOTSPOT_MONITOR_PROBE_##probe(jtid, /* probe = waited */             \
                                    (uintptr_t)(monitor), bytes, len);     \
    }                                                                      \
  }

#else //  ndef DTRACE_ENABLED

#define DTRACE_MONITOR_WAIT_PROBE(obj, thread, millis, mon)    {;}
#define DTRACE_MONITOR_PROBE(probe, obj, thread, mon)          {;}

#endif // ndef DTRACE_ENABLED

// This exists only as a workaround of dtrace bug 6254741
static int dtrace_waited_probe(ObjectMonitor* monitor, Handle obj, JavaThread* thr) {
  DTRACE_MONITOR_PROBE(waited, monitor, obj(), thr);
  return 0;
}

static constexpr size_t inflation_lock_count() {
  return 256;
}

// Static storage for an array of PlatformMutex.
alignas(PlatformMutex) static uint8_t _inflation_locks[inflation_lock_count()][sizeof(PlatformMutex)];

static inline PlatformMutex* inflation_lock(size_t index) {
  return reinterpret_cast<PlatformMutex*>(_inflation_locks[index]);
}

void ObjectSynchronizer::initialize() {
  for (size_t i = 0; i < inflation_lock_count(); i++) {
    ::new(static_cast<void*>(inflation_lock(i))) PlatformMutex();
  }
  // Start the ceiling with the estimate for one thread.
  set_in_use_list_ceiling(AvgMonitorsPerThreadEstimate);

  // Start the timer for deflations, so it does not trigger immediately.
  _last_async_deflation_time_ns = os::javaTimeNanos();

  if (LockingMode == LM_LIGHTWEIGHT) {
    LightweightSynchronizer::initialize();
  }
}

MonitorList ObjectSynchronizer::_in_use_list;
// monitors_used_above_threshold() policy is as follows:
//
// The ratio of the current _in_use_list count to the ceiling is used
// to determine if we are above MonitorUsedDeflationThreshold and need
// to do an async monitor deflation cycle. The ceiling is increased by
// AvgMonitorsPerThreadEstimate when a thread is added to the system
// and is decreased by AvgMonitorsPerThreadEstimate when a thread is
// removed from the system.
//
// Note: If the _in_use_list max exceeds the ceiling, then
// monitors_used_above_threshold() will use the in_use_list max instead
// of the thread count derived ceiling because we have used more
// ObjectMonitors than the estimated average.
//
// Note: If deflate_idle_monitors() has NoAsyncDeflationProgressMax
// no-progress async monitor deflation cycles in a row, then the ceiling
// is adjusted upwards by monitors_used_above_threshold().
//
// Start the ceiling with the estimate for one thread in initialize()
// which is called after cmd line options are processed.
static size_t _in_use_list_ceiling = 0;
bool volatile ObjectSynchronizer::_is_async_deflation_requested = false;
bool volatile ObjectSynchronizer::_is_final_audit = false;
jlong ObjectSynchronizer::_last_async_deflation_time_ns = 0;
static uintx _no_progress_cnt = 0;
static bool _no_progress_skip_increment = false;

// =====================> Quick functions

// The quick_* forms are special fast-path variants used to improve
// performance.  In the simplest case, a "quick_*" implementation could
// simply return false, in which case the caller will perform the necessary
// state transitions and call the slow-path form.
// The fast-path is designed to handle frequently arising cases in an efficient
// manner and is just a degenerate "optimistic" variant of the slow-path.
// returns true  -- to indicate the call was satisfied.
// returns false -- to indicate the call needs the services of the slow-path.
// A no-loitering ordinance is in effect for code in the quick_* family
// operators: safepoints or indefinite blocking (blocking that might span a
// safepoint) are forbidden. Generally the thread_state() is _in_Java upon
// entry.
//
// Consider: An interesting optimization is to have the JIT recognize the
// following common idiom:
//   synchronized (someobj) { .... ; notify(); }
// That is, we find a notify() or notifyAll() call that immediately precedes
// the monitorexit operation.  In that case the JIT could fuse the operations
// into a single notifyAndExit() runtime primitive.

bool ObjectSynchronizer::quick_notify(oopDesc* obj, JavaThread* current, bool all) {
  assert(current->thread_state() == _thread_in_Java, "invariant");
  NoSafepointVerifier nsv;
  if (obj == nullptr) return false;  // slow-path for invalid obj
  const markWord mark = obj->mark();

  if (LockingMode == LM_LIGHTWEIGHT) {
    if (mark.is_fast_locked() && current->lock_stack().contains(cast_to_oop(obj))) {
      // Degenerate notify
      // fast-locked by caller so by definition the implied waitset is empty.
      return true;
    }
  } else if (LockingMode == LM_LEGACY) {
    if (mark.has_locker() && current->is_lock_owned((address)mark.locker())) {
      // Degenerate notify
      // stack-locked by caller so by definition the implied waitset is empty.
      return true;
    }
  }

  if (mark.has_monitor()) {
    ObjectMonitor* const mon = read_monitor(current, obj, mark);
    if (LockingMode == LM_LIGHTWEIGHT && mon == nullptr) {
      // Racing with inflation/deflation go slow path
      return false;
    }
    assert(mon->object() == oop(obj), "invariant");
    if (!mon->has_owner(current)) return false;  // slow-path for IMS exception

    if (mon->first_waiter() != nullptr) {
      // We have one or more waiters. Since this is an inflated monitor
      // that we own, we can transfer one or more threads from the waitset
      // to the entry_list here and now, avoiding the slow-path.
      if (all) {
        DTRACE_MONITOR_PROBE(notifyAll, mon, obj, current);
      } else {
        DTRACE_MONITOR_PROBE(notify, mon, obj, current);
      }
      do {
<<<<<<< HEAD
        mon->INotify(current);
=======
        mon->notify_internal(current);
        ++free_count;
>>>>>>> 20f1bca0
      } while (mon->first_waiter() != nullptr && all);
    }
    return true;
  }

  // other IMS exception states take the slow-path
  return false;
}

static bool useHeavyMonitors() {
#if defined(X86) || defined(AARCH64) || defined(PPC64) || defined(RISCV64) || defined(S390)
  return LockingMode == LM_MONITOR;
#else
  return false;
#endif
}

// The LockNode emitted directly at the synchronization site would have
// been too big if it were to have included support for the cases of inflated
// recursive enter and exit, so they go here instead.
// Note that we can't safely call AsyncPrintJavaStack() from within
// quick_enter() as our thread state remains _in_Java.

bool ObjectSynchronizer::quick_enter_legacy(oop obj, BasicLock* lock, JavaThread* current) {
  assert(current->thread_state() == _thread_in_Java, "invariant");

  if (useHeavyMonitors()) {
    return false;  // Slow path
  }

  assert(LockingMode == LM_LEGACY, "legacy mode below");

  const markWord mark = obj->mark();

  if (mark.has_monitor()) {

    ObjectMonitor* const m = read_monitor(mark);
    // An async deflation or GC can race us before we manage to make
    // the ObjectMonitor busy by setting the owner below. If we detect
    // that race we just bail out to the slow-path here.
    if (m->object_peek() == nullptr) {
      return false;
    }

    // Lock contention and Transactional Lock Elision (TLE) diagnostics
    // and observability
    // Case: light contention possibly amenable to TLE
    // Case: TLE inimical operations such as nested/recursive synchronization

    if (m->has_owner(current)) {
      m->_recursions++;
      current->inc_held_monitor_count();
      return true;
    }

    // This Java Monitor is inflated so obj's header will never be
    // displaced to this thread's BasicLock. Make the displaced header
    // non-null so this BasicLock is not seen as recursive nor as
    // being locked. We do this unconditionally so that this thread's
    // BasicLock cannot be mis-interpreted by any stack walkers. For
    // performance reasons, stack walkers generally first check for
    // stack-locking in the object's header, the second check is for
    // recursive stack-locking in the displaced header in the BasicLock,
    // and last are the inflated Java Monitor (ObjectMonitor) checks.
    lock->set_displaced_header(markWord::unused_mark());

    if (!m->has_owner() && m->try_set_owner(current)) {
      assert(m->_recursions == 0, "invariant");
      current->inc_held_monitor_count();
      return true;
    }
  }

  // Note that we could inflate in quick_enter.
  // This is likely a useful optimization
  // Critically, in quick_enter() we must not:
  // -- block indefinitely, or
  // -- reach a safepoint

  return false;        // revert to slow-path
}

// Handle notifications when synchronizing on value based classes
void ObjectSynchronizer::handle_sync_on_value_based_class(Handle obj, JavaThread* locking_thread) {
  assert(locking_thread == Thread::current() || locking_thread->is_obj_deopt_suspend(), "must be");
  frame last_frame = locking_thread->last_frame();
  bool bcp_was_adjusted = false;
  // Don't decrement bcp if it points to the frame's first instruction.  This happens when
  // handle_sync_on_value_based_class() is called because of a synchronized method.  There
  // is no actual monitorenter instruction in the byte code in this case.
  if (last_frame.is_interpreted_frame() &&
      (last_frame.interpreter_frame_method()->code_base() < last_frame.interpreter_frame_bcp())) {
    // adjust bcp to point back to monitorenter so that we print the correct line numbers
    last_frame.interpreter_frame_set_bcp(last_frame.interpreter_frame_bcp() - 1);
    bcp_was_adjusted = true;
  }

  if (DiagnoseSyncOnValueBasedClasses == FATAL_EXIT) {
    ResourceMark rm;
    stringStream ss;
    locking_thread->print_active_stack_on(&ss);
    char* base = (char*)strstr(ss.base(), "at");
    char* newline = (char*)strchr(ss.base(), '\n');
    if (newline != nullptr) {
      *newline = '\0';
    }
    fatal("Synchronizing on object " INTPTR_FORMAT " of klass %s %s", p2i(obj()), obj->klass()->external_name(), base);
  } else {
    assert(DiagnoseSyncOnValueBasedClasses == LOG_WARNING, "invalid value for DiagnoseSyncOnValueBasedClasses");
    ResourceMark rm;
    Log(valuebasedclasses) vblog;

    vblog.info("Synchronizing on object " INTPTR_FORMAT " of klass %s", p2i(obj()), obj->klass()->external_name());
    if (locking_thread->has_last_Java_frame()) {
      LogStream info_stream(vblog.info());
      locking_thread->print_active_stack_on(&info_stream);
    } else {
      vblog.info("Cannot find the last Java frame");
    }

    EventSyncOnValueBasedClass event;
    if (event.should_commit()) {
      event.set_valueBasedClass(obj->klass());
      event.commit();
    }
  }

  if (bcp_was_adjusted) {
    last_frame.interpreter_frame_set_bcp(last_frame.interpreter_frame_bcp() + 1);
  }
}

// -----------------------------------------------------------------------------
// Monitor Enter/Exit

void ObjectSynchronizer::enter_for(Handle obj, BasicLock* lock, JavaThread* locking_thread) {
  // When called with locking_thread != Thread::current() some mechanism must synchronize
  // the locking_thread with respect to the current thread. Currently only used when
  // deoptimizing and re-locking locks. See Deoptimization::relock_objects
  assert(locking_thread == Thread::current() || locking_thread->is_obj_deopt_suspend(), "must be");

  if (LockingMode == LM_LIGHTWEIGHT) {
    return LightweightSynchronizer::enter_for(obj, lock, locking_thread);
  }

  if (!enter_fast_impl(obj, lock, locking_thread)) {
    // Inflated ObjectMonitor::enter_for is required

    // An async deflation can race after the inflate_for() call and before
    // enter_for() can make the ObjectMonitor busy. enter_for() returns false
    // if we have lost the race to async deflation and we simply try again.
    while (true) {
      ObjectMonitor* monitor = inflate_for(locking_thread, obj(), inflate_cause_monitor_enter);
      if (monitor->enter_for(locking_thread)) {
        return;
      }
      assert(monitor->is_being_async_deflated(), "must be");
    }
  }
}

void ObjectSynchronizer::enter_legacy(Handle obj, BasicLock* lock, JavaThread* current) {
  if (!enter_fast_impl(obj, lock, current)) {
    // Inflated ObjectMonitor::enter is required

    // An async deflation can race after the inflate() call and before
    // enter() can make the ObjectMonitor busy. enter() returns false if
    // we have lost the race to async deflation and we simply try again.
    while (true) {
      ObjectMonitor* monitor = inflate(current, obj(), inflate_cause_monitor_enter);
      if (monitor->enter(current)) {
        return;
      }
    }
  }
}

// The interpreter and compiler assembly code tries to lock using the fast path
// of this algorithm. Make sure to update that code if the following function is
// changed. The implementation is extremely sensitive to race condition. Be careful.
bool ObjectSynchronizer::enter_fast_impl(Handle obj, BasicLock* lock, JavaThread* locking_thread) {
  assert(LockingMode != LM_LIGHTWEIGHT, "Use LightweightSynchronizer");

  if (obj->klass()->is_value_based()) {
    handle_sync_on_value_based_class(obj, locking_thread);
  }

  locking_thread->inc_held_monitor_count();

  if (!useHeavyMonitors()) {
    if (LockingMode == LM_LEGACY) {
      markWord mark = obj->mark();
      if (mark.is_unlocked()) {
        // Anticipate successful CAS -- the ST of the displaced mark must
        // be visible <= the ST performed by the CAS.
        lock->set_displaced_header(mark);
        if (mark == obj()->cas_set_mark(markWord::from_pointer(lock), mark)) {
          return true;
        }
      } else if (mark.has_locker() &&
                 locking_thread->is_lock_owned((address) mark.locker())) {
        assert(lock != mark.locker(), "must not re-lock the same lock");
        assert(lock != (BasicLock*) obj->mark().value(), "don't relock with same BasicLock");
        lock->set_displaced_header(markWord::from_pointer(nullptr));
        return true;
      }

      // The object header will never be displaced to this lock,
      // so it does not matter what the value is, except that it
      // must be non-zero to avoid looking like a re-entrant lock,
      // and must not look locked either.
      lock->set_displaced_header(markWord::unused_mark());

      // Failed to fast lock.
      return false;
    }
  } else if (VerifyHeavyMonitors) {
    guarantee((obj->mark().value() & markWord::lock_mask_in_place) != markWord::locked_value, "must not be lightweight/stack-locked");
  }

  return false;
}

void ObjectSynchronizer::exit_legacy(oop object, BasicLock* lock, JavaThread* current) {
  assert(LockingMode != LM_LIGHTWEIGHT, "Use LightweightSynchronizer");

  if (!useHeavyMonitors()) {
    markWord mark = object->mark();
    if (LockingMode == LM_LEGACY) {
      markWord dhw = lock->displaced_header();
      if (dhw.value() == 0) {
        // If the displaced header is null, then this exit matches up with
        // a recursive enter. No real work to do here except for diagnostics.
#ifndef PRODUCT
        if (mark != markWord::INFLATING()) {
          // Only do diagnostics if we are not racing an inflation. Simply
          // exiting a recursive enter of a Java Monitor that is being
          // inflated is safe; see the has_monitor() comment below.
          assert(!mark.is_unlocked(), "invariant");
          assert(!mark.has_locker() ||
                 current->is_lock_owned((address)mark.locker()), "invariant");
          if (mark.has_monitor()) {
            // The BasicLock's displaced_header is marked as a recursive
            // enter and we have an inflated Java Monitor (ObjectMonitor).
            // This is a special case where the Java Monitor was inflated
            // after this thread entered the stack-lock recursively. When a
            // Java Monitor is inflated, we cannot safely walk the Java
            // Monitor owner's stack and update the BasicLocks because a
            // Java Monitor can be asynchronously inflated by a thread that
            // does not own the Java Monitor.
            ObjectMonitor* m = read_monitor(mark);
            assert(m->object()->mark() == mark, "invariant");
            assert(m->is_entered(current), "invariant");
          }
        }
#endif
        return;
      }

      if (mark == markWord::from_pointer(lock)) {
        // If the object is stack-locked by the current thread, try to
        // swing the displaced header from the BasicLock back to the mark.
        assert(dhw.is_neutral(), "invariant");
        if (object->cas_set_mark(dhw, mark) == mark) {
          return;
        }
      }
    }
  } else if (VerifyHeavyMonitors) {
    guarantee((object->mark().value() & markWord::lock_mask_in_place) != markWord::locked_value, "must not be lightweight/stack-locked");
  }

  // We have to take the slow-path of possible inflation and then exit.
  // The ObjectMonitor* can't be async deflated until ownership is
  // dropped inside exit() and the ObjectMonitor* must be !is_busy().
  ObjectMonitor* monitor = inflate(current, object, inflate_cause_vm_internal);
  assert(!monitor->has_anonymous_owner(), "must not be");
  monitor->exit(current);
}

// -----------------------------------------------------------------------------
// JNI locks on java objects
// NOTE: must use heavy weight monitor to handle jni monitor enter
void ObjectSynchronizer::jni_enter(Handle obj, JavaThread* current) {
  // Top native frames in the stack will not be seen if we attempt
  // preemption, since we start walking from the last Java anchor.
  NoPreemptMark npm(current);

  if (obj->klass()->is_value_based()) {
    handle_sync_on_value_based_class(obj, current);
  }

  // the current locking is from JNI instead of Java code
  current->set_current_pending_monitor_is_from_java(false);
  // An async deflation can race after the inflate() call and before
  // enter() can make the ObjectMonitor busy. enter() returns false if
  // we have lost the race to async deflation and we simply try again.
  while (true) {
    ObjectMonitor* monitor;
    bool entered;
    if (LockingMode == LM_LIGHTWEIGHT) {
      entered = LightweightSynchronizer::inflate_and_enter(obj(), inflate_cause_jni_enter, current, current) != nullptr;
    } else {
      monitor = inflate(current, obj(), inflate_cause_jni_enter);
      entered = monitor->enter(current);
    }

    if (entered) {
      current->inc_held_monitor_count(1, true);
      break;
    }
  }
  current->set_current_pending_monitor_is_from_java(true);
}

// NOTE: must use heavy weight monitor to handle jni monitor exit
void ObjectSynchronizer::jni_exit(oop obj, TRAPS) {
  JavaThread* current = THREAD;

  ObjectMonitor* monitor;
  if (LockingMode == LM_LIGHTWEIGHT) {
    monitor = LightweightSynchronizer::inflate_locked_or_imse(obj, inflate_cause_jni_exit, CHECK);
  } else {
    // The ObjectMonitor* can't be async deflated until ownership is
    // dropped inside exit() and the ObjectMonitor* must be !is_busy().
    monitor = inflate(current, obj, inflate_cause_jni_exit);
  }
  // If this thread has locked the object, exit the monitor. We
  // intentionally do not use CHECK on check_owner because we must exit the
  // monitor even if an exception was already pending.
  if (monitor->check_owner(THREAD)) {
    monitor->exit(current);
    current->dec_held_monitor_count(1, true);
  }
}

// -----------------------------------------------------------------------------
// Internal VM locks on java objects
// standard constructor, allows locking failures
ObjectLocker::ObjectLocker(Handle obj, JavaThread* thread) : _npm(thread) {
  _thread = thread;
  _thread->check_for_valid_safepoint_state();
  _obj = obj;

  if (_obj() != nullptr) {
    ObjectSynchronizer::enter(_obj, &_lock, _thread);
  }
}

ObjectLocker::~ObjectLocker() {
  if (_obj() != nullptr) {
    ObjectSynchronizer::exit(_obj(), &_lock, _thread);
  }
}


// -----------------------------------------------------------------------------
//  Wait/Notify/NotifyAll
// NOTE: must use heavy weight monitor to handle wait()

int ObjectSynchronizer::wait(Handle obj, jlong millis, TRAPS) {
  JavaThread* current = THREAD;
  if (millis < 0) {
    THROW_MSG_0(vmSymbols::java_lang_IllegalArgumentException(), "timeout value is negative");
  }

  ObjectMonitor* monitor;
  if (LockingMode == LM_LIGHTWEIGHT) {
    monitor = LightweightSynchronizer::inflate_locked_or_imse(obj(), inflate_cause_wait, CHECK_0);
  } else {
    // The ObjectMonitor* can't be async deflated because the _waiters
    // field is incremented before ownership is dropped and decremented
    // after ownership is regained.
    monitor = inflate(current, obj(), inflate_cause_wait);
  }

  DTRACE_MONITOR_WAIT_PROBE(monitor, obj(), current, millis);
  monitor->wait(millis, true, THREAD); // Not CHECK as we need following code

  // This dummy call is in place to get around dtrace bug 6254741.  Once
  // that's fixed we can uncomment the following line, remove the call
  // and change this function back into a "void" func.
  // DTRACE_MONITOR_PROBE(waited, monitor, obj(), THREAD);
  int ret_code = dtrace_waited_probe(monitor, obj, THREAD);
  return ret_code;
}

void ObjectSynchronizer::waitUninterruptibly(Handle obj, jlong millis, TRAPS) {
  if (millis < 0) {
    THROW_MSG(vmSymbols::java_lang_IllegalArgumentException(), "timeout value is negative");
  }

  ObjectMonitor* monitor;
  if (LockingMode == LM_LIGHTWEIGHT) {
    monitor = LightweightSynchronizer::inflate_locked_or_imse(obj(), inflate_cause_wait, CHECK);
  } else {
    monitor = inflate(THREAD, obj(), inflate_cause_wait);
  }
  monitor->wait(millis, false, THREAD);
}


void ObjectSynchronizer::notify(Handle obj, TRAPS) {
  JavaThread* current = THREAD;

  markWord mark = obj->mark();
  if (LockingMode == LM_LIGHTWEIGHT) {
    if ((mark.is_fast_locked() && current->lock_stack().contains(obj()))) {
      // Not inflated so there can't be any waiters to notify.
      return;
    }
  } else if (LockingMode == LM_LEGACY) {
    if (mark.has_locker() && current->is_lock_owned((address)mark.locker())) {
      // Not inflated so there can't be any waiters to notify.
      return;
    }
  }

  ObjectMonitor* monitor;
  if (LockingMode == LM_LIGHTWEIGHT) {
    monitor = LightweightSynchronizer::inflate_locked_or_imse(obj(), inflate_cause_notify, CHECK);
  } else {
    // The ObjectMonitor* can't be async deflated until ownership is
    // dropped by the calling thread.
    monitor = inflate(current, obj(), inflate_cause_notify);
  }
  monitor->notify(CHECK);
}

// NOTE: see comment of notify()
void ObjectSynchronizer::notifyall(Handle obj, TRAPS) {
  JavaThread* current = THREAD;

  markWord mark = obj->mark();
  if (LockingMode == LM_LIGHTWEIGHT) {
    if ((mark.is_fast_locked() && current->lock_stack().contains(obj()))) {
      // Not inflated so there can't be any waiters to notify.
      return;
    }
  } else if (LockingMode == LM_LEGACY) {
    if (mark.has_locker() && current->is_lock_owned((address)mark.locker())) {
      // Not inflated so there can't be any waiters to notify.
      return;
    }
  }

  ObjectMonitor* monitor;
  if (LockingMode == LM_LIGHTWEIGHT) {
    monitor = LightweightSynchronizer::inflate_locked_or_imse(obj(), inflate_cause_notify, CHECK);
  } else {
    // The ObjectMonitor* can't be async deflated until ownership is
    // dropped by the calling thread.
    monitor = inflate(current, obj(), inflate_cause_notify);
  }
  monitor->notifyAll(CHECK);
}

// -----------------------------------------------------------------------------
// Hash Code handling

struct SharedGlobals {
  char         _pad_prefix[OM_CACHE_LINE_SIZE];
  // This is a highly shared mostly-read variable.
  // To avoid false-sharing it needs to be the sole occupant of a cache line.
  volatile int stw_random;
  DEFINE_PAD_MINUS_SIZE(1, OM_CACHE_LINE_SIZE, sizeof(volatile int));
  // Hot RW variable -- Sequester to avoid false-sharing
  volatile int hc_sequence;
  DEFINE_PAD_MINUS_SIZE(2, OM_CACHE_LINE_SIZE, sizeof(volatile int));
};

static SharedGlobals GVars;

static markWord read_stable_mark(oop obj) {
  markWord mark = obj->mark_acquire();
  if (!mark.is_being_inflated() || LockingMode == LM_LIGHTWEIGHT) {
    // New lightweight locking does not use the markWord::INFLATING() protocol.
    return mark;       // normal fast-path return
  }

  int its = 0;
  for (;;) {
    markWord mark = obj->mark_acquire();
    if (!mark.is_being_inflated()) {
      return mark;    // normal fast-path return
    }

    // The object is being inflated by some other thread.
    // The caller of read_stable_mark() must wait for inflation to complete.
    // Avoid live-lock.

    ++its;
    if (its > 10000 || !os::is_MP()) {
      if (its & 1) {
        os::naked_yield();
      } else {
        // Note that the following code attenuates the livelock problem but is not
        // a complete remedy.  A more complete solution would require that the inflating
        // thread hold the associated inflation lock.  The following code simply restricts
        // the number of spinners to at most one.  We'll have N-2 threads blocked
        // on the inflationlock, 1 thread holding the inflation lock and using
        // a yield/park strategy, and 1 thread in the midst of inflation.
        // A more refined approach would be to change the encoding of INFLATING
        // to allow encapsulation of a native thread pointer.  Threads waiting for
        // inflation to complete would use CAS to push themselves onto a singly linked
        // list rooted at the markword.  Once enqueued, they'd loop, checking a per-thread flag
        // and calling park().  When inflation was complete the thread that accomplished inflation
        // would detach the list and set the markword to inflated with a single CAS and
        // then for each thread on the list, set the flag and unpark() the thread.

        // Index into the lock array based on the current object address.
        static_assert(is_power_of_2(inflation_lock_count()), "must be");
        size_t ix = (cast_from_oop<intptr_t>(obj) >> 5) & (inflation_lock_count() - 1);
        int YieldThenBlock = 0;
        assert(ix < inflation_lock_count(), "invariant");
        inflation_lock(ix)->lock();
        while (obj->mark_acquire() == markWord::INFLATING()) {
          // Beware: naked_yield() is advisory and has almost no effect on some platforms
          // so we periodically call current->_ParkEvent->park(1).
          // We use a mixed spin/yield/block mechanism.
          if ((YieldThenBlock++) >= 16) {
            Thread::current()->_ParkEvent->park(1);
          } else {
            os::naked_yield();
          }
        }
        inflation_lock(ix)->unlock();
      }
    } else {
      SpinPause();       // SMP-polite spinning
    }
  }
}

// hashCode() generation :
//
// Possibilities:
// * MD5Digest of {obj,stw_random}
// * CRC32 of {obj,stw_random} or any linear-feedback shift register function.
// * A DES- or AES-style SBox[] mechanism
// * One of the Phi-based schemes, such as:
//   2654435761 = 2^32 * Phi (golden ratio)
//   HashCodeValue = ((uintptr_t(obj) >> 3) * 2654435761) ^ GVars.stw_random ;
// * A variation of Marsaglia's shift-xor RNG scheme.
// * (obj ^ stw_random) is appealing, but can result
//   in undesirable regularity in the hashCode values of adjacent objects
//   (objects allocated back-to-back, in particular).  This could potentially
//   result in hashtable collisions and reduced hashtable efficiency.
//   There are simple ways to "diffuse" the middle address bits over the
//   generated hashCode values:

static intptr_t get_next_hash(Thread* current, oop obj) {
  intptr_t value = 0;
  if (hashCode == 0) {
    // This form uses global Park-Miller RNG.
    // On MP system we'll have lots of RW access to a global, so the
    // mechanism induces lots of coherency traffic.
    value = os::random();
  } else if (hashCode == 1) {
    // This variation has the property of being stable (idempotent)
    // between STW operations.  This can be useful in some of the 1-0
    // synchronization schemes.
    intptr_t addr_bits = cast_from_oop<intptr_t>(obj) >> 3;
    value = addr_bits ^ (addr_bits >> 5) ^ GVars.stw_random;
  } else if (hashCode == 2) {
    value = 1;            // for sensitivity testing
  } else if (hashCode == 3) {
    value = ++GVars.hc_sequence;
  } else if (hashCode == 4) {
    value = cast_from_oop<intptr_t>(obj);
  } else {
    // Marsaglia's xor-shift scheme with thread-specific state
    // This is probably the best overall implementation -- we'll
    // likely make this the default in future releases.
    unsigned t = current->_hashStateX;
    t ^= (t << 11);
    current->_hashStateX = current->_hashStateY;
    current->_hashStateY = current->_hashStateZ;
    current->_hashStateZ = current->_hashStateW;
    unsigned v = current->_hashStateW;
    v = (v ^ (v >> 19)) ^ (t ^ (t >> 8));
    current->_hashStateW = v;
    value = v;
  }

  value &= markWord::hash_mask;
  if (value == 0) value = 0xBAD;
  assert(value != markWord::no_hash, "invariant");
  return value;
}

static intptr_t install_hash_code(Thread* current, oop obj) {
  assert(UseObjectMonitorTable && LockingMode == LM_LIGHTWEIGHT, "must be");

  markWord mark = obj->mark_acquire();
  for (;;) {
    intptr_t hash = mark.hash();
    if (hash != 0) {
      return hash;
    }

    hash = get_next_hash(current, obj);
    const markWord old_mark = mark;
    const markWord new_mark = old_mark.copy_set_hash(hash);

    mark = obj->cas_set_mark(new_mark, old_mark);
    if (old_mark == mark) {
      return hash;
    }
  }
}

intptr_t ObjectSynchronizer::FastHashCode(Thread* current, oop obj) {
  if (UseObjectMonitorTable) {
    // Since the monitor isn't in the object header, the hash can simply be
    // installed in the object header.
    return install_hash_code(current, obj);
  }

  while (true) {
    ObjectMonitor* monitor = nullptr;
    markWord temp, test;
    intptr_t hash;
    markWord mark = read_stable_mark(obj);
    if (VerifyHeavyMonitors) {
      assert(LockingMode == LM_MONITOR, "+VerifyHeavyMonitors requires LockingMode == 0 (LM_MONITOR)");
      guarantee((obj->mark().value() & markWord::lock_mask_in_place) != markWord::locked_value, "must not be lightweight/stack-locked");
    }
    if (mark.is_unlocked() || (LockingMode == LM_LIGHTWEIGHT && mark.is_fast_locked())) {
      hash = mark.hash();
      if (hash != 0) {                     // if it has a hash, just return it
        return hash;
      }
      hash = get_next_hash(current, obj);  // get a new hash
      temp = mark.copy_set_hash(hash);     // merge the hash into header
                                           // try to install the hash
      test = obj->cas_set_mark(temp, mark);
      if (test == mark) {                  // if the hash was installed, return it
        return hash;
      }
      if (LockingMode == LM_LIGHTWEIGHT) {
        // CAS failed, retry
        continue;
      }
      // Failed to install the hash. It could be that another thread
      // installed the hash just before our attempt or inflation has
      // occurred or... so we fall thru to inflate the monitor for
      // stability and then install the hash.
    } else if (mark.has_monitor()) {
      monitor = mark.monitor();
      temp = monitor->header();
      assert(temp.is_neutral(), "invariant: header=" INTPTR_FORMAT, temp.value());
      hash = temp.hash();
      if (hash != 0) {
        // It has a hash.

        // Separate load of dmw/header above from the loads in
        // is_being_async_deflated().

        // dmw/header and _contentions may get written by different threads.
        // Make sure to observe them in the same order when having several observers.
        OrderAccess::loadload_for_IRIW();

        if (monitor->is_being_async_deflated()) {
          // But we can't safely use the hash if we detect that async
          // deflation has occurred. So we attempt to restore the
          // header/dmw to the object's header so that we only retry
          // once if the deflater thread happens to be slow.
          monitor->install_displaced_markword_in_object(obj);
          continue;
        }
        return hash;
      }
      // Fall thru so we only have one place that installs the hash in
      // the ObjectMonitor.
    } else if (LockingMode == LM_LEGACY && mark.has_locker()
               && current->is_Java_thread()
               && JavaThread::cast(current)->is_lock_owned((address)mark.locker())) {
      // This is a stack-lock owned by the calling thread so fetch the
      // displaced markWord from the BasicLock on the stack.
      temp = mark.displaced_mark_helper();
      assert(temp.is_neutral(), "invariant: header=" INTPTR_FORMAT, temp.value());
      hash = temp.hash();
      if (hash != 0) {                  // if it has a hash, just return it
        return hash;
      }
      // WARNING:
      // The displaced header in the BasicLock on a thread's stack
      // is strictly immutable. It CANNOT be changed in ANY cases.
      // So we have to inflate the stack-lock into an ObjectMonitor
      // even if the current thread owns the lock. The BasicLock on
      // a thread's stack can be asynchronously read by other threads
      // during an inflate() call so any change to that stack memory
      // may not propagate to other threads correctly.
    }

    // Inflate the monitor to set the hash.

    // There's no need to inflate if the mark has already got a monitor.
    // NOTE: an async deflation can race after we get the monitor and
    // before we can update the ObjectMonitor's header with the hash
    // value below.
    monitor = mark.has_monitor() ? mark.monitor() : inflate(current, obj, inflate_cause_hash_code);
    // Load ObjectMonitor's header/dmw field and see if it has a hash.
    mark = monitor->header();
    assert(mark.is_neutral(), "invariant: header=" INTPTR_FORMAT, mark.value());
    hash = mark.hash();
    if (hash == 0) {                       // if it does not have a hash
      hash = get_next_hash(current, obj);  // get a new hash
      temp = mark.copy_set_hash(hash)   ;  // merge the hash into header
      assert(temp.is_neutral(), "invariant: header=" INTPTR_FORMAT, temp.value());
      uintptr_t v = Atomic::cmpxchg(monitor->metadata_addr(), mark.value(), temp.value());
      test = markWord(v);
      if (test != mark) {
        // The attempt to update the ObjectMonitor's header/dmw field
        // did not work. This can happen if another thread managed to
        // merge in the hash just before our cmpxchg().
        // If we add any new usages of the header/dmw field, this code
        // will need to be updated.
        hash = test.hash();
        assert(test.is_neutral(), "invariant: header=" INTPTR_FORMAT, test.value());
        assert(hash != 0, "should only have lost the race to a thread that set a non-zero hash");
      }
      if (monitor->is_being_async_deflated() && !UseObjectMonitorTable) {
        // If we detect that async deflation has occurred, then we
        // attempt to restore the header/dmw to the object's header
        // so that we only retry once if the deflater thread happens
        // to be slow.
        monitor->install_displaced_markword_in_object(obj);
        continue;
      }
    }
    // We finally get the hash.
    return hash;
  }
}

bool ObjectSynchronizer::current_thread_holds_lock(JavaThread* current,
                                                   Handle h_obj) {
  assert(current == JavaThread::current(), "Can only be called on current thread");
  oop obj = h_obj();

  markWord mark = read_stable_mark(obj);

  if (LockingMode == LM_LEGACY && mark.has_locker()) {
    // stack-locked case, header points into owner's stack
    return current->is_lock_owned((address)mark.locker());
  }

  if (LockingMode == LM_LIGHTWEIGHT && mark.is_fast_locked()) {
    // fast-locking case, see if lock is in current's lock stack
    return current->lock_stack().contains(h_obj());
  }

  while (LockingMode == LM_LIGHTWEIGHT && mark.has_monitor()) {
    ObjectMonitor* monitor = read_monitor(current, obj, mark);
    if (monitor != nullptr) {
      return monitor->is_entered(current) != 0;
    }
    // Racing with inflation/deflation, retry
    mark = obj->mark_acquire();

    if (mark.is_fast_locked()) {
      // Some other thread fast_locked, current could not have held the lock
      return false;
    }
  }

  if (LockingMode != LM_LIGHTWEIGHT && mark.has_monitor()) {
    // Inflated monitor so header points to ObjectMonitor (tagged pointer).
    // The first stage of async deflation does not affect any field
    // used by this comparison so the ObjectMonitor* is usable here.
    ObjectMonitor* monitor = read_monitor(mark);
    return monitor->is_entered(current) != 0;
  }
  // Unlocked case, header in place
  assert(mark.is_unlocked(), "sanity check");
  return false;
}

JavaThread* ObjectSynchronizer::get_lock_owner(ThreadsList * t_list, Handle h_obj) {
  oop obj = h_obj();
  markWord mark = read_stable_mark(obj);

  if (LockingMode == LM_LEGACY && mark.has_locker()) {
    // stack-locked so header points into owner's stack.
    // owning_thread_from_monitor_owner() may also return null here:
    return Threads::owning_thread_from_stacklock(t_list, (address) mark.locker());
  }

  if (LockingMode == LM_LIGHTWEIGHT && mark.is_fast_locked()) {
    // fast-locked so get owner from the object.
    // owning_thread_from_object() may also return null here:
    return Threads::owning_thread_from_object(t_list, h_obj());
  }

  while (LockingMode == LM_LIGHTWEIGHT && mark.has_monitor()) {
    ObjectMonitor* monitor = read_monitor(Thread::current(), obj, mark);
    if (monitor != nullptr) {
      return Threads::owning_thread_from_monitor(t_list, monitor);
    }
    // Racing with inflation/deflation, retry
    mark = obj->mark_acquire();

    if (mark.is_fast_locked()) {
      // Some other thread fast_locked
      return Threads::owning_thread_from_object(t_list, h_obj());
    }
  }

  if (LockingMode != LM_LIGHTWEIGHT && mark.has_monitor()) {
    // Inflated monitor so header points to ObjectMonitor (tagged pointer).
    // The first stage of async deflation does not affect any field
    // used by this comparison so the ObjectMonitor* is usable here.
    ObjectMonitor* monitor = read_monitor(mark);
    assert(monitor != nullptr, "monitor should be non-null");
    // owning_thread_from_monitor() may also return null here:
    return Threads::owning_thread_from_monitor(t_list, monitor);
  }

  // Unlocked case, header in place
  // Cannot have assertion since this object may have been
  // locked by another thread when reaching here.
  // assert(mark.is_unlocked(), "sanity check");

  return nullptr;
}

// Visitors ...

// Iterate over all ObjectMonitors.
template <typename Function>
void ObjectSynchronizer::monitors_iterate(Function function) {
  MonitorList::Iterator iter = _in_use_list.iterator();
  while (iter.has_next()) {
    ObjectMonitor* monitor = iter.next();
    function(monitor);
  }
}

// Iterate ObjectMonitors owned by any thread and where the owner `filter`
// returns true.
template <typename OwnerFilter>
void ObjectSynchronizer::owned_monitors_iterate_filtered(MonitorClosure* closure, OwnerFilter filter) {
  monitors_iterate([&](ObjectMonitor* monitor) {
    // This function is only called at a safepoint or when the
    // target thread is suspended or when the target thread is
    // operating on itself. The current closures in use today are
    // only interested in an owned ObjectMonitor and ownership
    // cannot be dropped under the calling contexts so the
    // ObjectMonitor cannot be async deflated.
    if (monitor->has_owner() && filter(monitor)) {
      assert(!monitor->is_being_async_deflated(), "Owned monitors should not be deflating");

      closure->do_monitor(monitor);
    }
  });
}

// Iterate ObjectMonitors where the owner == thread; this does NOT include
// ObjectMonitors where owner is set to a stack-lock address in thread.
void ObjectSynchronizer::owned_monitors_iterate(MonitorClosure* closure, JavaThread* thread) {
  int64_t key = ObjectMonitor::owner_id_from(thread);
  auto thread_filter = [&](ObjectMonitor* monitor) { return monitor->owner() == key; };
  return owned_monitors_iterate_filtered(closure, thread_filter);
}

void ObjectSynchronizer::owned_monitors_iterate(MonitorClosure* closure, oop vthread) {
  int64_t key = ObjectMonitor::owner_id_from(vthread);
  auto thread_filter = [&](ObjectMonitor* monitor) { return monitor->owner() == key; };
  return owned_monitors_iterate_filtered(closure, thread_filter);
}

// Iterate ObjectMonitors owned by any thread.
void ObjectSynchronizer::owned_monitors_iterate(MonitorClosure* closure) {
  auto all_filter = [&](ObjectMonitor* monitor) { return true; };
  return owned_monitors_iterate_filtered(closure, all_filter);
}

static bool monitors_used_above_threshold(MonitorList* list) {
  if (MonitorUsedDeflationThreshold == 0) {  // disabled case is easy
    return false;
  }
  size_t monitors_used = list->count();
  if (monitors_used == 0) {  // empty list is easy
    return false;
  }
  size_t old_ceiling = ObjectSynchronizer::in_use_list_ceiling();
  // Make sure that we use a ceiling value that is not lower than
  // previous, not lower than the recorded max used by the system, and
  // not lower than the current number of monitors in use (which can
  // race ahead of max). The result is guaranteed > 0.
  size_t ceiling = MAX3(old_ceiling, list->max(), monitors_used);

  // Check if our monitor usage is above the threshold:
  size_t monitor_usage = (monitors_used * 100LL) / ceiling;
  if (int(monitor_usage) > MonitorUsedDeflationThreshold) {
    // Deflate monitors if over the threshold percentage, unless no
    // progress on previous deflations.
    bool is_above_threshold = true;

    // Check if it's time to adjust the in_use_list_ceiling up, due
    // to too many async deflation attempts without any progress.
    if (NoAsyncDeflationProgressMax != 0 &&
        _no_progress_cnt >= NoAsyncDeflationProgressMax) {
      double remainder = (100.0 - MonitorUsedDeflationThreshold) / 100.0;
      size_t delta = (size_t)(ceiling * remainder) + 1;
      size_t new_ceiling = (ceiling > SIZE_MAX - delta)
        ? SIZE_MAX         // Overflow, let's clamp new_ceiling.
        : ceiling + delta;

      ObjectSynchronizer::set_in_use_list_ceiling(new_ceiling);
      log_info(monitorinflation)("Too many deflations without progress; "
                                 "bumping in_use_list_ceiling from %zu"
                                 " to %zu", old_ceiling, new_ceiling);
      _no_progress_cnt = 0;
      ceiling = new_ceiling;

      // Check if our monitor usage is still above the threshold:
      monitor_usage = (monitors_used * 100LL) / ceiling;
      is_above_threshold = int(monitor_usage) > MonitorUsedDeflationThreshold;
    }
    log_info(monitorinflation)("monitors_used=%zu, ceiling=%zu"
                               ", monitor_usage=%zu, threshold=%d",
                               monitors_used, ceiling, monitor_usage, MonitorUsedDeflationThreshold);
    return is_above_threshold;
  }

  return false;
}

size_t ObjectSynchronizer::in_use_list_count() {
  return _in_use_list.count();
}

size_t ObjectSynchronizer::in_use_list_max() {
  return _in_use_list.max();
}

size_t ObjectSynchronizer::in_use_list_ceiling() {
  return _in_use_list_ceiling;
}

void ObjectSynchronizer::dec_in_use_list_ceiling() {
  Atomic::sub(&_in_use_list_ceiling, AvgMonitorsPerThreadEstimate);
}

void ObjectSynchronizer::inc_in_use_list_ceiling() {
  Atomic::add(&_in_use_list_ceiling, AvgMonitorsPerThreadEstimate);
}

void ObjectSynchronizer::set_in_use_list_ceiling(size_t new_value) {
  _in_use_list_ceiling = new_value;
}

bool ObjectSynchronizer::is_async_deflation_needed() {
  if (is_async_deflation_requested()) {
    // Async deflation request.
    log_info(monitorinflation)("Async deflation needed: explicit request");
    return true;
  }

  jlong time_since_last = time_since_last_async_deflation_ms();

  if (AsyncDeflationInterval > 0 &&
      time_since_last > AsyncDeflationInterval &&
      monitors_used_above_threshold(&_in_use_list)) {
    // It's been longer than our specified deflate interval and there
    // are too many monitors in use. We don't deflate more frequently
    // than AsyncDeflationInterval (unless is_async_deflation_requested)
    // in order to not swamp the MonitorDeflationThread.
    log_info(monitorinflation)("Async deflation needed: monitors used are above the threshold");
    return true;
  }

  if (GuaranteedAsyncDeflationInterval > 0 &&
      time_since_last > GuaranteedAsyncDeflationInterval) {
    // It's been longer than our specified guaranteed deflate interval.
    // We need to clean up the used monitors even if the threshold is
    // not reached, to keep the memory utilization at bay when many threads
    // touched many monitors.
    log_info(monitorinflation)("Async deflation needed: guaranteed interval (%zd ms) "
                               "is greater than time since last deflation (" JLONG_FORMAT " ms)",
                               GuaranteedAsyncDeflationInterval, time_since_last);

    // If this deflation has no progress, then it should not affect the no-progress
    // tracking, otherwise threshold heuristics would think it was triggered, experienced
    // no progress, and needs to backoff more aggressively. In this "no progress" case,
    // the generic code would bump the no-progress counter, and we compensate for that
    // by telling it to skip the update.
    //
    // If this deflation has progress, then it should let non-progress tracking
    // know about this, otherwise the threshold heuristics would kick in, potentially
    // experience no-progress due to aggressive cleanup by this deflation, and think
    // it is still in no-progress stride. In this "progress" case, the generic code would
    // zero the counter, and we allow it to happen.
    _no_progress_skip_increment = true;

    return true;
  }

  return false;
}

void ObjectSynchronizer::request_deflate_idle_monitors() {
  MonitorLocker ml(MonitorDeflation_lock, Mutex::_no_safepoint_check_flag);
  set_is_async_deflation_requested(true);
  ml.notify_all();
}

bool ObjectSynchronizer::request_deflate_idle_monitors_from_wb() {
  JavaThread* current = JavaThread::current();
  bool ret_code = false;

  jlong last_time = last_async_deflation_time_ns();

  request_deflate_idle_monitors();

  const int N_CHECKS = 5;
  for (int i = 0; i < N_CHECKS; i++) {  // sleep for at most 5 seconds
    if (last_async_deflation_time_ns() > last_time) {
      log_info(monitorinflation)("Async Deflation happened after %d check(s).", i);
      ret_code = true;
      break;
    }
    {
      // JavaThread has to honor the blocking protocol.
      ThreadBlockInVM tbivm(current);
      os::naked_short_sleep(999);  // sleep for almost 1 second
    }
  }
  if (!ret_code) {
    log_info(monitorinflation)("Async Deflation DID NOT happen after %d checks.", N_CHECKS);
  }

  return ret_code;
}

jlong ObjectSynchronizer::time_since_last_async_deflation_ms() {
  return (os::javaTimeNanos() - last_async_deflation_time_ns()) / (NANOUNITS / MILLIUNITS);
}

static void post_monitor_inflate_event(EventJavaMonitorInflate* event,
                                       const oop obj,
                                       ObjectSynchronizer::InflateCause cause) {
  assert(event != nullptr, "invariant");
  const Klass* monitor_klass = obj->klass();
  if (ObjectMonitor::is_jfr_excluded(monitor_klass)) {
    return;
  }
  event->set_monitorClass(monitor_klass);
  event->set_address((uintptr_t)(void*)obj);
  event->set_cause((u1)cause);
  event->commit();
}

// Fast path code shared by multiple functions
void ObjectSynchronizer::inflate_helper(oop obj) {
  assert(LockingMode != LM_LIGHTWEIGHT, "only inflate through enter");
  markWord mark = obj->mark_acquire();
  if (mark.has_monitor()) {
    ObjectMonitor* monitor = read_monitor(mark);
    markWord dmw = monitor->header();
    assert(dmw.is_neutral(), "sanity check: header=" INTPTR_FORMAT, dmw.value());
    return;
  }
  (void)inflate(Thread::current(), obj, inflate_cause_vm_internal);
}

ObjectMonitor* ObjectSynchronizer::inflate(Thread* current, oop obj, const InflateCause cause) {
  assert(current == Thread::current(), "must be");
  assert(LockingMode != LM_LIGHTWEIGHT, "only inflate through enter");
  return inflate_impl(current->is_Java_thread() ? JavaThread::cast(current) : nullptr, obj, cause);
}

ObjectMonitor* ObjectSynchronizer::inflate_for(JavaThread* thread, oop obj, const InflateCause cause) {
  assert(thread == Thread::current() || thread->is_obj_deopt_suspend(), "must be");
  assert(LockingMode != LM_LIGHTWEIGHT, "LM_LIGHTWEIGHT cannot use inflate_for");
  return inflate_impl(thread, obj, cause);
}

ObjectMonitor* ObjectSynchronizer::inflate_impl(JavaThread* locking_thread, oop object, const InflateCause cause) {
  // The JavaThread* locking_thread requires that the locking_thread == Thread::current() or
  // is suspended throughout the call by some other mechanism.
  // The thread might be nullptr when called from a non JavaThread. (As may still be
  // the case from FastHashCode). However it is only important for correctness that the
  // thread is set when called from ObjectSynchronizer::enter from the owning thread,
  // ObjectSynchronizer::enter_for from any thread, or ObjectSynchronizer::exit.
  assert(LockingMode != LM_LIGHTWEIGHT, "LM_LIGHTWEIGHT cannot use inflate_impl");
  EventJavaMonitorInflate event;

  for (;;) {
    const markWord mark = object->mark_acquire();

    // The mark can be in one of the following states:
    // *  inflated     - If the ObjectMonitor owner is anonymous and the
    //                   locking_thread owns the object lock, then we
    //                   make the locking_thread the ObjectMonitor owner.
    // *  stack-locked - Coerce it to inflated from stack-locked.
    // *  INFLATING    - Busy wait for conversion from stack-locked to
    //                   inflated.
    // *  unlocked     - Aggressively inflate the object.

    // CASE: inflated
    if (mark.has_monitor()) {
      ObjectMonitor* inf = mark.monitor();
      markWord dmw = inf->header();
      assert(dmw.is_neutral(), "invariant: header=" INTPTR_FORMAT, dmw.value());
      if (inf->has_anonymous_owner() && locking_thread != nullptr) {
        assert(LockingMode == LM_LEGACY, "invariant");
        if (locking_thread->is_lock_owned((address)inf->stack_locker())) {
          inf->set_stack_locker(nullptr);
          inf->set_owner_from_anonymous(locking_thread);
        }
      }
      return inf;
    }

    // CASE: inflation in progress - inflating over a stack-lock.
    // Some other thread is converting from stack-locked to inflated.
    // Only that thread can complete inflation -- other threads must wait.
    // The INFLATING value is transient.
    // Currently, we spin/yield/park and poll the markword, waiting for inflation to finish.
    // We could always eliminate polling by parking the thread on some auxiliary list.
    if (mark == markWord::INFLATING()) {
      read_stable_mark(object);
      continue;
    }

    // CASE: stack-locked
    // Could be stack-locked either by current or by some other thread.
    //
    // Note that we allocate the ObjectMonitor speculatively, _before_ attempting
    // to install INFLATING into the mark word.  We originally installed INFLATING,
    // allocated the ObjectMonitor, and then finally STed the address of the
    // ObjectMonitor into the mark.  This was correct, but artificially lengthened
    // the interval in which INFLATING appeared in the mark, thus increasing
    // the odds of inflation contention. If we lose the race to set INFLATING,
    // then we just delete the ObjectMonitor and loop around again.
    //
    LogStreamHandle(Trace, monitorinflation) lsh;
    if (LockingMode == LM_LEGACY && mark.has_locker()) {
      ObjectMonitor* m = new ObjectMonitor(object);
      // Optimistically prepare the ObjectMonitor - anticipate successful CAS
      // We do this before the CAS in order to minimize the length of time
      // in which INFLATING appears in the mark.

      markWord cmp = object->cas_set_mark(markWord::INFLATING(), mark);
      if (cmp != mark) {
        delete m;
        continue;       // Interference -- just retry
      }

      // We've successfully installed INFLATING (0) into the mark-word.
      // This is the only case where 0 will appear in a mark-word.
      // Only the singular thread that successfully swings the mark-word
      // to 0 can perform (or more precisely, complete) inflation.
      //
      // Why do we CAS a 0 into the mark-word instead of just CASing the
      // mark-word from the stack-locked value directly to the new inflated state?
      // Consider what happens when a thread unlocks a stack-locked object.
      // It attempts to use CAS to swing the displaced header value from the
      // on-stack BasicLock back into the object header.  Recall also that the
      // header value (hash code, etc) can reside in (a) the object header, or
      // (b) a displaced header associated with the stack-lock, or (c) a displaced
      // header in an ObjectMonitor.  The inflate() routine must copy the header
      // value from the BasicLock on the owner's stack to the ObjectMonitor, all
      // the while preserving the hashCode stability invariants.  If the owner
      // decides to release the lock while the value is 0, the unlock will fail
      // and control will eventually pass from slow_exit() to inflate.  The owner
      // will then spin, waiting for the 0 value to disappear.   Put another way,
      // the 0 causes the owner to stall if the owner happens to try to
      // drop the lock (restoring the header from the BasicLock to the object)
      // while inflation is in-progress.  This protocol avoids races that might
      // would otherwise permit hashCode values to change or "flicker" for an object.
      // Critically, while object->mark is 0 mark.displaced_mark_helper() is stable.
      // 0 serves as a "BUSY" inflate-in-progress indicator.


      // fetch the displaced mark from the owner's stack.
      // The owner can't die or unwind past the lock while our INFLATING
      // object is in the mark.  Furthermore the owner can't complete
      // an unlock on the object, either.
      markWord dmw = mark.displaced_mark_helper();
      // Catch if the object's header is not neutral (not locked and
      // not marked is what we care about here).
      assert(dmw.is_neutral(), "invariant: header=" INTPTR_FORMAT, dmw.value());

      // Setup monitor fields to proper values -- prepare the monitor
      m->set_header(dmw);

      // Note that a thread can inflate an object
      // that it has stack-locked -- as might happen in wait() -- directly
      // with CAS.  That is, we can avoid the xchg-nullptr .... ST idiom.
      if (locking_thread != nullptr && locking_thread->is_lock_owned((address)mark.locker())) {
        m->set_owner(locking_thread);
      } else {
        // Use ANONYMOUS_OWNER to indicate that the owner is the BasicLock on the stack,
        // and set the stack locker field in the monitor.
        m->set_stack_locker(mark.locker());
        m->set_anonymous_owner();
      }
      // TODO-FIXME: assert BasicLock->dhw != 0.

      // Must preserve store ordering. The monitor state must
      // be stable at the time of publishing the monitor address.
      guarantee(object->mark() == markWord::INFLATING(), "invariant");
      // Release semantics so that above set_object() is seen first.
      object->release_set_mark(markWord::encode(m));

      // Once ObjectMonitor is configured and the object is associated
      // with the ObjectMonitor, it is safe to allow async deflation:
      _in_use_list.add(m);

      if (log_is_enabled(Trace, monitorinflation)) {
        ResourceMark rm;
        lsh.print_cr("inflate(has_locker): object=" INTPTR_FORMAT ", mark="
                     INTPTR_FORMAT ", type='%s'", p2i(object),
                     object->mark().value(), object->klass()->external_name());
      }
      if (event.should_commit()) {
        post_monitor_inflate_event(&event, object, cause);
      }
      return m;
    }

    // CASE: unlocked
    // TODO-FIXME: for entry we currently inflate and then try to CAS _owner.
    // If we know we're inflating for entry it's better to inflate by swinging a
    // pre-locked ObjectMonitor pointer into the object header.   A successful
    // CAS inflates the object *and* confers ownership to the inflating thread.
    // In the current implementation we use a 2-step mechanism where we CAS()
    // to inflate and then CAS() again to try to swing _owner from null to current.
    // An inflateTry() method that we could call from enter() would be useful.

    assert(mark.is_unlocked(), "invariant: header=" INTPTR_FORMAT, mark.value());
    ObjectMonitor* m = new ObjectMonitor(object);
    // prepare m for installation - set monitor to initial state
    m->set_header(mark);

    if (object->cas_set_mark(markWord::encode(m), mark) != mark) {
      delete m;
      m = nullptr;
      continue;
      // interference - the markword changed - just retry.
      // The state-transitions are one-way, so there's no chance of
      // live-lock -- "Inflated" is an absorbing state.
    }

    // Once the ObjectMonitor is configured and object is associated
    // with the ObjectMonitor, it is safe to allow async deflation:
    _in_use_list.add(m);

    if (log_is_enabled(Trace, monitorinflation)) {
      ResourceMark rm;
      lsh.print_cr("inflate(unlocked): object=" INTPTR_FORMAT ", mark="
                   INTPTR_FORMAT ", type='%s'", p2i(object),
                   object->mark().value(), object->klass()->external_name());
    }
    if (event.should_commit()) {
      post_monitor_inflate_event(&event, object, cause);
    }
    return m;
  }
}

// Walk the in-use list and deflate (at most MonitorDeflationMax) idle
// ObjectMonitors. Returns the number of deflated ObjectMonitors.
//
size_t ObjectSynchronizer::deflate_monitor_list(ObjectMonitorDeflationSafepointer* safepointer) {
  MonitorList::Iterator iter = _in_use_list.iterator();
  size_t deflated_count = 0;
  Thread* current = Thread::current();

  while (iter.has_next()) {
    if (deflated_count >= (size_t)MonitorDeflationMax) {
      break;
    }
    ObjectMonitor* mid = iter.next();
    if (mid->deflate_monitor(current)) {
      deflated_count++;
    }

    // Must check for a safepoint/handshake and honor it.
    safepointer->block_for_safepoint("deflation", "deflated_count", deflated_count);
  }

  return deflated_count;
}

class HandshakeForDeflation : public HandshakeClosure {
 public:
  HandshakeForDeflation() : HandshakeClosure("HandshakeForDeflation") {}

  void do_thread(Thread* thread) {
    log_trace(monitorinflation)("HandshakeForDeflation::do_thread: thread="
                                INTPTR_FORMAT, p2i(thread));
    if (thread->is_Java_thread()) {
      // Clear OM cache
      JavaThread* jt = JavaThread::cast(thread);
      jt->om_clear_monitor_cache();
    }
  }
};

class VM_RendezvousGCThreads : public VM_Operation {
public:
  bool evaluate_at_safepoint() const override { return false; }
  VMOp_Type type() const override { return VMOp_RendezvousGCThreads; }
  void doit() override {
    Universe::heap()->safepoint_synchronize_begin();
    Universe::heap()->safepoint_synchronize_end();
  };
};

static size_t delete_monitors(GrowableArray<ObjectMonitor*>* delete_list,
                              ObjectMonitorDeflationSafepointer* safepointer) {
  NativeHeapTrimmer::SuspendMark sm("monitor deletion");
  size_t deleted_count = 0;
  for (ObjectMonitor* monitor: *delete_list) {
    delete monitor;
    deleted_count++;
    // A JavaThread must check for a safepoint/handshake and honor it.
    safepointer->block_for_safepoint("deletion", "deleted_count", deleted_count);
  }
  return deleted_count;
}

class ObjectMonitorDeflationLogging: public StackObj {
  LogStreamHandle(Debug, monitorinflation) _debug;
  LogStreamHandle(Info, monitorinflation)  _info;
  LogStream*                               _stream;
  elapsedTimer                             _timer;

  size_t ceiling() const { return ObjectSynchronizer::in_use_list_ceiling(); }
  size_t count() const   { return ObjectSynchronizer::in_use_list_count(); }
  size_t max() const     { return ObjectSynchronizer::in_use_list_max(); }

public:
  ObjectMonitorDeflationLogging()
    : _debug(), _info(), _stream(nullptr) {
    if (_debug.is_enabled()) {
      _stream = &_debug;
    } else if (_info.is_enabled()) {
      _stream = &_info;
    }
  }

  void begin() {
    if (_stream != nullptr) {
      _stream->print_cr("begin deflating: in_use_list stats: ceiling=%zu, count=%zu, max=%zu",
                        ceiling(), count(), max());
      _timer.start();
    }
  }

  void before_handshake(size_t unlinked_count) {
    if (_stream != nullptr) {
      _timer.stop();
      _stream->print_cr("before handshaking: unlinked_count=%zu"
                        ", in_use_list stats: ceiling=%zu, count="
                        "%zu, max=%zu",
                        unlinked_count, ceiling(), count(), max());
    }
  }

  void after_handshake() {
    if (_stream != nullptr) {
      _stream->print_cr("after handshaking: in_use_list stats: ceiling="
                        "%zu, count=%zu, max=%zu",
                        ceiling(), count(), max());
      _timer.start();
    }
  }

  void end(size_t deflated_count, size_t unlinked_count) {
    if (_stream != nullptr) {
      _timer.stop();
      if (deflated_count != 0 || unlinked_count != 0 || _debug.is_enabled()) {
        _stream->print_cr("deflated_count=%zu, {unlinked,deleted}_count=%zu monitors in %3.7f secs",
                          deflated_count, unlinked_count, _timer.seconds());
      }
      _stream->print_cr("end deflating: in_use_list stats: ceiling=%zu, count=%zu, max=%zu",
                        ceiling(), count(), max());
    }
  }

  void before_block_for_safepoint(const char* op_name, const char* cnt_name, size_t cnt) {
    if (_stream != nullptr) {
      _timer.stop();
      _stream->print_cr("pausing %s: %s=%zu, in_use_list stats: ceiling="
                        "%zu, count=%zu, max=%zu",
                        op_name, cnt_name, cnt, ceiling(), count(), max());
    }
  }

  void after_block_for_safepoint(const char* op_name) {
    if (_stream != nullptr) {
      _stream->print_cr("resuming %s: in_use_list stats: ceiling=%zu"
                        ", count=%zu, max=%zu", op_name,
                        ceiling(), count(), max());
      _timer.start();
    }
  }
};

void ObjectMonitorDeflationSafepointer::block_for_safepoint(const char* op_name, const char* count_name, size_t counter) {
  if (!SafepointMechanism::should_process(_current)) {
    return;
  }

  // A safepoint/handshake has started.
  _log->before_block_for_safepoint(op_name, count_name, counter);

  {
    // Honor block request.
    ThreadBlockInVM tbivm(_current);
  }

  _log->after_block_for_safepoint(op_name);
}

// This function is called by the MonitorDeflationThread to deflate
// ObjectMonitors.
size_t ObjectSynchronizer::deflate_idle_monitors() {
  JavaThread* current = JavaThread::current();
  assert(current->is_monitor_deflation_thread(), "The only monitor deflater");

  // The async deflation request has been processed.
  _last_async_deflation_time_ns = os::javaTimeNanos();
  set_is_async_deflation_requested(false);

  ObjectMonitorDeflationLogging log;
  ObjectMonitorDeflationSafepointer safepointer(current, &log);

  log.begin();

  // Deflate some idle ObjectMonitors.
  size_t deflated_count = deflate_monitor_list(&safepointer);

  // Unlink the deflated ObjectMonitors from the in-use list.
  size_t unlinked_count = 0;
  size_t deleted_count = 0;
  if (deflated_count > 0) {
    ResourceMark rm(current);
    GrowableArray<ObjectMonitor*> delete_list((int)deflated_count);
    unlinked_count = _in_use_list.unlink_deflated(deflated_count, &delete_list, &safepointer);

#ifdef ASSERT
    if (UseObjectMonitorTable) {
      for (ObjectMonitor* monitor : delete_list) {
        assert(!LightweightSynchronizer::contains_monitor(current, monitor), "Should have been removed");
      }
    }
#endif

    log.before_handshake(unlinked_count);

    // A JavaThread needs to handshake in order to safely free the
    // ObjectMonitors that were deflated in this cycle.
    HandshakeForDeflation hfd_hc;
    Handshake::execute(&hfd_hc);
    // Also, we sync and desync GC threads around the handshake, so that they can
    // safely read the mark-word and look-through to the object-monitor, without
    // being afraid that the object-monitor is going away.
    VM_RendezvousGCThreads sync_gc;
    VMThread::execute(&sync_gc);

    log.after_handshake();

    // After the handshake, safely free the ObjectMonitors that were
    // deflated and unlinked in this cycle.

    // Delete the unlinked ObjectMonitors.
    deleted_count = delete_monitors(&delete_list, &safepointer);
    assert(unlinked_count == deleted_count, "must be");
  }

  log.end(deflated_count, unlinked_count);

  GVars.stw_random = os::random();

  if (deflated_count != 0) {
    _no_progress_cnt = 0;
  } else if (_no_progress_skip_increment) {
    _no_progress_skip_increment = false;
  } else {
    _no_progress_cnt++;
  }

  return deflated_count;
}

// Monitor cleanup on JavaThread::exit

// Iterate through monitor cache and attempt to release thread's monitors
class ReleaseJavaMonitorsClosure: public MonitorClosure {
 private:
  JavaThread* _thread;

 public:
  ReleaseJavaMonitorsClosure(JavaThread* thread) : _thread(thread) {}
  void do_monitor(ObjectMonitor* mid) {
    intx rec = mid->complete_exit(_thread);
    _thread->dec_held_monitor_count(rec + 1);
  }
};

// Release all inflated monitors owned by current thread.  Lightweight monitors are
// ignored.  This is meant to be called during JNI thread detach which assumes
// all remaining monitors are heavyweight.  All exceptions are swallowed.
// Scanning the extant monitor list can be time consuming.
// A simple optimization is to add a per-thread flag that indicates a thread
// called jni_monitorenter() during its lifetime.
//
// Instead of NoSafepointVerifier it might be cheaper to
// use an idiom of the form:
//   auto int tmp = SafepointSynchronize::_safepoint_counter ;
//   <code that must not run at safepoint>
//   guarantee (((tmp ^ _safepoint_counter) | (tmp & 1)) == 0) ;
// Since the tests are extremely cheap we could leave them enabled
// for normal product builds.

void ObjectSynchronizer::release_monitors_owned_by_thread(JavaThread* current) {
  assert(current == JavaThread::current(), "must be current Java thread");
  NoSafepointVerifier nsv;
  ReleaseJavaMonitorsClosure rjmc(current);
  ObjectSynchronizer::owned_monitors_iterate(&rjmc, current);
  assert(!current->has_pending_exception(), "Should not be possible");
  current->clear_pending_exception();
  assert(current->held_monitor_count() == 0, "Should not be possible");
  // All monitors (including entered via JNI) have been unlocked above, so we need to clear jni count.
  current->clear_jni_monitor_count();
}

const char* ObjectSynchronizer::inflate_cause_name(const InflateCause cause) {
  switch (cause) {
    case inflate_cause_vm_internal:    return "VM Internal";
    case inflate_cause_monitor_enter:  return "Monitor Enter";
    case inflate_cause_wait:           return "Monitor Wait";
    case inflate_cause_notify:         return "Monitor Notify";
    case inflate_cause_hash_code:      return "Monitor Hash Code";
    case inflate_cause_jni_enter:      return "JNI Monitor Enter";
    case inflate_cause_jni_exit:       return "JNI Monitor Exit";
    default:
      ShouldNotReachHere();
  }
  return "Unknown";
}

//------------------------------------------------------------------------------
// Debugging code

u_char* ObjectSynchronizer::get_gvars_addr() {
  return (u_char*)&GVars;
}

u_char* ObjectSynchronizer::get_gvars_hc_sequence_addr() {
  return (u_char*)&GVars.hc_sequence;
}

size_t ObjectSynchronizer::get_gvars_size() {
  return sizeof(SharedGlobals);
}

u_char* ObjectSynchronizer::get_gvars_stw_random_addr() {
  return (u_char*)&GVars.stw_random;
}

// Do the final audit and print of ObjectMonitor stats; must be done
// by the VMThread at VM exit time.
void ObjectSynchronizer::do_final_audit_and_print_stats() {
  assert(Thread::current()->is_VM_thread(), "sanity check");

  if (is_final_audit()) {  // Only do the audit once.
    return;
  }
  set_is_final_audit();
  log_info(monitorinflation)("Starting the final audit.");

  if (log_is_enabled(Info, monitorinflation)) {
    LogStreamHandle(Info, monitorinflation) ls;
    audit_and_print_stats(&ls, true /* on_exit */);
  }
}

// This function can be called by the MonitorDeflationThread or it can be called when
// we are trying to exit the VM. The list walker functions can run in parallel with
// the other list operations.
// Calls to this function can be added in various places as a debugging
// aid.
//
void ObjectSynchronizer::audit_and_print_stats(outputStream* ls, bool on_exit) {
  int error_cnt = 0;

  ls->print_cr("Checking in_use_list:");
  chk_in_use_list(ls, &error_cnt);

  if (error_cnt == 0) {
    ls->print_cr("No errors found in in_use_list checks.");
  } else {
    log_error(monitorinflation)("found in_use_list errors: error_cnt=%d", error_cnt);
  }

  // When exiting, only log the interesting entries at the Info level.
  // When called at intervals by the MonitorDeflationThread, log output
  // at the Trace level since there can be a lot of it.
  if (!on_exit && log_is_enabled(Trace, monitorinflation)) {
    LogStreamHandle(Trace, monitorinflation) ls_tr;
    log_in_use_monitor_details(&ls_tr, true /* log_all */);
  } else if (on_exit) {
    log_in_use_monitor_details(ls, false /* log_all */);
  }

  ls->flush();

  guarantee(error_cnt == 0, "ERROR: found monitor list errors: error_cnt=%d", error_cnt);
}

// Check the in_use_list; log the results of the checks.
void ObjectSynchronizer::chk_in_use_list(outputStream* out, int *error_cnt_p) {
  size_t l_in_use_count = _in_use_list.count();
  size_t l_in_use_max = _in_use_list.max();
  out->print_cr("count=%zu, max=%zu", l_in_use_count,
                l_in_use_max);

  size_t ck_in_use_count = 0;
  MonitorList::Iterator iter = _in_use_list.iterator();
  while (iter.has_next()) {
    ObjectMonitor* mid = iter.next();
    chk_in_use_entry(mid, out, error_cnt_p);
    ck_in_use_count++;
  }

  if (l_in_use_count == ck_in_use_count) {
    out->print_cr("in_use_count=%zu equals ck_in_use_count=%zu",
                  l_in_use_count, ck_in_use_count);
  } else {
    out->print_cr("WARNING: in_use_count=%zu is not equal to "
                  "ck_in_use_count=%zu", l_in_use_count,
                  ck_in_use_count);
  }

  size_t ck_in_use_max = _in_use_list.max();
  if (l_in_use_max == ck_in_use_max) {
    out->print_cr("in_use_max=%zu equals ck_in_use_max=%zu",
                  l_in_use_max, ck_in_use_max);
  } else {
    out->print_cr("WARNING: in_use_max=%zu is not equal to "
                  "ck_in_use_max=%zu", l_in_use_max, ck_in_use_max);
  }
}

// Check an in-use monitor entry; log any errors.
void ObjectSynchronizer::chk_in_use_entry(ObjectMonitor* n, outputStream* out,
                                          int* error_cnt_p) {
  if (n->owner_is_DEFLATER_MARKER()) {
    // This could happen when monitor deflation blocks for a safepoint.
    return;
  }


  if (n->metadata() == 0) {
    out->print_cr("ERROR: monitor=" INTPTR_FORMAT ": in-use monitor must "
                  "have non-null _metadata (header/hash) field.", p2i(n));
    *error_cnt_p = *error_cnt_p + 1;
  }

  const oop obj = n->object_peek();
  if (obj == nullptr) {
    return;
  }

  const markWord mark = obj->mark();
  if (!mark.has_monitor()) {
    out->print_cr("ERROR: monitor=" INTPTR_FORMAT ": in-use monitor's "
                  "object does not think it has a monitor: obj="
                  INTPTR_FORMAT ", mark=" INTPTR_FORMAT, p2i(n),
                  p2i(obj), mark.value());
    *error_cnt_p = *error_cnt_p + 1;
    return;
  }

  ObjectMonitor* const obj_mon = read_monitor(Thread::current(), obj, mark);
  if (n != obj_mon) {
    out->print_cr("ERROR: monitor=" INTPTR_FORMAT ": in-use monitor's "
                  "object does not refer to the same monitor: obj="
                  INTPTR_FORMAT ", mark=" INTPTR_FORMAT ", obj_mon="
                  INTPTR_FORMAT, p2i(n), p2i(obj), mark.value(), p2i(obj_mon));
    *error_cnt_p = *error_cnt_p + 1;
  }
}

// Log details about ObjectMonitors on the in_use_list. The 'BHL'
// flags indicate why the entry is in-use, 'object' and 'object type'
// indicate the associated object and its type.
void ObjectSynchronizer::log_in_use_monitor_details(outputStream* out, bool log_all) {
  if (_in_use_list.count() > 0) {
    stringStream ss;
    out->print_cr("In-use monitor info%s:", log_all ? "" : " (eliding idle monitors)");
    out->print_cr("(B -> is_busy, H -> has hash code, L -> lock status)");
    out->print_cr("%18s  %s  %18s  %18s",
                  "monitor", "BHL", "object", "object type");
    out->print_cr("==================  ===  ==================  ==================");

    auto is_interesting = [&](ObjectMonitor* monitor) {
      return log_all || monitor->has_owner() || monitor->is_busy();
    };

    monitors_iterate([&](ObjectMonitor* monitor) {
      if (is_interesting(monitor)) {
        const oop obj = monitor->object_peek();
        const intptr_t hash = UseObjectMonitorTable ? monitor->hash() : monitor->header().hash();
        ResourceMark rm;
        out->print(INTPTR_FORMAT "  %d%d%d  " INTPTR_FORMAT "  %s", p2i(monitor),
                   monitor->is_busy(), hash != 0, monitor->has_owner(),
                   p2i(obj), obj == nullptr ? "" : obj->klass()->external_name());
        if (monitor->is_busy()) {
          out->print(" (%s)", monitor->is_busy_to_string(&ss));
          ss.reset();
        }
        out->cr();
      }
    });
  }

  out->flush();
}<|MERGE_RESOLUTION|>--- conflicted
+++ resolved
@@ -376,12 +376,7 @@
         DTRACE_MONITOR_PROBE(notify, mon, obj, current);
       }
       do {
-<<<<<<< HEAD
-        mon->INotify(current);
-=======
         mon->notify_internal(current);
-        ++free_count;
->>>>>>> 20f1bca0
       } while (mon->first_waiter() != nullptr && all);
     }
     return true;
