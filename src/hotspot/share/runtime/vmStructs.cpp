/*
 * Copyright (c) 2000, 2025, Oracle and/or its affiliates. All rights reserved.
 * DO NOT ALTER OR REMOVE COPYRIGHT NOTICES OR THIS FILE HEADER.
 *
 * This code is free software; you can redistribute it and/or modify it
 * under the terms of the GNU General Public License version 2 only, as
 * published by the Free Software Foundation.
 *
 * This code is distributed in the hope that it will be useful, but WITHOUT
 * ANY WARRANTY; without even the implied warranty of MERCHANTABILITY or
 * FITNESS FOR A PARTICULAR PURPOSE.  See the GNU General Public License
 * version 2 for more details (a copy is included in the LICENSE file that
 * accompanied this code).
 *
 * You should have received a copy of the GNU General Public License version
 * 2 along with this work; if not, write to the Free Software Foundation,
 * Inc., 51 Franklin St, Fifth Floor, Boston, MA 02110-1301 USA.
 *
 * Please contact Oracle, 500 Oracle Parkway, Redwood Shores, CA 94065 USA
 * or visit www.oracle.com if you need additional information or have any
 * questions.
 *
 */

#include "cds/filemap.hpp"
#include "classfile/classLoaderDataGraph.hpp"
#include "classfile/javaClasses.hpp"
#include "classfile/javaThreadStatus.hpp"
#include "classfile/vmClasses.hpp"
#include "classfile/vmSymbols.hpp"
#include "code/codeBlob.hpp"
#include "code/codeCache.hpp"
#include "code/compiledIC.hpp"
#include "code/compressedStream.hpp"
#include "code/location.hpp"
#include "code/nmethod.hpp"
#include "code/pcDesc.hpp"
#include "code/stubs.hpp"
#include "code/vmreg.hpp"
#include "compiler/compileBroker.hpp"
#include "compiler/oopMap.hpp"
#include "gc/shared/stringdedup/stringDedupThread.hpp"
#include "gc/shared/vmStructs_gc.hpp"
#include "interpreter/bytecodes.hpp"
#include "interpreter/interpreter.hpp"
#include "jfr/recorder/service/jfrRecorderThread.hpp"
#include "logging/logAsyncWriter.hpp"
#include "memory/allocation.inline.hpp"
#include "memory/heap.hpp"
#include "memory/padded.hpp"
#include "memory/referenceType.hpp"
#include "memory/universe.hpp"
#include "memory/virtualspace.hpp"
#include "oops/array.hpp"
#include "oops/arrayKlass.hpp"
#include "oops/arrayOop.hpp"
#include "oops/constantPool.hpp"
#include "oops/constMethod.hpp"
#include "oops/cpCache.hpp"
#include "oops/fieldInfo.hpp"
#include "oops/instanceKlass.hpp"
#include "oops/instanceOop.hpp"
#include "oops/klass.hpp"
#include "oops/klassVtable.hpp"
#include "oops/markWord.hpp"
#include "oops/method.hpp"
#include "oops/methodCounters.hpp"
#include "oops/methodData.hpp"
#include "oops/objArrayKlass.hpp"
#include "oops/objArrayOop.hpp"
#include "oops/oop.inline.hpp"
#include "oops/oopHandle.hpp"
#include "oops/resolvedFieldEntry.hpp"
#include "oops/resolvedIndyEntry.hpp"
#include "oops/resolvedMethodEntry.hpp"
#include "oops/symbol.hpp"
#include "oops/typeArrayKlass.hpp"
#include "oops/typeArrayOop.hpp"
#include "prims/jvmtiAgentThread.hpp"
#include "runtime/arguments.hpp"
#include "runtime/deoptimization.hpp"
#include "runtime/flags/jvmFlag.hpp"
#include "runtime/globals.hpp"
#include "runtime/javaCalls.hpp"
#include "runtime/javaThread.hpp"
#include "runtime/jniHandles.hpp"
#include "runtime/monitorDeflationThread.hpp"
#include "runtime/notificationThread.hpp"
#include "runtime/os.hpp"
#include "runtime/osThread.hpp"
#include "runtime/perfMemory.hpp"
#include "runtime/serviceThread.hpp"
#include "runtime/stubRoutines.hpp"
#include "runtime/synchronizer.hpp"
#include "runtime/vframeArray.hpp"
#include "runtime/vm_version.hpp"
#include "runtime/vmStructs.hpp"
#include "services/attachListener.hpp"
#include "utilities/globalDefinitions.hpp"
#include "utilities/macros.hpp"
#include "utilities/vmError.hpp"
#ifdef COMPILER2
#include "opto/optoreg.hpp"
#endif // COMPILER2

#include CPU_HEADER(vmStructs)
#include OS_HEADER(vmStructs)

// Note: the cross-product of (c1, c2, product, nonproduct, ...),
// (nonstatic, static), and (unchecked, checked) has not been taken.
// Only the macros currently needed have been defined.

// A field whose type is not checked is given a null string as the
// type name, indicating an "opaque" type to the serviceability agent.

// NOTE: there is an interdependency between this file and
// HotSpotTypeDataBase.java, which parses the type strings.

#ifndef REG_COUNT
  #define REG_COUNT 0
#endif

#if INCLUDE_JVMTI
  #define JVMTI_STRUCTS(static_field) \
    static_field(JvmtiExport,                     _can_access_local_variables,                  bool)                                  \
    static_field(JvmtiExport,                     _can_hotswap_or_post_breakpoint,              bool)                                  \
    static_field(JvmtiExport,                     _can_post_on_exceptions,                      bool)                                  \
    static_field(JvmtiExport,                     _can_walk_any_space,                          bool)
#else
  #define JVMTI_STRUCTS(static_field)
#endif // INCLUDE_JVMTI

//--------------------------------------------------------------------------------
// VM_STRUCTS
//
// This list enumerates all of the fields the serviceability agent
// needs to know about. Be sure to see also the type table below this one.
// NOTE that there are platform-specific additions to this table in
// vmStructs_<os>_<cpu>.hpp.

#define VM_STRUCTS(nonstatic_field,                                                                                                  \
                   static_field,                                                                                                     \
                   volatile_static_field,                                                                                            \
                   unchecked_nonstatic_field,                                                                                        \
                   volatile_nonstatic_field,                                                                                         \
                   nonproduct_nonstatic_field)                                                                                       \
                                                                                                                                     \
  /*************/                                                                                                                    \
  /* GC fields */                                                                                                                    \
  /*************/                                                                                                                    \
                                                                                                                                     \
  VM_STRUCTS_GC(nonstatic_field,                                                                                                     \
                volatile_static_field,                                                                                               \
                volatile_nonstatic_field,                                                                                            \
                static_field,                                                                                                        \
                unchecked_nonstatic_field)                                                                                           \
                                                                                                                                     \
  /******************************************************************/                                                               \
  /* OopDesc and Klass hierarchies (NOTE: MethodData* incomplete)   */                                                               \
  /******************************************************************/                                                               \
                                                                                                                                     \
  volatile_nonstatic_field(oopDesc,            _mark,                                         markWord)                              \
  volatile_nonstatic_field(oopDesc,            _metadata._klass,                              Klass*)                                \
  volatile_nonstatic_field(oopDesc,            _metadata._compressed_klass,                   narrowKlass)                           \
  static_field(BarrierSet,                     _barrier_set,                                  BarrierSet*)                           \
  nonstatic_field(ArrayKlass,                  _dimension,                                    int)                                   \
  volatile_nonstatic_field(ArrayKlass,         _higher_dimension,                             ObjArrayKlass*)                        \
  volatile_nonstatic_field(ArrayKlass,         _lower_dimension,                              ArrayKlass*)                           \
  nonstatic_field(ConstantPool,                _tags,                                         Array<u1>*)                            \
  nonstatic_field(ConstantPool,                _cache,                                        ConstantPoolCache*)                    \
  nonstatic_field(ConstantPool,                _pool_holder,                                  InstanceKlass*)                        \
  nonstatic_field(ConstantPool,                _operands,                                     Array<u2>*)                            \
  nonstatic_field(ConstantPool,                _resolved_klasses,                             Array<Klass*>*)                        \
  nonstatic_field(ConstantPool,                _length,                                       int)                                   \
  nonstatic_field(ConstantPool,                _minor_version,                                u2)                                    \
  nonstatic_field(ConstantPool,                _major_version,                                u2)                                    \
  nonstatic_field(ConstantPool,                _generic_signature_index,                      u2)                                    \
  nonstatic_field(ConstantPool,                _source_file_name_index,                       u2)                                    \
  nonstatic_field(ConstantPoolCache,           _resolved_references,                          OopHandle)                             \
  nonstatic_field(ConstantPoolCache,           _reference_map,                                Array<u2>*)                            \
  nonstatic_field(ConstantPoolCache,           _constant_pool,                                ConstantPool*)                         \
  nonstatic_field(ConstantPoolCache,           _resolved_field_entries,                       Array<ResolvedFieldEntry>*)            \
  nonstatic_field(ResolvedFieldEntry,          _cpool_index,                                  u2)                                    \
  nonstatic_field(ConstantPoolCache,           _resolved_method_entries,                      Array<ResolvedMethodEntry>*)           \
  nonstatic_field(ResolvedMethodEntry,         _cpool_index,                                  u2)                                    \
  nonstatic_field(ConstantPoolCache,           _resolved_indy_entries,                        Array<ResolvedIndyEntry>*)             \
  nonstatic_field(ResolvedIndyEntry,           _cpool_index,                                  u2)                                    \
  volatile_nonstatic_field(InstanceKlass,      _array_klasses,                                ObjArrayKlass*)                        \
  nonstatic_field(InstanceKlass,               _methods,                                      Array<Method*>*)                       \
  nonstatic_field(InstanceKlass,               _default_methods,                              Array<Method*>*)                       \
  nonstatic_field(InstanceKlass,               _local_interfaces,                             Array<InstanceKlass*>*)                \
  nonstatic_field(InstanceKlass,               _transitive_interfaces,                        Array<InstanceKlass*>*)                \
  nonstatic_field(InstanceKlass,               _fieldinfo_stream,                             Array<u1>*)                            \
  nonstatic_field(InstanceKlass,               _constants,                                    ConstantPool*)                         \
  nonstatic_field(InstanceKlass,               _source_debug_extension,                       const char*)                           \
  nonstatic_field(InstanceKlass,               _inner_classes,                                Array<jushort>*)                       \
  nonstatic_field(InstanceKlass,               _nest_members,                                 Array<jushort>*)                       \
  nonstatic_field(InstanceKlass,               _nonstatic_field_size,                         int)                                   \
  nonstatic_field(InstanceKlass,               _static_field_size,                            int)                                   \
  nonstatic_field(InstanceKlass,               _static_oop_field_count,                       u2)                                    \
  nonstatic_field(InstanceKlass,               _nonstatic_oop_map_size,                       int)                                   \
  volatile_nonstatic_field(InstanceKlass,      _init_state,                                   InstanceKlass::ClassState)             \
  volatile_nonstatic_field(InstanceKlass,      _init_thread,                                  JavaThread*)                           \
  nonstatic_field(InstanceKlass,               _itable_len,                                   int)                                   \
  nonstatic_field(InstanceKlass,               _nest_host_index,                              u2)                                    \
  nonstatic_field(InstanceKlass,               _reference_type,                               u1)                                    \
  volatile_nonstatic_field(InstanceKlass,      _oop_map_cache,                                OopMapCache*)                          \
  nonstatic_field(InstanceKlass,               _jni_ids,                                      JNIid*)                                \
  nonstatic_field(InstanceKlass,               _osr_nmethods_head,                            nmethod*)                              \
  JVMTI_ONLY(nonstatic_field(InstanceKlass,    _breakpoints,                                  BreakpointInfo*))                      \
  volatile_nonstatic_field(InstanceKlass,      _methods_jmethod_ids,                          jmethodID*)                            \
  volatile_nonstatic_field(InstanceKlass,      _idnum_allocated_count,                        u2)                                    \
  nonstatic_field(InstanceKlass,               _annotations,                                  Annotations*)                          \
  nonstatic_field(InstanceKlass,               _method_ordering,                              Array<int>*)                           \
  nonstatic_field(InstanceKlass,               _default_vtable_indices,                       Array<int>*)                           \
  nonstatic_field(Klass,                       _super_check_offset,                           juint)                                 \
  nonstatic_field(Klass,                       _secondary_super_cache,                        Klass*)                                \
  nonstatic_field(Klass,                       _secondary_supers,                             Array<Klass*>*)                        \
  nonstatic_field(Klass,                       _primary_supers[0],                            Klass*)                                \
  nonstatic_field(Klass,                       _java_mirror,                                  OopHandle)                             \
  nonstatic_field(Klass,                       _super,                                        Klass*)                                \
  volatile_nonstatic_field(Klass,              _subklass,                                     Klass*)                                \
  nonstatic_field(Klass,                       _layout_helper,                                jint)                                  \
  nonstatic_field(Klass,                       _name,                                         Symbol*)                               \
  nonstatic_field(Klass,                       _access_flags,                                 AccessFlags)                           \
  volatile_nonstatic_field(Klass,              _next_sibling,                                 Klass*)                                \
  nonstatic_field(Klass,                       _next_link,                                    Klass*)                                \
  nonstatic_field(Klass,                       _vtable_len,                                   int)                                   \
  nonstatic_field(Klass,                       _class_loader_data,                            ClassLoaderData*)                      \
  nonstatic_field(vtableEntry,                 _method,                                       Method*)                               \
  nonstatic_field(MethodData,                  _size,                                         int)                                   \
  nonstatic_field(MethodData,                  _method,                                       Method*)                               \
  nonstatic_field(MethodData,                  _data_size,                                    int)                                   \
  nonstatic_field(MethodData,                  _data[0],                                      intptr_t)                              \
  nonstatic_field(MethodData,                  _parameters_type_data_di,                      int)                                   \
  nonstatic_field(MethodData,                  _compiler_counters._nof_decompiles,            uint)                                  \
  nonstatic_field(MethodData,                  _compiler_counters._nof_overflow_recompiles,   uint)                                  \
  nonstatic_field(MethodData,                  _compiler_counters._nof_overflow_traps,        uint)                                  \
  nonstatic_field(MethodData,                  _compiler_counters._trap_hist._array[0],       u1)                                    \
  nonstatic_field(MethodData,                  _eflags,                                       intx)                                  \
  nonstatic_field(MethodData,                  _arg_local,                                    intx)                                  \
  nonstatic_field(MethodData,                  _arg_stack,                                    intx)                                  \
  nonstatic_field(MethodData,                  _arg_returned,                                 intx)                                  \
  nonstatic_field(MethodData,                  _tenure_traps,                                 uint)                                  \
  nonstatic_field(MethodData,                  _invoke_mask,                                  int)                                   \
  nonstatic_field(MethodData,                  _backedge_mask,                                int)                                   \
  nonstatic_field(DataLayout,                  _header._struct._tag,                          u1)                                    \
  nonstatic_field(DataLayout,                  _header._struct._flags,                        u1)                                    \
  nonstatic_field(DataLayout,                  _header._struct._bci,                          u2)                                    \
  nonstatic_field(DataLayout,                  _header._struct._traps,                        u4)                                    \
  nonstatic_field(DataLayout,                  _cells[0],                                     intptr_t)                              \
  nonstatic_field(MethodCounters,              _invoke_mask,                                  int)                                   \
  nonstatic_field(MethodCounters,              _backedge_mask,                                int)                                   \
  COMPILER2_OR_JVMCI_PRESENT(nonstatic_field(MethodCounters, _interpreter_throwout_count,     u2))                                   \
  JVMTI_ONLY(nonstatic_field(MethodCounters,   _number_of_breakpoints,                        u2))                                   \
  nonstatic_field(MethodCounters,              _invocation_counter,                           InvocationCounter)                     \
  nonstatic_field(MethodCounters,              _backedge_counter,                             InvocationCounter)                     \
  nonstatic_field(Method,                      _constMethod,                                  ConstMethod*)                          \
  nonstatic_field(Method,                      _method_data,                                  MethodData*)                           \
  nonstatic_field(Method,                      _method_counters,                              MethodCounters*)                       \
  nonstatic_field(Method,                      _access_flags,                                 AccessFlags)                           \
  nonstatic_field(Method,                      _vtable_index,                                 int)                                   \
  nonstatic_field(Method,                      _intrinsic_id,                                 u2)                                    \
  volatile_nonstatic_field(Method,             _code,                                         nmethod*)                              \
  nonstatic_field(Method,                      _i2i_entry,                                    address)                               \
  volatile_nonstatic_field(Method,             _from_compiled_entry,                          address)                               \
  volatile_nonstatic_field(Method,             _from_interpreted_entry,                       address)                               \
  volatile_nonstatic_field(ConstMethod,        _fingerprint,                                  uint64_t)                              \
  nonstatic_field(ConstMethod,                 _constants,                                    ConstantPool*)                         \
  nonstatic_field(ConstMethod,                 _stackmap_data,                                Array<u1>*)                            \
  nonstatic_field(ConstMethod,                 _constMethod_size,                             int)                                   \
  nonstatic_field(ConstMethod,                 _flags._flags,                                 u4)                                    \
  nonstatic_field(ConstMethod,                 _code_size,                                    u2)                                    \
  nonstatic_field(ConstMethod,                 _name_index,                                   u2)                                    \
  nonstatic_field(ConstMethod,                 _signature_index,                              u2)                                    \
  nonstatic_field(ConstMethod,                 _method_idnum,                                 u2)                                    \
  nonstatic_field(ConstMethod,                 _max_stack,                                    u2)                                    \
  nonstatic_field(ConstMethod,                 _max_locals,                                   u2)                                    \
  nonstatic_field(ConstMethod,                 _size_of_parameters,                           u2)                                    \
  nonstatic_field(ConstMethod,                 _num_stack_arg_slots,                          u2)                                    \
  nonstatic_field(ObjArrayKlass,               _element_klass,                                Klass*)                                \
  nonstatic_field(ObjArrayKlass,               _bottom_klass,                                 Klass*)                                \
  volatile_nonstatic_field(Symbol,             _hash_and_refcount,                            unsigned int)                          \
  nonstatic_field(Symbol,                      _length,                                       u2)                                    \
  unchecked_nonstatic_field(Symbol,            _body,                                         sizeof(u1)) /* NOTE: no type */        \
  nonstatic_field(Symbol,                      _body[0],                                      u1)                                    \
  nonstatic_field(TypeArrayKlass,              _max_length,                                   jint)                                  \
  nonstatic_field(OopHandle,                   _obj,                                          oop*)                                  \
  nonstatic_field(Annotations,                 _class_annotations,                            Array<u1>*)                            \
  nonstatic_field(Annotations,                 _fields_annotations,                           Array<Array<u1>*>*)                    \
  nonstatic_field(Annotations,                 _class_type_annotations,                       Array<u1>*)                            \
  nonstatic_field(Annotations,                 _fields_type_annotations,                      Array<Array<u1>*>*)                    \
                                                                                                                                     \
  /*****************************/                                                                                                    \
  /* Method related structures */                                                                                                    \
  /*****************************/                                                                                                    \
                                                                                                                                     \
  nonstatic_field(CheckedExceptionElement,     class_cp_index,                                u2)                                    \
  nonstatic_field(LocalVariableTableElement,   start_bci,                                     u2)                                    \
  nonstatic_field(LocalVariableTableElement,   length,                                        u2)                                    \
  nonstatic_field(LocalVariableTableElement,   name_cp_index,                                 u2)                                    \
  nonstatic_field(LocalVariableTableElement,   descriptor_cp_index,                           u2)                                    \
  nonstatic_field(LocalVariableTableElement,   signature_cp_index,                            u2)                                    \
  nonstatic_field(LocalVariableTableElement,   slot,                                          u2)                                    \
  nonstatic_field(ExceptionTableElement,       start_pc,                                      u2)                                    \
  nonstatic_field(ExceptionTableElement,       end_pc,                                        u2)                                    \
  nonstatic_field(ExceptionTableElement,       handler_pc,                                    u2)                                    \
  nonstatic_field(ExceptionTableElement,       catch_type_index,                              u2)                                    \
  JVMTI_ONLY(nonstatic_field(BreakpointInfo,   _orig_bytecode,                                Bytecodes::Code))                      \
  JVMTI_ONLY(nonstatic_field(BreakpointInfo,   _bci,                                          int))                                  \
  JVMTI_ONLY(nonstatic_field(BreakpointInfo,   _name_index,                                   u2))                                   \
  JVMTI_ONLY(nonstatic_field(BreakpointInfo,   _signature_index,                              u2))                                   \
  JVMTI_ONLY(nonstatic_field(BreakpointInfo,   _next,                                         BreakpointInfo*))                      \
  /***********/                                                                                                                      \
  /* JNI IDs */                                                                                                                      \
  /***********/                                                                                                                      \
                                                                                                                                     \
  nonstatic_field(JNIid,                       _holder,                                       InstanceKlass*)                        \
  nonstatic_field(JNIid,                       _next,                                         JNIid*)                                \
  nonstatic_field(JNIid,                       _offset,                                       int)                                   \
                                                                                                                                     \
  /************/                                                                                                                     \
  /* Universe */                                                                                                                     \
  /************/                                                                                                                     \
     static_field(Universe,                    _collectedHeap,                                CollectedHeap*)                        \
  /******************/                                                                                                               \
  /* CompressedOops */                                                                                                               \
  /******************/                                                                                                               \
                                                                                                                                     \
     static_field(CompressedOops,              _base,                                         address)                               \
     static_field(CompressedOops,              _shift,                                        int)                                   \
     static_field(CompressedOops,              _use_implicit_null_checks,                     bool)                                  \
                                                                                                                                     \
  /***************************/                                                                                                      \
  /* CompressedKlassPointers */                                                                                                      \
  /***************************/                                                                                                      \
                                                                                                                                     \
     static_field(CompressedKlassPointers,     _base,                                         address)                               \
     static_field(CompressedKlassPointers,     _shift,                                        int)                                   \
                                                                                                                                     \
  /**********/                                                                                                                       \
  /* Memory */                                                                                                                       \
  /**********/                                                                                                                       \
                                                                                                                                     \
     static_field(MetaspaceObj,                _aot_metaspace_base,                           void*)                                 \
     static_field(MetaspaceObj,                _aot_metaspace_top,                            void*)                                 \
  nonstatic_field(ThreadLocalAllocBuffer,      _start,                                        HeapWord*)                             \
  nonstatic_field(ThreadLocalAllocBuffer,      _top,                                          HeapWord*)                             \
  nonstatic_field(ThreadLocalAllocBuffer,      _end,                                          HeapWord*)                             \
  nonstatic_field(ThreadLocalAllocBuffer,      _pf_top,                                       HeapWord*)                             \
  nonstatic_field(ThreadLocalAllocBuffer,      _desired_size,                                 size_t)                                \
  nonstatic_field(ThreadLocalAllocBuffer,      _refill_waste_limit,                           size_t)                                \
     static_field(ThreadLocalAllocBuffer,      _reserve_for_allocation_prefetch,              int)                                   \
     static_field(ThreadLocalAllocBuffer,      _target_refills,                               unsigned)                              \
  nonstatic_field(ThreadLocalAllocBuffer,      _number_of_refills,                            unsigned)                              \
  nonstatic_field(ThreadLocalAllocBuffer,      _refill_waste,                                 unsigned)                              \
  nonstatic_field(ThreadLocalAllocBuffer,      _gc_waste,                                     unsigned)                              \
  nonstatic_field(ThreadLocalAllocBuffer,      _slow_allocations,                             unsigned)                              \
  nonstatic_field(VirtualSpace,                _low_boundary,                                 char*)                                 \
  nonstatic_field(VirtualSpace,                _high_boundary,                                char*)                                 \
  nonstatic_field(VirtualSpace,                _low,                                          char*)                                 \
  nonstatic_field(VirtualSpace,                _high,                                         char*)                                 \
  nonstatic_field(VirtualSpace,                _lower_high,                                   char*)                                 \
  nonstatic_field(VirtualSpace,                _middle_high,                                  char*)                                 \
  nonstatic_field(VirtualSpace,                _upper_high,                                   char*)                                 \
                                                                                                                                     \
  /************************/                                                                                                         \
  /* PerfMemory - jvmstat */                                                                                                         \
  /************************/                                                                                                         \
                                                                                                                                     \
  nonstatic_field(PerfDataPrologue,            magic,                                         jint)                                  \
  nonstatic_field(PerfDataPrologue,            byte_order,                                    jbyte)                                 \
  nonstatic_field(PerfDataPrologue,            major_version,                                 jbyte)                                 \
  nonstatic_field(PerfDataPrologue,            minor_version,                                 jbyte)                                 \
  nonstatic_field(PerfDataPrologue,            accessible,                                    jbyte)                                 \
  nonstatic_field(PerfDataPrologue,            used,                                          jint)                                  \
  nonstatic_field(PerfDataPrologue,            overflow,                                      jint)                                  \
  nonstatic_field(PerfDataPrologue,            mod_time_stamp,                                jlong)                                 \
  nonstatic_field(PerfDataPrologue,            entry_offset,                                  jint)                                  \
  nonstatic_field(PerfDataPrologue,            num_entries,                                   jint)                                  \
                                                                                                                                     \
  nonstatic_field(PerfDataEntry,               entry_length,                                  jint)                                  \
  nonstatic_field(PerfDataEntry,               name_offset,                                   jint)                                  \
  nonstatic_field(PerfDataEntry,               vector_length,                                 jint)                                  \
  nonstatic_field(PerfDataEntry,               data_type,                                     jbyte)                                 \
  nonstatic_field(PerfDataEntry,               flags,                                         jbyte)                                 \
  nonstatic_field(PerfDataEntry,               data_units,                                    jbyte)                                 \
  nonstatic_field(PerfDataEntry,               data_variability,                              jbyte)                                 \
  nonstatic_field(PerfDataEntry,               data_offset,                                   jint)                                  \
                                                                                                                                     \
     static_field(PerfMemory,                  _start,                                        char*)                                 \
     static_field(PerfMemory,                  _end,                                          char*)                                 \
     static_field(PerfMemory,                  _top,                                          char*)                                 \
     static_field(PerfMemory,                  _capacity,                                     size_t)                                \
     static_field(PerfMemory,                  _prologue,                                     PerfDataPrologue*)                     \
     volatile_static_field(PerfMemory,         _initialized,                                  int)                                   \
                                                                                                                                     \
  /********************/                                                                                                             \
  /* VM Classes       */                                                                                                             \
  /********************/                                                                                                             \
                                                                                                                                     \
     static_field(vmClasses,                   VM_CLASS_AT(Object_klass),                        InstanceKlass*)                     \
     static_field(vmClasses,                   VM_CLASS_AT(String_klass),                        InstanceKlass*)                     \
     static_field(vmClasses,                   VM_CLASS_AT(Class_klass),                         InstanceKlass*)                     \
     static_field(vmClasses,                   VM_CLASS_AT(ClassLoader_klass),                   InstanceKlass*)                     \
     static_field(vmClasses,                   VM_CLASS_AT(System_klass),                        InstanceKlass*)                     \
     static_field(vmClasses,                   VM_CLASS_AT(Thread_klass),                        InstanceKlass*)                     \
     static_field(vmClasses,                   VM_CLASS_AT(Thread_FieldHolder_klass),            InstanceKlass*)                     \
     static_field(vmClasses,                   VM_CLASS_AT(ThreadGroup_klass),                   InstanceKlass*)                     \
     static_field(vmClasses,                   VM_CLASS_AT(MethodHandle_klass),                  InstanceKlass*)                     \
                                                                                                                                     \
  /*************/                                                                                                                    \
  /* vmSymbols */                                                                                                                    \
  /*************/                                                                                                                    \
                                                                                                                                     \
     static_field(Symbol,                      _vm_symbols[0],                                Symbol*)                               \
                                                                                                                                     \
  /*******************/                                                                                                              \
  /* ClassLoaderData */                                                                                                              \
  /*******************/                                                                                                              \
  nonstatic_field(ClassLoaderData,             _class_loader,                                 OopHandle)                             \
  nonstatic_field(ClassLoaderData,             _next,                                         ClassLoaderData*)                      \
  volatile_nonstatic_field(ClassLoaderData,    _klasses,                                      Klass*)                                \
  nonstatic_field(ClassLoaderData,             _has_class_mirror_holder,                      bool)                                  \
                                                                                                                                     \
  volatile_static_field(ClassLoaderDataGraph, _head,                                          ClassLoaderData*)                      \
                                                                                                                                     \
  /**********/                                                                                                                       \
  /* Arrays */                                                                                                                       \
  /**********/                                                                                                                       \
                                                                                                                                     \
  nonstatic_field(Array<Klass*>,               _length,                                       int)                                   \
  nonstatic_field(Array<Klass*>,               _data[0],                                      Klass*)                                \
  nonstatic_field(Array<ResolvedFieldEntry>,   _length,                                       int)                                   \
  nonstatic_field(Array<ResolvedFieldEntry>,   _data[0],                                      ResolvedFieldEntry)                    \
  nonstatic_field(Array<ResolvedMethodEntry>,  _length,                                       int)                                   \
  nonstatic_field(Array<ResolvedMethodEntry>,  _data[0],                                      ResolvedMethodEntry)                   \
  nonstatic_field(Array<ResolvedIndyEntry>,    _length,                                       int)                                   \
  nonstatic_field(Array<ResolvedIndyEntry>,    _data[0],                                      ResolvedIndyEntry)                     \
                                                                                                                                     \
  /*******************/                                                                                                              \
  /* GrowableArrays  */                                                                                                              \
  /*******************/                                                                                                              \
                                                                                                                                     \
  nonstatic_field(GrowableArrayBase,           _len,                                          int)                                   \
  nonstatic_field(GrowableArrayBase,           _capacity,                                     int)                                   \
  nonstatic_field(GrowableArray<int>,          _data,                                         int*)                                  \
                                                                                                                                     \
  /********************************/                                                                                                 \
  /* CodeCache (NOTE: incomplete) */                                                                                                 \
  /********************************/                                                                                                 \
                                                                                                                                     \
     static_field(CodeCache,                   _heaps,                                        GrowableArray<CodeHeap*>*)             \
     static_field(CodeCache,                   _low_bound,                                    address)                               \
     static_field(CodeCache,                   _high_bound,                                   address)                               \
                                                                                                                                     \
  /*******************************/                                                                                                  \
  /* CodeHeap (NOTE: incomplete) */                                                                                                  \
  /*******************************/                                                                                                  \
                                                                                                                                     \
  nonstatic_field(CodeHeap,                    _memory,                                       VirtualSpace)                          \
  nonstatic_field(CodeHeap,                    _segmap,                                       VirtualSpace)                          \
  nonstatic_field(CodeHeap,                    _log2_segment_size,                            int)                                   \
  nonstatic_field(HeapBlock,                   _header,                                       HeapBlock::Header)                     \
  nonstatic_field(HeapBlock::Header,           _length,                                       uint32_t)                              \
  nonstatic_field(HeapBlock::Header,           _used,                                         bool)                                  \
                                                                                                                                     \
  /**********************************/                                                                                               \
  /* Interpreter (NOTE: incomplete) */                                                                                               \
  /**********************************/                                                                                               \
                                                                                                                                     \
     static_field(AbstractInterpreter,         _code,                                         StubQueue*)                            \
                                                                                                                                     \
  /****************************/                                                                                                     \
  /* Stubs (NOTE: incomplete) */                                                                                                     \
  /****************************/                                                                                                     \
                                                                                                                                     \
  nonstatic_field(StubQueue,                   _stub_buffer,                                  address)                               \
  nonstatic_field(StubQueue,                   _buffer_limit,                                 int)                                   \
  nonstatic_field(StubQueue,                   _queue_begin,                                  int)                                   \
  nonstatic_field(StubQueue,                   _queue_end,                                    int)                                   \
  nonstatic_field(StubQueue,                   _number_of_stubs,                              int)                                   \
  nonstatic_field(InterpreterCodelet,          _size,                                         int)                                   \
  nonstatic_field(InterpreterCodelet,          _description,                                  const char*)                           \
  nonstatic_field(InterpreterCodelet,          _bytecode,                                     Bytecodes::Code)                       \
                                                                                                                                     \
  /***********************************/                                                                                              \
  /* StubRoutine for stack walking.  */                                                                                              \
  /***********************************/                                                                                              \
                                                                                                                                     \
     static_field(StubRoutines,                _call_stub_return_address,                     address)                               \
                                                                                                                                     \
  /***************************************/                                                                                          \
  /* PcDesc and other compiled code info */                                                                                          \
  /***************************************/                                                                                          \
                                                                                                                                     \
  nonstatic_field(PcDesc,                      _pc_offset,                                    int)                                   \
  nonstatic_field(PcDesc,                      _scope_decode_offset,                          int)                                   \
  nonstatic_field(PcDesc,                      _obj_decode_offset,                            int)                                   \
  nonstatic_field(PcDesc,                      _flags,                                        int)                                   \
                                                                                                                                     \
  /***************************************************/                                                                              \
  /* CodeBlobs (NOTE: incomplete, but only a little) */                                                                              \
  /***************************************************/                                                                              \
                                                                                                                                     \
  nonstatic_field(CodeBlob,                    _name,                                         const char*)                           \
  nonstatic_field(CodeBlob,                    _size,                                         int)                                   \
  nonstatic_field(CodeBlob,                    _kind,                                         CodeBlobKind)                          \
  nonstatic_field(CodeBlob,                    _header_size,                                  u2)                                    \
  nonstatic_field(CodeBlob,                    _relocation_size,                              int)                                   \
  nonstatic_field(CodeBlob,                    _content_offset,                               int)                                   \
  nonstatic_field(CodeBlob,                    _code_offset,                                  int)                                   \
  nonstatic_field(CodeBlob,                    _frame_complete_offset,                        int16_t)                               \
  nonstatic_field(CodeBlob,                    _data_offset,                                  int)                                   \
  nonstatic_field(CodeBlob,                    _frame_size,                                   int)                                   \
  nonstatic_field(CodeBlob,                    _oop_maps,                                     ImmutableOopMapSet*)                   \
  nonstatic_field(CodeBlob,                    _caller_must_gc_arguments,                     bool)                                  \
  nonstatic_field(CodeBlob,                    _mutable_data,                                 address)                               \
  nonstatic_field(CodeBlob,                    _mutable_data_size,                            int)                                   \
                                                                                                                                     \
  nonstatic_field(DeoptimizationBlob,          _unpack_offset,                                int)                                   \
                                                                                                                                     \
  /*****************************************************/                                                                            \
  /* UpcallStubs (NOTE: incomplete, but only a little) */                                                                            \
  /*****************************************************/                                                                            \
                                                                                                                                     \
  nonstatic_field(UpcallStub,                  _frame_data_offset,                            ByteSize)                              \
                                                                                                                                     \
  /**************************************************/                                                                               \
  /* NMethods (NOTE: incomplete, but only a little) */                                                                               \
  /**************************************************/                                                                               \
                                                                                                                                     \
  nonstatic_field(nmethod,                     _method,                                       Method*)                               \
  nonstatic_field(nmethod,                     _entry_bci,                                    int)                                   \
  nonstatic_field(nmethod,                     _osr_link,                                     nmethod*)                              \
  nonstatic_field(nmethod,                     _state,                                        volatile signed char)                  \
  nonstatic_field(nmethod,                     _exception_offset,                             int)                                   \
<<<<<<< HEAD
  nonstatic_field(nmethod,                     _deopt_handler_entry_offset,                   int)                                   \
  nonstatic_field(nmethod,                     _deopt_mh_handler_entry_offset,                int)                                   \
=======
  nonstatic_field(nmethod,                     _deopt_handler_offset,                         int)                                   \
>>>>>>> 005877b0
  nonstatic_field(nmethod,                     _orig_pc_offset,                               int)                                   \
  nonstatic_field(nmethod,                     _stub_offset,                                  int)                                   \
  nonstatic_field(nmethod,                     _scopes_pcs_offset,                            int)                                   \
  nonstatic_field(nmethod,                     _scopes_data_offset,                           int)                                   \
  nonstatic_field(nmethod,                     _handler_table_offset,                         u2)                                    \
  nonstatic_field(nmethod,                     _nul_chk_table_offset,                         u2)                                    \
  nonstatic_field(nmethod,                     _entry_offset,                                 u2)                                    \
  nonstatic_field(nmethod,                     _verified_entry_offset,                        u2)                                    \
  nonstatic_field(nmethod,                     _osr_entry_point,                              address)                               \
  nonstatic_field(nmethod,                     _immutable_data,                               address)                               \
  nonstatic_field(nmethod,                     _immutable_data_size,                          int)                                   \
  nonstatic_field(nmethod,                     _compile_id,                                   int)                                   \
  nonstatic_field(nmethod,                     _comp_level,                                   CompLevel)                             \
  volatile_nonstatic_field(nmethod,            _exception_cache,                              ExceptionCache*)                       \
                                                                                                                                     \
  nonstatic_field(Deoptimization::UnrollBlock, _size_of_deoptimized_frame,                    int)                                   \
  nonstatic_field(Deoptimization::UnrollBlock, _caller_adjustment,                            int)                                   \
  nonstatic_field(Deoptimization::UnrollBlock, _number_of_frames,                             int)                                   \
  nonstatic_field(Deoptimization::UnrollBlock, _total_frame_sizes,                            int)                                   \
  nonstatic_field(Deoptimization::UnrollBlock, _unpack_kind,                                  int)                                   \
  nonstatic_field(Deoptimization::UnrollBlock, _frame_sizes,                                  intptr_t*)                             \
  nonstatic_field(Deoptimization::UnrollBlock, _frame_pcs,                                    address*)                              \
  nonstatic_field(Deoptimization::UnrollBlock, _register_block,                               intptr_t*)                             \
  nonstatic_field(Deoptimization::UnrollBlock, _return_type,                                  BasicType)                             \
  nonstatic_field(Deoptimization::UnrollBlock, _initial_info,                                 intptr_t)                              \
  nonstatic_field(Deoptimization::UnrollBlock, _caller_actual_parameters,                     int)                                   \
                                                                                                                                     \
  /********************************/                                                                                                 \
  /* JavaCalls (NOTE: incomplete) */                                                                                                 \
  /********************************/                                                                                                 \
                                                                                                                                     \
  nonstatic_field(JavaCallWrapper,             _anchor,                                       JavaFrameAnchor)                       \
  /********************************/                                                                                                 \
  /* JavaFrameAnchor (NOTE: incomplete) */                                                                                           \
  /********************************/                                                                                                 \
  volatile_nonstatic_field(JavaFrameAnchor,    _last_Java_sp,                                 intptr_t*)                             \
  volatile_nonstatic_field(JavaFrameAnchor,    _last_Java_pc,                                 address)                               \
                                                                                                                                     \
  /******************************/                                                                                                   \
  /* Threads (NOTE: incomplete) */                                                                                                   \
  /******************************/                                                                                                   \
                                                                                                                                     \
  static_field(Threads,                     _number_of_threads,                               int)                                   \
  static_field(Threads,                     _number_of_non_daemon_threads,                    int)                                   \
  static_field(Threads,                     _return_code,                                     int)                                   \
                                                                                                                                     \
  volatile_static_field(ThreadsSMRSupport, _java_thread_list,                                 ThreadsList*)                          \
  nonstatic_field(ThreadsList,                 _length,                                       const uint)                            \
  nonstatic_field(ThreadsList,                 _threads,                                      JavaThread *const *const)              \
                                                                                                                                     \
  nonstatic_field(ThreadShadow,                _pending_exception,                            oop)                                   \
  nonstatic_field(ThreadShadow,                _exception_file,                               const char*)                           \
  nonstatic_field(ThreadShadow,                _exception_line,                               int)                                   \
  nonstatic_field(Thread,                      _tlab,                                         ThreadLocalAllocBuffer)                \
  nonstatic_field(Thread,                      _allocated_bytes,                              jlong)                                 \
  nonstatic_field(JavaThread,                  _lock_stack,                                   LockStack)                             \
  nonstatic_field(LockStack,                   _top,                                          uint32_t)                              \
  nonstatic_field(LockStack,                   _base[0],                                      oop)                                   \
  nonstatic_field(NamedThread,                 _name,                                         char*)                                 \
  nonstatic_field(NamedThread,                 _processed_thread,                             Thread*)                               \
  nonstatic_field(JavaThread,                  _threadObj,                                    OopHandle)                             \
  nonstatic_field(JavaThread,                  _vthread,                                      OopHandle)                             \
  nonstatic_field(JavaThread,                  _jvmti_vthread,                                OopHandle)                             \
  nonstatic_field(JavaThread,                  _scopedValueCache,                              OopHandle)                            \
  nonstatic_field(JavaThread,                  _anchor,                                       JavaFrameAnchor)                       \
  volatile_nonstatic_field(JavaThread,         _current_pending_monitor,                      ObjectMonitor*)                        \
  nonstatic_field(JavaThread,                  _current_pending_monitor_is_from_java,         bool)                                  \
  volatile_nonstatic_field(JavaThread,         _current_waiting_monitor,                      ObjectMonitor*)                        \
  volatile_nonstatic_field(JavaThread,         _suspend_flags,                                uint32_t)                              \
  volatile_nonstatic_field(JavaThread,         _exception_oop,                                oop)                                   \
  volatile_nonstatic_field(JavaThread,         _exception_pc,                                 address)                               \
  nonstatic_field(JavaThread,                  _saved_exception_pc,                           address)                               \
  volatile_nonstatic_field(JavaThread,         _thread_state,                                 JavaThreadState)                       \
  nonstatic_field(JavaThread,                  _stack_base,                                   address)                               \
  nonstatic_field(JavaThread,                  _stack_size,                                   size_t)                                \
  nonstatic_field(JavaThread,                  _vframe_array_head,                            vframeArray*)                          \
  nonstatic_field(JavaThread,                  _vframe_array_last,                            vframeArray*)                          \
  nonstatic_field(JavaThread,                  _active_handles,                               JNIHandleBlock*)                       \
  nonstatic_field(JavaThread,                  _monitor_owner_id,                             int64_t)                               \
  volatile_nonstatic_field(JavaThread,         _terminated,                                   JavaThread::TerminatedTypes)           \
  nonstatic_field(Thread,                      _osthread,                                     OSThread*)                             \
                                                                                                                                     \
  /************/                                                                                                                     \
  /* OSThread */                                                                                                                     \
  /************/                                                                                                                     \
                                                                                                                                     \
  volatile_nonstatic_field(OSThread,           _state,                                        ThreadState)                           \
                                                                                                                                     \
  /************************/                                                                                                         \
  /* ImmutableOopMap      */                                                                                                         \
  /************************/                                                                                                         \
                                                                                                                                     \
  nonstatic_field(ImmutableOopMapSet,          _count,                                        int)                                   \
  nonstatic_field(ImmutableOopMapSet,          _size,                                         int)                                   \
                                                                                                                                     \
  nonstatic_field(ImmutableOopMapPair,         _pc_offset,                                    int)                                   \
  nonstatic_field(ImmutableOopMapPair,         _oopmap_offset,                                int)                                   \
                                                                                                                                     \
  nonstatic_field(ImmutableOopMap,             _count,                                        int)                                   \
                                                                                                                                     \
  /*********************************/                                                                                                \
  /* JNIHandles and JNIHandleBlock */                                                                                                \
  /*********************************/                                                                                                \
  static_field(JNIHandles,                     _global_handles,                               OopStorage*)                           \
  static_field(JNIHandles,                     _weak_global_handles,                          OopStorage*)                           \
  unchecked_nonstatic_field(JNIHandleBlock,    _handles,       JNIHandleBlock::block_size_in_oops * sizeof(Oop)) /* Note: no type */ \
  nonstatic_field(JNIHandleBlock,              _top,                                          int)                                   \
  nonstatic_field(JNIHandleBlock,              _next,                                         JNIHandleBlock*)                       \
                                                                                                                                     \
  /********************/                                                                                                             \
  /* CompressedStream */                                                                                                             \
  /********************/                                                                                                             \
                                                                                                                                     \
  nonstatic_field(CompressedStream,            _buffer,                                       u_char*)                               \
  nonstatic_field(CompressedStream,            _position,                                     int)                                   \
                                                                                                                                     \
  /*********************************/                                                                                                \
  /* VMRegImpl (NOTE: incomplete) */                                                                                                 \
  /*********************************/                                                                                                \
                                                                                                                                     \
     static_field(VMRegImpl,                   regName[0],                                    const char*)                           \
     static_field(VMRegImpl,                   stack0,                                        VMReg)                                 \
                                                                                                                                     \
  /******************************************************************************************/                                       \
  /* CI (NOTE: these CI fields are retained in VMStructs for the benefit of external tools, */                                       \
  /* to ease their migration to a future alternative.)                                      */                                       \
  /******************************************************************************************/                                       \
                                                                                                                                     \
  nonstatic_field(CompilerThread,              _env,                                          ciEnv*)                                \
  nonstatic_field(ciEnv,                       _task,                                         CompileTask*)                          \
                                                                                                                                     \
  /************/                                                                                                                     \
  /* Monitors */                                                                                                                     \
  /************/                                                                                                                     \
                                                                                                                                     \
  volatile_nonstatic_field(ObjectMonitor,      _metadata,                                     uintptr_t)                             \
  unchecked_nonstatic_field(ObjectMonitor,     _object,                                       sizeof(void *)) /* NOTE: no type */    \
  volatile_nonstatic_field(ObjectMonitor,      _owner,                                        int64_t)                               \
  volatile_nonstatic_field(ObjectMonitor,      _next_om,                                      ObjectMonitor*)                        \
  nonstatic_field(ObjectMonitor,               _contentions,                                  int)                                   \
  volatile_nonstatic_field(ObjectMonitor,      _waiters,                                      int)                                   \
  volatile_nonstatic_field(ObjectMonitor,      _recursions,                                   intx)                                  \
  nonstatic_field(BasicObjectLock,             _lock,                                         BasicLock)                             \
  nonstatic_field(BasicObjectLock,             _obj,                                          oop)                                   \
  static_field(ObjectSynchronizer,             _in_use_list,                                  MonitorList)                           \
  volatile_nonstatic_field(MonitorList,        _head,                                         ObjectMonitor*)                        \
                                                                                                                                     \
  /*********************/                                                                                                            \
  /* -XX flags         */                                                                                                            \
  /*********************/                                                                                                            \
                                                                                                                                     \
  nonstatic_field(JVMFlag,                     _type,                                         int)                                   \
  nonstatic_field(JVMFlag,                     _name,                                         const char*)                           \
  unchecked_nonstatic_field(JVMFlag,           _addr,                                         sizeof(void*)) /* NOTE: no type */     \
  nonstatic_field(JVMFlag,                     _flags,                                        JVMFlag::Flags)                        \
     static_field(JVMFlag,                     flags,                                         JVMFlag*)                              \
     static_field(JVMFlag,                     numFlags,                                      size_t)                                \
                                                                                                                                     \
  /*************************/                                                                                                        \
  /* JDK / VM version info */                                                                                                        \
  /*************************/                                                                                                        \
                                                                                                                                     \
     static_field(Abstract_VM_Version,         _s_vm_release,                                 const char*)                           \
     static_field(Abstract_VM_Version,         _s_internal_vm_info_string,                    const char*)                           \
     static_field(Abstract_VM_Version,         _features,                                     uint64_t)                              \
     static_field(Abstract_VM_Version,         _features_string,                              const char*)                           \
     static_field(Abstract_VM_Version,         _cpu_info_string,                              const char*)                           \
     static_field(Abstract_VM_Version,         _vm_major_version,                             int)                                   \
     static_field(Abstract_VM_Version,         _vm_minor_version,                             int)                                   \
     static_field(Abstract_VM_Version,         _vm_security_version,                          int)                                   \
     static_field(Abstract_VM_Version,         _vm_build_number,                              int)                                   \
                                                                                                                                     \
  /*************************/                                                                                                        \
  /* JVMTI */                                                                                                                        \
  /*************************/                                                                                                        \
                                                                                                                                     \
  JVMTI_STRUCTS(static_field)                                                                                                        \
                                                                                                                                     \
  /*************/                                                                                                                    \
  /* Arguments */                                                                                                                    \
  /*************/                                                                                                                    \
                                                                                                                                     \
     static_field(Arguments,                   _jvm_flags_array,                              char**)                                \
     static_field(Arguments,                   _num_jvm_flags,                                int)                                   \
     static_field(Arguments,                   _jvm_args_array,                               char**)                                \
     static_field(Arguments,                   _num_jvm_args,                                 int)                                   \
     static_field(Arguments,                   _java_command,                                 char*)                                 \
                                                                                                                                     \
  /************/                                                                                                                     \
  /* Array<T> */                                                                                                                     \
  /************/                                                                                                                     \
                                                                                                                                     \
  nonstatic_field(Array<int>,                          _length,                               int)                                   \
  unchecked_nonstatic_field(Array<int>,                _data,                                 sizeof(int))                           \
  unchecked_nonstatic_field(Array<u1>,                 _data,                                 sizeof(u1))                            \
  unchecked_nonstatic_field(Array<u2>,                 _data,                                 sizeof(u2))                            \
  unchecked_nonstatic_field(Array<Method*>,            _data,                                 sizeof(Method*))                       \
  unchecked_nonstatic_field(Array<Klass*>,             _data,                                 sizeof(Klass*))                        \
  unchecked_nonstatic_field(Array<ResolvedFieldEntry>, _data,                                 sizeof(ResolvedFieldEntry))            \
  unchecked_nonstatic_field(Array<ResolvedMethodEntry>,_data,                                 sizeof(ResolvedMethodEntry))           \
  unchecked_nonstatic_field(Array<ResolvedIndyEntry>,  _data,                                 sizeof(ResolvedIndyEntry))             \
  unchecked_nonstatic_field(Array<Array<u1>*>,         _data,                                 sizeof(Array<u1>*))                    \
                                                                                                                                     \
  /*********************************/                                                                                                \
  /* java_lang_Class fields        */                                                                                                \
  /*********************************/                                                                                                \
                                                                                                                                     \
     static_field(java_lang_Class,             _klass_offset,                                 int)                                   \
     static_field(java_lang_Class,             _array_klass_offset,                           int)                                   \
     static_field(java_lang_Class,             _oop_size_offset,                              int)                                   \
     static_field(java_lang_Class,             _static_oop_field_count_offset,                int)                                   \
                                                                                                                                     \
  /********************************************/                                                                                     \
  /* FileMapInfo fields (CDS archive related) */                                                                                     \
  /********************************************/                                                                                     \
                                                                                                                                     \
  CDS_ONLY(nonstatic_field(FileMapInfo,        _header,                   FileMapHeader*))                                           \
  CDS_ONLY(   static_field(FileMapInfo,        _current_info,             FileMapInfo*))                                             \
  CDS_ONLY(nonstatic_field(FileMapHeader,      _regions[0],               CDSFileMapRegion))                                         \
  CDS_ONLY(nonstatic_field(FileMapHeader,      _cloned_vtables_offset,    size_t))                                                   \
  CDS_ONLY(nonstatic_field(FileMapHeader,      _mapped_base_address,      char*))                                                    \
  CDS_ONLY(nonstatic_field(CDSFileMapRegion,   _mapped_base,              char*))                                                    \
  CDS_ONLY(nonstatic_field(CDSFileMapRegion,   _used,                     size_t))                                                   \
                                                                                                                                     \
  /******************/                                                                                                               \
  /* VMError fields */                                                                                                               \
  /******************/                                                                                                               \
                                                                                                                                     \
     static_field(VMError,                     _thread,                                       Thread*)                               \
                                                                                                                                     \
  /************************/                                                                                                         \
  /* Miscellaneous fields */                                                                                                         \
  /************************/                                                                                                         \
                                                                                                                                     \
  nonstatic_field(CompileTask,                 _method,                                       Method*)                               \
  nonstatic_field(CompileTask,                 _osr_bci,                                      int)                                   \
  nonstatic_field(CompileTask,                 _comp_level,                                   int)                                   \
  nonstatic_field(CompileTask,                 _compile_id,                                   int)                                   \
  nonstatic_field(CompileTask,                 _num_inlined_bytecodes,                        int)                                   \
  nonstatic_field(CompileTask,                 _next,                                         CompileTask*)                          \
  nonstatic_field(CompileTask,                 _prev,                                         CompileTask*)                          \
                                                                                                                                     \
  nonstatic_field(vframeArray,                 _original,                                     frame)                                 \
  nonstatic_field(vframeArray,                 _caller,                                       frame)                                 \
  nonstatic_field(vframeArray,                 _frames,                                       int)                                   \
                                                                                                                                     \
  nonstatic_field(vframeArrayElement,          _frame,                                        frame)                                 \
  nonstatic_field(vframeArrayElement,          _bci,                                          int)                                   \
  nonstatic_field(vframeArrayElement,          _method,                                       Method*)                               \
                                                                                                                                     \
  nonstatic_field(AccessFlags,                 _flags,                                        u2)                                    \
  nonstatic_field(elapsedTimer,                _counter,                                      jlong)                                 \
  nonstatic_field(elapsedTimer,                _active,                                       bool)                                  \
  nonstatic_field(InvocationCounter,           _counter,                                      unsigned int)                          \
                                                                                                                                     \
  nonstatic_field(UpcallStub::FrameData,       jfa,                                           JavaFrameAnchor)                       \
                                                                                                                                     \
  nonstatic_field(Mutex,                       _name,                                         const char*)                           \
  static_field(Mutex,                          _mutex_array,                                  Mutex**)                               \
  static_field(Mutex,                          _num_mutex,                                    int)                                   \
  volatile_nonstatic_field(Mutex,              _owner,                                        Thread*)

//--------------------------------------------------------------------------------
// VM_TYPES
//
// This list must enumerate at least all of the types in the above
// list. For the types in the above list, the entry below must have
// exactly the same spacing since string comparisons are done in the
// code which verifies the consistency of these tables (in the debug
// build).
//
// In addition to the above types, this list is required to enumerate
// the JNI's java types, which are used to indicate the size of Java
// fields in this VM to the SA. Further, oop types are currently
// distinguished by name (i.e., ends with "oop") over in the SA.
//
// The declare_toplevel_type macro should be used to declare types
// which do not have a superclass.
//
// The declare_integer_type and declare_unsigned_integer_type macros
// are required in order to properly identify C integer types over in
// the SA. They should be used for any type which is otherwise opaque
// and which it is necessary to coerce into an integer value. This
// includes, for example, the type uintptr_t. Note that while they
// will properly identify the type's size regardless of the platform,
// since it is does not seem possible to deduce or check signedness at
// compile time using the pointer comparison tricks, it is currently
// required that the given types have the same signedness across all
// platforms.
//
// NOTE that there are platform-specific additions to this table in
// vmStructs_<os>_<cpu>.hpp.

#define VM_TYPES(declare_type,                                            \
                 declare_toplevel_type,                                   \
                 declare_oop_type,                                        \
                 declare_integer_type,                                    \
                 declare_unsigned_integer_type)                           \
                                                                          \
  /*************************************************************/         \
  /* Java primitive types -- required by the SA implementation */         \
  /* in order to determine the size of Java fields in this VM  */         \
  /* (the implementation looks up these names specifically)    */         \
  /* NOTE: since we fetch these sizes from the remote VM, we   */         \
  /* have a bootstrapping sequence during which it is not      */         \
  /* valid to fetch Java values from the remote process, only  */         \
  /* C integer values (of known size). NOTE also that we do    */         \
  /* NOT include "Java unsigned" types like juint here; since  */         \
  /* Java does not have unsigned primitive types, those can    */         \
  /* not be mapped directly and are considered to be C integer */         \
  /* types in this system (see the "other types" section,      */         \
  /* below.)                                                   */         \
  /*************************************************************/         \
                                                                          \
  declare_toplevel_type(jboolean)                                         \
  declare_toplevel_type(jbyte)                                            \
  declare_toplevel_type(jchar)                                            \
  declare_toplevel_type(jdouble)                                          \
  declare_toplevel_type(jfloat)                                           \
  declare_toplevel_type(jint)                                             \
  declare_toplevel_type(jlong)                                            \
  declare_toplevel_type(jshort)                                           \
                                                                          \
  /*********************************************************************/ \
  /* C integer types. User-defined typedefs (like "size_t" or          */ \
  /* "intptr_t") are guaranteed to be present with the same names over */ \
  /* in the SA's type database. Names like "unsigned short" are not    */ \
  /* guaranteed to be visible through the SA's type database lookup    */ \
  /* mechanism, though they will have a Type object created for them   */ \
  /* and are valid types for Fields.                                   */ \
  /*********************************************************************/ \
  declare_integer_type(bool)                                              \
  declare_integer_type(short)                                             \
  declare_integer_type(int)                                               \
  declare_integer_type(long)                                              \
  declare_integer_type(char)                                              \
  declare_integer_type(volatile signed char)                              \
  declare_unsigned_integer_type(unsigned char)                            \
  declare_unsigned_integer_type(u_char)                                   \
  declare_unsigned_integer_type(unsigned int)                             \
  declare_unsigned_integer_type(uint)                                     \
  declare_unsigned_integer_type(volatile uint)                            \
  declare_unsigned_integer_type(unsigned short)                           \
  declare_unsigned_integer_type(jushort)                                  \
  declare_unsigned_integer_type(unsigned long)                            \
  /* The compiler thinks this is a different type than */                 \
  /* unsigned short on Win32 */                                           \
  declare_unsigned_integer_type(u1)                                       \
  declare_unsigned_integer_type(u2)                                       \
  declare_unsigned_integer_type(u4)                                       \
  declare_unsigned_integer_type(u8)                                       \
  declare_unsigned_integer_type(unsigned)                                 \
                                                                          \
  /*****************************/                                         \
  /* C primitive pointer types */                                         \
  /*****************************/                                         \
                                                                          \
  declare_toplevel_type(void*)                                            \
  declare_toplevel_type(int*)                                             \
  declare_toplevel_type(char*)                                            \
  declare_toplevel_type(char**)                                           \
  declare_toplevel_type(u_char*)                                          \
  declare_toplevel_type(unsigned char*)                                   \
  declare_toplevel_type(volatile unsigned char*)                          \
                                                                          \
  /*******************************************************************/   \
  /* Types which it will be handy to have available over in the SA   */   \
  /* in order to do platform-independent address -> integer coercion */   \
  /* (note: these will be looked up by name)                         */   \
  /*******************************************************************/   \
                                                                          \
  declare_unsigned_integer_type(size_t)                                   \
  declare_integer_type(ssize_t)                                           \
  declare_integer_type(intx)                                              \
  declare_integer_type(intptr_t)                                          \
  declare_integer_type(int16_t)                                           \
  declare_integer_type(int64_t)                                           \
  declare_unsigned_integer_type(uintx)                                    \
  declare_unsigned_integer_type(uintptr_t)                                \
  declare_unsigned_integer_type(uint8_t)                                  \
  declare_unsigned_integer_type(uint32_t)                                 \
  declare_unsigned_integer_type(uint64_t)                                 \
                                                                          \
  /******************************************/                            \
  /* OopDesc hierarchy (NOTE: some missing) */                            \
  /******************************************/                            \
                                                                          \
  declare_toplevel_type(oopDesc)                                          \
    declare_type(arrayOopDesc, oopDesc)                                   \
      declare_type(objArrayOopDesc, arrayOopDesc)                         \
    declare_type(instanceOopDesc, oopDesc)                                \
                                                                          \
  /**************************************************/                    \
  /* MetadataOopDesc hierarchy (NOTE: some missing) */                    \
  /**************************************************/                    \
                                                                          \
  declare_toplevel_type(MetaspaceObj)                                     \
    declare_type(Metadata, MetaspaceObj)                                  \
    declare_type(Klass, Metadata)                                         \
           declare_type(ArrayKlass, Klass)                                \
           declare_type(ObjArrayKlass, ArrayKlass)                        \
           declare_type(TypeArrayKlass, ArrayKlass)                       \
      declare_type(InstanceKlass, Klass)                                  \
        declare_type(InstanceClassLoaderKlass, InstanceKlass)             \
        declare_type(InstanceMirrorKlass, InstanceKlass)                  \
        declare_type(InstanceRefKlass, InstanceKlass)                     \
        declare_type(InstanceStackChunkKlass, InstanceKlass)              \
    declare_type(ConstantPool, Metadata)                                  \
    declare_type(ConstantPoolCache, MetaspaceObj)                         \
    declare_type(MethodData, Metadata)                                    \
    declare_type(Method, Metadata)                                        \
    declare_type(MethodCounters, MetaspaceObj)                            \
    declare_type(ConstMethod, MetaspaceObj)                               \
    declare_type(Annotations, MetaspaceObj)                               \
                                                                          \
  declare_toplevel_type(MethodData::CompilerCounters)                     \
                                                                          \
  declare_toplevel_type(narrowKlass)                                      \
                                                                          \
  declare_toplevel_type(vtableEntry)                                      \
                                                                          \
           declare_toplevel_type(Symbol)                                  \
           declare_toplevel_type(Symbol*)                                 \
  declare_toplevel_type(volatile Metadata*)                               \
                                                                          \
  declare_toplevel_type(DataLayout)                                       \
                                                                          \
  /********/                                                              \
  /* Oops */                                                              \
  /********/                                                              \
                                                                          \
  declare_oop_type(objArrayOop)                                           \
  declare_oop_type(oop)                                                   \
  declare_oop_type(narrowOop)                                             \
  declare_oop_type(typeArrayOop)                                          \
                                                                          \
  declare_toplevel_type(OopHandle)                                        \
                                                                          \
  /**********************************/                                    \
  /* Method related data structures */                                    \
  /**********************************/                                    \
                                                                          \
  declare_toplevel_type(CheckedExceptionElement)                          \
  declare_toplevel_type(LocalVariableTableElement)                        \
  declare_toplevel_type(ExceptionTableElement)                            \
  declare_toplevel_type(MethodParametersElement)                          \
                                                                          \
  declare_toplevel_type(ClassLoaderData)                                  \
  declare_toplevel_type(ClassLoaderDataGraph)                             \
                                                                          \
  /************************/                                              \
  /* PerfMemory - jvmstat */                                              \
  /************************/                                              \
                                                                          \
  declare_toplevel_type(PerfDataPrologue)                                 \
  declare_toplevel_type(PerfDataPrologue*)                                \
  declare_toplevel_type(PerfDataEntry)                                    \
  declare_toplevel_type(PerfMemory)                                       \
  declare_type(PerfData, CHeapObj<mtInternal>)                            \
                                                                          \
  /********************/                                                  \
  /* VM Classes       */                                                  \
  /********************/                                                  \
                                                                          \
  declare_toplevel_type(vmClasses)                                        \
  declare_toplevel_type(vmSymbols)                                        \
                                                                          \
  declare_toplevel_type(GrowableArrayBase)                                \
  declare_toplevel_type(GrowableArray<int>)                               \
                                                                          \
  /***********************************************************/           \
  /* Thread hierarchy (needed for run-time type information) */           \
  /***********************************************************/           \
                                                                          \
  declare_toplevel_type(Threads)                                          \
  declare_toplevel_type(ThreadShadow)                                     \
    declare_type(Thread, ThreadShadow)                                    \
      declare_type(NonJavaThread, Thread)                                 \
        declare_type(NamedThread, NonJavaThread)                          \
        declare_type(WatcherThread, NonJavaThread)                        \
        declare_type(AsyncLogWriter, NonJavaThread)                       \
      declare_type(JavaThread, Thread)                                    \
        declare_type(JvmtiAgentThread, JavaThread)                        \
        declare_type(MonitorDeflationThread, JavaThread)                  \
        declare_type(ServiceThread, JavaThread)                           \
        declare_type(NotificationThread, JavaThread)                      \
        declare_type(CompilerThread, JavaThread)                          \
        declare_type(TrainingReplayThread, JavaThread)                    \
        declare_type(StringDedupThread, JavaThread)                       \
        declare_type(AttachListenerThread, JavaThread)                    \
        declare_type(JfrRecorderThread, JavaThread)                       \
        DEBUG_ONLY(COMPILER2_OR_JVMCI_PRESENT(                            \
          declare_type(DeoptimizeObjectsALotThread, JavaThread)))         \
  declare_toplevel_type(OSThread)                                         \
  declare_toplevel_type(JavaFrameAnchor)                                  \
                                                                          \
  declare_toplevel_type(ThreadsSMRSupport)                                \
  declare_toplevel_type(ThreadsList)                                      \
  declare_toplevel_type(LockStack)                                        \
                                                                          \
  /***************/                                                       \
  /* Interpreter */                                                       \
  /***************/                                                       \
                                                                          \
  declare_toplevel_type(AbstractInterpreter)                              \
                                                                          \
  /*********/                                                             \
  /* Stubs */                                                             \
  /*********/                                                             \
                                                                          \
  declare_toplevel_type(StubQueue)                                        \
  declare_toplevel_type(StubRoutines)                                     \
  declare_toplevel_type(Stub)                                             \
           declare_type(InterpreterCodelet, Stub)                         \
                                                                          \
  /*************/                                                         \
  /* JavaCalls */                                                         \
  /*************/                                                         \
                                                                          \
  declare_toplevel_type(JavaCallWrapper)                                  \
                                                                          \
  /*************/                                                         \
  /* CodeCache */                                                         \
  /*************/                                                         \
                                                                          \
  declare_toplevel_type(CodeCache)                                        \
                                                                          \
  /************/                                                          \
  /* CodeHeap */                                                          \
  /************/                                                          \
                                                                          \
  declare_toplevel_type(CodeHeap)                                         \
  declare_toplevel_type(CodeHeap*)                                        \
  declare_toplevel_type(HeapBlock)                                        \
  declare_toplevel_type(HeapBlock::Header)                                \
           declare_type(FreeBlock, HeapBlock)                             \
                                                                          \
  /*************************************************************/         \
  /* CodeBlob hierarchy (needed for run-time type information) */         \
  /*************************************************************/         \
                                                                          \
  declare_toplevel_type(CodeBlob)                                         \
  declare_type(RuntimeBlob,              CodeBlob)                        \
  declare_type(BufferBlob,               RuntimeBlob)                     \
  declare_type(AdapterBlob,              BufferBlob)                      \
  declare_type(MethodHandlesAdapterBlob, BufferBlob)                      \
  declare_type(VtableBlob,               BufferBlob)                      \
  declare_type(nmethod,                  CodeBlob)                        \
  declare_type(RuntimeStub,              RuntimeBlob)                     \
  declare_type(SingletonBlob,            RuntimeBlob)                     \
  declare_type(UpcallStub,               RuntimeBlob)                     \
  declare_type(SafepointBlob,            SingletonBlob)                   \
  declare_type(DeoptimizationBlob,       SingletonBlob)                   \
  COMPILER2_PRESENT(declare_type(ExceptionBlob,    SingletonBlob))        \
  COMPILER2_PRESENT(declare_type(UncommonTrapBlob, RuntimeBlob))          \
                                                                          \
  /***************************************/                               \
  /* PcDesc and other compiled code info */                               \
  /***************************************/                               \
                                                                          \
  declare_toplevel_type(PcDesc)                                           \
  declare_toplevel_type(ExceptionCache)                                   \
  declare_toplevel_type(PcDescCache)                                      \
  declare_toplevel_type(Dependencies)                                     \
  declare_toplevel_type(CompileTask)                                      \
  declare_toplevel_type(Deoptimization)                                   \
  declare_toplevel_type(Deoptimization::UnrollBlock)                      \
                                                                          \
  /************************/                                              \
  /* ImmutableOopMap      */                                              \
  /************************/                                              \
                                                                          \
  declare_toplevel_type(ImmutableOopMapSet)                               \
  declare_toplevel_type(ImmutableOopMapPair)                              \
  declare_toplevel_type(ImmutableOopMap)                                  \
                                                                          \
  /********************/                                                  \
  /* CompressedStream */                                                  \
  /********************/                                                  \
                                                                          \
  declare_toplevel_type(CompressedStream)                                 \
                                                                          \
  /**************/                                                        \
  /* VMRegImpl  */                                                        \
  /**************/                                                        \
                                                                          \
  declare_toplevel_type(VMRegImpl)                                        \
                                                                          \
  /*********************************/                                     \
  /* JNIHandles and JNIHandleBlock */                                     \
  /*********************************/                                     \
                                                                          \
  declare_toplevel_type(JNIHandles)                                       \
  declare_toplevel_type(JNIHandleBlock)                                   \
  declare_toplevel_type(jobject)                                          \
                                                                          \
  /**************/                                                        \
  /* OopStorage */                                                        \
  /**************/                                                        \
                                                                          \
  declare_toplevel_type(OopStorage)                                       \
                                                                          \
  /************/                                                          \
  /* Monitors */                                                          \
  /************/                                                          \
                                                                          \
  declare_toplevel_type(ObjectMonitor)                                    \
  declare_toplevel_type(MonitorList)                                      \
  declare_toplevel_type(ObjectSynchronizer)                               \
  declare_toplevel_type(BasicLock)                                        \
  declare_toplevel_type(BasicObjectLock)                                  \
                                                                          \
  /*********************/                                                 \
  /* CI */                                                                \
  /*********************/                                                 \
                                                                          \
  declare_toplevel_type(ciEnv)                                            \
                                                                          \
  /********************/                                                  \
  /* -XX flags        */                                                  \
  /********************/                                                  \
                                                                          \
  declare_toplevel_type(JVMFlag)                                          \
  declare_toplevel_type(JVMFlag*)                                         \
                                                                          \
  /********************/                                                  \
  /* JVMTI            */                                                  \
  /********************/                                                  \
                                                                          \
  declare_toplevel_type(JvmtiExport)                                      \
                                                                          \
  /********************/                                                  \
  /* JDK/VM version   */                                                  \
  /********************/                                                  \
                                                                          \
  declare_toplevel_type(Abstract_VM_Version)                              \
  declare_toplevel_type(VM_Version)                                       \
                                                                          \
  /*************/                                                         \
  /* Arguments */                                                         \
  /*************/                                                         \
                                                                          \
  declare_toplevel_type(Arguments)                                        \
                                                                          \
  /***********/                                                           \
  /* VMError */                                                           \
  /***********/                                                           \
                                                                          \
  declare_toplevel_type(VMError)                                          \
                                                                          \
  /***************/                                                       \
  /* Other types */                                                       \
  /***************/                                                       \
                                                                          \
  /* all enum types */                                                    \
                                                                          \
   declare_integer_type(Bytecodes::Code)                                  \
   declare_integer_type(InstanceKlass::ClassState)                        \
   declare_integer_type(JavaThreadState)                                  \
   declare_integer_type(ThreadState)                                      \
   declare_integer_type(Location::Type)                                   \
   declare_integer_type(Location::Where)                                  \
   declare_integer_type(JVMFlag::Flags)                                   \
                                                                          \
   declare_toplevel_type(CHeapObj<mtInternal>)                            \
            declare_type(Array<int>, MetaspaceObj)                        \
            declare_type(Array<u1>, MetaspaceObj)                         \
            declare_type(Array<u2>, MetaspaceObj)                         \
            declare_type(Array<Klass*>, MetaspaceObj)                     \
            declare_type(Array<Method*>, MetaspaceObj)                    \
            declare_type(Array<ResolvedFieldEntry>, MetaspaceObj)         \
            declare_type(Array<ResolvedMethodEntry>, MetaspaceObj)        \
            declare_type(Array<ResolvedIndyEntry>, MetaspaceObj)          \
            declare_type(Array<Array<u1>*>, MetaspaceObj)                 \
                                                                          \
   declare_toplevel_type(BitMap)                                          \
            declare_type(BitMapView, BitMap)                              \
                                                                          \
  declare_integer_type(markWord)                                          \
  declare_integer_type(AccessFlags)  /* FIXME: wrong type (not integer) */\
  declare_toplevel_type(address)      /* FIXME: should this be an integer type? */\
  declare_integer_type(BasicType)   /* FIXME: wrong type (not integer) */ \
                                                                          \
  declare_integer_type(CompLevel)                                         \
  declare_integer_type(ByteSize)                                          \
  declare_integer_type(CodeBlobKind)                                      \
  JVMTI_ONLY(declare_toplevel_type(BreakpointInfo))                       \
  JVMTI_ONLY(declare_toplevel_type(BreakpointInfo*))                      \
  declare_toplevel_type(CodeBlob*)                                        \
  declare_toplevel_type(RuntimeBlob*)                                     \
  declare_toplevel_type(CompressedWriteStream*)                           \
  declare_toplevel_type(ResolvedFieldEntry)                               \
  declare_toplevel_type(ResolvedMethodEntry)                              \
  declare_toplevel_type(ResolvedIndyEntry)                                \
  declare_toplevel_type(elapsedTimer)                                     \
  declare_toplevel_type(frame)                                            \
  declare_toplevel_type(intptr_t*)                                        \
   declare_unsigned_integer_type(InvocationCounter) /* FIXME: wrong type (not integer) */ \
  declare_toplevel_type(JavaThread*)                                      \
  declare_toplevel_type(JavaThread *const *const)                         \
  declare_toplevel_type(java_lang_Class)                                  \
  declare_integer_type(JavaThread::TerminatedTypes)                       \
  declare_toplevel_type(jbyte*)                                           \
  declare_toplevel_type(jbyte**)                                          \
  declare_toplevel_type(jint*)                                            \
  declare_unsigned_integer_type(juint)                                    \
  declare_unsigned_integer_type(julong)                                   \
  declare_toplevel_type(JNIHandleBlock*)                                  \
  declare_toplevel_type(JNIid)                                            \
  declare_toplevel_type(JNIid*)                                           \
  declare_toplevel_type(jmethodID*)                                       \
  declare_toplevel_type(Mutex)                                            \
  declare_toplevel_type(Mutex*)                                           \
  declare_toplevel_type(nmethod*)                                         \
  declare_toplevel_type(ObjectMonitor*)                                   \
  declare_toplevel_type(oop*)                                             \
  declare_toplevel_type(OopMapCache*)                                     \
  declare_toplevel_type(VMReg)                                            \
  declare_toplevel_type(OSThread*)                                        \
   declare_integer_type(ReferenceType)                                    \
  declare_toplevel_type(StubQueue*)                                       \
  declare_toplevel_type(Thread*)                                          \
  declare_toplevel_type(Universe)                                         \
  declare_toplevel_type(CompressedOops)                                   \
  declare_toplevel_type(CompressedKlassPointers)                          \
  declare_toplevel_type(os)                                               \
  declare_toplevel_type(vframeArray)                                      \
  declare_toplevel_type(vframeArrayElement)                               \
  declare_toplevel_type(Annotations*)                                     \
  declare_toplevel_type(OopMapValue)                                      \
  declare_type(FileMapInfo, CHeapObj<mtInternal>)                         \
  declare_toplevel_type(FileMapHeader)                                    \
  declare_toplevel_type(CDSFileMapRegion)                                 \
  declare_toplevel_type(UpcallStub::FrameData)                            \
                                                                          \
  /************/                                                          \
  /* GC types */                                                          \
  /************/                                                          \
                                                                          \
  VM_TYPES_GC(declare_type,                                               \
              declare_toplevel_type,                                      \
              declare_integer_type)

//--------------------------------------------------------------------------------
// VM_INT_CONSTANTS
//
// This table contains integer constants required over in the
// serviceability agent. The "declare_constant" macro is used for all
// enums, etc., while "declare_preprocessor_constant" must be used for
// all #defined constants.

#define VM_INT_CONSTANTS(declare_constant,                                \
                         declare_constant_with_value,                     \
                         declare_preprocessor_constant)                   \
                                                                          \
  /****************/                                                      \
  /* GC constants */                                                      \
  /****************/                                                      \
                                                                          \
  VM_INT_CONSTANTS_GC(declare_constant,                                   \
                      declare_constant_with_value)                        \
                                                                          \
  /******************/                                                    \
  /* Useful globals */                                                    \
  /******************/                                                    \
                                                                          \
  declare_preprocessor_constant("ASSERT", DEBUG_ONLY(1) NOT_DEBUG(0))     \
  declare_preprocessor_constant("COMPILER2", COMPILER2_PRESENT(1) NOT_COMPILER2(0)) \
                                                                          \
  /****************/                                                      \
  /* Object sizes */                                                      \
  /****************/                                                      \
                                                                          \
  declare_constant(oopSize)                                               \
  declare_constant(LogBytesPerWord)                                       \
  declare_constant(BytesPerWord)                                          \
  declare_constant(BytesPerLong)                                          \
                                                                          \
  declare_constant(HeapWordSize)                                          \
  declare_constant(LogHeapWordSize)                                       \
                                                                          \
                                                                          \
  /************************/                                              \
  /* PerfMemory - jvmstat */                                              \
  /************************/                                              \
                                                                          \
  declare_preprocessor_constant("PERFDATA_MAJOR_VERSION", PERFDATA_MAJOR_VERSION) \
  declare_preprocessor_constant("PERFDATA_MINOR_VERSION", PERFDATA_MINOR_VERSION) \
  declare_preprocessor_constant("PERFDATA_BIG_ENDIAN", PERFDATA_BIG_ENDIAN)       \
  declare_preprocessor_constant("PERFDATA_LITTLE_ENDIAN", PERFDATA_LITTLE_ENDIAN) \
                                                                          \
                                                                          \
  /************************************************************/          \
  /* HotSpot specific JVM_ACC constants from global anon enum */          \
  /************************************************************/          \
                                                                          \
  declare_constant(JVM_CONSTANT_Utf8)                                     \
  declare_constant(JVM_CONSTANT_Unicode)                                  \
  declare_constant(JVM_CONSTANT_Integer)                                  \
  declare_constant(JVM_CONSTANT_Float)                                    \
  declare_constant(JVM_CONSTANT_Long)                                     \
  declare_constant(JVM_CONSTANT_Double)                                   \
  declare_constant(JVM_CONSTANT_Class)                                    \
  declare_constant(JVM_CONSTANT_String)                                   \
  declare_constant(JVM_CONSTANT_Fieldref)                                 \
  declare_constant(JVM_CONSTANT_Methodref)                                \
  declare_constant(JVM_CONSTANT_InterfaceMethodref)                       \
  declare_constant(JVM_CONSTANT_NameAndType)                              \
  declare_constant(JVM_CONSTANT_MethodHandle)                             \
  declare_constant(JVM_CONSTANT_MethodType)                               \
  declare_constant(JVM_CONSTANT_Dynamic)                                  \
  declare_constant(JVM_CONSTANT_InvokeDynamic)                            \
  declare_constant(JVM_CONSTANT_Module)                                   \
  declare_constant(JVM_CONSTANT_Package)                                  \
  declare_constant(JVM_CONSTANT_ExternalMax)                              \
                                                                          \
  declare_constant(JVM_CONSTANT_Invalid)                                  \
  declare_constant(JVM_CONSTANT_InternalMin)                              \
  declare_constant(JVM_CONSTANT_UnresolvedClass)                          \
  declare_constant(JVM_CONSTANT_ClassIndex)                               \
  declare_constant(JVM_CONSTANT_StringIndex)                              \
  declare_constant(JVM_CONSTANT_UnresolvedClassInError)                   \
  declare_constant(JVM_CONSTANT_MethodHandleInError)                      \
  declare_constant(JVM_CONSTANT_MethodTypeInError)                        \
  declare_constant(JVM_CONSTANT_DynamicInError)                           \
  declare_constant(JVM_CONSTANT_InternalMax)                              \
                                                                          \
  /*******************/                                                   \
  /* JavaThreadState */                                                   \
  /*******************/                                                   \
                                                                          \
  declare_constant(_thread_uninitialized)                                 \
  declare_constant(_thread_new)                                           \
  declare_constant(_thread_new_trans)                                     \
  declare_constant(_thread_in_native)                                     \
  declare_constant(_thread_in_native_trans)                               \
  declare_constant(_thread_in_vm)                                         \
  declare_constant(_thread_in_vm_trans)                                   \
  declare_constant(_thread_in_Java)                                       \
  declare_constant(_thread_in_Java_trans)                                 \
  declare_constant(_thread_blocked)                                       \
  declare_constant(_thread_blocked_trans)                                 \
  declare_constant(JavaThread::_not_terminated)                           \
  declare_constant(JavaThread::_thread_exiting)                           \
                                                                          \
  /*******************/                                                   \
  /* JavaThreadState */                                                   \
  /*******************/                                                   \
                                                                          \
  declare_constant(ALLOCATED)                                             \
  declare_constant(INITIALIZED)                                           \
  declare_constant(RUNNABLE)                                              \
  declare_constant(MONITOR_WAIT)                                          \
  declare_constant(CONDVAR_WAIT)                                          \
  declare_constant(OBJECT_WAIT)                                           \
  declare_constant(BREAKPOINTED)                                          \
  declare_constant(SLEEPING)                                              \
  declare_constant(ZOMBIE)                                                \
                                                                          \
  /******************************/                                        \
  /* Klass misc. enum constants */                                        \
  /******************************/                                        \
                                                                          \
  declare_constant(Klass::_primary_super_limit)                           \
  declare_constant(Klass::_lh_neutral_value)                              \
  declare_constant(Klass::_lh_instance_slow_path_bit)                     \
  declare_constant(Klass::_lh_log2_element_size_shift)                    \
  declare_constant(Klass::_lh_log2_element_size_mask)                     \
  declare_constant(Klass::_lh_element_type_shift)                         \
  declare_constant(Klass::_lh_element_type_mask)                          \
  declare_constant(Klass::_lh_header_size_shift)                          \
  declare_constant(Klass::_lh_header_size_mask)                           \
  declare_constant(Klass::_lh_array_tag_shift)                            \
  declare_constant(Klass::_lh_array_tag_type_value)                       \
  declare_constant(Klass::_lh_array_tag_obj_value)                        \
                                                                          \
  declare_constant(Method::nonvirtual_vtable_index)                       \
  declare_constant(Method::extra_stack_entries_for_jsr292)                \
                                                                          \
  /********************************/                                      \
  /* ConstMethod anon-enum */                                             \
  /********************************/                                      \
                                                                          \
  declare_constant(ConstMethodFlags::_misc_has_linenumber_table)          \
  declare_constant(ConstMethodFlags::_misc_has_checked_exceptions)        \
  declare_constant(ConstMethodFlags::_misc_has_localvariable_table)       \
  declare_constant(ConstMethodFlags::_misc_has_exception_table)           \
  declare_constant(ConstMethodFlags::_misc_has_generic_signature)         \
  declare_constant(ConstMethodFlags::_misc_has_method_parameters)         \
  declare_constant(ConstMethodFlags::_misc_has_method_annotations)        \
  declare_constant(ConstMethodFlags::_misc_has_parameter_annotations)     \
  declare_constant(ConstMethodFlags::_misc_has_default_annotations)       \
  declare_constant(ConstMethodFlags::_misc_has_type_annotations)          \
                                                                          \
  /**************/                                                        \
  /* DataLayout */                                                        \
  /**************/                                                        \
                                                                          \
  declare_constant(DataLayout::cell_size)                                 \
  declare_constant(DataLayout::no_tag)                                    \
  declare_constant(DataLayout::bit_data_tag)                              \
  declare_constant(DataLayout::counter_data_tag)                          \
  declare_constant(DataLayout::jump_data_tag)                             \
  declare_constant(DataLayout::receiver_type_data_tag)                    \
  declare_constant(DataLayout::virtual_call_data_tag)                     \
  declare_constant(DataLayout::ret_data_tag)                              \
  declare_constant(DataLayout::branch_data_tag)                           \
  declare_constant(DataLayout::multi_branch_data_tag)                     \
  declare_constant(DataLayout::arg_info_data_tag)                         \
  declare_constant(DataLayout::call_type_data_tag)                        \
  declare_constant(DataLayout::virtual_call_type_data_tag)                \
  declare_constant(DataLayout::parameters_type_data_tag)                  \
  declare_constant(DataLayout::speculative_trap_data_tag)                 \
                                                                          \
  /*************************************/                                 \
  /* InstanceKlass enum                */                                 \
  /*************************************/                                 \
                                                                          \
                                                                          \
                                                                          \
  /************************************************/                      \
  /* InstanceKlass InnerClassAttributeOffset enum */                      \
  /************************************************/                      \
                                                                          \
  declare_constant(InstanceKlass::inner_class_inner_class_info_offset)    \
  declare_constant(InstanceKlass::inner_class_outer_class_info_offset)    \
  declare_constant(InstanceKlass::inner_class_inner_name_offset)          \
  declare_constant(InstanceKlass::inner_class_access_flags_offset)        \
  declare_constant(InstanceKlass::inner_class_next_offset)                \
                                                                          \
  /*****************************************************/                 \
  /* InstanceKlass EnclosingMethodAttributeOffset enum */                 \
  /*****************************************************/                 \
                                                                          \
  declare_constant(InstanceKlass::enclosing_method_attribute_size)        \
                                                                          \
  /*********************************/                                     \
  /* InstanceKlass ClassState enum */                                     \
  /*********************************/                                     \
                                                                          \
  declare_constant(InstanceKlass::allocated)                              \
  declare_constant(InstanceKlass::loaded)                                 \
  declare_constant(InstanceKlass::linked)                                 \
  declare_constant(InstanceKlass::being_initialized)                      \
  declare_constant(InstanceKlass::fully_initialized)                      \
  declare_constant(InstanceKlass::initialization_error)                   \
                                                                          \
  /*********************************/                                     \
  /* Symbol* - symbol max length */                                       \
  /*********************************/                                     \
                                                                          \
  declare_constant(Symbol::max_symbol_length)                             \
                                                                          \
  /******************************************************/                \
  /* BSMAttributeEntry* - layout enum for InvokeDynamic */                \
  /******************************************************/                \
                                                                          \
  declare_constant(BSMAttributeEntry::_bsmi_offset)                       \
  declare_constant(BSMAttributeEntry::_argc_offset)                       \
  declare_constant(BSMAttributeEntry::_argv_offset)                       \
                                                                          \
  /***************************************/                               \
  /* JavaThreadStatus enum               */                               \
  /***************************************/                               \
                                                                          \
  declare_constant(JavaThreadStatus::NEW)                                 \
  declare_constant(JavaThreadStatus::RUNNABLE)                            \
  declare_constant(JavaThreadStatus::SLEEPING)                            \
  declare_constant(JavaThreadStatus::IN_OBJECT_WAIT)                      \
  declare_constant(JavaThreadStatus::IN_OBJECT_WAIT_TIMED)                \
  declare_constant(JavaThreadStatus::PARKED)                              \
  declare_constant(JavaThreadStatus::PARKED_TIMED)                        \
  declare_constant(JavaThreadStatus::BLOCKED_ON_MONITOR_ENTER)            \
  declare_constant(JavaThreadStatus::TERMINATED)                          \
                                                                          \
                                                                          \
  /******************************/                                        \
  /* FieldFlags enum            */                                        \
  /******************************/                                        \
                                                                          \
  declare_constant(FieldInfo::FieldFlags::_ff_initialized)                \
  declare_constant(FieldInfo::FieldFlags::_ff_injected)                   \
  declare_constant(FieldInfo::FieldFlags::_ff_generic)                    \
  declare_constant(FieldInfo::FieldFlags::_ff_stable)                     \
  declare_constant(FieldInfo::FieldFlags::_ff_contended)                  \
                                                                          \
  /******************************/                                        \
  /* Debug info                 */                                        \
  /******************************/                                        \
                                                                          \
  declare_constant(Location::OFFSET_MASK)                                 \
  declare_constant(Location::OFFSET_SHIFT)                                \
  declare_constant(Location::TYPE_MASK)                                   \
  declare_constant(Location::TYPE_SHIFT)                                  \
  declare_constant(Location::WHERE_MASK)                                  \
  declare_constant(Location::WHERE_SHIFT)                                 \
                                                                          \
  /* constants from Location::Type enum  */                               \
                                                                          \
  declare_constant(Location::normal)                                      \
  declare_constant(Location::oop)                                         \
  declare_constant(Location::narrowoop)                                   \
  declare_constant(Location::int_in_long)                                 \
  declare_constant(Location::lng)                                         \
  declare_constant(Location::float_in_dbl)                                \
  declare_constant(Location::dbl)                                         \
  declare_constant(Location::addr)                                        \
  declare_constant(Location::invalid)                                     \
                                                                          \
  /* constants from Location::Where enum */                               \
                                                                          \
  declare_constant(Location::on_stack)                                    \
  declare_constant(Location::in_register)                                 \
                                                                          \
  declare_constant(Deoptimization::Reason_many)                           \
  declare_constant(Deoptimization::Reason_none)                           \
  declare_constant(Deoptimization::Reason_null_check)                     \
  declare_constant(Deoptimization::Reason_null_assert)                    \
  declare_constant(Deoptimization::Reason_range_check)                    \
  declare_constant(Deoptimization::Reason_class_check)                    \
  declare_constant(Deoptimization::Reason_array_check)                    \
  declare_constant(Deoptimization::Reason_intrinsic)                      \
  declare_constant(Deoptimization::Reason_bimorphic)                      \
  declare_constant(Deoptimization::Reason_profile_predicate)              \
  declare_constant(Deoptimization::Reason_unloaded)                       \
  declare_constant(Deoptimization::Reason_uninitialized)                  \
  declare_constant(Deoptimization::Reason_initialized)                    \
  declare_constant(Deoptimization::Reason_unreached)                      \
  declare_constant(Deoptimization::Reason_unhandled)                      \
  declare_constant(Deoptimization::Reason_constraint)                     \
  declare_constant(Deoptimization::Reason_div0_check)                     \
  declare_constant(Deoptimization::Reason_age)                            \
  declare_constant(Deoptimization::Reason_predicate)                      \
  declare_constant(Deoptimization::Reason_loop_limit_check)               \
  declare_constant(Deoptimization::Reason_short_running_long_loop)        \
  declare_constant(Deoptimization::Reason_auto_vectorization_check)       \
  declare_constant(Deoptimization::Reason_speculate_class_check)          \
  declare_constant(Deoptimization::Reason_speculate_null_check)           \
  declare_constant(Deoptimization::Reason_speculate_null_assert)          \
  declare_constant(Deoptimization::Reason_unstable_if)                    \
  declare_constant(Deoptimization::Reason_unstable_fused_if)              \
  declare_constant(Deoptimization::Reason_receiver_constraint)            \
  NOT_ZERO(JVMCI_ONLY(declare_constant(Deoptimization::Reason_transfer_to_interpreter)))        \
  NOT_ZERO(JVMCI_ONLY(declare_constant(Deoptimization::Reason_not_compiled_exception_handler))) \
  NOT_ZERO(JVMCI_ONLY(declare_constant(Deoptimization::Reason_unresolved)))                     \
  NOT_ZERO(JVMCI_ONLY(declare_constant(Deoptimization::Reason_jsr_mismatch)))                   \
  declare_constant(Deoptimization::Reason_tenured)                        \
  declare_constant(Deoptimization::Reason_LIMIT)                          \
  declare_constant(Deoptimization::Reason_RECORDED_LIMIT)                 \
                                                                          \
  declare_constant(Deoptimization::Action_none)                           \
  declare_constant(Deoptimization::Action_maybe_recompile)                \
  declare_constant(Deoptimization::Action_reinterpret)                    \
  declare_constant(Deoptimization::Action_make_not_entrant)               \
  declare_constant(Deoptimization::Action_make_not_compilable)            \
  declare_constant(Deoptimization::Action_LIMIT)                          \
                                                                          \
  declare_constant(Deoptimization::Unpack_deopt)                          \
  declare_constant(Deoptimization::Unpack_exception)                      \
  declare_constant(Deoptimization::Unpack_uncommon_trap)                  \
  declare_constant(Deoptimization::Unpack_reexecute)                      \
                                                                          \
  declare_constant(Deoptimization::_action_bits)                          \
  declare_constant(Deoptimization::_reason_bits)                          \
  declare_constant(Deoptimization::_debug_id_bits)                        \
  declare_constant(Deoptimization::_action_shift)                         \
  declare_constant(Deoptimization::_reason_shift)                         \
  declare_constant(Deoptimization::_debug_id_shift)                       \
                                                                          \
  /******************************************/                            \
  /* BasicType enum (globalDefinitions.hpp) */                            \
  /******************************************/                            \
                                                                          \
  declare_constant(T_BOOLEAN)                                             \
  declare_constant(T_CHAR)                                                \
  declare_constant(T_FLOAT)                                               \
  declare_constant(T_DOUBLE)                                              \
  declare_constant(T_BYTE)                                                \
  declare_constant(T_SHORT)                                               \
  declare_constant(T_INT)                                                 \
  declare_constant(T_LONG)                                                \
  declare_constant(T_OBJECT)                                              \
  declare_constant(T_ARRAY)                                               \
  declare_constant(T_VOID)                                                \
  declare_constant(T_ADDRESS)                                             \
  declare_constant(T_NARROWOOP)                                           \
  declare_constant(T_METADATA)                                            \
  declare_constant(T_NARROWKLASS)                                         \
  declare_constant(T_CONFLICT)                                            \
  declare_constant(T_ILLEGAL)                                             \
                                                                          \
  /**********************************************/                        \
  /* BasicTypeSize enum (globalDefinitions.hpp) */                        \
  /**********************************************/                        \
                                                                          \
  declare_constant(T_BOOLEAN_size)                                        \
  declare_constant(T_CHAR_size)                                           \
  declare_constant(T_FLOAT_size)                                          \
  declare_constant(T_DOUBLE_size)                                         \
  declare_constant(T_BYTE_size)                                           \
  declare_constant(T_SHORT_size)                                          \
  declare_constant(T_INT_size)                                            \
  declare_constant(T_LONG_size)                                           \
  declare_constant(T_OBJECT_size)                                         \
  declare_constant(T_ARRAY_size)                                          \
  declare_constant(T_NARROWOOP_size)                                      \
  declare_constant(T_NARROWKLASS_size)                                    \
  declare_constant(T_VOID_size)                                           \
                                                                          \
  /*********************************************/                         \
  /* MethodCompilation (globalDefinitions.hpp) */                         \
  /*********************************************/                         \
                                                                          \
  declare_constant(InvocationEntryBci)                                    \
                                                                          \
  /*************/                                                         \
  /* CompLevel */                                                         \
  /*************/                                                         \
                                                                          \
  declare_constant(CompLevel_any)                                         \
  declare_constant(CompLevel_all)                                         \
  declare_constant(CompLevel_none)                                        \
  declare_constant(CompLevel_simple)                                      \
  declare_constant(CompLevel_limited_profile)                             \
  declare_constant(CompLevel_full_profile)                                \
  declare_constant(CompLevel_full_optimization)                           \
                                                                          \
  /****************/                                                      \
  /* CodeBlobKind */                                                      \
  /****************/                                                      \
                                                                          \
  declare_constant(CodeBlobKind::Nmethod)                                 \
  declare_constant(CodeBlobKind::Buffer)                                  \
  declare_constant(CodeBlobKind::Adapter)                                 \
  declare_constant(CodeBlobKind::Vtable)                                  \
  declare_constant(CodeBlobKind::MHAdapter)                               \
  declare_constant(CodeBlobKind::RuntimeStub)                             \
  declare_constant(CodeBlobKind::Deoptimization)                          \
  declare_constant(CodeBlobKind::Safepoint)                               \
  COMPILER2_PRESENT(declare_constant(CodeBlobKind::Exception))            \
  COMPILER2_PRESENT(declare_constant(CodeBlobKind::UncommonTrap))         \
  declare_constant(CodeBlobKind::Upcall)                                  \
  declare_constant(CodeBlobKind::Number_Of_Kinds)                         \
                                                                          \
  /***************/                                                       \
  /* OopMapValue */                                                       \
  /***************/                                                       \
                                                                          \
  declare_constant(OopMapValue::type_bits)                                \
  declare_constant(OopMapValue::register_bits)                            \
  declare_constant(OopMapValue::type_shift)                               \
  declare_constant(OopMapValue::register_shift)                           \
  declare_constant(OopMapValue::type_mask)                                \
  declare_constant(OopMapValue::type_mask_in_place)                       \
  declare_constant(OopMapValue::register_mask)                            \
  declare_constant(OopMapValue::register_mask_in_place)                   \
  declare_constant(OopMapValue::unused_value)                             \
  declare_constant(OopMapValue::oop_value)                                \
  declare_constant(OopMapValue::narrowoop_value)                          \
  declare_constant(OopMapValue::callee_saved_value)                       \
  declare_constant(OopMapValue::derived_oop_value)                        \
                                                                          \
  /******************/                                                    \
  /* JNIHandleBlock */                                                    \
  /******************/                                                    \
                                                                          \
  declare_constant(JNIHandleBlock::block_size_in_oops)                    \
                                                                          \
  /**********************/                                                \
  /* PcDesc             */                                                \
  /**********************/                                                \
                                                                          \
  declare_constant(PcDesc::PCDESC_reexecute)                              \
  declare_constant(PcDesc::PCDESC_return_oop)                             \
                                                                          \
  /**********************/                                                \
  /* frame              */                                                \
  /**********************/                                                \
  NOT_ZERO(PPC64_ONLY(declare_constant(frame::entry_frame_locals_size)))  \
                                                                          \
  declare_constant(frame::pc_return_offset)                               \
                                                                          \
  /*************/                                                         \
  /* vmSymbols */                                                         \
  /*************/                                                         \
                                                                          \
  declare_constant(vmSymbols::FIRST_SID)                                  \
  declare_constant(vmSymbols::SID_LIMIT)                                  \
                                                                          \
  /****************/                                                      \
  /* vmIntrinsics */                                                      \
  /****************/                                                      \
                                                                          \
  declare_constant(vmIntrinsics::_invokeBasic)                            \
  declare_constant(vmIntrinsics::_linkToVirtual)                          \
  declare_constant(vmIntrinsics::_linkToStatic)                           \
  declare_constant(vmIntrinsics::_linkToSpecial)                          \
  declare_constant(vmIntrinsics::_linkToInterface)                        \
  declare_constant(vmIntrinsics::_linkToNative)                           \
                                                                          \
  /********************************/                                      \
  /* Calling convention constants */                                      \
  /********************************/                                      \
                                                                          \
  declare_constant(ConcreteRegisterImpl::number_of_registers)             \
  declare_preprocessor_constant("REG_COUNT", REG_COUNT)                   \
  COMPILER2_PRESENT(declare_preprocessor_constant("SAVED_ON_ENTRY_REG_COUNT", SAVED_ON_ENTRY_REG_COUNT)) \
  COMPILER2_PRESENT(declare_preprocessor_constant("C_SAVED_ON_ENTRY_REG_COUNT", C_SAVED_ON_ENTRY_REG_COUNT)) \
                                                                          \
  /************/                                                          \
  /* PerfData */                                                          \
  /************/                                                          \
                                                                          \
  /***********************/                                               \
  /* PerfData Units enum */                                               \
  /***********************/                                               \
                                                                          \
  declare_constant(PerfData::U_None)                                      \
  declare_constant(PerfData::U_Bytes)                                     \
  declare_constant(PerfData::U_Ticks)                                     \
  declare_constant(PerfData::U_Events)                                    \
  declare_constant(PerfData::U_String)                                    \
  declare_constant(PerfData::U_Hertz)                                     \
                                                                          \
  /****************/                                                      \
  /* JVMCI */                                                             \
  /****************/                                                      \
                                                                          \
  declare_preprocessor_constant("INCLUDE_JVMCI", INCLUDE_JVMCI)           \
                                                                          \
  /****************/                                                      \
  /*  VMRegImpl   */                                                      \
  /****************/                                                      \
  declare_constant(VMRegImpl::stack_slot_size)                            \
                                                                          \
  /******************************/                                        \
  /*  -XX flags (value origin)  */                                        \
  /******************************/                                        \
  declare_constant(JVMFlagOrigin::DEFAULT)                                \
  declare_constant(JVMFlagOrigin::COMMAND_LINE)                           \
  declare_constant(JVMFlagOrigin::ENVIRON_VAR)                            \
  declare_constant(JVMFlagOrigin::CONFIG_FILE)                            \
  declare_constant(JVMFlagOrigin::MANAGEMENT)                             \
  declare_constant(JVMFlagOrigin::ERGONOMIC)                              \
  declare_constant(JVMFlagOrigin::ATTACH_ON_DEMAND)                       \
  declare_constant(JVMFlagOrigin::INTERNAL)                               \
  declare_constant(JVMFlagOrigin::JIMAGE_RESOURCE)                        \
  declare_constant(JVMFlag::VALUE_ORIGIN_MASK)                            \
  declare_constant(JVMFlag::WAS_SET_ON_COMMAND_LINE)

//--------------------------------------------------------------------------------
// VM_LONG_CONSTANTS
//
// This table contains long constants required over in the
// serviceability agent. The "declare_constant" macro is used for all
// enums, etc., while "declare_preprocessor_constant" must be used for
// all #defined constants.

#define VM_LONG_CONSTANTS(declare_constant, declare_preprocessor_constant) \
                                                                          \
  /****************/                                                      \
  /* GC constants */                                                      \
  /****************/                                                      \
                                                                          \
  VM_LONG_CONSTANTS_GC(declare_constant)                                  \
                                                                          \
  /*********************/                                                 \
  /* markWord constants */                                                \
  /*********************/                                                 \
                                                                          \
  /* Note: some of these are declared as long constants just for */       \
  /* consistency. The mask constants are the only ones requiring */       \
  /* 64 bits (on 64-bit platforms). */                                    \
                                                                          \
  declare_constant(markWord::age_bits)                                    \
  declare_constant(markWord::lock_bits)                                   \
  declare_constant(markWord::max_hash_bits)                               \
  declare_constant(markWord::hash_bits)                                   \
                                                                          \
  declare_constant(markWord::lock_shift)                                  \
  declare_constant(markWord::age_shift)                                   \
  declare_constant(markWord::hash_shift)                                  \
  LP64_ONLY(declare_constant(markWord::klass_shift))                      \
                                                                          \
  declare_constant(markWord::lock_mask)                                   \
  declare_constant(markWord::lock_mask_in_place)                          \
  declare_constant(markWord::age_mask)                                    \
  declare_constant(markWord::age_mask_in_place)                           \
  declare_constant(markWord::hash_mask)                                   \
  declare_constant(markWord::hash_mask_in_place)                          \
                                                                          \
  declare_constant(markWord::locked_value)                                \
  declare_constant(markWord::unlocked_value)                              \
  declare_constant(markWord::monitor_value)                               \
  declare_constant(markWord::marked_value)                                \
                                                                          \
  declare_constant(markWord::no_hash)                                     \
  declare_constant(markWord::no_hash_in_place)                            \
  declare_constant(markWord::no_lock_in_place)                            \
  declare_constant(markWord::max_age)                                     \
                                                                          \
  /* InvocationCounter constants */                                       \
  declare_constant(InvocationCounter::count_increment)                    \
  declare_constant(InvocationCounter::count_shift)                        \
                                                                          \
  /* ObjectMonitor constants */                                           \
  declare_constant(ObjectMonitor::NO_OWNER)                               \
  declare_constant(ObjectMonitor::ANONYMOUS_OWNER)                        \
  declare_constant(ObjectMonitor::DEFLATER_MARKER)                        \

//--------------------------------------------------------------------------------
//

// Generate and check a nonstatic field in non-product builds
#ifndef PRODUCT
# define GENERATE_NONPRODUCT_NONSTATIC_VM_STRUCT_ENTRY(a, b, c) GENERATE_NONSTATIC_VM_STRUCT_ENTRY(a, b, c)
# define CHECK_NONPRODUCT_NONSTATIC_VM_STRUCT_ENTRY(a, b, c)    CHECK_NONSTATIC_VM_STRUCT_ENTRY(a, b, c)
# define ENSURE_NONPRODUCT_FIELD_TYPE_PRESENT(a, b, c)          ENSURE_FIELD_TYPE_PRESENT(a, b, c)
#else
# define GENERATE_NONPRODUCT_NONSTATIC_VM_STRUCT_ENTRY(a, b, c)
# define CHECK_NONPRODUCT_NONSTATIC_VM_STRUCT_ENTRY(a, b, c)
# define ENSURE_NONPRODUCT_FIELD_TYPE_PRESENT(a, b, c)
#endif /* PRODUCT */

//
// Instantiation of VMStructEntries, VMTypeEntries and VMIntConstantEntries
//

// These initializers are allowed to access private fields in classes
// as long as class VMStructs is a friend
VMStructEntry VMStructs::localHotSpotVMStructs[] = {

  VM_STRUCTS(GENERATE_NONSTATIC_VM_STRUCT_ENTRY,
             GENERATE_STATIC_VM_STRUCT_ENTRY,
             GENERATE_VOLATILE_STATIC_VM_STRUCT_ENTRY,
             GENERATE_UNCHECKED_NONSTATIC_VM_STRUCT_ENTRY,
             GENERATE_NONSTATIC_VM_STRUCT_ENTRY,
             GENERATE_NONPRODUCT_NONSTATIC_VM_STRUCT_ENTRY)


  VM_STRUCTS_OS(GENERATE_NONSTATIC_VM_STRUCT_ENTRY,
                GENERATE_STATIC_VM_STRUCT_ENTRY,
                GENERATE_UNCHECKED_NONSTATIC_VM_STRUCT_ENTRY,
                GENERATE_NONSTATIC_VM_STRUCT_ENTRY,
                GENERATE_NONPRODUCT_NONSTATIC_VM_STRUCT_ENTRY)

  VM_STRUCTS_CPU(GENERATE_NONSTATIC_VM_STRUCT_ENTRY,
                 GENERATE_STATIC_VM_STRUCT_ENTRY,
                 GENERATE_UNCHECKED_NONSTATIC_VM_STRUCT_ENTRY,
                 GENERATE_NONSTATIC_VM_STRUCT_ENTRY,
                 GENERATE_NONPRODUCT_NONSTATIC_VM_STRUCT_ENTRY)

  GENERATE_VM_STRUCT_LAST_ENTRY()
};

size_t VMStructs::localHotSpotVMStructsLength() {
  return sizeof(localHotSpotVMStructs) / sizeof(VMStructEntry);
}

VMTypeEntry VMStructs::localHotSpotVMTypes[] = {

  VM_TYPES(GENERATE_VM_TYPE_ENTRY,
           GENERATE_TOPLEVEL_VM_TYPE_ENTRY,
           GENERATE_OOP_VM_TYPE_ENTRY,
           GENERATE_INTEGER_VM_TYPE_ENTRY,
           GENERATE_UNSIGNED_INTEGER_VM_TYPE_ENTRY)

  VM_TYPES_OS(GENERATE_VM_TYPE_ENTRY,
              GENERATE_TOPLEVEL_VM_TYPE_ENTRY,
              GENERATE_OOP_VM_TYPE_ENTRY,
              GENERATE_INTEGER_VM_TYPE_ENTRY,
              GENERATE_UNSIGNED_INTEGER_VM_TYPE_ENTRY)

  VM_TYPES_CPU(GENERATE_VM_TYPE_ENTRY,
               GENERATE_TOPLEVEL_VM_TYPE_ENTRY,
               GENERATE_OOP_VM_TYPE_ENTRY,
               GENERATE_INTEGER_VM_TYPE_ENTRY,
               GENERATE_UNSIGNED_INTEGER_VM_TYPE_ENTRY)

  GENERATE_VM_TYPE_LAST_ENTRY()
};

size_t VMStructs::localHotSpotVMTypesLength() {
  return sizeof(localHotSpotVMTypes) / sizeof(VMTypeEntry);
}

VMIntConstantEntry VMStructs::localHotSpotVMIntConstants[] = {

  VM_INT_CONSTANTS(GENERATE_VM_INT_CONSTANT_ENTRY,
                   GENERATE_VM_INT_CONSTANT_WITH_VALUE_ENTRY,
                   GENERATE_PREPROCESSOR_VM_INT_CONSTANT_ENTRY)

  VM_INT_CONSTANTS_OS(GENERATE_VM_INT_CONSTANT_ENTRY,
                      GENERATE_PREPROCESSOR_VM_INT_CONSTANT_ENTRY)

  VM_INT_CONSTANTS_CPU(GENERATE_VM_INT_CONSTANT_ENTRY,
                       GENERATE_PREPROCESSOR_VM_INT_CONSTANT_ENTRY)

#ifdef VM_INT_CPU_FEATURE_CONSTANTS
  VM_INT_CPU_FEATURE_CONSTANTS
#endif

  GENERATE_VM_INT_CONSTANT_LAST_ENTRY()
};

size_t VMStructs::localHotSpotVMIntConstantsLength() {
  return sizeof(localHotSpotVMIntConstants) / sizeof(VMIntConstantEntry);
}

VMLongConstantEntry VMStructs::localHotSpotVMLongConstants[] = {

  VM_LONG_CONSTANTS(GENERATE_VM_LONG_CONSTANT_ENTRY,
                    GENERATE_PREPROCESSOR_VM_LONG_CONSTANT_ENTRY)

  VM_LONG_CONSTANTS_OS(GENERATE_VM_LONG_CONSTANT_ENTRY,
                       GENERATE_PREPROCESSOR_VM_LONG_CONSTANT_ENTRY)

  VM_LONG_CONSTANTS_CPU(GENERATE_VM_LONG_CONSTANT_ENTRY,
                        GENERATE_PREPROCESSOR_VM_LONG_CONSTANT_ENTRY)

#ifdef VM_LONG_CPU_FEATURE_CONSTANTS
  VM_LONG_CPU_FEATURE_CONSTANTS
#endif

  GENERATE_VM_LONG_CONSTANT_LAST_ENTRY()
};

size_t VMStructs::localHotSpotVMLongConstantsLength() {
  return sizeof(localHotSpotVMLongConstants) / sizeof(VMLongConstantEntry);
}

extern "C" {

#define STRIDE(array) ((char*)&array[1] - (char*)&array[0])

JNIEXPORT VMStructEntry* gHotSpotVMStructs = VMStructs::localHotSpotVMStructs;
JNIEXPORT uint64_t gHotSpotVMStructEntryTypeNameOffset = offset_of(VMStructEntry, typeName);
JNIEXPORT uint64_t gHotSpotVMStructEntryFieldNameOffset = offset_of(VMStructEntry, fieldName);
JNIEXPORT uint64_t gHotSpotVMStructEntryTypeStringOffset = offset_of(VMStructEntry, typeString);
JNIEXPORT uint64_t gHotSpotVMStructEntryIsStaticOffset = offset_of(VMStructEntry, isStatic);
JNIEXPORT uint64_t gHotSpotVMStructEntryOffsetOffset = offset_of(VMStructEntry, offset);
JNIEXPORT uint64_t gHotSpotVMStructEntryAddressOffset = offset_of(VMStructEntry, address);
JNIEXPORT uint64_t gHotSpotVMStructEntryArrayStride = STRIDE(gHotSpotVMStructs);

JNIEXPORT VMTypeEntry* gHotSpotVMTypes = VMStructs::localHotSpotVMTypes;
JNIEXPORT uint64_t gHotSpotVMTypeEntryTypeNameOffset = offset_of(VMTypeEntry, typeName);
JNIEXPORT uint64_t gHotSpotVMTypeEntrySuperclassNameOffset = offset_of(VMTypeEntry, superclassName);
JNIEXPORT uint64_t gHotSpotVMTypeEntryIsOopTypeOffset = offset_of(VMTypeEntry, isOopType);
JNIEXPORT uint64_t gHotSpotVMTypeEntryIsIntegerTypeOffset = offset_of(VMTypeEntry, isIntegerType);
JNIEXPORT uint64_t gHotSpotVMTypeEntryIsUnsignedOffset = offset_of(VMTypeEntry, isUnsigned);
JNIEXPORT uint64_t gHotSpotVMTypeEntrySizeOffset = offset_of(VMTypeEntry, size);
JNIEXPORT uint64_t gHotSpotVMTypeEntryArrayStride = STRIDE(gHotSpotVMTypes);

JNIEXPORT VMIntConstantEntry* gHotSpotVMIntConstants = VMStructs::localHotSpotVMIntConstants;
JNIEXPORT uint64_t gHotSpotVMIntConstantEntryNameOffset = offset_of(VMIntConstantEntry, name);
JNIEXPORT uint64_t gHotSpotVMIntConstantEntryValueOffset = offset_of(VMIntConstantEntry, value);
JNIEXPORT uint64_t gHotSpotVMIntConstantEntryArrayStride = STRIDE(gHotSpotVMIntConstants);

JNIEXPORT VMLongConstantEntry* gHotSpotVMLongConstants = VMStructs::localHotSpotVMLongConstants;
JNIEXPORT uint64_t gHotSpotVMLongConstantEntryNameOffset = offset_of(VMLongConstantEntry, name);
JNIEXPORT uint64_t gHotSpotVMLongConstantEntryValueOffset = offset_of(VMLongConstantEntry, value);
JNIEXPORT uint64_t gHotSpotVMLongConstantEntryArrayStride = STRIDE(gHotSpotVMLongConstants);
} // "C"

#ifdef ASSERT
// This is used both to check the types of referenced fields and
// to ensure that all of the field types are present.
void VMStructs::init() {
  VM_STRUCTS(CHECK_NONSTATIC_VM_STRUCT_ENTRY,
             CHECK_STATIC_VM_STRUCT_ENTRY,
             CHECK_VOLATILE_STATIC_VM_STRUCT_ENTRY,
             CHECK_NO_OP,
             CHECK_VOLATILE_NONSTATIC_VM_STRUCT_ENTRY,
             CHECK_NONPRODUCT_NONSTATIC_VM_STRUCT_ENTRY)

  VM_STRUCTS_CPU(CHECK_NONSTATIC_VM_STRUCT_ENTRY,
                 CHECK_STATIC_VM_STRUCT_ENTRY,
                 CHECK_NO_OP,
                 CHECK_VOLATILE_NONSTATIC_VM_STRUCT_ENTRY,
                 CHECK_NONPRODUCT_NONSTATIC_VM_STRUCT_ENTRY)

  VM_TYPES(CHECK_VM_TYPE_ENTRY,
           CHECK_SINGLE_ARG_VM_TYPE_NO_OP,
           CHECK_SINGLE_ARG_VM_TYPE_NO_OP,
           CHECK_SINGLE_ARG_VM_TYPE_NO_OP,
           CHECK_SINGLE_ARG_VM_TYPE_NO_OP)


  VM_TYPES_CPU(CHECK_VM_TYPE_ENTRY,
               CHECK_SINGLE_ARG_VM_TYPE_NO_OP,
               CHECK_SINGLE_ARG_VM_TYPE_NO_OP,
               CHECK_SINGLE_ARG_VM_TYPE_NO_OP,
               CHECK_SINGLE_ARG_VM_TYPE_NO_OP)

  //
  // Split VM_STRUCTS() invocation into two parts to allow MS VC++ 6.0
  // to build with the source mounted over SNC3.2. Symptom was that
  // debug build failed with an internal compiler error. Has been seen
  // mounting sources from Solaris 2.6 and 2.7 hosts, but so far not
  // 2.8 hosts. Appears to occur because line is too long.
  //
  // If an assertion failure is triggered here it means that an entry
  // in VMStructs::localHotSpotVMStructs[] was not found in
  // VMStructs::localHotSpotVMTypes[]. (The assertion itself had to be
  // made less descriptive because of this above bug -- see the
  // definition of ENSURE_FIELD_TYPE_PRESENT.)
  //
  // NOTE: taken out because this was just not working on everyone's
  // Solstice NFS setup. If everyone switches to local workspaces on
  // Win32, we can put this back in.
#ifndef _WINDOWS
  VM_STRUCTS(ENSURE_FIELD_TYPE_PRESENT,
             CHECK_NO_OP,
             CHECK_NO_OP,
             CHECK_NO_OP,
             CHECK_NO_OP,
             CHECK_NO_OP)

  VM_STRUCTS(CHECK_NO_OP,
             ENSURE_FIELD_TYPE_PRESENT,
             ENSURE_FIELD_TYPE_PRESENT,
             CHECK_NO_OP,
             ENSURE_FIELD_TYPE_PRESENT,
             ENSURE_NONPRODUCT_FIELD_TYPE_PRESENT)

  VM_STRUCTS_CPU(ENSURE_FIELD_TYPE_PRESENT,
                 ENSURE_FIELD_TYPE_PRESENT,
                 CHECK_NO_OP,
                 ENSURE_FIELD_TYPE_PRESENT,
                 ENSURE_NONPRODUCT_FIELD_TYPE_PRESENT)
#endif // !_WINDOWS
}

static int recursiveFindType(VMTypeEntry* origtypes, const char* typeName, bool isRecurse) {
  {
    VMTypeEntry* types = origtypes;
    while (types->typeName != nullptr) {
      if (strcmp(typeName, types->typeName) == 0) {
        // Found it
        return 1;
      }
      ++types;
    }
  }
  // Search for the base type by peeling off const and *
  size_t len = strlen(typeName);
  if (typeName[len-1] == '*') {
    char * s = NEW_C_HEAP_ARRAY(char, len, mtInternal);
    strncpy(s, typeName, len - 1);
    s[len-1] = '\0';
    // tty->print_cr("checking \"%s\" for \"%s\"", s, typeName);
    if (recursiveFindType(origtypes, s, true) == 1) {
      FREE_C_HEAP_ARRAY(char, s);
      return 1;
    }
    FREE_C_HEAP_ARRAY(char, s);
  }
  const char* start = nullptr;
  if (strstr(typeName, "GrowableArray<") == typeName) {
    start = typeName + strlen("GrowableArray<");
  } else if (strstr(typeName, "Array<") == typeName) {
    start = typeName + strlen("Array<");
  }
  if (start != nullptr) {
    const char * end = strrchr(typeName, '>');
    int len = pointer_delta_as_int(end, start) + 1;
    char * s = NEW_C_HEAP_ARRAY(char, len, mtInternal);
    strncpy(s, start, len - 1);
    s[len-1] = '\0';
    // tty->print_cr("checking \"%s\" for \"%s\"", s, typeName);
    if (recursiveFindType(origtypes, s, true) == 1) {
      FREE_C_HEAP_ARRAY(char, s);
      return 1;
    }
    FREE_C_HEAP_ARRAY(char, s);
  }
  if (strstr(typeName, "const ") == typeName) {
    const char * s = typeName + strlen("const ");
    // tty->print_cr("checking \"%s\" for \"%s\"", s, typeName);
    if (recursiveFindType(origtypes, s, true) == 1) {
      return 1;
    }
  }
  if (strstr(typeName, " const") == typeName + len - 6) {
    char * s = os::strdup_check_oom(typeName);
    s[len - 6] = '\0';
    // tty->print_cr("checking \"%s\" for \"%s\"", s, typeName);
    if (recursiveFindType(origtypes, s, true) == 1) {
      os::free(s);
      return 1;
    }
    os::free(s);
  }
  if (!isRecurse) {
    tty->print_cr("type \"%s\" not found", typeName);
  }
  return 0;
}

int VMStructs::findType(const char* typeName) {
  VMTypeEntry* types = gHotSpotVMTypes;

  return recursiveFindType(types, typeName, false);
}

void vmStructs_init() {
  VMStructs::init();
}
#endif // ASSERT
<|MERGE_RESOLUTION|>--- conflicted
+++ resolved
@@ -535,12 +535,7 @@
   nonstatic_field(nmethod,                     _osr_link,                                     nmethod*)                              \
   nonstatic_field(nmethod,                     _state,                                        volatile signed char)                  \
   nonstatic_field(nmethod,                     _exception_offset,                             int)                                   \
-<<<<<<< HEAD
   nonstatic_field(nmethod,                     _deopt_handler_entry_offset,                   int)                                   \
-  nonstatic_field(nmethod,                     _deopt_mh_handler_entry_offset,                int)                                   \
-=======
-  nonstatic_field(nmethod,                     _deopt_handler_offset,                         int)                                   \
->>>>>>> 005877b0
   nonstatic_field(nmethod,                     _orig_pc_offset,                               int)                                   \
   nonstatic_field(nmethod,                     _stub_offset,                                  int)                                   \
   nonstatic_field(nmethod,                     _scopes_pcs_offset,                            int)                                   \
