--- conflicted
+++ resolved
@@ -967,7 +967,6 @@
   /* Array<T> */                                                                                                                     \
   /************/                                                                                                                     \
                                                                                                                                      \
-<<<<<<< HEAD
   nonstatic_field(Array<int>,                          _length,                               int)                                   \
   unchecked_nonstatic_field(Array<int>,                _data,                                 sizeof(int))                           \
   unchecked_nonstatic_field(Array<u1>,                 _data,                                 sizeof(u1))                            \
@@ -976,16 +975,7 @@
   unchecked_nonstatic_field(Array<Klass*>,             _data,                                 sizeof(Klass*))                        \
   unchecked_nonstatic_field(Array<ResolvedFieldEntry>, _data,                                 sizeof(ResolvedFieldEntry))            \
   unchecked_nonstatic_field(Array<ResolvedIndyEntry>,  _data,                                 sizeof(ResolvedIndyEntry))             \
-=======
-  nonstatic_field(Array<int>,                         _length,                                int)                                   \
-  unchecked_nonstatic_field(Array<int>,               _data,                                  sizeof(int))                           \
-  unchecked_nonstatic_field(Array<u1>,                _data,                                  sizeof(u1))                            \
-  unchecked_nonstatic_field(Array<u2>,                _data,                                  sizeof(u2))                            \
-  unchecked_nonstatic_field(Array<Method*>,           _data,                                  sizeof(Method*))                       \
-  unchecked_nonstatic_field(Array<Klass*>,            _data,                                  sizeof(Klass*))                        \
-  unchecked_nonstatic_field(Array<ResolvedIndyEntry>, _data,                                  sizeof(ResolvedIndyEntry))             \
-  unchecked_nonstatic_field(Array<Array<u1>*>,        _data,                                  sizeof(Array<u1>*))                    \
->>>>>>> af7f95e2
+  unchecked_nonstatic_field(Array<Array<u1>*>,         _data,                                 sizeof(Array<u1>*))                    \
                                                                                                                                      \
   /*********************************/                                                                                                \
   /* java_lang_Class fields        */                                                                                                \
