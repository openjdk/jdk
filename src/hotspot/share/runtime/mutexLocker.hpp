/*
 * Copyright (c) 1997, 2021, Oracle and/or its affiliates. All rights reserved.
 * DO NOT ALTER OR REMOVE COPYRIGHT NOTICES OR THIS FILE HEADER.
 *
 * This code is free software; you can redistribute it and/or modify it
 * under the terms of the GNU General Public License version 2 only, as
 * published by the Free Software Foundation.
 *
 * This code is distributed in the hope that it will be useful, but WITHOUT
 * ANY WARRANTY; without even the implied warranty of MERCHANTABILITY or
 * FITNESS FOR A PARTICULAR PURPOSE.  See the GNU General Public License
 * version 2 for more details (a copy is included in the LICENSE file that
 * accompanied this code).
 *
 * You should have received a copy of the GNU General Public License version
 * 2 along with this work; if not, write to the Free Software Foundation,
 * Inc., 51 Franklin St, Fifth Floor, Boston, MA 02110-1301 USA.
 *
 * Please contact Oracle, 500 Oracle Parkway, Redwood Shores, CA 94065 USA
 * or visit www.oracle.com if you need additional information or have any
 * questions.
 *
 */

#ifndef SHARE_RUNTIME_MUTEXLOCKER_HPP
#define SHARE_RUNTIME_MUTEXLOCKER_HPP

#include "memory/allocation.hpp"
#include "runtime/flags/flagSetting.hpp"
#include "runtime/mutex.hpp"

// Mutexes used in the VM.

extern Mutex*   Patching_lock;                   // a lock used to guard code patching of compiled code
extern Mutex*   CompiledMethod_lock;             // a lock used to guard a compiled method and OSR queues
extern Monitor* SystemDictionary_lock;           // a lock on the system dictionary
extern Mutex*   SharedDictionary_lock;           // a lock on the CDS shared dictionary
extern Monitor* ClassInitError_lock;             // a lock on the class initialization error table
extern Mutex*   Module_lock;                     // a lock on module and package related data structures
extern Mutex*   CompiledIC_lock;                 // a lock used to guard compiled IC patching and access
extern Mutex*   InlineCacheBuffer_lock;          // a lock used to guard the InlineCacheBuffer
extern Mutex*   VMStatistic_lock;                // a lock used to guard statistics count increment
extern Mutex*   JNIHandleBlockFreeList_lock;     // a lock on the JNI handle block free list
extern Mutex*   JmethodIdCreation_lock;          // a lock on creating JNI method identifiers
extern Mutex*   JfieldIdCreation_lock;           // a lock on creating JNI static field identifiers
extern Monitor* JNICritical_lock;                // a lock used while entering and exiting JNI critical regions, allows GC to sometimes get in
extern Mutex*   JvmtiThreadState_lock;           // a lock on modification of JVMTI thread data
extern Monitor* EscapeBarrier_lock;              // a lock to sync reallocating and relocking objects because of JVMTI access
extern Monitor* Heap_lock;                       // a lock on the heap
extern Mutex*   ExpandHeap_lock;                 // a lock on expanding the heap
extern Mutex*   AdapterHandlerLibrary_lock;      // a lock on the AdapterHandlerLibrary
extern Mutex*   SignatureHandlerLibrary_lock;    // a lock on the SignatureHandlerLibrary
extern Mutex*   VtableStubs_lock;                // a lock on the VtableStubs
extern Mutex*   SymbolArena_lock;                // a lock on the symbol table arena
extern Monitor* StringDedup_lock;                // a lock on the string deduplication facility
extern Mutex*   StringDedupIntern_lock;          // a lock on StringTable notification of StringDedup
extern Monitor* CodeCache_lock;                  // a lock on the CodeCache
extern Monitor* CodeSweeper_lock;                // a lock used by the sweeper only for wait notify
extern Mutex*   MethodData_lock;                 // a lock on installation of method data
extern Mutex*   TouchedMethodLog_lock;           // a lock on allocation of LogExecutedMethods info
extern Mutex*   RetData_lock;                    // a lock on installation of RetData inside method data
extern Monitor* VMOperation_lock;                // a lock on queue of vm_operations waiting to execute
extern Monitor* Threads_lock;                    // a lock on the Threads table of active Java threads
                                                 // (also used by Safepoints too to block threads creation/destruction)
extern Mutex*   NonJavaThreadsList_lock;         // a lock on the NonJavaThreads list
extern Mutex*   NonJavaThreadsListSync_lock;     // a lock for NonJavaThreads list synchronization
extern Monitor* CGC_lock;                        // used for coordination between
                                                 // fore- & background GC threads.
extern Monitor* STS_lock;                        // used for joining/leaving SuspendibleThreadSet.
extern Monitor* G1OldGCCount_lock;               // in support of "concurrent" full gc
extern Mutex*   G1DetachedRefinementStats_lock;  // Lock protecting detached refinement stats
extern Mutex*   MarkStackFreeList_lock;          // Protects access to the global mark stack free list.
extern Mutex*   MarkStackChunkList_lock;         // Protects access to the global mark stack chunk list.
extern Mutex*   MonitoringSupport_lock;          // Protects updates to the serviceability memory pools.
extern Mutex*   ParGCRareEvent_lock;             // Synchronizes various (rare) parallel GC ops.
extern Monitor* ConcurrentGCBreakpoints_lock;    // Protects concurrent GC breakpoint management
extern Mutex*   Compile_lock;                    // a lock held when Compilation is updating code (used to block CodeCache traversal, CHA updates, etc)
extern Monitor* MethodCompileQueue_lock;         // a lock held when method compilations are enqueued, dequeued
extern Monitor* CompileThread_lock;              // a lock held by compile threads during compilation system initialization
extern Monitor* Compilation_lock;                // a lock used to pause compilation
extern Mutex*   CompileTaskAlloc_lock;           // a lock held when CompileTasks are allocated
extern Mutex*   CompileStatistics_lock;          // a lock held when updating compilation statistics
extern Mutex*   DirectivesStack_lock;            // a lock held when mutating the dirstack and ref counting directives
extern Mutex*   MultiArray_lock;                 // a lock used to guard allocation of multi-dim arrays
extern Monitor* Terminator_lock;                 // a lock used to guard termination of the vm
extern Monitor* InitCompleted_lock;              // a lock used to signal threads waiting on init completed
extern Monitor* BeforeExit_lock;                 // a lock used to guard cleanups and shutdown hooks
extern Monitor* Notify_lock;                     // a lock used to synchronize the start-up of the vm
extern Mutex*   ExceptionCache_lock;             // a lock used to synchronize exception cache updates
extern Mutex*   NMethodSweeperStats_lock;        // a lock used to serialize access to sweeper statistics

#ifndef PRODUCT
extern Mutex*   FullGCALot_lock;                 // a lock to make FullGCALot MT safe
#endif // PRODUCT

extern Mutex*   RawMonitor_lock;
extern Mutex*   PerfDataMemAlloc_lock;           // a lock on the allocator for PerfData memory for performance data
extern Mutex*   PerfDataManager_lock;            // a long on access to PerfDataManager resources
extern Mutex*   OopMapCacheAlloc_lock;           // protects allocation of oop_map caches

extern Mutex*   FreeList_lock;                   // protects the free region list during safepoints
extern Mutex*   OldSets_lock;                    // protects the old region sets
extern Mutex*   Uncommit_lock;                   // protects the uncommit list when not at safepoints
extern Monitor* RootRegionScan_lock;             // used to notify that the CM threads have finished scanning the IM snapshot regions

extern Mutex*   Management_lock;                 // a lock used to serialize JVM management
extern Monitor* MonitorDeflation_lock;           // a lock used for monitor deflation thread operation
extern Monitor* Service_lock;                    // a lock used for service thread operation
extern Monitor* Notification_lock;               // a lock used for notification thread operation
extern Monitor* PeriodicTask_lock;               // protects the periodic task structure
extern Monitor* RedefineClasses_lock;            // locks classes from parallel redefinition
extern Mutex*   Verify_lock;                     // synchronize initialization of verify library
extern Monitor* Zip_lock;                        // synchronize initialization of zip library
extern Monitor* ThreadsSMRDelete_lock;           // Used by ThreadsSMRSupport to take pressure off the Threads_lock
extern Mutex*   ThreadIdTableCreate_lock;        // Used by ThreadIdTable to lazily create the thread id table
extern Mutex*   SharedDecoder_lock;              // serializes access to the decoder during normal (not error reporting) use
extern Mutex*   DCmdFactory_lock;                // serialize access to DCmdFactory information
#if INCLUDE_NMT
extern Mutex*   NMTQuery_lock;                   // serialize NMT Dcmd queries
#endif
#if INCLUDE_CDS
#if INCLUDE_JVMTI
extern Mutex*   CDSClassFileStream_lock;         // FileMapInfo::open_stream_for_jvmti
#endif
extern Mutex*   DumpTimeTable_lock;              // SystemDictionaryShared::find_or_allocate_info_for
extern Mutex*   CDSLambda_lock;                  // SystemDictionaryShared::get_shared_lambda_proxy_class
extern Mutex*   DumpRegion_lock;                 // Symbol::operator new(size_t sz, int len)
extern Mutex*   ClassListFile_lock;              // ClassListWriter()
extern Mutex*   UnregisteredClassesTable_lock;   // UnregisteredClassesTableTable
extern Mutex*   LambdaFormInvokers_lock;         // Protecting LambdaFormInvokers::_lambdaform_lines
#endif // INCLUDE_CDS
#if INCLUDE_JFR
extern Mutex*   JfrStacktrace_lock;              // used to guard access to the JFR stacktrace table
extern Monitor* JfrMsg_lock;                     // protects JFR messaging
extern Mutex*   JfrBuffer_lock;                  // protects JFR buffer operations
extern Monitor* JfrThreadSampler_lock;           // used to suspend/resume JFR thread sampler
#endif

#ifndef SUPPORTS_NATIVE_CX8
extern Mutex*   UnsafeJlong_lock;                // provides Unsafe atomic updates to jlongs on platforms that don't support cx8
#endif

<<<<<<< HEAD
extern Monitor* MetaspaceCritical_lock;          // synchronizes failed metaspace allocations that risk throwing metaspace OOM
extern Mutex*   MetaspaceExpand_lock;            // protects Metaspace virtualspace and chunk expansions
=======
extern Mutex*   Metaspace_lock;            // protects Metaspace virtualspace and chunk expansions
>>>>>>> a74a839a
extern Mutex*   ClassLoaderDataGraph_lock;       // protects CLDG list, needed for concurrent unloading


extern Mutex*   CodeHeapStateAnalytics_lock;     // lock print functions against concurrent analyze functions.
                                                 // Only used locally in PrintCodeCacheLayout processing.

#if INCLUDE_JVMCI
extern Monitor* JVMCI_lock;                      // Monitor to control initialization of JVMCI
#endif

extern Mutex*   Bootclasspath_lock;

extern Mutex* tty_lock;                          // lock to synchronize output.

// A MutexLocker provides mutual exclusion with respect to a given mutex
// for the scope which contains the locker.  The lock is an OS lock, not
// an object lock, and the two do not interoperate.  Do not use Mutex-based
// locks to lock on Java objects, because they will not be respected if a
// that object is locked using the Java locking mechanism.
//
//                NOTE WELL!!
//
// See orderAccess.hpp.  We assume throughout the VM that MutexLocker's
// and friends constructors do a fence, a lock and an acquire *in that
// order*.  And that their destructors do a release and unlock, in *that*
// order.  If their implementations change such that these assumptions
// are violated, a whole lot of code will break.

// Print all mutexes/monitors that are currently owned by a thread; called
// by fatal error handler.
void print_owned_locks_on_error(outputStream* st);

char *lock_name(Mutex *mutex);

// for debugging: check that we're already owning this lock (or are at a safepoint / handshake)
#ifdef ASSERT
void assert_locked_or_safepoint(const Mutex* lock);
void assert_locked_or_safepoint_weak(const Mutex* lock);
void assert_lock_strong(const Mutex* lock);
void assert_locked_or_safepoint_or_handshake(const Mutex* lock, const JavaThread* thread);
#else
#define assert_locked_or_safepoint(lock)
#define assert_locked_or_safepoint_weak(lock)
#define assert_lock_strong(lock)
#define assert_locked_or_safepoint_or_handshake(lock, thread)
#endif

class MutexLocker: public StackObj {
 protected:
  Mutex* _mutex;
 public:
  MutexLocker(Mutex* mutex, Mutex::SafepointCheckFlag flag = Mutex::_safepoint_check_flag) :
    _mutex(mutex) {
    bool no_safepoint_check = flag == Mutex::_no_safepoint_check_flag;
    if (_mutex != NULL) {
      if (no_safepoint_check) {
        _mutex->lock_without_safepoint_check();
      } else {
        _mutex->lock();
      }
    }
  }

  MutexLocker(Thread* thread, Mutex* mutex, Mutex::SafepointCheckFlag flag = Mutex::_safepoint_check_flag) :
    _mutex(mutex) {
    bool no_safepoint_check = flag == Mutex::_no_safepoint_check_flag;
    if (_mutex != NULL) {
      if (no_safepoint_check) {
        _mutex->lock_without_safepoint_check(thread);
      } else {
        _mutex->lock(thread);
      }
    }
  }

  ~MutexLocker() {
    if (_mutex != NULL) {
      assert_lock_strong(_mutex);
      _mutex->unlock();
    }
  }
};

// A MonitorLocker is like a MutexLocker above, except it allows
// wait/notify as well which are delegated to the underlying Monitor.
// It also disallows NULL.

class MonitorLocker: public MutexLocker {
  Mutex::SafepointCheckFlag _flag;

 protected:
  Monitor* as_monitor() const {
    return static_cast<Monitor*>(_mutex);
  }

 public:
  MonitorLocker(Monitor* monitor, Mutex::SafepointCheckFlag flag = Mutex::_safepoint_check_flag) :
    MutexLocker(monitor, flag), _flag(flag) {
    // Superclass constructor did locking
    assert(monitor != NULL, "NULL monitor not allowed");
  }

  MonitorLocker(Thread* thread, Monitor* monitor, Mutex::SafepointCheckFlag flag = Mutex::_safepoint_check_flag) :
    MutexLocker(thread, monitor, flag), _flag(flag) {
    // Superclass constructor did locking
    assert(monitor != NULL, "NULL monitor not allowed");
  }

  bool wait(int64_t timeout = 0) {
    return _flag == Mutex::_safepoint_check_flag ?
      as_monitor()->wait(timeout) : as_monitor()->wait_without_safepoint_check(timeout);
  }

  void notify_all() {
    as_monitor()->notify_all();
  }

  void notify() {
    as_monitor()->notify();
  }
};


// A GCMutexLocker is usually initialized with a mutex that is
// automatically acquired in order to do GC.  The function that
// synchronizes using a GCMutexLocker may be called both during and between
// GC's.  Thus, it must acquire the mutex if GC is not in progress, but not
// if GC is in progress (since the mutex is already held on its behalf.)

class GCMutexLocker: public StackObj {
private:
  Mutex* _mutex;
  bool _locked;
public:
  GCMutexLocker(Mutex* mutex);
  ~GCMutexLocker() { if (_locked) _mutex->unlock(); }
};

// A MutexUnlocker temporarily exits a previously
// entered mutex for the scope which contains the unlocker.

class MutexUnlocker: StackObj {
 private:
  Mutex* _mutex;
  bool _no_safepoint_check;

 public:
  MutexUnlocker(Mutex* mutex, Mutex::SafepointCheckFlag flag = Mutex::_safepoint_check_flag) :
    _mutex(mutex),
    _no_safepoint_check(flag == Mutex::_no_safepoint_check_flag) {
    _mutex->unlock();
  }

  ~MutexUnlocker() {
    if (_no_safepoint_check) {
      _mutex->lock_without_safepoint_check();
    } else {
      _mutex->lock();
    }
  }
};

#endif // SHARE_RUNTIME_MUTEXLOCKER_HPP<|MERGE_RESOLUTION|>--- conflicted
+++ resolved
@@ -140,12 +140,8 @@
 extern Mutex*   UnsafeJlong_lock;                // provides Unsafe atomic updates to jlongs on platforms that don't support cx8
 #endif
 
-<<<<<<< HEAD
+extern Mutex*   Metaspace_lock;                  // protects Metaspace virtualspace and chunk expansions
 extern Monitor* MetaspaceCritical_lock;          // synchronizes failed metaspace allocations that risk throwing metaspace OOM
-extern Mutex*   MetaspaceExpand_lock;            // protects Metaspace virtualspace and chunk expansions
-=======
-extern Mutex*   Metaspace_lock;            // protects Metaspace virtualspace and chunk expansions
->>>>>>> a74a839a
 extern Mutex*   ClassLoaderDataGraph_lock;       // protects CLDG list, needed for concurrent unloading
 
 
