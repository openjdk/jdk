--- conflicted
+++ resolved
@@ -293,7 +293,6 @@
   static jlong elapsed_counter();
   static jlong elapsed_frequency();
 
-<<<<<<< HEAD
   // The "virtual time" of a thread is the amount of time a thread has
   // actually run.  The first function indicates whether the OS supports
   // this functionality for the current thread, and if so the second
@@ -302,8 +301,6 @@
   static double elapsedVTime();
   static double elapsed_process_vtime();
 
-=======
->>>>>>> aa191119
   // Return current local time in a string (YYYY-MM-DD HH:MM:SS).
   // It is MT safe, but not async-safe, as reading time zone
   // information may require a lock on some platforms.
