/*
 * Copyright (c) 1997, 2025, Oracle and/or its affiliates. All rights reserved.
 * DO NOT ALTER OR REMOVE COPYRIGHT NOTICES OR THIS FILE HEADER.
 *
 * This code is free software; you can redistribute it and/or modify it
 * under the terms of the GNU General Public License version 2 only, as
 * published by the Free Software Foundation.
 *
 * This code is distributed in the hope that it will be useful, but WITHOUT
 * ANY WARRANTY; without even the implied warranty of MERCHANTABILITY or
 * FITNESS FOR A PARTICULAR PURPOSE.  See the GNU General Public License
 * version 2 for more details (a copy is included in the LICENSE file that
 * accompanied this code).
 *
 * You should have received a copy of the GNU General Public License version
 * 2 along with this work; if not, write to the Free Software Foundation,
 * Inc., 51 Franklin St, Fifth Floor, Boston, MA 02110-1301 USA.
 *
 * Please contact Oracle, 500 Oracle Parkway, Redwood Shores, CA 94065 USA
 * or visit www.oracle.com if you need additional information or have any
 * questions.
 *
 */

#ifndef SHARE_RUNTIME_OS_HPP
#define SHARE_RUNTIME_OS_HPP

#include "jvm_md.h"
#include "runtime/osInfo.hpp"
#include "utilities/align.hpp"
#include "utilities/exceptions.hpp"
#include "utilities/globalDefinitions.hpp"
#include "utilities/macros.hpp"
#include "utilities/ostream.hpp"
#ifdef __APPLE__
# include <mach/mach_time.h>
#endif

class frame;
class JvmtiAgent;

// Rules for using and implementing methods declared in the "os" class
// ===================================================================
//
// The "os" class defines a number of the interfaces for porting HotSpot
// to different operating systems. For example, I/O, memory, timing, etc.
// Note that additional classes such as Semaphore, Mutex, etc., are used for
// porting specific groups of features.
//
// Structure of os*.{cpp, hpp} files
//
// - os.hpp
//
//   (This file) declares the entire API of the "os" class.
//
// - os.inline.hpp
//
//   To use any of the inline methods declared in the "os" class, this
//   header file must be included.
//
// - src/hotspot/os/<os>/os_<os>.hpp
// - src/hotspot/os/posix/os_posix.hpp
//
//   These headers declare APIs that should be used only within the
//   platform-specific source files for that particular OS.
//
//   For example, os_linux.hpp declares the os::Linux class, which provides
//   many methods that can be used by files under os/linux/ and os_cpu/linux_*/
//
//   os_posix.hpp can be used by platform-specific files for POSIX-like
//   OSes such as aix, bsd and linux.
//
//   Platform-independent source files should not include these header files
//   (although sadly there are some rare exceptions ...)
//
// - os.cpp
//
//   Platform-independent methods of the "os" class are defined
//   in os.cpp. These are not part of the porting interface, but rather
//   can be considered as convenience functions for accessing
//   the porting interface. E.g., os::print_function_and_library_name().
//
// The methods declared in os.hpp but not implemented in os.cpp are
// a part the HotSpot Porting APIs. They must be implemented in one of
// the following four files:
//
// - src/hotspot/os/<os>/os_<os>.inline.hpp
// - src/hotspot/os_cpu/<os>_<cpu>/os_<os>_<cpu>.inline.hpp
// - src/hotspot/os/<os>/os_<os>.cpp
// - src/hotspot/os_cpu/<os>_<cpu>/os_<os>_<cpu>.cpp
//
//   The Porting APIs declared as "inline" in os.hpp MUST be
//   implemented in one of the two .inline.hpp files, depending on
//   whether the feature is specific to a particular CPU architecture
//   for this OS. These two files are automatically included by
//   os.inline.hpp. Platform-independent source files must not include
//   these two files directly.
//
//   If the full definition of an inline method is too complex to fit in a
//   header file, the actual implementation can be deferred to another
//   method defined in the .cpp files.
//
//   The Porting APIs that are *not* declared as "inline" in os.hpp MUST
//   be implemented in one of the two .cpp files above. These files
//   also implement OS-specific APIs such as os::Linux, os::Posix, etc.
//
// (Note: on the POSIX-like platforms, some of the Porting APIs are implemented
// in os_posix.cpp instead).

class Thread;
class JavaThread;
class NativeCallStack;
class methodHandle;
class OSThread;
class Mutex;

struct jvmtiTimerInfo;

template<class E> class GrowableArray;

// %%%%% Moved ThreadState, START_FN, OSThread to new osThread.hpp. -- Rose

// Platform-independent error return values from OS functions
enum OSReturn {
  OS_OK         =  0,        // Operation was successful
  OS_ERR        = -1,        // Operation failed
  OS_INTRPT     = -2,        // Operation was interrupted
  OS_TIMEOUT    = -3,        // Operation timed out
  OS_NOMEM      = -5,        // Operation failed for lack of memory
  OS_NORESOURCE = -6         // Operation failed for lack of nonmemory resource
};

enum ThreadPriority {        // JLS 20.20.1-3
  NoPriority       = -1,     // Initial non-priority value
  MinPriority      =  1,     // Minimum priority
  NormPriority     =  5,     // Normal (non-daemon) priority
  NearMaxPriority  =  9,     // High priority, used for VMThread
  MaxPriority      = 10,     // Highest priority, used for WatcherThread
                             // ensures that VMThread doesn't starve profiler
  CriticalPriority = 11      // Critical thread priority
};

enum WXMode {
  WXWrite,
  WXExec
};

// Executable parameter flag for os::commit_memory() and
// os::commit_memory_or_exit().
const bool ExecMem = true;

// Typedef for structured exception handling support
typedef void (*java_call_t)(JavaValue* value, const methodHandle& method, JavaCallArguments* args, JavaThread* thread);

class MallocTracker;

// Preserve errno across a range of calls

class ErrnoPreserver {
  int _e;

public:
  ErrnoPreserver() { _e = errno; }

  ~ErrnoPreserver() { errno = _e; }

  int saved_errno() { return _e; }
};

class os: AllStatic {
  friend class VMStructs;
  friend class JVMCIVMStructs;
  friend class MallocTracker;

#ifdef ASSERT
 private:
  static bool _mutex_init_done;
 public:
  static void set_mutex_init_done() { _mutex_init_done = true; }
  static bool mutex_init_done() { return _mutex_init_done; }
#endif

 public:

  // A simple value class holding a set of page sizes (similar to sigset_t)
  class PageSizes {
    size_t _v; // actually a bitmap.
  public:
    PageSizes() : _v(0) {}
    void add(size_t pagesize);
    bool contains(size_t pagesize) const;
    // Given a page size, return the next smaller page size in this set, or 0.
    size_t next_smaller(size_t pagesize) const;
    // Given a page size, return the next larger page size in this set, or 0.
    size_t next_larger(size_t pagesize) const;
    // Returns the largest page size in this set, or 0 if set is empty.
    size_t largest() const;
    // Returns the smallest page size in this set, or 0 if set is empty.
    size_t smallest() const;
    // Prints one line of comma separated, human readable page sizes, "empty" if empty.
    void print_on(outputStream* st) const;
  };

 private:
  static OSThread*          _starting_thread;
  static PageSizes          _page_sizes;

  // The default value for os::vm_min_address() unless the platform knows better. This value
  // is chosen to give us reasonable protection against null pointer dereferences while being
  // low enough to leave most of the valuable low-4gb address space open.
  static constexpr size_t _vm_min_address_default = 16 * M;

  static char*  pd_reserve_memory(size_t bytes, bool executable);

  static char*  pd_attempt_reserve_memory_at(char* addr, size_t bytes, bool executable);

  static bool   pd_commit_memory(char* addr, size_t bytes, bool executable);
  static bool   pd_commit_memory(char* addr, size_t size, size_t alignment_hint,
                                 bool executable);
  // Same as pd_commit_memory() that either succeeds or calls
  // vm_exit_out_of_memory() with the specified mesg.
  static void   pd_commit_memory_or_exit(char* addr, size_t bytes,
                                         bool executable, const char* mesg);
  static void   pd_commit_memory_or_exit(char* addr, size_t size,
                                         size_t alignment_hint,
                                         bool executable, const char* mesg);
  static bool   pd_uncommit_memory(char* addr, size_t bytes, bool executable);
  static bool   pd_release_memory(char* addr, size_t bytes);

  static char*  pd_attempt_map_memory_to_file_at(char* addr, size_t bytes, int file_desc);

  static char*  pd_map_memory(int fd, const char* file_name, size_t file_offset,
                           char *addr, size_t bytes, bool read_only = false,
                           bool allow_exec = false);
  static bool   pd_unmap_memory(char *addr, size_t bytes);
  static void   pd_disclaim_memory(char *addr, size_t bytes);
  static void   pd_realign_memory(char *addr, size_t bytes, size_t alignment_hint);

  // Returns 0 if pretouch is done via platform dependent method, or otherwise
  // returns page_size that should be used for the common method.
  static size_t pd_pretouch_memory(void* first, void* last, size_t page_size);

  static char*  pd_reserve_memory_special(size_t size, size_t alignment, size_t page_size,

                                          char* addr, bool executable);
  static bool   pd_release_memory_special(char* addr, size_t bytes);

  static size_t page_size_for_region(size_t region_size, size_t min_pages, bool must_be_aligned);

  // Get summary strings for system information in buffer provided
  static void  get_summary_cpu_info(char* buf, size_t buflen);
  static void  get_summary_os_info(char* buf, size_t buflen);
  // Returns number of bytes written on success, OS_ERR on failure.
  static ssize_t pd_write(int fd, const void *buf, size_t nBytes);

  static void initialize_initial_active_processor_count();

  LINUX_ONLY(static void pd_init_container_support();)

 public:
  static void init(void);                      // Called before command line parsing

  static void init_container_support() {       // Called during command line parsing.
     LINUX_ONLY(pd_init_container_support();)
  }

  static void init_before_ergo(void);          // Called after command line parsing
                                               // before VM ergonomics processing.
  static jint init_2(void);                    // Called after command line parsing
                                               // and VM ergonomics processing

  // Get environ pointer, platform independently
  static char** get_environ();

  static bool have_special_privileges();

  static jlong  javaTimeMillis();
  static jlong  javaTimeNanos();
  static void   javaTimeNanos_info(jvmtiTimerInfo *info_ptr);
  static void   javaTimeSystemUTC(jlong &seconds, jlong &nanos);
  static void   run_periodic_checks(outputStream* st);

  // Returns the elapsed time in seconds since the vm started.
  static double elapsedTime();

  // Returns real time in seconds since an arbitrary point
  // in the past.
  static bool getTimesSecs(double* process_real_time,
                           double* process_user_time,
                           double* process_system_time);

  // Interface to the performance counter
  static jlong elapsed_counter();
  static jlong elapsed_frequency();

  static double elapsed_process_cpu_time();

  // Return current local time in a string (YYYY-MM-DD HH:MM:SS).
  // It is MT safe, but not async-safe, as reading time zone
  // information may require a lock on some platforms.
  static char*      local_time_string(char *buf, size_t buflen);
  static struct tm* localtime_pd     (const time_t* clock, struct tm*  res);
  static struct tm* gmtime_pd        (const time_t* clock, struct tm*  res);

  // "YYYY-MM-DDThh:mm:ss.mmm+zzzz" incl. terminating zero
  static const size_t iso8601_timestamp_size = 29;

  // Fill in buffer with an ISO-8601 string corresponding to the given javaTimeMillis value
  // E.g., YYYY-MM-DDThh:mm:ss.mmm+zzzz.
  // Returns buffer, or null if it failed.
  static char* iso8601_time(jlong milliseconds_since_19700101, char* buffer,
                            size_t buffer_length, bool utc = false);

  // Fill in buffer with current local time as an ISO-8601 string.
  // E.g., YYYY-MM-DDThh:mm:ss.mmm+zzzz.
  // Returns buffer, or null if it failed.
  static char* iso8601_time(char* buffer, size_t buffer_length, bool utc = false);

  // Interface for detecting multiprocessor system
  static inline bool is_MP() {
    // During bootstrap if _processor_count is not yet initialized
    // we claim to be MP as that is safest. If any platform has a
    // stub generator that might be triggered in this phase and for
    // which being declared MP when in fact not, is a problem - then
    // the bootstrap routine for the stub generator needs to check
    // the processor count directly and leave the bootstrap routine
    // in place until called after initialization has occurred.
    return (_processor_count != 1);
  }

  // On some platforms there is a distinction between "available" memory and "free" memory.
  // For example, on Linux, "available" memory (`MemAvailable` in `/proc/meminfo`) is greater
  // than "free" memory (`MemFree` in `/proc/meminfo`) because Linux can free memory
  // aggressively (e.g. clear caches) so that it becomes available.
  [[nodiscard]] static bool available_memory(size_t& value);
  [[nodiscard]] static bool used_memory(size_t& value);
  [[nodiscard]] static bool free_memory(size_t& value);

  [[nodiscard]] static bool total_swap_space(size_t& value);
  [[nodiscard]] static bool free_swap_space(size_t& value);

<<<<<<< HEAD
  static julong physical_memory();
=======
  static size_t physical_memory();
>>>>>>> fde6cd77
  static bool is_server_class_machine();
  static size_t rss();

  // Returns the id of the processor on which the calling thread is currently executing.
  // The returned value is guaranteed to be between 0 and (os::processor_count() - 1).
  static uint processor_id();

  // number of CPUs
  static int processor_count() {
    return _processor_count;
  }
  static void set_processor_count(int count) { _processor_count = count; }

  // Returns the number of CPUs this process is currently allowed to run on.
  // Note that on some OSes this can change dynamically.
  static int active_processor_count();

  // At startup the number of active CPUs this process is allowed to run on.
  // This value does not change dynamically. May be different from active_processor_count().
  static int initial_active_processor_count() {
    assert(_initial_active_processor_count > 0, "Initial active processor count not set yet.");
    return _initial_active_processor_count;
  }

  // Give a name to the current thread.
  static void set_native_thread_name(const char *name);

  // Interface for stack banging (predetect possible stack overflow for
  // exception processing)  There are guard pages, and above that shadow
  // pages for stack overflow checking.
  inline static bool uses_stack_guard_pages();
  inline static bool must_commit_stack_guard_pages();
  inline static void map_stack_shadow_pages(address sp);
  static bool stack_shadow_pages_available(Thread *thread, const methodHandle& method, address sp);

 private:
  // Minimum stack size a thread can be created with (allowing
  // the VM to completely create the thread and enter user code).
  // The initial values exclude any guard pages (by HotSpot or libc).
  // set_minimum_stack_sizes() will add the size required for
  // HotSpot guard pages depending on page size and flag settings.
  // Libc guard pages are never considered by these values.
  static size_t _compiler_thread_min_stack_allowed;
  static size_t _java_thread_min_stack_allowed;
  static size_t _vm_internal_thread_min_stack_allowed;
  static size_t _os_min_stack_allowed;

  // Check and sets minimum stack sizes
  static jint set_minimum_stack_sizes();

 public:
  // Find committed memory region within specified range (start, start + size),
  // return true if found any
  static bool committed_in_range(address start, size_t size, address& committed_start, size_t& committed_size);

  // OS interface to Virtual Memory

  // Return the default page size.
  static size_t vm_page_size() { return OSInfo::vm_page_size(); }

  static size_t align_up_vm_page_size(size_t size)   { return align_up  (size, os::vm_page_size()); }
  static size_t align_down_vm_page_size(size_t size) { return align_down(size, os::vm_page_size()); }

  // The set of page sizes which the VM is allowed to use (may be a subset of
  //  the page sizes actually available on the platform).
  static const PageSizes& page_sizes() { return _page_sizes; }

  // Returns the page size to use for a region of memory.
  // region_size / min_pages will always be greater than or equal to the
  // returned value. The returned value will divide region_size.
  static size_t page_size_for_region_aligned(size_t region_size, size_t min_pages);

  // Returns the page size to use for a region of memory.
  // region_size / min_pages will always be greater than or equal to the
  // returned value. The returned value might not divide region_size.
  static size_t page_size_for_region_unaligned(size_t region_size, size_t min_pages);

  // Return the largest page size that can be used
  static size_t max_page_size() { return page_sizes().largest(); }

  // Return a lower bound for page sizes. Also works before os::init completed.
  static size_t min_page_size() { return 4 * K; }

  // Methods for tracing page sizes returned by the above method.
  // The region_{min,max}_size parameters should be the values
  // passed to page_size_for_region() and page_size should be the result of that
  // call.  The (optional) base and size parameters should come from the
  // ReservedSpace base() and size() methods.
  static void trace_page_sizes(const char* str,
                               const size_t region_min_size,
                               const size_t region_max_size,
                               const char* base,
                               const size_t size,
                               const size_t page_size);
  static void trace_page_sizes_for_requested_size(const char* str,
                                                  const size_t requested_size,
                                                  const size_t requested_page_size,
                                                  const char* base,
                                                  const size_t size,
                                                  const size_t page_size);

  static size_t vm_allocation_granularity() { return OSInfo::vm_allocation_granularity(); }

  static size_t align_up_vm_allocation_granularity(size_t size) { return align_up(size, os::vm_allocation_granularity()); }

  // Returns the lowest address the process is allowed to map against.
  static size_t vm_min_address();

  // Returns an upper limit beyond which reserve_memory() calls are guaranteed
  // to fail. It is not guaranteed that reserving less memory than this will
  // succeed, however.
  static size_t reserve_memory_limit();

  // Returns an upper limit beyond which commit_memory() calls are guaranteed
  // to fail. It is not guaranteed that committing less memory than this will
  // succeed, however.
  static size_t commit_memory_limit();

  inline static size_t cds_core_region_alignment();

  // Reserves virtual memory.
  static char*  reserve_memory(size_t bytes, MemTag mem_tag, bool executable = false);

  // Reserves virtual memory that starts at an address that is aligned to 'alignment'.
  static char*  reserve_memory_aligned(size_t size, size_t alignment, MemTag mem_tag, bool executable = false);

  // Attempts to reserve the virtual memory at [addr, addr + bytes).
  // Does not overwrite existing mappings.
  static char*  attempt_reserve_memory_at(char* addr, size_t bytes, MemTag mem_tag, bool executable = false);

  // Given an address range [min, max), attempts to reserve memory within this area, with the given alignment.
  // If randomize is true, the location will be randomized.
  static char* attempt_reserve_memory_between(char* min, char* max, size_t bytes, size_t alignment, bool randomize);

  static bool   commit_memory(char* addr, size_t bytes, bool executable);
  static bool   commit_memory(char* addr, size_t size, size_t alignment_hint,
                              bool executable);
  // Same as commit_memory() that either succeeds or calls
  // vm_exit_out_of_memory() with the specified mesg.
  static void   commit_memory_or_exit(char* addr, size_t bytes,
                                      bool executable, const char* mesg);
  static void   commit_memory_or_exit(char* addr, size_t size,
                                      size_t alignment_hint,
                                      bool executable, const char* mesg);
  static bool   uncommit_memory(char* addr, size_t bytes, bool executable = false);
  static bool   release_memory(char* addr, size_t bytes);

  // Does the platform support trimming the native heap?
  static bool can_trim_native_heap();

  // Trim the C-heap. Optionally returns working set size change (RSS+Swap) in *rss_change.
  // Note: If trimming succeeded but no size change information could be obtained,
  // rss_change.after will contain SIZE_MAX upon return.
  struct size_change_t { size_t before; size_t after; };
  static bool trim_native_heap(size_change_t* rss_change = nullptr);

  // A diagnostic function to print memory mappings in the given range.
  static void print_memory_mappings(char* addr, size_t bytes, outputStream* st);
  // Prints all mappings
  static void print_memory_mappings(outputStream* st);

  // Touch memory pages that cover the memory range from start to end
  // (exclusive) to make the OS back the memory range with actual memory.
  // Other threads may use the memory range concurrently with pretouch.
  static void   pretouch_memory(void* start, void* end, size_t page_size = vm_page_size());

  enum ProtType { MEM_PROT_NONE, MEM_PROT_READ, MEM_PROT_RW, MEM_PROT_RWX };
  static bool   protect_memory(char* addr, size_t bytes, ProtType prot,
                               bool is_committed = true);

  static bool   guard_memory(char* addr, size_t bytes);
  static bool   unguard_memory(char* addr, size_t bytes);
  static bool   create_stack_guard_pages(char* addr, size_t bytes);
  static bool   pd_create_stack_guard_pages(char* addr, size_t bytes);
  static bool   remove_stack_guard_pages(char* addr, size_t bytes);
  // Helper function to create a new file with template jvmheap.XXXXXX.
  // Returns a valid fd on success or else returns -1
  static int create_file_for_heap(const char* dir);
  // Map memory to the file referred by fd. This function is slightly different from map_memory()
  // and is added to be used for implementation of -XX:AllocateHeapAt
  static char* map_memory_to_file(size_t size, int fd, MemTag mem_tag);
  static char* map_memory_to_file_aligned(size_t size, size_t alignment, int fd, MemTag mem_tag);
  static char* map_memory_to_file(char* base, size_t size, int fd);
  static char* attempt_map_memory_to_file_at(char* base, size_t size, int fd, MemTag mem_tag);
  // Replace existing reserved memory with file mapping
  static char* replace_existing_mapping_with_file_mapping(char* base, size_t size, int fd);

  static char*  map_memory(int fd, const char* file_name, size_t file_offset,
                           char *addr, size_t bytes, MemTag mem_tag, bool read_only = false,
                           bool allow_exec = false);
  static bool   unmap_memory(char *addr, size_t bytes);
  static void   disclaim_memory(char *addr, size_t bytes);
  static void   realign_memory(char *addr, size_t bytes, size_t alignment_hint);

  // NUMA-specific interface
  static bool   numa_has_group_homing();
  static void   numa_make_local(char *addr, size_t bytes, int lgrp_hint);
  static void   numa_make_global(char *addr, size_t bytes);
  static size_t numa_get_groups_num();
  static size_t numa_get_leaf_groups(uint *ids, size_t size);
  static bool   numa_topology_changed();
  static int    numa_get_group_id();
  static int    numa_get_group_id_for_address(const void* address);
  static bool   numa_get_group_ids_for_range(const void** addresses, int* lgrp_ids, size_t count);

  // Page manipulation
  struct page_info {
    size_t size;
    int lgrp_id;
  };
  static char*  non_memory_address_word();
  // reserve, commit and pin the entire memory region
  static char*  reserve_memory_special(size_t size, size_t alignment, size_t page_size,
                                       char* addr, bool executable);
  static bool   release_memory_special(char* addr, size_t bytes);
  static void   large_page_init();
  static size_t large_page_size();
  static bool   can_commit_large_page_memory();

  // Check if pointer points to readable memory (by 4-byte read access)
  static bool    is_readable_pointer(const void* p);
  static bool    is_readable_range(const void* from, const void* to);

  // threads

  enum ThreadType {
    vm_thread,
    gc_thread,         // GC thread
    java_thread,       // Java, JVMTIAgent and Service threads.
    compiler_thread,
    watcher_thread,
    asynclog_thread,   // dedicated to flushing logs
    os_thread
  };

  static bool create_thread(Thread* thread,
                            ThreadType thr_type,
                            size_t req_stack_size = 0);

  // The "main thread", also known as "starting thread", is the thread
  // that loads/creates the JVM via JNI_CreateJavaVM.
  static bool create_main_thread(JavaThread* thread);

  // The primordial thread is the initial process thread. The java
  // launcher never uses the primordial thread as the main thread, but
  // applications that host the JVM directly may do so. Some platforms
  // need special-case handling of the primordial thread if it attaches
  // to the VM.
  static bool is_primordial_thread(void)
#if defined(_WINDOWS) || defined(BSD)
    // No way to identify the primordial thread.
    { return false; }
#else
  ;
#endif

  static bool create_attached_thread(JavaThread* thread);
  static void pd_start_thread(Thread* thread);
  static void start_thread(Thread* thread);

  // Returns true if successful.
  static bool signal_thread(Thread* thread, int sig, const char* reason);

  static void free_thread(OSThread* osthread);

  // thread id on Linux/64bit is 64bit, on Windows it's 32bit
  static intx current_thread_id();
  static int current_process_id();

  // Short standalone OS sleep routines suitable for slow path spin loop.
  // Ignores safepoints/suspension/Thread.interrupt() (so keep it short).
  // ms/ns = 0, will sleep for the least amount of time allowed by the OS.
  // Maximum sleep time is just under 1 second.
  static void naked_short_sleep(jlong ms);
  static void naked_short_nanosleep(jlong ns);
  // Longer standalone OS sleep routine - a convenience wrapper around
  // multiple calls to naked_short_sleep. Only for use by non-JavaThreads.
  static void naked_sleep(jlong millis);
  // Never returns, use with CAUTION
  [[noreturn]] static void infinite_sleep();
  static void naked_yield () ;
  static OSReturn set_priority(Thread* thread, ThreadPriority priority);
  static OSReturn get_priority(const Thread* const thread, ThreadPriority& priority);

  static address    fetch_frame_from_context(const void* ucVoid, intptr_t** sp, intptr_t** fp);
  static frame      fetch_frame_from_context(const void* ucVoid);
  static frame      fetch_compiled_frame_from_context(const void* ucVoid);
  static intptr_t*  fetch_bcp_from_context(const void* ucVoid);

  // For saving an os specific context generated by an assert or guarantee.
  static void       save_assert_context(const void* ucVoid);
  static const void* get_saved_assert_context(const void** sigInfo);

  static void breakpoint();
  static bool start_debugging(char *buf, int buflen);

  static address current_stack_pointer();
  static void current_stack_base_and_size(address* base, size_t* size);

  static void verify_stack_alignment() PRODUCT_RETURN;

  static bool message_box(const char* title, const char* message);

  // run cmd in a separate process and return its exit code; or -1 on failures.
  // Note: only safe to use in fatal error situations.
  static int fork_and_exec(const char *cmd);

  // Call ::exit() on all platforms
  [[noreturn]] static void exit(int num);

  // Call ::_exit() on all platforms. Similar semantics to die() except we never
  // want a core dump.
  [[noreturn]] static void _exit(int num);

  // Terminate the VM, but don't exit the process
  static void shutdown();

  // Terminate with an error.  Default is to generate a core file on platforms
  // that support such things.  This calls shutdown() and then aborts.
  [[noreturn]] static void abort(bool dump_core, const void *siginfo, const void *context);
  [[noreturn]] static void abort(bool dump_core = true);

  // Die immediately, no exit hook, no abort hook, no cleanup.
  // Dump a core file, if possible, for debugging. os::abort() is the
  // preferred means to abort the VM on error. os::die() should only
  // be called if something has gone badly wrong. CreateCoredumpOnCrash
  // is intentionally not honored by this function.
  [[noreturn]] static void die();

  // File i/o operations
  static int open(const char *path, int oflag, int mode);
  static FILE* fdopen(int fd, const char* mode);
  static FILE* fopen(const char* path, const char* mode);
  static jlong lseek(int fd, jlong offset, int whence);
  static bool file_exists(const char* file);

  // read/store and print the release file of the image
  static void read_image_release_file();
  static void print_image_release_file(outputStream* st);

  // This function, on Windows, canonicalizes a given path (see os_windows.cpp for details).
  // On Posix, this function is a noop: it does not change anything and just returns
  // the input pointer.
  static char* native_path(char *path);
  static int ftruncate(int fd, jlong length);
  static int get_fileno(FILE* fp);
  static void flockfile(FILE* fp);
  static void funlockfile(FILE* fp);

  // A safe implementation of realpath which will not cause a buffer overflow if the resolved path
  // is longer than PATH_MAX.
  // On success, returns 'outbuf', which now contains the path.
  // On error, it will return null and set errno. The content of 'outbuf' is undefined.
  // On truncation error ('outbuf' too small), it will return null and set errno to ENAMETOOLONG.
  static char* realpath(const char* filename, char* outbuf, size_t outbuflen);

  static int compare_file_modified_times(const char* file1, const char* file2);

  static bool same_files(const char* file1, const char* file2);

  //File i/o operations

  static ssize_t read_at(int fd, void *buf, unsigned int nBytes, jlong offset);
  // Writes the bytes completely. Returns true on success, false otherwise.
  static bool write(int fd, const void *buf, size_t nBytes);

  // Reading directories.
  static DIR*           opendir(const char* dirname);
  static struct dirent* readdir(DIR* dirp);
  static int            closedir(DIR* dirp);

  static const char*    get_temp_directory();
  static const char*    get_current_directory(char *buf, size_t buflen);

  static void           prepare_native_symbols();

  // Builds the platform-specific name of a library.
  // Returns false if the buffer is too small.
  static bool           dll_build_name(char* buffer, size_t size,
                                       const char* fname);

  // Builds a platform-specific full library path given an ld path and
  // unadorned library name. Returns true if the buffer contains a full
  // path to an existing file, false otherwise. If pathname is empty,
  // uses the path to the current directory.
  static bool           dll_locate_lib(char* buffer, size_t size,
                                       const char* pathname, const char* fname);

  // Symbol lookup, find nearest function name; basically it implements
  // dladdr() for all platforms. Name of the nearest function is copied
  // to buf. Distance from its base address is optionally returned as offset.
  // If function name is not found, buf[0] is set to '\0' and offset is
  // set to -1 (if offset is non-null).
  static bool dll_address_to_function_name(address addr, char* buf,
                                           int buflen, int* offset,
                                           bool demangle = true);

  // Locate DLL/DSO. On success, full path of the library is copied to
  // buf, and offset is optionally set to be the distance between addr
  // and the library's base address. On failure, buf[0] is set to '\0'
  // and offset is set to -1 (if offset is non-null).
  static bool dll_address_to_library_name(address addr, char* buf,
                                          int buflen, int* offset);

  // Given an address, attempt to locate both the symbol and the library it
  // resides in. If at least one of these steps was successful, prints information
  // and returns true.
  // - if no scratch buffer is given, stack is used
  // - shorten_paths: path is omitted from library name
  // - demangle: function name is demangled
  // - strip_arguments: arguments are stripped (requires demangle=true)
  // On success prints either one of:
  // "<function name>+<offset> in <library>"
  // "<function name>+<offset>"
  // "<address> in <library>+<offset>"
  static bool print_function_and_library_name(outputStream* st,
                                              address addr,
                                              char* buf = nullptr, int buflen = 0,
                                              bool shorten_paths = true,
                                              bool demangle = true,
                                              bool strip_arguments = false);

  // Used only on PPC.
  inline static void* resolve_function_descriptor(void* p);

  // Find out whether the pc is in the static code for jvm.dll/libjvm.so.
  static bool address_is_in_vm(address addr);

  // Loads .dll/.so and
  // in case of error it checks if .dll/.so was built for the
  // same architecture as HotSpot is running on
  // in case of an error null is returned and an error message is stored in ebuf
  static void* dll_load(const char *name, char *ebuf, int ebuflen);

  // lookup symbol in a shared library
  static void* dll_lookup(void* handle, const char* name);

  // Unload library
  static void  dll_unload(void *lib);

  // Lookup the named function. This is used by the static JDK.
  static void* lookup_function(const char* name);

  // Callback for loaded module information
  // Input parameters:
  //    char*     module_file_name,
  //    address   module_base_addr,
  //    address   module_top_addr,
  //    void*     param
  typedef int (*LoadedModulesCallbackFunc)(const char *, address, address, void *);

  static int get_loaded_modules_info(LoadedModulesCallbackFunc callback, void *param);

  // Return the handle of this process
  static void* get_default_process_handle();

  // Check for static linked agent library
  static bool find_builtin_agent(JvmtiAgent* agent_lib, const char* sym);

  // Find agent entry point
  static void* find_agent_function(JvmtiAgent* agent_lib, bool check_lib, const char* sym);

  // Provide wrapper versions of these functions to guarantee NUL-termination
  // in all cases.

  // Performs vsnprintf and asserts the result is non-negative (so there was not
  // an encoding error or any other kind of usage error).
  [[nodiscard]]
  ATTRIBUTE_PRINTF(3, 0)
  static int vsnprintf(char* buf, size_t len, const char* fmt, va_list args);
  // Delegates to vsnprintf.
  [[nodiscard]]
  ATTRIBUTE_PRINTF(3, 4)
  static int snprintf(char* buf, size_t len, const char* fmt, ...);

  // Delegates to snprintf and asserts that the output was not truncated.
  ATTRIBUTE_PRINTF(3, 4)
  static void snprintf_checked(char* buf, size_t len, const char* fmt, ...);

  // Get host name in buffer provided
  static bool get_host_name(char* buf, size_t buflen);

  // Print out system information; they are called by fatal error handler.
  // Output format may be different on different platforms.
  static void print_os_info(outputStream* st);
  static void print_os_info_brief(outputStream* st);
  static void print_cpu_info(outputStream* st, char* buf, size_t buflen);
  static void pd_print_cpu_info(outputStream* st, char* buf, size_t buflen);
  static void print_summary_info(outputStream* st, char* buf, size_t buflen);
  static void print_memory_info(outputStream* st);
  static void print_dll_info(outputStream* st);
  static void print_jvmti_agent_info(outputStream* st);
  static void print_environment_variables(outputStream* st, const char** env_list);
  static void print_context(outputStream* st, const void* context);
  static void print_tos_pc(outputStream* st, const void* context);
  static void print_tos(outputStream* st, address sp);
  static void print_instructions(outputStream* st, address pc, int unitsize = 1);
  static void print_register_info(outputStream* st, const void* context, int& continuation);
  static void print_register_info(outputStream* st, const void* context);
  static bool signal_sent_by_kill(const void* siginfo);
  static void print_siginfo(outputStream* st, const void* siginfo);
  static void print_signal_handlers(outputStream* st, char* buf, size_t buflen);
  static void print_date_and_time(outputStream* st, char* buf, size_t buflen);
  static void print_elapsed_time(outputStream* st, double time);

  static void print_user_info(outputStream* st);
  static void print_active_locale(outputStream* st);

  // helper for output of seconds in days , hours and months
  static void print_dhm(outputStream* st, const char* startStr, long sec);

  static void print_location(outputStream* st, intptr_t x, bool verbose = false);
  static size_t lasterror(char *buf, size_t len);
  static int get_last_error();

  // Send JFR memory info event
  static void jfr_report_memory_info() NOT_JFR_RETURN();

  // Replacement for strerror().
  // Will return the english description of the error (e.g. "File not found", as
  //  suggested in the POSIX standard.
  // Will return "Unknown error" for an unknown errno value.
  // Will not attempt to localize the returned string.
  // Will always return a valid string which is a static constant.
  // Will not change the value of errno.
  static const char* strerror(int e);

  // Will return the literalized version of the given errno (e.g. "EINVAL"
  //  for EINVAL).
  // Will return "Unknown error" for an unknown errno value.
  // Will always return a valid string which is a static constant.
  // Will not change the value of errno.
  static const char* errno_name(int e);

  // wait for a key press if PauseAtExit is set
  static void wait_for_keypress_at_exit(void);

  // The following two functions are used by fatal error handler to trace
  // native (C) frames. They are not part of frame.hpp/frame.cpp because
  // frame.hpp/cpp assume thread is JavaThread, and also because different
  // OS/compiler may have different convention or provide different API to
  // walk C frames.
  //
  // We don't attempt to become a debugger, so we only follow frames if that
  // does not require a lookup in the unwind table, which is part of the binary
  // file but may be unsafe to read after a fatal error. So on x86, we can
  // only walk stack if %ebp is used as frame pointer.
  static bool is_first_C_frame(frame *fr);
  static frame get_sender_for_C_frame(frame *fr);

  // return current frame. pc() and sp() are set to null on failure.
  static frame      current_frame();

  static void print_hex_dump(outputStream* st, const_address start, const_address end, int unitsize, bool print_ascii,
                             int bytes_per_line, const_address logical_start, const_address highlight_address = nullptr);
  static void print_hex_dump(outputStream* st, const_address start, const_address end, int unitsize, bool print_ascii = true, const_address highlight_address = nullptr) {
    print_hex_dump(st, start, end, unitsize, print_ascii, /*bytes_per_line=*/16, /*logical_start=*/start, highlight_address);
  }

  // returns a string to describe the exception/signal;
  // returns null if exception_code is not an OS exception/signal.
  static const char* exception_name(int exception_code, char* buf, size_t buflen);

  // Returns the signal number (e.g. 11) for a given signal name (SIGSEGV).
  static int get_signal_number(const char* signal_name);

  // Returns native Java library, loads if necessary
  static void*    native_java_library();

  // Fills in path to jvm.dll/libjvm.so (used by the Disassembler)
  static void     jvm_path(char *buf, jint buflen);

  // Init os specific system properties values
  static void init_system_properties_values();

  // IO operations, non-JVM_ version.
  static int stat(const char* path, struct stat* sbuf);
  static bool dir_is_empty(const char* path);

  // IO operations on binary files
  static int create_binary_file(const char* path, bool rewrite_existing);
  static jlong current_file_offset(int fd);
  static jlong seek_to_file_offset(int fd, jlong offset);

  // Retrieve native stack frames.
  // Parameter:
  //   stack:  an array to storage stack pointers.
  //   frames: size of above array.
  //   toSkip: number of stack frames to skip at the beginning.
  // Return: number of stack frames captured.
  static int get_native_stack(address* stack, int size, int toSkip = 0);

  // General allocation (must be MT-safe)
  static void* malloc  (size_t size, MemTag mem_tag, const NativeCallStack& stack);
  static void* malloc  (size_t size, MemTag mem_tag);
  static void* realloc (void *memblock, size_t size, MemTag mem_tag, const NativeCallStack& stack);
  static void* realloc (void *memblock, size_t size, MemTag mem_tag);

  // handles null pointers
  static void  free    (void *memblock);
  static char* strdup(const char *, MemTag mem_tag = mtInternal);  // Like strdup
  // Like strdup, but exit VM when strdup() returns null
  static char* strdup_check_oom(const char*, MemTag mem_tag = mtInternal);

  // SocketInterface (ex HPI SocketInterface )
  static int socket_close(int fd);
  static ssize_t recv(int fd, char* buf, size_t nBytes, uint flags);
  static ssize_t send(int fd, char* buf, size_t nBytes, uint flags);
  static ssize_t raw_send(int fd, char* buf, size_t nBytes, uint flags);
  static ssize_t connect(int fd, struct sockaddr* him, socklen_t len);

  // Support for signals
  static void  initialize_jdk_signal_support(TRAPS);
  static void  signal_notify(int signal_number);
  static int   signal_wait();
  static void  terminate_signal_thread();
  static int   sigexitnum_pd();

  // random number generation
  static int random();                     // return 32bit pseudorandom number
  static int next_random(unsigned int rand_seed); // pure version of random()
  static void init_random(unsigned int initval);    // initialize random sequence

  // Structured OS Exception support
  static void os_exception_wrapper(java_call_t f, JavaValue* value, const methodHandle& method, JavaCallArguments* args, JavaThread* thread);

  // On Posix compatible OS it will simply check core dump limits while on Windows
  // it will check if dump file can be created. Check or prepare a core dump to be
  // taken at a later point in the same thread in os::abort(). Use the caller
  // provided buffer as a scratch buffer. The status message which will be written
  // into the error log either is file location or a short error message, depending
  // on the checking result.
  static void check_core_dump_prerequisites(char* buffer, size_t bufferSize, bool check_only = false);

  // Get the default path to the core file
  // Returns the length of the string
  static int get_core_path(char* buffer, size_t bufferSize);

  // JVMTI & JVM monitoring and management support
  // The thread_cpu_time() and current_thread_cpu_time() are only
  // supported if is_thread_cpu_time_supported() returns true.

  // Thread CPU Time - return the fast estimate on a platform
  // On Linux   - fast clock_gettime where available - user+sys
  //            - otherwise: very slow /proc fs - user+sys
  // On Windows - GetThreadTimes - user+sys
  static jlong current_thread_cpu_time();
  static jlong thread_cpu_time(Thread* t);

  // Thread CPU Time with user_sys_cpu_time parameter.
  //
  // If user_sys_cpu_time is true, user+sys time is returned.
  // Otherwise, only user time is returned
  static jlong current_thread_cpu_time(bool user_sys_cpu_time);
  static jlong thread_cpu_time(Thread* t, bool user_sys_cpu_time);

  // Return a bunch of info about the timers.
  // Note that the returned info for these two functions may be different
  // on some platforms
  static void current_thread_cpu_time_info(jvmtiTimerInfo *info_ptr);
  static void thread_cpu_time_info(jvmtiTimerInfo *info_ptr);

  static bool is_thread_cpu_time_supported();

  // System loadavg support.  Returns -1 if load average cannot be obtained.
  static int loadavg(double loadavg[], int nelem);

  // Amount beyond the callee frame size that we bang the stack.
  static int extra_bang_size_in_bytes();

  static char** split_path(const char* path, size_t* elements, size_t file_name_length);

  // support for mapping non-volatile memory using MAP_SYNC
  static bool supports_map_sync();

 public:

  // File conventions
  static const char* file_separator();
  static const char* line_separator();
  static const char* path_separator();

  // Information about the protection of the page at address '0' on this os.
  inline static bool zero_page_read_protected();

  static void setup_fpu();
  static juint cpu_microcode_revision();

  static inline jlong rdtsc();

  // Used to register dynamic code cache area with the OS
  // Note: Currently only used in 64 bit Windows implementations
  inline static bool register_code_area(char *low, char *high);

  // Platform-specific code for interacting with individual OSes.
  // TODO: This is for compatibility only with current usage of os::Linux, etc.
  // We can get rid of the following block if we rename such a class to something
  // like ::LinuxUtils
#if defined(AIX)
  class Aix;
#elif defined(BSD)
  class Bsd;
#elif defined(LINUX)
  class Linux;
#elif defined(_WINDOWS)
  class win32;
#endif

  // Ditto - Posix-specific API. Ideally should be moved to something like ::PosixUtils.
#ifndef _WINDOWS
  class Posix;
#endif

#ifndef OS_NATIVE_THREAD_CREATION_FAILED_MSG
#define OS_NATIVE_THREAD_CREATION_FAILED_MSG "unable to create native thread: possibly out of memory or process/resource limits reached"
#endif

 public:
  inline static bool platform_print_native_stack(outputStream* st, const void* context,
                                                 char *buf, int buf_size, address& lastpc);

  // debugging support (mostly used by debug.cpp but also fatal error handler)
  static bool find(address pc, outputStream* st = tty); // OS specific function to make sense out of an address

  // Thread priority helpers (implemented in OS-specific part)
  static OSReturn set_native_priority(Thread* thread, int native_prio);
  static OSReturn get_native_priority(const Thread* const thread, int* priority_ptr);
  static int java_to_os_priority[CriticalPriority + 1];
  // Hint to the underlying OS that a task switch would not be good.
  // Void return because it's a hint and can fail.
  static const char* native_thread_creation_failed_msg() {
    return OS_NATIVE_THREAD_CREATION_FAILED_MSG;
  }

  // Used at creation if requested by the diagnostic flag PauseAtStartup.
  // Causes the VM to wait until an external stimulus has been applied
  // (for Unix, that stimulus is a signal, for Windows, an external
  // ResumeThread call)
  static void pause();

  // Builds a platform dependent Agent_OnLoad_<libname> function name
  // which is used to find statically linked in agents.
  static char*  build_agent_function_name(const char *sym, const char *cname,
                                          bool is_absolute_path);

#if defined(__APPLE__) && defined(AARCH64)
  // Enables write or execute access to writeable and executable pages.
  static void current_thread_enable_wx(WXMode mode);
#endif // __APPLE__ && AARCH64

 protected:
  static volatile unsigned int _rand_seed;    // seed for random number generator
  static int _processor_count;                // number of processors
  static int _initial_active_processor_count; // number of active processors during initialization.

  static char* format_boot_path(const char* format_string,
                                const char* home,
                                int home_len,
                                char fileSep,
                                char pathSep);
  static bool set_boot_path(char fileSep, char pathSep);

  static bool pd_dll_unload(void* libhandle, char* ebuf, int ebuflen);
};

// Note that "PAUSE" is almost always used with synchronization
// so arguably we should provide Atomic::SpinPause() instead
// of the global SpinPause() with C linkage.
// It'd also be eligible for inlining on many platforms.

extern "C" int SpinPause();

#endif // SHARE_RUNTIME_OS_HPP<|MERGE_RESOLUTION|>--- conflicted
+++ resolved
@@ -339,11 +339,7 @@
   [[nodiscard]] static bool total_swap_space(size_t& value);
   [[nodiscard]] static bool free_swap_space(size_t& value);
 
-<<<<<<< HEAD
-  static julong physical_memory();
-=======
   static size_t physical_memory();
->>>>>>> fde6cd77
   static bool is_server_class_machine();
   static size_t rss();
 
