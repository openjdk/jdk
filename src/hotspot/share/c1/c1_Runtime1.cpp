--- conflicted
+++ resolved
@@ -541,13 +541,7 @@
 // unpack_with_exception entry instead. This makes life for the exception blob easier
 // because making that same check and diverting is painful from assembly language.
 JRT_ENTRY_NO_ASYNC(static address, exception_handler_for_pc_helper(JavaThread* current, oopDesc* ex, address pc, nmethod*& nm))
-<<<<<<< HEAD
-  // Reset method handle flag.
-  current->set_is_method_handle_return(false);
-
   MACOS_AARCH64_ONLY(current->wx_enable_write());
-=======
->>>>>>> 376d77e8
   Handle exception(current, ex);
 
   // This function is called when we are about to throw an exception. Therefore,
