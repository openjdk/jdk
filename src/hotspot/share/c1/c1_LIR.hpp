--- conflicted
+++ resolved
@@ -2361,9 +2361,6 @@
   void update_crc32(LIR_Opr crc, LIR_Opr val, LIR_Opr res)  { append(new LIR_OpUpdateCRC32(crc, val, res)); }
 
   void instanceof(LIR_Opr result, LIR_Opr object, ciKlass* klass, LIR_Opr tmp1, LIR_Opr tmp2, LIR_Opr tmp3, LIR_Opr tmp4, bool fast_check, CodeEmitInfo* info_for_patch, ciMethod* profiled_method, int profiled_bci);
-<<<<<<< HEAD
-  void store_check(LIR_Opr object, LIR_Opr array, LIR_Opr tmp1, LIR_Opr tmp2, LIR_Opr tmp3, LIR_Opr tmp4, CodeEmitInfo* info_for_exception, ciMethod* profiled_method, int profiled_bci);
-=======
   void instanceof(LIR_Opr result, LIR_Opr object, ciKlass* klass, LIR_Opr tmp1, LIR_Opr tmp2, LIR_Opr tmp3,
                   bool fast_check, CodeEmitInfo* info_for_patch, ciMethod* profiled_method, int profiled_bci) {
     instanceof(result, object, klass, tmp1, tmp2, tmp3, LIR_Opr::illegalOpr(),
@@ -2376,7 +2373,6 @@
     store_check(object, array, tmp1, tmp2, tmp3, LIR_Opr::illegalOpr(),
                 info_for_exception, profiled_method, profiled_bci);
   }
->>>>>>> a19f1b1d
 
   void checkcast (LIR_Opr result, LIR_Opr object, ciKlass* klass,
                   LIR_Opr tmp1, LIR_Opr tmp2, LIR_Opr tmp3, LIR_Opr tmp4, bool fast_check,
