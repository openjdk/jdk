/*
 * Copyright (c) 2000, 2025, Oracle and/or its affiliates. All rights reserved.
 * DO NOT ALTER OR REMOVE COPYRIGHT NOTICES OR THIS FILE HEADER.
 *
 * This code is free software; you can redistribute it and/or modify it
 * under the terms of the GNU General Public License version 2 only, as
 * published by the Free Software Foundation.
 *
 * This code is distributed in the hope that it will be useful, but WITHOUT
 * ANY WARRANTY; without even the implied warranty of MERCHANTABILITY or
 * FITNESS FOR A PARTICULAR PURPOSE.  See the GNU General Public License
 * version 2 for more details (a copy is included in the LICENSE file that
 * accompanied this code).
 *
 * You should have received a copy of the GNU General Public License version
 * 2 along with this work; if not, write to the Free Software Foundation,
 * Inc., 51 Franklin St, Fifth Floor, Boston, MA 02110-1301 USA.
 *
 * Please contact Oracle, 500 Oracle Parkway, Redwood Shores, CA 94065 USA
 * or visit www.oracle.com if you need additional information or have any
 * questions.
 *
 */

#include "asm/assembler.inline.hpp"
#include "c1/c1_Compilation.hpp"
#include "c1/c1_Instruction.hpp"
#include "c1/c1_InstructionPrinter.hpp"
#include "c1/c1_LIRAssembler.hpp"
#include "c1/c1_MacroAssembler.hpp"
#include "c1/c1_ValueStack.hpp"
#include "compiler/compilerDefinitions.inline.hpp"
#include "compiler/oopMap.hpp"
#include "runtime/os.hpp"
#include "runtime/vm_version.hpp"

void LIR_Assembler::patching_epilog(PatchingStub* patch, LIR_PatchCode patch_code, Register obj, CodeEmitInfo* info) {
  // We must have enough patching space so that call can be inserted.
  // We cannot use fat nops here, since the concurrent code rewrite may transiently
  // create the illegal instruction sequence.
  while ((intx) _masm->pc() - (intx) patch->pc_start() < NativeGeneralJump::instruction_size) {
    _masm->nop();
  }
  info->set_force_reexecute();
  patch->install(_masm, patch_code, obj, info);
  append_code_stub(patch);

#ifdef ASSERT
  Bytecodes::Code code = info->scope()->method()->java_code_at_bci(info->stack()->bci());
  if (patch->id() == PatchingStub::access_field_id) {
    switch (code) {
      case Bytecodes::_putstatic:
      case Bytecodes::_getstatic:
      case Bytecodes::_putfield:
      case Bytecodes::_getfield:
        break;
      default:
        ShouldNotReachHere();
    }
  } else if (patch->id() == PatchingStub::load_klass_id) {
    switch (code) {
      case Bytecodes::_new:
      case Bytecodes::_anewarray:
      case Bytecodes::_multianewarray:
      case Bytecodes::_instanceof:
      case Bytecodes::_checkcast:
        break;
      default:
        ShouldNotReachHere();
    }
  } else if (patch->id() == PatchingStub::load_mirror_id) {
    switch (code) {
      case Bytecodes::_putstatic:
      case Bytecodes::_getstatic:
      case Bytecodes::_ldc:
      case Bytecodes::_ldc_w:
      case Bytecodes::_ldc2_w:
        break;
      default:
        ShouldNotReachHere();
    }
  } else if (patch->id() == PatchingStub::load_appendix_id) {
    Bytecodes::Code bc_raw = info->scope()->method()->raw_code_at_bci(info->stack()->bci());
    assert(Bytecodes::has_optional_appendix(bc_raw), "unexpected appendix resolution");
  } else {
    ShouldNotReachHere();
  }
#endif
}

PatchingStub::PatchID LIR_Assembler::patching_id(CodeEmitInfo* info) {
  IRScope* scope = info->scope();
  Bytecodes::Code bc_raw = scope->method()->raw_code_at_bci(info->stack()->bci());
  if (Bytecodes::has_optional_appendix(bc_raw)) {
    return PatchingStub::load_appendix_id;
  }
  return PatchingStub::load_mirror_id;
}

//---------------------------------------------------------------


LIR_Assembler::LIR_Assembler(Compilation* c):
   _masm(c->masm())
 , _compilation(c)
 , _frame_map(c->frame_map())
 , _current_block(nullptr)
 , _pending_non_safepoint(nullptr)
 , _pending_non_safepoint_offset(0)
 , _immediate_oops_patched(0)
{
  _slow_case_stubs = new CodeStubList();
}


LIR_Assembler::~LIR_Assembler() {
  // The unwind handler label may be unnbound if this destructor is invoked because of a bail-out.
  // Reset it here to avoid an assertion.
  _unwind_handler_entry.reset();
}


void LIR_Assembler::check_codespace() {
  CodeSection* cs = _masm->code_section();
  if (cs->remaining() < (int)(NOT_LP64(1*K)LP64_ONLY(2*K))) {
    BAILOUT("CodeBuffer overflow");
  }
}


void LIR_Assembler::append_code_stub(CodeStub* stub) {
  _immediate_oops_patched += stub->nr_immediate_oops_patched();
  _slow_case_stubs->append(stub);
}

void LIR_Assembler::emit_stubs(CodeStubList* stub_list) {
  for (int m = 0; m < stub_list->length(); m++) {
    CodeStub* s = stub_list->at(m);

    check_codespace();
    CHECK_BAILOUT();

#ifndef PRODUCT
    if (CommentedAssembly) {
      stringStream st;
      s->print_name(&st);
      st.print(" slow case");
      _masm->block_comment(st.freeze());
    }
#endif
    s->emit_code(this);
#ifdef ASSERT
    s->assert_no_unbound_labels();
#endif
  }
}


void LIR_Assembler::emit_slow_case_stubs() {
  emit_stubs(_slow_case_stubs);
}


bool LIR_Assembler::needs_icache(ciMethod* method) const {
  return !method->is_static();
}

bool LIR_Assembler::needs_clinit_barrier_on_entry(ciMethod* method) const {
  return VM_Version::supports_fast_class_init_checks() && method->needs_clinit_barrier();
}

int LIR_Assembler::code_offset() const {
  return _masm->offset();
}


address LIR_Assembler::pc() const {
  return _masm->pc();
}

// To bang the stack of this compiled method we use the stack size
// that the interpreter would need in case of a deoptimization. This
// removes the need to bang the stack in the deoptimization blob which
// in turn simplifies stack overflow handling.
int LIR_Assembler::bang_size_in_bytes() const {
  return MAX2(initial_frame_size_in_bytes() + os::extra_bang_size_in_bytes(), _compilation->interpreter_frame_size());
}

void LIR_Assembler::emit_exception_entries(ExceptionInfoList* info_list) {
  for (int i = 0; i < info_list->length(); i++) {
    XHandlers* handlers = info_list->at(i)->exception_handlers();

    for (int j = 0; j < handlers->length(); j++) {
      XHandler* handler = handlers->handler_at(j);
      assert(handler->lir_op_id() != -1, "handler not processed by LinearScan");
      assert(handler->entry_code() == nullptr ||
             handler->entry_code()->instructions_list()->last()->code() == lir_branch ||
             handler->entry_code()->instructions_list()->last()->code() == lir_delay_slot, "last operation must be branch");

      if (handler->entry_pco() == -1) {
        // entry code not emitted yet
        if (handler->entry_code() != nullptr && handler->entry_code()->instructions_list()->length() > 1) {
          handler->set_entry_pco(code_offset());
          if (CommentedAssembly) {
            _masm->block_comment("Exception adapter block");
          }
          emit_lir_list(handler->entry_code());
        } else {
          handler->set_entry_pco(handler->entry_block()->exception_handler_pco());
        }

        assert(handler->entry_pco() != -1, "must be set now");
      }
    }
  }
}


void LIR_Assembler::emit_code(BlockList* hir) {
  if (PrintLIR) {
    print_LIR(hir);
  }

  int n = hir->length();
  for (int i = 0; i < n; i++) {
    emit_block(hir->at(i));
    CHECK_BAILOUT();
  }

  flush_debug_info(code_offset());

  DEBUG_ONLY(check_no_unbound_labels());
}


void LIR_Assembler::emit_block(BlockBegin* block) {
  if (block->is_set(BlockBegin::backward_branch_target_flag)) {
    align_backward_branch_target();
  }

  // if this block is the start of an exception handler, record the
  // PC offset of the first instruction for later construction of
  // the ExceptionHandlerTable
  if (block->is_set(BlockBegin::exception_entry_flag)) {
    block->set_exception_handler_pco(code_offset());
  }

#ifndef PRODUCT
  if (PrintLIRWithAssembly) {
    // don't print Phi's
    InstructionPrinter ip(false);
    block->print(ip);
  }
#endif /* PRODUCT */

  assert(block->lir() != nullptr, "must have LIR");
  X86_ONLY(assert(_masm->rsp_offset() == 0, "frame size should be fixed"));

#ifndef PRODUCT
  if (CommentedAssembly) {
    stringStream st;
    st.print_cr(" block B%d [%d, %d]", block->block_id(), block->bci(), block->end()->printable_bci());
    _masm->block_comment(st.freeze());
  }
#endif

  emit_lir_list(block->lir());

  X86_ONLY(assert(_masm->rsp_offset() == 0, "frame size should be fixed"));
}


void LIR_Assembler::emit_lir_list(LIR_List* list) {
  peephole(list);

  int n = list->length();
  for (int i = 0; i < n; i++) {
    LIR_Op* op = list->at(i);

    check_codespace();
    CHECK_BAILOUT();

#ifndef PRODUCT
    if (CommentedAssembly) {
      // Don't record out every op since that's too verbose.  Print
      // branches since they include block and stub names.  Also print
      // patching moves since they generate funny looking code.
      if (op->code() == lir_branch ||
          (op->code() == lir_move && op->as_Op1()->patch_code() != lir_patch_none) ||
          (op->code() == lir_leal && op->as_Op1()->patch_code() != lir_patch_none)) {
        stringStream st;
        op->print_on(&st);
        _masm->block_comment(st.freeze());
      }
    }
    if (PrintLIRWithAssembly) {
      // print out the LIR operation followed by the resulting assembly
      list->at(i)->print(); tty->cr();
    }
#endif /* PRODUCT */

    op->emit_code(this);

    if (compilation()->debug_info_recorder()->recording_non_safepoints()) {
      process_debug_info(op);
    }

#ifndef PRODUCT
    if (PrintLIRWithAssembly) {
      _masm->code()->decode();
    }
#endif /* PRODUCT */
  }
}

#ifdef ASSERT
void LIR_Assembler::check_no_unbound_labels() {
  CHECK_BAILOUT();

  for (int i = 0; i < _branch_target_blocks.length() - 1; i++) {
    if (!_branch_target_blocks.at(i)->label()->is_bound()) {
      tty->print_cr("label of block B%d is not bound", _branch_target_blocks.at(i)->block_id());
      assert(false, "unbound label");
    }
  }
}
#endif

//----------------------------------debug info--------------------------------


void LIR_Assembler::add_debug_info_for_branch(CodeEmitInfo* info) {
  int pc_offset = code_offset();
  flush_debug_info(pc_offset);
  info->record_debug_info(compilation()->debug_info_recorder(), pc_offset);
  if (info->exception_handlers() != nullptr) {
    compilation()->add_exception_handlers_for_pco(pc_offset, info->exception_handlers());
  }
}


void LIR_Assembler::add_call_info(int pc_offset, CodeEmitInfo* cinfo) {
  flush_debug_info(pc_offset);
  cinfo->record_debug_info(compilation()->debug_info_recorder(), pc_offset);
  if (cinfo->exception_handlers() != nullptr) {
    compilation()->add_exception_handlers_for_pco(pc_offset, cinfo->exception_handlers());
  }
}

static ValueStack* debug_info(Instruction* ins) {
  StateSplit* ss = ins->as_StateSplit();
  if (ss != nullptr) return ss->state();
  return ins->state_before();
}

void LIR_Assembler::process_debug_info(LIR_Op* op) {
  Instruction* src = op->source();
  if (src == nullptr)  return;
  int pc_offset = code_offset();
  if (_pending_non_safepoint == src) {
    _pending_non_safepoint_offset = pc_offset;
    return;
  }
  ValueStack* vstack = debug_info(src);
  if (vstack == nullptr)  return;
  if (_pending_non_safepoint != nullptr) {
    // Got some old debug info.  Get rid of it.
    if (debug_info(_pending_non_safepoint) == vstack) {
      _pending_non_safepoint_offset = pc_offset;
      return;
    }
    if (_pending_non_safepoint_offset < pc_offset) {
      record_non_safepoint_debug_info();
    }
    _pending_non_safepoint = nullptr;
  }
  // Remember the debug info.
  if (pc_offset > compilation()->debug_info_recorder()->last_pc_offset()) {
    _pending_non_safepoint = src;
    _pending_non_safepoint_offset = pc_offset;
  }
}

// Index caller states in s, where 0 is the oldest, 1 its callee, etc.
// Return null if n is too large.
// Returns the caller_bci for the next-younger state, also.
static ValueStack* nth_oldest(ValueStack* s, int n, int& bci_result) {
  ValueStack* t = s;
  for (int i = 0; i < n; i++) {
    if (t == nullptr)  break;
    t = t->caller_state();
  }
  if (t == nullptr)  return nullptr;
  for (;;) {
    ValueStack* tc = t->caller_state();
    if (tc == nullptr)  return s;
    t = tc;
    bci_result = tc->bci();
    s = s->caller_state();
  }
}

void LIR_Assembler::record_non_safepoint_debug_info() {
  int         pc_offset = _pending_non_safepoint_offset;
  ValueStack* vstack    = debug_info(_pending_non_safepoint);
  int         bci       = vstack->bci();

  DebugInformationRecorder* debug_info = compilation()->debug_info_recorder();
  assert(debug_info->recording_non_safepoints(), "sanity");

  debug_info->add_non_safepoint(pc_offset);

  // Visit scopes from oldest to youngest.
  for (int n = 0; ; n++) {
    int s_bci = bci;
    ValueStack* s = nth_oldest(vstack, n, s_bci);
    if (s == nullptr)  break;
    IRScope* scope = s->scope();
    //Always pass false for reexecute since these ScopeDescs are never used for deopt
    methodHandle null_mh;
    debug_info->describe_scope(pc_offset, null_mh, scope->method(), s->bci(), false/*reexecute*/);
  }

  debug_info->end_non_safepoint(pc_offset);
}


ImplicitNullCheckStub* LIR_Assembler::add_debug_info_for_null_check_here(CodeEmitInfo* cinfo) {
  return add_debug_info_for_null_check(code_offset(), cinfo);
}

ImplicitNullCheckStub* LIR_Assembler::add_debug_info_for_null_check(int pc_offset, CodeEmitInfo* cinfo) {
  ImplicitNullCheckStub* stub = new ImplicitNullCheckStub(pc_offset, cinfo);
  append_code_stub(stub);
  return stub;
}

void LIR_Assembler::add_debug_info_for_div0_here(CodeEmitInfo* info) {
  add_debug_info_for_div0(code_offset(), info);
}

void LIR_Assembler::add_debug_info_for_div0(int pc_offset, CodeEmitInfo* cinfo) {
  DivByZeroStub* stub = new DivByZeroStub(pc_offset, cinfo);
  append_code_stub(stub);
}

void LIR_Assembler::emit_rtcall(LIR_OpRTCall* op) {
  rt_call(op->result_opr(), op->addr(), op->arguments(), op->tmp(), op->info());
}

void LIR_Assembler::emit_call(LIR_OpJavaCall* op) {
  verify_oop_map(op->info());

  // must align calls sites, otherwise they can't be updated atomically
  align_call(op->code());

  if (CodeBuffer::supports_shared_stubs() && op->method()->can_be_statically_bound()) {
    // Calls of the same statically bound method can share
    // a stub to the interpreter.
    CodeBuffer::csize_t call_offset = pc() - _masm->code()->insts_begin();
    _masm->code()->shared_stub_to_interp_for(op->method(), call_offset);
  } else {
    emit_static_call_stub();
  }
  CHECK_BAILOUT();

  switch (op->code()) {
  case lir_static_call:
  case lir_dynamic_call:
    call(op, relocInfo::static_call_type);
    break;
  case lir_optvirtual_call:
    call(op, relocInfo::opt_virtual_call_type);
    break;
  case lir_icvirtual_call:
    ic_call(op);
    break;
  default:
    fatal("unexpected op code: %s", op->name());
    break;
  }

  // JSR 292
  // Record if this method has MethodHandle invokes.
  if (op->is_method_handle_invoke()) {
    compilation()->set_has_method_handle_invokes(true);
  }
}


void LIR_Assembler::emit_opLabel(LIR_OpLabel* op) {
  _masm->bind (*(op->label()));
}


void LIR_Assembler::emit_op1(LIR_Op1* op) {
  switch (op->code()) {
    case lir_move:
      if (op->move_kind() == lir_move_volatile) {
        assert(op->patch_code() == lir_patch_none, "can't patch volatiles");
        volatile_move_op(op->in_opr(), op->result_opr(), op->type(), op->info());
      } else {
        move_op(op->in_opr(), op->result_opr(), op->type(),
                op->patch_code(), op->info(),
                op->move_kind() == lir_move_wide);
      }
      break;

<<<<<<< HEAD
    case lir_roundfp: {
      LIR_OpRoundFP* round_op = op->as_OpRoundFP();
      roundfp_op(round_op->in_opr(), round_op->tmp(), round_op->result_opr());
      break;
    }

=======
>>>>>>> b73663a2
    case lir_abs:
    case lir_sqrt:
    case lir_f2hf:
    case lir_hf2f:
      intrinsic_op(op->code(), op->in_opr(), op->tmp_opr(), op->result_opr(), op);
      break;

    case lir_neg:
      negate(op->in_opr(), op->result_opr(), op->tmp_opr());
      break;

    case lir_return: {
      assert(op->as_OpReturn() != nullptr, "sanity");
      LIR_OpReturn *ret_op = (LIR_OpReturn*)op;
      return_op(ret_op->in_opr(), ret_op->stub());
      if (ret_op->stub() != nullptr) {
        append_code_stub(ret_op->stub());
      }
      break;
    }

    case lir_safepoint:
      if (compilation()->debug_info_recorder()->last_pc_offset() == code_offset()) {
        _masm->nop();
      }
      safepoint_poll(op->in_opr(), op->info());
      break;

    case lir_branch:
      break;

    case lir_push:
      push(op->in_opr());
      break;

    case lir_pop:
      pop(op->in_opr());
      break;

    case lir_leal:
      leal(op->in_opr(), op->result_opr(), op->patch_code(), op->info());
      break;

    case lir_null_check: {
      ImplicitNullCheckStub* stub = add_debug_info_for_null_check_here(op->info());

      if (op->in_opr()->is_single_cpu()) {
        _masm->null_check(op->in_opr()->as_register(), stub->entry());
      } else {
        Unimplemented();
      }
      break;
    }

    case lir_monaddr:
      monitor_address(op->in_opr()->as_constant_ptr()->as_jint(), op->result_opr());
      break;

    case lir_unwind:
      unwind_op(op->in_opr());
      break;

    default:
      Unimplemented();
      break;
  }
}


void LIR_Assembler::emit_op0(LIR_Op0* op) {
  switch (op->code()) {
    case lir_nop:
      assert(op->info() == nullptr, "not supported");
      _masm->nop();
      break;

    case lir_label:
      Unimplemented();
      break;

    case lir_std_entry: {
      // init offsets
      offsets()->set_value(CodeOffsets::OSR_Entry, _masm->offset());
      if (needs_icache(compilation()->method())) {
        int offset = check_icache();
        offsets()->set_value(CodeOffsets::Entry, offset);
      }
      _masm->align(CodeEntryAlignment);
      offsets()->set_value(CodeOffsets::Verified_Entry, _masm->offset());
      _masm->verified_entry(compilation()->directive()->BreakAtExecuteOption);
      if (needs_clinit_barrier_on_entry(compilation()->method())) {
        clinit_barrier(compilation()->method());
      }
      build_frame();
      offsets()->set_value(CodeOffsets::Frame_Complete, _masm->offset());
      break;
    }

    case lir_osr_entry:
      offsets()->set_value(CodeOffsets::OSR_Entry, _masm->offset());
      osr_entry();
      break;

    case lir_breakpoint:
      breakpoint();
      break;

    case lir_membar:
      membar();
      break;

    case lir_membar_acquire:
      membar_acquire();
      break;

    case lir_membar_release:
      membar_release();
      break;

    case lir_membar_loadload:
      membar_loadload();
      break;

    case lir_membar_storestore:
      membar_storestore();
      break;

    case lir_membar_loadstore:
      membar_loadstore();
      break;

    case lir_membar_storeload:
      membar_storeload();
      break;

    case lir_get_thread:
      get_thread(op->result_opr());
      break;

    case lir_on_spin_wait:
      on_spin_wait();
      break;

    default:
      ShouldNotReachHere();
      break;
  }
}


void LIR_Assembler::emit_op2(LIR_Op2* op) {
  switch (op->code()) {
    case lir_cmp:
      if (op->info() != nullptr) {
        assert(op->in_opr1()->is_address() || op->in_opr2()->is_address(),
               "shouldn't be codeemitinfo for non-address operands");
        add_debug_info_for_null_check_here(op->info()); // exception possible
      }
      comp_op(op->condition(), op->in_opr1(), op->in_opr2(), op);
      break;

    case lir_cmp_l2i:
    case lir_cmp_fd2i:
    case lir_ucmp_fd2i:
      comp_fl2i(op->code(), op->in_opr1(), op->in_opr2(), op->result_opr(), op);
      break;

    case lir_shl:
    case lir_shr:
    case lir_ushr:
      if (op->in_opr2()->is_constant()) {
        shift_op(op->code(), op->in_opr1(), op->in_opr2()->as_constant_ptr()->as_jint(), op->result_opr());
      } else {
        shift_op(op->code(), op->in_opr1(), op->in_opr2(), op->result_opr(), op->tmp1_opr());
      }
      break;

    case lir_add:
    case lir_sub:
    case lir_mul:
    case lir_div:
    case lir_rem:
      arith_op(
        op->code(),
        op->in_opr1(),
        op->in_opr2(),
        op->result_opr(),
        op->info());
      break;

    case lir_logic_and:
    case lir_logic_or:
    case lir_logic_xor:
      logic_op(
        op->code(),
        op->in_opr1(),
        op->in_opr2(),
        op->result_opr());
      break;

    case lir_throw:
      throw_op(op->in_opr1(), op->in_opr2(), op->info());
      break;

    case lir_xadd:
    case lir_xchg:
      atomic_op(op->code(), op->in_opr1(), op->in_opr2(), op->result_opr(), op->tmp1_opr());
      break;

    default:
      Unimplemented();
      break;
  }
}

void LIR_Assembler::emit_op4(LIR_Op4* op) {
  switch(op->code()) {
    case lir_cmove:
      cmove(op->condition(), op->in_opr1(), op->in_opr2(), op->result_opr(), op->type(), op->in_opr3(), op->in_opr4());
      break;

    default:
      Unimplemented();
      break;
  }
}

void LIR_Assembler::build_frame() {
  _masm->build_frame(initial_frame_size_in_bytes(), bang_size_in_bytes());
}


<<<<<<< HEAD
void LIR_Assembler::roundfp_op(LIR_Opr src, LIR_Opr tmp, LIR_Opr dest) {
  assert(strict_fp_requires_explicit_rounding, "not required");
  assert((src->is_single_fpu() && dest->is_single_stack()) ||
         (src->is_double_fpu() && dest->is_double_stack()),
         "round_fp: rounds register -> stack location");

  reg2stack (src, dest, src->type());
}


void LIR_Assembler::move_op(LIR_Opr src, LIR_Opr dest, BasicType type, LIR_PatchCode patch_code, CodeEmitInfo* info, bool wide) {
=======
void LIR_Assembler::move_op(LIR_Opr src, LIR_Opr dest, BasicType type, LIR_PatchCode patch_code, CodeEmitInfo* info, bool pop_fpu_stack, bool wide) {
>>>>>>> b73663a2
  if (src->is_register()) {
    if (dest->is_register()) {
      assert(patch_code == lir_patch_none && info == nullptr, "no patching and info allowed here");
      reg2reg(src,  dest);
    } else if (dest->is_stack()) {
      assert(patch_code == lir_patch_none && info == nullptr, "no patching and info allowed here");
      reg2stack(src, dest, type);
    } else if (dest->is_address()) {
      reg2mem(src, dest, type, patch_code, info, wide);
    } else {
      ShouldNotReachHere();
    }

  } else if (src->is_stack()) {
    assert(patch_code == lir_patch_none && info == nullptr, "no patching and info allowed here");
    if (dest->is_register()) {
      stack2reg(src, dest, type);
    } else if (dest->is_stack()) {
      stack2stack(src, dest, type);
    } else {
      ShouldNotReachHere();
    }

  } else if (src->is_constant()) {
    if (dest->is_register()) {
      const2reg(src, dest, patch_code, info); // patching is possible
    } else if (dest->is_stack()) {
      assert(patch_code == lir_patch_none && info == nullptr, "no patching and info allowed here");
      const2stack(src, dest);
    } else if (dest->is_address()) {
      assert(patch_code == lir_patch_none, "no patching allowed here");
      const2mem(src, dest, type, info, wide);
    } else {
      ShouldNotReachHere();
    }

  } else if (src->is_address()) {
    mem2reg(src, dest, type, patch_code, info, wide);
  } else {
    ShouldNotReachHere();
  }
}


void LIR_Assembler::verify_oop_map(CodeEmitInfo* info) {
#ifndef PRODUCT
  if (VerifyOops) {
    OopMapStream s(info->oop_map());
    while (!s.is_done()) {
      OopMapValue v = s.current();
      if (v.is_oop()) {
        VMReg r = v.reg();
        if (!r->is_stack()) {
          _masm->verify_oop(r->as_Register());
        } else {
          _masm->verify_stack_oop(r->reg2stack() * VMRegImpl::stack_slot_size);
        }
      }
      check_codespace();
      CHECK_BAILOUT();

      s.next();
    }
  }
#endif
}<|MERGE_RESOLUTION|>--- conflicted
+++ resolved
@@ -506,15 +506,6 @@
       }
       break;
 
-<<<<<<< HEAD
-    case lir_roundfp: {
-      LIR_OpRoundFP* round_op = op->as_OpRoundFP();
-      roundfp_op(round_op->in_opr(), round_op->tmp(), round_op->result_opr());
-      break;
-    }
-
-=======
->>>>>>> b73663a2
     case lir_abs:
     case lir_sqrt:
     case lir_f2hf:
@@ -543,6 +534,16 @@
       safepoint_poll(op->in_opr(), op->info());
       break;
 
+#ifdef IA32
+    case lir_fxch:
+      fxch(op->in_opr()->as_jint());
+      break;
+
+    case lir_fld:
+      fld(op->in_opr()->as_jint());
+      break;
+#endif // IA32
+
     case lir_branch:
       break;
 
@@ -617,6 +618,12 @@
       offsets()->set_value(CodeOffsets::OSR_Entry, _masm->offset());
       osr_entry();
       break;
+
+#ifdef IA32
+    case lir_fpop_raw:
+      fpop();
+      break;
+#endif // IA32
 
     case lir_breakpoint:
       breakpoint();
@@ -747,21 +754,7 @@
 }
 
 
-<<<<<<< HEAD
-void LIR_Assembler::roundfp_op(LIR_Opr src, LIR_Opr tmp, LIR_Opr dest) {
-  assert(strict_fp_requires_explicit_rounding, "not required");
-  assert((src->is_single_fpu() && dest->is_single_stack()) ||
-         (src->is_double_fpu() && dest->is_double_stack()),
-         "round_fp: rounds register -> stack location");
-
-  reg2stack (src, dest, src->type());
-}
-
-
 void LIR_Assembler::move_op(LIR_Opr src, LIR_Opr dest, BasicType type, LIR_PatchCode patch_code, CodeEmitInfo* info, bool wide) {
-=======
-void LIR_Assembler::move_op(LIR_Opr src, LIR_Opr dest, BasicType type, LIR_PatchCode patch_code, CodeEmitInfo* info, bool pop_fpu_stack, bool wide) {
->>>>>>> b73663a2
   if (src->is_register()) {
     if (dest->is_register()) {
       assert(patch_code == lir_patch_none && info == nullptr, "no patching and info allowed here");
