/*
 * Copyright (c) 2005, 2024, Oracle and/or its affiliates. All rights reserved.
 * DO NOT ALTER OR REMOVE COPYRIGHT NOTICES OR THIS FILE HEADER.
 *
 * This code is free software; you can redistribute it and/or modify it
 * under the terms of the GNU General Public License version 2 only, as
 * published by the Free Software Foundation.
 *
 * This code is distributed in the hope that it will be useful, but WITHOUT
 * ANY WARRANTY; without even the implied warranty of MERCHANTABILITY or
 * FITNESS FOR A PARTICULAR PURPOSE.  See the GNU General Public License
 * version 2 for more details (a copy is included in the LICENSE file that
 * accompanied this code).
 *
 * You should have received a copy of the GNU General Public License version
 * 2 along with this work; if not, write to the Free Software Foundation,
 * Inc., 51 Franklin St, Fifth Floor, Boston, MA 02110-1301 USA.
 *
 * Please contact Oracle, 500 Oracle Parkway, Redwood Shores, CA 94065 USA
 * or visit www.oracle.com if you need additional information or have any
 * questions.
 *
 */

#ifndef SHARE_OOPS_KLASS_INLINE_HPP
#define SHARE_OOPS_KLASS_INLINE_HPP

#include "oops/klass.hpp"

#include "classfile/classLoaderData.inline.hpp"
#include "oops/klassVtable.hpp"
#include "oops/markWord.hpp"
#include "utilities/rotate_bits.hpp"

// This loads and keeps the klass's loader alive.
inline oop Klass::klass_holder() const {
  return class_loader_data()->holder();
}

inline bool Klass::is_non_strong_hidden() const {
  return is_hidden() && class_loader_data()->has_class_mirror_holder();
}

// Iff the class loader (or mirror for non-strong hidden classes) is alive the
// Klass is considered alive. This is safe to call before the CLD is marked as
// unloading, and hence during concurrent class unloading.
// This returns false if the Klass is unloaded, or about to be unloaded because the holder of
// the CLD is no longer strongly reachable.
// The return value of this function may change from true to false after a safepoint. So the caller
// of this function must ensure that a safepoint doesn't happen while interpreting the return value.
inline bool Klass::is_loader_alive() const {
  return class_loader_data()->is_alive();
}

inline markWord Klass::prototype_header() const {
  assert(UseCompactObjectHeaders, "only use with compact object headers");
#ifdef _LP64
  // You only need prototypes for allocating objects. If the class is not instantiable, it won't live in
  // class space and have no narrow Klass ID. But in that case we should not need the prototype.
  assert(_prototype_header.narrow_klass() > 0, "Klass " PTR_FORMAT ": invalid prototype (" PTR_FORMAT ")",
         p2i(this), _prototype_header.value());
#endif
  return _prototype_header;
}

// This is only used when dumping the archive. In other cases,
// the _prototype_header is already initialized to the right thing.
inline void Klass::set_prototype_header(markWord header) {
  assert(UseCompactObjectHeaders, "only with compact headers");
  _prototype_header = header;
}

inline oop Klass::java_mirror() const {
  return _java_mirror.resolve();
}

inline oop Klass::java_mirror_no_keepalive() const {
  return _java_mirror.peek();
}

inline klassVtable Klass::vtable() const {
  return klassVtable(const_cast<Klass*>(this), start_of_vtable(), vtable_length() / vtableEntry::size());
}

inline oop Klass::class_loader() const {
  return class_loader_data()->class_loader();
}

inline vtableEntry* Klass::start_of_vtable() const {
  return (vtableEntry*) ((address)this + in_bytes(vtable_start_offset()));
}

inline ByteSize Klass::vtable_start_offset() {
  return in_ByteSize(InstanceKlass::header_size() * wordSize);
}

<<<<<<< HEAD
// Returns true if this Klass needs to be addressable via narrow Klass ID.
inline bool Klass::needs_narrow_id() const {
  // Classes that are never instantiated need no narrow Klass Id, since the
  // only point of having a narrow id is to put it into an object header. Keeping
  // never instantiated classes out of class space lessens the class space pressure.
  // For more details, see JDK-8338526.
  // Note: don't call this function before access flags are initialized.
  return !is_abstract() && !is_interface();
=======
// subtype check: true if is_subclass_of, or if k is interface and receiver implements it
inline bool Klass::is_subtype_of(Klass* k) const {
  assert(secondary_supers() != nullptr, "must be");
  const juint off = k->super_check_offset();
  const juint secondary_offset = in_bytes(secondary_super_cache_offset());
  if (off == secondary_offset) {
    return search_secondary_supers(k);
  } else {
    Klass* sup = *(Klass**)( (address)this + off );
    return (sup == k);
  }
}

// Hashed search for secondary super k.
inline bool Klass::lookup_secondary_supers_table(Klass* k) const {
  uintx bitmap = _secondary_supers_bitmap;

  constexpr int highest_bit_number = SECONDARY_SUPERS_TABLE_SIZE - 1;
  uint8_t slot = k->_hash_slot;
  uintx shifted_bitmap = bitmap << (highest_bit_number - slot);

  precond((int)population_count(bitmap) <= secondary_supers()->length());

  // First check the bitmap to see if super_klass might be present. If
  // the bit is zero, we are certain that super_klass is not one of
  // the secondary supers.
  if (((shifted_bitmap >> highest_bit_number) & 1) == 0) {
    return false;
  }

  // Calculate the initial hash probe
  int index = population_count(shifted_bitmap) - 1;
  if (secondary_supers()->at(index) == k) {
    // Yes! It worked the first time.
    return true;
  }

  // Is there another entry to check? Consult the bitmap. If Bit 1,
  // the next bit to test, is zero, we are certain that super_klass is
  // not one of the secondary supers.
  bitmap = rotate_right(bitmap, slot);
  if ((bitmap & 2) == 0) {
    return false;
  }

  // Continue probing the hash table
  return fallback_search_secondary_supers(k, index, bitmap);
}

inline bool Klass::search_secondary_supers(Klass *k) const {
  // This is necessary because I am never in my own secondary_super list.
  if (this == k)
    return true;

  bool result = lookup_secondary_supers_table(k);

#ifndef PRODUCT
  if (VerifySecondarySupers) {
    bool linear_result = linear_search_secondary_supers(k);
    if (linear_result != result) {
      on_secondary_supers_verification_failure((Klass*)this, k, linear_result, result, "mismatch");
    }
  }
#endif // PRODUCT

  return result;
>>>>>>> c0e6c3b9
}

#endif // SHARE_OOPS_KLASS_INLINE_HPP<|MERGE_RESOLUTION|>--- conflicted
+++ resolved
@@ -94,16 +94,6 @@
   return in_ByteSize(InstanceKlass::header_size() * wordSize);
 }
 
-<<<<<<< HEAD
-// Returns true if this Klass needs to be addressable via narrow Klass ID.
-inline bool Klass::needs_narrow_id() const {
-  // Classes that are never instantiated need no narrow Klass Id, since the
-  // only point of having a narrow id is to put it into an object header. Keeping
-  // never instantiated classes out of class space lessens the class space pressure.
-  // For more details, see JDK-8338526.
-  // Note: don't call this function before access flags are initialized.
-  return !is_abstract() && !is_interface();
-=======
 // subtype check: true if is_subclass_of, or if k is interface and receiver implements it
 inline bool Klass::is_subtype_of(Klass* k) const {
   assert(secondary_supers() != nullptr, "must be");
@@ -170,7 +160,15 @@
 #endif // PRODUCT
 
   return result;
->>>>>>> c0e6c3b9
 }
 
+// Returns true if this Klass needs to be addressable via narrow Klass ID.
+inline bool Klass::needs_narrow_id() const {
+  // Classes that are never instantiated need no narrow Klass Id, since the
+  // only point of having a narrow id is to put it into an object header. Keeping
+  // never instantiated classes out of class space lessens the class space pressure.
+  // For more details, see JDK-8338526.
+  // Note: don't call this function before access flags are initialized.
+  return !is_abstract() && !is_interface();
+}
 #endif // SHARE_OOPS_KLASS_INLINE_HPP