--- conflicted
+++ resolved
@@ -174,13 +174,8 @@
 
 #if INCLUDE_CDS
   // Various attributes for shared classes. Should be zero for a non-shared class.
-<<<<<<< HEAD
   u2 _aot_class_flags;
   enum  {
-=======
-  u2 _shared_class_flags;
-  enum CDSSharedClassFlags {
->>>>>>> 945aaf89
     _in_aot_cache                          = 1 << 0,
     _archived_lambda_proxy_is_available    = 1 << 1,
     _has_value_based_class_annotation      = 1 << 2,
@@ -385,7 +380,6 @@
     NOT_CDS(return false;)
   }
 
-<<<<<<< HEAD
   // Indicates presence of @AOTSafeClassInitializer. Also see AOTClassInitializer for more details.
   void set_has_aot_safe_initializer() {
     CDS_ONLY(_aot_class_flags |= _has_aot_safe_initializer;)
@@ -406,19 +400,11 @@
 
   bool in_aot_cache() const                { // shadows MetaspaceObj::in_aot_cache)()
     CDS_ONLY(return (_aot_class_flags & _in_aot_cache) != 0;)
-=======
-  bool in_aot_cache() const                { // shadows MetaspaceObj::in_aot_cache)()
-    CDS_ONLY(return (_shared_class_flags & _in_aot_cache) != 0;)
->>>>>>> 945aaf89
     NOT_CDS(return false;)
   }
 
   void set_in_aot_cache() {
-<<<<<<< HEAD
     CDS_ONLY(_aot_class_flags |= _in_aot_cache;)
-=======
-    CDS_ONLY(_shared_class_flags |= _in_aot_cache;)
->>>>>>> 945aaf89
   }
 
   // Obtain the module or package for this class
