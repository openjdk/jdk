/*
 * Copyright (c) 1997, 2025, Oracle and/or its affiliates. All rights reserved.
 * DO NOT ALTER OR REMOVE COPYRIGHT NOTICES OR THIS FILE HEADER.
 *
 * This code is free software; you can redistribute it and/or modify it
 * under the terms of the GNU General Public License version 2 only, as
 * published by the Free Software Foundation.
 *
 * This code is distributed in the hope that it will be useful, but WITHOUT
 * ANY WARRANTY; without even the implied warranty of MERCHANTABILITY or
 * FITNESS FOR A PARTICULAR PURPOSE.  See the GNU General Public License
 * version 2 for more details (a copy is included in the LICENSE file that
 * accompanied this code).
 *
 * You should have received a copy of the GNU General Public License version
 * 2 along with this work; if not, write to the Free Software Foundation,
 * Inc., 51 Franklin St, Fifth Floor, Boston, MA 02110-1301 USA.
 *
 * Please contact Oracle, 500 Oracle Parkway, Redwood Shores, CA 94065 USA
 * or visit www.oracle.com if you need additional information or have any
 * questions.
 *
 */

#ifndef SHARE_OOPS_KLASS_HPP
#define SHARE_OOPS_KLASS_HPP

#include "oops/klassFlags.hpp"
#include "oops/markWord.hpp"
#include "oops/metadata.hpp"
#include "oops/oop.hpp"
#include "oops/oopHandle.hpp"
#include "utilities/accessFlags.hpp"
#include "utilities/macros.hpp"
#if INCLUDE_JFR
#include "jfr/support/jfrTraceIdExtension.hpp"
#endif

//
// A Klass provides:
//  1: language level class object (method dictionary etc.)
//  2: provide vm dispatch behavior for the object
// Both functions are combined into one C++ class.

// One reason for the oop/klass dichotomy in the implementation is
// that we don't want a C++ vtbl pointer in every object.  Thus,
// normal oops don't have any virtual functions.  Instead, they
// forward all "virtual" functions to their klass, which does have
// a vtbl and does the C++ dispatch depending on the object's
// actual type.  (See oop.inline.hpp for some of the forwarding code.)
// ALL FUNCTIONS IMPLEMENTING THIS DISPATCH ARE PREFIXED WITH "oop_"!

// Forward declarations.
template <class T> class Array;
template <class T> class GrowableArray;
class ClassLoaderData;
class fieldDescriptor;
class klassVtable;
class ModuleEntry;
class PackageEntry;
class vtableEntry;

class Klass : public Metadata {

  friend class VMStructs;
  friend class JVMCIVMStructs;
 public:
  // Klass Kinds for all subclasses of Klass
  enum KlassKind : u2 {
    InstanceKlassKind,
    InstanceRefKlassKind,
    InstanceMirrorKlassKind,
    InstanceClassLoaderKlassKind,
    InstanceStackChunkKlassKind,
    TypeArrayKlassKind,
    ObjArrayKlassKind,
    UnknownKlassKind
  };

  static const uint KLASS_KIND_COUNT = ObjArrayKlassKind + 1;
 protected:

  // If you add a new field that points to any metaspace object, you
  // must add this field to Klass::metaspace_pointers_do().

  // note: put frequently-used fields together at start of klass structure
  // for better cache behavior (may not make much of a difference but sure won't hurt)
  enum { _primary_super_limit = 8 };

  // The "layout helper" is a combined descriptor of object layout.
  // For klasses which are neither instance nor array, the value is zero.
  //
  // For instances, layout helper is a positive number, the instance size.
  // This size is already passed through align_object_size and scaled to bytes.
  // The low order bit is set if instances of this class cannot be
  // allocated using the fastpath.
  //
  // For arrays, layout helper is a negative number, containing four
  // distinct bytes, as follows:
  //    MSB:[tag, hsz, ebt, log2(esz)]:LSB
  // where:
  //    tag is 0x80 if the elements are oops, 0xC0 if non-oops
  //    hsz is array header size in bytes (i.e., offset of first element)
  //    ebt is the BasicType of the elements
  //    esz is the element size in bytes
  // This packed word is arranged so as to be quickly unpacked by the
  // various fast paths that use the various subfields.
  //
  // The esz bits can be used directly by a SLL instruction, without masking.
  //
  // Note that the array-kind tag looks like 0x00 for instance klasses,
  // since their length in bytes is always less than 24Mb.
  //
  // Final note:  This comes first, immediately after C++ vtable,
  // because it is frequently queried.
  jint _layout_helper;

  // Klass kind used to resolve the runtime type of the instance.
  //  - Used to implement devirtualized oop closure dispatching.
  //  - Various type checking in the JVM
  const KlassKind _kind;

  AccessFlags _access_flags;    // Access flags. The class/interface distinction is stored here.
                                // Some flags created by the JVM, not in the class file itself,
                                // are in _misc_flags below.
  KlassFlags  _misc_flags;

  // The fields _super_check_offset, _secondary_super_cache, _secondary_supers
  // and _primary_supers all help make fast subtype checks.  See big discussion
  // in doc/server_compiler/checktype.txt
  //
  // Where to look to observe a supertype (it is &_secondary_super_cache for
  // secondary supers, else is &_primary_supers[depth()].
  juint       _super_check_offset;

  // Class name.  Instance classes: java/lang/String, etc.  Array classes: [I,
  // [Ljava/lang/String;, etc.  Set to zero for all other kinds of classes.
  Symbol*     _name;

  // Cache of last observed secondary supertype
  Klass*      _secondary_super_cache;
  // Array of all secondary supertypes
  Array<Klass*>* _secondary_supers;
  // Ordered list of all primary supertypes
  Klass*      _primary_supers[_primary_super_limit];
  // java/lang/Class instance mirroring this class
  OopHandle   _java_mirror;
  // Superclass
  Klass*      _super;
  // First subclass (null if none); _subklass->next_sibling() is next one
  Klass* volatile _subklass;
  // Sibling link (or null); links all subklasses of a klass
  Klass* volatile _next_sibling;

  // All klasses loaded by a class loader are chained through these links
  Klass*      _next_link;

  // The VM's representation of the ClassLoader used to load this class.
  // Provide access the corresponding instance java.lang.ClassLoader.
  ClassLoaderData* _class_loader_data;

  markWord _prototype_header;   // Used to initialize objects' header

  // Bitmap and hash code used by hashed secondary supers.
  uintx    _secondary_supers_bitmap;
  uint8_t  _hash_slot;

private:
  // This is an index into AOTClassLocationConfig::class_locations(), to
  // indicate the AOTClassLocation where this class is loaded from during
  // dump time. If a class is not loaded from the AOT cache, this field is
  // -1.
  s2 _shared_class_path_index;

#if INCLUDE_CDS
  // Various attributes for shared classes. Should be zero for a non-shared class.
  u2 _aot_class_flags;
  enum  {
    _in_aot_cache                          = 1 << 0,
    _archived_lambda_proxy_is_available    = 1 << 1,
    _has_value_based_class_annotation      = 1 << 2,
    _verified_at_dump_time                 = 1 << 3,
    _has_archived_enum_objs                = 1 << 4,
<<<<<<< HEAD
    // This class was not loaded from a classfile in the module image
    // or classpath.
    _is_generated_shared_class             = 1 << 5,
    // archived mirror already initialized by AOT-cache assembly: no further need to call <clinit>
    _has_aot_initialized_mirror            = 1 << 6,
=======
    _is_aot_generated_class                = 1 << 5, // this class was not loaded from a classfile in the module image
                                                     // or classpath, but was generated during AOT cache assembly.
    _has_aot_initialized_mirror            = 1 << 6, // archived mirror already initialized by AOT cache assembly.
                                                     // no further need to call <clinit>
    _has_aot_safe_initializer              = 1 << 7, // has @AOTSafeClassInitializer annotation
    _is_runtime_setup_required             = 1 << 8, // has a runtimeSetup method to be called when
                                                     // this class is loaded from AOT cache
>>>>>>> fde6cd77
  };
#endif

  int _vtable_len;              // vtable length. This field may be read very often when we
                                // have lots of itable dispatches (e.g., lambdas and streams).
                                // Keep it away from the beginning of a Klass to avoid cacheline
                                // contention that may happen when a nearby object is modified.

  CDS_JAVA_HEAP_ONLY(int _archived_mirror_index;)

public:

  JFR_ONLY(DEFINE_TRACE_ID_FIELD;)

protected:

  Klass(KlassKind kind);
  Klass();

 public:
  int kind() { return _kind; }

  enum class DefaultsLookupMode { find, skip };
  enum class OverpassLookupMode { find, skip };
  enum class StaticLookupMode   { find, skip };
  enum class PrivateLookupMode  { find, skip };

  virtual bool is_klass() const { return true; }

  // super() cannot be InstanceKlass* -- Java arrays are covariant, and _super is used
  // to implement that. NB: the _super of "[Ljava/lang/Integer;" is "[Ljava/lang/Number;"
  // If this is not what your code expects, you're probably looking for:
  // - Klass::java_super() - if you have a Klass*
  // - InstanceKlass::super() - if you have an InstanceKlass* ik, ik->super() returns InstanceKlass*.
  Klass* super() const               { return _super; }
  void set_super(Klass* k)           { _super = k; }

  // initializes _super link, _primary_supers & _secondary_supers arrays
  void initialize_supers(Klass* k, Array<InstanceKlass*>* transitive_interfaces, TRAPS);

  // klass-specific helper for initializing _secondary_supers
  virtual GrowableArray<Klass*>* compute_secondary_supers(int num_extra_slots,
                                                          Array<InstanceKlass*>* transitive_interfaces);

  // java_super is the Java-level super type as specified by Class.getSuperClass.
  virtual InstanceKlass* java_super() const  { return nullptr; }

  juint    super_check_offset() const  { return _super_check_offset; }
  void set_super_check_offset(juint o) { _super_check_offset = o; }

  Klass* secondary_super_cache() const     { return _secondary_super_cache; }
  void set_secondary_super_cache(Klass* k) { _secondary_super_cache = k; }

  Array<Klass*>* secondary_supers() const { return _secondary_supers; }
  void set_secondary_supers(Array<Klass*>* k, uintx bitmap);

  uint8_t hash_slot() const { return _hash_slot; }

  // Return the element of the _super chain of the given depth.
  // If there is no such element, return either null or this.
  Klass* primary_super_of_depth(juint i) const {
    assert(i < primary_super_limit(), "oob");
    Klass* super = _primary_supers[i];
    assert(super == nullptr || super->super_depth() == i, "correct display");
    return super;
  }

  // Can this klass be a primary super?  False for interfaces and arrays of
  // interfaces.  False also for arrays or classes with long super chains.
  bool can_be_primary_super() const {
    const juint secondary_offset = in_bytes(secondary_super_cache_offset());
    return super_check_offset() != secondary_offset;
  }
  virtual bool can_be_primary_super_slow() const;

  // Returns number of primary supers; may be a number in the inclusive range [0, primary_super_limit].
  juint super_depth() const {
    if (!can_be_primary_super()) {
      return primary_super_limit();
    } else {
      juint d = (super_check_offset() - in_bytes(primary_supers_offset())) / sizeof(Klass*);
      assert(d < primary_super_limit(), "oob");
      assert(_primary_supers[d] == this, "proper init");
      return d;
    }
  }

  // java mirror
  oop java_mirror() const;
  oop java_mirror_no_keepalive() const;
  void set_java_mirror(Handle m);

  oop archived_java_mirror() NOT_CDS_JAVA_HEAP_RETURN_(nullptr);

  // Temporary mirror switch used by RedefineClasses
  OopHandle java_mirror_handle() const { return _java_mirror; }
  void swap_java_mirror_handle(OopHandle& mirror) { _java_mirror.swap(mirror); }

  // Set java mirror OopHandle to null for CDS
  // This leaves the OopHandle in the CLD, but that's ok, you can't release them.
  void clear_java_mirror_handle() { _java_mirror = OopHandle(); }

  // size helper
  int layout_helper() const            { return _layout_helper; }
  void set_layout_helper(int lh)       { _layout_helper = lh; }

  // Note: for instances layout_helper() may include padding.
  // Use InstanceKlass::contains_field_offset to classify field offsets.

  // sub/superklass links
  Klass* subklass(bool log = false) const;
  Klass* next_sibling(bool log = false) const;

  void append_to_sibling_list();           // add newly created receiver to superklass' subklass list

  void set_next_link(Klass* k) { _next_link = k; }
  Klass* next_link() const { return _next_link; }   // The next klass defined by the class loader.
  Klass** next_link_addr() { return &_next_link; }

  // class loader data
  ClassLoaderData* class_loader_data() const               { return _class_loader_data; }
  void set_class_loader_data(ClassLoaderData* loader_data) {  _class_loader_data = loader_data; }

  s2 shared_classpath_index() const   {
    return _shared_class_path_index;
  };

  void set_shared_classpath_index(s2 index) {
    _shared_class_path_index = index;
  };

  bool has_archived_mirror_index() const {
    CDS_JAVA_HEAP_ONLY(return _archived_mirror_index >= 0;)
    NOT_CDS_JAVA_HEAP(return false);
  }

  void clear_archived_mirror_index() NOT_CDS_JAVA_HEAP_RETURN;

  void set_lambda_proxy_is_available() {
    CDS_ONLY(_aot_class_flags |= _archived_lambda_proxy_is_available;)
  }
  void clear_lambda_proxy_is_available() {
    CDS_ONLY(_aot_class_flags &= (u2)(~_archived_lambda_proxy_is_available);)
  }
  bool lambda_proxy_is_available() const {
    CDS_ONLY(return (_aot_class_flags & _archived_lambda_proxy_is_available) != 0;)
    NOT_CDS(return false;)
  }

  void set_has_value_based_class_annotation() {
    CDS_ONLY(_aot_class_flags |= _has_value_based_class_annotation;)
  }
  void clear_has_value_based_class_annotation() {
    CDS_ONLY(_aot_class_flags &= (u2)(~_has_value_based_class_annotation);)
  }
  bool has_value_based_class_annotation() const {
    CDS_ONLY(return (_aot_class_flags & _has_value_based_class_annotation) != 0;)
    NOT_CDS(return false;)
  }

  void set_verified_at_dump_time() {
    CDS_ONLY(_aot_class_flags |= _verified_at_dump_time;)
  }
  bool verified_at_dump_time() const {
    CDS_ONLY(return (_aot_class_flags & _verified_at_dump_time) != 0;)
    NOT_CDS(return false;)
  }

  void set_has_archived_enum_objs() {
    CDS_ONLY(_aot_class_flags |= _has_archived_enum_objs;)
  }
  bool has_archived_enum_objs() const {
    CDS_ONLY(return (_aot_class_flags & _has_archived_enum_objs) != 0;)
    NOT_CDS(return false;)
  }

  void set_is_aot_generated_class() {
    CDS_ONLY(_aot_class_flags |= _is_aot_generated_class;)
  }
  bool is_aot_generated_class() const {
    CDS_ONLY(return (_aot_class_flags & _is_aot_generated_class) != 0;)
    NOT_CDS(return false;)
  }

  void set_has_aot_initialized_mirror() {
    CDS_ONLY(_aot_class_flags |= _has_aot_initialized_mirror;)
  }
  bool has_aot_initialized_mirror() const {
    CDS_ONLY(return (_aot_class_flags & _has_aot_initialized_mirror) != 0;)
    NOT_CDS(return false;)
  }

<<<<<<< HEAD
  bool is_shared() const                { // shadows MetaspaceObj::is_shared)()
    CDS_ONLY(return (_shared_class_flags & _is_shared_class) != 0;)
=======
  // Indicates presence of @AOTSafeClassInitializer. Also see AOTClassInitializer for more details.
  void set_has_aot_safe_initializer() {
    CDS_ONLY(_aot_class_flags |= _has_aot_safe_initializer;)
  }
  bool has_aot_safe_initializer() const {
    CDS_ONLY(return (_aot_class_flags & _has_aot_safe_initializer) != 0;)
    NOT_CDS(return false;)
  }

  // Indicates @AOTRuntimeSetup private static void runtimeSetup() presence.
  void set_is_runtime_setup_required() {
    CDS_ONLY(_aot_class_flags |= _is_runtime_setup_required;)
  }
  bool is_runtime_setup_required() const {
    CDS_ONLY(return (_aot_class_flags & _is_runtime_setup_required) != 0;)
    NOT_CDS(return false;)
  }

  bool in_aot_cache() const                { // shadows MetaspaceObj::in_aot_cache)()
    CDS_ONLY(return (_aot_class_flags & _in_aot_cache) != 0;)
>>>>>>> fde6cd77
    NOT_CDS(return false;)
  }

  void set_in_aot_cache() {
    CDS_ONLY(_aot_class_flags |= _in_aot_cache;)
  }

  // Obtain the module or package for this class
  virtual ModuleEntry* module() const = 0;
  virtual PackageEntry* package() const = 0;

 protected:                                // internal accessors
  void     set_subklass(Klass* s);
  void     set_next_sibling(Klass* s);

 private:
  static uint8_t compute_hash_slot(Symbol* s);
  static void  hash_insert(Klass* klass, GrowableArray<Klass*>* secondaries, uintx& bitmap);
  static uintx hash_secondary_supers(Array<Klass*>* secondaries, bool rewrite);

  bool search_secondary_supers(Klass* k) const;
  bool lookup_secondary_supers_table(Klass *k) const;
  bool linear_search_secondary_supers(const Klass* k) const;
  bool fallback_search_secondary_supers(const Klass* k, int index, uintx rotated_bitmap) const;

 public:
  // Secondary supers table support
  static Array<Klass*>* pack_secondary_supers(ClassLoaderData* loader_data,
                                              GrowableArray<Klass*>* primaries,
                                              GrowableArray<Klass*>* secondaries,
                                              uintx& bitmap,
                                              TRAPS);

  static uintx   compute_secondary_supers_bitmap(Array<Klass*>* secondary_supers);
  static uint8_t compute_home_slot(Klass* k, uintx bitmap);

  static constexpr int SECONDARY_SUPERS_TABLE_SIZE = sizeof(_secondary_supers_bitmap) * 8;
  static constexpr int SECONDARY_SUPERS_TABLE_MASK = SECONDARY_SUPERS_TABLE_SIZE - 1;

  static constexpr uintx SECONDARY_SUPERS_BITMAP_EMPTY    = 0;
  static constexpr uintx SECONDARY_SUPERS_BITMAP_FULL     = ~(uintx)0;

  // Compiler support
  static ByteSize super_offset()                 { return byte_offset_of(Klass, _super); }
  static ByteSize super_check_offset_offset()    { return byte_offset_of(Klass, _super_check_offset); }
  static ByteSize primary_supers_offset()        { return byte_offset_of(Klass, _primary_supers); }
  static ByteSize secondary_super_cache_offset() { return byte_offset_of(Klass, _secondary_super_cache); }
  static ByteSize secondary_supers_offset()      { return byte_offset_of(Klass, _secondary_supers); }
  static ByteSize java_mirror_offset()           { return byte_offset_of(Klass, _java_mirror); }
  static ByteSize class_loader_data_offset()     { return byte_offset_of(Klass, _class_loader_data); }
  static ByteSize layout_helper_offset()         { return byte_offset_of(Klass, _layout_helper); }
  static ByteSize access_flags_offset()          { return byte_offset_of(Klass, _access_flags); }
#if INCLUDE_JVMCI
  static ByteSize subklass_offset()              { return byte_offset_of(Klass, _subklass); }
  static ByteSize next_sibling_offset()          { return byte_offset_of(Klass, _next_sibling); }
#endif
  static ByteSize secondary_supers_bitmap_offset()
                                                 { return byte_offset_of(Klass, _secondary_supers_bitmap); }
  static ByteSize hash_slot_offset()             { return byte_offset_of(Klass, _hash_slot); }
  static ByteSize misc_flags_offset()            { return byte_offset_of(Klass, _misc_flags._flags); }

  // Unpacking layout_helper:
  static const int _lh_neutral_value           = 0;  // neutral non-array non-instance value
  static const int _lh_instance_slow_path_bit  = 0x01;
  static const int _lh_log2_element_size_shift = BitsPerByte*0;
  static const int _lh_log2_element_size_mask  = BitsPerLong-1;
  static const int _lh_element_type_shift      = BitsPerByte*1;
  static const int _lh_element_type_mask       = right_n_bits(BitsPerByte);  // shifted mask
  static const int _lh_header_size_shift       = BitsPerByte*2;
  static const int _lh_header_size_mask        = right_n_bits(BitsPerByte);  // shifted mask
  static const int _lh_array_tag_bits          = 2;
  static const int _lh_array_tag_shift         = BitsPerInt - _lh_array_tag_bits;
  static const int _lh_array_tag_obj_value     = ~0x01;   // 0x80000000 >> 30

  static const unsigned int _lh_array_tag_type_value = 0Xffffffff; // ~0x00,  // 0xC0000000 >> 30

  static int layout_helper_size_in_bytes(jint lh) {
    assert(lh > (jint)_lh_neutral_value, "must be instance");
    return (int) lh & ~_lh_instance_slow_path_bit;
  }
  static bool layout_helper_needs_slow_path(jint lh) {
    assert(lh > (jint)_lh_neutral_value, "must be instance");
    return (lh & _lh_instance_slow_path_bit) != 0;
  }
  static bool layout_helper_is_instance(jint lh) {
    return (jint)lh > (jint)_lh_neutral_value;
  }
  static bool layout_helper_is_array(jint lh) {
    return (jint)lh < (jint)_lh_neutral_value;
  }
  static bool layout_helper_is_typeArray(jint lh) {
    // _lh_array_tag_type_value == (lh >> _lh_array_tag_shift);
    return (juint)lh >= (juint)(_lh_array_tag_type_value << _lh_array_tag_shift);
  }
  static bool layout_helper_is_objArray(jint lh) {
    // _lh_array_tag_obj_value == (lh >> _lh_array_tag_shift);
    return (jint)lh < (jint)(_lh_array_tag_type_value << _lh_array_tag_shift);
  }
  static int layout_helper_header_size(jint lh) {
    assert(lh < (jint)_lh_neutral_value, "must be array");
    int hsize = (lh >> _lh_header_size_shift) & _lh_header_size_mask;
    assert(hsize > 0 && hsize < (int)sizeof(oopDesc)*3, "sanity");
    return hsize;
  }
  static BasicType layout_helper_element_type(jint lh) {
    assert(lh < (jint)_lh_neutral_value, "must be array");
    int btvalue = (lh >> _lh_element_type_shift) & _lh_element_type_mask;
    assert(btvalue >= T_BOOLEAN && btvalue <= T_OBJECT, "sanity");
    return (BasicType) btvalue;
  }

  // Want a pattern to quickly diff against layout header in register
  // find something less clever!
  static int layout_helper_boolean_diffbit() {
    jint zlh = array_layout_helper(T_BOOLEAN);
    jint blh = array_layout_helper(T_BYTE);
    assert(zlh != blh, "array layout helpers must differ");
    int diffbit = 1;
    while ((diffbit & (zlh ^ blh)) == 0 && (diffbit & zlh) == 0) {
      diffbit <<= 1;
      assert(diffbit != 0, "make sure T_BOOLEAN has a different bit than T_BYTE");
    }
    return diffbit;
  }

  static int layout_helper_log2_element_size(jint lh) {
    assert(lh < (jint)_lh_neutral_value, "must be array");
    int l2esz = (lh >> _lh_log2_element_size_shift) & _lh_log2_element_size_mask;
    assert(l2esz <= LogBytesPerLong,
           "sanity. l2esz: 0x%x for lh: 0x%x", (uint)l2esz, (uint)lh);
    return l2esz;
  }
  static jint array_layout_helper(jint tag, int hsize, BasicType etype, int log2_esize) {
    return (tag        << _lh_array_tag_shift)
      |    (hsize      << _lh_header_size_shift)
      |    ((int)etype << _lh_element_type_shift)
      |    (log2_esize << _lh_log2_element_size_shift);
  }
  static jint instance_layout_helper(jint size, bool slow_path_flag) {
    return (size << LogBytesPerWord)
      |    (slow_path_flag ? _lh_instance_slow_path_bit : 0);
  }
  static int layout_helper_to_size_helper(jint lh) {
    assert(lh > (jint)_lh_neutral_value, "must be instance");
    // Note that the following expression discards _lh_instance_slow_path_bit.
    return lh >> LogBytesPerWord;
  }
  // Out-of-line version computes everything based on the etype:
  static jint array_layout_helper(BasicType etype);

  // What is the maximum number of primary superclasses any klass can have?
  static juint primary_super_limit()         { return _primary_super_limit; }

  // vtables
  klassVtable vtable() const;
  int vtable_length() const { return _vtable_len; }

  // subclass check
  bool is_subclass_of(const Klass* k) const;

  // subtype check: true if is_subclass_of, or if k is interface and receiver implements it
  bool is_subtype_of(Klass* k) const;

public:
  // Find LCA in class hierarchy
  Klass *LCA( Klass *k );

  // Check whether reflection/jni/jvm code is allowed to instantiate this class;
  // if not, throw either an Error or an Exception.
  virtual void check_valid_for_instantiation(bool throwError, TRAPS);

  // array copying
  virtual void  copy_array(arrayOop s, int src_pos, arrayOop d, int dst_pos, int length, TRAPS);

  // tells if the class should be initialized
  virtual bool should_be_initialized() const    { return false; }
  // initializes the klass
  virtual void initialize(TRAPS);
  virtual Klass* find_field(Symbol* name, Symbol* signature, fieldDescriptor* fd) const;
  virtual Method* uncached_lookup_method(const Symbol* name, const Symbol* signature,
                                         OverpassLookupMode overpass_mode,
                                         PrivateLookupMode = PrivateLookupMode::find) const;
 public:
  Method* lookup_method(const Symbol* name, const Symbol* signature) const {
    return uncached_lookup_method(name, signature, OverpassLookupMode::find);
  }

  // array class with specific rank
  virtual ArrayKlass* array_klass(int rank, TRAPS) = 0;

  // array class with this klass as element type
  virtual ArrayKlass* array_klass(TRAPS) = 0;

  // These will return null instead of allocating on the heap:
  virtual ArrayKlass* array_klass_or_null(int rank) = 0;
  virtual ArrayKlass* array_klass_or_null() = 0;

  virtual oop protection_domain() const = 0;

  oop class_loader() const;

  inline oop klass_holder() const;

  inline void keep_alive() const;

 protected:

  // Error handling when length > max_length or length < 0
  static void check_array_allocation_length(int length, int max_length, TRAPS);

  void set_vtable_length(int len) { _vtable_len= len; }

  vtableEntry* start_of_vtable() const;
#if INCLUDE_CDS
  void restore_unshareable_info(ClassLoaderData* loader_data, Handle protection_domain, TRAPS);
#endif
 public:
  Method* method_at_vtable(int index);

  static ByteSize vtable_start_offset();
  static ByteSize vtable_length_offset() {
    return byte_offset_of(Klass, _vtable_len);
  }

#if INCLUDE_CDS
  // CDS support - remove and restore oops from metadata. Oops are not shared.
  virtual void remove_unshareable_info();
  virtual void remove_java_mirror();

  bool is_unshareable_info_restored() const {
    assert(in_aot_cache(), "use this for shared classes only");
    if (has_archived_mirror_index()) {
      // _java_mirror is not a valid OopHandle but rather an encoded reference in the shared heap
      return false;
    } else if (_java_mirror.is_empty()) {
      return false;
    } else {
      return true;
    }
  }
#endif // INCLUDE_CDS

 public:
  // ALL FUNCTIONS BELOW THIS POINT ARE DISPATCHED FROM AN OOP
  // These functions describe behavior for the oop not the KLASS.

  // actual oop size of obj in memory in word size.
  virtual size_t oop_size(oop obj) const = 0;

  // Size of klass in word size.
  virtual int size() const = 0;

  // Returns the Java name for a class (Resource allocated)
  // For arrays, this returns the name of the element with a leading '['.
  // For classes, this returns the name with the package separators
  //     turned into '.'s.
  const char* external_name() const;
  // Returns the name for a class (Resource allocated) as the class
  // would appear in a signature.
  // For arrays, this returns the name of the element with a leading '['.
  // For classes, this returns the name with a leading 'L' and a trailing ';'
  //     and the package separators as '/'.
  virtual const char* signature_name() const;

  const char* joint_in_module_of_loader(const Klass* class2, bool include_parent_loader = false) const;
  const char* class_in_module_of_loader(bool use_are = false, bool include_parent_loader = false) const;

  // Returns "interface", "abstract class" or "class".
  const char* external_kind() const;

  // type testing operations
#ifdef ASSERT
 protected:
  virtual bool is_instance_klass_slow()     const { return false; }
  virtual bool is_array_klass_slow()        const { return false; }
  virtual bool is_objArray_klass_slow()     const { return false; }
  virtual bool is_typeArray_klass_slow()    const { return false; }
#endif // ASSERT
 public:

  // Fast non-virtual versions
  #ifndef ASSERT
  #define assert_same_query(xval, xcheck) xval
  #else
 private:
  static bool assert_same_query(bool xval, bool xslow) {
    assert(xval == xslow, "slow and fast queries agree");
    return xval;
  }
 public:
  #endif

  bool is_instance_klass()              const { return assert_same_query(_kind <= InstanceStackChunkKlassKind, is_instance_klass_slow()); }
  // Other is anything that is not one of the more specialized kinds of InstanceKlass.
  bool is_other_instance_klass()        const { return _kind == InstanceKlassKind; }
  bool is_reference_instance_klass()    const { return _kind == InstanceRefKlassKind; }
  bool is_mirror_instance_klass()       const { return _kind == InstanceMirrorKlassKind; }
  bool is_class_loader_instance_klass() const { return _kind == InstanceClassLoaderKlassKind; }
  bool is_array_klass()                 const { return assert_same_query( _kind >= TypeArrayKlassKind, is_array_klass_slow()); }
  bool is_stack_chunk_instance_klass()  const { return _kind == InstanceStackChunkKlassKind; }
  bool is_objArray_klass()              const { return assert_same_query( _kind == ObjArrayKlassKind,  is_objArray_klass_slow()); }
  bool is_typeArray_klass()             const { return assert_same_query( _kind == TypeArrayKlassKind, is_typeArray_klass_slow()); }
  #undef assert_same_query

  // Access flags
  AccessFlags access_flags() const         { return _access_flags;  }
  void set_access_flags(AccessFlags flags) { _access_flags = flags; }

  bool is_public() const                { return _access_flags.is_public(); }
  bool is_final() const                 { return _access_flags.is_final(); }
  bool is_interface() const             { return _access_flags.is_interface(); }
  bool is_abstract() const              { return _access_flags.is_abstract(); }
  bool is_super() const                 { return _access_flags.is_super(); }
  bool is_synthetic() const             { return _access_flags.is_synthetic(); }
  void set_is_synthetic()               { _access_flags.set_is_synthetic(); }
  bool has_finalizer() const            { return _misc_flags.has_finalizer(); }
  void set_has_finalizer()              { _misc_flags.set_has_finalizer(true); }
  bool is_hidden() const                { return _misc_flags.is_hidden_class(); }
  void set_is_hidden()                  { _misc_flags.set_is_hidden_class(true); }
  bool is_value_based() const           { return _misc_flags.is_value_based_class(); }
  void set_is_value_based()             { _misc_flags.set_is_value_based_class(true); }

  klass_flags_t misc_flags() const      { return _misc_flags.value(); }

  inline bool is_non_strong_hidden() const;

  bool is_cloneable() const;
  void set_is_cloneable();

  inline markWord prototype_header() const;
  inline void set_prototype_header(markWord header);
  static ByteSize prototype_header_offset() { return in_ByteSize(offset_of(Klass, _prototype_header)); }

  JFR_ONLY(DEFINE_TRACE_ID_METHODS;)

  virtual void metaspace_pointers_do(MetaspaceClosure* iter);
  virtual MetaspaceObj::Type type() const { return ClassType; }

  inline bool is_loader_alive() const;
  inline bool is_loader_present_and_alive() const;

  void clean_subklass();

  // Clean out unnecessary weak klass links from the whole klass hierarchy.
  static void clean_weak_klass_links(bool unloading_occurred, bool clean_alive_klasses = true);
  // Clean out unnecessary weak klass links from the given InstanceKlass.
  static void clean_weak_instanceklass_links(InstanceKlass* ik);

  // Return self, except for abstract classes with exactly 1
  // implementor.  Then return the 1 concrete implementation.
  Klass *up_cast_abstract();

  // klass name
  Symbol* name() const                   { return _name; }
  void set_name(Symbol* n);

  virtual void release_C_heap_structures(bool release_constant_pool = true);

 public:
  // Get modifier flags from Java mirror cache.
  int modifier_flags() const;

  // Compute modifier flags from the original data. This also allows
  // accessing flags when Java mirror is already dead, e.g. during class
  // unloading.
  virtual u2 compute_modifier_flags() const = 0;

  // JVMTI support
  virtual jint jvmti_class_status() const;

  // Printing
  virtual void print_on(outputStream* st) const;

  virtual void oop_print_value_on(oop obj, outputStream* st);
  virtual void oop_print_on      (oop obj, outputStream* st);

  void print_secondary_supers_on(outputStream* st) const;

  virtual const char* internal_name() const = 0;

  // Verification
  virtual void verify_on(outputStream* st);
  void verify() { verify_on(tty); }

#ifndef PRODUCT
  bool verify_vtable_index(int index);
#endif

  virtual void oop_verify_on(oop obj, outputStream* st);

  // for error reporting
  static bool is_valid(Klass* k);

  static void on_secondary_supers_verification_failure(Klass* super, Klass* sub, bool linear_result, bool table_result, const char* msg);

  // Returns true if this Klass needs to be addressable via narrow Klass ID.
  inline bool needs_narrow_id() const;

};

#endif // SHARE_OOPS_KLASS_HPP<|MERGE_RESOLUTION|>--- conflicted
+++ resolved
@@ -181,13 +181,6 @@
     _has_value_based_class_annotation      = 1 << 2,
     _verified_at_dump_time                 = 1 << 3,
     _has_archived_enum_objs                = 1 << 4,
-<<<<<<< HEAD
-    // This class was not loaded from a classfile in the module image
-    // or classpath.
-    _is_generated_shared_class             = 1 << 5,
-    // archived mirror already initialized by AOT-cache assembly: no further need to call <clinit>
-    _has_aot_initialized_mirror            = 1 << 6,
-=======
     _is_aot_generated_class                = 1 << 5, // this class was not loaded from a classfile in the module image
                                                      // or classpath, but was generated during AOT cache assembly.
     _has_aot_initialized_mirror            = 1 << 6, // archived mirror already initialized by AOT cache assembly.
@@ -195,7 +188,6 @@
     _has_aot_safe_initializer              = 1 << 7, // has @AOTSafeClassInitializer annotation
     _is_runtime_setup_required             = 1 << 8, // has a runtimeSetup method to be called when
                                                      // this class is loaded from AOT cache
->>>>>>> fde6cd77
   };
 #endif
 
@@ -388,10 +380,6 @@
     NOT_CDS(return false;)
   }
 
-<<<<<<< HEAD
-  bool is_shared() const                { // shadows MetaspaceObj::is_shared)()
-    CDS_ONLY(return (_shared_class_flags & _is_shared_class) != 0;)
-=======
   // Indicates presence of @AOTSafeClassInitializer. Also see AOTClassInitializer for more details.
   void set_has_aot_safe_initializer() {
     CDS_ONLY(_aot_class_flags |= _has_aot_safe_initializer;)
@@ -412,7 +400,6 @@
 
   bool in_aot_cache() const                { // shadows MetaspaceObj::in_aot_cache)()
     CDS_ONLY(return (_aot_class_flags & _in_aot_cache) != 0;)
->>>>>>> fde6cd77
     NOT_CDS(return false;)
   }
 
