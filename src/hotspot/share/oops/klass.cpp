/*
 * Copyright (c) 1997, 2024, Oracle and/or its affiliates. All rights reserved.
 * DO NOT ALTER OR REMOVE COPYRIGHT NOTICES OR THIS FILE HEADER.
 *
 * This code is free software; you can redistribute it and/or modify it
 * under the terms of the GNU General Public License version 2 only, as
 * published by the Free Software Foundation.
 *
 * This code is distributed in the hope that it will be useful, but WITHOUT
 * ANY WARRANTY; without even the implied warranty of MERCHANTABILITY or
 * FITNESS FOR A PARTICULAR PURPOSE.  See the GNU General Public License
 * version 2 for more details (a copy is included in the LICENSE file that
 * accompanied this code).
 *
 * You should have received a copy of the GNU General Public License version
 * 2 along with this work; if not, write to the Free Software Foundation,
 * Inc., 51 Franklin St, Fifth Floor, Boston, MA 02110-1301 USA.
 *
 * Please contact Oracle, 500 Oracle Parkway, Redwood Shores, CA 94065 USA
 * or visit www.oracle.com if you need additional information or have any
 * questions.
 *
 */

#include "precompiled.hpp"
#include "cds/archiveHeapLoader.hpp"
#include "cds/cdsConfig.hpp"
#include "cds/heapShared.hpp"
#include "classfile/classLoader.hpp"
#include "classfile/classLoaderData.inline.hpp"
#include "classfile/classLoaderDataGraph.inline.hpp"
#include "classfile/javaClasses.inline.hpp"
#include "classfile/moduleEntry.hpp"
#include "classfile/systemDictionary.hpp"
#include "classfile/systemDictionaryShared.hpp"
#include "classfile/vmClasses.hpp"
#include "classfile/vmSymbols.hpp"
#include "gc/shared/collectedHeap.inline.hpp"
#include "jvm_io.h"
#include "logging/log.hpp"
#include "memory/metadataFactory.hpp"
#include "memory/metaspaceClosure.hpp"
#include "memory/oopFactory.hpp"
#include "memory/resourceArea.hpp"
#include "memory/universe.hpp"
#include "oops/compressedOops.inline.hpp"
#include "oops/instanceKlass.hpp"
#include "oops/klass.inline.hpp"
#include "oops/objArrayKlass.hpp"
#include "oops/oop.inline.hpp"
#include "oops/oopHandle.inline.hpp"
#include "prims/jvmtiExport.hpp"
#include "runtime/atomic.hpp"
#include "runtime/handles.inline.hpp"
#include "runtime/perfData.hpp"
#include "utilities/macros.hpp"
#include "utilities/powerOfTwo.hpp"
#include "utilities/rotate_bits.hpp"
#include "utilities/stack.inline.hpp"

void Klass::set_java_mirror(Handle m) {
  assert(!m.is_null(), "New mirror should never be null.");
  assert(_java_mirror.is_empty(), "should only be used to initialize mirror");
  _java_mirror = class_loader_data()->add_handle(m);
}

bool Klass::is_cloneable() const {
  return _access_flags.is_cloneable_fast() ||
         is_subtype_of(vmClasses::Cloneable_klass());
}

void Klass::set_is_cloneable() {
  if (name() == vmSymbols::java_lang_invoke_MemberName()) {
    assert(is_final(), "no subclasses allowed");
    // MemberName cloning should not be intrinsified and always happen in JVM_Clone.
  } else if (is_instance_klass() && InstanceKlass::cast(this)->reference_type() != REF_NONE) {
    // Reference cloning should not be intrinsified and always happen in JVM_Clone.
  } else {
    _access_flags.set_is_cloneable_fast();
  }
}

uint8_t Klass::compute_hash_slot(Symbol* n) {
  uint hash_code;
  // Special cases for the two superclasses of all Array instances.
  // Code elsewhere assumes, for all instances of ArrayKlass, that
  // these two interfaces will be in this order.

  // We ensure there are some empty slots in the hash table between
  // these two very common interfaces because if they were adjacent
  // (e.g. Slots 0 and 1), then any other class which hashed to 0 or 1
  // would result in a probe length of 3.
  if (n == vmSymbols::java_lang_Cloneable()) {
    hash_code = 0;
  } else if (n == vmSymbols::java_io_Serializable()) {
    hash_code = SECONDARY_SUPERS_TABLE_SIZE / 2;
  } else {
    auto s = (const jbyte*) n->bytes();
    hash_code = java_lang_String::hash_code(s, n->utf8_length());
    // We use String::hash_code here (rather than e.g.
    // Symbol::identity_hash()) in order to have a hash code that
    // does not change from run to run. We want that because the
    // hash value for a secondary superclass appears in generated
    // code as a constant.

    // This constant is magic: see Knuth, "Fibonacci Hashing".
    constexpr uint multiplier
      = 2654435769; // (uint)(((u8)1 << 32) / ((1 + sqrt(5)) / 2 ))
    constexpr uint hash_shift = sizeof(hash_code) * 8 - 6;
    // The leading bits of the least significant half of the product.
    hash_code = (hash_code * multiplier) >> hash_shift;

    if (StressSecondarySupers) {
      // Generate many hash collisions in order to stress-test the
      // linear search fallback.
      hash_code = hash_code % 3;
      hash_code = hash_code * (SECONDARY_SUPERS_TABLE_SIZE / 3);
    }
  }

  return (hash_code & SECONDARY_SUPERS_TABLE_MASK);
}

void Klass::set_name(Symbol* n) {
  _name = n;

  if (_name != nullptr) {
    _name->increment_refcount();
  }

  {
    elapsedTimer selftime;
    selftime.start();

    _hash_slot = compute_hash_slot(n);
    assert(_hash_slot < SECONDARY_SUPERS_TABLE_SIZE, "required");

    selftime.stop();
    if (UsePerfData) {
      ClassLoader::perf_secondary_hash_time()->inc(selftime.ticks());
    }
  }

  if (CDSConfig::is_dumping_archive() && is_instance_klass()) {
    SystemDictionaryShared::init_dumptime_info(InstanceKlass::cast(this));
  }
}

bool Klass::is_subclass_of(const Klass* k) const {
  // Run up the super chain and check
  if (this == k) return true;

  Klass* t = const_cast<Klass*>(this)->super();

  while (t != nullptr) {
    if (t == k) return true;
    t = t->super();
  }
  return false;
}

void Klass::release_C_heap_structures(bool release_constant_pool) {
  if (_name != nullptr) _name->decrement_refcount();
}

bool Klass::linear_search_secondary_supers(const Klass* k) const {
  // Scan the array-of-objects for a match
  // FIXME: We could do something smarter here, maybe a vectorized
  // comparison or a binary search, but is that worth any added
  // complexity?
  int cnt = secondary_supers()->length();
  for (int i = 0; i < cnt; i++) {
    if (secondary_supers()->at(i) == k) {
      return true;
    }
  }
  return false;
}

// Given a secondary superklass k, an initial array index, and an
// occupancy bitmap rotated such that Bit 1 is the next bit to test,
// search for k.
bool Klass::fallback_search_secondary_supers(const Klass* k, int index, uintx rotated_bitmap) const {
  if (secondary_supers()->length() > SECONDARY_SUPERS_TABLE_SIZE - 2) {
    return linear_search_secondary_supers(k);
  }

  // This is conventional linear probing, but instead of terminating
  // when a null entry is found in the table, we maintain a bitmap
  // in which a 0 indicates missing entries.

  // The check at the start of this function guarantees there are 0s
  // in the bitmap, so this loop eventually terminates.
  while ((rotated_bitmap & 2) != 0) {
    if (++index == secondary_supers()->length()) {
      index = 0;
    }
    if (secondary_supers()->at(index) == k) {
      return true;
    }
    rotated_bitmap = rotate_right(rotated_bitmap, 1);
  }
  return false;
}

// Return self, except for abstract classes with exactly 1
// implementor.  Then return the 1 concrete implementation.
Klass *Klass::up_cast_abstract() {
  Klass *r = this;
  while( r->is_abstract() ) {   // Receiver is abstract?
    Klass *s = r->subklass();   // Check for exactly 1 subklass
    if (s == nullptr || s->next_sibling() != nullptr) // Oops; wrong count; give up
      return this;              // Return 'this' as a no-progress flag
    r = s;                    // Loop till find concrete class
  }
  return r;                   // Return the 1 concrete class
}

// Find LCA in class hierarchy
Klass *Klass::LCA( Klass *k2 ) {
  Klass *k1 = this;
  while( 1 ) {
    if( k1->is_subtype_of(k2) ) return k2;
    if( k2->is_subtype_of(k1) ) return k1;
    k1 = k1->super();
    k2 = k2->super();
  }
}


void Klass::check_valid_for_instantiation(bool throwError, TRAPS) {
  ResourceMark rm(THREAD);
  THROW_MSG(throwError ? vmSymbols::java_lang_InstantiationError()
            : vmSymbols::java_lang_InstantiationException(), external_name());
}


void Klass::copy_array(arrayOop s, int src_pos, arrayOop d, int dst_pos, int length, TRAPS) {
  ResourceMark rm(THREAD);
  assert(s != nullptr, "Throw NPE!");
  THROW_MSG(vmSymbols::java_lang_ArrayStoreException(),
            err_msg("arraycopy: source type %s is not an array", s->klass()->external_name()));
}


void Klass::initialize(TRAPS) {
  ShouldNotReachHere();
}

Klass* Klass::find_field(Symbol* name, Symbol* sig, fieldDescriptor* fd) const {
#ifdef ASSERT
  tty->print_cr("Error: find_field called on a klass oop."
                " Likely error: reflection method does not correctly"
                " wrap return value in a mirror object.");
#endif
  ShouldNotReachHere();
  return nullptr;
}

Method* Klass::uncached_lookup_method(const Symbol* name, const Symbol* signature,
                                      OverpassLookupMode overpass_mode,
                                      PrivateLookupMode private_mode) const {
#ifdef ASSERT
  tty->print_cr("Error: uncached_lookup_method called on a klass oop."
                " Likely error: reflection method does not correctly"
                " wrap return value in a mirror object.");
#endif
  ShouldNotReachHere();
  return nullptr;
}

void* Klass::operator new(size_t size, ClassLoaderData* loader_data, size_t word_size, TRAPS) throw() {
  return Metaspace::allocate(loader_data, word_size, MetaspaceObj::ClassType, THREAD);
}

Klass::Klass() : _kind(UnknownKlassKind) {
  assert(CDSConfig::is_dumping_static_archive() || CDSConfig::is_using_archive(), "only for cds");
}

// "Normal" instantiation is preceded by a MetaspaceObj allocation
// which zeros out memory - calloc equivalent.
// The constructor is also used from CppVtableCloner,
// which doesn't zero out the memory before calling the constructor.
Klass::Klass(KlassKind kind) : _kind(kind),
                               _shared_class_path_index(-1) {
  CDS_ONLY(_shared_class_flags = 0;)
  CDS_JAVA_HEAP_ONLY(_archived_mirror_index = -1;)
  _primary_supers[0] = this;
  set_super_check_offset(in_bytes(primary_supers_offset()));
}

jint Klass::array_layout_helper(BasicType etype) {
  assert(etype >= T_BOOLEAN && etype <= T_OBJECT, "valid etype");
  // Note that T_ARRAY is not allowed here.
  int  hsize = arrayOopDesc::base_offset_in_bytes(etype);
  int  esize = type2aelembytes(etype);
  bool isobj = (etype == T_OBJECT);
  int  tag   =  isobj ? _lh_array_tag_obj_value : _lh_array_tag_type_value;
  int lh = array_layout_helper(tag, hsize, etype, exact_log2(esize));

  assert(lh < (int)_lh_neutral_value, "must look like an array layout");
  assert(layout_helper_is_array(lh), "correct kind");
  assert(layout_helper_is_objArray(lh) == isobj, "correct kind");
  assert(layout_helper_is_typeArray(lh) == !isobj, "correct kind");
  assert(layout_helper_header_size(lh) == hsize, "correct decode");
  assert(layout_helper_element_type(lh) == etype, "correct decode");
  assert(1 << layout_helper_log2_element_size(lh) == esize, "correct decode");

  return lh;
}

bool Klass::can_be_primary_super_slow() const {
  if (super() == nullptr)
    return true;
  else if (super()->super_depth() >= primary_super_limit()-1)
    return false;
  else
    return true;
}

void Klass::set_secondary_supers(Array<Klass*>* secondaries, uintx bitmap) {
#ifdef ASSERT
  if (secondaries != nullptr) {
    uintx real_bitmap = compute_secondary_supers_bitmap(secondaries);
    assert(bitmap == real_bitmap, "must be");
<<<<<<< HEAD
    if (bitmap != SECONDARY_SUPERS_BITMAP_FULL) {
      assert(((uint)secondaries->length() == population_count(bitmap)), "required");
    }
  } else {
    assert(bitmap == SECONDARY_SUPERS_BITMAP_EMPTY, "");
=======
    assert(secondaries->length() >= (int)population_count(bitmap), "must be");
>>>>>>> 03204600
  }
#endif
  _secondary_supers_bitmap = bitmap;
  _secondary_supers = secondaries;

  if (secondaries != nullptr) {
    LogMessage(class, load) msg;
    NonInterleavingLogStream log {LogLevel::Debug, msg};
    if (log.is_enabled()) {
      ResourceMark rm;
      log.print_cr("set_secondary_supers: hash_slot: %d; klass: %s", hash_slot(), external_name());
      print_secondary_supers_on(&log);
    }
  }
}

// Hashed secondary superclasses
//
// We use a compressed 64-entry hash table with linear probing. We
// start by creating a hash table in the usual way, followed by a pass
// that removes all the null entries. To indicate which entries would
// have been null we use a bitmap that contains a 1 in each position
// where an entry is present, 0 otherwise. This bitmap also serves as
// a kind of Bloom filter, which in many cases allows us quickly to
// eliminate the possibility that something is a member of a set of
// secondaries.
uintx Klass::hash_secondary_supers(Array<Klass*>* secondaries, bool rewrite) {
  const int length = secondaries->length();

  if (length == 0) {
    return SECONDARY_SUPERS_BITMAP_EMPTY;
  }

  if (length == 1) {
    int hash_slot = secondaries->at(0)->hash_slot();
    return uintx(1) << hash_slot;
  }

<<<<<<< HEAD
  // Degenerate case: use linear search when we have too many classes
  // to fit in an intx-sized bitmap.
=======
  // Invariant: _secondary_supers.length >= population_count(_secondary_supers_bitmap)

  // Don't attempt to hash a table that's completely full, because in
  // the case of an absent interface linear probing would not
  // terminate.
>>>>>>> 03204600
  if (length >= SECONDARY_SUPERS_TABLE_SIZE) {
    return SECONDARY_SUPERS_BITMAP_FULL;
  }

  {
    PerfTraceTime ptt(ClassLoader::perf_secondary_hash_time());

    ResourceMark rm;
    uintx bitmap = SECONDARY_SUPERS_BITMAP_EMPTY;
    auto hashed_secondaries = new GrowableArray<Klass*>(SECONDARY_SUPERS_TABLE_SIZE,
                                                        SECONDARY_SUPERS_TABLE_SIZE, nullptr);

    for (int j = 0; j < length; j++) {
      Klass* k = secondaries->at(j);
      hash_insert(k, hashed_secondaries, bitmap);
    }

    // Pack the hashed secondaries array by copying it into the
    // secondaries array, sans nulls, if modification is allowed.
    // Otherwise, validate the order.
    int i = 0;
    for (int slot = 0; slot < SECONDARY_SUPERS_TABLE_SIZE; slot++) {
      bool has_element = ((bitmap >> slot) & 1) != 0;
      assert(has_element == (hashed_secondaries->at(slot) != nullptr), "");
      if (has_element) {
        Klass* k = hashed_secondaries->at(slot);
        if (rewrite) {
          secondaries->at_put(i, k);
        } else if (secondaries->at(i) != k) {
          assert(false, "broken secondary supers hash table");
          return SECONDARY_SUPERS_BITMAP_FULL;
        }
        i++;
      }
    }
    assert(i == secondaries->length(), "mismatch");
    postcond((int)population_count(bitmap) <= secondaries->length());

    return bitmap;
  }
}

void Klass::hash_insert(Klass* klass, GrowableArray<Klass*>* secondaries, uintx& bitmap) {
  assert(bitmap != SECONDARY_SUPERS_BITMAP_FULL, "");

  int dist = 0;
  for (int slot = klass->hash_slot(); true; slot = (slot + 1) & SECONDARY_SUPERS_TABLE_MASK) {
    Klass* existing = secondaries->at(slot);
    assert(((bitmap >> slot) & 1) == (existing != nullptr), "mismatch");
    if (existing == nullptr) { // no conflict
      secondaries->at_put(slot, klass);
      bitmap |= uintx(1) << slot;
      assert(bitmap != SECONDARY_SUPERS_BITMAP_FULL, "");
      return;
    } else {
      // Use Robin Hood hashing to minimize the worst case search.
      // Also, every permutation of the insertion sequence produces
      // the same final Robin Hood hash table, provided that a
      // consistent tie breaker is used.
      int existing_dist = (slot - existing->hash_slot()) & SECONDARY_SUPERS_TABLE_MASK;
      if (existing_dist < dist
          // This tie breaker ensures that the hash order is maintained.
          || ((existing_dist == dist)
              && (uintptr_t(existing) < uintptr_t(klass)))) {
        Klass* tmp = secondaries->at(slot);
        secondaries->at_put(slot, klass);
        klass = tmp;
        dist = existing_dist;
      }
      ++dist;
    }
  }
}

Array<Klass*>* Klass::pack_secondary_supers(ClassLoaderData* loader_data,
                                            GrowableArray<Klass*>* primaries,
                                            GrowableArray<Klass*>* secondaries,
                                            uintx& bitmap, TRAPS) {
  int new_length = primaries->length() + secondaries->length();
  Array<Klass*>* secondary_supers = MetadataFactory::new_array<Klass*>(loader_data, new_length, CHECK_NULL);

  // Combine the two arrays into a metadata object to pack the array.
  // The primaries are added in the reverse order, then the secondaries.
  int fill_p = primaries->length();
  for (int j = 0; j < fill_p; j++) {
    secondary_supers->at_put(j, primaries->pop());  // add primaries in reverse order.
  }
  for( int j = 0; j < secondaries->length(); j++ ) {
    secondary_supers->at_put(j+fill_p, secondaries->at(j));  // add secondaries on the end.
  }
#ifdef ASSERT
  // We must not copy any null placeholders left over from bootstrap.
  for (int j = 0; j < secondary_supers->length(); j++) {
    assert(secondary_supers->at(j) != nullptr, "correct bootstrapping order");
  }
#endif

  bitmap = hash_secondary_supers(secondary_supers, /*rewrite=*/true); // rewrites freshly allocated array
  return secondary_supers;
}

uintx Klass::compute_secondary_supers_bitmap(Array<Klass*>* secondary_supers) {
  return hash_secondary_supers(secondary_supers, /*rewrite=*/false); // no rewrites allowed
}

uint8_t Klass::compute_home_slot(Klass* k, uintx bitmap) {
  uint8_t hash = k->hash_slot();
  if (hash > 0) {
    return population_count(bitmap << (SECONDARY_SUPERS_TABLE_SIZE - hash));
  }
  return 0;
}


void Klass::initialize_supers(Klass* k, Array<InstanceKlass*>* transitive_interfaces, TRAPS) {
  if (k == nullptr) {
    set_super(nullptr);
    _primary_supers[0] = this;
    assert(super_depth() == 0, "Object must already be initialized properly");
  } else if (k != super() || k == vmClasses::Object_klass()) {
    assert(super() == nullptr || super() == vmClasses::Object_klass(),
           "initialize this only once to a non-trivial value");
    set_super(k);
    Klass* sup = k;
    int sup_depth = sup->super_depth();
    juint my_depth  = MIN2(sup_depth + 1, (int)primary_super_limit());
    if (!can_be_primary_super_slow())
      my_depth = primary_super_limit();
    for (juint i = 0; i < my_depth; i++) {
      _primary_supers[i] = sup->_primary_supers[i];
    }
    Klass* *super_check_cell;
    if (my_depth < primary_super_limit()) {
      _primary_supers[my_depth] = this;
      super_check_cell = &_primary_supers[my_depth];
    } else {
      // Overflow of the primary_supers array forces me to be secondary.
      super_check_cell = &_secondary_super_cache;
    }
    set_super_check_offset(u4((address)super_check_cell - (address) this));

#ifdef ASSERT
    {
      juint j = super_depth();
      assert(j == my_depth, "computed accessor gets right answer");
      Klass* t = this;
      while (!t->can_be_primary_super()) {
        t = t->super();
        j = t->super_depth();
      }
      for (juint j1 = j+1; j1 < primary_super_limit(); j1++) {
        assert(primary_super_of_depth(j1) == nullptr, "super list padding");
      }
      while (t != nullptr) {
        assert(primary_super_of_depth(j) == t, "super list initialization");
        t = t->super();
        --j;
      }
      assert(j == (juint)-1, "correct depth count");
    }
#endif
  }

  if (secondary_supers() == nullptr) {

    // Now compute the list of secondary supertypes.
    // Secondaries can occasionally be on the super chain,
    // if the inline "_primary_supers" array overflows.
    int extras = 0;
    Klass* p;
    for (p = super(); !(p == nullptr || p->can_be_primary_super()); p = p->super()) {
      ++extras;
    }

    ResourceMark rm(THREAD);  // need to reclaim GrowableArrays allocated below

    // Compute the "real" non-extra secondaries.
    GrowableArray<Klass*>* secondaries = compute_secondary_supers(extras, transitive_interfaces);
    if (secondaries == nullptr) {
      // secondary_supers set by compute_secondary_supers
      return;
    }

    GrowableArray<Klass*>* primaries = new GrowableArray<Klass*>(extras);

    for (p = super(); !(p == nullptr || p->can_be_primary_super()); p = p->super()) {
      int i;                    // Scan for overflow primaries being duplicates of 2nd'arys

      // This happens frequently for very deeply nested arrays: the
      // primary superclass chain overflows into the secondary.  The
      // secondary list contains the element_klass's secondaries with
      // an extra array dimension added.  If the element_klass's
      // secondary list already contains some primary overflows, they
      // (with the extra level of array-ness) will collide with the
      // normal primary superclass overflows.
      for( i = 0; i < secondaries->length(); i++ ) {
        if( secondaries->at(i) == p )
          break;
      }
      if( i < secondaries->length() )
        continue;               // It's a dup, don't put it in
      primaries->push(p);
    }
    // Combine the two arrays into a metadata object to pack the array.
    uintx bitmap = 0;
    Array<Klass*>* s2 = pack_secondary_supers(class_loader_data(), primaries, secondaries, bitmap, CHECK);
    set_secondary_supers(s2, bitmap);
  }
}

GrowableArray<Klass*>* Klass::compute_secondary_supers(int num_extra_slots,
                                                       Array<InstanceKlass*>* transitive_interfaces) {
  assert(num_extra_slots == 0, "override for complex klasses");
  assert(transitive_interfaces == nullptr, "sanity");
  set_secondary_supers(Universe::the_empty_klass_array(), Universe::the_empty_klass_bitmap());
  return nullptr;
}


// superklass links
InstanceKlass* Klass::superklass() const {
  assert(super() == nullptr || super()->is_instance_klass(), "must be instance klass");
  return _super == nullptr ? nullptr : InstanceKlass::cast(_super);
}

// subklass links.  Used by the compiler (and vtable initialization)
// May be cleaned concurrently, so must use the Compile_lock.
// The log parameter is for clean_weak_klass_links to report unlinked classes.
Klass* Klass::subklass(bool log) const {
  // Need load_acquire on the _subklass, because it races with inserts that
  // publishes freshly initialized data.
  for (Klass* chain = Atomic::load_acquire(&_subklass);
       chain != nullptr;
       // Do not need load_acquire on _next_sibling, because inserts never
       // create _next_sibling edges to dead data.
       chain = Atomic::load(&chain->_next_sibling))
  {
    if (chain->is_loader_alive()) {
      return chain;
    } else if (log) {
      if (log_is_enabled(Trace, class, unload)) {
        ResourceMark rm;
        log_trace(class, unload)("unlinking class (subclass): %s", chain->external_name());
      }
    }
  }
  return nullptr;
}

Klass* Klass::next_sibling(bool log) const {
  // Do not need load_acquire on _next_sibling, because inserts never
  // create _next_sibling edges to dead data.
  for (Klass* chain = Atomic::load(&_next_sibling);
       chain != nullptr;
       chain = Atomic::load(&chain->_next_sibling)) {
    // Only return alive klass, there may be stale klass
    // in this chain if cleaned concurrently.
    if (chain->is_loader_alive()) {
      return chain;
    } else if (log) {
      if (log_is_enabled(Trace, class, unload)) {
        ResourceMark rm;
        log_trace(class, unload)("unlinking class (sibling): %s", chain->external_name());
      }
    }
  }
  return nullptr;
}

void Klass::set_subklass(Klass* s) {
  assert(s != this, "sanity check");
  Atomic::release_store(&_subklass, s);
}

void Klass::set_next_sibling(Klass* s) {
  assert(s != this, "sanity check");
  // Does not need release semantics. If used by cleanup, it will link to
  // already safely published data, and if used by inserts, will be published
  // safely using cmpxchg.
  Atomic::store(&_next_sibling, s);
}

void Klass::append_to_sibling_list() {
  if (Universe::is_fully_initialized()) {
    assert_locked_or_safepoint(Compile_lock);
  }
  debug_only(verify();)
  // add ourselves to superklass' subklass list
  InstanceKlass* super = superklass();
  if (super == nullptr) return;     // special case: class Object
  assert((!super->is_interface()    // interfaces cannot be supers
          && (super->superklass() == nullptr || !is_interface())),
         "an interface can only be a subklass of Object");

  // Make sure there is no stale subklass head
  super->clean_subklass();

  for (;;) {
    Klass* prev_first_subklass = Atomic::load_acquire(&_super->_subklass);
    if (prev_first_subklass != nullptr) {
      // set our sibling to be the superklass' previous first subklass
      assert(prev_first_subklass->is_loader_alive(), "May not attach not alive klasses");
      set_next_sibling(prev_first_subklass);
    }
    // Note that the prev_first_subklass is always alive, meaning no sibling_next links
    // are ever created to not alive klasses. This is an important invariant of the lock-free
    // cleaning protocol, that allows us to safely unlink dead klasses from the sibling list.
    if (Atomic::cmpxchg(&super->_subklass, prev_first_subklass, this) == prev_first_subklass) {
      return;
    }
  }
  debug_only(verify();)
}

void Klass::clean_subklass() {
  for (;;) {
    // Need load_acquire, due to contending with concurrent inserts
    Klass* subklass = Atomic::load_acquire(&_subklass);
    if (subklass == nullptr || subklass->is_loader_alive()) {
      return;
    }
    // Try to fix _subklass until it points at something not dead.
    Atomic::cmpxchg(&_subklass, subklass, subklass->next_sibling());
  }
}

void Klass::clean_weak_klass_links(bool unloading_occurred, bool clean_alive_klasses) {
  if (!ClassUnloading || !unloading_occurred) {
    return;
  }

  Klass* root = vmClasses::Object_klass();
  Stack<Klass*, mtGC> stack;

  stack.push(root);
  while (!stack.is_empty()) {
    Klass* current = stack.pop();

    assert(current->is_loader_alive(), "just checking, this should be live");

    // Find and set the first alive subklass
    Klass* sub = current->subklass(true);
    current->clean_subklass();
    if (sub != nullptr) {
      stack.push(sub);
    }

    // Find and set the first alive sibling
    Klass* sibling = current->next_sibling(true);
    current->set_next_sibling(sibling);
    if (sibling != nullptr) {
      stack.push(sibling);
    }

    // Clean the implementors list and method data.
    if (clean_alive_klasses && current->is_instance_klass()) {
      InstanceKlass* ik = InstanceKlass::cast(current);
      ik->clean_weak_instanceklass_links();

      // JVMTI RedefineClasses creates previous versions that are not in
      // the class hierarchy, so process them here.
      while ((ik = ik->previous_versions()) != nullptr) {
        ik->clean_weak_instanceklass_links();
      }
    }
  }
}

void Klass::metaspace_pointers_do(MetaspaceClosure* it) {
  if (log_is_enabled(Trace, cds)) {
    ResourceMark rm;
    log_trace(cds)("Iter(Klass): %p (%s)", this, external_name());
  }

  it->push(&_name);
  it->push(&_secondary_supers);
  for (int i = 0; i < _primary_super_limit; i++) {
    it->push(&_primary_supers[i]);
  }
  it->push(&_super);
  if (!CDSConfig::is_dumping_archive()) {
    // If dumping archive, these may point to excluded classes. There's no need
    // to follow these pointers anyway, as they will be set to null in
    // remove_unshareable_info().
    it->push((Klass**)&_subklass);
    it->push((Klass**)&_next_sibling);
    it->push(&_next_link);
  }

  vtableEntry* vt = start_of_vtable();
  for (int i=0; i<vtable_length(); i++) {
    it->push(vt[i].method_addr());
  }
}

#if INCLUDE_CDS
void Klass::remove_unshareable_info() {
  assert(CDSConfig::is_dumping_archive(),
          "only called during CDS dump time");
  JFR_ONLY(REMOVE_ID(this);)
  if (log_is_enabled(Trace, cds, unshareable)) {
    ResourceMark rm;
    log_trace(cds, unshareable)("remove: %s", external_name());
  }

  // _secondary_super_cache may be updated by an is_subtype_of() call
  // while ArchiveBuilder is copying metaspace objects. Let's reset it to
  // null and let it be repopulated at runtime.
  set_secondary_super_cache(nullptr);

  set_subklass(nullptr);
  set_next_sibling(nullptr);
  set_next_link(nullptr);

  // Null out class_loader_data because we don't share that yet.
  set_class_loader_data(nullptr);
  set_is_shared();

  // FIXME: validation in Klass::hash_secondary_supers() may fail for shared klasses.
  // Even though the bitmaps always match, the canonical order of elements in the table
  // is not guaranteed to stay the same (see tie breaker during Robin Hood hashing in Klass::hash_insert).
  //assert(compute_secondary_supers_bitmap(secondary_supers()) == _secondary_supers_bitmap, "broken table");
}

void Klass::remove_java_mirror() {
  assert(CDSConfig::is_dumping_archive(), "sanity");
  if (log_is_enabled(Trace, cds, unshareable)) {
    ResourceMark rm;
    log_trace(cds, unshareable)("remove java_mirror: %s", external_name());
  }
  // Just null out the mirror.  The class_loader_data() no longer exists.
  clear_java_mirror_handle();
}

void Klass::restore_unshareable_info(ClassLoaderData* loader_data, Handle protection_domain, TRAPS) {
  assert(is_klass(), "ensure C++ vtable is restored");
  assert(is_shared(), "must be set");
  assert(secondary_supers()->length() >= (int)population_count(_bitmap), "must be");
  JFR_ONLY(RESTORE_ID(this);)
  if (log_is_enabled(Trace, cds, unshareable)) {
    ResourceMark rm(THREAD);
    oop class_loader = loader_data->class_loader();
    log_trace(cds, unshareable)("restore: %s with class loader: %s", external_name(),
      class_loader != nullptr ? class_loader->klass()->external_name() : "boot");
  }

  // If an exception happened during CDS restore, some of these fields may already be
  // set.  We leave the class on the CLD list, even if incomplete so that we don't
  // modify the CLD list outside a safepoint.
  if (class_loader_data() == nullptr) {
    set_class_loader_data(loader_data);

    // Add to class loader list first before creating the mirror
    // (same order as class file parsing)
    loader_data->add_class(this);
  }

  Handle loader(THREAD, loader_data->class_loader());
  ModuleEntry* module_entry = nullptr;
  Klass* k = this;
  if (k->is_objArray_klass()) {
    k = ObjArrayKlass::cast(k)->bottom_klass();
  }
  // Obtain klass' module.
  if (k->is_instance_klass()) {
    InstanceKlass* ik = (InstanceKlass*) k;
    module_entry = ik->module();
  } else {
    module_entry = ModuleEntryTable::javabase_moduleEntry();
  }
  // Obtain java.lang.Module, if available
  Handle module_handle(THREAD, ((module_entry != nullptr) ? module_entry->module() : (oop)nullptr));

  if (this->has_archived_mirror_index()) {
    ResourceMark rm(THREAD);
    log_debug(cds, mirror)("%s has raw archived mirror", external_name());
    if (ArchiveHeapLoader::is_in_use()) {
      bool present = java_lang_Class::restore_archived_mirror(this, loader, module_handle,
                                                              protection_domain,
                                                              CHECK);
      if (present) {
        return;
      }
    }

    // No archived mirror data
    log_debug(cds, mirror)("No archived mirror data for %s", external_name());
    clear_java_mirror_handle();
    this->clear_archived_mirror_index();
  }

  // Only recreate it if not present.  A previous attempt to restore may have
  // gotten an OOM later but keep the mirror if it was created.
  if (java_mirror() == nullptr) {
    ResourceMark rm(THREAD);
    log_trace(cds, mirror)("Recreate mirror for %s", external_name());
    java_lang_Class::create_mirror(this, loader, module_handle, protection_domain, Handle(), CHECK);
  }
}
#endif // INCLUDE_CDS

#if INCLUDE_CDS_JAVA_HEAP
oop Klass::archived_java_mirror() {
  assert(has_archived_mirror_index(), "must have archived mirror");
  return HeapShared::get_root(_archived_mirror_index);
}

void Klass::clear_archived_mirror_index() {
  if (_archived_mirror_index >= 0) {
    HeapShared::clear_root(_archived_mirror_index);
  }
  _archived_mirror_index = -1;
}

// No GC barrier
void Klass::set_archived_java_mirror(int mirror_index) {
  assert(CDSConfig::is_dumping_heap(), "sanity");
  _archived_mirror_index = mirror_index;
}
#endif // INCLUDE_CDS_JAVA_HEAP

void Klass::check_array_allocation_length(int length, int max_length, TRAPS) {
  if (length > max_length) {
    if (!THREAD->is_in_internal_oome_mark()) {
      report_java_out_of_memory("Requested array size exceeds VM limit");
      JvmtiExport::post_array_size_exhausted();
      THROW_OOP(Universe::out_of_memory_error_array_size());
    } else {
      THROW_OOP(Universe::out_of_memory_error_java_heap_without_backtrace());
    }
  } else if (length < 0) {
    THROW_MSG(vmSymbols::java_lang_NegativeArraySizeException(), err_msg("%d", length));
  }
}

// Replace the last '+' char with '/'.
static char* convert_hidden_name_to_java(Symbol* name) {
  size_t name_len = name->utf8_length();
  char* result = NEW_RESOURCE_ARRAY(char, name_len + 1);
  name->as_klass_external_name(result, (int)name_len + 1);
  for (int index = (int)name_len; index > 0; index--) {
    if (result[index] == '+') {
      result[index] = JVM_SIGNATURE_SLASH;
      break;
    }
  }
  return result;
}

// In product mode, this function doesn't have virtual function calls so
// there might be some performance advantage to handling InstanceKlass here.
const char* Klass::external_name() const {
  if (is_instance_klass()) {
    const InstanceKlass* ik = static_cast<const InstanceKlass*>(this);
    if (ik->is_hidden()) {
      char* result = convert_hidden_name_to_java(name());
      return result;
    }
  } else if (is_objArray_klass() && ObjArrayKlass::cast(this)->bottom_klass()->is_hidden()) {
    char* result = convert_hidden_name_to_java(name());
    return result;
  }
  if (name() == nullptr)  return "<unknown>";
  return name()->as_klass_external_name();
}

const char* Klass::signature_name() const {
  if (name() == nullptr)  return "<unknown>";
  if (is_objArray_klass() && ObjArrayKlass::cast(this)->bottom_klass()->is_hidden()) {
    size_t name_len = name()->utf8_length();
    char* result = NEW_RESOURCE_ARRAY(char, name_len + 1);
    name()->as_C_string(result, (int)name_len + 1);
    for (int index = (int)name_len; index > 0; index--) {
      if (result[index] == '+') {
        result[index] = JVM_SIGNATURE_DOT;
        break;
      }
    }
    return result;
  }
  return name()->as_C_string();
}

const char* Klass::external_kind() const {
  if (is_interface()) return "interface";
  if (is_abstract()) return "abstract class";
  return "class";
}

// Unless overridden, jvmti_class_status has no flags set.
jint Klass::jvmti_class_status() const {
  return 0;
}


// Printing

void Klass::print_on(outputStream* st) const {
  ResourceMark rm;
  // print title
  st->print("%s", internal_name());
  print_address_on(st);
  st->cr();
}

#define BULLET  " - "

// Caller needs ResourceMark
void Klass::oop_print_on(oop obj, outputStream* st) {
  // print title
  st->print_cr("%s ", internal_name());
  obj->print_address_on(st);

  if (WizardMode) {
     // print header
     obj->mark().print_on(st);
     st->cr();
  }

  // print class
  st->print(BULLET"klass: ");
  obj->klass()->print_value_on(st);
  st->cr();
}

void Klass::oop_print_value_on(oop obj, outputStream* st) {
  // print title
  ResourceMark rm;              // Cannot print in debug mode without this
  st->print("%s", internal_name());
  obj->print_address_on(st);
}

// Verification

void Klass::verify_on(outputStream* st) {

  // This can be expensive, but it is worth checking that this klass is actually
  // in the CLD graph but not in production.
  assert(Metaspace::contains((address)this), "Should be");

  guarantee(this->is_klass(),"should be klass");

  if (super() != nullptr) {
    guarantee(super()->is_klass(), "should be klass");
  }
  if (secondary_super_cache() != nullptr) {
    Klass* ko = secondary_super_cache();
    guarantee(ko->is_klass(), "should be klass");
  }
  for ( uint i = 0; i < primary_super_limit(); i++ ) {
    Klass* ko = _primary_supers[i];
    if (ko != nullptr) {
      guarantee(ko->is_klass(), "should be klass");
    }
  }

  if (java_mirror_no_keepalive() != nullptr) {
    guarantee(java_lang_Class::is_instance(java_mirror_no_keepalive()), "should be instance");
  }
}

void Klass::oop_verify_on(oop obj, outputStream* st) {
  guarantee(oopDesc::is_oop(obj),  "should be oop");
  guarantee(obj->klass()->is_klass(), "klass field is not a klass");
}

bool Klass::is_valid(Klass* k) {
  if (!is_aligned(k, sizeof(MetaWord))) return false;
  if ((size_t)k < os::min_page_size()) return false;

  if (!os::is_readable_range(k, k + 1)) return false;
  if (!Metaspace::contains(k)) return false;

  if (!Symbol::is_valid(k->name())) return false;
  return ClassLoaderDataGraph::is_valid(k->class_loader_data());
}

Method* Klass::method_at_vtable(int index)  {
#ifndef PRODUCT
  assert(index >= 0, "valid vtable index");
  if (DebugVtables) {
    verify_vtable_index(index);
  }
#endif
  return start_of_vtable()[index].method();
}


#ifndef PRODUCT

bool Klass::verify_vtable_index(int i) {
  int limit = vtable_length()/vtableEntry::size();
  assert(i >= 0 && i < limit, "index %d out of bounds %d", i, limit);
  return true;
}

#endif // PRODUCT

// Caller needs ResourceMark
// joint_in_module_of_loader provides an optimization if 2 classes are in
// the same module to succinctly print out relevant information about their
// module name and class loader's name_and_id for error messages.
// Format:
//   <fully-qualified-external-class-name1> and <fully-qualified-external-class-name2>
//                      are in module <module-name>[@<version>]
//                      of loader <loader-name_and_id>[, parent loader <parent-loader-name_and_id>]
const char* Klass::joint_in_module_of_loader(const Klass* class2, bool include_parent_loader) const {
  assert(module() == class2->module(), "classes do not have the same module");
  const char* class1_name = external_name();
  size_t len = strlen(class1_name) + 1;

  const char* class2_description = class2->class_in_module_of_loader(true, include_parent_loader);
  len += strlen(class2_description);

  len += strlen(" and ");

  char* joint_description = NEW_RESOURCE_ARRAY_RETURN_NULL(char, len);

  // Just return the FQN if error when allocating string
  if (joint_description == nullptr) {
    return class1_name;
  }

  jio_snprintf(joint_description, len, "%s and %s",
               class1_name,
               class2_description);

  return joint_description;
}

// Caller needs ResourceMark
// class_in_module_of_loader provides a standard way to include
// relevant information about a class, such as its module name as
// well as its class loader's name_and_id, in error messages and logging.
// Format:
//   <fully-qualified-external-class-name> is in module <module-name>[@<version>]
//                                         of loader <loader-name_and_id>[, parent loader <parent-loader-name_and_id>]
const char* Klass::class_in_module_of_loader(bool use_are, bool include_parent_loader) const {
  // 1. fully qualified external name of class
  const char* klass_name = external_name();
  size_t len = strlen(klass_name) + 1;

  // 2. module name + @version
  const char* module_name = "";
  const char* version = "";
  bool has_version = false;
  bool module_is_named = false;
  const char* module_name_phrase = "";
  const Klass* bottom_klass = is_objArray_klass() ?
                                ObjArrayKlass::cast(this)->bottom_klass() : this;
  if (bottom_klass->is_instance_klass()) {
    ModuleEntry* module = InstanceKlass::cast(bottom_klass)->module();
    if (module->is_named()) {
      module_is_named = true;
      module_name_phrase = "module ";
      module_name = module->name()->as_C_string();
      len += strlen(module_name);
      // Use version if exists and is not a jdk module
      if (module->should_show_version()) {
        has_version = true;
        version = module->version()->as_C_string();
        // Include stlen(version) + 1 for the "@"
        len += strlen(version) + 1;
      }
    } else {
      module_name = UNNAMED_MODULE;
      len += UNNAMED_MODULE_LEN;
    }
  } else {
    // klass is an array of primitives, module is java.base
    module_is_named = true;
    module_name_phrase = "module ";
    module_name = JAVA_BASE_NAME;
    len += JAVA_BASE_NAME_LEN;
  }

  // 3. class loader's name_and_id
  ClassLoaderData* cld = class_loader_data();
  assert(cld != nullptr, "class_loader_data should not be null");
  const char* loader_name_and_id = cld->loader_name_and_id();
  len += strlen(loader_name_and_id);

  // 4. include parent loader information
  const char* parent_loader_phrase = "";
  const char* parent_loader_name_and_id = "";
  if (include_parent_loader &&
      !cld->is_builtin_class_loader_data()) {
    oop parent_loader = java_lang_ClassLoader::parent(class_loader());
    ClassLoaderData *parent_cld = ClassLoaderData::class_loader_data_or_null(parent_loader);
    // The parent loader's ClassLoaderData could be null if it is
    // a delegating class loader that has never defined a class.
    // In this case the loader's name must be obtained via the parent loader's oop.
    if (parent_cld == nullptr) {
      oop cl_name_and_id = java_lang_ClassLoader::nameAndId(parent_loader);
      if (cl_name_and_id != nullptr) {
        parent_loader_name_and_id = java_lang_String::as_utf8_string(cl_name_and_id);
      }
    } else {
      parent_loader_name_and_id = parent_cld->loader_name_and_id();
    }
    parent_loader_phrase = ", parent loader ";
    len += strlen(parent_loader_phrase) + strlen(parent_loader_name_and_id);
  }

  // Start to construct final full class description string
  len += ((use_are) ? strlen(" are in ") : strlen(" is in "));
  len += strlen(module_name_phrase) + strlen(" of loader ");

  char* class_description = NEW_RESOURCE_ARRAY_RETURN_NULL(char, len);

  // Just return the FQN if error when allocating string
  if (class_description == nullptr) {
    return klass_name;
  }

  jio_snprintf(class_description, len, "%s %s in %s%s%s%s of loader %s%s%s",
               klass_name,
               (use_are) ? "are" : "is",
               module_name_phrase,
               module_name,
               (has_version) ? "@" : "",
               (has_version) ? version : "",
               loader_name_and_id,
               parent_loader_phrase,
               parent_loader_name_and_id);

  return class_description;
}

class LookupStats : StackObj {
 private:
  uint _no_of_samples;
  uint _worst;
  uint _worst_count;
  uint _average;
  uint _best;
  uint _best_count;
 public:
  LookupStats() : _no_of_samples(0), _worst(0), _worst_count(0), _average(0), _best(INT_MAX), _best_count(0) {}

  ~LookupStats() {
    assert(_best <= _worst || _no_of_samples == 0, "sanity");
  }

  void sample(uint value) {
    ++_no_of_samples;
    _average += value;

    if (_worst < value) {
      _worst = value;
      _worst_count = 1;
    } else if (_worst == value) {
      ++_worst_count;
    }

    if (_best > value) {
      _best = value;
      _best_count = 1;
    } else if (_best == value) {
      ++_best_count;
    }
  }

  void print_on(outputStream* st) const {
    st->print("best: %2d (%4.1f%%)", _best, (100.0 * _best_count) / _no_of_samples);
    if (_best_count < _no_of_samples) {
      st->print("; average: %4.1f; worst: %2d (%4.1f%%)",
                (1.0 * _average) / _no_of_samples,
                _worst, (100.0 * _worst_count) / _no_of_samples);
    }
  }
};

static void print_positive_lookup_stats(Array<Klass*>* secondary_supers, uintx bitmap, outputStream* st) {
  int num_of_supers = secondary_supers->length();

  LookupStats s;
  for (int i = 0; i < num_of_supers; i++) {
    Klass* secondary_super = secondary_supers->at(i);
    int home_slot = Klass::compute_home_slot(secondary_super, bitmap);
    uint score = 1 + ((i - home_slot) & Klass::SECONDARY_SUPERS_TABLE_MASK);
    s.sample(score);
  }
  st->print("positive_lookup: "); s.print_on(st);
}

static uint compute_distance_to_nearest_zero(int slot, uintx bitmap) {
  assert(~bitmap != 0, "no zeroes");
  uintx start = rotate_right(bitmap, slot);
  return count_trailing_zeros(~start);
}

static void print_negative_lookup_stats(uintx bitmap, outputStream* st) {
  LookupStats s;
  for (int slot = 0; slot < Klass::SECONDARY_SUPERS_TABLE_SIZE; slot++) {
    uint score = compute_distance_to_nearest_zero(slot, bitmap);
    s.sample(score);
  }
  st->print("negative_lookup: "); s.print_on(st);
}

void Klass::print_secondary_supers_on(outputStream* st) const {
  if (secondary_supers() != nullptr) {
    st->print("  - "); st->print("%d elements;", _secondary_supers->length());
    st->print_cr(" bitmap: " UINTX_FORMAT_X_0 ";", _secondary_supers_bitmap);
    if (_secondary_supers_bitmap != SECONDARY_SUPERS_BITMAP_EMPTY &&
        _secondary_supers_bitmap != SECONDARY_SUPERS_BITMAP_FULL) {
      st->print("  - "); print_positive_lookup_stats(secondary_supers(),
                                                     _secondary_supers_bitmap, st); st->cr();
      st->print("  - "); print_negative_lookup_stats(_secondary_supers_bitmap, st); st->cr();
    }
  } else {
    st->print("null");
  }
}

void Klass::on_secondary_supers_verification_failure(Klass* super, Klass* sub, bool linear_result, bool table_result, const char* msg) {
  ResourceMark rm;
  super->print();
  sub->print();
  fatal("%s: %s implements %s: linear_search: %d; table_lookup: %d",
        msg, sub->external_name(), super->external_name(), linear_result, table_result);
}<|MERGE_RESOLUTION|>--- conflicted
+++ resolved
@@ -323,15 +323,7 @@
   if (secondaries != nullptr) {
     uintx real_bitmap = compute_secondary_supers_bitmap(secondaries);
     assert(bitmap == real_bitmap, "must be");
-<<<<<<< HEAD
-    if (bitmap != SECONDARY_SUPERS_BITMAP_FULL) {
-      assert(((uint)secondaries->length() == population_count(bitmap)), "required");
-    }
-  } else {
-    assert(bitmap == SECONDARY_SUPERS_BITMAP_EMPTY, "");
-=======
     assert(secondaries->length() >= (int)population_count(bitmap), "must be");
->>>>>>> 03204600
   }
 #endif
   _secondary_supers_bitmap = bitmap;
@@ -370,16 +362,11 @@
     return uintx(1) << hash_slot;
   }
 
-<<<<<<< HEAD
-  // Degenerate case: use linear search when we have too many classes
-  // to fit in an intx-sized bitmap.
-=======
   // Invariant: _secondary_supers.length >= population_count(_secondary_supers_bitmap)
 
   // Don't attempt to hash a table that's completely full, because in
   // the case of an absent interface linear probing would not
   // terminate.
->>>>>>> 03204600
   if (length >= SECONDARY_SUPERS_TABLE_SIZE) {
     return SECONDARY_SUPERS_BITMAP_FULL;
   }
