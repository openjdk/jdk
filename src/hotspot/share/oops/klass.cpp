/*
 * Copyright (c) 1997, 2024, Oracle and/or its affiliates. All rights reserved.
 * DO NOT ALTER OR REMOVE COPYRIGHT NOTICES OR THIS FILE HEADER.
 *
 * This code is free software; you can redistribute it and/or modify it
 * under the terms of the GNU General Public License version 2 only, as
 * published by the Free Software Foundation.
 *
 * This code is distributed in the hope that it will be useful, but WITHOUT
 * ANY WARRANTY; without even the implied warranty of MERCHANTABILITY or
 * FITNESS FOR A PARTICULAR PURPOSE.  See the GNU General Public License
 * version 2 for more details (a copy is included in the LICENSE file that
 * accompanied this code).
 *
 * You should have received a copy of the GNU General Public License version
 * 2 along with this work; if not, write to the Free Software Foundation,
 * Inc., 51 Franklin St, Fifth Floor, Boston, MA 02110-1301 USA.
 *
 * Please contact Oracle, 500 Oracle Parkway, Redwood Shores, CA 94065 USA
 * or visit www.oracle.com if you need additional information or have any
 * questions.
 *
 */

#include "precompiled.hpp"
#include "cds/archiveHeapLoader.hpp"
#include "cds/cdsConfig.hpp"
#include "cds/heapShared.hpp"
#include "classfile/classLoader.hpp"
#include "classfile/classLoaderData.inline.hpp"
#include "classfile/classLoaderDataGraph.inline.hpp"
#include "classfile/javaClasses.inline.hpp"
#include "classfile/moduleEntry.hpp"
#include "classfile/systemDictionary.hpp"
#include "classfile/systemDictionaryShared.hpp"
#include "classfile/vmClasses.hpp"
#include "classfile/vmSymbols.hpp"
#include "gc/shared/collectedHeap.inline.hpp"
#include "jvm_io.h"
#include "logging/log.hpp"
#include "memory/metadataFactory.hpp"
#include "memory/metaspaceClosure.hpp"
#include "memory/oopFactory.hpp"
#include "memory/resourceArea.hpp"
#include "memory/universe.hpp"
#include "oops/compressedOops.inline.hpp"
#include "oops/instanceKlass.hpp"
#include "oops/klass.inline.hpp"
#include "oops/objArrayKlass.hpp"
#include "oops/oop.inline.hpp"
#include "oops/oopHandle.inline.hpp"
#include "prims/jvmtiExport.hpp"
#include "runtime/atomic.hpp"
#include "runtime/handles.inline.hpp"
#include "runtime/perfData.hpp"
#include "utilities/macros.hpp"
#include "utilities/powerOfTwo.hpp"
#include "utilities/rotate_bits.hpp"
#include "utilities/stack.inline.hpp"

void Klass::set_java_mirror(Handle m) {
  assert(!m.is_null(), "New mirror should never be null.");
  assert(_java_mirror.is_empty(), "should only be used to initialize mirror");
  _java_mirror = class_loader_data()->add_handle(m);
}

bool Klass::is_cloneable() const {
  return _misc_flags.is_cloneable_fast() ||
         is_subtype_of(vmClasses::Cloneable_klass());
}

void Klass::set_is_cloneable() {
  if (name() == vmSymbols::java_lang_invoke_MemberName()) {
    assert(is_final(), "no subclasses allowed");
    // MemberName cloning should not be intrinsified and always happen in JVM_Clone.
  } else if (is_instance_klass() && InstanceKlass::cast(this)->reference_type() != REF_NONE) {
    // Reference cloning should not be intrinsified and always happen in JVM_Clone.
  } else {
    _misc_flags.set_is_cloneable_fast(true);
  }
}

uint8_t Klass::compute_hash_slot(Symbol* n) {
  uint hash_code;
  // Special cases for the two superclasses of all Array instances.
  // Code elsewhere assumes, for all instances of ArrayKlass, that
  // these two interfaces will be in this order.

  // We ensure there are some empty slots in the hash table between
  // these two very common interfaces because if they were adjacent
  // (e.g. Slots 0 and 1), then any other class which hashed to 0 or 1
  // would result in a probe length of 3.
  if (n == vmSymbols::java_lang_Cloneable()) {
    hash_code = 0;
  } else if (n == vmSymbols::java_io_Serializable()) {
    hash_code = SECONDARY_SUPERS_TABLE_SIZE / 2;
  } else {
    auto s = (const jbyte*) n->bytes();
    hash_code = java_lang_String::hash_code(s, n->utf8_length());
    // We use String::hash_code here (rather than e.g.
    // Symbol::identity_hash()) in order to have a hash code that
    // does not change from run to run. We want that because the
    // hash value for a secondary superclass appears in generated
    // code as a constant.

    // This constant is magic: see Knuth, "Fibonacci Hashing".
    constexpr uint multiplier
      = 2654435769; // (uint)(((u8)1 << 32) / ((1 + sqrt(5)) / 2 ))
    constexpr uint hash_shift = sizeof(hash_code) * 8 - 6;
    // The leading bits of the least significant half of the product.
    hash_code = (hash_code * multiplier) >> hash_shift;

    if (StressSecondarySupers) {
      // Generate many hash collisions in order to stress-test the
      // linear search fallback.
      hash_code = hash_code % 3;
      hash_code = hash_code * (SECONDARY_SUPERS_TABLE_SIZE / 3);
    }
  }

  return (hash_code & SECONDARY_SUPERS_TABLE_MASK);
}

void Klass::set_name(Symbol* n) {
  _name = n;

  if (_name != nullptr) {
    _name->increment_refcount();
  }

  if (UseSecondarySupersTable) {
    elapsedTimer selftime;
    selftime.start();

    _hash_slot = compute_hash_slot(n);
    assert(_hash_slot < SECONDARY_SUPERS_TABLE_SIZE, "required");

    selftime.stop();
    if (UsePerfData) {
      ClassLoader::perf_secondary_hash_time()->inc(selftime.ticks());
    }
  }

  if (CDSConfig::is_dumping_archive() && is_instance_klass()) {
    SystemDictionaryShared::init_dumptime_info(InstanceKlass::cast(this));
  }
}

bool Klass::is_subclass_of(const Klass* k) const {
  // Run up the super chain and check
  if (this == k) return true;

  Klass* t = const_cast<Klass*>(this)->super();

  while (t != nullptr) {
    if (t == k) return true;
    t = t->super();
  }
  return false;
}

void Klass::release_C_heap_structures(bool release_constant_pool) {
  if (_name != nullptr) _name->decrement_refcount();
}

bool Klass::search_secondary_supers(Klass* k) const {
  // Put some extra logic here out-of-line, before the search proper.
  // This cuts down the size of the inline method.

  // This is necessary, since I am never in my own secondary_super list.
  if (this == k)
    return true;
  // Scan the array-of-objects for a match
  int cnt = secondary_supers()->length();
  for (int i = 0; i < cnt; i++) {
    if (secondary_supers()->at(i) == k) {
      ((Klass*)this)->set_secondary_super_cache(k);
      return true;
    }
  }
  return false;
}

// Return self, except for abstract classes with exactly 1
// implementor.  Then return the 1 concrete implementation.
Klass *Klass::up_cast_abstract() {
  Klass *r = this;
  while( r->is_abstract() ) {   // Receiver is abstract?
    Klass *s = r->subklass();   // Check for exactly 1 subklass
    if (s == nullptr || s->next_sibling() != nullptr) // Oops; wrong count; give up
      return this;              // Return 'this' as a no-progress flag
    r = s;                    // Loop till find concrete class
  }
  return r;                   // Return the 1 concrete class
}

// Find LCA in class hierarchy
Klass *Klass::LCA( Klass *k2 ) {
  Klass *k1 = this;
  while( 1 ) {
    if( k1->is_subtype_of(k2) ) return k2;
    if( k2->is_subtype_of(k1) ) return k1;
    k1 = k1->super();
    k2 = k2->super();
  }
}


void Klass::check_valid_for_instantiation(bool throwError, TRAPS) {
  ResourceMark rm(THREAD);
  THROW_MSG(throwError ? vmSymbols::java_lang_InstantiationError()
            : vmSymbols::java_lang_InstantiationException(), external_name());
}


void Klass::copy_array(arrayOop s, int src_pos, arrayOop d, int dst_pos, int length, TRAPS) {
  ResourceMark rm(THREAD);
  assert(s != nullptr, "Throw NPE!");
  THROW_MSG(vmSymbols::java_lang_ArrayStoreException(),
            err_msg("arraycopy: source type %s is not an array", s->klass()->external_name()));
}


void Klass::initialize(TRAPS) {
  ShouldNotReachHere();
}

Klass* Klass::find_field(Symbol* name, Symbol* sig, fieldDescriptor* fd) const {
#ifdef ASSERT
  tty->print_cr("Error: find_field called on a klass oop."
                " Likely error: reflection method does not correctly"
                " wrap return value in a mirror object.");
#endif
  ShouldNotReachHere();
  return nullptr;
}

Method* Klass::uncached_lookup_method(const Symbol* name, const Symbol* signature,
                                      OverpassLookupMode overpass_mode,
                                      PrivateLookupMode private_mode) const {
#ifdef ASSERT
  tty->print_cr("Error: uncached_lookup_method called on a klass oop."
                " Likely error: reflection method does not correctly"
                " wrap return value in a mirror object.");
#endif
  ShouldNotReachHere();
  return nullptr;
}

<<<<<<< HEAD
void* Klass::operator new(size_t size, ClassLoaderData* loader_data, size_t word_size, TRAPS) throw() {
  return Metaspace::allocate(loader_data, word_size, MetaspaceObj::ClassType, THREAD);
}

static markWord make_prototype(Klass* kls) {
  markWord prototype = markWord::prototype();
#ifdef _LP64
  if (UseCompactObjectHeaders) {
    prototype = prototype.set_klass(kls);
  }
#endif
  return prototype;
}

=======
>>>>>>> 59778885
Klass::Klass() : _kind(UnknownKlassKind) {
  assert(CDSConfig::is_dumping_static_archive() || CDSConfig::is_using_archive(), "only for cds");
}

// "Normal" instantiation is preceded by a MetaspaceObj allocation
// which zeros out memory - calloc equivalent.
// The constructor is also used from CppVtableCloner,
// which doesn't zero out the memory before calling the constructor.
Klass::Klass(KlassKind kind) : _kind(kind),
                           _prototype_header(make_prototype(this)),
                           _shared_class_path_index(-1) {
  CDS_ONLY(_shared_class_flags = 0;)
  CDS_JAVA_HEAP_ONLY(_archived_mirror_index = -1;)
  _primary_supers[0] = this;
  set_super_check_offset(in_bytes(primary_supers_offset()));
}

jint Klass::array_layout_helper(BasicType etype) {
  assert(etype >= T_BOOLEAN && etype <= T_OBJECT, "valid etype");
  // Note that T_ARRAY is not allowed here.
  int  hsize = arrayOopDesc::base_offset_in_bytes(etype);
  int  esize = type2aelembytes(etype);
  bool isobj = (etype == T_OBJECT);
  int  tag   =  isobj ? _lh_array_tag_obj_value : _lh_array_tag_type_value;
  int lh = array_layout_helper(tag, hsize, etype, exact_log2(esize));

  assert(lh < (int)_lh_neutral_value, "must look like an array layout");
  assert(layout_helper_is_array(lh), "correct kind");
  assert(layout_helper_is_objArray(lh) == isobj, "correct kind");
  assert(layout_helper_is_typeArray(lh) == !isobj, "correct kind");
  assert(layout_helper_header_size(lh) == hsize, "correct decode");
  assert(layout_helper_element_type(lh) == etype, "correct decode");
  assert(1 << layout_helper_log2_element_size(lh) == esize, "correct decode");

  return lh;
}

bool Klass::can_be_primary_super_slow() const {
  if (super() == nullptr)
    return true;
  else if (super()->super_depth() >= primary_super_limit()-1)
    return false;
  else
    return true;
}

void Klass::set_secondary_supers(Array<Klass*>* secondaries) {
  assert(!UseSecondarySupersTable || secondaries == nullptr, "");
  set_secondary_supers(secondaries, SECONDARY_SUPERS_BITMAP_EMPTY);
}

void Klass::set_secondary_supers(Array<Klass*>* secondaries, uintx bitmap) {
#ifdef ASSERT
  if (UseSecondarySupersTable && secondaries != nullptr) {
    uintx real_bitmap = compute_secondary_supers_bitmap(secondaries);
    assert(bitmap == real_bitmap, "must be");
    assert(secondaries->length() >= (int)population_count(bitmap), "must be");
  }
#endif
  _bitmap = bitmap;
  _secondary_supers = secondaries;

  if (secondaries != nullptr) {
    LogMessage(class, load) msg;
    NonInterleavingLogStream log {LogLevel::Debug, msg};
    if (log.is_enabled()) {
      ResourceMark rm;
      log.print_cr("set_secondary_supers: hash_slot: %d; klass: %s", hash_slot(), external_name());
      print_secondary_supers_on(&log);
    }
  }
}

// Hashed secondary superclasses
//
// We use a compressed 64-entry hash table with linear probing. We
// start by creating a hash table in the usual way, followed by a pass
// that removes all the null entries. To indicate which entries would
// have been null we use a bitmap that contains a 1 in each position
// where an entry is present, 0 otherwise. This bitmap also serves as
// a kind of Bloom filter, which in many cases allows us quickly to
// eliminate the possibility that something is a member of a set of
// secondaries.
uintx Klass::hash_secondary_supers(Array<Klass*>* secondaries, bool rewrite) {
  const int length = secondaries->length();

  if (length == 0) {
    return SECONDARY_SUPERS_BITMAP_EMPTY;
  }

  if (length == 1) {
    int hash_slot = secondaries->at(0)->hash_slot();
    return uintx(1) << hash_slot;
  }

  // Invariant: _secondary_supers.length >= population_count(_secondary_supers_bitmap)

  // Don't attempt to hash a table that's completely full, because in
  // the case of an absent interface linear probing would not
  // terminate.
  if (length >= SECONDARY_SUPERS_TABLE_SIZE) {
    return SECONDARY_SUPERS_BITMAP_FULL;
  }

  {
    PerfTraceTime ptt(ClassLoader::perf_secondary_hash_time());

    ResourceMark rm;
    uintx bitmap = SECONDARY_SUPERS_BITMAP_EMPTY;
    auto hashed_secondaries = new GrowableArray<Klass*>(SECONDARY_SUPERS_TABLE_SIZE,
                                                        SECONDARY_SUPERS_TABLE_SIZE, nullptr);

    for (int j = 0; j < length; j++) {
      Klass* k = secondaries->at(j);
      hash_insert(k, hashed_secondaries, bitmap);
    }

    // Pack the hashed secondaries array by copying it into the
    // secondaries array, sans nulls, if modification is allowed.
    // Otherwise, validate the order.
    int i = 0;
    for (int slot = 0; slot < SECONDARY_SUPERS_TABLE_SIZE; slot++) {
      bool has_element = ((bitmap >> slot) & 1) != 0;
      assert(has_element == (hashed_secondaries->at(slot) != nullptr), "");
      if (has_element) {
        Klass* k = hashed_secondaries->at(slot);
        if (rewrite) {
          secondaries->at_put(i, k);
        } else if (secondaries->at(i) != k) {
          assert(false, "broken secondary supers hash table");
          return SECONDARY_SUPERS_BITMAP_FULL;
        }
        i++;
      }
    }
    assert(i == secondaries->length(), "mismatch");

    return bitmap;
  }
}

void Klass::hash_insert(Klass* klass, GrowableArray<Klass*>* secondaries, uintx& bitmap) {
  assert(bitmap != SECONDARY_SUPERS_BITMAP_FULL, "");

  int dist = 0;
  for (int slot = klass->hash_slot(); true; slot = (slot + 1) & SECONDARY_SUPERS_TABLE_MASK) {
    Klass* existing = secondaries->at(slot);
    assert(((bitmap >> slot) & 1) == (existing != nullptr), "mismatch");
    if (existing == nullptr) { // no conflict
      secondaries->at_put(slot, klass);
      bitmap |= uintx(1) << slot;
      assert(bitmap != SECONDARY_SUPERS_BITMAP_FULL, "");
      return;
    } else {
      // Use Robin Hood hashing to minimize the worst case search.
      // Also, every permutation of the insertion sequence produces
      // the same final Robin Hood hash table, provided that a
      // consistent tie breaker is used.
      int existing_dist = (slot - existing->hash_slot()) & SECONDARY_SUPERS_TABLE_MASK;
      if (existing_dist < dist
          // This tie breaker ensures that the hash order is maintained.
          || ((existing_dist == dist)
              && (uintptr_t(existing) < uintptr_t(klass)))) {
        Klass* tmp = secondaries->at(slot);
        secondaries->at_put(slot, klass);
        klass = tmp;
        dist = existing_dist;
      }
      ++dist;
    }
  }
}

Array<Klass*>* Klass::pack_secondary_supers(ClassLoaderData* loader_data,
                                            GrowableArray<Klass*>* primaries,
                                            GrowableArray<Klass*>* secondaries,
                                            uintx& bitmap, TRAPS) {
  int new_length = primaries->length() + secondaries->length();
  Array<Klass*>* secondary_supers = MetadataFactory::new_array<Klass*>(loader_data, new_length, CHECK_NULL);

  // Combine the two arrays into a metadata object to pack the array.
  // The primaries are added in the reverse order, then the secondaries.
  int fill_p = primaries->length();
  for (int j = 0; j < fill_p; j++) {
    secondary_supers->at_put(j, primaries->pop());  // add primaries in reverse order.
  }
  for( int j = 0; j < secondaries->length(); j++ ) {
    secondary_supers->at_put(j+fill_p, secondaries->at(j));  // add secondaries on the end.
  }
#ifdef ASSERT
  // We must not copy any null placeholders left over from bootstrap.
  for (int j = 0; j < secondary_supers->length(); j++) {
    assert(secondary_supers->at(j) != nullptr, "correct bootstrapping order");
  }
#endif

  if (UseSecondarySupersTable) {
    bitmap = hash_secondary_supers(secondary_supers, /*rewrite=*/true); // rewrites freshly allocated array
  } else {
    bitmap = SECONDARY_SUPERS_BITMAP_EMPTY;
  }
  return secondary_supers;
}

uintx Klass::compute_secondary_supers_bitmap(Array<Klass*>* secondary_supers) {
  return hash_secondary_supers(secondary_supers, /*rewrite=*/false); // no rewrites allowed
}

uint8_t Klass::compute_home_slot(Klass* k, uintx bitmap) {
  uint8_t hash = k->hash_slot();
  if (hash > 0) {
    return population_count(bitmap << (SECONDARY_SUPERS_TABLE_SIZE - hash));
  }
  return 0;
}


void Klass::initialize_supers(Klass* k, Array<InstanceKlass*>* transitive_interfaces, TRAPS) {
  if (k == nullptr) {
    set_super(nullptr);
    _primary_supers[0] = this;
    assert(super_depth() == 0, "Object must already be initialized properly");
  } else if (k != super() || k == vmClasses::Object_klass()) {
    assert(super() == nullptr || super() == vmClasses::Object_klass(),
           "initialize this only once to a non-trivial value");
    set_super(k);
    Klass* sup = k;
    int sup_depth = sup->super_depth();
    juint my_depth  = MIN2(sup_depth + 1, (int)primary_super_limit());
    if (!can_be_primary_super_slow())
      my_depth = primary_super_limit();
    for (juint i = 0; i < my_depth; i++) {
      _primary_supers[i] = sup->_primary_supers[i];
    }
    Klass* *super_check_cell;
    if (my_depth < primary_super_limit()) {
      _primary_supers[my_depth] = this;
      super_check_cell = &_primary_supers[my_depth];
    } else {
      // Overflow of the primary_supers array forces me to be secondary.
      super_check_cell = &_secondary_super_cache;
    }
    set_super_check_offset(u4((address)super_check_cell - (address) this));

#ifdef ASSERT
    {
      juint j = super_depth();
      assert(j == my_depth, "computed accessor gets right answer");
      Klass* t = this;
      while (!t->can_be_primary_super()) {
        t = t->super();
        j = t->super_depth();
      }
      for (juint j1 = j+1; j1 < primary_super_limit(); j1++) {
        assert(primary_super_of_depth(j1) == nullptr, "super list padding");
      }
      while (t != nullptr) {
        assert(primary_super_of_depth(j) == t, "super list initialization");
        t = t->super();
        --j;
      }
      assert(j == (juint)-1, "correct depth count");
    }
#endif
  }

  if (secondary_supers() == nullptr) {

    // Now compute the list of secondary supertypes.
    // Secondaries can occasionally be on the super chain,
    // if the inline "_primary_supers" array overflows.
    int extras = 0;
    Klass* p;
    for (p = super(); !(p == nullptr || p->can_be_primary_super()); p = p->super()) {
      ++extras;
    }

    ResourceMark rm(THREAD);  // need to reclaim GrowableArrays allocated below

    // Compute the "real" non-extra secondaries.
    GrowableArray<Klass*>* secondaries = compute_secondary_supers(extras, transitive_interfaces);
    if (secondaries == nullptr) {
      // secondary_supers set by compute_secondary_supers
      return;
    }

    GrowableArray<Klass*>* primaries = new GrowableArray<Klass*>(extras);

    for (p = super(); !(p == nullptr || p->can_be_primary_super()); p = p->super()) {
      int i;                    // Scan for overflow primaries being duplicates of 2nd'arys

      // This happens frequently for very deeply nested arrays: the
      // primary superclass chain overflows into the secondary.  The
      // secondary list contains the element_klass's secondaries with
      // an extra array dimension added.  If the element_klass's
      // secondary list already contains some primary overflows, they
      // (with the extra level of array-ness) will collide with the
      // normal primary superclass overflows.
      for( i = 0; i < secondaries->length(); i++ ) {
        if( secondaries->at(i) == p )
          break;
      }
      if( i < secondaries->length() )
        continue;               // It's a dup, don't put it in
      primaries->push(p);
    }
    // Combine the two arrays into a metadata object to pack the array.
    uintx bitmap = 0;
    Array<Klass*>* s2 = pack_secondary_supers(class_loader_data(), primaries, secondaries, bitmap, CHECK);
    set_secondary_supers(s2, bitmap);
  }
}

GrowableArray<Klass*>* Klass::compute_secondary_supers(int num_extra_slots,
                                                       Array<InstanceKlass*>* transitive_interfaces) {
  assert(num_extra_slots == 0, "override for complex klasses");
  assert(transitive_interfaces == nullptr, "sanity");
  set_secondary_supers(Universe::the_empty_klass_array(), Universe::the_empty_klass_bitmap());
  return nullptr;
}


// superklass links
InstanceKlass* Klass::superklass() const {
  assert(super() == nullptr || super()->is_instance_klass(), "must be instance klass");
  return _super == nullptr ? nullptr : InstanceKlass::cast(_super);
}

// subklass links.  Used by the compiler (and vtable initialization)
// May be cleaned concurrently, so must use the Compile_lock.
// The log parameter is for clean_weak_klass_links to report unlinked classes.
Klass* Klass::subklass(bool log) const {
  // Need load_acquire on the _subklass, because it races with inserts that
  // publishes freshly initialized data.
  for (Klass* chain = Atomic::load_acquire(&_subklass);
       chain != nullptr;
       // Do not need load_acquire on _next_sibling, because inserts never
       // create _next_sibling edges to dead data.
       chain = Atomic::load(&chain->_next_sibling))
  {
    if (chain->is_loader_alive()) {
      return chain;
    } else if (log) {
      if (log_is_enabled(Trace, class, unload)) {
        ResourceMark rm;
        log_trace(class, unload)("unlinking class (subclass): %s", chain->external_name());
      }
    }
  }
  return nullptr;
}

Klass* Klass::next_sibling(bool log) const {
  // Do not need load_acquire on _next_sibling, because inserts never
  // create _next_sibling edges to dead data.
  for (Klass* chain = Atomic::load(&_next_sibling);
       chain != nullptr;
       chain = Atomic::load(&chain->_next_sibling)) {
    // Only return alive klass, there may be stale klass
    // in this chain if cleaned concurrently.
    if (chain->is_loader_alive()) {
      return chain;
    } else if (log) {
      if (log_is_enabled(Trace, class, unload)) {
        ResourceMark rm;
        log_trace(class, unload)("unlinking class (sibling): %s", chain->external_name());
      }
    }
  }
  return nullptr;
}

void Klass::set_subklass(Klass* s) {
  assert(s != this, "sanity check");
  Atomic::release_store(&_subklass, s);
}

void Klass::set_next_sibling(Klass* s) {
  assert(s != this, "sanity check");
  // Does not need release semantics. If used by cleanup, it will link to
  // already safely published data, and if used by inserts, will be published
  // safely using cmpxchg.
  Atomic::store(&_next_sibling, s);
}

void Klass::append_to_sibling_list() {
  if (Universe::is_fully_initialized()) {
    assert_locked_or_safepoint(Compile_lock);
  }
  debug_only(verify();)
  // add ourselves to superklass' subklass list
  InstanceKlass* super = superklass();
  if (super == nullptr) return;     // special case: class Object
  assert((!super->is_interface()    // interfaces cannot be supers
          && (super->superklass() == nullptr || !is_interface())),
         "an interface can only be a subklass of Object");

  // Make sure there is no stale subklass head
  super->clean_subklass();

  for (;;) {
    Klass* prev_first_subklass = Atomic::load_acquire(&_super->_subklass);
    if (prev_first_subklass != nullptr) {
      // set our sibling to be the superklass' previous first subklass
      assert(prev_first_subklass->is_loader_alive(), "May not attach not alive klasses");
      set_next_sibling(prev_first_subklass);
    }
    // Note that the prev_first_subklass is always alive, meaning no sibling_next links
    // are ever created to not alive klasses. This is an important invariant of the lock-free
    // cleaning protocol, that allows us to safely unlink dead klasses from the sibling list.
    if (Atomic::cmpxchg(&super->_subklass, prev_first_subklass, this) == prev_first_subklass) {
      return;
    }
  }
  debug_only(verify();)
}

void Klass::clean_subklass() {
  for (;;) {
    // Need load_acquire, due to contending with concurrent inserts
    Klass* subklass = Atomic::load_acquire(&_subklass);
    if (subklass == nullptr || subklass->is_loader_alive()) {
      return;
    }
    // Try to fix _subklass until it points at something not dead.
    Atomic::cmpxchg(&_subklass, subklass, subklass->next_sibling());
  }
}

void Klass::clean_weak_klass_links(bool unloading_occurred, bool clean_alive_klasses) {
  if (!ClassUnloading || !unloading_occurred) {
    return;
  }

  Klass* root = vmClasses::Object_klass();
  Stack<Klass*, mtGC> stack;

  stack.push(root);
  while (!stack.is_empty()) {
    Klass* current = stack.pop();

    assert(current->is_loader_alive(), "just checking, this should be live");

    // Find and set the first alive subklass
    Klass* sub = current->subklass(true);
    current->clean_subklass();
    if (sub != nullptr) {
      stack.push(sub);
    }

    // Find and set the first alive sibling
    Klass* sibling = current->next_sibling(true);
    current->set_next_sibling(sibling);
    if (sibling != nullptr) {
      stack.push(sibling);
    }

    // Clean the implementors list and method data.
    if (clean_alive_klasses && current->is_instance_klass()) {
      InstanceKlass* ik = InstanceKlass::cast(current);
      ik->clean_weak_instanceklass_links();

      // JVMTI RedefineClasses creates previous versions that are not in
      // the class hierarchy, so process them here.
      while ((ik = ik->previous_versions()) != nullptr) {
        ik->clean_weak_instanceklass_links();
      }
    }
  }
}

void Klass::metaspace_pointers_do(MetaspaceClosure* it) {
  if (log_is_enabled(Trace, cds)) {
    ResourceMark rm;
    log_trace(cds)("Iter(Klass): %p (%s)", this, external_name());
  }

  it->push(&_name);
  it->push(&_secondary_supers);
  for (int i = 0; i < _primary_super_limit; i++) {
    it->push(&_primary_supers[i]);
  }
  it->push(&_super);
  if (!CDSConfig::is_dumping_archive()) {
    // If dumping archive, these may point to excluded classes. There's no need
    // to follow these pointers anyway, as they will be set to null in
    // remove_unshareable_info().
    it->push((Klass**)&_subklass);
    it->push((Klass**)&_next_sibling);
    it->push(&_next_link);
  }

  vtableEntry* vt = start_of_vtable();
  for (int i=0; i<vtable_length(); i++) {
    it->push(vt[i].method_addr());
  }
}

#if INCLUDE_CDS
void Klass::remove_unshareable_info() {
  assert(CDSConfig::is_dumping_archive(),
          "only called during CDS dump time");
  JFR_ONLY(REMOVE_ID(this);)
  if (log_is_enabled(Trace, cds, unshareable)) {
    ResourceMark rm;
    log_trace(cds, unshareable)("remove: %s", external_name());
  }

  // _secondary_super_cache may be updated by an is_subtype_of() call
  // while ArchiveBuilder is copying metaspace objects. Let's reset it to
  // null and let it be repopulated at runtime.
  set_secondary_super_cache(nullptr);

  set_subklass(nullptr);
  set_next_sibling(nullptr);
  set_next_link(nullptr);

  // Null out class_loader_data because we don't share that yet.
  set_class_loader_data(nullptr);
  set_is_shared();

  // FIXME: validation in Klass::hash_secondary_supers() may fail for shared klasses.
  // Even though the bitmaps always match, the canonical order of elements in the table
  // is not guaranteed to stay the same (see tie breaker during Robin Hood hashing in Klass::hash_insert).
  //assert(compute_secondary_supers_bitmap(secondary_supers()) == _bitmap, "broken table");
}

void Klass::remove_java_mirror() {
  assert(CDSConfig::is_dumping_archive(), "sanity");
  if (log_is_enabled(Trace, cds, unshareable)) {
    ResourceMark rm;
    log_trace(cds, unshareable)("remove java_mirror: %s", external_name());
  }
  // Just null out the mirror.  The class_loader_data() no longer exists.
  clear_java_mirror_handle();
}

void Klass::restore_unshareable_info(ClassLoaderData* loader_data, Handle protection_domain, TRAPS) {
  assert(is_klass(), "ensure C++ vtable is restored");
  assert(is_shared(), "must be set");
  assert(secondary_supers()->length() >= (int)population_count(_bitmap), "must be");
  JFR_ONLY(RESTORE_ID(this);)
  if (log_is_enabled(Trace, cds, unshareable)) {
    ResourceMark rm(THREAD);
    oop class_loader = loader_data->class_loader();
    log_trace(cds, unshareable)("restore: %s with class loader: %s", external_name(),
      class_loader != nullptr ? class_loader->klass()->external_name() : "boot");
  }

  // If an exception happened during CDS restore, some of these fields may already be
  // set.  We leave the class on the CLD list, even if incomplete so that we don't
  // modify the CLD list outside a safepoint.
  if (class_loader_data() == nullptr) {
    set_class_loader_data(loader_data);

    // Add to class loader list first before creating the mirror
    // (same order as class file parsing)
    loader_data->add_class(this);
  }

  Handle loader(THREAD, loader_data->class_loader());
  ModuleEntry* module_entry = nullptr;
  Klass* k = this;
  if (k->is_objArray_klass()) {
    k = ObjArrayKlass::cast(k)->bottom_klass();
  }
  // Obtain klass' module.
  if (k->is_instance_klass()) {
    InstanceKlass* ik = (InstanceKlass*) k;
    module_entry = ik->module();
  } else {
    module_entry = ModuleEntryTable::javabase_moduleEntry();
  }
  // Obtain java.lang.Module, if available
  Handle module_handle(THREAD, ((module_entry != nullptr) ? module_entry->module() : (oop)nullptr));

  if (this->has_archived_mirror_index()) {
    ResourceMark rm(THREAD);
    log_debug(cds, mirror)("%s has raw archived mirror", external_name());
    if (ArchiveHeapLoader::is_in_use()) {
      bool present = java_lang_Class::restore_archived_mirror(this, loader, module_handle,
                                                              protection_domain,
                                                              CHECK);
      if (present) {
        return;
      }
    }

    // No archived mirror data
    log_debug(cds, mirror)("No archived mirror data for %s", external_name());
    clear_java_mirror_handle();
    this->clear_archived_mirror_index();
  }

  // Only recreate it if not present.  A previous attempt to restore may have
  // gotten an OOM later but keep the mirror if it was created.
  if (java_mirror() == nullptr) {
    ResourceMark rm(THREAD);
    log_trace(cds, mirror)("Recreate mirror for %s", external_name());
    java_lang_Class::create_mirror(this, loader, module_handle, protection_domain, Handle(), CHECK);
  }
}
#endif // INCLUDE_CDS

#if INCLUDE_CDS_JAVA_HEAP
oop Klass::archived_java_mirror() {
  assert(has_archived_mirror_index(), "must have archived mirror");
  return HeapShared::get_root(_archived_mirror_index);
}

void Klass::clear_archived_mirror_index() {
  if (_archived_mirror_index >= 0) {
    HeapShared::clear_root(_archived_mirror_index);
  }
  _archived_mirror_index = -1;
}

// No GC barrier
void Klass::set_archived_java_mirror(int mirror_index) {
  assert(CDSConfig::is_dumping_heap(), "sanity");
  _archived_mirror_index = mirror_index;
}
#endif // INCLUDE_CDS_JAVA_HEAP

void Klass::check_array_allocation_length(int length, int max_length, TRAPS) {
  if (length > max_length) {
    if (!THREAD->is_in_internal_oome_mark()) {
      report_java_out_of_memory("Requested array size exceeds VM limit");
      JvmtiExport::post_array_size_exhausted();
      THROW_OOP(Universe::out_of_memory_error_array_size());
    } else {
      THROW_OOP(Universe::out_of_memory_error_java_heap_without_backtrace());
    }
  } else if (length < 0) {
    THROW_MSG(vmSymbols::java_lang_NegativeArraySizeException(), err_msg("%d", length));
  }
}

// Replace the last '+' char with '/'.
static char* convert_hidden_name_to_java(Symbol* name) {
  size_t name_len = name->utf8_length();
  char* result = NEW_RESOURCE_ARRAY(char, name_len + 1);
  name->as_klass_external_name(result, (int)name_len + 1);
  for (int index = (int)name_len; index > 0; index--) {
    if (result[index] == '+') {
      result[index] = JVM_SIGNATURE_SLASH;
      break;
    }
  }
  return result;
}

// In product mode, this function doesn't have virtual function calls so
// there might be some performance advantage to handling InstanceKlass here.
const char* Klass::external_name() const {
  if (is_instance_klass()) {
    const InstanceKlass* ik = static_cast<const InstanceKlass*>(this);
    if (ik->is_hidden()) {
      char* result = convert_hidden_name_to_java(name());
      return result;
    }
  } else if (is_objArray_klass() && ObjArrayKlass::cast(this)->bottom_klass()->is_hidden()) {
    char* result = convert_hidden_name_to_java(name());
    return result;
  }
  if (name() == nullptr)  return "<unknown>";
  return name()->as_klass_external_name();
}

const char* Klass::signature_name() const {
  if (name() == nullptr)  return "<unknown>";
  if (is_objArray_klass() && ObjArrayKlass::cast(this)->bottom_klass()->is_hidden()) {
    size_t name_len = name()->utf8_length();
    char* result = NEW_RESOURCE_ARRAY(char, name_len + 1);
    name()->as_C_string(result, (int)name_len + 1);
    for (int index = (int)name_len; index > 0; index--) {
      if (result[index] == '+') {
        result[index] = JVM_SIGNATURE_DOT;
        break;
      }
    }
    return result;
  }
  return name()->as_C_string();
}

const char* Klass::external_kind() const {
  if (is_interface()) return "interface";
  if (is_abstract()) return "abstract class";
  return "class";
}

// Unless overridden, jvmti_class_status has no flags set.
jint Klass::jvmti_class_status() const {
  return 0;
}


// Printing

void Klass::print_on(outputStream* st) const {
  ResourceMark rm;
  // print title
  st->print("%s", internal_name());
  print_address_on(st);
  st->cr();
}

#define BULLET  " - "

// Caller needs ResourceMark
void Klass::oop_print_on(oop obj, outputStream* st) {
  // print title
  st->print_cr("%s ", internal_name());
  obj->print_address_on(st);

  if (WizardMode) {
     // print header
     obj->mark().print_on(st);
     st->cr();
     if (UseCompactObjectHeaders) {
       st->print(BULLET"prototype_header: " INTPTR_FORMAT, _prototype_header.value());
       st->cr();
     }
  }

  // print class
  st->print(BULLET"klass: ");
  obj->klass()->print_value_on(st);
  st->print(BULLET"flags: "); _misc_flags.print_on(st); st->cr();
  st->cr();
}

void Klass::oop_print_value_on(oop obj, outputStream* st) {
  // print title
  ResourceMark rm;              // Cannot print in debug mode without this
  st->print("%s", internal_name());
  obj->print_address_on(st);
}

// Verification

void Klass::verify_on(outputStream* st) {

  // This can be expensive, but it is worth checking that this klass is actually
  // in the CLD graph but not in production.
  assert(Metaspace::contains((address)this), "Should be");

  guarantee(this->is_klass(),"should be klass");

  if (super() != nullptr) {
    guarantee(super()->is_klass(), "should be klass");
  }
  if (secondary_super_cache() != nullptr) {
    Klass* ko = secondary_super_cache();
    guarantee(ko->is_klass(), "should be klass");
  }
  for ( uint i = 0; i < primary_super_limit(); i++ ) {
    Klass* ko = _primary_supers[i];
    if (ko != nullptr) {
      guarantee(ko->is_klass(), "should be klass");
    }
  }

  if (java_mirror_no_keepalive() != nullptr) {
    guarantee(java_lang_Class::is_instance(java_mirror_no_keepalive()), "should be instance");
  }
}

void Klass::oop_verify_on(oop obj, outputStream* st) {
  guarantee(oopDesc::is_oop(obj),  "should be oop");
  guarantee(obj->klass()->is_klass(), "klass field is not a klass");
}

bool Klass::is_valid(Klass* k) {
  if (!is_aligned(k, sizeof(MetaWord))) return false;
  if ((size_t)k < os::min_page_size()) return false;

  if (!os::is_readable_range(k, k + 1)) return false;
  if (!Metaspace::contains(k)) return false;

  if (!Symbol::is_valid(k->name())) return false;
  return ClassLoaderDataGraph::is_valid(k->class_loader_data());
}

Method* Klass::method_at_vtable(int index)  {
#ifndef PRODUCT
  assert(index >= 0, "valid vtable index");
  if (DebugVtables) {
    verify_vtable_index(index);
  }
#endif
  return start_of_vtable()[index].method();
}


#ifndef PRODUCT

bool Klass::verify_vtable_index(int i) {
  int limit = vtable_length()/vtableEntry::size();
  assert(i >= 0 && i < limit, "index %d out of bounds %d", i, limit);
  return true;
}

#endif // PRODUCT

// Caller needs ResourceMark
// joint_in_module_of_loader provides an optimization if 2 classes are in
// the same module to succinctly print out relevant information about their
// module name and class loader's name_and_id for error messages.
// Format:
//   <fully-qualified-external-class-name1> and <fully-qualified-external-class-name2>
//                      are in module <module-name>[@<version>]
//                      of loader <loader-name_and_id>[, parent loader <parent-loader-name_and_id>]
const char* Klass::joint_in_module_of_loader(const Klass* class2, bool include_parent_loader) const {
  assert(module() == class2->module(), "classes do not have the same module");
  const char* class1_name = external_name();
  size_t len = strlen(class1_name) + 1;

  const char* class2_description = class2->class_in_module_of_loader(true, include_parent_loader);
  len += strlen(class2_description);

  len += strlen(" and ");

  char* joint_description = NEW_RESOURCE_ARRAY_RETURN_NULL(char, len);

  // Just return the FQN if error when allocating string
  if (joint_description == nullptr) {
    return class1_name;
  }

  jio_snprintf(joint_description, len, "%s and %s",
               class1_name,
               class2_description);

  return joint_description;
}

// Caller needs ResourceMark
// class_in_module_of_loader provides a standard way to include
// relevant information about a class, such as its module name as
// well as its class loader's name_and_id, in error messages and logging.
// Format:
//   <fully-qualified-external-class-name> is in module <module-name>[@<version>]
//                                         of loader <loader-name_and_id>[, parent loader <parent-loader-name_and_id>]
const char* Klass::class_in_module_of_loader(bool use_are, bool include_parent_loader) const {
  // 1. fully qualified external name of class
  const char* klass_name = external_name();
  size_t len = strlen(klass_name) + 1;

  // 2. module name + @version
  const char* module_name = "";
  const char* version = "";
  bool has_version = false;
  bool module_is_named = false;
  const char* module_name_phrase = "";
  const Klass* bottom_klass = is_objArray_klass() ?
                                ObjArrayKlass::cast(this)->bottom_klass() : this;
  if (bottom_klass->is_instance_klass()) {
    ModuleEntry* module = InstanceKlass::cast(bottom_klass)->module();
    if (module->is_named()) {
      module_is_named = true;
      module_name_phrase = "module ";
      module_name = module->name()->as_C_string();
      len += strlen(module_name);
      // Use version if exists and is not a jdk module
      if (module->should_show_version()) {
        has_version = true;
        version = module->version()->as_C_string();
        // Include stlen(version) + 1 for the "@"
        len += strlen(version) + 1;
      }
    } else {
      module_name = UNNAMED_MODULE;
      len += UNNAMED_MODULE_LEN;
    }
  } else {
    // klass is an array of primitives, module is java.base
    module_is_named = true;
    module_name_phrase = "module ";
    module_name = JAVA_BASE_NAME;
    len += JAVA_BASE_NAME_LEN;
  }

  // 3. class loader's name_and_id
  ClassLoaderData* cld = class_loader_data();
  assert(cld != nullptr, "class_loader_data should not be null");
  const char* loader_name_and_id = cld->loader_name_and_id();
  len += strlen(loader_name_and_id);

  // 4. include parent loader information
  const char* parent_loader_phrase = "";
  const char* parent_loader_name_and_id = "";
  if (include_parent_loader &&
      !cld->is_builtin_class_loader_data()) {
    oop parent_loader = java_lang_ClassLoader::parent(class_loader());
    ClassLoaderData *parent_cld = ClassLoaderData::class_loader_data_or_null(parent_loader);
    // The parent loader's ClassLoaderData could be null if it is
    // a delegating class loader that has never defined a class.
    // In this case the loader's name must be obtained via the parent loader's oop.
    if (parent_cld == nullptr) {
      oop cl_name_and_id = java_lang_ClassLoader::nameAndId(parent_loader);
      if (cl_name_and_id != nullptr) {
        parent_loader_name_and_id = java_lang_String::as_utf8_string(cl_name_and_id);
      }
    } else {
      parent_loader_name_and_id = parent_cld->loader_name_and_id();
    }
    parent_loader_phrase = ", parent loader ";
    len += strlen(parent_loader_phrase) + strlen(parent_loader_name_and_id);
  }

  // Start to construct final full class description string
  len += ((use_are) ? strlen(" are in ") : strlen(" is in "));
  len += strlen(module_name_phrase) + strlen(" of loader ");

  char* class_description = NEW_RESOURCE_ARRAY_RETURN_NULL(char, len);

  // Just return the FQN if error when allocating string
  if (class_description == nullptr) {
    return klass_name;
  }

  jio_snprintf(class_description, len, "%s %s in %s%s%s%s of loader %s%s%s",
               klass_name,
               (use_are) ? "are" : "is",
               module_name_phrase,
               module_name,
               (has_version) ? "@" : "",
               (has_version) ? version : "",
               loader_name_and_id,
               parent_loader_phrase,
               parent_loader_name_and_id);

  return class_description;
}

class LookupStats : StackObj {
 private:
  uint _no_of_samples;
  uint _worst;
  uint _worst_count;
  uint _average;
  uint _best;
  uint _best_count;
 public:
  LookupStats() : _no_of_samples(0), _worst(0), _worst_count(0), _average(0), _best(INT_MAX), _best_count(0) {}

  ~LookupStats() {
    assert(_best <= _worst || _no_of_samples == 0, "sanity");
  }

  void sample(uint value) {
    ++_no_of_samples;
    _average += value;

    if (_worst < value) {
      _worst = value;
      _worst_count = 1;
    } else if (_worst == value) {
      ++_worst_count;
    }

    if (_best > value) {
      _best = value;
      _best_count = 1;
    } else if (_best == value) {
      ++_best_count;
    }
  }

  void print_on(outputStream* st) const {
    st->print("best: %2d (%4.1f%%)", _best, (100.0 * _best_count) / _no_of_samples);
    if (_best_count < _no_of_samples) {
      st->print("; average: %4.1f; worst: %2d (%4.1f%%)",
                (1.0 * _average) / _no_of_samples,
                _worst, (100.0 * _worst_count) / _no_of_samples);
    }
  }
};

static void print_positive_lookup_stats(Array<Klass*>* secondary_supers, uintx bitmap, outputStream* st) {
  int num_of_supers = secondary_supers->length();

  LookupStats s;
  for (int i = 0; i < num_of_supers; i++) {
    Klass* secondary_super = secondary_supers->at(i);
    int home_slot = Klass::compute_home_slot(secondary_super, bitmap);
    uint score = 1 + ((i - home_slot) & Klass::SECONDARY_SUPERS_TABLE_MASK);
    s.sample(score);
  }
  st->print("positive_lookup: "); s.print_on(st);
}

static uint compute_distance_to_nearest_zero(int slot, uintx bitmap) {
  assert(~bitmap != 0, "no zeroes");
  uintx start = rotate_right(bitmap, slot);
  return count_trailing_zeros(~start);
}

static void print_negative_lookup_stats(uintx bitmap, outputStream* st) {
  LookupStats s;
  for (int slot = 0; slot < Klass::SECONDARY_SUPERS_TABLE_SIZE; slot++) {
    uint score = compute_distance_to_nearest_zero(slot, bitmap);
    s.sample(score);
  }
  st->print("negative_lookup: "); s.print_on(st);
}

void Klass::print_secondary_supers_on(outputStream* st) const {
  if (secondary_supers() != nullptr) {
    if (UseSecondarySupersTable) {
      st->print("  - "); st->print("%d elements;", _secondary_supers->length());
      st->print_cr(" bitmap: " UINTX_FORMAT_X_0 ";", _bitmap);
      if (_bitmap != SECONDARY_SUPERS_BITMAP_EMPTY &&
          _bitmap != SECONDARY_SUPERS_BITMAP_FULL) {
        st->print("  - "); print_positive_lookup_stats(secondary_supers(), _bitmap, st); st->cr();
        st->print("  - "); print_negative_lookup_stats(_bitmap, st); st->cr();
      }
    }
  } else {
    st->print("null");
  }
}

void Klass::on_secondary_supers_verification_failure(Klass* super, Klass* sub, bool linear_result, bool table_result, const char* msg) {
  ResourceMark rm;
  super->print();
  sub->print();
  fatal("%s: %s implements %s: is_subtype_of: %d; linear_search: %d; table_lookup: %d",
        msg, sub->external_name(), super->external_name(),
        sub->is_subtype_of(super), linear_result, table_result);
}<|MERGE_RESOLUTION|>--- conflicted
+++ resolved
@@ -247,11 +247,6 @@
   return nullptr;
 }
 
-<<<<<<< HEAD
-void* Klass::operator new(size_t size, ClassLoaderData* loader_data, size_t word_size, TRAPS) throw() {
-  return Metaspace::allocate(loader_data, word_size, MetaspaceObj::ClassType, THREAD);
-}
-
 static markWord make_prototype(Klass* kls) {
   markWord prototype = markWord::prototype();
 #ifdef _LP64
@@ -262,8 +257,6 @@
   return prototype;
 }
 
-=======
->>>>>>> 59778885
 Klass::Klass() : _kind(UnknownKlassKind) {
   assert(CDSConfig::is_dumping_static_archive() || CDSConfig::is_using_archive(), "only for cds");
 }
