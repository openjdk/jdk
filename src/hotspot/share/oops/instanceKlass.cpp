--- conflicted
+++ resolved
@@ -686,20 +686,12 @@
   }
   set_fieldinfo_stream(nullptr);
 
-<<<<<<< HEAD
-  if (fieldinfo_search_table() != nullptr && !fieldinfo_search_table()->is_shared()) {
-=======
   if (fieldinfo_search_table() != nullptr && !fieldinfo_search_table()->in_aot_cache()) {
->>>>>>> fde6cd77
     MetadataFactory::free_array<u1>(loader_data, fieldinfo_search_table());
   }
   set_fieldinfo_search_table(nullptr);
 
-<<<<<<< HEAD
-  if (fields_status() != nullptr && !fields_status()->is_shared()) {
-=======
   if (fields_status() != nullptr && !fields_status()->in_aot_cache()) {
->>>>>>> fde6cd77
     MetadataFactory::free_array<FieldStatus>(loader_data, fields_status());
   }
   set_fields_status(nullptr);
