--- conflicted
+++ resolved
@@ -52,11 +52,7 @@
   if (klass != nullptr) {
     if (klass->class_loader_data() == nullptr) {
       // This is a mirror that belongs to a shared class that has not been loaded yet.
-<<<<<<< HEAD
-      assert(klass->is_shared(), "Must be");
-=======
       assert(klass->in_aot_cache(), "Must be");
->>>>>>> fde6cd77
     } else if (klass->is_instance_klass() && klass->class_loader_data()->has_class_mirror_holder()) {
       // A non-strong hidden class doesn't have its own class loader,
       // so when handling the java mirror for the class we need to make sure its class
