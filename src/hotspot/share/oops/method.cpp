/*
 * Copyright (c) 1997, 2025, Oracle and/or its affiliates. All rights reserved.
 * DO NOT ALTER OR REMOVE COPYRIGHT NOTICES OR THIS FILE HEADER.
 *
 * This code is free software; you can redistribute it and/or modify it
 * under the terms of the GNU General Public License version 2 only, as
 * published by the Free Software Foundation.
 *
 * This code is distributed in the hope that it will be useful, but WITHOUT
 * ANY WARRANTY; without even the implied warranty of MERCHANTABILITY or
 * FITNESS FOR A PARTICULAR PURPOSE.  See the GNU General Public License
 * version 2 for more details (a copy is included in the LICENSE file that
 * accompanied this code).
 *
 * You should have received a copy of the GNU General Public License version
 * 2 along with this work; if not, write to the Free Software Foundation,
 * Inc., 51 Franklin St, Fifth Floor, Boston, MA 02110-1301 USA.
 *
 * Please contact Oracle, 500 Oracle Parkway, Redwood Shores, CA 94065 USA
 * or visit www.oracle.com if you need additional information or have any
 * questions.
 *
 */

#include "cds/cdsConfig.hpp"
#include "cds/cppVtables.hpp"
#include "cds/metaspaceShared.hpp"
#include "classfile/classLoader.hpp"
#include "classfile/classLoaderDataGraph.hpp"
#include "classfile/metadataOnStackMark.hpp"
#include "classfile/symbolTable.hpp"
#include "classfile/systemDictionary.hpp"
#include "classfile/vmClasses.hpp"
#include "code/aotCodeCache.hpp"
#include "code/codeCache.hpp"
#include "code/debugInfoRec.hpp"
#include "compiler/compilationPolicy.hpp"
#include "gc/shared/collectedHeap.inline.hpp"
#include "interpreter/bytecodeStream.hpp"
#include "interpreter/bytecodeTracer.hpp"
#include "interpreter/bytecodes.hpp"
#include "interpreter/interpreter.hpp"
#include "interpreter/oopMapCache.hpp"
#include "logging/log.hpp"
#include "logging/logStream.hpp"
#include "logging/logTag.hpp"
#include "memory/allocation.inline.hpp"
#include "memory/metadataFactory.hpp"
#include "memory/metaspaceClosure.hpp"
#include "memory/oopFactory.hpp"
#include "memory/resourceArea.hpp"
#include "memory/universe.hpp"
#include "nmt/memTracker.hpp"
#include "oops/constMethod.hpp"
#include "oops/constantPool.hpp"
#include "oops/klass.inline.hpp"
#include "oops/method.inline.hpp"
#include "oops/methodData.hpp"
#include "oops/objArrayKlass.hpp"
#include "oops/objArrayOop.inline.hpp"
#include "oops/oop.inline.hpp"
#include "oops/symbol.hpp"
#include "oops/trainingData.hpp"
#include "prims/jvmtiExport.hpp"
#include "prims/methodHandles.hpp"
#include "runtime/atomic.hpp"
#include "runtime/arguments.hpp"
#include "runtime/continuationEntry.hpp"
#include "runtime/frame.inline.hpp"
#include "runtime/handles.inline.hpp"
#include "runtime/init.hpp"
#include "runtime/java.hpp"
#include "runtime/orderAccess.hpp"
#include "runtime/perfData.hpp"
#include "runtime/relocator.hpp"
#include "runtime/safepointVerifiers.hpp"
#include "runtime/sharedRuntime.hpp"
#include "runtime/signature.hpp"
#include "runtime/threads.hpp"
#include "runtime/vm_version.hpp"
#include "utilities/align.hpp"
#include "utilities/quickSort.hpp"
#include "utilities/vmError.hpp"
#include "utilities/xmlstream.hpp"

// Implementation of Method

Method* Method::allocate(ClassLoaderData* loader_data,
                         int byte_code_size,
                         AccessFlags access_flags,
                         InlineTableSizes* sizes,
                         ConstMethod::MethodType method_type,
                         Symbol* name,
                         TRAPS) {
  assert(!access_flags.is_native() || byte_code_size == 0,
         "native methods should not contain byte codes");
  ConstMethod* cm = ConstMethod::allocate(loader_data,
                                          byte_code_size,
                                          sizes,
                                          method_type,
                                          CHECK_NULL);
  int size = Method::size(access_flags.is_native());
  return new (loader_data, size, MetaspaceObj::MethodType, THREAD) Method(cm, access_flags, name);
}

Method::Method(ConstMethod* xconst, AccessFlags access_flags, Symbol* name) {
  NoSafepointVerifier no_safepoint;
  set_constMethod(xconst);
  set_access_flags(access_flags);
  set_intrinsic_id(vmIntrinsics::_none);
  clear_method_data();
  clear_method_counters();
  set_vtable_index(Method::garbage_vtable_index);

  // Fix and bury in Method*
  set_interpreter_entry(nullptr); // sets i2i entry and from_int
  set_adapter_entry(nullptr);
  Method::clear_code(); // from_c/from_i get set to c2i/i2i

  if (access_flags.is_native()) {
    clear_native_function();
    set_signature_handler(nullptr);
  }

  NOT_PRODUCT(set_compiled_invocation_count(0);)
  // Name is very useful for debugging.
  NOT_PRODUCT(_name = name;)
}

// Release Method*.  The nmethod will be gone when we get here because
// we've walked the code cache.
void Method::deallocate_contents(ClassLoaderData* loader_data) {
  MetadataFactory::free_metadata(loader_data, constMethod());
  set_constMethod(nullptr);
  MetadataFactory::free_metadata(loader_data, method_data());
  clear_method_data();
  MetadataFactory::free_metadata(loader_data, method_counters());
  clear_method_counters();
  // The nmethod will be gone when we get here.
  if (code() != nullptr) _code = nullptr;
}

void Method::release_C_heap_structures() {
  if (method_data()) {
    method_data()->release_C_heap_structures();

    // Destroy MethodData embedded lock
    method_data()->~MethodData();
  }
}

address Method::get_i2c_entry() {
  assert(adapter() != nullptr, "must have");
  return adapter()->get_i2c_entry();
}

address Method::get_c2i_entry() {
  assert(adapter() != nullptr, "must have");
  return adapter()->get_c2i_entry();
}

address Method::get_c2i_unverified_entry() {
  assert(adapter() != nullptr, "must have");
  return adapter()->get_c2i_unverified_entry();
}

address Method::get_c2i_no_clinit_check_entry() {
  assert(VM_Version::supports_fast_class_init_checks(), "");
  assert(adapter() != nullptr, "must have");
  return adapter()->get_c2i_no_clinit_check_entry();
}

char* Method::name_and_sig_as_C_string() const {
  return name_and_sig_as_C_string(constants()->pool_holder(), name(), signature());
}

char* Method::name_and_sig_as_C_string(char* buf, int size) const {
  return name_and_sig_as_C_string(constants()->pool_holder(), name(), signature(), buf, size);
}

char* Method::name_and_sig_as_C_string(Klass* klass, Symbol* method_name, Symbol* signature) {
  const char* klass_name = klass->external_name();
  int klass_name_len  = (int)strlen(klass_name);
  int method_name_len = method_name->utf8_length();
  int len             = klass_name_len + 1 + method_name_len + signature->utf8_length();
  char* dest          = NEW_RESOURCE_ARRAY(char, len + 1);
  strcpy(dest, klass_name);
  dest[klass_name_len] = '.';
  strcpy(&dest[klass_name_len + 1], method_name->as_C_string());
  strcpy(&dest[klass_name_len + 1 + method_name_len], signature->as_C_string());
  dest[len] = 0;
  return dest;
}

char* Method::name_and_sig_as_C_string(Klass* klass, Symbol* method_name, Symbol* signature, char* buf, int size) {
  Symbol* klass_name = klass->name();
  klass_name->as_klass_external_name(buf, size);
  int len = (int)strlen(buf);

  if (len < size - 1) {
    buf[len++] = '.';

    method_name->as_C_string(&(buf[len]), size - len);
    len = (int)strlen(buf);

    signature->as_C_string(&(buf[len]), size - len);
  }

  return buf;
}

const char* Method::external_name() const {
  return external_name(constants()->pool_holder(), name(), signature());
}

void Method::print_external_name(outputStream *os) const {
  print_external_name(os, constants()->pool_holder(), name(), signature());
}

const char* Method::external_name(Klass* klass, Symbol* method_name, Symbol* signature) {
  stringStream ss;
  print_external_name(&ss, klass, method_name, signature);
  return ss.as_string();
}

void Method::print_external_name(outputStream *os, Klass* klass, Symbol* method_name, Symbol* signature) {
  signature->print_as_signature_external_return_type(os);
  os->print(" %s.%s(", klass->external_name(), method_name->as_C_string());
  signature->print_as_signature_external_parameters(os);
  os->print(")");
}

int Method::fast_exception_handler_bci_for(const methodHandle& mh, Klass* ex_klass, int throw_bci, TRAPS) {
  if (log_is_enabled(Debug, exceptions)) {
    ResourceMark rm(THREAD);
    log_debug(exceptions)("Looking for catch handler for exception of type \"%s\" in method \"%s\"",
                          ex_klass == nullptr ? "null" : ex_klass->external_name(), mh->name()->as_C_string());
  }
  // exception table holds quadruple entries of the form (beg_bci, end_bci, handler_bci, klass_index)
  // access exception table
  ExceptionTable table(mh());
  int length = table.length();
  // iterate through all entries sequentially
  constantPoolHandle pool(THREAD, mh->constants());
  for (int i = 0; i < length; i ++) {
    //reacquire the table in case a GC happened
    ExceptionTable table(mh());
    int beg_bci = table.start_pc(i);
    int end_bci = table.end_pc(i);
    assert(beg_bci <= end_bci, "inconsistent exception table");
    log_debug(exceptions)("  - checking exception table entry for BCI %d to %d",
                         beg_bci, end_bci);

    if (beg_bci <= throw_bci && throw_bci < end_bci) {
      // exception handler bci range covers throw_bci => investigate further
      log_debug(exceptions)("    - entry covers throw point BCI %d", throw_bci);

      int handler_bci = table.handler_pc(i);
      int klass_index = table.catch_type_index(i);
      if (klass_index == 0) {
        if (log_is_enabled(Info, exceptions)) {
          ResourceMark rm(THREAD);
          log_info(exceptions)("Found catch-all handler for exception of type \"%s\" in method \"%s\" at BCI: %d",
                               ex_klass == nullptr ? "null" : ex_klass->external_name(), mh->name()->as_C_string(), handler_bci);
        }
        return handler_bci;
      } else if (ex_klass == nullptr) {
        // Is this even possible?
        if (log_is_enabled(Info, exceptions)) {
          ResourceMark rm(THREAD);
          log_info(exceptions)("null exception class is implicitly caught by handler in method \"%s\" at BCI: %d",
                               mh()->name()->as_C_string(), handler_bci);
        }
        return handler_bci;
      } else {
        if (log_is_enabled(Debug, exceptions)) {
          ResourceMark rm(THREAD);
          log_debug(exceptions)("    - resolving catch type \"%s\"",
                               pool->klass_name_at(klass_index)->as_C_string());
        }
        // we know the exception class => get the constraint class
        // this may require loading of the constraint class; if verification
        // fails or some other exception occurs, return handler_bci
        Klass* k = pool->klass_at(klass_index, THREAD);
        if (HAS_PENDING_EXCEPTION) {
          if (log_is_enabled(Debug, exceptions)) {
            ResourceMark rm(THREAD);
            log_debug(exceptions)("    - exception \"%s\" occurred resolving catch type",
                                 PENDING_EXCEPTION->klass()->external_name());
          }
          return handler_bci;
        }
        assert(k != nullptr, "klass not loaded");
        if (ex_klass->is_subtype_of(k)) {
          if (log_is_enabled(Info, exceptions)) {
            ResourceMark rm(THREAD);
            log_info(exceptions)("Found matching handler for exception of type \"%s\" in method \"%s\" at BCI: %d",
                                 ex_klass == nullptr ? "null" : ex_klass->external_name(), mh->name()->as_C_string(), handler_bci);
          }
          return handler_bci;
        }
      }
    }
  }

  if (log_is_enabled(Debug, exceptions)) {
    ResourceMark rm(THREAD);
    log_debug(exceptions)("No catch handler found for exception of type \"%s\" in method \"%s\"",
                          ex_klass->external_name(), mh->name()->as_C_string());
  }

  return -1;
}

void Method::mask_for(int bci, InterpreterOopMap* mask) {
  methodHandle h_this(Thread::current(), this);
  mask_for(h_this, bci, mask);
}

void Method::mask_for(const methodHandle& this_mh, int bci, InterpreterOopMap* mask) {
  assert(this_mh() == this, "Sanity");
  method_holder()->mask_for(this_mh, bci, mask);
}

int Method::bci_from(address bcp) const {
  if (is_native() && bcp == nullptr) {
    return 0;
  }
  // Do not have a ResourceMark here because AsyncGetCallTrace stack walking code
  // may call this after interrupting a nested ResourceMark.
  assert((is_native() && bcp == code_base()) || contains(bcp) || VMError::is_error_reported(),
         "bcp doesn't belong to this method. bcp: " PTR_FORMAT, p2i(bcp));

  return int(bcp - code_base());
}


int Method::validate_bci(int bci) const {
  // Called from the verifier, and should return -1 if not valid.
  return ((is_native() && bci == 0) || (!is_native() && 0 <= bci && bci < code_size())) ? bci : -1;
}

// Return bci if it appears to be a valid bcp
// Return -1 otherwise.
// Used by profiling code, when invalid data is a possibility.
// The caller is responsible for validating the Method* itself.
int Method::validate_bci_from_bcp(address bcp) const {
  // keep bci as -1 if not a valid bci
  int bci = -1;
  if (bcp == nullptr || bcp == code_base()) {
    // code_size() may return 0 and we allow 0 here
    // the method may be native
    bci = 0;
  } else if (contains(bcp)) {
    bci = int(bcp - code_base());
  }
  // Assert that if we have dodged any asserts, bci is negative.
  assert(bci == -1 || bci == bci_from(bcp_from(bci)), "sane bci if >=0");
  return bci;
}

address Method::bcp_from(int bci) const {
  assert((is_native() && bci == 0) || (!is_native() && 0 <= bci && bci < code_size()),
         "illegal bci: %d for %s method", bci, is_native() ? "native" : "non-native");
  address bcp = code_base() + bci;
  assert((is_native() && bcp == code_base()) || contains(bcp), "bcp doesn't belong to this method");
  return bcp;
}

address Method::bcp_from(address bcp) const {
  if (is_native() && bcp == nullptr) {
    return code_base();
  } else {
    return bcp;
  }
}

int Method::size(bool is_native) {
  // If native, then include pointers for native_function and signature_handler
  int extra_bytes = (is_native) ? 2*sizeof(address*) : 0;
  int extra_words = align_up(extra_bytes, BytesPerWord) / BytesPerWord;
  return align_metadata_size(header_size() + extra_words);
}

Symbol* Method::klass_name() const {
  return method_holder()->name();
}

void Method::metaspace_pointers_do(MetaspaceClosure* it) {
  log_trace(cds)("Iter(Method): %p", this);

  if (!method_holder()->is_rewritten()) {
    it->push(&_constMethod, MetaspaceClosure::_writable);
  } else {
    it->push(&_constMethod);
  }
  it->push(&_adapter);
  it->push(&_method_data);
  it->push(&_method_counters);
  NOT_PRODUCT(it->push(&_name);)
}

#if INCLUDE_CDS
// Attempt to return method to original state.  Clear any pointers
// (to objects outside the shared spaces).  We won't be able to predict
// where they should point in a new JVM.  Further initialize some
// entries now in order allow them to be write protected later.

void Method::remove_unshareable_info() {
  unlink_method();
<<<<<<< HEAD
  if (method_data() != nullptr) {
    method_data()->remove_unshareable_info();
  }
  if (method_counters() != nullptr) {
    method_counters()->remove_unshareable_info();
  }
  if (AOTCodeCache::is_dumping_adapters() && _adapter != nullptr) {
=======
  if (AOTCodeCache::is_dumping_adapter() && _adapter != nullptr) {
>>>>>>> 890456f0
    _adapter->remove_unshareable_info();
  }
  JFR_ONLY(REMOVE_METHOD_ID(this);)
}

void Method::restore_unshareable_info(TRAPS) {
  assert(is_method() && is_valid_method(this), "ensure C++ vtable is restored");
  if (method_data() != nullptr) {
    method_data()->restore_unshareable_info(CHECK);
  }
  if (method_counters() != nullptr) {
    method_counters()->restore_unshareable_info(CHECK);
  }
  if (_adapter != nullptr) {
    assert(_adapter->is_linked(), "must be");
    _from_compiled_entry = _adapter->get_c2i_entry();
  }
  assert(!queued_for_compilation(), "method's queued_for_compilation flag should not be set");
}
#endif

void Method::set_vtable_index(int index) {
  if (is_shared() && !MetaspaceShared::remapped_readwrite() && method_holder()->verified_at_dump_time()) {
    // At runtime initialize_vtable is rerun as part of link_class_impl()
    // for a shared class loaded by the non-boot loader to obtain the loader
    // constraints based on the runtime classloaders' context.
    return; // don't write into the shared class
  } else {
    _vtable_index = index;
  }
}

void Method::set_itable_index(int index) {
  if (is_shared() && !MetaspaceShared::remapped_readwrite() && method_holder()->verified_at_dump_time()) {
    // At runtime initialize_itable is rerun as part of link_class_impl()
    // for a shared class loaded by the non-boot loader to obtain the loader
    // constraints based on the runtime classloaders' context. The dumptime
    // itable index should be the same as the runtime index.
    assert(_vtable_index == itable_index_max - index,
           "archived itable index is different from runtime index");
    return; // don't write into the shared class
  } else {
    _vtable_index = itable_index_max - index;
  }
  assert(valid_itable_index(), "");
}

// The RegisterNatives call being attempted tried to register with a method that
// is not native.  Ask JVM TI what prefixes have been specified.  Then check
// to see if the native method is now wrapped with the prefixes.  See the
// SetNativeMethodPrefix(es) functions in the JVM TI Spec for details.
static Method* find_prefixed_native(Klass* k, Symbol* name, Symbol* signature, TRAPS) {
#if INCLUDE_JVMTI
  ResourceMark rm(THREAD);
  Method* method;
  int name_len = name->utf8_length();
  char* name_str = name->as_utf8();
  int prefix_count;
  char** prefixes = JvmtiExport::get_all_native_method_prefixes(&prefix_count);
  for (int i = 0; i < prefix_count; i++) {
    char* prefix = prefixes[i];
    int prefix_len = (int)strlen(prefix);

    // try adding this prefix to the method name and see if it matches another method name
    int trial_len = name_len + prefix_len;
    char* trial_name_str = NEW_RESOURCE_ARRAY(char, trial_len + 1);
    strcpy(trial_name_str, prefix);
    strcat(trial_name_str, name_str);
    TempNewSymbol trial_name = SymbolTable::probe(trial_name_str, trial_len);
    if (trial_name == nullptr) {
      continue; // no such symbol, so this prefix wasn't used, try the next prefix
    }
    method = k->lookup_method(trial_name, signature);
    if (method == nullptr) {
      continue; // signature doesn't match, try the next prefix
    }
    if (method->is_native()) {
      method->set_is_prefixed_native();
      return method; // wahoo, we found a prefixed version of the method, return it
    }
    // found as non-native, so prefix is good, add it, probably just need more prefixes
    name_len = trial_len;
    name_str = trial_name_str;
  }
#endif // INCLUDE_JVMTI
  return nullptr; // not found
}

bool Method::register_native(Klass* k, Symbol* name, Symbol* signature, address entry, TRAPS) {
  Method* method = k->lookup_method(name, signature);
  if (method == nullptr) {
    ResourceMark rm(THREAD);
    stringStream st;
    st.print("Method '");
    print_external_name(&st, k, name, signature);
    st.print("' name or signature does not match");
    THROW_MSG_(vmSymbols::java_lang_NoSuchMethodError(), st.as_string(), false);
  }
  if (!method->is_native()) {
    // trying to register to a non-native method, see if a JVM TI agent has added prefix(es)
    method = find_prefixed_native(k, name, signature, THREAD);
    if (method == nullptr) {
      ResourceMark rm(THREAD);
      stringStream st;
      st.print("Method '");
      print_external_name(&st, k, name, signature);
      st.print("' is not declared as native");
      THROW_MSG_(vmSymbols::java_lang_NoSuchMethodError(), st.as_string(), false);
    }
  }

  if (entry != nullptr) {
    method->set_native_function(entry, native_bind_event_is_interesting);
  } else {
    method->clear_native_function();
  }
  if (log_is_enabled(Debug, jni, resolve)) {
    ResourceMark rm(THREAD);
    log_debug(jni, resolve)("[Registering JNI native method %s.%s]",
                            method->method_holder()->external_name(),
                            method->name()->as_C_string());
  }
  return true;
}

bool Method::was_executed_more_than(int n) {
  // Invocation counter is reset when the Method* is compiled.
  // If the method has compiled code we therefore assume it has
  // be executed more than n times.
  if (is_accessor() || is_empty_method() || (code() != nullptr)) {
    // interpreter doesn't bump invocation counter of trivial methods
    // compiler does not bump invocation counter of compiled methods
    return true;
  }
  else if ((method_counters() != nullptr &&
            method_counters()->invocation_counter()->carry()) ||
           (method_data() != nullptr &&
            method_data()->invocation_counter()->carry())) {
    // The carry bit is set when the counter overflows and causes
    // a compilation to occur.  We don't know how many times
    // the counter has been reset, so we simply assume it has
    // been executed more than n times.
    return true;
  } else {
    return invocation_count() > n;
  }
}

void Method::print_invocation_count(outputStream* st) {
  //---<  compose+print method return type, klass, name, and signature  >---
  if (is_static())       { st->print("static "); }
  if (is_final())        { st->print("final "); }
  if (is_synchronized()) { st->print("synchronized "); }
  if (is_native())       { st->print("native "); }
  st->print("%s::", method_holder()->external_name());
  name()->print_symbol_on(st);
  signature()->print_symbol_on(st);

  if (WizardMode) {
    // dump the size of the byte codes
    st->print(" {%d}", code_size());
  }
  st->cr();

  // Counting based on signed int counters tends to overflow with
  // longer-running workloads on fast machines. The counters under
  // consideration here, however, are limited in range by counting
  // logic. See InvocationCounter:count_limit for example.
  // No "overflow precautions" need to be implemented here.
  st->print_cr ("  interpreter_invocation_count: " INT32_FORMAT_W(11), interpreter_invocation_count());
  st->print_cr ("  invocation_counter:           " INT32_FORMAT_W(11), invocation_count());
  st->print_cr ("  backedge_counter:             " INT32_FORMAT_W(11), backedge_count());

  if (method_data() != nullptr) {
    st->print_cr ("  decompile_count:              " UINT32_FORMAT_W(11), method_data()->decompile_count());
  }

#ifndef PRODUCT
  if (CountCompiledCalls) {
    st->print_cr ("  compiled_invocation_count:    " INT64_FORMAT_W(11), compiled_invocation_count());
  }
#endif
}

MethodTrainingData* Method::training_data_or_null() const {
  MethodCounters* mcs = method_counters();
  if (mcs == nullptr) {
    return nullptr;
  } else {
    MethodTrainingData* mtd = mcs->method_training_data();
    if (mtd == mcs->method_training_data_sentinel()) {
      return nullptr;
    }
    return mtd;
  }
}

bool Method::init_training_data(MethodTrainingData* td) {
  MethodCounters* mcs = method_counters();
  if (mcs == nullptr) {
    return false;
  } else {
    return mcs->init_method_training_data(td);
  }
}

bool Method::install_training_method_data(const methodHandle& method) {
  MethodTrainingData* mtd = MethodTrainingData::find(method);
  if (mtd != nullptr && mtd->final_profile() != nullptr) {
    Atomic::replace_if_null(&method->_method_data, mtd->final_profile());
    return true;
  }
  return false;
}

// Build a MethodData* object to hold profiling information collected on this
// method when requested.
void Method::build_profiling_method_data(const methodHandle& method, TRAPS) {
  if (install_training_method_data(method)) {
    return;
  }
  // Do not profile the method if metaspace has hit an OOM previously
  // allocating profiling data. Callers clear pending exception so don't
  // add one here.
  if (ClassLoaderDataGraph::has_metaspace_oom()) {
    return;
  }

  ClassLoaderData* loader_data = method->method_holder()->class_loader_data();
  MethodData* method_data = MethodData::allocate(loader_data, method, THREAD);
  if (HAS_PENDING_EXCEPTION) {
    CompileBroker::log_metaspace_failure();
    ClassLoaderDataGraph::set_metaspace_oom(true);
    return;   // return the exception (which is cleared)
  }

  if (!Atomic::replace_if_null(&method->_method_data, method_data)) {
    MetadataFactory::free_metadata(loader_data, method_data);
    return;
  }

  if (PrintMethodData && (Verbose || WizardMode)) {
    ResourceMark rm(THREAD);
    tty->print("build_profiling_method_data for ");
    method->print_name(tty);
    tty->cr();
    // At the end of the run, the MDO, full of data, will be dumped.
  }
}

MethodCounters* Method::build_method_counters(Thread* current, Method* m) {
  // Do not profile the method if metaspace has hit an OOM previously
  if (ClassLoaderDataGraph::has_metaspace_oom()) {
    return nullptr;
  }

  methodHandle mh(current, m);
  MethodCounters* counters;
  if (current->is_Java_thread()) {
    JavaThread* THREAD = JavaThread::cast(current); // For exception macros.
    // Use the TRAPS version for a JavaThread so it will adjust the GC threshold
    // if needed.
    counters = MethodCounters::allocate_with_exception(mh, THREAD);
    if (HAS_PENDING_EXCEPTION) {
      CLEAR_PENDING_EXCEPTION;
    }
  } else {
    // Call metaspace allocation that doesn't throw exception if the
    // current thread isn't a JavaThread, ie. the VMThread.
    counters = MethodCounters::allocate_no_exception(mh);
  }

  if (counters == nullptr) {
    CompileBroker::log_metaspace_failure();
    ClassLoaderDataGraph::set_metaspace_oom(true);
    return nullptr;
  }

  if (!mh->init_method_counters(counters)) {
    MetadataFactory::free_metadata(mh->method_holder()->class_loader_data(), counters);
  }

  return mh->method_counters();
}

bool Method::init_method_counters(MethodCounters* counters) {
  // Try to install a pointer to MethodCounters, return true on success.
  return Atomic::replace_if_null(&_method_counters, counters);
}

void Method::set_exception_handler_entered(int handler_bci) {
  if (ProfileExceptionHandlers) {
    MethodData* mdo = method_data();
    if (mdo != nullptr) {
      BitData handler_data = mdo->exception_handler_bci_to_data(handler_bci);
      handler_data.set_exception_handler_entered();
    }
  }
}

int Method::extra_stack_words() {
  // not an inline function, to avoid a header dependency on Interpreter
  return extra_stack_entries() * Interpreter::stackElementSize;
}

bool Method::compute_has_loops_flag() {
  BytecodeStream bcs(methodHandle(Thread::current(), this));
  Bytecodes::Code bc;

  while ((bc = bcs.next()) >= 0) {
    switch (bc) {
      case Bytecodes::_ifeq:
      case Bytecodes::_ifnull:
      case Bytecodes::_iflt:
      case Bytecodes::_ifle:
      case Bytecodes::_ifne:
      case Bytecodes::_ifnonnull:
      case Bytecodes::_ifgt:
      case Bytecodes::_ifge:
      case Bytecodes::_if_icmpeq:
      case Bytecodes::_if_icmpne:
      case Bytecodes::_if_icmplt:
      case Bytecodes::_if_icmpgt:
      case Bytecodes::_if_icmple:
      case Bytecodes::_if_icmpge:
      case Bytecodes::_if_acmpeq:
      case Bytecodes::_if_acmpne:
      case Bytecodes::_goto:
      case Bytecodes::_jsr:
        if (bcs.dest() < bcs.next_bci()) {
          return set_has_loops();
        }
        break;

      case Bytecodes::_goto_w:
      case Bytecodes::_jsr_w:
        if (bcs.dest_w() < bcs.next_bci()) {
          return set_has_loops();
        }
        break;

      case Bytecodes::_lookupswitch: {
        Bytecode_lookupswitch lookupswitch(this, bcs.bcp());
        if (lookupswitch.default_offset() < 0) {
          return set_has_loops();
        } else {
          for (int i = 0; i < lookupswitch.number_of_pairs(); ++i) {
            LookupswitchPair pair = lookupswitch.pair_at(i);
            if (pair.offset() < 0) {
              return set_has_loops();
            }
          }
        }
        break;
      }
      case Bytecodes::_tableswitch: {
        Bytecode_tableswitch tableswitch(this, bcs.bcp());
        if (tableswitch.default_offset() < 0) {
          return set_has_loops();
        } else {
          for (int i = 0; i < tableswitch.length(); ++i) {
            if (tableswitch.dest_offset_at(i) < 0) {
              return set_has_loops();
            }
          }
        }
        break;
      }
      default:
        break;
    }
  }

  _flags.set_has_loops_flag_init(true);
  return false;
}

bool Method::is_final_method(AccessFlags class_access_flags) const {
  // or "does_not_require_vtable_entry"
  // default method or overpass can occur, is not final (reuses vtable entry)
  // private methods in classes get vtable entries for backward class compatibility.
  if (is_overpass() || is_default_method())  return false;
  return is_final() || class_access_flags.is_final();
}

bool Method::is_final_method() const {
  return is_final_method(method_holder()->access_flags());
}

bool Method::is_default_method() const {
  if (method_holder() != nullptr &&
      method_holder()->is_interface() &&
      !is_abstract() && !is_private()) {
    return true;
  } else {
    return false;
  }
}

bool Method::can_be_statically_bound(AccessFlags class_access_flags) const {
  if (is_final_method(class_access_flags))  return true;
#ifdef ASSERT
  bool is_nonv = (vtable_index() == nonvirtual_vtable_index);
  if (class_access_flags.is_interface()) {
      ResourceMark rm;
      assert(is_nonv == is_static() || is_nonv == is_private(),
             "nonvirtual unexpected for non-static, non-private: %s",
             name_and_sig_as_C_string());
  }
#endif
  assert(valid_vtable_index() || valid_itable_index(), "method must be linked before we ask this question");
  return vtable_index() == nonvirtual_vtable_index;
}

bool Method::can_be_statically_bound() const {
  return can_be_statically_bound(method_holder()->access_flags());
}

bool Method::can_be_statically_bound(InstanceKlass* context) const {
  return (method_holder() == context) && can_be_statically_bound();
}

/**
 *  Returns false if this is one of specially treated methods for
 *  which we have to provide stack trace in throw in compiled code.
 *  Returns true otherwise.
 */
bool Method::can_omit_stack_trace() {
  if (klass_name() == vmSymbols::sun_invoke_util_ValueConversions()) {
    return false; // All methods in sun.invoke.util.ValueConversions
  }
  return true;
}

bool Method::is_accessor() const {
  return is_getter() || is_setter();
}

bool Method::is_getter() const {
  if (code_size() != 5) return false;
  if (size_of_parameters() != 1) return false;
  if (java_code_at(0) != Bytecodes::_aload_0)  return false;
  if (java_code_at(1) != Bytecodes::_getfield) return false;
  switch (java_code_at(4)) {
    case Bytecodes::_ireturn:
    case Bytecodes::_lreturn:
    case Bytecodes::_freturn:
    case Bytecodes::_dreturn:
    case Bytecodes::_areturn:
      break;
    default:
      return false;
  }
  return true;
}

bool Method::is_setter() const {
  if (code_size() != 6) return false;
  if (java_code_at(0) != Bytecodes::_aload_0) return false;
  switch (java_code_at(1)) {
    case Bytecodes::_iload_1:
    case Bytecodes::_aload_1:
    case Bytecodes::_fload_1:
      if (size_of_parameters() != 2) return false;
      break;
    case Bytecodes::_dload_1:
    case Bytecodes::_lload_1:
      if (size_of_parameters() != 3) return false;
      break;
    default:
      return false;
  }
  if (java_code_at(2) != Bytecodes::_putfield) return false;
  if (java_code_at(5) != Bytecodes::_return)   return false;
  return true;
}

bool Method::is_constant_getter() const {
  int last_index = code_size() - 1;
  // Check if the first 1-3 bytecodes are a constant push
  // and the last bytecode is a return.
  return (2 <= code_size() && code_size() <= 4 &&
          Bytecodes::is_const(java_code_at(0)) &&
          Bytecodes::length_for(java_code_at(0)) == last_index &&
          Bytecodes::is_return(java_code_at(last_index)));
}

bool Method::has_valid_initializer_flags() const {
  return (is_static() ||
          method_holder()->major_version() < 51);
}

bool Method::is_static_initializer() const {
  // For classfiles version 51 or greater, ensure that the clinit method is
  // static.  Non-static methods with the name "<clinit>" are not static
  // initializers. (older classfiles exempted for backward compatibility)
  return name() == vmSymbols::class_initializer_name() &&
         has_valid_initializer_flags();
}

bool Method::is_object_initializer() const {
   return name() == vmSymbols::object_initializer_name();
}

bool Method::needs_clinit_barrier() const {
  return is_static() && !method_holder()->is_initialized();
}

bool Method::is_object_wait0() const {
  return klass_name() == vmSymbols::java_lang_Object()
         && name() == vmSymbols::wait_name();
}

objArrayHandle Method::resolved_checked_exceptions_impl(Method* method, TRAPS) {
  int length = method->checked_exceptions_length();
  if (length == 0) {  // common case
    return objArrayHandle(THREAD, Universe::the_empty_class_array());
  } else {
    methodHandle h_this(THREAD, method);
    objArrayOop m_oop = oopFactory::new_objArray(vmClasses::Class_klass(), length, CHECK_(objArrayHandle()));
    objArrayHandle mirrors (THREAD, m_oop);
    for (int i = 0; i < length; i++) {
      CheckedExceptionElement* table = h_this->checked_exceptions_start(); // recompute on each iteration, not gc safe
      Klass* k = h_this->constants()->klass_at(table[i].class_cp_index, CHECK_(objArrayHandle()));
      if (log_is_enabled(Warning, exceptions) &&
          !k->is_subclass_of(vmClasses::Throwable_klass())) {
        ResourceMark rm(THREAD);
        log_warning(exceptions)(
          "Class %s in throws clause of method %s is not a subtype of class java.lang.Throwable",
          k->external_name(), method->external_name());
      }
      mirrors->obj_at_put(i, k->java_mirror());
    }
    return mirrors;
  }
};


int Method::line_number_from_bci(int bci) const {
  int best_bci  =  0;
  int best_line = -1;
  if (bci == SynchronizationEntryBCI) bci = 0;
  if (0 <= bci && bci < code_size() && has_linenumber_table()) {
    // The line numbers are a short array of 2-tuples [start_pc, line_number].
    // Not necessarily sorted and not necessarily one-to-one.
    CompressedLineNumberReadStream stream(compressed_linenumber_table());
    while (stream.read_pair()) {
      if (stream.bci() == bci) {
        // perfect match
        return stream.line();
      } else {
        // update best_bci/line
        if (stream.bci() < bci && stream.bci() >= best_bci) {
          best_bci  = stream.bci();
          best_line = stream.line();
        }
      }
    }
  }
  return best_line;
}


bool Method::is_klass_loaded_by_klass_index(int klass_index) const {
  if( constants()->tag_at(klass_index).is_unresolved_klass() ) {
    Thread *thread = Thread::current();
    Symbol* klass_name = constants()->klass_name_at(klass_index);
    Handle loader(thread, method_holder()->class_loader());
    return SystemDictionary::find_instance_klass(thread, klass_name, loader) != nullptr;
  } else {
    return true;
  }
}


bool Method::is_klass_loaded(int refinfo_index, Bytecodes::Code bc, bool must_be_resolved) const {
  int klass_index = constants()->klass_ref_index_at(refinfo_index, bc);
  if (must_be_resolved) {
    // Make sure klass is resolved in constantpool.
    if (constants()->tag_at(klass_index).is_unresolved_klass()) return false;
  }
  return is_klass_loaded_by_klass_index(klass_index);
}


void Method::set_native_function(address function, bool post_event_flag) {
  assert(function != nullptr, "use clear_native_function to unregister natives");
  assert(!is_special_native_intrinsic() || function == SharedRuntime::native_method_throw_unsatisfied_link_error_entry(), "");
  address* native_function = native_function_addr();

  // We can see racers trying to place the same native function into place. Once
  // is plenty.
  address current = *native_function;
  if (current == function) return;
  if (post_event_flag && JvmtiExport::should_post_native_method_bind() &&
      function != nullptr) {
    // native_method_throw_unsatisfied_link_error_entry() should only
    // be passed when post_event_flag is false.
    assert(function !=
      SharedRuntime::native_method_throw_unsatisfied_link_error_entry(),
      "post_event_flag mismatch");

    // post the bind event, and possible change the bind function
    JvmtiExport::post_native_method_bind(this, &function);
  }
  *native_function = function;
  // This function can be called more than once. We must make sure that we always
  // use the latest registered method -> check if a stub already has been generated.
  // If so, we have to make it not_entrant.
  nmethod* nm = code(); // Put it into local variable to guard against concurrent updates
  if (nm != nullptr) {
    nm->make_not_entrant("set native function");
  }
}


bool Method::has_native_function() const {
  if (is_special_native_intrinsic())
    return false;  // special-cased in SharedRuntime::generate_native_wrapper
  address func = native_function();
  return (func != nullptr && func != SharedRuntime::native_method_throw_unsatisfied_link_error_entry());
}


void Method::clear_native_function() {
  // Note: is_method_handle_intrinsic() is allowed here.
  set_native_function(
    SharedRuntime::native_method_throw_unsatisfied_link_error_entry(),
    !native_bind_event_is_interesting);
  this->unlink_code();
}


void Method::set_signature_handler(address handler) {
  address* signature_handler =  signature_handler_addr();
  *signature_handler = handler;
}


void Method::print_made_not_compilable(int comp_level, bool is_osr, bool report, const char* reason) {
  assert(reason != nullptr, "must provide a reason");
  if (PrintCompilation && report) {
    ttyLocker ttyl;
    tty->print("made not %scompilable on ", is_osr ? "OSR " : "");
    if (comp_level == CompLevel_all) {
      tty->print("all levels ");
    } else {
      tty->print("level %d ", comp_level);
    }
    this->print_short_name(tty);
    int size = this->code_size();
    if (size > 0) {
      tty->print(" (%d bytes)", size);
    }
    if (reason != nullptr) {
      tty->print("   %s", reason);
    }
    tty->cr();
  }
  if ((TraceDeoptimization || LogCompilation) && (xtty != nullptr)) {
    ttyLocker ttyl;
    xtty->begin_elem("make_not_compilable thread='%zu' osr='%d' level='%d'",
                     os::current_thread_id(), is_osr, comp_level);
    if (reason != nullptr) {
      xtty->print(" reason=\'%s\'", reason);
    }
    xtty->method(this);
    xtty->stamp();
    xtty->end_elem();
  }
}

bool Method::is_always_compilable() const {
  // Generated adapters must be compiled
  if (is_special_native_intrinsic() && is_synthetic()) {
    assert(!is_not_c1_compilable(), "sanity check");
    assert(!is_not_c2_compilable(), "sanity check");
    return true;
  }

  return false;
}

bool Method::is_not_compilable(int comp_level) const {
  if (number_of_breakpoints() > 0)
    return true;
  if (is_always_compilable())
    return false;
  if (comp_level == CompLevel_any)
    return is_not_c1_compilable() && is_not_c2_compilable();
  if (is_c1_compile(comp_level))
    return is_not_c1_compilable();
  if (is_c2_compile(comp_level))
    return is_not_c2_compilable();
  return false;
}

// call this when compiler finds that this method is not compilable
void Method::set_not_compilable(const char* reason, int comp_level, bool report) {
  if (is_always_compilable()) {
    // Don't mark a method which should be always compilable
    return;
  }
  print_made_not_compilable(comp_level, /*is_osr*/ false, report, reason);
  if (comp_level == CompLevel_all) {
    set_is_not_c1_compilable();
    set_is_not_c2_compilable();
  } else {
    if (is_c1_compile(comp_level))
      set_is_not_c1_compilable();
    if (is_c2_compile(comp_level))
      set_is_not_c2_compilable();
  }
  assert(!CompilationPolicy::can_be_compiled(methodHandle(Thread::current(), this), comp_level), "sanity check");
}

bool Method::is_not_osr_compilable(int comp_level) const {
  if (is_not_compilable(comp_level))
    return true;
  if (comp_level == CompLevel_any)
    return is_not_c1_osr_compilable() && is_not_c2_osr_compilable();
  if (is_c1_compile(comp_level))
    return is_not_c1_osr_compilable();
  if (is_c2_compile(comp_level))
    return is_not_c2_osr_compilable();
  return false;
}

void Method::set_not_osr_compilable(const char* reason, int comp_level, bool report) {
  print_made_not_compilable(comp_level, /*is_osr*/ true, report, reason);
  if (comp_level == CompLevel_all) {
    set_is_not_c1_osr_compilable();
    set_is_not_c2_osr_compilable();
  } else {
    if (is_c1_compile(comp_level))
      set_is_not_c1_osr_compilable();
    if (is_c2_compile(comp_level))
      set_is_not_c2_osr_compilable();
  }
  assert(!CompilationPolicy::can_be_osr_compiled(methodHandle(Thread::current(), this), comp_level), "sanity check");
}

// Revert to using the interpreter and clear out the nmethod
void Method::clear_code() {
  // this may be null if c2i adapters have not been made yet
  // Only should happen at allocate time.
  if (adapter() == nullptr) {
    _from_compiled_entry    = nullptr;
  } else {
    _from_compiled_entry    = adapter()->get_c2i_entry();
  }
  OrderAccess::storestore();
  _from_interpreted_entry = _i2i_entry;
  OrderAccess::storestore();
  _code = nullptr;
}

void Method::unlink_code(nmethod *compare) {
  ConditionalMutexLocker ml(NMethodState_lock, !NMethodState_lock->owned_by_self(), Mutex::_no_safepoint_check_flag);
  // We need to check if either the _code or _from_compiled_code_entry_point
  // refer to this nmethod because there is a race in setting these two fields
  // in Method* as seen in bugid 4947125.
  if (code() == compare ||
      from_compiled_entry() == compare->verified_entry_point()) {
    clear_code();
  }
}

void Method::unlink_code() {
  ConditionalMutexLocker ml(NMethodState_lock, !NMethodState_lock->owned_by_self(), Mutex::_no_safepoint_check_flag);
  clear_code();
}

#if INCLUDE_CDS
// Called by class data sharing to remove any entry points (which are not shared)
void Method::unlink_method() {
  assert(CDSConfig::is_dumping_archive(), "sanity");
  _code = nullptr;
  if (!AOTCodeCache::is_dumping_adapter() || AdapterHandlerLibrary::is_abstract_method_adapter(_adapter)) {
    _adapter = nullptr;
  }
  _i2i_entry = nullptr;
  _from_compiled_entry = nullptr;
  _from_interpreted_entry = nullptr;

  if (is_native()) {
    *native_function_addr() = nullptr;
    set_signature_handler(nullptr);
  }
  NOT_PRODUCT(set_compiled_invocation_count(0);)

  clear_method_data();
  clear_method_counters();
  clear_is_not_c1_compilable();
  clear_is_not_c1_osr_compilable();
  clear_is_not_c2_compilable();
  clear_is_not_c2_osr_compilable();
  clear_queued_for_compilation();

  remove_unshareable_flags();
}

void Method::remove_unshareable_flags() {
  // clear all the flags that shouldn't be in the archived version
  assert(!is_old(), "must be");
  assert(!is_obsolete(), "must be");
  assert(!is_deleted(), "must be");

  set_is_prefixed_native(false);
  set_queued_for_compilation(false);
  set_is_not_c2_compilable(false);
  set_is_not_c1_compilable(false);
  set_is_not_c2_osr_compilable(false);
  set_on_stack_flag(false);
}
#endif

// Called when the method_holder is getting linked. Setup entrypoints so the method
// is ready to be called from interpreter, compiler, and vtables.
void Method::link_method(const methodHandle& h_method, TRAPS) {
  if (log_is_enabled(Info, perf, class, link)) {
    ClassLoader::perf_ik_link_methods_count()->inc();
  }

  // If the code cache is full, we may reenter this function for the
  // leftover methods that weren't linked.
  if (adapter() != nullptr) {
    if (adapter()->is_shared()) {
      assert(adapter()->is_linked(), "Adapter is shared but not linked");
    } else {
      return;
    }
  }
  assert( _code == nullptr, "nothing compiled yet" );

  // Setup interpreter entrypoint
  assert(this == h_method(), "wrong h_method()" );

  assert(adapter() == nullptr || adapter()->is_linked(), "init'd to null or restored from cache");
  address entry = Interpreter::entry_for_method(h_method);
  assert(entry != nullptr, "interpreter entry must be non-null");
  // Sets both _i2i_entry and _from_interpreted_entry
  set_interpreter_entry(entry);

  // Don't overwrite already registered native entries.
  if (is_native() && !has_native_function()) {
    set_native_function(
      SharedRuntime::native_method_throw_unsatisfied_link_error_entry(),
      !native_bind_event_is_interesting);
  }

  // Setup compiler entrypoint.  This is made eagerly, so we do not need
  // special handling of vtables.  An alternative is to make adapters more
  // lazily by calling make_adapter() from from_compiled_entry() for the
  // normal calls.  For vtable calls life gets more complicated.  When a
  // call-site goes mega-morphic we need adapters in all methods which can be
  // called from the vtable.  We need adapters on such methods that get loaded
  // later.  Ditto for mega-morphic itable calls.  If this proves to be a
  // problem we'll make these lazily later.
  if (_adapter == nullptr) {
    (void) make_adapters(h_method, CHECK);
    assert(adapter()->is_linked(), "Adapter must have been linked");
  }

  // ONLY USE the h_method now as make_adapter may have blocked

  if (h_method->is_continuation_native_intrinsic()) {
    _from_interpreted_entry = nullptr;
    _from_compiled_entry = nullptr;
    _i2i_entry = nullptr;
    if (Continuations::enabled()) {
      assert(!Threads::is_vm_complete(), "should only be called during vm init");
      AdapterHandlerLibrary::create_native_wrapper(h_method);
      if (!h_method->has_compiled_code()) {
        THROW_MSG(vmSymbols::java_lang_OutOfMemoryError(), "Initial size of CodeCache is too small");
      }
      assert(_from_interpreted_entry == get_i2c_entry(), "invariant");
    }
  }
}

address Method::make_adapters(const methodHandle& mh, TRAPS) {
  PerfTraceTime timer(ClassLoader::perf_method_adapters_time());

  // Adapters for compiled code are made eagerly here.  They are fairly
  // small (generally < 100 bytes) and quick to make (and cached and shared)
  // so making them eagerly shouldn't be too expensive.
  AdapterHandlerEntry* adapter = AdapterHandlerLibrary::get_adapter(mh);
  if (adapter == nullptr ) {
    if (!is_init_completed()) {
      // Don't throw exceptions during VM initialization because java.lang.* classes
      // might not have been initialized, causing problems when constructing the
      // Java exception object.
      vm_exit_during_initialization("Out of space in CodeCache for adapters");
    } else {
      THROW_MSG_NULL(vmSymbols::java_lang_OutOfMemoryError(), "Out of space in CodeCache for adapters");
    }
  }

  mh->set_adapter_entry(adapter);
  mh->_from_compiled_entry = adapter->get_c2i_entry();
  return adapter->get_c2i_entry();
}

// The verified_code_entry() must be called when a invoke is resolved
// on this method.

// It returns the compiled code entry point, after asserting not null.
// This function is called after potential safepoints so that nmethod
// or adapter that it points to is still live and valid.
// This function must not hit a safepoint!
address Method::verified_code_entry() {
  DEBUG_ONLY(NoSafepointVerifier nsv;)
  assert(_from_compiled_entry != nullptr, "must be set");
  return _from_compiled_entry;
}

// Check that if an nmethod ref exists, it has a backlink to this or no backlink at all
// (could be racing a deopt).
// Not inline to avoid circular ref.
bool Method::check_code() const {
  // cached in a register or local.  There's a race on the value of the field.
  nmethod *code = Atomic::load_acquire(&_code);
  return code == nullptr || (code->method() == nullptr) || (code->method() == (Method*)this && !code->is_osr_method());
}

// Install compiled code.  Instantly it can execute.
void Method::set_code(const methodHandle& mh, nmethod *code) {
  assert_lock_strong(NMethodState_lock);
  assert( code, "use clear_code to remove code" );
  assert( mh->check_code(), "" );

  guarantee(mh->adapter() != nullptr, "Adapter blob must already exist!");

  // These writes must happen in this order, because the interpreter will
  // directly jump to from_interpreted_entry which jumps to an i2c adapter
  // which jumps to _from_compiled_entry.
  mh->_code = code;             // Assign before allowing compiled code to exec

  int comp_level = code->comp_level();
  // In theory there could be a race here. In practice it is unlikely
  // and not worth worrying about.
  if (comp_level > mh->highest_comp_level()) {
    mh->set_highest_comp_level(comp_level);
  }

  OrderAccess::storestore();
  mh->_from_compiled_entry = code->verified_entry_point();
  OrderAccess::storestore();

  if (mh->is_continuation_native_intrinsic()) {
    assert(mh->_from_interpreted_entry == nullptr, "initialized incorrectly"); // see link_method

    if (mh->is_continuation_enter_intrinsic()) {
      // This is the entry used when we're in interpreter-only mode; see InterpreterMacroAssembler::jump_from_interpreted
      mh->_i2i_entry = ContinuationEntry::interpreted_entry();
    } else if (mh->is_continuation_yield_intrinsic()) {
      mh->_i2i_entry = mh->get_i2c_entry();
    } else {
      guarantee(false, "Unknown Continuation native intrinsic");
    }
    // This must come last, as it is what's tested in LinkResolver::resolve_static_call
    Atomic::release_store(&mh->_from_interpreted_entry , mh->get_i2c_entry());
  } else if (!mh->is_method_handle_intrinsic()) {
    // Instantly compiled code can execute.
    mh->_from_interpreted_entry = mh->get_i2c_entry();
  }
}


bool Method::is_overridden_in(Klass* k) const {
  InstanceKlass* ik = InstanceKlass::cast(k);

  if (ik->is_interface()) return false;

  // If method is an interface, we skip it - except if it
  // is a miranda method
  if (method_holder()->is_interface()) {
    // Check that method is not a miranda method
    if (ik->lookup_method(name(), signature()) == nullptr) {
      // No implementation exist - so miranda method
      return false;
    }
    return true;
  }

  assert(ik->is_subclass_of(method_holder()), "should be subklass");
  if (!has_vtable_index()) {
    return false;
  } else {
    Method* vt_m = ik->method_at_vtable(vtable_index());
    return vt_m != this;
  }
}


// give advice about whether this Method* should be cached or not
bool Method::should_not_be_cached() const {
  if (is_old()) {
    // This method has been redefined. It is either EMCP or obsolete
    // and we don't want to cache it because that would pin the method
    // down and prevent it from being collectible if and when it
    // finishes executing.
    return true;
  }

  // caching this method should be just fine
  return false;
}


/**
 *  Returns true if this is one of the specially treated methods for
 *  security related stack walks (like Reflection.getCallerClass).
 */
bool Method::is_ignored_by_security_stack_walk() const {
  if (intrinsic_id() == vmIntrinsics::_invoke) {
    // This is Method.invoke() -- ignore it
    return true;
  }
  if (method_holder()->is_subclass_of(vmClasses::reflect_MethodAccessorImpl_klass())) {
    // This is an auxiliary frame -- ignore it
    return true;
  }
  if (is_method_handle_intrinsic() || is_compiled_lambda_form()) {
    // This is an internal adapter frame for method handles -- ignore it
    return true;
  }
  return false;
}


// Constant pool structure for invoke methods:
enum {
  _imcp_invoke_name = 1,        // utf8: 'invokeExact', etc.
  _imcp_invoke_signature,       // utf8: (variable Symbol*)
  _imcp_limit
};

// Test if this method is an MH adapter frame generated by Java code.
// Cf. java/lang/invoke/InvokerBytecodeGenerator
bool Method::is_compiled_lambda_form() const {
  return intrinsic_id() == vmIntrinsics::_compiledLambdaForm;
}

// Test if this method is an internal MH primitive method.
bool Method::is_method_handle_intrinsic() const {
  vmIntrinsics::ID iid = intrinsic_id();
  return (MethodHandles::is_signature_polymorphic(iid) &&
          MethodHandles::is_signature_polymorphic_intrinsic(iid));
}

bool Method::has_member_arg() const {
  vmIntrinsics::ID iid = intrinsic_id();
  return (MethodHandles::is_signature_polymorphic(iid) &&
          MethodHandles::has_member_arg(iid));
}

// Make an instance of a signature-polymorphic internal MH primitive.
methodHandle Method::make_method_handle_intrinsic(vmIntrinsics::ID iid,
                                                         Symbol* signature,
                                                         TRAPS) {
  ResourceMark rm(THREAD);
  methodHandle empty;

  InstanceKlass* holder = vmClasses::MethodHandle_klass();
  Symbol* name = MethodHandles::signature_polymorphic_intrinsic_name(iid);
  assert(iid == MethodHandles::signature_polymorphic_name_id(name), "");

  log_info(methodhandles)("make_method_handle_intrinsic MH.%s%s", name->as_C_string(), signature->as_C_string());

  // invariant:   cp->symbol_at_put is preceded by a refcount increment (more usually a lookup)
  name->increment_refcount();
  signature->increment_refcount();

  int cp_length = _imcp_limit;
  ClassLoaderData* loader_data = holder->class_loader_data();
  constantPoolHandle cp;
  {
    ConstantPool* cp_oop = ConstantPool::allocate(loader_data, cp_length, CHECK_(empty));
    cp = constantPoolHandle(THREAD, cp_oop);
  }
  cp->copy_fields(holder->constants());
  cp->set_pool_holder(holder);
  cp->symbol_at_put(_imcp_invoke_name,       name);
  cp->symbol_at_put(_imcp_invoke_signature,  signature);
  cp->set_has_preresolution();
  cp->set_is_for_method_handle_intrinsic();

  // decide on access bits:  public or not?
  u2 flags_bits = (JVM_ACC_NATIVE | JVM_ACC_SYNTHETIC | JVM_ACC_FINAL);
  bool must_be_static = MethodHandles::is_signature_polymorphic_static(iid);
  if (must_be_static)  flags_bits |= JVM_ACC_STATIC;
  assert((flags_bits & JVM_ACC_PUBLIC) == 0, "do not expose these methods");

  methodHandle m;
  {
    InlineTableSizes sizes;
    Method* m_oop = Method::allocate(loader_data, 0,
                                     accessFlags_from(flags_bits), &sizes,
                                     ConstMethod::NORMAL,
                                     name,
                                     CHECK_(empty));
    m = methodHandle(THREAD, m_oop);
  }
  m->set_constants(cp());
  m->set_name_index(_imcp_invoke_name);
  m->set_signature_index(_imcp_invoke_signature);
  assert(MethodHandles::is_signature_polymorphic_name(m->name()), "");
  assert(m->signature() == signature, "");
  m->constMethod()->compute_from_signature(signature, must_be_static);
  m->init_intrinsic_id(klass_id_for_intrinsics(m->method_holder()));
  assert(m->is_method_handle_intrinsic(), "");
#ifdef ASSERT
  if (!MethodHandles::is_signature_polymorphic(m->intrinsic_id()))  m->print();
  assert(MethodHandles::is_signature_polymorphic(m->intrinsic_id()), "must be an invoker");
  assert(m->intrinsic_id() == iid, "correctly predicted iid");
#endif //ASSERT

  // Finally, set up its entry points.
  assert(m->can_be_statically_bound(), "");
  m->set_vtable_index(Method::nonvirtual_vtable_index);
  m->link_method(m, CHECK_(empty));

  if (iid == vmIntrinsics::_linkToNative) {
    m->set_interpreter_entry(m->adapter()->get_i2c_entry());
  }
  if (log_is_enabled(Debug, methodhandles)) {
    LogTarget(Debug, methodhandles) lt;
    LogStream ls(lt);
    m->print_on(&ls);
  }

  return m;
}

#if INCLUDE_CDS
void Method::restore_archived_method_handle_intrinsic(methodHandle m, TRAPS) {
  if (m->adapter() != nullptr) {
    m->set_from_compiled_entry(m->adapter()->get_c2i_entry());
  }
  m->link_method(m, CHECK);

  if (m->intrinsic_id() == vmIntrinsics::_linkToNative) {
    m->set_interpreter_entry(m->adapter()->get_i2c_entry());
  }
}
#endif

Klass* Method::check_non_bcp_klass(Klass* klass) {
  if (klass != nullptr && klass->class_loader() != nullptr) {
    if (klass->is_objArray_klass())
      klass = ObjArrayKlass::cast(klass)->bottom_klass();
    return klass;
  }
  return nullptr;
}


methodHandle Method::clone_with_new_data(const methodHandle& m, u_char* new_code, int new_code_length,
                                                u_char* new_compressed_linenumber_table, int new_compressed_linenumber_size, TRAPS) {
  // Code below does not work for native methods - they should never get rewritten anyway
  assert(!m->is_native(), "cannot rewrite native methods");
  // Allocate new Method*
  AccessFlags flags = m->access_flags();

  ConstMethod* cm = m->constMethod();
  int checked_exceptions_len = cm->checked_exceptions_length();
  int localvariable_len = cm->localvariable_table_length();
  int exception_table_len = cm->exception_table_length();
  int method_parameters_len = cm->method_parameters_length();
  int method_annotations_len = cm->method_annotations_length();
  int parameter_annotations_len = cm->parameter_annotations_length();
  int type_annotations_len = cm->type_annotations_length();
  int default_annotations_len = cm->default_annotations_length();

  InlineTableSizes sizes(
      localvariable_len,
      new_compressed_linenumber_size,
      exception_table_len,
      checked_exceptions_len,
      method_parameters_len,
      cm->generic_signature_index(),
      method_annotations_len,
      parameter_annotations_len,
      type_annotations_len,
      default_annotations_len,
      0);

  ClassLoaderData* loader_data = m->method_holder()->class_loader_data();
  Method* newm_oop = Method::allocate(loader_data,
                                      new_code_length,
                                      flags,
                                      &sizes,
                                      m->method_type(),
                                      m->name(),
                                      CHECK_(methodHandle()));
  methodHandle newm (THREAD, newm_oop);

  // Create a shallow copy of Method part, but be careful to preserve the new ConstMethod*
  ConstMethod* newcm = newm->constMethod();
  int new_const_method_size = newm->constMethod()->size();

  // This works because the source and target are both Methods. Some compilers
  // (e.g., clang) complain that the target vtable pointer will be stomped,
  // so cast away newm()'s and m()'s Methodness.
  memcpy((void*)newm(), (void*)m(), sizeof(Method));

  // Create shallow copy of ConstMethod.
  memcpy(newcm, m->constMethod(), sizeof(ConstMethod));

  // Reset correct method/const method, method size, and parameter info
  newm->set_constMethod(newcm);
  newm->constMethod()->set_code_size(new_code_length);
  newm->constMethod()->set_constMethod_size(new_const_method_size);
  assert(newm->code_size() == new_code_length, "check");
  assert(newm->method_parameters_length() == method_parameters_len, "check");
  assert(newm->checked_exceptions_length() == checked_exceptions_len, "check");
  assert(newm->exception_table_length() == exception_table_len, "check");
  assert(newm->localvariable_table_length() == localvariable_len, "check");
  // Copy new byte codes
  memcpy(newm->code_base(), new_code, new_code_length);
  // Copy line number table
  if (new_compressed_linenumber_size > 0) {
    memcpy(newm->compressed_linenumber_table(),
           new_compressed_linenumber_table,
           new_compressed_linenumber_size);
  }
  // Copy method_parameters
  if (method_parameters_len > 0) {
    memcpy(newm->method_parameters_start(),
           m->method_parameters_start(),
           method_parameters_len * sizeof(MethodParametersElement));
  }
  // Copy checked_exceptions
  if (checked_exceptions_len > 0) {
    memcpy(newm->checked_exceptions_start(),
           m->checked_exceptions_start(),
           checked_exceptions_len * sizeof(CheckedExceptionElement));
  }
  // Copy exception table
  if (exception_table_len > 0) {
    memcpy(newm->exception_table_start(),
           m->exception_table_start(),
           exception_table_len * sizeof(ExceptionTableElement));
  }
  // Copy local variable number table
  if (localvariable_len > 0) {
    memcpy(newm->localvariable_table_start(),
           m->localvariable_table_start(),
           localvariable_len * sizeof(LocalVariableTableElement));
  }
  // Copy stackmap table
  if (m->has_stackmap_table()) {
    int code_attribute_length = m->stackmap_data()->length();
    Array<u1>* stackmap_data =
      MetadataFactory::new_array<u1>(loader_data, code_attribute_length, 0, CHECK_(methodHandle()));
    memcpy((void*)stackmap_data->adr_at(0),
           (void*)m->stackmap_data()->adr_at(0), code_attribute_length);
    newm->set_stackmap_data(stackmap_data);
  }

  // copy annotations over to new method
  newcm->copy_annotations_from(loader_data, cm, CHECK_(methodHandle()));
  return newm;
}

vmSymbolID Method::klass_id_for_intrinsics(const Klass* holder) {
  // if loader is not the default loader (i.e., non-null), we can't know the intrinsics
  // because we are not loading from core libraries
  // exception: the AES intrinsics come from lib/ext/sunjce_provider.jar
  // which does not use the class default class loader so we check for its loader here
  const InstanceKlass* ik = InstanceKlass::cast(holder);
  if ((ik->class_loader() != nullptr) && !SystemDictionary::is_platform_class_loader(ik->class_loader())) {
    return vmSymbolID::NO_SID;   // regardless of name, no intrinsics here
  }

  // see if the klass name is well-known:
  Symbol* klass_name = ik->name();
  vmSymbolID id = vmSymbols::find_sid(klass_name);
  if (id != vmSymbolID::NO_SID && vmIntrinsics::class_has_intrinsics(id)) {
    return id;
  } else {
    return vmSymbolID::NO_SID;
  }
}

void Method::init_intrinsic_id(vmSymbolID klass_id) {
  assert(_intrinsic_id == static_cast<int>(vmIntrinsics::_none), "do this just once");
  const uintptr_t max_id_uint = right_n_bits((int)(sizeof(_intrinsic_id) * BitsPerByte));
  assert((uintptr_t)vmIntrinsics::ID_LIMIT <= max_id_uint, "else fix size");
  assert(intrinsic_id_size_in_bytes() == sizeof(_intrinsic_id), "");

  // the klass name is well-known:
  assert(klass_id == klass_id_for_intrinsics(method_holder()), "must be");
  assert(klass_id != vmSymbolID::NO_SID, "caller responsibility");

  // ditto for method and signature:
  vmSymbolID name_id = vmSymbols::find_sid(name());
  if (klass_id != VM_SYMBOL_ENUM_NAME(java_lang_invoke_MethodHandle)
      && klass_id != VM_SYMBOL_ENUM_NAME(java_lang_invoke_VarHandle)
      && name_id == vmSymbolID::NO_SID) {
    return;
  }
  vmSymbolID sig_id = vmSymbols::find_sid(signature());
  if (klass_id != VM_SYMBOL_ENUM_NAME(java_lang_invoke_MethodHandle)
      && klass_id != VM_SYMBOL_ENUM_NAME(java_lang_invoke_VarHandle)
      && sig_id == vmSymbolID::NO_SID) {
    return;
  }

  u2 flags = access_flags().as_method_flags();
  vmIntrinsics::ID id = vmIntrinsics::find_id(klass_id, name_id, sig_id, flags);
  if (id != vmIntrinsics::_none) {
    set_intrinsic_id(id);
    if (id == vmIntrinsics::_Class_cast) {
      // Even if the intrinsic is rejected, we want to inline this simple method.
      set_force_inline();
    }
    return;
  }

  // A few slightly irregular cases:
  switch (klass_id) {
  // Signature-polymorphic methods: MethodHandle.invoke*, InvokeDynamic.*., VarHandle
  case VM_SYMBOL_ENUM_NAME(java_lang_invoke_MethodHandle):
  case VM_SYMBOL_ENUM_NAME(java_lang_invoke_VarHandle):
    if (!is_native())  break;
    id = MethodHandles::signature_polymorphic_name_id(method_holder(), name());
    if (is_static() != MethodHandles::is_signature_polymorphic_static(id))
      id = vmIntrinsics::_none;
    break;

  default:
    break;
  }

  if (id != vmIntrinsics::_none) {
    // Set up its iid.  It is an alias method.
    set_intrinsic_id(id);
    return;
  }
}

bool Method::load_signature_classes(const methodHandle& m, TRAPS) {
  if (!THREAD->can_call_java()) {
    // There is nothing useful this routine can do from within the Compile thread.
    // Hopefully, the signature contains only well-known classes.
    // We could scan for this and return true/false, but the caller won't care.
    return false;
  }
  bool sig_is_loaded = true;
  ResourceMark rm(THREAD);
  for (ResolvingSignatureStream ss(m()); !ss.is_done(); ss.next()) {
    if (ss.is_reference()) {
      // load everything, including arrays "[Lfoo;"
      Klass* klass = ss.as_klass(SignatureStream::ReturnNull, THREAD);
      // We are loading classes eagerly. If a ClassNotFoundException or
      // a LinkageError was generated, be sure to ignore it.
      if (HAS_PENDING_EXCEPTION) {
        if (PENDING_EXCEPTION->is_a(vmClasses::ClassNotFoundException_klass()) ||
            PENDING_EXCEPTION->is_a(vmClasses::LinkageError_klass())) {
          CLEAR_PENDING_EXCEPTION;
        } else {
          return false;
        }
      }
      if( klass == nullptr) { sig_is_loaded = false; }
    }
  }
  return sig_is_loaded;
}

// Exposed so field engineers can debug VM
void Method::print_short_name(outputStream* st) const {
  ResourceMark rm;
#ifdef PRODUCT
  st->print(" %s::", method_holder()->external_name());
#else
  st->print(" %s::", method_holder()->internal_name());
#endif
  name()->print_symbol_on(st);
  if (WizardMode) signature()->print_symbol_on(st);
  else if (MethodHandles::is_signature_polymorphic(intrinsic_id()))
    MethodHandles::print_as_basic_type_signature_on(st, signature());
}

// Comparer for sorting an object array containing
// Method*s.
static int method_comparator(Method* a, Method* b) {
  return a->name()->fast_compare(b->name());
}

// This is only done during class loading, so it is OK to assume method_idnum matches the methods() array
// default_methods also uses this without the ordering for fast find_method
void Method::sort_methods(Array<Method*>* methods, bool set_idnums, method_comparator_func func) {
  int length = methods->length();
  if (length > 1) {
    if (func == nullptr) {
      func = method_comparator;
    }
    {
      NoSafepointVerifier nsv;
      QuickSort::sort(methods->data(), length, func);
    }
    // Reset method ordering
    if (set_idnums) {
      for (u2 i = 0; i < length; i++) {
        Method* m = methods->at(i);
        m->set_method_idnum(i);
        m->set_orig_method_idnum(i);
      }
    }
  }
}

//-----------------------------------------------------------------------------------
// Non-product code unless JVM/TI needs it

#if !defined(PRODUCT) || INCLUDE_JVMTI
class SignatureTypePrinter : public SignatureTypeNames {
 private:
  outputStream* _st;
  bool _use_separator;

  void type_name(const char* name) {
    if (_use_separator) _st->print(", ");
    _st->print("%s", name);
    _use_separator = true;
  }

 public:
  SignatureTypePrinter(Symbol* signature, outputStream* st) : SignatureTypeNames(signature) {
    _st = st;
    _use_separator = false;
  }

  void print_parameters()              { _use_separator = false; do_parameters_on(this); }
  void print_returntype()              { _use_separator = false; do_type(return_type()); }
};


void Method::print_name(outputStream* st) const {
  Thread *thread = Thread::current();
  ResourceMark rm(thread);
  st->print("%s ", is_static() ? "static" : "virtual");
  if (WizardMode) {
    st->print("%s.", method_holder()->internal_name());
    name()->print_symbol_on(st);
    signature()->print_symbol_on(st);
  } else {
    SignatureTypePrinter sig(signature(), st);
    sig.print_returntype();
    st->print(" %s.", method_holder()->internal_name());
    name()->print_symbol_on(st);
    st->print("(");
    sig.print_parameters();
    st->print(")");
  }
}
#endif // !PRODUCT || INCLUDE_JVMTI


void Method::print_codes_on(outputStream* st, int flags) const {
  print_codes_on(0, code_size(), st, flags);
}

void Method::print_codes_on(int from, int to, outputStream* st, int flags) const {
  Thread *thread = Thread::current();
  ResourceMark rm(thread);
  methodHandle mh (thread, (Method*)this);
  BytecodeTracer::print_method_codes(mh, from, to, st, flags);
}

CompressedLineNumberReadStream::CompressedLineNumberReadStream(u_char* buffer) : CompressedReadStream(buffer) {
  _bci = 0;
  _line = 0;
};

bool CompressedLineNumberReadStream::read_pair() {
  jubyte next = read_byte();
  // Check for terminator
  if (next == 0) return false;
  if (next == 0xFF) {
    // Escape character, regular compression used
    _bci  += read_signed_int();
    _line += read_signed_int();
  } else {
    // Single byte compression used
    _bci  += next >> 3;
    _line += next & 0x7;
  }
  return true;
}

#if INCLUDE_JVMTI

Bytecodes::Code Method::orig_bytecode_at(int bci) const {
  BreakpointInfo* bp = method_holder()->breakpoints();
  for (; bp != nullptr; bp = bp->next()) {
    if (bp->match(this, bci)) {
      return bp->orig_bytecode();
    }
  }
  {
    ResourceMark rm;
    fatal("no original bytecode found in %s at bci %d", name_and_sig_as_C_string(), bci);
  }
  return Bytecodes::_shouldnotreachhere;
}

void Method::set_orig_bytecode_at(int bci, Bytecodes::Code code) {
  assert(code != Bytecodes::_breakpoint, "cannot patch breakpoints this way");
  BreakpointInfo* bp = method_holder()->breakpoints();
  for (; bp != nullptr; bp = bp->next()) {
    if (bp->match(this, bci)) {
      bp->set_orig_bytecode(code);
      // and continue, in case there is more than one
    }
  }
}

void Method::set_breakpoint(int bci) {
  InstanceKlass* ik = method_holder();
  BreakpointInfo *bp = new BreakpointInfo(this, bci);
  bp->set_next(ik->breakpoints());
  ik->set_breakpoints(bp);
  // do this last:
  bp->set(this);
}

static void clear_matches(Method* m, int bci) {
  InstanceKlass* ik = m->method_holder();
  BreakpointInfo* prev_bp = nullptr;
  BreakpointInfo* next_bp;
  for (BreakpointInfo* bp = ik->breakpoints(); bp != nullptr; bp = next_bp) {
    next_bp = bp->next();
    // bci value of -1 is used to delete all breakpoints in method m (ex: clear_all_breakpoint).
    if (bci >= 0 ? bp->match(m, bci) : bp->match(m)) {
      // do this first:
      bp->clear(m);
      // unhook it
      if (prev_bp != nullptr)
        prev_bp->set_next(next_bp);
      else
        ik->set_breakpoints(next_bp);
      delete bp;
      // When class is redefined JVMTI sets breakpoint in all versions of EMCP methods
      // at same location. So we have multiple matching (method_index and bci)
      // BreakpointInfo nodes in BreakpointInfo list. We should just delete one
      // breakpoint for clear_breakpoint request and keep all other method versions
      // BreakpointInfo for future clear_breakpoint request.
      // bcivalue of -1 is used to clear all breakpoints (see clear_all_breakpoints)
      // which is being called when class is unloaded. We delete all the Breakpoint
      // information for all versions of method. We may not correctly restore the original
      // bytecode in all method versions, but that is ok. Because the class is being unloaded
      // so these methods won't be used anymore.
      if (bci >= 0) {
        break;
      }
    } else {
      // This one is a keeper.
      prev_bp = bp;
    }
  }
}

void Method::clear_breakpoint(int bci) {
  assert(bci >= 0, "");
  clear_matches(this, bci);
}

void Method::clear_all_breakpoints() {
  clear_matches(this, -1);
}

#endif // INCLUDE_JVMTI

int Method::highest_osr_comp_level() const {
  const MethodCounters* mcs = method_counters();
  if (mcs != nullptr) {
    return mcs->highest_osr_comp_level();
  } else {
    return CompLevel_none;
  }
}

void Method::set_highest_comp_level(int level) {
  MethodCounters* mcs = method_counters();
  if (mcs != nullptr) {
    mcs->set_highest_comp_level(level);
  }
}

void Method::set_highest_osr_comp_level(int level) {
  MethodCounters* mcs = method_counters();
  if (mcs != nullptr) {
    mcs->set_highest_osr_comp_level(level);
  }
}

#if INCLUDE_JVMTI

BreakpointInfo::BreakpointInfo(Method* m, int bci) {
  _bci = bci;
  _name_index = m->name_index();
  _signature_index = m->signature_index();
  _orig_bytecode = (Bytecodes::Code) *m->bcp_from(_bci);
  if (_orig_bytecode == Bytecodes::_breakpoint)
    _orig_bytecode = m->orig_bytecode_at(_bci);
  _next = nullptr;
}

void BreakpointInfo::set(Method* method) {
#ifdef ASSERT
  {
    Bytecodes::Code code = (Bytecodes::Code) *method->bcp_from(_bci);
    if (code == Bytecodes::_breakpoint)
      code = method->orig_bytecode_at(_bci);
    assert(orig_bytecode() == code, "original bytecode must be the same");
  }
#endif
  Thread *thread = Thread::current();
  *method->bcp_from(_bci) = Bytecodes::_breakpoint;
  method->incr_number_of_breakpoints(thread);
  {
    // Deoptimize all dependents on this method
    HandleMark hm(thread);
    methodHandle mh(thread, method);
    CodeCache::mark_dependents_on_method_for_breakpoint(mh);
  }
}

void BreakpointInfo::clear(Method* method) {
  *method->bcp_from(_bci) = orig_bytecode();
  assert(method->number_of_breakpoints() > 0, "must not go negative");
  method->decr_number_of_breakpoints(Thread::current());
}

#endif // INCLUDE_JVMTI

// jmethodID handling

// This is a block allocating object, sort of like JNIHandleBlock, only a
// lot simpler.
// It's allocated on the CHeap because once we allocate a jmethodID, we can
// never get rid of it.

static const int min_block_size = 8;

class JNIMethodBlockNode : public CHeapObj<mtClass> {
  friend class JNIMethodBlock;
  Method**        _methods;
  int             _number_of_methods;
  int             _top;
  JNIMethodBlockNode* _next;

 public:

  JNIMethodBlockNode(int num_methods = min_block_size);

  ~JNIMethodBlockNode() { FREE_C_HEAP_ARRAY(Method*, _methods); }

  void ensure_methods(int num_addl_methods) {
    if (_top < _number_of_methods) {
      num_addl_methods -= _number_of_methods - _top;
      if (num_addl_methods <= 0) {
        return;
      }
    }
    if (_next == nullptr) {
      _next = new JNIMethodBlockNode(MAX2(num_addl_methods, min_block_size));
    } else {
      _next->ensure_methods(num_addl_methods);
    }
  }
};

class JNIMethodBlock : public CHeapObj<mtClass> {
  JNIMethodBlockNode _head;
  JNIMethodBlockNode *_last_free;
 public:
  static Method* const _free_method;

  JNIMethodBlock(int initial_capacity = min_block_size)
      : _head(initial_capacity), _last_free(&_head) {}

  void ensure_methods(int num_addl_methods) {
    _last_free->ensure_methods(num_addl_methods);
  }

  Method** add_method(Method* m) {
    for (JNIMethodBlockNode* b = _last_free; b != nullptr; b = b->_next) {
      if (b->_top < b->_number_of_methods) {
        // top points to the next free entry.
        int i = b->_top;
        b->_methods[i] = m;
        b->_top++;
        _last_free = b;
        return &(b->_methods[i]);
      } else if (b->_top == b->_number_of_methods) {
        // if the next free entry ran off the block see if there's a free entry
        for (int i = 0; i < b->_number_of_methods; i++) {
          if (b->_methods[i] == _free_method) {
            b->_methods[i] = m;
            _last_free = b;
            return &(b->_methods[i]);
          }
        }
        // Only check each block once for frees.  They're very unlikely.
        // Increment top past the end of the block.
        b->_top++;
      }
      // need to allocate a next block.
      if (b->_next == nullptr) {
        b->_next = _last_free = new JNIMethodBlockNode();
      }
    }
    guarantee(false, "Should always allocate a free block");
    return nullptr;
  }

  bool contains(Method** m) {
    if (m == nullptr) return false;
    for (JNIMethodBlockNode* b = &_head; b != nullptr; b = b->_next) {
      if (b->_methods <= m && m < b->_methods + b->_number_of_methods) {
        // This is a bit of extra checking, for two reasons.  One is
        // that contains() deals with pointers that are passed in by
        // JNI code, so making sure that the pointer is aligned
        // correctly is valuable.  The other is that <= and > are
        // technically not defined on pointers, so the if guard can
        // pass spuriously; no modern compiler is likely to make that
        // a problem, though (and if one did, the guard could also
        // fail spuriously, which would be bad).
        ptrdiff_t idx = m - b->_methods;
        if (b->_methods + idx == m) {
          return true;
        }
      }
    }
    return false;  // not found
  }

  // During class unloading the methods are cleared, which is different
  // than freed.
  void clear_all_methods() {
    for (JNIMethodBlockNode* b = &_head; b != nullptr; b = b->_next) {
      for (int i = 0; i< b->_number_of_methods; i++) {
        b->_methods[i] = nullptr;
      }
    }
  }
#ifndef PRODUCT
  int count_methods() {
    // count all allocated methods
    int count = 0;
    for (JNIMethodBlockNode* b = &_head; b != nullptr; b = b->_next) {
      for (int i = 0; i< b->_number_of_methods; i++) {
        if (b->_methods[i] != _free_method) count++;
      }
    }
    return count;
  }
#endif // PRODUCT
};

// Something that can't be mistaken for an address or a markWord
Method* const JNIMethodBlock::_free_method = (Method*)55;

JNIMethodBlockNode::JNIMethodBlockNode(int num_methods) : _top(0), _next(nullptr) {
  _number_of_methods = MAX2(num_methods, min_block_size);
  _methods = NEW_C_HEAP_ARRAY(Method*, _number_of_methods, mtInternal);
  for (int i = 0; i < _number_of_methods; i++) {
    _methods[i] = JNIMethodBlock::_free_method;
  }
}

void Method::ensure_jmethod_ids(ClassLoaderData* cld, int capacity) {
  // Have to add jmethod_ids() to class loader data thread-safely.
  // Also have to add the method to the list safely, which the lock
  // protects as well.
  MutexLocker ml(JmethodIdCreation_lock,  Mutex::_no_safepoint_check_flag);
  if (cld->jmethod_ids() == nullptr) {
    cld->set_jmethod_ids(new JNIMethodBlock(capacity));
  } else {
    cld->jmethod_ids()->ensure_methods(capacity);
  }
}

// Add a method id to the jmethod_ids
jmethodID Method::make_jmethod_id(ClassLoaderData* cld, Method* m) {
  // Have to add jmethod_ids() to class loader data thread-safely.
  // Also have to add the method to the list safely, which the lock
  // protects as well.
  assert(JmethodIdCreation_lock->owned_by_self(), "sanity check");

  ResourceMark rm;
  log_debug(jmethod)("Creating jmethodID for Method %s", m->external_name());
  if (cld->jmethod_ids() == nullptr) {
    cld->set_jmethod_ids(new JNIMethodBlock());
  }
  // jmethodID is a pointer to Method*
  return (jmethodID)cld->jmethod_ids()->add_method(m);
}

jmethodID Method::jmethod_id() {
  methodHandle mh(Thread::current(), this);
  return method_holder()->get_jmethod_id(mh);
}

void Method::change_method_associated_with_jmethod_id(jmethodID jmid, Method* new_method) {
  // Can't assert the method_holder is the same because the new method has the
  // scratch method holder.
  assert(resolve_jmethod_id(jmid)->method_holder()->class_loader()
           == new_method->method_holder()->class_loader() ||
           new_method->method_holder()->class_loader() == nullptr, // allow Unsafe substitution
         "changing to a different class loader");
  // Just change the method in place, jmethodID pointer doesn't change.
  *((Method**)jmid) = new_method;
}

bool Method::is_method_id(jmethodID mid) {
  Method* m = resolve_jmethod_id(mid);
  assert(m != nullptr, "should be called with non-null method");
  InstanceKlass* ik = m->method_holder();
  ClassLoaderData* cld = ik->class_loader_data();
  if (cld->jmethod_ids() == nullptr) return false;
  return (cld->jmethod_ids()->contains((Method**)mid));
}

Method* Method::checked_resolve_jmethod_id(jmethodID mid) {
  if (mid == nullptr) return nullptr;
  Method* o = resolve_jmethod_id(mid);
  if (o == nullptr || o == JNIMethodBlock::_free_method) {
    return nullptr;
  }
  // Method should otherwise be valid. Assert for testing.
  assert(is_valid_method(o), "should be valid jmethodid");
  // If the method's class holder object is unreferenced, but not yet marked as
  // unloaded, we need to return null here too because after a safepoint, its memory
  // will be reclaimed.
  return o->method_holder()->is_loader_alive() ? o : nullptr;
};

void Method::set_on_stack(const bool value) {
  // Set both the method itself and its constant pool.  The constant pool
  // on stack means some method referring to it is also on the stack.
  constants()->set_on_stack(value);

  bool already_set = on_stack_flag();
  set_on_stack_flag(value);
  if (value && !already_set) {
    MetadataOnStackMark::record(this);
  }
}

void Method::record_gc_epoch() {
  // If any method is on the stack in continuations, none of them can be reclaimed,
  // so save the marking cycle to check for the whole class in the cpCache.
  // The cpCache is writeable.
  constants()->cache()->record_gc_epoch();
}

// Called when the class loader is unloaded to make all methods weak.
void Method::clear_jmethod_ids(ClassLoaderData* loader_data) {
  loader_data->jmethod_ids()->clear_all_methods();
}

void Method::clear_jmethod_id() {
  // Being at a safepoint prevents racing against other class redefinitions
  assert(SafepointSynchronize::is_at_safepoint(), "should be at safepoint");
  // The jmethodID is not stored in the Method instance, we need to look it up first
  jmethodID methodid = find_jmethod_id_or_null();
  // We need to make sure that jmethodID actually resolves to this method
  // - multiple redefined versions may share jmethodID slots and if a method
  //   has already been rewired to a newer version we could be removing reference
  //   to a still existing method instance
  if (methodid != nullptr && *((Method**)methodid) == this) {
    *((Method**)methodid) = nullptr;
  }
}

bool Method::has_method_vptr(const void* ptr) {
  Method m;
  // This assumes that the vtbl pointer is the first word of a C++ object.
  return dereference_vptr(&m) == dereference_vptr(ptr);
}

// Check that this pointer is valid by checking that the vtbl pointer matches
bool Method::is_valid_method(const Method* m) {
  if (m == nullptr) {
    return false;
  } else if ((intptr_t(m) & (wordSize-1)) != 0) {
    // Quick sanity check on pointer.
    return false;
  } else if (!os::is_readable_range(m, m + 1)) {
    return false;
  } else if (m->is_shared()) {
    return CppVtables::is_valid_shared_method(m);
  } else if (Metaspace::contains_non_shared(m)) {
    return has_method_vptr((const void*)m);
  } else {
    return false;
  }
}

#ifndef PRODUCT
void Method::print_jmethod_ids_count(const ClassLoaderData* loader_data, outputStream* out) {
  out->print("%d", loader_data->jmethod_ids()->count_methods());
}
#endif // PRODUCT


// Printing

#ifndef PRODUCT

void Method::print_on(outputStream* st) const {
  ResourceMark rm;
  assert(is_method(), "must be method");
  st->print_cr("%s", internal_name());
  st->print_cr(" - this oop:          " PTR_FORMAT, p2i(this));
  st->print   (" - method holder:     "); method_holder()->print_value_on(st); st->cr();
  st->print   (" - constants:         " PTR_FORMAT " ", p2i(constants()));
  constants()->print_value_on(st); st->cr();
  st->print   (" - access:            0x%x  ", access_flags().as_method_flags()); access_flags().print_on(st); st->cr();
  st->print   (" - flags:             0x%x  ", _flags.as_int()); _flags.print_on(st); st->cr();
  st->print   (" - name:              ");    name()->print_value_on(st); st->cr();
  st->print   (" - signature:         ");    signature()->print_value_on(st); st->cr();
  st->print_cr(" - max stack:         %d",   max_stack());
  st->print_cr(" - max locals:        %d",   max_locals());
  st->print_cr(" - size of params:    %d",   size_of_parameters());
  st->print_cr(" - method size:       %d",   method_size());
  if (intrinsic_id() != vmIntrinsics::_none)
    st->print_cr(" - intrinsic id:      %d %s", vmIntrinsics::as_int(intrinsic_id()), vmIntrinsics::name_at(intrinsic_id()));
  if (highest_comp_level() != CompLevel_none)
    st->print_cr(" - highest level:     %d", highest_comp_level());
  st->print_cr(" - vtable index:      %d",   _vtable_index);
  st->print_cr(" - i2i entry:         " PTR_FORMAT, p2i(interpreter_entry()));
  st->print(   " - adapters:          ");
  AdapterHandlerEntry* a = ((Method*)this)->adapter();
  if (a == nullptr)
    st->print_cr(PTR_FORMAT, p2i(a));
  else
    a->print_adapter_on(st);
  st->print_cr(" - compiled entry     " PTR_FORMAT, p2i(from_compiled_entry()));
  st->print_cr(" - code size:         %d",   code_size());
  if (code_size() != 0) {
    st->print_cr(" - code start:        " PTR_FORMAT, p2i(code_base()));
    st->print_cr(" - code end (excl):   " PTR_FORMAT, p2i(code_base() + code_size()));
  }
  if (method_data() != nullptr) {
    st->print_cr(" - method data:       " PTR_FORMAT, p2i(method_data()));
  }
  st->print_cr(" - checked ex length: %d",   checked_exceptions_length());
  if (checked_exceptions_length() > 0) {
    CheckedExceptionElement* table = checked_exceptions_start();
    st->print_cr(" - checked ex start:  " PTR_FORMAT, p2i(table));
    if (Verbose) {
      for (int i = 0; i < checked_exceptions_length(); i++) {
        st->print_cr("   - throws %s", constants()->printable_name_at(table[i].class_cp_index));
      }
    }
  }
  if (has_linenumber_table()) {
    u_char* table = compressed_linenumber_table();
    st->print_cr(" - linenumber start:  " PTR_FORMAT, p2i(table));
    if (Verbose) {
      CompressedLineNumberReadStream stream(table);
      while (stream.read_pair()) {
        st->print_cr("   - line %d: %d", stream.line(), stream.bci());
      }
    }
  }
  st->print_cr(" - localvar length:   %d",   localvariable_table_length());
  if (localvariable_table_length() > 0) {
    LocalVariableTableElement* table = localvariable_table_start();
    st->print_cr(" - localvar start:    " PTR_FORMAT, p2i(table));
    if (Verbose) {
      for (int i = 0; i < localvariable_table_length(); i++) {
        int bci = table[i].start_bci;
        int len = table[i].length;
        const char* name = constants()->printable_name_at(table[i].name_cp_index);
        const char* desc = constants()->printable_name_at(table[i].descriptor_cp_index);
        int slot = table[i].slot;
        st->print_cr("   - %s %s bci=%d len=%d slot=%d", desc, name, bci, len, slot);
      }
    }
  }
  if (code() != nullptr) {
    st->print   (" - compiled code: ");
    code()->print_value_on(st);
  }
  if (is_native()) {
    st->print_cr(" - native function:   " PTR_FORMAT, p2i(native_function()));
    st->print_cr(" - signature handler: " PTR_FORMAT, p2i(signature_handler()));
  }
}

void Method::print_linkage_flags(outputStream* st) {
  access_flags().print_on(st);
  if (is_default_method()) {
    st->print("default ");
  }
  if (is_overpass()) {
    st->print("overpass ");
  }
}
#endif //PRODUCT

void Method::print_value_on(outputStream* st) const {
  assert(is_method(), "must be method");
  st->print("%s", internal_name());
  print_address_on(st);
  st->print(" ");
  name()->print_value_on(st);
  st->print(" ");
  signature()->print_value_on(st);
  st->print(" in ");
  method_holder()->print_value_on(st);
  if (WizardMode) st->print("#%d", _vtable_index);
  if (WizardMode) st->print("[%d,%d]", size_of_parameters(), max_locals());
  if (WizardMode && code() != nullptr) st->print(" ((nmethod*)%p)", code());
}

// Verification

void Method::verify_on(outputStream* st) {
  guarantee(is_method(), "object must be method");
  guarantee(constants()->is_constantPool(), "should be constant pool");
  MethodData* md = method_data();
  guarantee(md == nullptr ||
      md->is_methodData(), "should be method data");
}<|MERGE_RESOLUTION|>--- conflicted
+++ resolved
@@ -408,17 +408,13 @@
 
 void Method::remove_unshareable_info() {
   unlink_method();
-<<<<<<< HEAD
   if (method_data() != nullptr) {
     method_data()->remove_unshareable_info();
   }
   if (method_counters() != nullptr) {
     method_counters()->remove_unshareable_info();
   }
-  if (AOTCodeCache::is_dumping_adapters() && _adapter != nullptr) {
-=======
   if (AOTCodeCache::is_dumping_adapter() && _adapter != nullptr) {
->>>>>>> 890456f0
     _adapter->remove_unshareable_info();
   }
   JFR_ONLY(REMOVE_METHOD_ID(this);)
