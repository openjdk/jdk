--- conflicted
+++ resolved
@@ -2106,7 +2106,6 @@
          new_method->method_holder()->class_loader() == nullptr, // allow substitution to Unsafe method
          "changing to a different class loader");
   JmethodIDTable::change_method_associated_with_jmethod_id(jmid, new_method);
-<<<<<<< HEAD
 }
 
 // If there's a jmethodID for this method, clear the Method
@@ -2119,20 +2118,6 @@
   }
 }
 
-=======
-}
-
-// If there's a jmethodID for this method, clear the Method
-// but leave jmethodID for this method in the table.
-// It's deallocated with class unloading.
-void Method::clear_jmethod_id() {
-  jmethodID mid = method_holder()->jmethod_id_or_null(this);
-  if (mid != nullptr) {
-    JmethodIDTable::clear_jmethod_id(mid, this);
-  }
-}
-
->>>>>>> fde6cd77
 bool Method::validate_jmethod_id(jmethodID mid) {
   Method* m = resolve_jmethod_id(mid);
   assert(m != nullptr, "should be called with non-null method");
