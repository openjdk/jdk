--- conflicted
+++ resolved
@@ -207,11 +207,7 @@
       // skipping the intermediate round to HeapWordSize.
       s = align_up(size_in_bytes, MinObjAlignmentInBytes) / HeapWordSize;
 
-<<<<<<< HEAD
-      assert(s == klass->oop_size(this) || size_might_change(klass), "wrong array object size");
-=======
       assert(s == klass->oop_size(this), "wrong array object size");
->>>>>>> 19b2cee4
     } else {
       // Must be zero, so bite the bullet and take the virtual call.
       s = klass->oop_size(this);
