/*
 * Copyright (c) 1999, 2025, Oracle and/or its affiliates. All rights reserved.
 * Copyright (c) 2020, 2022, Huawei Technologies Co., Ltd. All rights reserved.
 * DO NOT ALTER OR REMOVE COPYRIGHT NOTICES OR THIS FILE HEADER.
 *
 * This code is free software; you can redistribute it and/or modify it
 * under the terms of the GNU General Public License version 2 only, as
 * published by the Free Software Foundation.
 *
 * This code is distributed in the hope that it will be useful, but WITHOUT
 * ANY WARRANTY; without even the implied warranty of MERCHANTABILITY or
 * FITNESS FOR A PARTICULAR PURPOSE.  See the GNU General Public License
 * version 2 for more details (a copy is included in the LICENSE file that
 * accompanied this code).
 *
 * You should have received a copy of the GNU General Public License version
 * 2 along with this work; if not, write to the Free Software Foundation,
 * Inc., 51 Franklin St, Fifth Floor, Boston, MA 02110-1301 USA.
 *
 * Please contact Oracle, 500 Oracle Parkway, Redwood Shores, CA 94065 USA
 * or visit www.oracle.com if you need additional information or have any
 * questions.
 *
 */

#include "asm/macroAssembler.hpp"
#include "classfile/vmSymbols.hpp"
#include "code/codeCache.hpp"
#include "code/nativeInst.hpp"
#include "code/vtableStubs.hpp"
#include "interpreter/interpreter.hpp"
#include "jvm.h"
#include "memory/allocation.inline.hpp"
#include "os_linux.hpp"
#include "os_posix.hpp"
#include "prims/jniFastGetField.hpp"
#include "prims/jvm_misc.hpp"
#include "runtime/arguments.hpp"
#include "runtime/frame.inline.hpp"
#include "runtime/globals.hpp"
#include "runtime/interfaceSupport.inline.hpp"
#include "runtime/java.hpp"
#include "runtime/javaCalls.hpp"
#include "runtime/javaThread.hpp"
#include "runtime/mutexLocker.hpp"
#include "runtime/osThread.hpp"
#include "runtime/safepointMechanism.hpp"
#include "runtime/sharedRuntime.hpp"
#include "runtime/stubRoutines.hpp"
#include "runtime/timer.hpp"
#include "signals_posix.hpp"
#include "utilities/debug.hpp"
#include "utilities/events.hpp"
#include "utilities/vmError.hpp"

// put OS-includes here
# include <dlfcn.h>
# include <errno.h>
# include <fpu_control.h>
# include <linux/ptrace.h>
# include <pthread.h>
# include <signal.h>
# include <stdio.h>
# include <stdlib.h>
# include <sys/mman.h>
# include <sys/resource.h>
# include <sys/socket.h>
# include <sys/stat.h>
# include <sys/time.h>
# include <sys/types.h>
# include <sys/utsname.h>
# include <sys/wait.h>
# include <poll.h>
# include <pwd.h>
# include <ucontext.h>
# include <unistd.h>

#define REG_LR       1
#define REG_FP       8
#define REG_BCP      22

NOINLINE address os::current_stack_pointer() {
  return (address)__builtin_frame_address(0);
}

char* os::non_memory_address_word() {
  // Must never look like an address returned by reserve_memory,
  // even in its subfields (as defined by the CPU immediate fields,
  // if the CPU splits constants across multiple instructions).

  return (char*) 0xffffffffffff;
}

address os::Posix::ucontext_get_pc(const ucontext_t * uc) {
  return (address)uc->uc_mcontext.__gregs[REG_PC];
}

void os::Posix::ucontext_set_pc(ucontext_t * uc, address pc) {
  uc->uc_mcontext.__gregs[REG_PC] = (intptr_t)pc;
}

intptr_t* os::Linux::ucontext_get_sp(const ucontext_t * uc) {
  return (intptr_t*)uc->uc_mcontext.__gregs[REG_SP];
}

intptr_t* os::Linux::ucontext_get_fp(const ucontext_t * uc) {
  return (intptr_t*)uc->uc_mcontext.__gregs[REG_FP];
}

address os::fetch_frame_from_context(const void* ucVoid,
                                     intptr_t** ret_sp, intptr_t** ret_fp) {
  address epc;
  const ucontext_t* uc = (const ucontext_t*)ucVoid;

  if (uc != nullptr) {
    epc = os::Posix::ucontext_get_pc(uc);
    if (ret_sp != nullptr) {
      *ret_sp = os::Linux::ucontext_get_sp(uc);
    }
    if (ret_fp != nullptr) {
      *ret_fp = os::Linux::ucontext_get_fp(uc);
    }
  } else {
    epc = nullptr;
    if (ret_sp != nullptr) {
      *ret_sp = (intptr_t *)nullptr;
    }
    if (ret_fp != nullptr) {
      *ret_fp = (intptr_t *)nullptr;
    }
  }

  return epc;
}

frame os::fetch_compiled_frame_from_context(const void* ucVoid) {
  const ucontext_t* uc = (const ucontext_t*)ucVoid;
  // In compiled code, the stack banging is performed before RA
  // has been saved in the frame. RA is live, and SP and FP
  // belong to the caller.
  intptr_t* frame_fp = os::Linux::ucontext_get_fp(uc);
  intptr_t* frame_sp = os::Linux::ucontext_get_sp(uc);
  address frame_pc = (address)(uc->uc_mcontext.__gregs[REG_LR]
                         - NativeInstruction::instruction_size);
  return frame(frame_sp, frame_fp, frame_pc);
}

frame os::fetch_frame_from_context(const void* ucVoid) {
  intptr_t* frame_sp = nullptr;
  intptr_t* frame_fp = nullptr;
  address epc = fetch_frame_from_context(ucVoid, &frame_sp, &frame_fp);
  if (!is_readable_pointer(epc)) {
    // Try to recover from calling into bad memory
    // Assume new frame has not been set up, the same as
    // compiled frame stack bang
    return fetch_compiled_frame_from_context(ucVoid);
  }
  return frame(frame_sp, frame_fp, epc);
}

intptr_t* os::fetch_bcp_from_context(const void* ucVoid) {
<<<<<<< HEAD
  Unimplemented();
  return nullptr;
=======
  assert(ucVoid != nullptr, "invariant");
  const ucontext_t* uc = (const ucontext_t*)ucVoid;
  assert(os::Posix::ucontext_is_interpreter(uc), "invariant");
  return reinterpret_cast<intptr_t*>(uc->uc_mcontext.__gregs[REG_BCP]);
>>>>>>> bbceab07
}

// By default, gcc always saves frame pointer rfp on this stack. This
// may get turned off by -fomit-frame-pointer.
frame os::get_sender_for_C_frame(frame* fr) {
  return frame(fr->sender_sp(), fr->link(), fr->sender_pc());
}

NOINLINE frame os::current_frame() {
  intptr_t **sender_sp = (intptr_t **)__builtin_frame_address(0);
  if (sender_sp != nullptr) {
    frame myframe((intptr_t*)os::current_stack_pointer(),
                  sender_sp[frame::link_offset],
                  CAST_FROM_FN_PTR(address, os::current_frame));
    if (os::is_first_C_frame(&myframe)) {
      // stack is not walkable
      return frame();
    } else {
      return os::get_sender_for_C_frame(&myframe);
    }
  } else {
    ShouldNotReachHere();
    return frame();
  }
}

// Utility functions
bool PosixSignals::pd_hotspot_signal_handler(int sig, siginfo_t* info,
                                             ucontext_t* uc, JavaThread* thread) {

  // decide if this trap can be handled by a stub
  address stub = nullptr;

  address pc = nullptr;

  //%note os_trap_1
  if (info != nullptr && uc != nullptr && thread != nullptr) {
    pc = (address) os::Posix::ucontext_get_pc(uc);

    address addr = (address) info->si_addr;

    // Make sure the high order byte is sign extended, as it may be masked away by the hardware.
    if ((uintptr_t(addr) & (uintptr_t(1) << 55)) != 0) {
      addr = address(uintptr_t(addr) | (uintptr_t(0xFF) << 56));
    }

    // Handle ALL stack overflow variations here
    if (sig == SIGSEGV) {
      // check if fault address is within thread stack
      if (thread->is_in_full_stack(addr)) {
        if (os::Posix::handle_stack_overflow(thread, addr, pc, uc, &stub)) {
          return true; // continue
        }
      }
    }

    if (thread->thread_state() == _thread_in_Java) {
      // Java thread running in Java code => find exception handler if any
      // a fault inside compiled code, the interpreter, or a stub

      // Handle signal from NativeJump::patch_verified_entry().
      if ((sig == SIGILL || sig == SIGTRAP)
          && nativeInstruction_at(pc)->is_sigill_not_entrant()) {
        if (TraceTraps) {
          tty->print_cr("trap: not_entrant (%s)", (sig == SIGTRAP) ? "SIGTRAP" : "SIGILL");
        }
        stub = SharedRuntime::get_handle_wrong_method_stub();
      } else if (sig == SIGSEGV && SafepointMechanism::is_poll_address((address)info->si_addr)) {
        stub = SharedRuntime::get_poll_stub(pc);
      } else if (sig == SIGBUS /* && info->si_code == BUS_OBJERR */) {
        // BugId 4454115: A read from a MappedByteBuffer can fault
        // here if the underlying file has been truncated.
        // Do not crash the VM in such a case.
        CodeBlob* cb = CodeCache::find_blob(pc);
        nmethod* nm = (cb != nullptr) ? cb->as_nmethod_or_null() : nullptr;
        bool is_unsafe_memory_access = (thread->doing_unsafe_access() && UnsafeMemoryAccess::contains_pc(pc));
        if ((nm != nullptr && nm->has_unsafe_access()) || is_unsafe_memory_access) {
          address next_pc = Assembler::locate_next_instruction(pc);
          if (is_unsafe_memory_access) {
            next_pc = UnsafeMemoryAccess::page_error_continue_pc(pc);
          }
          stub = SharedRuntime::handle_unsafe_access(thread, next_pc);
        }
      } else if (sig == SIGILL && nativeInstruction_at(pc)->is_stop()) {
        // Pull a pointer to the error message out of the instruction
        // stream.
        const uint64_t *detail_msg_ptr
          = (uint64_t*)(pc + NativeInstruction::instruction_size);
        const char *detail_msg = (const char *)*detail_msg_ptr;
        const char *msg = "stop";
        if (TraceTraps) {
          tty->print_cr("trap: %s: (SIGILL)", msg);
        }

        // End life with a fatal error, message and detail message and the context.
        // Note: no need to do any post-processing here (e.g. signal chaining)
        VMError::report_and_die(thread, uc, nullptr, 0, msg, "%s", detail_msg);

        ShouldNotReachHere();
      } else if (sig == SIGFPE  &&
          (info->si_code == FPE_INTDIV || info->si_code == FPE_FLTDIV)) {
        stub =
          SharedRuntime::
          continuation_for_implicit_exception(thread,
                                              pc,
                                              SharedRuntime::
                                              IMPLICIT_DIVIDE_BY_ZERO);
      } else if (sig == SIGSEGV &&
                 MacroAssembler::uses_implicit_null_check((void*)addr)) {
          // Determination of interpreter/vtable stub/compiled code null exception
          stub = SharedRuntime::continuation_for_implicit_exception(thread, pc, SharedRuntime::IMPLICIT_NULL);
      }
    } else if ((thread->thread_state() == _thread_in_vm ||
                thread->thread_state() == _thread_in_native) &&
                sig == SIGBUS && /* info->si_code == BUS_OBJERR && */
                thread->doing_unsafe_access()) {
      address next_pc = Assembler::locate_next_instruction(pc);
      if (UnsafeMemoryAccess::contains_pc(pc)) {
        next_pc = UnsafeMemoryAccess::page_error_continue_pc(pc);
      }
      stub = SharedRuntime::handle_unsafe_access(thread, next_pc);
    }

    // jni_fast_Get<Primitive>Field can trap at certain pc's if a GC kicks in
    // and the heap gets shrunk before the field access.
    if ((sig == SIGSEGV) || (sig == SIGBUS)) {
      address addr_slow = JNI_FastGetField::find_slowcase_pc(pc);
      if (addr_slow != (address)-1) {
        stub = addr_slow;
      }
    }
  }

  if (stub != nullptr) {
    // save all thread context in case we need to restore it
    if (thread != nullptr) {
      thread->set_saved_exception_pc(pc);
    }

    os::Posix::ucontext_set_pc(uc, stub);
    return true;
  }

  return false; // Mute compiler
}

void os::Linux::init_thread_fpu_state(void) {
}

int os::Linux::get_fpu_control_word(void) {
  return 0;
}

void os::Linux::set_fpu_control_word(int fpu_control) {
}

////////////////////////////////////////////////////////////////////////////////
// thread stack

// Minimum usable stack sizes required to get to user code. Space for
// HotSpot guard pages is added later.
size_t os::_compiler_thread_min_stack_allowed = 72 * K;
size_t os::_java_thread_min_stack_allowed = 72 * K;
size_t os::_vm_internal_thread_min_stack_allowed = 72 * K;

// return default stack size for thr_type
size_t os::Posix::default_stack_size(os::ThreadType thr_type) {
  // default stack size (compiler thread needs larger stack)
  size_t s = (thr_type == os::compiler_thread ? 4 * M : 1 * M);
  return s;
}

/////////////////////////////////////////////////////////////////////////////
// helper functions for fatal error handler

static const char* reg_abi_names[] = {
  "pc",
  "x1(ra)", "x2(sp)", "x3(gp)", "x4(tp)",
  "x5(t0)", "x6(t1)", "x7(t2)",
  "x8(s0)", "x9(s1)",
  "x10(a0)", "x11(a1)", "x12(a2)", "x13(a3)", "x14(a4)", "x15(a5)", "x16(a6)", "x17(a7)",
  "x18(s2)", "x19(s3)", "x20(s4)", "x21(s5)", "x22(s6)", "x23(s7)", "x24(s8)", "x25(s9)", "x26(s10)", "x27(s11)",
  "x28(t3)", "x29(t4)","x30(t5)", "x31(t6)"
};

void os::print_context(outputStream *st, const void *context) {
  if (context == nullptr) return;

  const ucontext_t *uc = (const ucontext_t*)context;

  st->print_cr("Registers:");
  for (int r = 0; r < 32; r++) {
    st->print_cr("%-*.*s=" INTPTR_FORMAT, 8, 8, reg_abi_names[r], (uintptr_t)uc->uc_mcontext.__gregs[r]);
  }
  st->cr();
  const struct __riscv_mc_d_ext_state * const f_ext_state = &(uc->uc_mcontext.__fpregs.__d);
  st->print_cr("Floating point state:");
  st->print_cr("fcsr=" UINT32_FORMAT, f_ext_state->__fcsr);
  st->print_cr("Floating point registers:");
  for (int r = 0; r < 32; r++) {
    st->print_cr("f%d=" INTPTR_FORMAT, r, (intptr_t)f_ext_state->__f[r]);
  }
  st->cr();

#ifdef NO_RVV_SIGCONTEXT
  st->print_cr("Vector state: JVM compiled without vector sigcontext support");
#else // ifndef NO_RVV_SIGCONTEXT
// This magic number is not in any user-space header.
// No other choice but to define it (arch/riscv/include/uapi/asm/sigcontext.h).
#ifndef RISCV_V_MAGIC
#define RISCV_V_MAGIC 0x53465457
#endif

  // Find the vector context
  struct __riscv_extra_ext_header *ext = (struct __riscv_extra_ext_header *)(&uc->uc_mcontext.__fpregs);
  if (ext->hdr.magic != RISCV_V_MAGIC) {
    st->print_cr("Vector state: not found");
    return;
  }

  // The size passed to user-space is calculated accordingly:
  // size = sizeof(struct __riscv_ctx_hdr) + sizeof(struct __riscv_v_ext_state) + riscv_v_vsize;
  uint32_t ext_size = ext->hdr.size;

  if (ext_size < (sizeof(struct __riscv_ctx_hdr) + sizeof(struct __riscv_v_ext_state))) {
    st->print_cr("Vector state: not found, invalid size");
    return;
  }

  struct __riscv_v_ext_state *v_ext_state = (struct __riscv_v_ext_state *)((char *)(ext) + sizeof(struct __riscv_extra_ext_header));

  st->print_cr("Vector state:");
  st->print_cr("vstart=" INTPTR_FORMAT, v_ext_state->vstart);
  st->print_cr("vl    =" INTPTR_FORMAT, v_ext_state->vl);
  st->print_cr("vtype =" INTPTR_FORMAT, v_ext_state->vtype);
  st->print_cr("vcsr  =" INTPTR_FORMAT, v_ext_state->vcsr);
  st->print_cr("vlenb =" INTPTR_FORMAT, v_ext_state->vlenb);
  st->print_cr("Vector registers:");

  uint64_t vr_size = v_ext_state->vlenb;

  // Registers are after the v extensions header.
  ext_size -= (sizeof(struct __riscv_ctx_hdr) + sizeof(struct __riscv_v_ext_state));

  if (ext_size != (32 * vr_size)) {
    st->print_cr("Vector registers: not found, invalid size");
    return;
  }

  // datap format is undocumented, but is generated by kernel function riscv_v_vstate_save().
  uint8_t *regp = (uint8_t *)v_ext_state->datap;
  for (int r = 0; r < 32; r++) {
    st->print("v%d=0x", r);
    for (int i = vr_size; i > 0; i--) {
      st->print("%02" PRIx8, regp[i-1]);
    }
    st->print_cr("");
    regp += vr_size;
  }
  st->cr();
#endif // #ifndef NO_RVV_SIGCONTEXT
}

void os::print_register_info(outputStream *st, const void *context, int& continuation) {
  const int register_count = 32;
  int n = continuation;
  assert(n >= 0 && n <= register_count, "Invalid continuation value");
  if (context == nullptr || n == register_count) {
    return;
  }

  const ucontext_t *uc = (const ucontext_t*)context;
  while (n < register_count) {
    // Update continuation with next index before printing location
    continuation = n + 1;
    st->print("%-8.8s=", reg_abi_names[n]);
    print_location(st, uc->uc_mcontext.__gregs[n]);
    ++n;
  }
}

void os::setup_fpu() {
}

#ifndef PRODUCT
void os::verify_stack_alignment() {
  assert(((intptr_t)os::current_stack_pointer() & (StackAlignmentInBytes-1)) == 0, "incorrect stack alignment");
}
#endif

int os::extra_bang_size_in_bytes() {
  return 0;
}

static inline void atomic_copy64(const volatile void *src, volatile void *dst) {
  *(jlong *) dst = *(const jlong *) src;
}

extern "C" {
  int SpinPause() {
    if (UseZihintpause) {
      // PAUSE is encoded as a FENCE instruction with pred=W, succ=0, fm=0, rd=x0, and rs1=x0.
      // To do: __asm__ volatile("pause " : : : );
      // Since we're currently not passing '-march=..._zihintpause' to the compiler,
      // it will not recognize the "pause" instruction, hence the hard-coded instruction.
      __asm__ volatile(".word 0x0100000f  " : : : );
      return 1;
    }
    return 0;
  }

  void _Copy_conjoint_jshorts_atomic(const jshort* from, jshort* to, size_t count) {
    if (from > to) {
      const jshort *end = from + count;
      while (from < end) {
        *(to++) = *(from++);
      }
    } else if (from < to) {
      const jshort *end = from;
      from += count - 1;
      to   += count - 1;
      while (from >= end) {
        *(to--) = *(from--);
      }
    }
  }
  void _Copy_conjoint_jints_atomic(const jint* from, jint* to, size_t count) {
    if (from > to) {
      const jint *end = from + count;
      while (from < end) {
        *(to++) = *(from++);
      }
    } else if (from < to) {
      const jint *end = from;
      from += count - 1;
      to   += count - 1;
      while (from >= end) {
        *(to--) = *(from--);
      }
    }
  }

  void _Copy_conjoint_jlongs_atomic(const jlong* from, jlong* to, size_t count) {
    if (from > to) {
      const jlong *end = from + count;
      while (from < end) {
        atomic_copy64(from++, to++);
      }
    } else if (from < to) {
      const jlong *end = from;
      from += count - 1;
      to   += count - 1;
      while (from >= end) {
        atomic_copy64(from--, to--);
      }
    }
  }

  void _Copy_arrayof_conjoint_bytes(const HeapWord* from,
                                    HeapWord* to,
                                    size_t    count) {
    memmove(to, from, count);
  }
  void _Copy_arrayof_conjoint_jshorts(const HeapWord* from,
                                      HeapWord* to,
                                      size_t    count) {
    memmove(to, from, count * 2);
  }
  void _Copy_arrayof_conjoint_jints(const HeapWord* from,
                                    HeapWord* to,
                                    size_t    count) {
    memmove(to, from, count * 4);
  }
  void _Copy_arrayof_conjoint_jlongs(const HeapWord* from,
                                     HeapWord* to,
                                     size_t    count) {
    memmove(to, from, count * 8);
  }
};<|MERGE_RESOLUTION|>--- conflicted
+++ resolved
@@ -159,15 +159,10 @@
 }
 
 intptr_t* os::fetch_bcp_from_context(const void* ucVoid) {
-<<<<<<< HEAD
-  Unimplemented();
-  return nullptr;
-=======
   assert(ucVoid != nullptr, "invariant");
   const ucontext_t* uc = (const ucontext_t*)ucVoid;
   assert(os::Posix::ucontext_is_interpreter(uc), "invariant");
   return reinterpret_cast<intptr_t*>(uc->uc_mcontext.__gregs[REG_BCP]);
->>>>>>> bbceab07
 }
 
 // By default, gcc always saves frame pointer rfp on this stack. This
