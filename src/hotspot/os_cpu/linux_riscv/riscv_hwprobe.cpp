/*
 * Copyright (c) 2023, 2025, Oracle and/or its affiliates. All rights reserved.
 * Copyright (c) 2023, Rivos Inc. All rights reserved.
 * DO NOT ALTER OR REMOVE COPYRIGHT NOTICES OR THIS FILE HEADER.
 *
 * This code is free software; you can redistribute it and/or modify it
 * under the terms of the GNU General Public License version 2 only, as
 * published by the Free Software Foundation.
 *
 * This code is distributed in the hope that it will be useful, but WITHOUT
 * ANY WARRANTY; without even the implied warranty of MERCHANTABILITY or
 * FITNESS FOR A PARTICULAR PURPOSE.  See the GNU General Public License
 * version 2 for more details (a copy is included in the LICENSE file that
 * accompanied this code).
 *
 * You should have received a copy of the GNU General Public License version
 * 2 along with this work; if not, write to the Free Software Foundation,
 * Inc., 51 Franklin St, Fifth Floor, Boston, MA 02110-1301 USA.
 *
 * Please contact Oracle, 500 Oracle Parkway, Redwood Shores, CA 94065 USA
 * or visit www.oracle.com if you need additional information or have any
 * questions.
 *
 */

#include "logging/log.hpp"
#include "logging/logMessage.hpp"
#include "os_linux.hpp"
#include "riscv_hwprobe.hpp"
#include "runtime/os.hpp"
#include "runtime/vm_version.hpp"
#include "utilities/debug.hpp"

#include <sched.h>
#include <sys/syscall.h>
#include <unistd.h>

// Syscall defined in kernel 6.4 and the defines will be in asm/hwprobe.h
#define RISCV_HWPROBE_KEY_MVENDORID     0
#define RISCV_HWPROBE_KEY_MARCHID       1
#define RISCV_HWPROBE_KEY_MIMPID        2

#define RISCV_HWPROBE_KEY_BASE_BEHAVIOR 3
#define   RISCV_HWPROBE_BASE_BEHAVIOR_IMA       (1 << 0)

#define RISCV_HWPROBE_KEY_IMA_EXT_0     4
#define   RISCV_HWPROBE_IMA_FD                  (1 << 0)
#define   RISCV_HWPROBE_IMA_C                   (1 << 1)
#define   RISCV_HWPROBE_IMA_V                   (1 << 2)
#define   RISCV_HWPROBE_EXT_ZBA                 (1 << 3)
#define   RISCV_HWPROBE_EXT_ZBB                 (1 << 4)
#define   RISCV_HWPROBE_EXT_ZBS                 (1 << 5)
#define   RISCV_HWPROBE_EXT_ZICBOZ              (1 << 6)
#define   RISCV_HWPROBE_EXT_ZBC                 (1 << 7)
#define   RISCV_HWPROBE_EXT_ZBKB                (1 << 8)
#define   RISCV_HWPROBE_EXT_ZBKC                (1 << 9)
#define   RISCV_HWPROBE_EXT_ZBKX                (1 << 10)
#define   RISCV_HWPROBE_EXT_ZKND                (1 << 11)
#define   RISCV_HWPROBE_EXT_ZKNE                (1 << 12)
#define   RISCV_HWPROBE_EXT_ZKNH                (1 << 13)
#define   RISCV_HWPROBE_EXT_ZKSED               (1 << 14)
#define   RISCV_HWPROBE_EXT_ZKSH                (1 << 15)
#define   RISCV_HWPROBE_EXT_ZKT                 (1 << 16)
#define   RISCV_HWPROBE_EXT_ZVBB                (1 << 17)
#define   RISCV_HWPROBE_EXT_ZVBC                (1 << 18)
#define   RISCV_HWPROBE_EXT_ZVKB                (1 << 19)
#define   RISCV_HWPROBE_EXT_ZVKG                (1 << 20)
#define   RISCV_HWPROBE_EXT_ZVKNED              (1 << 21)
#define   RISCV_HWPROBE_EXT_ZVKNHA              (1 << 22)
#define   RISCV_HWPROBE_EXT_ZVKNHB              (1 << 23)
#define   RISCV_HWPROBE_EXT_ZVKSED              (1 << 24)
#define   RISCV_HWPROBE_EXT_ZVKSH               (1 << 25)
#define   RISCV_HWPROBE_EXT_ZVKT                (1 << 26)
#define   RISCV_HWPROBE_EXT_ZFH                 (1 << 27)
#define   RISCV_HWPROBE_EXT_ZFHMIN              (1 << 28)
#define   RISCV_HWPROBE_EXT_ZIHINTNTL           (1 << 29)
#define   RISCV_HWPROBE_EXT_ZVFH                (1 << 30)
#define   RISCV_HWPROBE_EXT_ZVFHMIN             (1ULL << 31)
#define   RISCV_HWPROBE_EXT_ZFA                 (1ULL << 32)
#define   RISCV_HWPROBE_EXT_ZTSO                (1ULL << 33)
#define   RISCV_HWPROBE_EXT_ZACAS               (1ULL << 34)
#define   RISCV_HWPROBE_EXT_ZICOND              (1ULL << 35)

#define RISCV_HWPROBE_KEY_CPUPERF_0     5
#define   RISCV_HWPROBE_MISALIGNED_UNKNOWN      (0 << 0)
#define   RISCV_HWPROBE_MISALIGNED_EMULATED     (1 << 0)
#define   RISCV_HWPROBE_MISALIGNED_SLOW         (2 << 0)
#define   RISCV_HWPROBE_MISALIGNED_FAST         (3 << 0)
#define   RISCV_HWPROBE_MISALIGNED_UNSUPPORTED  (4 << 0)
#define   RISCV_HWPROBE_MISALIGNED_MASK         (7 << 0)

#ifndef NR_riscv_hwprobe
#ifndef NR_arch_specific_syscall
#define NR_arch_specific_syscall 244
#endif
#define NR_riscv_hwprobe (NR_arch_specific_syscall + 14)
#endif

struct riscv_hwprobe {
    int64_t key;
    uint64_t value;
};

long sys_riscv_hwprobe(struct riscv_hwprobe *pairs, size_t pairc,
                       size_t cpuc, cpu_set_t *cpus,
                       unsigned int flags) {
  return syscall(NR_riscv_hwprobe, pairs, pairc, cpuc, cpus, 0 /* flags*/);
}

static bool rw_hwprobe_completed = false;

static struct riscv_hwprobe query[] = {{RISCV_HWPROBE_KEY_MVENDORID, 0},
                                       {RISCV_HWPROBE_KEY_MARCHID,   0},
                                       {RISCV_HWPROBE_KEY_MIMPID,    0},
                                       {RISCV_HWPROBE_KEY_BASE_BEHAVIOR, 0},
                                       {RISCV_HWPROBE_KEY_IMA_EXT_0,     0},
                                       {RISCV_HWPROBE_KEY_CPUPERF_0,     0}};

bool RiscvHwprobe::probe_features() {
  assert(!rw_hwprobe_completed, "Called twice.");
  int ret = sys_riscv_hwprobe(&query[0], sizeof(query) / sizeof(query[0]), 0, nullptr, 0);
  rw_hwprobe_completed = true;
  if (ret != 0) {
    log_debug(os, cpu)("riscv_hwprobe unsupported");
    return false;
  }
  log_debug(os, cpu)("riscv_hwprobe supported");
  add_features_from_query_result();
  return true;
}

static bool is_valid(int64_t key) {
  return query[key].key != -1;
}

static bool is_set(int64_t key, uint64_t value_mask) {
  if (is_valid(key)) {
    return (query[key].value & value_mask) != 0;
  }
  return false;
}

void RiscvHwprobe::add_features_from_query_result() {
  assert(rw_hwprobe_completed, "hwprobe not init yet.");

  if (is_valid(RISCV_HWPROBE_KEY_MVENDORID)) {
    VM_Version::mvendorid.enable_feature(query[RISCV_HWPROBE_KEY_MVENDORID].value);
  }
  if (is_valid(RISCV_HWPROBE_KEY_MARCHID)) {
    VM_Version::marchid.enable_feature(query[RISCV_HWPROBE_KEY_MARCHID].value);
  }
  if (is_valid(RISCV_HWPROBE_KEY_MIMPID)) {
    VM_Version::mimpid.enable_feature(query[RISCV_HWPROBE_KEY_MIMPID].value);
  }
  if (is_set(RISCV_HWPROBE_KEY_BASE_BEHAVIOR, RISCV_HWPROBE_BASE_BEHAVIOR_IMA)) {
    VM_Version::ext_I.enable_feature();
    VM_Version::ext_M.enable_feature();
    VM_Version::ext_A.enable_feature();
  }
  if (is_set(RISCV_HWPROBE_KEY_IMA_EXT_0, RISCV_HWPROBE_IMA_FD)) {
    VM_Version::ext_F.enable_feature();
    VM_Version::ext_D.enable_feature();
  }
  if (is_set(RISCV_HWPROBE_KEY_IMA_EXT_0, RISCV_HWPROBE_IMA_C)) {
    VM_Version::ext_C.enable_feature();
  }
  if (is_set(RISCV_HWPROBE_KEY_IMA_EXT_0, RISCV_HWPROBE_IMA_V)) {
    // Linux signal return bug when using vector with vlen > 128b in pre 6.8.5.
    long major, minor, patch;
    os::Linux::kernel_version(&major, &minor, &patch);
    if (os::Linux::kernel_version_compare(major, minor, patch, 6, 8, 5) == -1) {
      LogMessage(os) log;
      if (log.is_info()) {
        log.info("Linux kernels before 6.8.5 (current %ld.%ld.%ld) have a known bug when using Vector and signals.", major, minor, patch);
        log.info("Vector not enabled automatically via hwprobe, but can be turned on with -XX:+UseRVV.");
      }
    } else {
      VM_Version::ext_V.enable_feature();
    }
  }
  if (is_set(RISCV_HWPROBE_KEY_IMA_EXT_0, RISCV_HWPROBE_EXT_ZBA)) {
    VM_Version::ext_Zba.enable_feature();
  }
  if (is_set(RISCV_HWPROBE_KEY_IMA_EXT_0, RISCV_HWPROBE_EXT_ZBB)) {
    VM_Version::ext_Zbb.enable_feature();
  }
  if (is_set(RISCV_HWPROBE_KEY_IMA_EXT_0, RISCV_HWPROBE_EXT_ZBS)) {
    VM_Version::ext_Zbs.enable_feature();
  }
#ifndef PRODUCT
  if (is_set(RISCV_HWPROBE_KEY_IMA_EXT_0, RISCV_HWPROBE_EXT_ZBKB)) {
    VM_Version::ext_Zbkb.enable_feature();
  }
#endif
  if (is_set(RISCV_HWPROBE_KEY_IMA_EXT_0, RISCV_HWPROBE_EXT_ZFH)) {
    VM_Version::ext_Zfh.enable_feature();
  }
  if (is_set(RISCV_HWPROBE_KEY_IMA_EXT_0, RISCV_HWPROBE_EXT_ZFHMIN)) {
    VM_Version::ext_Zfhmin.enable_feature();
  }
#ifndef PRODUCT
  if (is_set(RISCV_HWPROBE_KEY_IMA_EXT_0, RISCV_HWPROBE_EXT_ZVBB)) {
    VM_Version::ext_Zvbb.enable_feature();
  }
#endif
#ifndef PRODUCT
  if (is_set(RISCV_HWPROBE_KEY_IMA_EXT_0, RISCV_HWPROBE_EXT_ZVBC)) {
    VM_Version::ext_Zvbc.enable_feature();
  }
#endif
#ifndef PRODUCT
  if (is_set(RISCV_HWPROBE_KEY_IMA_EXT_0, RISCV_HWPROBE_EXT_ZVKNED) &&
      is_set(RISCV_HWPROBE_KEY_IMA_EXT_0, RISCV_HWPROBE_EXT_ZVKNHB) &&
      is_set(RISCV_HWPROBE_KEY_IMA_EXT_0, RISCV_HWPROBE_EXT_ZVKB)   &&
      is_set(RISCV_HWPROBE_KEY_IMA_EXT_0, RISCV_HWPROBE_EXT_ZVKT)) {
    VM_Version::ext_Zvkn.enable_feature();
  }
#endif
  if (is_set(RISCV_HWPROBE_KEY_IMA_EXT_0, RISCV_HWPROBE_EXT_ZVFH)) {
    VM_Version::ext_Zvfh.enable_feature();
  }
#ifndef PRODUCT
  if (is_set(RISCV_HWPROBE_KEY_IMA_EXT_0, RISCV_HWPROBE_EXT_ZFA)) {
    VM_Version::ext_Zfa.enable_feature();
  }
<<<<<<< HEAD
  // Currently tests shows that cmove using Zicond instructions will bring
  // performance regression, but to get a test coverage all the time, will
  // still prefer to enabling it in debug version.
=======
#endif
#ifndef PRODUCT
  if (is_set(RISCV_HWPROBE_KEY_IMA_EXT_0, RISCV_HWPROBE_EXT_ZTSO)) {
    VM_Version::ext_Ztso.enable_feature();
  }
#endif
#ifndef PRODUCT
  if (is_set(RISCV_HWPROBE_KEY_IMA_EXT_0, RISCV_HWPROBE_EXT_ZACAS)) {
    VM_Version::ext_Zacas.enable_feature();
  }
#endif
>>>>>>> 6c266701
  if (is_set(RISCV_HWPROBE_KEY_IMA_EXT_0, RISCV_HWPROBE_EXT_ZICOND)) {
    VM_Version::ext_Zicond.enable_feature();
  }
#endif
  if (is_valid(RISCV_HWPROBE_KEY_CPUPERF_0)) {
    VM_Version::unaligned_access.enable_feature(
       query[RISCV_HWPROBE_KEY_CPUPERF_0].value & RISCV_HWPROBE_MISALIGNED_MASK);
  }
}<|MERGE_RESOLUTION|>--- conflicted
+++ resolved
@@ -223,23 +223,19 @@
   if (is_set(RISCV_HWPROBE_KEY_IMA_EXT_0, RISCV_HWPROBE_EXT_ZFA)) {
     VM_Version::ext_Zfa.enable_feature();
   }
-<<<<<<< HEAD
+#endif
+#ifndef PRODUCT
+  if (is_set(RISCV_HWPROBE_KEY_IMA_EXT_0, RISCV_HWPROBE_EXT_ZTSO)) {
+    VM_Version::ext_Ztso.enable_feature();
+  }
+#endif
+#ifndef PRODUCT
+  if (is_set(RISCV_HWPROBE_KEY_IMA_EXT_0, RISCV_HWPROBE_EXT_ZACAS)) {
+    VM_Version::ext_Zacas.enable_feature();
+  }
   // Currently tests shows that cmove using Zicond instructions will bring
   // performance regression, but to get a test coverage all the time, will
   // still prefer to enabling it in debug version.
-=======
-#endif
-#ifndef PRODUCT
-  if (is_set(RISCV_HWPROBE_KEY_IMA_EXT_0, RISCV_HWPROBE_EXT_ZTSO)) {
-    VM_Version::ext_Ztso.enable_feature();
-  }
-#endif
-#ifndef PRODUCT
-  if (is_set(RISCV_HWPROBE_KEY_IMA_EXT_0, RISCV_HWPROBE_EXT_ZACAS)) {
-    VM_Version::ext_Zacas.enable_feature();
-  }
-#endif
->>>>>>> 6c266701
   if (is_set(RISCV_HWPROBE_KEY_IMA_EXT_0, RISCV_HWPROBE_EXT_ZICOND)) {
     VM_Version::ext_Zicond.enable_feature();
   }
