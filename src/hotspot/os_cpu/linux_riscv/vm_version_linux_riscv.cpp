/*
 * Copyright (c) 2006, 2025, Oracle and/or its affiliates. All rights reserved.
 * Copyright (c) 2021, Huawei Technologies Co., Ltd. All rights reserved.
 * Copyright (c) 2023, Rivos Inc. All rights reserved.
 * DO NOT ALTER OR REMOVE COPYRIGHT NOTICES OR THIS FILE HEADER.
 *
 * This code is free software; you can redistribute it and/or modify it
 * under the terms of the GNU General Public License version 2 only, as
 * published by the Free Software Foundation.
 *
 * This code is distributed in the hope that it will be useful, but WITHOUT
 * ANY WARRANTY; without even the implied warranty of MERCHANTABILITY or
 * FITNESS FOR A PARTICULAR PURPOSE.  See the GNU General Public License
 * version 2 for more details (a copy is included in the LICENSE file that
 * accompanied this code).
 *
 * You should have received a copy of the GNU General Public License version
 * 2 along with this work; if not, write to the Free Software Foundation,
 * Inc., 51 Franklin St, Fifth Floor, Boston, MA 02110-1301 USA.
 *
 * Please contact Oracle, 500 Oracle Parkway, Redwood Shores, CA 94065 USA
 * or visit www.oracle.com if you need additional information or have any
 * questions.
 *
 */

#include "asm/register.hpp"
#include "logging/log.hpp"
#include "riscv_hwprobe.hpp"
#include "runtime/os.hpp"
#include "runtime/os.inline.hpp"
#include "runtime/vm_version.hpp"

#include <asm/hwcap.h>
#include <ctype.h>
#include <sys/auxv.h>
#include <sys/prctl.h>

#ifndef HWCAP_ISA_I
#define HWCAP_ISA_I  nth_bit('I' - 'A')
#endif

#ifndef HWCAP_ISA_M
#define HWCAP_ISA_M  nth_bit('M' - 'A')
#endif

#ifndef HWCAP_ISA_A
#define HWCAP_ISA_A  nth_bit('A' - 'A')
#endif

#ifndef HWCAP_ISA_F
#define HWCAP_ISA_F  nth_bit('F' - 'A')
#endif

#ifndef HWCAP_ISA_D
#define HWCAP_ISA_D  nth_bit('D' - 'A')
#endif

#ifndef HWCAP_ISA_C
#define HWCAP_ISA_C  nth_bit('C' - 'A')
#endif

#ifndef HWCAP_ISA_Q
#define HWCAP_ISA_Q  nth_bit('Q' - 'A')
#endif

#ifndef HWCAP_ISA_H
#define HWCAP_ISA_H  nth_bit('H' - 'A')
#endif

#ifndef HWCAP_ISA_V
#define HWCAP_ISA_V  nth_bit('V' - 'A')
#endif

#define read_csr(csr)                                           \
({                                                              \
        unsigned long __v;                                      \
        __asm__ __volatile__ ("csrr %0, %1"                     \
                              : "=r" (__v)                      \
                              : "i" (csr)                       \
                              : "memory");                      \
        __v;                                                    \
})

// prctl PR_RISCV_SET_ICACHE_FLUSH_CTX is from Linux 6.9
#ifndef PR_RISCV_SET_ICACHE_FLUSH_CTX
#define PR_RISCV_SET_ICACHE_FLUSH_CTX 71
#endif
#ifndef PR_RISCV_CTX_SW_FENCEI_ON
#define PR_RISCV_CTX_SW_FENCEI_ON  0
#endif
#ifndef PR_RISCV_CTX_SW_FENCEI_OFF
#define PR_RISCV_CTX_SW_FENCEI_OFF 1
#endif
#ifndef PR_RISCV_SCOPE_PER_PROCESS
#define PR_RISCV_SCOPE_PER_PROCESS 0
#endif
#ifndef PR_RISCV_SCOPE_PER_THREAD
#define PR_RISCV_SCOPE_PER_THREAD  1
#endif

uint32_t VM_Version::cpu_vector_length() {
<<<<<<< HEAD
  assert(ext_v.enabled(), "should not call this");
=======
>>>>>>> 8eba0c07
  return (uint32_t)read_csr(CSR_VLENB);
}

void VM_Version::setup_cpu_available_features() {

  assert(ext_i.feature_bit() == HWCAP_ISA_I, "Bit for I must follow Linux HWCAP");
  assert(ext_m.feature_bit() == HWCAP_ISA_M, "Bit for M must follow Linux HWCAP");
  assert(ext_a.feature_bit() == HWCAP_ISA_A, "Bit for A must follow Linux HWCAP");
  assert(ext_f.feature_bit() == HWCAP_ISA_F, "Bit for F must follow Linux HWCAP");
  assert(ext_d.feature_bit() == HWCAP_ISA_D, "Bit for D must follow Linux HWCAP");
  assert(ext_c.feature_bit() == HWCAP_ISA_C, "Bit for C must follow Linux HWCAP");
  assert(ext_q.feature_bit() == HWCAP_ISA_Q, "Bit for Q must follow Linux HWCAP");
  assert(ext_h.feature_bit() == HWCAP_ISA_H, "Bit for H must follow Linux HWCAP");
  assert(ext_v.feature_bit() == HWCAP_ISA_V, "Bit for V must follow Linux HWCAP");

  if (!RiscvHwprobe::probe_features()) {
    os_aux_features();
  }

  char* uarch = os_uarch_additional_features();
  vendor_features();

  char buf[1024] = {};
  if (uarch != nullptr && strcmp(uarch, "") != 0) {
    // Use at max half the buffer.
    os::snprintf_checked(buf, sizeof(buf)/2, "%s ", uarch);
  }
  os::free((void*) uarch);

  int features_offset = strnlen(buf, sizeof(buf));

  strcat(buf, "rv64");
  int i = 0;
  while (_feature_list[i] != nullptr) {
    if (_feature_list[i]->enabled()) {
      // Change flag default
      _feature_list[i]->update_flag();

      // Feature will be disabled by update_flag() if flag
      // is set to false by the user on the command line.
      if (!_feature_list[i]->enabled()) {
        continue;
      }

      log_debug(os, cpu)("Enabled RV64 feature \"%s\" (%ld)",
             _feature_list[i]->pretty(),
             _feature_list[i]->value());
      // The feature string
      if (_feature_list[i]->feature_string()) {
        const char* tmp = _feature_list[i]->pretty();
        if (strlen(tmp) == 1) {
          // Feature string is expected to be in multi-character form
          // like rvc, rvv, etc so that it will be easier to specify
          // target feature string in tests.
          strcat(buf, " rv");
          strcat(buf, tmp);
        } else {
          // Feature string is expected to be lower case.
          // Turn Zxxx into zxxx
          char prebuf[3] = {};
          assert(strlen(tmp) > 1, "Must be");
          prebuf[0] = ' ';
          prebuf[1] = (char)tolower(tmp[0]);
          strcat(buf, prebuf);
          strcat(buf, &tmp[1]);
        }
      }
      // Feature bit
      if (_feature_list[i]->feature_bit() != 0) {
        _features |= _feature_list[i]->feature_bit();
      }
    }
    i++;
  }

  // Linux kernel require Zifencei
  if (!ext_Zifencei.enabled()) {
    log_info(os, cpu)("Zifencei not found, required by Linux, enabling.");
    ext_Zifencei.enable_feature();
  }

  if (UseCtxFencei) {
    // Note that we can set this up only for effected threads
    // via PR_RISCV_SCOPE_PER_THREAD, i.e. on VM attach/deattach.
    int ret = prctl(PR_RISCV_SET_ICACHE_FLUSH_CTX, PR_RISCV_CTX_SW_FENCEI_ON, PR_RISCV_SCOPE_PER_PROCESS);
    if (ret == 0) {
      log_debug(os, cpu)("UseCtxFencei (PR_RISCV_CTX_SW_FENCEI_ON) enabled.");
    } else {
      FLAG_SET_ERGO(UseCtxFencei, false);
      log_info(os, cpu)("UseCtxFencei (PR_RISCV_CTX_SW_FENCEI_ON) disabled, unsupported by kernel.");
    }
  }

  _cpu_info_string = os::strdup(buf);

  _features_string = _cpu_info_string + features_offset;
}

void VM_Version::os_aux_features() {
  uint64_t auxv = getauxval(AT_HWCAP);
  for (int i = 0; _feature_list[i] != nullptr; i++) {
    if (_feature_list[i]->feature_bit() == HWCAP_ISA_V) {
      // Special case for V: some dev boards only support RVV version 0.7, while
      // the OpenJDK only supports RVV version 1.0. These two versions are not
      // compatible with each other. Given the V bit is set through HWCAP on
      // some custom kernels, regardless of the version, it can lead to
      // generating V instructions on boards that don't support RVV version 1.0
      // (ex: Sipeed LicheePi), leading to a SIGILL.
      // That is an acceptable workaround as only Linux Kernel v6.5+ supports V,
      // and that version already support hwprobe anyway
      continue;
    }
    if ((_feature_list[i]->feature_bit() & auxv) != 0) {
      _feature_list[i]->enable_feature();
    }
  }
}

VM_Version::VM_MODE VM_Version::parse_satp_mode(const char* vm_mode) {
  if (!strncmp(vm_mode, "sv39", sizeof "sv39" - 1)) {
    return VM_SV39;
  } else if (!strncmp(vm_mode, "sv48", sizeof "sv48" - 1)) {
    return VM_SV48;
  } else if (!strncmp(vm_mode, "sv57", sizeof "sv57" - 1)) {
    return VM_SV57;
  } else if (!strncmp(vm_mode, "sv64", sizeof "sv64" - 1)) {
    return VM_SV64;
  } else {
    return VM_MBARE;
  }
}

char* VM_Version::os_uarch_additional_features() {
  char* ret = nullptr;
  VM_MODE mode = VM_NOTSET;

  FILE *f = fopen("/proc/cpuinfo", "r");
  if (f == nullptr) {
    return nullptr;
  }

  char buf[512], *p;
  while (fgets(buf, sizeof (buf), f) != nullptr &&
         (mode == VM_NOTSET || ret == nullptr)) {
    if ((p = strchr(buf, ':')) != nullptr) {
      if (mode == VM_NOTSET) {
        if (strncmp(buf, "mmu", sizeof "mmu" - 1) == 0) {
          mode = VM_Version::parse_satp_mode(p + 2);
        }
      }
      if (ret == nullptr) {
        if (strncmp(buf, "uarch", sizeof "uarch" - 1) == 0) {
          ret = os::strdup(p + 2);
          ret[strcspn(ret, "\n")] = '\0';
        }
      }
    }
  }
  if (mode == VM_NOTSET) {
    mode = VM_MBARE;
  }
  fclose(f);
  non_ext_SATP.enable_feature(mode);
  return ret;
}

void VM_Version::vendor_features() {
  if (!non_ext_VendorId.enabled()) {
    return;
  }
  switch (non_ext_VendorId.value()) {
    case RIVOS:
    rivos_features();
    break;
    default:
    break;
  }
}

void VM_Version::rivos_features() {
  // Enable common features not dependent on marchid/mimpid.
  ext_Zicbom.enable_feature();
  ext_Zicboz.enable_feature();
  ext_Zicbop.enable_feature();

  // If we running on a pre-6.5 kernel
  ext_Zba.enable_feature();
  ext_Zbb.enable_feature();
  ext_Zbs.enable_feature();

  ext_Zcb.enable_feature();

  ext_Zfh.enable_feature();

  ext_Zicboz.enable_feature();
  ext_Zicsr.enable_feature();
  ext_Zifencei.enable_feature();
  ext_Zic64b.enable_feature();
  ext_Ztso.enable_feature();

  ext_Zvfh.enable_feature();

  non_ext_UnalignedScalar.enable_feature(MISALIGNED_SCALAR_FAST);
  non_ext_SATP.enable_feature(VM_SV48);

  // Features dependent on march/mimpid.
  // I.e. march.value() and mimplid.value()
  if (non_ext_ImpId.value() > 0x100) {
    ext_Zacas.enable_feature();
    ext_Zihintpause.enable_feature();
  }
}<|MERGE_RESOLUTION|>--- conflicted
+++ resolved
@@ -100,10 +100,6 @@
 #endif
 
 uint32_t VM_Version::cpu_vector_length() {
-<<<<<<< HEAD
-  assert(ext_v.enabled(), "should not call this");
-=======
->>>>>>> 8eba0c07
   return (uint32_t)read_csr(CSR_VLENB);
 }
 
