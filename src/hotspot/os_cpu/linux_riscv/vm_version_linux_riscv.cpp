/*
 * Copyright (c) 2006, 2023, Oracle and/or its affiliates. All rights reserved.
 * Copyright (c) 2021, Huawei Technologies Co., Ltd. All rights reserved.
 * Copyright (c) 2023, Rivos Inc. All rights reserved.
 * DO NOT ALTER OR REMOVE COPYRIGHT NOTICES OR THIS FILE HEADER.
 *
 * This code is free software; you can redistribute it and/or modify it
 * under the terms of the GNU General Public License version 2 only, as
 * published by the Free Software Foundation.
 *
 * This code is distributed in the hope that it will be useful, but WITHOUT
 * ANY WARRANTY; without even the implied warranty of MERCHANTABILITY or
 * FITNESS FOR A PARTICULAR PURPOSE.  See the GNU General Public License
 * version 2 for more details (a copy is included in the LICENSE file that
 * accompanied this code).
 *
 * You should have received a copy of the GNU General Public License version
 * 2 along with this work; if not, write to the Free Software Foundation,
 * Inc., 51 Franklin St, Fifth Floor, Boston, MA 02110-1301 USA.
 *
 * Please contact Oracle, 500 Oracle Parkway, Redwood Shores, CA 94065 USA
 * or visit www.oracle.com if you need additional information or have any
 * questions.
 *
 */

#include "precompiled.hpp"
#include "asm/register.hpp"
#include "logging/log.hpp"
#include "riscv_hwprobe.hpp"
#include "runtime/os.hpp"
#include "runtime/os.inline.hpp"
#include "runtime/vm_version.hpp"

#include <asm/hwcap.h>
#include <ctype.h>
#include <sys/auxv.h>

#ifndef HWCAP_ISA_I
#define HWCAP_ISA_I  nth_bit('I' - 'A')
#endif

#ifndef HWCAP_ISA_M
#define HWCAP_ISA_M  nth_bit('M' - 'A')
#endif

#ifndef HWCAP_ISA_A
#define HWCAP_ISA_A  nth_bit('A' - 'A')
#endif

#ifndef HWCAP_ISA_F
#define HWCAP_ISA_F  nth_bit('F' - 'A')
#endif

#ifndef HWCAP_ISA_D
#define HWCAP_ISA_D  nth_bit('D' - 'A')
#endif

#ifndef HWCAP_ISA_C
#define HWCAP_ISA_C  nth_bit('C' - 'A')
#endif

#ifndef HWCAP_ISA_Q
#define HWCAP_ISA_Q  nth_bit('Q' - 'A')
#endif

#ifndef HWCAP_ISA_H
#define HWCAP_ISA_H  nth_bit('H' - 'A')
#endif

#ifndef HWCAP_ISA_V
#define HWCAP_ISA_V  nth_bit('V' - 'A')
#endif

#define read_csr(csr)                                           \
({                                                              \
        unsigned long __v;                                      \
        __asm__ __volatile__ ("csrr %0, %1"                     \
                              : "=r" (__v)                      \
                              : "i" (csr)                       \
                              : "memory");                      \
        __v;                                                    \
})

uint32_t VM_Version::cpu_vector_length() {
  assert(ext_V.enabled(), "should not call this");
  return (uint32_t)read_csr(CSR_VLENB);
}

void VM_Version::setup_cpu_available_features() {

  assert(ext_I.feature_bit() == HWCAP_ISA_I, "Bit for I must follow Linux HWCAP");
  assert(ext_M.feature_bit() == HWCAP_ISA_M, "Bit for M must follow Linux HWCAP");
  assert(ext_A.feature_bit() == HWCAP_ISA_A, "Bit for A must follow Linux HWCAP");
  assert(ext_F.feature_bit() == HWCAP_ISA_F, "Bit for F must follow Linux HWCAP");
  assert(ext_D.feature_bit() == HWCAP_ISA_D, "Bit for D must follow Linux HWCAP");
  assert(ext_C.feature_bit() == HWCAP_ISA_C, "Bit for C must follow Linux HWCAP");
  assert(ext_Q.feature_bit() == HWCAP_ISA_Q, "Bit for Q must follow Linux HWCAP");
  assert(ext_H.feature_bit() == HWCAP_ISA_H, "Bit for H must follow Linux HWCAP");
  assert(ext_V.feature_bit() == HWCAP_ISA_V, "Bit for V must follow Linux HWCAP");

  if (!RiscvHwprobe::probe_features()) {
    os_aux_features();
  }
  char* uarch = os_uarch_additional_features();
  vendor_features();

  char buf[1024] = {};
  if (uarch != nullptr && strcmp(uarch, "") != 0) {
    // Use at max half the buffer.
    snprintf(buf, sizeof(buf)/2, "%s ", uarch);
  }
  os::free((void*) uarch);
  strcat(buf, "rv64");
  int i = 0;
  while (_feature_list[i] != nullptr) {
    if (_feature_list[i]->enabled()) {
      // Change flag default
      _feature_list[i]->update_flag();

      // Feature will be disabled by update_flag() if flag
      // is set to false by the user on the command line.
      if (!_feature_list[i]->enabled()) {
        continue;
      }

      log_debug(os, cpu)("Enabled RV64 feature \"%s\" (%ld)",
             _feature_list[i]->pretty(),
             _feature_list[i]->value());
      // The feature string
      if (_feature_list[i]->feature_string()) {
        const char* tmp = _feature_list[i]->pretty();
        if (strlen(tmp) == 1) {
          strcat(buf, " ");
          strcat(buf, tmp);
        } else {
          // Feature string is expected to be lower case.
          // Turn Zxxx into zxxx
          char prebuf[3] = {};
          assert(strlen(tmp) > 1, "Must be");
          prebuf[0] = ' ';
          prebuf[1] = (char)tolower(tmp[0]);
          strcat(buf, prebuf);
          strcat(buf, &tmp[1]);
        }
      }
      // Feature bit
      if (_feature_list[i]->feature_bit() != 0) {
        _features |= _feature_list[i]->feature_bit();
      }
    }
    i++;
  }

  _features_string = os::strdup(buf);
}

void VM_Version::os_aux_features() {
  uint64_t auxv = getauxval(AT_HWCAP);
  for (int i = 0; _feature_list[i] != nullptr; i++) {
    if (_feature_list[i]->feature_bit() == HWCAP_ISA_V) {
      // Special case for V: some dev boards only support RVV version 0.7, while
      // the OpenJDK only supports RVV version 1.0. These two versions are not
      // compatible with each other. Given the V bit is set through HWCAP on
      // some custom kernels, regardless of the version, it can lead to
      // generating V instructions on boards that don't support RVV version 1.0
      // (ex: Sipeed LicheePi), leading to a SIGILL.
      // That is an acceptable workaround as only Linux Kernel v6.5+ supports V,
      // and that version already support hwprobe anyway
      continue;
    }
    if ((_feature_list[i]->feature_bit() & auxv) != 0) {
      _feature_list[i]->enable_feature();
    }
  }
}

VM_Version::VM_MODE VM_Version::parse_satp_mode(const char* vm_mode) {
  if (!strncmp(vm_mode, "sv39", sizeof "sv39" - 1)) {
    return VM_SV39;
  } else if (!strncmp(vm_mode, "sv48", sizeof "sv48" - 1)) {
    return VM_SV48;
  } else if (!strncmp(vm_mode, "sv57", sizeof "sv57" - 1)) {
    return VM_SV57;
  } else if (!strncmp(vm_mode, "sv64", sizeof "sv64" - 1)) {
    return VM_SV64;
  } else {
    return VM_MBARE;
  }
}

char* VM_Version::os_uarch_additional_features() {
  char* ret = nullptr;
  VM_MODE mode = VM_NOTSET;

  FILE *f = fopen("/proc/cpuinfo", "r");
  if (f == nullptr) {
    return nullptr;
  }

  char buf[512], *p;
  while (fgets(buf, sizeof (buf), f) != nullptr &&
         (mode == VM_NOTSET || ret == nullptr)) {
    if ((p = strchr(buf, ':')) != nullptr) {
      if (mode == VM_NOTSET) {
        if (strncmp(buf, "mmu", sizeof "mmu" - 1) == 0) {
          mode = VM_Version::parse_satp_mode(p + 2);
        }
      }
      if (ret == nullptr) {
        if (strncmp(buf, "uarch", sizeof "uarch" - 1) == 0) {
          ret = os::strdup(p + 2);
          ret[strcspn(ret, "\n")] = '\0';
        }
      }
    }
  }
  if (mode == VM_NOTSET) {
    mode = VM_MBARE;
  }
  fclose(f);
  satp_mode.enable_feature(mode);
  return ret;
}

void VM_Version::vendor_features() {
  if (!mvendorid.enabled()) {
    return;
  }
  switch (mvendorid.value()) {
    case RIVOS:
    rivos_features();
    break;
    default:
    break;
  }
}

void VM_Version::rivos_features() {
  // Enable common features not dependent on marchid/mimpid.
  ext_Zicbom.enable_feature();
  ext_Zicboz.enable_feature();
  ext_Zicbop.enable_feature();

  // If we running on a pre-6.5 kernel
  ext_Zba.enable_feature();
  ext_Zbb.enable_feature();
  ext_Zbs.enable_feature();

<<<<<<< HEAD
  ext_Zbkb.enable_feature();

=======
  ext_Zcb.enable_feature();

  ext_Zfh.enable_feature();

  ext_Zicboz.enable_feature();
>>>>>>> 4a78906d
  ext_Zicsr.enable_feature();
  ext_Zifencei.enable_feature();
  ext_Zic64b.enable_feature();
  ext_Ztso.enable_feature();

  ext_Zvfh.enable_feature();

  unaligned_access.enable_feature(MISALIGNED_FAST);
  satp_mode.enable_feature(VM_SV48);

  // Features dependent on march/mimpid.
  // I.e. march.value() and mimplid.value()
  if (mimpid.value() > 0x100) {
    ext_Zacas.enable_feature();
    ext_Zihintpause.enable_feature();
  }
}<|MERGE_RESOLUTION|>--- conflicted
+++ resolved
@@ -246,17 +246,13 @@
   ext_Zba.enable_feature();
   ext_Zbb.enable_feature();
   ext_Zbs.enable_feature();
-
-<<<<<<< HEAD
   ext_Zbkb.enable_feature();
 
-=======
   ext_Zcb.enable_feature();
 
   ext_Zfh.enable_feature();
 
   ext_Zicboz.enable_feature();
->>>>>>> 4a78906d
   ext_Zicsr.enable_feature();
   ext_Zifencei.enable_feature();
   ext_Zic64b.enable_feature();
