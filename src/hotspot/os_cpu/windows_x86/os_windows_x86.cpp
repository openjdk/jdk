--- conflicted
+++ resolved
@@ -249,15 +249,12 @@
 
 // Returns the current stack pointer. Accurate value needed for
 // os::verify_stack_alignment().
-<<<<<<< HEAD
-=======
 // The function is intentionally not inlined. This way, the transfer of control
 // into this method must be made with a call instruction. The MSVC
 // _AddressOfReturnAddress() intrinsic returns the address of the return PC
 // saved by that call instruction. Therefore, the stack pointer of the caller
 // just before the call instruction, is acquired by skipping over the return PC
 // slot in the stack.
->>>>>>> c3c0a676
 __declspec(noinline)
 address os::current_stack_pointer() {
   return ((address)_AddressOfReturnAddress()) + sizeof(void*);
