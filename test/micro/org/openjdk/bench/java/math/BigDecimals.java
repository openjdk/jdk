/*
 * Copyright (c) 2014, 2025, Oracle and/or its affiliates. All rights reserved.
<<<<<<< HEAD
 * Copyright (c) 2025, Alibaba Group Holding Limited. All rights reserved.
=======
>>>>>>> b0373537
 * DO NOT ALTER OR REMOVE COPYRIGHT NOTICES OR THIS FILE HEADER.
 *
 * This code is free software; you can redistribute it and/or modify it
 * under the terms of the GNU General Public License version 2 only, as
 * published by the Free Software Foundation.
 *
 * This code is distributed in the hope that it will be useful, but WITHOUT
 * ANY WARRANTY; without even the implied warranty of MERCHANTABILITY or
 * FITNESS FOR A PARTICULAR PURPOSE.  See the GNU General Public License
 * version 2 for more details (a copy is included in the LICENSE file that
 * accompanied this code).
 *
 * You should have received a copy of the GNU General Public License version
 * 2 along with this work; if not, write to the Free Software Foundation,
 * Inc., 51 Franklin St, Fifth Floor, Boston, MA 02110-1301 USA.
 *
 * Please contact Oracle, 500 Oracle Parkway, Redwood Shores, CA 94065 USA
 * or visit www.oracle.com if you need additional information or have any
 * questions.
 */
package org.openjdk.bench.java.math;

import org.openjdk.jmh.annotations.Benchmark;
import org.openjdk.jmh.annotations.BenchmarkMode;
import org.openjdk.jmh.annotations.Fork;
import org.openjdk.jmh.annotations.Measurement;
import org.openjdk.jmh.annotations.Mode;
import org.openjdk.jmh.annotations.OperationsPerInvocation;
import org.openjdk.jmh.annotations.OutputTimeUnit;
import org.openjdk.jmh.annotations.Scope;
import org.openjdk.jmh.annotations.Setup;
import org.openjdk.jmh.annotations.State;
import org.openjdk.jmh.annotations.Warmup;
import org.openjdk.jmh.infra.Blackhole;

import java.lang.invoke.*;
import java.math.BigDecimal;
import java.math.RoundingMode;
import java.util.Random;
import java.util.concurrent.TimeUnit;

@BenchmarkMode(Mode.AverageTime)
@OutputTimeUnit(TimeUnit.NANOSECONDS)
@State(Scope.Thread)
@Warmup(iterations = 5, time = 1)
@Measurement(iterations = 5, time = 1)
@Fork(value = 3, jvmArgs = {"--add-opens", "java.base/java.math=ALL-UNNAMED"})
public class BigDecimals {

    /** Make sure TEST_SIZE is used to size the arrays. We need this constant to parametrize the operations count. */
    private static final int TEST_SIZE = 100;

    /* dummy variables for intermediate results */
    public Object[] dummyArr;
    public String[] dummyStringArray;
    public int dummy;

    /* array to hold the created objects. */
    private BigDecimal[] bigDecimals;
    private String[] stringInputs;
    private double[] doubleInputs;
    private BigDecimal[] hugeArray;
    private BigDecimal[] large2Array, small2Array;
    private BigDecimal[] large3Array, small3Array;

    @Setup
    public void setup() {
        Random r = new Random(1123);
        dummyArr = new Object[TEST_SIZE];
        bigDecimals = new BigDecimal[TEST_SIZE];
        stringInputs = new String[TEST_SIZE];
        doubleInputs = new double[TEST_SIZE];
        for (int i = 0; i < TEST_SIZE; i++) {
            double value = (double) (i + 1);
            switch (i % 4) {
                case 0:
                    value = -value * 54345.0d;
                    break;
                case 1:
                    value = value * 5434543453454355e100;
                    break;
                case 2:
                    value = -value / 5434543453454355e100;
                    break;
                case 3:
                    break;
            }

            bigDecimals[i] = new BigDecimal(value);
            stringInputs[i] = "" + value;
            doubleInputs[i] = value;
        }

        /*
         * Huge numbers larger than MAX_LONG
         */
        hugeArray = new BigDecimal[TEST_SIZE];

        /*
         * Large numbers less than MAX_LONG but larger than MAX_INT
         */
        large2Array = new BigDecimal[TEST_SIZE];
        large3Array = new BigDecimal[TEST_SIZE];

        /*
         * Small number less than MAX_INT
         */
        small2Array = new BigDecimal[TEST_SIZE];
        small3Array = new BigDecimal[TEST_SIZE];

        dummyStringArray = new String[TEST_SIZE];
        for (int i = 0; i < TEST_SIZE; i++) {
            int value = Math.abs(r.nextInt());
            hugeArray[i] = new BigDecimal("" + ((long) value + (long) Integer.MAX_VALUE)
                    + ((long) value + (long) Integer.MAX_VALUE) + ".55");

            large2Array[i] = new BigDecimal("" + ((long) value + (long) Integer.MAX_VALUE) + ".55");
            large3Array[i] = new BigDecimal("" + ((long) value + (long) Integer.MAX_VALUE) + ".555");

            small2Array[i] = new BigDecimal("" + ((long) value / 1000) + ".55");
            small3Array[i] = new BigDecimal("" + ((long) value / 1000) + ".555");
        }
    }

    /** Invokes the (String)-constructor of BigDecimal with various different values. */
    @Benchmark
    @OperationsPerInvocation(TEST_SIZE)
    public void testConstructorWithString(Blackhole bh) {
        for (String s : stringInputs) {
            bh.consume(new BigDecimal(s));
        }
    }

    /** Invokes the (double)-constructor of BigDecimal with various different values. */
    @Benchmark
    @OperationsPerInvocation(TEST_SIZE)
    public void testConstructorWithDouble(Blackhole bh) {
        for (double s : doubleInputs) {
            bh.consume(new BigDecimal(s));
        }
    }

    /**
     * Invokes the setScale method of BigDecimal with various different values.
     */
    @Benchmark
    @OperationsPerInvocation(TEST_SIZE)
    public void testSetScale(Blackhole bh) {
        for (BigDecimal s : bigDecimals) {
            bh.consume(s.setScale(2, RoundingMode.HALF_UP));
        }
    }

    /** Invokes the setScale method of BigDecimal with various different values. */
    @Benchmark
    @OperationsPerInvocation(50 * TEST_SIZE)
    public void testSetScaleVarious(Blackhole bh) {
        for (int scale = 0; scale < 50; scale++) {
            for (BigDecimal s : bigDecimals) {
                bh.consume(s.setScale(scale, RoundingMode.HALF_UP));
            }
        }
    }

    /** Invokes the add method of BigDecimal with various different values. */
    @Benchmark
    @OperationsPerInvocation(TEST_SIZE)
    public void testAdd(Blackhole bh) {
        BigDecimal tmp = null;
        for (BigDecimal s : bigDecimals) {
            if (tmp == null) {
                tmp = s;
                continue;
            }
            tmp = tmp.add(s);
        }
        bh.consume(tmp);
    }

    /** Invokes the multiply method of BigDecimal with various different values. */
    @Benchmark
    @OperationsPerInvocation(TEST_SIZE)
    public void testMultiply(Blackhole bh) {
        BigDecimal tmp = null;
        for (BigDecimal s : bigDecimals) {
            if (tmp == null) {
                tmp = s;
                continue;
            }
            tmp = tmp.multiply(s);
        }
        bh.consume(tmp);
    }

    /** Invokes the compareTo method of BigDecimal with various different values. */
    @Benchmark
    @OperationsPerInvocation(TEST_SIZE - 1)
    public void testCompareTo(Blackhole bh) {
        BigDecimal c = bigDecimals[0];
        for (BigDecimal s : bigDecimals) {
            bh.consume(c.compareTo(s));
        }
    }

    /** Test BigDecimal.toString() with large numbers (scale 2) less than MAX_LONG but larger than MAX_INT */
    @Benchmark
    @OperationsPerInvocation(TEST_SIZE)
    public void hugeLayoutCharsToString(Blackhole bh) throws Throwable {
        for (BigDecimal s : hugeArray) {
            bh.consume((String) BigDecimalAccess.layoutChars.invokeExact(s, true));
        }
    }

    /** Test BigDecimal.toEngineeringString() with huge numbers larger than MAX_LONG */
    @Benchmark
    @OperationsPerInvocation(TEST_SIZE)
    public void hugeEngineeringToString(Blackhole bh) {
        for (BigDecimal s : hugeArray) {
            bh.consume(s.toEngineeringString());
        }
    }

    /** Test BigDecimal.toEngineeringString() with huge numbers larger than MAX_LONG */
    @Benchmark
    @OperationsPerInvocation(TEST_SIZE)
    public void hugePlainToString(Blackhole bh) {
        for (BigDecimal s : hugeArray) {
            bh.consume(s.toPlainString());
        }
    }

    /** Test BigDecimal.toString() with large numbers (scale 2) less than MAX_LONG but larger than MAX_INT */
    @Benchmark
    @OperationsPerInvocation(TEST_SIZE)
    public void largeScale2LayoutCharsToString(Blackhole bh) throws Throwable {
        for (BigDecimal s : large2Array) {
            bh.consume((String) BigDecimalAccess.layoutChars.invokeExact(s, true));
        }
    }

    /** Test BigDecimal.toEngineeringString() with large numbers (scale 2) less than MAX_LONG but larger than MAX_INT */
    @Benchmark
    @OperationsPerInvocation(TEST_SIZE)
    public void largeScale2EngineeringToString(Blackhole bh) {
        for (BigDecimal s : large2Array) {
            bh.consume(s.toEngineeringString());
        }
    }

    /** Test BigDecimal.toPlainString() with large numbers (scale 2) less than MAX_LONG but larger than MAX_INT */
    @Benchmark
    @OperationsPerInvocation(TEST_SIZE)
    public void largeScale2PlainToString(Blackhole bh) {
        for (BigDecimal s : large2Array) {
            bh.consume(s.toPlainString());
        }
    }

    /** Test BigDecimal.toString() with large numbers (scale 3) less than MAX_LONG but larger than MAX_INT */
    @Benchmark
    @OperationsPerInvocation(TEST_SIZE)
    public void largeScale3LayoutCharsToString(Blackhole bh) throws Throwable {
        for (BigDecimal s : large3Array) {
            bh.consume((String) BigDecimalAccess.layoutChars.invokeExact(s, true));
        }
    }

    /** Test BigDecimal.toEngineeringString() with large numbers (scale 3) less than MAX_LONG but larger than MAX_INT */
    @Benchmark
    @OperationsPerInvocation(TEST_SIZE)
    public void largeScale3EngineeringToString(Blackhole bh) {
        for (BigDecimal s : large3Array) {
            bh.consume(s.toEngineeringString());
        }
    }


    /** Test BigDecimal.toPlainString() with large numbers (scale 3) less than MAX_LONG but larger than MAX_INT */
    @Benchmark
    @OperationsPerInvocation(TEST_SIZE)
    public void largeScale3PlainToString(Blackhole bh) {
        for (BigDecimal s : large3Array) {
            bh.consume(s.toPlainString());
        }
    }

    /** Test BigDecimal.toString() with small numbers (scale 2) less than MAX_INT */
    @Benchmark
    @OperationsPerInvocation(TEST_SIZE)
    public void smallScale2LayoutCharsToString(Blackhole bh) throws Throwable {
        for (BigDecimal s : small2Array) {
            bh.consume((String) BigDecimalAccess.layoutChars.invokeExact(s, true));
        }
    }

    /** Test BigDecimal.toEngineeringString() with small numbers (scale 2) less than MAX_INT */
    @Benchmark
    @OperationsPerInvocation(TEST_SIZE)
    public void smallScale2EngineeringToString(Blackhole bh) {
        for (BigDecimal s : small2Array) {
            bh.consume(s.toEngineeringString());
        }
    }

    /** Test BigDecimal.toPlainString() with small numbers (scale 3) less than MAX_INT */
    @Benchmark
    @OperationsPerInvocation(TEST_SIZE)
    public void smallScale2PlainToString(Blackhole bh) {
        for (BigDecimal s : small2Array) {
            bh.consume(s.toPlainString());
        }
    }

    /** Test BigDecimal.toString() with small numbers (scale 3) less than MAX_INT */
    @Benchmark
    @OperationsPerInvocation(TEST_SIZE)
    public void smallScale3LayoutCharsToString(Blackhole bh) throws Throwable {
        for (BigDecimal s : small3Array) {
            bh.consume((String) BigDecimalAccess.layoutChars.invokeExact(s, true));
        }
    }

    /** Test BigDecimal.toEngineeringString() with small numbers (scale 3) less than MAX_INT */
    @Benchmark
    @OperationsPerInvocation(TEST_SIZE)
    public void smallScale3EngineeringToString(Blackhole bh) {
        for (BigDecimal s : small3Array) {
            bh.consume(s.toEngineeringString());
        }
    }

    /** Test BigDecimal.toPlainString() with small numbers (scale 3) less than MAX_INT */
    @Benchmark
    @OperationsPerInvocation(TEST_SIZE)
    public void smallScale3PlainToString(Blackhole bh) {
        for (BigDecimal s : small3Array) {
            bh.consume(s.toPlainString());
        }
    }

    static class BigDecimalAccess {
        final static MethodHandle layoutChars;
        static {
            try {
                MethodHandles.Lookup lookup = MethodHandles.privateLookupIn(BigDecimal.class, MethodHandles.lookup());
                layoutChars = lookup.findVirtual(BigDecimal.class, "layoutChars", MethodType.methodType(String.class, boolean.class));
            } catch (Throwable e) {
                throw new AssertionError(e);
            }
        }
    }


    /** Invokes the valueOf(double) of BigDecimal with various different values. */
    @Benchmark
    @OperationsPerInvocation(TEST_SIZE)
    public void testValueOfWithDouble(Blackhole bh) {
        for (double s : doubleInputs) {
            bh.consume(BigDecimal.valueOf(s));
        }
    }

    /** Create BigDecimal from double with Double.toString on different values. */
    @Benchmark
    @OperationsPerInvocation(TEST_SIZE)
    public void testValueOfWithDoubleString(Blackhole bh) {
        for (double s : doubleInputs) {
            bh.consume(new BigDecimal(Double.toString(s)));
        }
    }
}<|MERGE_RESOLUTION|>--- conflicted
+++ resolved
@@ -1,9 +1,6 @@
 /*
  * Copyright (c) 2014, 2025, Oracle and/or its affiliates. All rights reserved.
-<<<<<<< HEAD
  * Copyright (c) 2025, Alibaba Group Holding Limited. All rights reserved.
-=======
->>>>>>> b0373537
  * DO NOT ALTER OR REMOVE COPYRIGHT NOTICES OR THIS FILE HEADER.
  *
  * This code is free software; you can redistribute it and/or modify it
@@ -208,6 +205,24 @@
         }
     }
 
+    /** Invokes the valueOf(double) of BigDecimal with various different values. */
+    @Benchmark
+    @OperationsPerInvocation(TEST_SIZE)
+    public void testValueOfWithDouble(Blackhole bh) {
+        for (double s : doubleInputs) {
+            bh.consume(BigDecimal.valueOf(s));
+        }
+    }
+
+    /** Create BigDecimal from double with Double.toString on different values. */
+    @Benchmark
+    @OperationsPerInvocation(TEST_SIZE)
+    public void testValueOfWithDoubleString(Blackhole bh) {
+        for (double s : doubleInputs) {
+            bh.consume(new BigDecimal(Double.toString(s)));
+        }
+    }
+
     /** Test BigDecimal.toString() with large numbers (scale 2) less than MAX_LONG but larger than MAX_INT */
     @Benchmark
     @OperationsPerInvocation(TEST_SIZE)
@@ -355,23 +370,4 @@
             }
         }
     }
-
-
-    /** Invokes the valueOf(double) of BigDecimal with various different values. */
-    @Benchmark
-    @OperationsPerInvocation(TEST_SIZE)
-    public void testValueOfWithDouble(Blackhole bh) {
-        for (double s : doubleInputs) {
-            bh.consume(BigDecimal.valueOf(s));
-        }
-    }
-
-    /** Create BigDecimal from double with Double.toString on different values. */
-    @Benchmark
-    @OperationsPerInvocation(TEST_SIZE)
-    public void testValueOfWithDoubleString(Blackhole bh) {
-        for (double s : doubleInputs) {
-            bh.consume(new BigDecimal(Double.toString(s)));
-        }
-    }
 }