/*
 * Copyright (c) 2024, Oracle and/or its affiliates. All rights reserved.
 * Copyright (c) 2024, Alibaba Group Holding Limited. All Rights Reserved.
 * DO NOT ALTER OR REMOVE COPYRIGHT NOTICES OR THIS FILE HEADER.
 *
 * This code is free software; you can redistribute it and/or modify it
 * under the terms of the GNU General Public License version 2 only, as
 * published by the Free Software Foundation.
 *
 * This code is distributed in the hope that it will be useful, but WITHOUT
 * ANY WARRANTY; without even the implied warranty of MERCHANTABILITY or
 * FITNESS FOR A PARTICULAR PURPOSE.  See the GNU General Public License
 * version 2 for more details (a copy is included in the LICENSE file that
 * accompanied this code).
 *
 * You should have received a copy of the GNU General Public License version
 * 2 along with this work; if not, write to the Free Software Foundation,
 * Inc., 51 Franklin St, Fifth Floor, Boston, MA 02110-1301 USA.
 *
 * Please contact Oracle, 500 Oracle Parkway, Redwood Shores, CA 94065 USA
 * or visit www.oracle.com if you need additional information or have any
 * questions.
 */
package org.openjdk.bench.vm.compiler;

import org.openjdk.jmh.annotations.*;
import org.openjdk.jmh.infra.Blackhole;

import java.lang.invoke.MethodHandles;
import java.lang.invoke.VarHandle;
import java.nio.ByteOrder;
import java.util.Random;
import java.util.concurrent.TimeUnit;

import jdk.internal.misc.Unsafe;

@BenchmarkMode(Mode.AverageTime)
@OutputTimeUnit(TimeUnit.NANOSECONDS)
@State(Scope.Thread)
@Warmup(iterations = 3, time = 500, timeUnit = TimeUnit.MILLISECONDS)
@Measurement(iterations = 5, time = 1000, timeUnit = TimeUnit.MILLISECONDS)
<<<<<<< HEAD
@Fork(value = 1, jvmArgsAppend = {"--add-exports", "java.base/jdk.internal.misc=ALL-UNNAMED"})
=======
@Fork(value = 3, jvmArgs = {"--add-exports", "java.base/jdk.internal.misc=ALL-UNNAMED"})
>>>>>>> 29882bfe
public class MergeStoreBench {
    private static final Unsafe UNSAFE = Unsafe.getUnsafe();

    final static VarHandle
            INT_L  = MethodHandles.byteArrayViewVarHandle(int[].class , ByteOrder.LITTLE_ENDIAN),
            INT_B  = MethodHandles.byteArrayViewVarHandle(int[].class , ByteOrder.BIG_ENDIAN),
            LONG_L = MethodHandles.byteArrayViewVarHandle(long[].class, ByteOrder.LITTLE_ENDIAN),
            LONG_B = MethodHandles.byteArrayViewVarHandle(long[].class, ByteOrder.BIG_ENDIAN),
            CHAR_L = MethodHandles.byteArrayViewVarHandle(char[].class, ByteOrder.LITTLE_ENDIAN),
            CHAR_B = MethodHandles.byteArrayViewVarHandle(char[].class, ByteOrder.BIG_ENDIAN);

    final static int NUMBERS = 8192;

    final byte[] bytes4 = new byte[NUMBERS * 4];
    final byte[] bytes8 = new byte[NUMBERS * 8];
    final int [] ints   = new int [NUMBERS    ];
    final long[] longs  = new long[NUMBERS    ];
    final char[] chars  = new char[NUMBERS    ];

    @Setup
    public void setup() {
        Random r = new Random();
        for (int i = 0; i < ints.length; i++) {
            ints[i] = r.nextInt();
            INT_L.set(bytes4, i * 4, i);
        }

        for (int i = 0; i < longs.length; i++) {
            longs[i] = r.nextLong();
            LONG_L.set(bytes8, i * 8, i);
        }
    }

    /*
     * The names of these cases have the following `B/L/V/U` suffixes, which are:
     * ```
     * B BigEndian
     * L LittleEndian
     * V VarHandle
     * U Unsafe
     * R ReverseBytes
     * C Unsafe.getChar & putChar
     * S Unsafe.getShort & putShort
     * ```
     */

    @Benchmark
    public void getIntB(Blackhole BH) {
        int sum = 0;
        for (int i = 0; i < ints.length; i++) {
            sum += getIntB(bytes4, i * 4);
        }
        BH.consume(sum);
    }

    @Benchmark
    public void getIntBU(Blackhole BH) {
        int sum = 0;
        for (int i = 0; i < ints.length; i++) {
            sum += getIntBU(bytes4, i * 4);
        }
        BH.consume(sum);
    }

    @Benchmark
    public void getIntBV(Blackhole BH) {
        int sum = 0;
        for (int i = 0; i < ints.length; i++) {
            sum += (int) INT_B.get(bytes4, i * 4);
        }
        BH.consume(sum);
    }

    @Benchmark
    public void getIntL(Blackhole BH) {
        int sum = 0;
        for (int i = 0; i < ints.length; i++) {
            sum += getIntL(bytes4, i * 4);
        }
        BH.consume(sum);
    }

    @Benchmark
    public void getIntLU(Blackhole BH) {
        int sum = 0;
        for (int i = 0; i < ints.length; i++) {
            sum += getIntLU(bytes4, i * 4);
        }
        BH.consume(sum);
    }

    @Benchmark
    public void getIntLV(Blackhole BH) {
        int sum = 0;
        for (int i = 0; i < ints.length; i++) {
            sum += (int) INT_L.get(bytes4, i * 4);
        }
        BH.consume(sum);
    }

    @Benchmark
    public void getIntRB(Blackhole BH) {
        int sum = 0;
        for (int i = 0; i < ints.length; i++) {
            sum += getIntRB(bytes4, i * 4);
        }
        BH.consume(sum);
    }

    @Benchmark
    public void getIntRBU(Blackhole BH) {
        int sum = 0;
        for (int i = 0; i < ints.length; i++) {
            sum += getIntRBU(bytes4, i * 4);
        }
        BH.consume(sum);
    }

    @Benchmark
    public void getIntRL(Blackhole BH) {
        int sum = 0;
        for (int i = 0; i < ints.length; i++) {
            sum += getIntRL(bytes4, i * 4);
        }
        BH.consume(sum);
    }

    @Benchmark
    public void getIntRLU(Blackhole BH) {
        int sum = 0;
        for (int i = 0; i < ints.length; i++) {
            sum += getIntRLU(bytes4, i * 4);
        }
        BH.consume(sum);
    }

    @Benchmark
    public void getIntRU(Blackhole BH) {
        int sum = 0;
        for (int i = 0; i < ints.length; i++) {
            sum += Integer.reverseBytes(
                    UNSAFE.getInt(bytes4, Unsafe.ARRAY_BYTE_BASE_OFFSET + i * 4));
        }
        BH.consume(sum);
    }

    @Benchmark
    public void getIntU(Blackhole BH) {
        int sum = 0;
        for (int i = 0; i < ints.length; i++) {
            sum += UNSAFE.getInt(bytes4, Unsafe.ARRAY_BYTE_BASE_OFFSET + i * 4);
        }
        BH.consume(sum);
    }

    @Benchmark
    public void setIntB(Blackhole BH) {
        int sum = 0;
        for (int i = 0; i < ints.length; i++) {
            int v = ints[i];
            setIntB(bytes4, i * 4, v);
            sum += v;
        }
        BH.consume(sum);
    }

    @Benchmark
    public void setIntBU(Blackhole BH) {
        int off = 0;
        for (int i = ints.length - 1; i >= 0; i--) {
            setIntBU(bytes4, off, ints[i]);
            off += 4;
        }
        BH.consume(off);
    }

    @Benchmark
    public void setIntBV(Blackhole BH) {
        int off = 0;
        for (int i = ints.length - 1; i >= 0; i--) {
            INT_B.set(bytes4, off, ints[i]);
            off += 4;
        }
        BH.consume(off);
    }

    @Benchmark
    public void setIntL(Blackhole BH) {
        int off = 0;
        for (int i = ints.length - 1; i >= 0; i--) {
            setIntL(bytes4, off, ints[i]);
            off += 4;
        }
        BH.consume(off);
    }

    @Benchmark
    public void setIntLU(Blackhole BH) {
        int off = 0;
        for (int i = ints.length - 1; i >= 0; i--) {
            setIntLU(bytes4, off, ints[i]);
            off += 4;
        }
        BH.consume(off);
    }

    @Benchmark
    public void setIntLV(Blackhole BH) {
        int off = 0;
        for (int i = ints.length - 1; i >= 0; i--) {
            INT_L.set(bytes4, off, ints[i]);
            off += 4;
        }
        BH.consume(off);
    }

    @Benchmark
    public void setIntRB(Blackhole BH) {
        int off = 0;
        for (int i = ints.length - 1; i >= 0; i--) {
            setIntRB(bytes4, off, ints[i]);
            off += 4;
        }
        BH.consume(off);
    }

    @Benchmark
    public void setIntRBU(Blackhole BH) {
        int off = 0;
        for (int i = ints.length - 1; i >= 0; i--) {
            setIntRBU(bytes4, off, ints[i]);
            off += 4;
        }
        BH.consume(off);
    }

    @Benchmark
    public void setIntRL(Blackhole BH) {
        int off = 0;
        for (int i = ints.length - 1; i >= 0; i--) {
            setIntRL(bytes4, off, ints[i]);
            off += 4;
        }
        BH.consume(off);
    }

    @Benchmark
    public void setIntRLU(Blackhole BH) {
        int off = 0;
        for (int i = ints.length - 1; i >= 0; i--) {
            setIntRLU(bytes4, off, ints[i]);
            off += 4;
        }
        BH.consume(off);
    }

    @Benchmark
    public void setIntRU(Blackhole BH) {
        int off = 0;
        for (int i = ints.length - 1; i >= 0; i--) {
            UNSAFE.putInt(bytes4, Unsafe.ARRAY_BYTE_BASE_OFFSET + off, Integer.reverseBytes(ints[i]));
            off += 4;
        }
        BH.consume(off);
    }

    @Benchmark
    public void setIntU(Blackhole BH) {
        int off = 0;
        for (int i = ints.length - 1; i >= 0; i--) {
            UNSAFE.putInt(bytes4, Unsafe.ARRAY_BYTE_BASE_OFFSET + off, ints[i]);
            off += 4;
        }
        BH.consume(off);
    }

    @Benchmark
    public void getLongB(Blackhole BH) {
        long sum = 0;
        for (int i = 0; i < longs.length; i++) {
            sum += getLongB(bytes8, i * 8);
        }
        BH.consume(sum);
    }

    @Benchmark
    public void getLongBU(Blackhole BH) {
        long sum = 0;
        for (int i = 0; i < longs.length; i++) {
            sum += getLongBU(bytes8, i * 8);
        }
        BH.consume(sum);
    }

    @Benchmark
    public void getLongBV(Blackhole BH) {
        long sum = 0;
        for (int i = 0; i < ints.length; i++) {
            sum += (long) LONG_B.get(bytes8, i * 8);
        }
        BH.consume(sum);
    }

    @Benchmark
    public void getLongL(Blackhole BH) {
        long sum = 0;
        for (int i = 0; i < longs.length; i++) {
            sum += getLongL(bytes8, i * 8);
        }
        BH.consume(sum);
    }

    @Benchmark
    public void getLongLU(Blackhole BH) {
        long sum = 0;
        for (int i = 0; i < longs.length; i++) {
            sum += getLongLU(bytes8, i * 8);
        }
        BH.consume(sum);
    }

    @Benchmark
    public void getLongLV(Blackhole BH) {
        long sum = 0;
        for (int i = 0; i < ints.length; i++) {
            sum += (long) LONG_L.get(bytes8, i * 8);
        }
        BH.consume(sum);
    }

    @Benchmark
    public void getLongRB(Blackhole BH) {
        long sum = 0;
        for (int i = 0; i < longs.length; i++) {
            sum += getLongRB(bytes8, i * 8);
        }
        BH.consume(sum);
    }

    @Benchmark
    public void getLongRBU(Blackhole BH) {
        long sum = 0;
        for (int i = 0; i < longs.length; i++) {
            sum += getLongRBU(bytes8, i * 8);
        }
        BH.consume(sum);
    }

    @Benchmark
    public void getLongRL(Blackhole BH) {
        long sum = 0;
        for (int i = 0; i < longs.length; i++) {
            sum += getLongRL(bytes8, i * 8);
        }
        BH.consume(sum);
    }

    @Benchmark
    public void getLongRLU(Blackhole BH) {
        long sum = 0;
        for (int i = 0; i < longs.length; i++) {
            sum += getLongRLU(bytes8, i * 8);
        }
        BH.consume(sum);
    }

    @Benchmark
    public void getLongRU(Blackhole BH) {
        long sum = 0;
        for (int i = 0; i < longs.length; i++) {
            sum += Long.reverseBytes(
                    UNSAFE.getLong(bytes8, Unsafe.ARRAY_BYTE_BASE_OFFSET + i * 8));
        }
        BH.consume(sum);
    }

    @Benchmark
    public void getLongU(Blackhole BH) {
        long sum = 0;
        for (int i = 0; i < longs.length; i++) {
            sum += UNSAFE.getLong(bytes8, Unsafe.ARRAY_BYTE_BASE_OFFSET + i * 8);
        }
        BH.consume(sum);
    }

    @Benchmark
    public void setLongB(Blackhole BH) {
        int off = 0;
        for (int i = longs.length - 1; i >= 0; i--) {
            setLongB(bytes8, off, longs[i]);
            off += 8;
        }
        BH.consume(off);
    }

    @Benchmark
    public void setLongBU(Blackhole BH) {
        int off = 0;
        for (int i = longs.length - 1; i >= 0; i--) {
            setLongBU(bytes8, off, longs[i]);
            off += 8;
        }
        BH.consume(off);
    }

    @Benchmark
    public void setLongBV(Blackhole BH) {
        int off = 0;
        for (int i = longs.length - 1; i >= 0; i--) {
            LONG_B.set(bytes8, off, longs[i]);
            off += 8;
        }
        BH.consume(off);
    }

    @Benchmark
    public void setLongL(Blackhole BH) {
        int off = 0;
        for (int i = longs.length - 1; i >= 0; i--) {
            setLongL(bytes8, off, longs[i]);
            off += 8;
        }
        BH.consume(off);
    }

    @Benchmark
    public void setLongLU(Blackhole BH) {
        int off = 0;
        for (int i = longs.length - 1; i >= 0; i--) {
            setLongLU(bytes8, off, longs[i]);
            off += 8;
        }
        BH.consume(off);
    }

    @Benchmark
    public void setLongLV(Blackhole BH) {
        int off = 0;
        for (int i = longs.length - 1; i >= 0; i--) {
            LONG_L.set(bytes8, off, longs[i]);
            off += 8;
        }
        BH.consume(off);
    }

    @Benchmark
    public void setLongRB(Blackhole BH) {
        int off = 0;
        for (int i = longs.length - 1; i >= 0; i--) {
            setLongRB(bytes8, off, longs[i]);
            off += 8;
        }
        BH.consume(off);
    }

    @Benchmark
    public void setLongRBU(Blackhole BH) {
        int off = 0;
        for (int i = longs.length - 1; i >= 0; i--) {
            setLongRBU(bytes8, off, longs[i]);
            off += 8;
        }
        BH.consume(off);
    }

    @Benchmark
    public void setLongRL(Blackhole BH) {
        int off = 0;
        for (int i = longs.length - 1; i >= 0; i--) {
            setLongRL(bytes8, off, longs[i]);
            off += 8;
        }
        BH.consume(off);
    }

    @Benchmark
    public void setLongRLU(Blackhole BH) {
        int off = 0;
        for (int i = longs.length - 1; i >= 0; i--) {
            setLongRLU(bytes8, off, longs[i]);
            off += 8;
        }
        BH.consume(off);
    }

    @Benchmark
    public void setLongRU(Blackhole BH) {
        int off = 0;
        for (int i = longs.length - 1; i >= 0; i--) {
            UNSAFE.putLong(bytes8, Unsafe.ARRAY_BYTE_BASE_OFFSET + off, Long.reverseBytes(longs[i]));
            off += 8;
        }
        BH.consume(off);
    }

    @Benchmark
    public void setLongU(Blackhole BH) {
        int off = 0;
        for (int i = longs.length - 1; i >= 0; i--) {
            UNSAFE.putLong(bytes8, Unsafe.ARRAY_BYTE_BASE_OFFSET + off, longs[i]);
            off += 8;
        }
        BH.consume(off);
    }

    @Benchmark
    public void getCharB(Blackhole BH) {
        long sum = 0;
        for (int i = 0; i < longs.length; i++) {
            char c = getCharB(bytes4, i);
            sum += c;
        }
        BH.consume(sum);
    }

    @Benchmark
    public void getCharBV(Blackhole BH) {
        long sum = 0;
        for (int i = 0; i < longs.length; i++) {
            char c = (char) CHAR_B.get(bytes4, Unsafe.ARRAY_BYTE_BASE_OFFSET + i * 2);
            sum += c;
        }
        BH.consume(sum);
    }

    @Benchmark
    public void getCharBU(Blackhole BH) {
        long sum = 0;
        for (int i = 0; i < longs.length; i++) {
            char c = getCharBU(bytes4, i);
            sum += c;
        }
        BH.consume(sum);
    }

    @Benchmark
    public void getCharL(Blackhole BH) {
        long sum = 0;
        for (int i = 0; i < longs.length; i++) {
            char c = getCharL(bytes4, i);
            sum += c;
        }
        BH.consume(sum);
    }
    @Benchmark
    public void getCharLU(Blackhole BH) {
        long sum = 0;
        for (int i = 0; i < longs.length; i++) {
            char c = getCharLU(bytes4, i);
            sum += c;
        }
        BH.consume(sum);
    }


    @Benchmark
    public void getCharLV(Blackhole BH) {
        long sum = 0;
        for (int i = 0; i < longs.length; i++) {
            char c = (char) CHAR_L.get(bytes4, Unsafe.ARRAY_BYTE_BASE_OFFSET + i * 2);
            sum += c;
        }
        BH.consume(sum);
    }

    @Benchmark
    public void getCharC(Blackhole BH) {
        long sum = 0;
        for (int i = 0; i < longs.length; i++) {
            char c = UNSAFE.getChar(bytes4, Unsafe.ARRAY_BYTE_BASE_OFFSET + i * 2);
            sum += c;
        }
        BH.consume(sum);
    }

    @Benchmark
    public void setCharBS(Blackhole BH) {
        int off = 0;
        for (int i = chars.length - 1; i >= 0; i--) {
            putShortB(bytes4, off, chars[i]);
            off += 2;
        }
        BH.consume(off);
    }

    @Benchmark
    public void setCharBV(Blackhole BH) {
        int off = 0;
        for (int i = chars.length - 1; i >= 0; i--) {
            CHAR_B.set(bytes4, off, chars[i]);
            off += 2;
        }
        BH.consume(off);
    }

    @Benchmark
    public void setCharLS(Blackhole BH) {
        int off = 0;
        for (int i = chars.length - 1; i >= 0; i--) {
            putShortL(bytes4, off, chars[i]);
            off += 2;
        }
        BH.consume(off);
    }

    @Benchmark
    public void setCharLV(Blackhole BH) {
        int off = 0;
        for (int i = chars.length - 1; i >= 0; i--) {
            CHAR_L.set(bytes4, off, chars[i]);
            off += 2;
        }
        BH.consume(off);
    }

    @Benchmark
    public void setCharC(Blackhole BH) {
        int off = 0;
        for (int i = chars.length - 1; i >= 0; i--) {
            UNSAFE.putChar(bytes4, Unsafe.ARRAY_BYTE_BASE_OFFSET + off, chars[i]);
            off += 2;
        }
        BH.consume(off);
    }

    /*
     * putChars4 and putBytes4 Test whether four constant chars can be MergeStored
     *
     */
    @Benchmark
    public void putBytes4(Blackhole BH) {
        int off = 0;
        for (int i = 0; i < NUMBERS; i++) {
            off = putBytes4(bytes4, off, 'n', 'u', 'l', 'l');
        }
        BH.consume(off);
    }

    @Benchmark
    public void putBytes4X(Blackhole BH) {
        int off = 0;
        for (int i = 0; i < NUMBERS; i++) {
            off = putBytes4X(bytes4, off, 'n', 'u', 'l', 'l');
        }
        BH.consume(off);
    }

    @Benchmark
    public void putBytes4U(Blackhole BH) {
        int off = 0;
        for (int i = 0; i < NUMBERS; i++) {
            off = putBytes4U(bytes4, off, 'n', 'u', 'l', 'l');
        }
        BH.consume(off);
    }

    @Benchmark
    @SuppressWarnings("deprecation")
    public void putBytes4GetBytes(Blackhole BH) {
        int off = 0;
        for (int i = 0; i < NUMBERS; i++) {
            "null".getBytes(0, 4, bytes4, off);
            off += 4;
        }
        BH.consume(off);
    }

    @Benchmark
    public void putChars4B(Blackhole BH) {
        int off = 0;
        for (int i = 0; i < NUMBERS; i++) {
            off = putChars4B(bytes8, off, 'n', 'u', 'l', 'l');
        }
        BH.consume(off);
    }

    @Benchmark
    public void putChars4BU(Blackhole BH) {
        int off = 0;
        for (int i = 0; i < NUMBERS; i++) {
            off = putChars4BU(bytes8, off, 'n', 'u', 'l', 'l');
        }
        BH.consume(off);
    }

    @Benchmark
    public void putChars4BV(Blackhole BH) {
        int off = 0;
        for (int i = 0; i < NUMBERS; i++) {
            off = putChars4BV(bytes8, off, 'n', 'u', 'l', 'l');
        }
        BH.consume(off);
    }

    @Benchmark
    public void putChars4L(Blackhole BH) {
        int off = 0;
        for (int i = 0; i < NUMBERS; i++) {
            off = putChars4L(bytes8, off, 'n', 'u', 'l', 'l');
        }
        BH.consume(off);
    }

    @Benchmark
    public void putChars4LU(Blackhole BH) {
        int off = 0;
        for (int i = 0; i < NUMBERS; i++) {
            off = putChars4LU(bytes8, off, 'n', 'u', 'l', 'l');
        }
        BH.consume(off);
    }

    @Benchmark
    public void putChars4LV(Blackhole BH) {
        int off = 0;
        for (int i = 0; i < NUMBERS; i++) {
            off = putChars4LV(bytes8, off, 'n', 'u', 'l', 'l');
        }
        BH.consume(off);
    }

    @Benchmark
    public void putChars4C(Blackhole BH) {
        int off = 0;
        for (int i = 0; i < NUMBERS; i++) {
            off = putChars4C(bytes8, off, 'n', 'u', 'l', 'l');
        }
        BH.consume(off);
    }

    @Benchmark
    public void putChars4S(Blackhole BH) {
        int off = 0;
        for (int i = 0; i < NUMBERS; i++) {
            off = putChars4S(bytes8, off, 'n', 'u', 'l', 'l');
        }
        BH.consume(off);
    }

    static int getIntB(byte[] array, int offset) {
        return ((array[offset    ] & 0xff) << 24)
             | ((array[offset + 1] & 0xff) << 16)
             | ((array[offset + 2] & 0xff) <<  8)
             | ((array[offset + 3] & 0xff)      );
    }

    static int getIntBU(byte[] array, int offset) {
        final long address = Unsafe.ARRAY_BYTE_BASE_OFFSET + offset;
        return ((UNSAFE.getByte(array, address    ) & 0xff) << 24)
             | ((UNSAFE.getByte(array, address + 1) & 0xff) << 16)
             | ((UNSAFE.getByte(array, address + 2) & 0xff) <<  8)
             | ((UNSAFE.getByte(array, address + 3) & 0xff)      );
    }

    static int getIntL(byte[] array, int offset) {
        return ((array[offset       ] & 0xff)      )
                | ((array[offset + 1] & 0xff) <<  8)
                | ((array[offset + 2] & 0xff) << 16)
                | ((array[offset + 3] & 0xff) << 24);
    }

    static int getIntRB(byte[] array, int offset) {
        return Integer.reverseBytes(getIntB(array, offset));
    }

    static int getIntRBU(byte[] array, int offset) {
        return Integer.reverseBytes(getIntBU(array, offset));
    }

    static int getIntRL(byte[] array, int offset) {
        return Integer.reverseBytes(getIntL(array, offset));
    }

    static int getIntRLU(byte[] array, int offset) {
        return Integer.reverseBytes(getIntLU(array, offset));
    }

    static void setIntB(byte[] array, int offset, int value) {
        array[offset    ] = (byte) (value >> 24);
        array[offset + 1] = (byte) (value >> 16);
        array[offset + 2] = (byte) (value >>  8);
        array[offset + 3] = (byte) (value      );
    }

    static void setIntBU(byte[] array, int offset, int value) {
        final long address = Unsafe.ARRAY_BYTE_BASE_OFFSET + offset;
        UNSAFE.putByte(array, address    , (byte) (value >> 24));
        UNSAFE.putByte(array, address + 1, (byte) (value >> 16));
        UNSAFE.putByte(array, address + 2, (byte) (value >>  8));
        UNSAFE.putByte(array, address + 3, (byte) (value      ));
    }

    public static void setIntL(byte[] array, int offset, int value) {
        array[offset    ] = (byte)  value;
        array[offset + 1] = (byte) (value >> 8);
        array[offset + 2] = (byte) (value >> 16);
        array[offset + 3] = (byte) (value >> 24);
    }

    public static void setIntLU(byte[] array, int offset, int value) {
        final long address = Unsafe.ARRAY_BYTE_BASE_OFFSET + offset;
        UNSAFE.putByte(array, address    , (byte)  value       );
        UNSAFE.putByte(array, address + 1, (byte) (value >>  8));
        UNSAFE.putByte(array, address + 2, (byte) (value >> 16));
        UNSAFE.putByte(array, address + 3, (byte) (value >> 24));
    }

    public static void setIntRL(byte[] array, int offset, int value) {
        value = Integer.reverseBytes(value);
        setIntL(array, offset, value);
    }

    public static void setIntRLU(byte[] array, int offset, int value) {
        value = Integer.reverseBytes(value);
        setIntLU(array, offset, value);
    }

    public static void setIntRB(byte[] array, int offset, int value) {
        value = Integer.reverseBytes(value);
        setIntB(array, offset, value);
    }

    public static void setIntRBU(byte[] array, int offset, int value) {
        value = Integer.reverseBytes(value);
        setIntBU(array, offset, value);
    }

    static long getLongB(byte[] array, int offset) {
        return (((long) array[offset    ] & 0xff) << 56)
             | (((long) array[offset + 1] & 0xff) << 48)
             | (((long) array[offset + 2] & 0xff) << 40)
             | (((long) array[offset + 3] & 0xff) << 32)
             | (((long) array[offset + 4] & 0xff) << 24)
             | (((long) array[offset + 5] & 0xff) << 16)
             | (((long) array[offset + 6] & 0xff) << 8)
             | (((long) array[offset + 7] & 0xff)     );
    }

    static long getLongBU(byte[] array, int offset) {
        final long address = Unsafe.ARRAY_BYTE_BASE_OFFSET + offset;
        return (((long)(UNSAFE.getByte(array, address)     & 0xff)) << 56)
             | (((long)(UNSAFE.getByte(array, address + 1) & 0xff)) << 48)
             | (((long)(UNSAFE.getByte(array, address + 2) & 0xff)) << 40)
             | (((long)(UNSAFE.getByte(array, address + 3) & 0xff)) << 32)
             | (((long)(UNSAFE.getByte(array, address + 4) & 0xff)) << 24)
             | (((long)(UNSAFE.getByte(array, address + 5) & 0xff)) << 16)
             | (((long)(UNSAFE.getByte(array, address + 6) & 0xff)) <<  8)
             | (((long)(UNSAFE.getByte(array, address + 7) & 0xff))      );
    }

    public static long getLongL(byte[] array, int offset) {
        return (((long) array[offset    ] & 0xff)      )
             | (((long) array[offset + 1] & 0xff) <<  8)
             | (((long) array[offset + 2] & 0xff) << 16)
             | (((long) array[offset + 3] & 0xff) << 24)
             | (((long) array[offset + 4] & 0xff) << 32)
             | (((long) array[offset + 5] & 0xff) << 40)
             | (((long) array[offset + 6] & 0xff) << 48)
             | (((long) array[offset + 7] & 0xff) << 56);
    }

    static long getLongLU(byte[] array, int offset) {
        final long address = Unsafe.ARRAY_BYTE_BASE_OFFSET + offset;
        return (((long)(UNSAFE.getByte(array, address    ) & 0xff))      )
             | (((long)(UNSAFE.getByte(array, address + 1) & 0xff)) <<  8)
             | (((long)(UNSAFE.getByte(array, address + 2) & 0xff)) << 16)
             | (((long)(UNSAFE.getByte(array, address + 3) & 0xff)) << 24)
             | (((long)(UNSAFE.getByte(array, address + 4) & 0xff)) << 32)
             | (((long)(UNSAFE.getByte(array, address + 5) & 0xff)) << 40)
             | (((long)(UNSAFE.getByte(array, address + 6) & 0xff)) << 48)
             | (((long)(UNSAFE.getByte(array, address + 7) & 0xff)) << 56);
    }

    static long getLongRB(byte[] array, int offset) {
        return getLongB(array, offset);
    }

    static long getLongRBU(byte[] array, int offset) {
        return getLongBU(array, offset);
    }

    static long getLongRL(byte[] array, int offset) {
        return getLongL(array, offset);
    }

    static long getLongRLU(byte[] array, int offset) {
        return getLongLU(array, offset);
    }

    static void setLongB(byte[] array, int offset, long value) {
        array[offset]     = (byte) (value >> 56);
        array[offset + 1] = (byte) (value >> 48);
        array[offset + 2] = (byte) (value >> 40);
        array[offset + 3] = (byte) (value >> 32);
        array[offset + 4] = (byte) (value >> 24);
        array[offset + 5] = (byte) (value >> 16);
        array[offset + 6] = (byte) (value >>  8);
        array[offset + 7] = (byte) (value      );
    }

    public static void setLongL(byte[] array, int offset, long value) {
        array[offset]     = (byte)  value       ;
        array[offset + 1] = (byte) (value >> 8 );
        array[offset + 2] = (byte) (value >> 16);
        array[offset + 3] = (byte) (value >> 24);
        array[offset + 4] = (byte) (value >> 32);
        array[offset + 5] = (byte) (value >> 40);
        array[offset + 6] = (byte) (value >> 48);
        array[offset + 7] = (byte) (value >> 56);
    }

    public static void setLongRL(byte[] array, int offset, long value) {
        value = Long.reverseBytes(value);
        setLongL(array, offset, value);
    }

    public static void setLongRLU(byte[] array, int offset, long value) {
        value = Long.reverseBytes(value);
        setLongLU(array, offset, value);
    }

    public static void setLongRB(byte[] array, int offset, long value) {
        value = Long.reverseBytes(value);
        setLongB(array, offset, value);
    }

    public static void setLongRBU(byte[] array, int offset, long value) {
        value = Long.reverseBytes(value);
        setLongBU(array, offset, value);
    }

    public static void setLongBU(byte[] array, int offset, long value) {
        final long address = Unsafe.ARRAY_BYTE_BASE_OFFSET + offset;
        UNSAFE.putByte(array, address    , (byte) (value >> 56));
        UNSAFE.putByte(array, address + 1, (byte) (value >> 48));
        UNSAFE.putByte(array, address + 2, (byte) (value >> 40));
        UNSAFE.putByte(array, address + 3, (byte) (value >> 32));
        UNSAFE.putByte(array, address + 4, (byte) (value >> 24));
        UNSAFE.putByte(array, address + 5, (byte) (value >> 16));
        UNSAFE.putByte(array, address + 6, (byte) (value >>  8));
        UNSAFE.putByte(array, address + 7, (byte)  value       );
    }

    public static void setLongLU(byte[] array, int offset, long value) {
        final long address = Unsafe.ARRAY_BYTE_BASE_OFFSET + offset;
        UNSAFE.putByte(array, address    , (byte)  value       );
        UNSAFE.putByte(array, address + 1, (byte) (value >>  8));
        UNSAFE.putByte(array, address + 2, (byte) (value >> 16));
        UNSAFE.putByte(array, address + 3, (byte) (value >> 24));
        UNSAFE.putByte(array, address + 4, (byte) (value >> 32));
        UNSAFE.putByte(array, address + 5, (byte) (value >> 40));
        UNSAFE.putByte(array, address + 6, (byte) (value >> 48));
        UNSAFE.putByte(array, address + 7, (byte) (value >> 56));
    }

    public static int getIntLU(byte[] array, int offset) {
        final long address = Unsafe.ARRAY_BYTE_BASE_OFFSET + offset;
        return ((UNSAFE.getByte(array, address    ) & 0xff)      )
             | ((UNSAFE.getByte(array, address + 1) & 0xff) <<  8)
             | ((UNSAFE.getByte(array, address + 2) & 0xff) << 16)
             | ((UNSAFE.getByte(array, address + 3) & 0xff) << 24);
    }

    public static char getCharB(byte[] val, int index) {
        index <<= 1;
        return (char)(((val[index    ] & 0xff) << 8)
                    | ((val[index + 1] & 0xff)));
    }

    public static char getCharBR(byte[] val, int index) {
        return Character.reverseBytes(getCharB(val, index));
    }

    public static char getCharL(byte[] val, int index) {
        index <<= 1;
        return (char)(((val[index    ] & 0xff))
                    | ((val[index + 1] & 0xff) << 8));
    }

    public static char getCharLR(byte[] val, int index) {
        return Character.reverseBytes(getCharL(val, index));
    }

    public static char getCharBU(byte[] array, int offset) {
        final long address = Unsafe.ARRAY_BYTE_BASE_OFFSET + (offset << 1);
        return (char) (((UNSAFE.getByte(array, address    ) & 0xff) << 8)
                     | ((UNSAFE.getByte(array, address + 1) & 0xff)     ));
    }

    public static char getCharLU(byte[] array, int offset) {
        final long address = Unsafe.ARRAY_BYTE_BASE_OFFSET + (offset << 1);
        return (char) (((UNSAFE.getByte(array, address    ) & 0xff)     )
                     | ((UNSAFE.getByte(array, address + 1) & 0xff) << 8));
    }

    public int putBytes4(byte[] bytes, int offset, int c0, int c1, int c2, int c3) {
        bytes[offset    ] = (byte) c0;
        bytes[offset + 1] = (byte) c1;
        bytes[offset + 2] = (byte) c2;
        bytes[offset + 3] = (byte) c3;
        return offset + 4;
    }

    public int putBytes4X(byte[] bytes, int offset, int c0, int c1, int c2, int c3) {
        bytes[offset++] = (byte) c0;
        bytes[offset++] = (byte) c1;
        bytes[offset++] = (byte) c2;
        bytes[offset++] = (byte) c3;
        return offset;
    }

    public int putBytes4U(byte[] bytes, int offset, int c0, int c1, int c2, int c3) {
        final long address = Unsafe.ARRAY_BYTE_BASE_OFFSET + offset;
        UNSAFE.putByte(bytes, address    , (byte) c0);
        UNSAFE.putByte(bytes, address + 1, (byte) c1);
        UNSAFE.putByte(bytes, address + 2, (byte) c2);
        UNSAFE.putByte(bytes, address + 3, (byte) c3);
        return offset + 4;
    }

    public int putChars4B(byte[] bytes, int offset, char c0, char c1, char c2, char c3) {
        putShortB(bytes, offset    , c0);
        putShortB(bytes, offset + 1, c1);
        putShortB(bytes, offset + 2, c2);
        putShortB(bytes, offset + 3, c3);
        return offset + 4;
    }

    public int putChars4BU(byte[] bytes, int offset, char c0, char c1, char c2, char c3) {
        putShortBU(bytes, offset    , c0);
        putShortBU(bytes, offset + 1, c1);
        putShortBU(bytes, offset + 2, c2);
        putShortBU(bytes, offset + 3, c3);
        return offset + 4;
    }

    public int putChars4BV(byte[] bytes, int offset, char c0, char c1, char c2, char c3) {
        CHAR_B.set(bytes, offset     , c0);
        CHAR_B.set(bytes, offset + 2, c1);
        CHAR_B.set(bytes, offset + 4, c2);
        CHAR_B.set(bytes, offset + 6, c3);
        return offset + 8;
    }

    public int putChars4L(byte[] bytes, int offset, char c0, char c1, char c2, char c3) {
        putShortL(bytes, offset    , c0);
        putShortL(bytes, offset + 1, c1);
        putShortL(bytes, offset + 2, c2);
        putShortL(bytes, offset + 3, c3);
        return offset + 4;
    }

    public int putChars4LV(byte[] bytes, int offset, char c0, char c1, char c2, char c3) {
        CHAR_L.set(bytes, offset    , c0);
        CHAR_L.set(bytes, offset + 2, c1);
        CHAR_L.set(bytes, offset + 4, c2);
        CHAR_L.set(bytes, offset + 6, c3);
        return offset + 8;
    }

    public int putChars4LU(byte[] bytes, int offset, char c0, char c1, char c2, char c3) {
        putShortLU(bytes, offset    , c0);
        putShortLU(bytes, offset + 1, c1);
        putShortLU(bytes, offset + 2, c2);
        putShortLU(bytes, offset + 3, c3);
        return offset + 4;
    }

    public int putChars4C(byte[] bytes, int offset, char c0, char c1, char c2, char c3) {
        final long address = Unsafe.ARRAY_BYTE_BASE_OFFSET + offset;
        UNSAFE.putChar(bytes, address    , c0);
        UNSAFE.putChar(bytes, address + 2, c1);
        UNSAFE.putChar(bytes, address + 4, c2);
        UNSAFE.putChar(bytes, address + 6, c3);
        return offset + 8;
    }

    public int putChars4S(byte[] bytes, int offset, char c0, char c1, char c2, char c3) {
        final long address = Unsafe.ARRAY_BYTE_BASE_OFFSET + offset;
        UNSAFE.putShort(bytes, address    , (short) c0);
        UNSAFE.putShort(bytes, address + 2, (short) c1);
        UNSAFE.putShort(bytes, address + 4, (short) c2);
        UNSAFE.putShort(bytes, address + 6, (short) c3);
        return offset + 8;
    }

    private static void putShortB(byte[] val, int index, int c) {
        index <<= 1;
        val[index    ] = (byte)(c >> 8);
        val[index + 1] = (byte)(c     );
    }

    public static void putShortBU(byte[] array, int offset, int c) {
        final long address = Unsafe.ARRAY_BYTE_BASE_OFFSET + (offset << 1);
        UNSAFE.putByte(array, address    , (byte) (c >>  8));
        UNSAFE.putByte(array, address + 1, (byte) (c      ));
    }

    private static void putShortL(byte[] val, int index, int c) {
        index <<= 1;
        val[index    ] = (byte)(c     );
        val[index + 1] = (byte)(c >> 8);
    }

    public static void putShortLU(byte[] array, int offset, int c) {
        final long address = Unsafe.ARRAY_BYTE_BASE_OFFSET + (offset << 1);
        UNSAFE.putByte(array, address    , (byte) (c     ));
        UNSAFE.putByte(array, address + 1, (byte) (c >> 8));
    }
}<|MERGE_RESOLUTION|>--- conflicted
+++ resolved
@@ -39,11 +39,7 @@
 @State(Scope.Thread)
 @Warmup(iterations = 3, time = 500, timeUnit = TimeUnit.MILLISECONDS)
 @Measurement(iterations = 5, time = 1000, timeUnit = TimeUnit.MILLISECONDS)
-<<<<<<< HEAD
-@Fork(value = 1, jvmArgsAppend = {"--add-exports", "java.base/jdk.internal.misc=ALL-UNNAMED"})
-=======
-@Fork(value = 3, jvmArgs = {"--add-exports", "java.base/jdk.internal.misc=ALL-UNNAMED"})
->>>>>>> 29882bfe
+@Fork(value = 1, jvmArgs = {"--add-exports", "java.base/jdk.internal.misc=ALL-UNNAMED"})
 public class MergeStoreBench {
     private static final Unsafe UNSAFE = Unsafe.getUnsafe();
 
