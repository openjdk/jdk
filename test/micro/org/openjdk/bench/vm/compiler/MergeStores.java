/*
 * Copyright (c) 2024, Oracle and/or its affiliates. All rights reserved.
 * DO NOT ALTER OR REMOVE COPYRIGHT NOTICES OR THIS FILE HEADER.
 *
 * This code is free software; you can redistribute it and/or modify it
 * under the terms of the GNU General Public License version 2 only, as
 * published by the Free Software Foundation.
 *
 * This code is distributed in the hope that it will be useful, but WITHOUT
 * ANY WARRANTY; without even the implied warranty of MERCHANTABILITY or
 * FITNESS FOR A PARTICULAR PURPOSE.  See the GNU General Public License
 * version 2 for more details (a copy is included in the LICENSE file that
 * accompanied this code).
 *
 * You should have received a copy of the GNU General Public License version
 * 2 along with this work; if not, write to the Free Software Foundation,
 * Inc., 51 Franklin St, Fifth Floor, Boston, MA 02110-1301 USA.
 *
 * Please contact Oracle, 500 Oracle Parkway, Redwood Shores, CA 94065 USA
 * or visit www.oracle.com if you need additional information or have any
 * questions.
 */

package org.openjdk.bench.vm.compiler;

import org.openjdk.jmh.annotations.Benchmark;
import org.openjdk.jmh.annotations.BenchmarkMode;
import org.openjdk.jmh.annotations.Fork;
import org.openjdk.jmh.annotations.Measurement;
import org.openjdk.jmh.annotations.Mode;
import org.openjdk.jmh.annotations.OutputTimeUnit;
import org.openjdk.jmh.annotations.Param;
import org.openjdk.jmh.annotations.Scope;
import org.openjdk.jmh.annotations.State;
import org.openjdk.jmh.annotations.Warmup;


import jdk.internal.misc.Unsafe;
import jdk.internal.util.ByteArrayLittleEndian;
import java.util.concurrent.TimeUnit;

@BenchmarkMode(Mode.AverageTime)
@OutputTimeUnit(TimeUnit.NANOSECONDS)
<<<<<<< HEAD
@Warmup(iterations = 2, time = 1)
@Measurement(iterations = 3, time = 1)
@Fork(value = 1, jvmArgsAppend = {
=======
@Warmup(iterations = 3, time = 3)
@Measurement(iterations = 3, time = 3)
@Fork(value = 3, jvmArgs = {
>>>>>>> d8b3685d
        "--add-exports", "java.base/jdk.internal.misc=ALL-UNNAMED",
        "--add-exports", "java.base/jdk.internal.util=ALL-UNNAMED"})
@State(Scope.Thread)
public class MergeStores {

    public static final int RANGE = 100;

    static Unsafe UNSAFE = Unsafe.getUnsafe();

    @Param("1")
    public static short vS;

    @Param("1")
    public static int vI;

    @Param("1")
    public static long vL;

    public static int offset = 5;
    public static byte[]  aB = new byte[RANGE];
    public static short[] aS = new short[RANGE];
    public static int[]   aI = new int[RANGE];
    public static long native_adr = UNSAFE.allocateMemory(RANGE * 8);

    // -------------------------------------------
    // -------     Little-Endian API    ----------
    // -------------------------------------------

    // Store a short LE into an array using store bytes in an array
    static void storeShortLE(byte[] bytes, int offset, short value) {
        storeBytes(bytes, offset, (byte)(value >> 0),
                                  (byte)(value >> 8));
    }

    // Store an int LE into an array using store bytes in an array
    static void storeIntLE(byte[] bytes, int offset, int value) {
        storeBytes(bytes, offset, (byte)(value >> 0 ),
                                  (byte)(value >> 8 ),
                                  (byte)(value >> 16),
                                  (byte)(value >> 24));
    }

    // Store an int LE into an array using store bytes in an array
    static void storeLongLE(byte[] bytes, int offset, long value) {
        storeBytes(bytes, offset, (byte)(value >> 0 ),
                                  (byte)(value >> 8 ),
                                  (byte)(value >> 16),
                                  (byte)(value >> 24),
                                  (byte)(value >> 32),
                                  (byte)(value >> 40),
                                  (byte)(value >> 48),
                                  (byte)(value >> 56));
    }

    // Store 2 bytes into an array
    static void storeBytes(byte[] bytes, int offset, byte b0, byte b1) {
        bytes[offset + 0] = b0;
        bytes[offset + 1] = b1;
    }

    // Store 4 bytes into an array
    static void storeBytes(byte[] bytes, int offset, byte b0, byte b1, byte b2, byte b3) {
        bytes[offset + 0] = b0;
        bytes[offset + 1] = b1;
        bytes[offset + 2] = b2;
        bytes[offset + 3] = b3;
    }

    // Store 8 bytes into an array
    static void storeBytes(byte[] bytes, int offset, byte b0, byte b1, byte b2, byte b3,
                                                     byte b4, byte b5, byte b6, byte b7) {
        bytes[offset + 0] = b0;
        bytes[offset + 1] = b1;
        bytes[offset + 2] = b2;
        bytes[offset + 3] = b3;
        bytes[offset + 4] = b4;
        bytes[offset + 5] = b5;
        bytes[offset + 6] = b6;
        bytes[offset + 7] = b7;
    }

    // -------------------------------- BENCHMARKS --------------------------------

    @Benchmark
    public void baseline() {
    }

    @Benchmark
    public byte[] baseline_allocate() {
        byte[] aB = new byte[RANGE];
        return aB;
    }

    @Benchmark
    public byte[] store_B2_con_adr0_allocate_direct() {
        byte[] aB = new byte[RANGE];
        aB[0] = (byte)0x01;
        aB[1] = (byte)0x02;
        return aB;
    }

    @Benchmark
    public byte[] store_B2_con_adr1_allocate_direct() {
        byte[] aB = new byte[RANGE];
        aB[1] = (byte)0x01;
        aB[2] = (byte)0x02;
        return aB;
    }

    @Benchmark
    public byte[] store_B2_con_offs_allocate_direct() {
        byte[] aB = new byte[RANGE];
        aB[offset + 0] = (byte)0x01;
        aB[offset + 1] = (byte)0x02;
        return aB;
    }

    @Benchmark
    public byte[] store_B2_con_offs_allocate_unsafe() {
        byte[] aB = new byte[RANGE];
        UNSAFE.putShortUnaligned(aB, Unsafe.ARRAY_BYTE_BASE_OFFSET + offset, (short)0x0201);
        return aB;
    }

    @Benchmark
    public byte[] store_B2_con_offs_allocate_bale() {
        byte[] aB = new byte[RANGE];
        ByteArrayLittleEndian.setShort(aB, offset, (short)0x0201);
        return aB;
    }

    @Benchmark
    public byte[] store_B2_con_offs_allocate_leapi() {
        byte[] aB = new byte[RANGE];
        storeShortLE(aB, offset, (short)0x0201);
        return aB;
    }

    @Benchmark
    public byte[] store_B2_con_offs_nonalloc_direct() {
        aB[offset + 0] = (byte)0x01;
        aB[offset + 1] = (byte)0x02;
        return aB;
    }

    @Benchmark
    public byte[] store_B2_con_offs_nonalloc_unsafe() {
        UNSAFE.putShortUnaligned(aB, Unsafe.ARRAY_BYTE_BASE_OFFSET + offset, (short)0x0201);
        return aB;
    }

    @Benchmark
    public byte[] store_B2_con_offs_nonalloc_bale() {
        ByteArrayLittleEndian.setShort(aB, offset, (short)0x0201);
        return aB;
    }

    @Benchmark
    public byte[] store_B2_con_offs_nonalloc_leapi() {
        storeShortLE(aB, offset, (short)0x0201);
        return aB;
    }

    @Benchmark
    public byte[] store_B2_S_offs_allocate_direct() {
        byte[] aB = new byte[RANGE];
        aB[offset + 0] = (byte)(vS >> 0 );
        aB[offset + 1] = (byte)(vS >> 8 );
        return aB;
    }

    @Benchmark
    public byte[] store_B2_S_offs_allocate_unsafe() {
        byte[] aB = new byte[RANGE];
        UNSAFE.putShortUnaligned(aB, Unsafe.ARRAY_BYTE_BASE_OFFSET + offset, vS);
        return aB;
    }

    @Benchmark
    public byte[] store_B2_S_offs_allocate_bale() {
        byte[] aB = new byte[RANGE];
        ByteArrayLittleEndian.setShort(aB, offset, vS);
        return aB;
    }

    @Benchmark
    public byte[] store_B2_S_offs_allocate_leapi() {
        byte[] aB = new byte[RANGE];
        storeShortLE(aB, offset, vS);
        return aB;
    }

    @Benchmark
    public byte[] store_B2_S_offs_nonalloc_direct() {
        aB[offset + 0] = (byte)(vS >> 0 );
        aB[offset + 1] = (byte)(vS >> 8 );
        return aB;
    }

    @Benchmark
    public byte[] store_B2_S_offs_nonalloc_unsafe() {
        UNSAFE.putShortUnaligned(aB, Unsafe.ARRAY_BYTE_BASE_OFFSET + offset, vS);
        return aB;
    }

    @Benchmark
    public byte[] store_B2_S_offs_nonalloc_bale() {
        ByteArrayLittleEndian.setShort(aB, offset, vS);
        return aB;
    }

    @Benchmark
    public byte[] store_B2_S_offs_nonalloc_leapi() {
        storeShortLE(aB, offset, vS);
        return aB;
    }

    @Benchmark
    public byte[] store_B4_con_adr0_allocate_direct() {
        byte[] aB = new byte[RANGE];
        aB[0] = (byte)0x01;
        aB[1] = (byte)0x02;
        aB[2] = (byte)0x03;
        aB[3] = (byte)0x04;
        return aB;
    }

    @Benchmark
    public byte[] store_B4_con_adr1_allocate_direct() {
        byte[] aB = new byte[RANGE];
        aB[1] = (byte)0x01;
        aB[2] = (byte)0x02;
        aB[3] = (byte)0x03;
        aB[4] = (byte)0x04;
        return aB;
    }

    @Benchmark
    public byte[] store_B4_con_offs_allocate_direct() {
        byte[] aB = new byte[RANGE];
        aB[offset + 0] = (byte)0x01;
        aB[offset + 1] = (byte)0x02;
        aB[offset + 2] = (byte)0x03;
        aB[offset + 3] = (byte)0x04;
        return aB;
    }

    @Benchmark
    public byte[] store_B4_con_offs_allocate_unsafe() {
        byte[] aB = new byte[RANGE];
        UNSAFE.putIntUnaligned(aB, Unsafe.ARRAY_BYTE_BASE_OFFSET + offset, 0x04030201);
        return aB;
    }

    @Benchmark
    public byte[] store_B4_con_offs_allocate_bale() {
        byte[] aB = new byte[RANGE];
        ByteArrayLittleEndian.setInt(aB, offset, 0x04030201);
        return aB;
    }

    @Benchmark
    public byte[] store_B4_con_offs_allocate_leapi() {
        byte[] aB = new byte[RANGE];
        storeIntLE(aB, offset, 0x04030201);
        return aB;
    }

    @Benchmark
    public byte[] store_B4_con_offs_nonalloc_direct() {
        aB[offset + 0] = (byte)0x01;
        aB[offset + 1] = (byte)0x02;
        aB[offset + 2] = (byte)0x03;
        aB[offset + 3] = (byte)0x04;
        return aB;
    }

    @Benchmark
    public byte[] store_B4_con_offs_nonalloc_unsafe() {
        UNSAFE.putIntUnaligned(aB, Unsafe.ARRAY_BYTE_BASE_OFFSET + offset, 0x04030201);
        return aB;
    }

    @Benchmark
    public byte[] store_B4_con_offs_nonalloc_bale() {
        ByteArrayLittleEndian.setInt(aB, offset, 0x04030201);
        return aB;
    }

    @Benchmark
    public byte[] store_B4_con_offs_nonalloc_leapi() {
        storeIntLE(aB, offset, 0x04030201);
        return aB;
    }

    @Benchmark
    public byte[] store_B4_I_offs_allocate_direct() {
        byte[] aB = new byte[RANGE];
        aB[offset + 0] = (byte)(vI >> 0 );
        aB[offset + 1] = (byte)(vI >> 8 );
        aB[offset + 2] = (byte)(vI >> 16);
        aB[offset + 3] = (byte)(vI >> 24);
        return aB;
    }

    @Benchmark
    public byte[] store_B4_I_offs_allocate_unsafe() {
        byte[] aB = new byte[RANGE];
        UNSAFE.putIntUnaligned(aB, Unsafe.ARRAY_BYTE_BASE_OFFSET + offset, vI);
        return aB;
    }

    @Benchmark
    public byte[] store_B4_I_offs_allocate_bale() {
        byte[] aB = new byte[RANGE];
        ByteArrayLittleEndian.setInt(aB, offset, vI);
        return aB;
    }

    @Benchmark
    public byte[] store_B4_I_offs_allocate_leapi() {
        byte[] aB = new byte[RANGE];
        storeIntLE(aB, offset, vI);
        return aB;
    }

    @Benchmark
    public byte[] store_B4_I_offs_nonalloc_direct() {
        aB[offset + 0] = (byte)(vI >> 0 );
        aB[offset + 1] = (byte)(vI >> 8 );
        aB[offset + 2] = (byte)(vI >> 16);
        aB[offset + 3] = (byte)(vI >> 24);
        return aB;
    }

    @Benchmark
    public byte[] store_B4_I_offs_nonalloc_unsafe() {
        UNSAFE.putIntUnaligned(aB, Unsafe.ARRAY_BYTE_BASE_OFFSET + offset, vI);
        return aB;
    }

    @Benchmark
    public byte[] store_B4_I_offs_nonalloc_bale() {
        ByteArrayLittleEndian.setInt(aB, offset, vI);
        return aB;
    }

    @Benchmark
    public byte[] store_B4_I_offs_nonalloc_leapi() {
        storeIntLE(aB, offset, vI);
        return aB;
    }

    @Benchmark
    public byte[] store_B8_con_adr0_allocate_direct() {
        byte[] aB = new byte[RANGE];
        aB[0] = (byte)0x01;
        aB[1] = (byte)0x02;
        aB[2] = (byte)0x03;
        aB[3] = (byte)0x04;
        aB[4] = (byte)0x05;
        aB[5] = (byte)0x06;
        aB[6] = (byte)0x07;
        aB[7] = (byte)0x08;
        return aB;
    }

    @Benchmark
    public byte[] store_B8_con_adr1_allocate_direct() {
        byte[] aB = new byte[RANGE];
        aB[1] = (byte)0x01;
        aB[2] = (byte)0x02;
        aB[3] = (byte)0x03;
        aB[4] = (byte)0x04;
        aB[5] = (byte)0x05;
        aB[6] = (byte)0x06;
        aB[7] = (byte)0x07;
        aB[8] = (byte)0x08;
        return aB;
    }

    @Benchmark
    public byte[] store_B8_con_offs_allocate_direct() {
        byte[] aB = new byte[RANGE];
        aB[offset + 0] = (byte)0x01;
        aB[offset + 1] = (byte)0x02;
        aB[offset + 2] = (byte)0x03;
        aB[offset + 3] = (byte)0x04;
        aB[offset + 4] = (byte)0x05;
        aB[offset + 5] = (byte)0x06;
        aB[offset + 6] = (byte)0x07;
        aB[offset + 7] = (byte)0x08;
        return aB;
    }

    @Benchmark
    public byte[] store_B8_con_offs_allocate_unsafe() {
        byte[] aB = new byte[RANGE];
        UNSAFE.putLongUnaligned(aB, Unsafe.ARRAY_BYTE_BASE_OFFSET + offset, 0x0807060504030201L);
        return aB;
    }

    @Benchmark
    public byte[] store_B8_con_offs_allocate_bale() {
        byte[] aB = new byte[RANGE];
        ByteArrayLittleEndian.setLong(aB, offset, 0x0807060504030201L);
        return aB;
    }

    @Benchmark
    public byte[] store_B8_con_offs_allocate_leapi() {
        byte[] aB = new byte[RANGE];
        storeLongLE(aB, offset, 0x0807060504030201L);
        return aB;
    }

    @Benchmark
    public byte[] store_B8_con_offs_nonalloc_direct() {
        aB[offset + 0] = (byte)0x01;
        aB[offset + 1] = (byte)0x02;
        aB[offset + 2] = (byte)0x03;
        aB[offset + 3] = (byte)0x04;
        aB[offset + 4] = (byte)0x05;
        aB[offset + 5] = (byte)0x06;
        aB[offset + 6] = (byte)0x07;
        aB[offset + 7] = (byte)0x08;
        return aB;
    }

    @Benchmark
    public byte[] store_B8_con_offs_nonalloc_unsafe() {
        UNSAFE.putLongUnaligned(aB, Unsafe.ARRAY_BYTE_BASE_OFFSET + offset, 0x0807060504030201L);
        return aB;
    }

    @Benchmark
    public byte[] store_B8_con_offs_nonalloc_bale() {
        ByteArrayLittleEndian.setLong(aB, offset, 0x0807060504030201L);
        return aB;
    }

    @Benchmark
    public byte[] store_B8_con_offs_nonalloc_leapi() {
        storeLongLE(aB, offset, 0x0807060504030201L);
        return aB;
    }

    @Benchmark
    public byte[] store_B8_L_offs_allocate_direct() {
        byte[] aB = new byte[RANGE];
        aB[offset + 0] = (byte)(vL >> 0 );
        aB[offset + 1] = (byte)(vL >> 8 );
        aB[offset + 2] = (byte)(vL >> 16);
        aB[offset + 3] = (byte)(vL >> 24);
        aB[offset + 4] = (byte)(vL >> 32);
        aB[offset + 5] = (byte)(vL >> 40);
        aB[offset + 6] = (byte)(vL >> 48);
        aB[offset + 7] = (byte)(vL >> 56);
        return aB;
    }

    @Benchmark
    public byte[] store_B8_L_offs_allocate_unsafe() {
        byte[] aB = new byte[RANGE];
        UNSAFE.putLongUnaligned(aB, Unsafe.ARRAY_BYTE_BASE_OFFSET + offset, vL);
        return aB;
    }

    @Benchmark
    public byte[] store_B8_L_offs_allocate_bale() {
        byte[] aB = new byte[RANGE];
        ByteArrayLittleEndian.setLong(aB, offset, vL);
        return aB;
    }

    @Benchmark
    public byte[] store_B8_L_offs_allocate_leapi() {
        byte[] aB = new byte[RANGE];
        storeLongLE(aB, offset, vL);
        return aB;
    }

    @Benchmark
    public byte[] store_B8_L_offs_nonalloc_direct() {
        aB[offset + 0] = (byte)(vL >> 0 );
        aB[offset + 1] = (byte)(vL >> 8 );
        aB[offset + 2] = (byte)(vL >> 16);
        aB[offset + 3] = (byte)(vL >> 24);
        aB[offset + 4] = (byte)(vL >> 32);
        aB[offset + 5] = (byte)(vL >> 40);
        aB[offset + 6] = (byte)(vL >> 48);
        aB[offset + 7] = (byte)(vL >> 56);
        return aB;
    }

    @Benchmark
    public byte[] store_B8_L_offs_nonalloc_unsafe() {
        UNSAFE.putLongUnaligned(aB, Unsafe.ARRAY_BYTE_BASE_OFFSET + offset, vL);
        return aB;
    }

    @Benchmark
    public byte[] store_B8_L_offs_nonalloc_bale() {
        ByteArrayLittleEndian.setLong(aB, offset, vL);
        return aB;
    }

    @Benchmark
    public byte[] store_B8_L_offs_nonalloc_leapi() {
        storeLongLE(aB, offset, vL);
        return aB;
    }

    @Benchmark
    public byte[] store_B8_I2_offs_allocate_direct() {
        byte[] aB = new byte[RANGE];
        aB[offset + 0] = (byte)(vI >> 0 );
        aB[offset + 1] = (byte)(vI >> 8 );
        aB[offset + 2] = (byte)(vI >> 16);
        aB[offset + 3] = (byte)(vI >> 24);
        aB[offset + 4] = (byte)(vI >> 0 );
        aB[offset + 5] = (byte)(vI >> 8 );
        aB[offset + 6] = (byte)(vI >> 16);
        aB[offset + 7] = (byte)(vI >> 24);
        return aB;
    }

    @Benchmark
    public byte[] store_B8_I2_offs_allocate_unsafe() {
        byte[] aB = new byte[RANGE];
        UNSAFE.putLongUnaligned(aB, Unsafe.ARRAY_BYTE_BASE_OFFSET + offset + 0, vI);
        UNSAFE.putLongUnaligned(aB, Unsafe.ARRAY_BYTE_BASE_OFFSET + offset + 4, vI);
        return aB;
    }

    @Benchmark
    public byte[] store_B8_I2_offs_allocate_bale() {
        byte[] aB = new byte[RANGE];
        ByteArrayLittleEndian.setInt(aB, offset + 0, vI);
        ByteArrayLittleEndian.setInt(aB, offset + 4, vI);
        return aB;
    }

    @Benchmark
    public byte[] store_B8_I2_offs_allocate_leapi() {
        byte[] aB = new byte[RANGE];
        storeIntLE(aB, offset + 0, vI);
        storeIntLE(aB, offset + 4, vI);
        return aB;
    }

    @Benchmark
    public byte[] store_B8_I2_offs_nonalloc_direct() {
        aB[offset + 0] = (byte)(vI >> 0 );
        aB[offset + 1] = (byte)(vI >> 8 );
        aB[offset + 2] = (byte)(vI >> 16);
        aB[offset + 3] = (byte)(vI >> 24);
        aB[offset + 4] = (byte)(vI >> 0 );
        aB[offset + 5] = (byte)(vI >> 8 );
        aB[offset + 6] = (byte)(vI >> 16);
        aB[offset + 7] = (byte)(vI >> 24);
        return aB;
    }

    @Benchmark
    public byte[] store_B8_I2_offs_nonalloc_unsafe() {
        UNSAFE.putLongUnaligned(aB, Unsafe.ARRAY_BYTE_BASE_OFFSET + offset + 0, vI);
        UNSAFE.putLongUnaligned(aB, Unsafe.ARRAY_BYTE_BASE_OFFSET + offset + 4, vI);
        return aB;
    }

    @Benchmark
    public byte[] store_B8_I2_offs_nonalloc_bale() {
        ByteArrayLittleEndian.setInt(aB, offset + 0, vI);
        ByteArrayLittleEndian.setInt(aB, offset + 4, vI);
        return aB;
    }

    @Benchmark
    public byte[] store_B8_I2_offs_nonalloc_leapi() {
        storeIntLE(aB, offset + 0, vI);
        storeIntLE(aB, offset + 4, vI);
        return aB;
    }

    @Benchmark
    public short[] store_S2_con_offs_allocate_direct() {
        short[] aS = new short[RANGE];
        aS[offset + 0] = (short)0x0102;
        aS[offset + 1] = (short)0x0304;
        return aS;
    }

    @Benchmark
    public short[] store_S2_con_offs_nonalloc_direct() {
        aS[offset + 0] = (short)0x0102;
        aS[offset + 1] = (short)0x0304;
        return aS;
    }

    @Benchmark
    public short[] store_S4_con_offs_allocate_direct() {
        short[] aS = new short[RANGE];
        aS[offset + 0] = (short)0x0102;
        aS[offset + 1] = (short)0x0304;
        aS[offset + 2] = (short)0x0506;
        aS[offset + 3] = (short)0x0708;
        return aS;
    }

    @Benchmark
    public short[] store_S4_con_offs_nonalloc_direct() {
        aS[offset + 0] = (short)0x0102;
        aS[offset + 1] = (short)0x0304;
        aS[offset + 2] = (short)0x0506;
        aS[offset + 3] = (short)0x0708;
        return aS;
    }

    @Benchmark
    public int[] store_I2_con_offs_allocate_direct() {
        int[] aI = new int[RANGE];
        aI[offset + 0] = 0x01020304;
        aI[offset + 1] = 0x05060708;
        return aI;
    }

    @Benchmark
    public int[] store_I2_con_offs_nonalloc_direct() {
        aI[offset + 0] = 0x01020304;
        aI[offset + 1] = 0x05060708;
        return aI;
    }

    @Benchmark
    public int[] store_I2_zero_offs_allocate_direct() {
        int[] aI = new int[RANGE];
        aI[offset + 0] = 0;
        aI[offset + 1] = 0;
        return aI;
    }

    @Benchmark
    public int[] store_I2_zero_offs_nonalloc_direct() {
        aI[offset + 0] = 0;
        aI[offset + 1] = 0;
        return aI;
    }

    @Benchmark
    public void store_unsafe_B8_L_offs_noalloc_direct() {
        UNSAFE.putByte(aB, Unsafe.ARRAY_BYTE_BASE_OFFSET + offset + 0, (byte)(vL >> 0 ));
        UNSAFE.putByte(aB, Unsafe.ARRAY_BYTE_BASE_OFFSET + offset + 1, (byte)(vL >> 8 ));
        UNSAFE.putByte(aB, Unsafe.ARRAY_BYTE_BASE_OFFSET + offset + 2, (byte)(vL >> 16));
        UNSAFE.putByte(aB, Unsafe.ARRAY_BYTE_BASE_OFFSET + offset + 3, (byte)(vL >> 24));
        UNSAFE.putByte(aB, Unsafe.ARRAY_BYTE_BASE_OFFSET + offset + 4, (byte)(vL >> 32));
        UNSAFE.putByte(aB, Unsafe.ARRAY_BYTE_BASE_OFFSET + offset + 5, (byte)(vL >> 40));
        UNSAFE.putByte(aB, Unsafe.ARRAY_BYTE_BASE_OFFSET + offset + 6, (byte)(vL >> 48));
        UNSAFE.putByte(aB, Unsafe.ARRAY_BYTE_BASE_OFFSET + offset + 7, (byte)(vL >> 56));
    }

    @Benchmark
    public void store_unsafe_B8_L_offs_noalloc_unsafe() {
        UNSAFE.putLongUnaligned(aB, Unsafe.ARRAY_BYTE_BASE_OFFSET + offset + 0, vL);
    }

    @Benchmark
    public void store_unsafe_C4_L_offs_noalloc_direct() {
        UNSAFE.putChar(aB, Unsafe.ARRAY_BYTE_BASE_OFFSET + offset + 0, (char)(vL >> 0 ));
        UNSAFE.putChar(aB, Unsafe.ARRAY_BYTE_BASE_OFFSET + offset + 2, (char)(vL >> 16));
        UNSAFE.putChar(aB, Unsafe.ARRAY_BYTE_BASE_OFFSET + offset + 4, (char)(vL >> 32));
        UNSAFE.putChar(aB, Unsafe.ARRAY_BYTE_BASE_OFFSET + offset + 6, (char)(vL >> 48));
    }

    @Benchmark
    public void store_unsafe_native_B8_L_offs_noalloc_direct() {
        UNSAFE.putByte(null, native_adr + offset + 0, (byte)(vL >> 0 ));
        UNSAFE.putByte(null, native_adr + offset + 1, (byte)(vL >> 8 ));
        UNSAFE.putByte(null, native_adr + offset + 2, (byte)(vL >> 16));
        UNSAFE.putByte(null, native_adr + offset + 3, (byte)(vL >> 24));
        UNSAFE.putByte(null, native_adr + offset + 4, (byte)(vL >> 32));
        UNSAFE.putByte(null, native_adr + offset + 5, (byte)(vL >> 40));
        UNSAFE.putByte(null, native_adr + offset + 6, (byte)(vL >> 48));
        UNSAFE.putByte(null, native_adr + offset + 7, (byte)(vL >> 56));
    }

    @Benchmark
    public void store_unsafe_native_C4_L_offs_noalloc_direct() {
        UNSAFE.putChar(null, native_adr + offset + 0, (char)(vL >> 0 ));
        UNSAFE.putChar(null, native_adr + offset + 2, (char)(vL >> 16));
        UNSAFE.putChar(null, native_adr + offset + 4, (char)(vL >> 32));
        UNSAFE.putChar(null, native_adr + offset + 6, (char)(vL >> 48));
    }

    @Benchmark
    public void store_unsafe_native_B8_L_offs_noalloc_unsafe() {
        UNSAFE.putLongUnaligned(null, native_adr + offset + 0, vL);
    }

    @Fork(value = 1, jvmArgsPrepend = {
        "-XX:+UnlockDiagnosticVMOptions", "-XX:-MergeStores"
    })
    public static class MergeStoresDisabled extends MergeStores {}
}<|MERGE_RESOLUTION|>--- conflicted
+++ resolved
@@ -41,15 +41,9 @@
 
 @BenchmarkMode(Mode.AverageTime)
 @OutputTimeUnit(TimeUnit.NANOSECONDS)
-<<<<<<< HEAD
 @Warmup(iterations = 2, time = 1)
 @Measurement(iterations = 3, time = 1)
-@Fork(value = 1, jvmArgsAppend = {
-=======
-@Warmup(iterations = 3, time = 3)
-@Measurement(iterations = 3, time = 3)
-@Fork(value = 3, jvmArgs = {
->>>>>>> d8b3685d
+@Fork(value = 1, jvmArgs = {
         "--add-exports", "java.base/jdk.internal.misc=ALL-UNNAMED",
         "--add-exports", "java.base/jdk.internal.util=ALL-UNNAMED"})
 @State(Scope.Thread)
