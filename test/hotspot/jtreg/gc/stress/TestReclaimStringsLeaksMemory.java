/*
 * Copyright (c) 2018, 2025, Oracle and/or its affiliates. All rights reserved.
 * DO NOT ALTER OR REMOVE COPYRIGHT NOTICES OR THIS FILE HEADER.
 *
 * This code is free software; you can redistribute it and/or modify it
 * under the terms of the GNU General Public License version 2 only, as
 * published by the Free Software Foundation.
 *
 * This code is distributed in the hope that it will be useful, but WITHOUT
 * ANY WARRANTY; without even the implied warranty of MERCHANTABILITY or
 * FITNESS FOR A PARTICULAR PURPOSE.  See the GNU General Public License
 * version 2 for more details (a copy is included in the LICENSE file that
 * accompanied this code).
 *
 * You should have received a copy of the GNU General Public License version
 * 2 along with this work; if not, write to the Free Software Foundation,
 * Inc., 51 Franklin St, Fifth Floor, Boston, MA 02110-1301 USA.
 *
 * Please contact Oracle, 500 Oracle Parkway, Redwood Shores, CA 94065 USA
 * or visit www.oracle.com if you need additional information or have any
 * questions.
 */

package gc.stress;

/*
 * @test TestReclaimStringsLeaksMemory
 * @bug 8180048
 * @summary Ensure that during a Full GC interned string memory is reclaimed completely.
 * @requires vm.gc == "null"
 * @requires !vm.debug
 * @library /test/lib
 * @modules java.base/jdk.internal.misc
<<<<<<< HEAD
 * @run driver gc.stress.TestReclaimStringsLeaksMemory
 */

/*
 * @test TestReclaimStringsLeaksMemorySerial
 * @bug 8180048
 * @summary Ensure that during a Full GC interned string memory is reclaimed completely with SerialGC.
 * @requires vm.gc.Serial
 * @requires !vm.debug
 * @library /test/lib
 * @modules java.base/jdk.internal.misc
 * @run driver gc.stress.TestReclaimStringsLeaksMemory -XX:+UseSerialGC
 */

/*
 * @test TestReclaimStringsLeaksMemoryParallel
 * @bug 8180048
 * @summary Ensure that during a Full GC interned string memory is reclaimed completely with ParallelGC.
 * @requires vm.gc.Parallel
 * @requires !vm.debug
 * @library /test/lib
 * @modules java.base/jdk.internal.misc
 * @run driver gc.stress.TestReclaimStringsLeaksMemory -XX:+UseParallelGC
 */

/*
 * @test TestReclaimStringsLeaksMemoryG1
 * @bug 8180048
 * @summary Ensure that during a Full GC interned string memory is reclaimed completely with G1GC.
 * @requires vm.gc.G1
 * @requires !vm.debug
 * @library /test/lib
 * @modules java.base/jdk.internal.misc
 * @run driver gc.stress.TestReclaimStringsLeaksMemory -XX:+UseG1GC
=======
 * @run driver/timeout=480 gc.stress.TestReclaimStringsLeaksMemory
 * @run driver/timeout=480 gc.stress.TestReclaimStringsLeaksMemory -XX:+UseSerialGC
 * @run driver/timeout=480 gc.stress.TestReclaimStringsLeaksMemory -XX:+UseParallelGC
 * @run driver/timeout=480 gc.stress.TestReclaimStringsLeaksMemory -XX:+UseG1GC
>>>>>>> 991ac9e6
 */

import java.util.Arrays;
import java.util.ArrayList;
import java.util.regex.Pattern;
import java.util.regex.Matcher;

import jdk.test.lib.Asserts;
import jdk.test.lib.process.OutputAnalyzer;
import jdk.test.lib.process.ProcessTools;

public class TestReclaimStringsLeaksMemory {

    // The amount of memory in B reserved in the "Symbol" category that indicates a memory leak for
    // this test.
    public static final int ReservedThreshold = 70000000;

    public static void main(String[] args) throws Exception {
        ArrayList<String> baseargs = new ArrayList<>(Arrays.asList("-Xms256M",
                                                                   "-Xmx256M",
                                                                   "-Xlog:gc*,stringtable*=debug,oopstorage+blocks=debug:gc.log",
                                                                   "-XX:NativeMemoryTracking=summary",
                                                                   "-XX:+UnlockDiagnosticVMOptions",
                                                                   "-XX:+PrintNMTStatistics" ));
        baseargs.addAll(Arrays.asList(args));
        baseargs.add(GCTest.class.getName());
        OutputAnalyzer output = ProcessTools.executeLimitedTestJava(baseargs);
        verifySymbolMemoryUsageNotTooHigh(output);
    }

    private static void verifySymbolMemoryUsageNotTooHigh(OutputAnalyzer output) throws Exception {
        String stdout = output.getStdout();
        System.out.println(stdout);

        Pattern p = Pattern.compile("Symbol \\(reserved=(\\d*)");
        Matcher m = p.matcher(stdout);

        if (!m.find()) {
            throw new RuntimeException("Could not find Symbol memory usage in NMT output");
        }

        int reserved = Integer.parseInt(m.group(1));
        Asserts.assertLT(reserved, ReservedThreshold, "Reserved memory size is " + reserved + "B which is greater than or equal to " + ReservedThreshold + "B indicating a memory leak");

        output.shouldHaveExitValue(0);
    }

    static class GCTest {
        public static final String BaseName = "SomeRandomBaseString";
        public static volatile String lastString;

        public static void main(String [] args) {
            for (int iterations = 0; iterations < 20;) {
                for (int i = 0; i < 1000000; i++) {
                    lastString = (BaseName + i).intern();
                }
                if (++iterations % 5 == 0) {
                    System.gc();
                }
            }
            // Do one last GC and sleep to give ServiceThread a chance to run.
            System.out.println("One last gc");
            System.gc();
            for (int i = 0; i < 100; i++) {
                try {
                    Thread.sleep(10);
                } catch (InterruptedException ex) {
                }
            }
            System.out.println("End of test");
        }
    }
}<|MERGE_RESOLUTION|>--- conflicted
+++ resolved
@@ -31,8 +31,7 @@
  * @requires !vm.debug
  * @library /test/lib
  * @modules java.base/jdk.internal.misc
-<<<<<<< HEAD
- * @run driver gc.stress.TestReclaimStringsLeaksMemory
+ * @run driver/timeout=480 gc.stress.TestReclaimStringsLeaksMemory
  */
 
 /*
@@ -43,7 +42,7 @@
  * @requires !vm.debug
  * @library /test/lib
  * @modules java.base/jdk.internal.misc
- * @run driver gc.stress.TestReclaimStringsLeaksMemory -XX:+UseSerialGC
+ * @run driver/timeout=480 gc.stress.TestReclaimStringsLeaksMemory -XX:+UseSerialGC
  */
 
 /*
@@ -54,7 +53,7 @@
  * @requires !vm.debug
  * @library /test/lib
  * @modules java.base/jdk.internal.misc
- * @run driver gc.stress.TestReclaimStringsLeaksMemory -XX:+UseParallelGC
+ * @run driver/timeout=480 gc.stress.TestReclaimStringsLeaksMemory -XX:+UseParallelGC
  */
 
 /*
@@ -65,13 +64,7 @@
  * @requires !vm.debug
  * @library /test/lib
  * @modules java.base/jdk.internal.misc
- * @run driver gc.stress.TestReclaimStringsLeaksMemory -XX:+UseG1GC
-=======
- * @run driver/timeout=480 gc.stress.TestReclaimStringsLeaksMemory
- * @run driver/timeout=480 gc.stress.TestReclaimStringsLeaksMemory -XX:+UseSerialGC
- * @run driver/timeout=480 gc.stress.TestReclaimStringsLeaksMemory -XX:+UseParallelGC
  * @run driver/timeout=480 gc.stress.TestReclaimStringsLeaksMemory -XX:+UseG1GC
->>>>>>> 991ac9e6
  */
 
 import java.util.Arrays;
