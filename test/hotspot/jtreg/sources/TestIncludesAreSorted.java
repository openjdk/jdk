/*
 * Copyright (c) 2025, Oracle and/or its affiliates. All rights reserved.
 * DO NOT ALTER OR REMOVE COPYRIGHT NOTICES OR THIS FILE HEADER.
 *
 * This code is free software; you can redistribute it and/or modify it
 * under the terms of the GNU General Public License version 2 only, as
 * published by the Free Software Foundation.
 *
 * This code is distributed in the hope that it will be useful, but WITHOUT
 * ANY WARRANTY; without even the implied warranty of MERCHANTABILITY or
 * FITNESS FOR A PARTICULAR PURPOSE.  See the GNU General Public License
 * version 2 for more details (a copy is included in the LICENSE file that
 * accompanied this code).
 *
 * You should have received a copy of the GNU General Public License version
 * 2 along with this work; if not, write to the Free Software Foundation,
 * Inc., 51 Franklin St, Fifth Floor, Boston, MA 02110-1301 USA.
 *
 * Please contact Oracle, 500 Oracle Parkway, Redwood Shores, CA 94065 USA
 * or visit www.oracle.com if you need additional information or have any
 * questions.
 */

/*
 * @test
 * @bug 8343802
 * @summary Tests that HotSpot C++ files have sorted includes
 * @build SortIncludes
 * @run main TestIncludesAreSorted
 */

import java.io.IOException;
import java.nio.file.Files;
import java.nio.file.Path;
import java.nio.file.Paths;
import java.util.stream.Stream;

public class TestIncludesAreSorted {

    /**
     * The directories under {@code <jdk>/src/hotspot} to process. This list can be expanded over
     * time until the point where it's simply "." (i.e. all HotSpot source files are compliant and
     * can be checked).
     */
    private static final String[] HOTSPOT_SOURCES_TO_CHECK = {
                    "share/adlc",
                    "share/c1",
                    "share/cds",
                    "share/ci",
                    "share/classfile",
                    "share/code",
                    "share/compiler",
                    "share/interpreter",
                    "share/jfr",
                    "share/jvmci",
                    "share/libadt",
                    "share/logging",
                    "share/memory",
                    "share/metaprogramming",
                    "share/oops",
                    "share/opto",
<<<<<<< HEAD
                    "share/prims",
=======
                    "share/precompiled",
>>>>>>> a5a23400
                    "share/services",
                    "share/utilities"
    };

    /**
     * Gets the absolute path to {@code <jdk>/src/hotspot} by searching up the file system starting
     * at {@code dir}.
     */
    private static Path getHotSpotSrcDir(Path dir) {
        while (dir != null) {
            Path path = dir.resolve("src").resolve("hotspot");
            if (Files.exists(path)) {
                return path;
            }
            dir = dir.getParent();
        }
        throw new RuntimeException("Could not locate the src/hotspot directory by searching up from " + dir);
    }

    public static void main(String[] ignore) throws IOException {
        Path testSrcDir = Paths.get(System.getProperty("test.src"));
        Path root = getHotSpotSrcDir(testSrcDir);
        String[] args = Stream.of(HOTSPOT_SOURCES_TO_CHECK)//
                        .map(root::resolve)
                        .map(Path::toString)
                        .toArray(String[]::new);
        try {
            SortIncludes.main(args);
        } catch (SortIncludes.UnsortedIncludesException e) {
            String msg = String.format("""
                            %s

                            This should be fixable by running:

                                java %s.java --update %s


                            Note that non-space characters after the closing " or > of an include statement
                            can be used to prevent re-ordering of the include. For example:

                            #include "e.hpp"
                            #include "d.hpp"
                            #include "c.hpp" // do not reorder
                            #include "b.hpp"
                            #include "a.hpp"

                            will be reformatted as:

                            #include "d.hpp"
                            #include "e.hpp"
                            #include "c.hpp" // do not reorder
                            #include "a.hpp"
                            #include "b.hpp"

                            """,
                    e.getMessage(),
                    testSrcDir.resolve(SortIncludes.class.getSimpleName()),
                    String.join(" ", args));
            throw new RuntimeException(msg);
        }
    }
}<|MERGE_RESOLUTION|>--- conflicted
+++ resolved
@@ -59,11 +59,8 @@
                     "share/metaprogramming",
                     "share/oops",
                     "share/opto",
-<<<<<<< HEAD
+                    "share/precompiled",
                     "share/prims",
-=======
-                    "share/precompiled",
->>>>>>> a5a23400
                     "share/services",
                     "share/utilities"
     };
