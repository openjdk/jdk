/*
 * Copyright (c) 2025, Oracle and/or its affiliates. All rights reserved.
 * DO NOT ALTER OR REMOVE COPYRIGHT NOTICES OR THIS FILE HEADER.
 *
 * This code is free software; you can redistribute it and/or modify it
 * under the terms of the GNU General Public License version 2 only, as
 * published by the Free Software Foundation.
 *
 * This code is distributed in the hope that it will be useful, but WITHOUT
 * ANY WARRANTY; without even the implied warranty of MERCHANTABILITY or
 * FITNESS FOR A PARTICULAR PURPOSE.  See the GNU General Public License
 * version 2 for more details (a copy is included in the LICENSE file that
 * accompanied this code).
 *
 * You should have received a copy of the GNU General Public License version
 * 2 along with this work; if not, write to the Free Software Foundation,
 * Inc., 51 Franklin St, Fifth Floor, Boston, MA 02110-1301 USA.
 *
 * Please contact Oracle, 500 Oracle Parkway, Redwood Shores, CA 94065 USA
 * or visit www.oracle.com if you need additional information or have any
 * questions.
 */

/*
 * @test
 * @bug 8343802
 * @summary Tests that HotSpot C++ files have sorted includes
 * @build SortIncludes
 * @run main TestIncludesAreSorted
 */

import java.io.IOException;
import java.nio.file.Files;
import java.nio.file.Path;
import java.nio.file.Paths;
import java.util.stream.Stream;

public class TestIncludesAreSorted {

    /**
     * The directories under {@code <jdk>/src/hotspot} to process. This list can be expanded over
     * time until the point where it's simply "." (i.e. all HotSpot source files are compliant and
     * can be checked).
     */
    private static final String[] HOTSPOT_SOURCES_TO_CHECK = {
                    "share/c1",
                    "share/ci",
                    "share/compiler",
                    "share/jvmci",
                    "share/oops",
                    "share/opto",
<<<<<<< HEAD
                    "share/services"
=======
                    "share/utilities"
>>>>>>> 70ebb5e8
    };

    /**
     * Gets the absolute path to {@code <jdk>/src/hotspot} by searching up the file system starting
     * at {@code dir}.
     */
    private static Path getHotSpotSrcDir(Path dir) {
        while (dir != null) {
            Path path = dir.resolve("src").resolve("hotspot");
            if (Files.exists(path)) {
                return path;
            }
            dir = dir.getParent();
        }
        throw new RuntimeException("Could not locate the src/hotspot directory by searching up from " + dir);
    }

    public static void main(String[] ignore) throws IOException {
        Path testSrcDir = Paths.get(System.getProperty("test.src"));
        Path root = getHotSpotSrcDir(testSrcDir);
        String[] args = Stream.of(HOTSPOT_SOURCES_TO_CHECK)//
                        .map(root::resolve)
                        .map(Path::toString)
                        .toArray(String[]::new);
        try {
            SortIncludes.main(args);
        } catch (SortIncludes.UnsortedIncludesException e) {
            String msg = String.format("""
                            %s

                            This should be fixable by running:

                                java %s.java --update %s


                            Note that non-space characters after the closing " or > of an include statement
                            can be used to prevent re-ordering of the include. For example:

                            #include "e.hpp"
                            #include "d.hpp"
                            #include "c.hpp" // do not reorder
                            #include "b.hpp"
                            #include "a.hpp"

                            will be reformatted as:

                            #include "d.hpp"
                            #include "e.hpp"
                            #include "c.hpp" // do not reorder
                            #include "a.hpp"
                            #include "b.hpp"

                            """,
                    e.getMessage(),
                    testSrcDir.resolve(SortIncludes.class.getSimpleName()),
                    String.join(" ", args));
            throw new RuntimeException(msg);
        }
    }
}<|MERGE_RESOLUTION|>--- conflicted
+++ resolved
@@ -49,11 +49,8 @@
                     "share/jvmci",
                     "share/oops",
                     "share/opto",
-<<<<<<< HEAD
-                    "share/services"
-=======
+                    "share/services",
                     "share/utilities"
->>>>>>> 70ebb5e8
     };
 
     /**
