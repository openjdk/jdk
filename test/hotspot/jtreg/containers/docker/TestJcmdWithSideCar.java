--- conflicted
+++ resolved
@@ -115,16 +115,8 @@
     }
 
     public static void main(String[] args) throws Exception {
-<<<<<<< HEAD
-        if (!DockerTestUtils.canTestDocker()) {
-            return;
-        }
-
+        DockerTestUtils.checkCanTestDocker();
         DockerTestUtils.buildJdkContainerImage(IMAGE_NAME, generateDockerFileContent());
-=======
-        DockerTestUtils.checkCanTestDocker();
-        DockerTestUtils.buildJdkContainerImage(IMAGE_NAME);
->>>>>>> c09167df
 
         try {
             for (final boolean elevated : USER.isPresent() ? new Boolean[] { false, true } : new Boolean[] { false }) {
