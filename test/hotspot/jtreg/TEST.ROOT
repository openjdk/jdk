--- conflicted
+++ resolved
@@ -80,10 +80,7 @@
     vm.rtm.compiler \
     vm.cds \
     vm.cds.default.archive.available \
-<<<<<<< HEAD
-=======
     vm.cds.nocoops.archive.available \
->>>>>>> fde6cd77
     vm.cds.custom.loaders \
     vm.cds.supports.aot.class.linking \
     vm.cds.supports.aot.code.caching \
