--- conflicted
+++ resolved
@@ -53,12 +53,6 @@
 
     public static volatile Monitor monitor;
     public static void main(String[] args) {
-<<<<<<< HEAD
-        if (WB.getBooleanVMFlag("VerifyHeavyMonitors")) {
-            throw new SkippedException("VerifyHeavyMonitors always inflates. Invalid test.");
-        }
-=======
->>>>>>> fde6cd77
         final long pre_monitor_count = WB.getInUseMonitorCount();
         System.out.println(" Precount = " + pre_monitor_count);
         for (int i = 0; i < COUNT; i++) {
