--- conflicted
+++ resolved
@@ -28,13 +28,9 @@
  * @library /test/lib
  * @modules java.base/jdk.internal.misc
  *          java.management
-<<<<<<< HEAD
  * @requires os.family == "linux" | os.family == "mac" | os.family == "freebsd" | os.family == "netbsd" | os.family == "openbsd"
-=======
- * @requires os.family == "linux" | os.family == "mac"
  * @comment TODO: Decide libjsig support on static JDK with 8351367
  * @requires !jdk.static
->>>>>>> 46b3d1d8
  * @run driver XCheckJSig
  */
 
