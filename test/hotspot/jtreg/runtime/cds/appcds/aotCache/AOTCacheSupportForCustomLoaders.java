--- conflicted
+++ resolved
@@ -50,14 +50,9 @@
             .addVmArgs("-Xlog:cds+class=debug", "-Xlog:cds")
             .appCommandLine("AppWithCustomLoaders")
             .setAssemblyChecker((OutputAnalyzer out) -> {
-<<<<<<< HEAD
                     out.shouldMatch(",class.*unreg AppWithCustomLoaders[$]MyLoadeeA")
-                       .shouldMatch(",class.*array \\[LAppWithCustomLoaders[$]MyLoadeeA;");
-=======
-                    out.shouldMatch("cds,class.*unreg AppWithCustomLoaders[$]MyLoadeeA")
-                       .shouldMatch("cds,class.*array \\[LAppWithCustomLoaders[$]MyLoadeeA;")
-                       .shouldNotMatch("cds,class.* ReturnIntegerAsString");
->>>>>>> 3e258cbd
+                       .shouldMatch(",class.*array \\[LAppWithCustomLoaders[$]MyLoadeeA;")
+                       .shouldNotMatch(",class.* ReturnIntegerAsString");
                 })
             .setProductionChecker((OutputAnalyzer out) -> {
                     out.shouldContain("Using AOT-linked classes: true");
