--- conflicted
+++ resolved
@@ -99,10 +99,6 @@
             if (runMode == RunMode.ASSEMBLY) {
                 out.shouldNotMatch("aot,resolve.*archived field.*TestApp.Foo => TestApp.Foo.ShouldBeExcluded.f:I");
             } else if (runMode == RunMode.PRODUCTION) {
-<<<<<<< HEAD
-                out.shouldContain("check_verification_constraint: TestApp$Foo$Taz: TestApp$Foo$ShouldBeExcludedChild must be subclass of TestApp$Foo$ShouldBeExcluded");
-=======
->>>>>>> fde6cd77
                 out.shouldContain("jdk.jfr.Event source: jrt:/jdk.jfr");
                 out.shouldMatch("TestApp[$]Foo[$]ShouldBeExcluded source: .*/app.jar");
                 out.shouldMatch("TestApp[$]Foo[$]ShouldBeExcludedChild source: .*/app.jar");
@@ -262,20 +258,9 @@
 
         static class Taz {
             static ShouldBeExcluded m() {
-<<<<<<< HEAD
-                // When verifying this method, we need to check the constraint that
-                // ShouldBeExcluded must be a supertype of ShouldBeExcludedChild. This information
-                // is checked by SystemDictionaryShared::check_verification_constraints() when the Taz
-                // class is linked during the production run.
-                //
-                // Because ShouldBeExcluded is excluded from the AOT archive, it must be loaded
-                // dynamically from app.jar inside SystemDictionaryShared::check_verification_constraints().
-                // This must happen after the app class loader has been fully restored from the AOT cache.
-=======
                 // Taz should be excluded from the AOT cache because it has a verification constraint that
                 // "ShouldBeExcludedChild must be a subtype of ShouldBeExcluded", but ShouldBeExcluded is
                 // excluded from the AOT cache.
->>>>>>> fde6cd77
                 return new ShouldBeExcludedChild();
             }
             static void hotSpot4() {
