--- conflicted
+++ resolved
@@ -33,13 +33,9 @@
  * @build MethodHandleTest
  * @run driver jdk.test.lib.helpers.ClassFileInstaller -jar mh.jar
  *             MethodHandleTestApp MethodHandleTestApp$A MethodHandleTestApp$B
-<<<<<<< HEAD
- * @run driver MethodHandleTest AOT --two-step-training
-=======
  *             UnsupportedBSMs UnsupportedBSMs$MyEnum
  *             ObjectMethodsTest ObjectMethodsTest$C
- * @run driver MethodHandleTest AOT
->>>>>>> 45dfc2c6
+ * @run driver MethodHandleTest AOT --two-step-training
  */
 
 import java.io.Serializable;
