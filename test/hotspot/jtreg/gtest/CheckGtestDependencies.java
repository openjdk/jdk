/*
 * Copyright (c) 2025, Oracle and/or its affiliates. All rights reserved.
 * DO NOT ALTER OR REMOVE COPYRIGHT NOTICES OR THIS FILE HEADER.
 *
 * This code is free software; you can redistribute it and/or modify it
 * under the terms of the GNU General Public License version 2 only, as
 * published by the Free Software Foundation.
 *
 * This code is distributed in the hope that it will be useful, but WITHOUT
 * ANY WARRANTY; without even the implied warranty of MERCHANTABILITY or
 * FITNESS FOR A PARTICULAR PURPOSE.  See the GNU General Public License
 * version 2 for more details (a copy is included in the LICENSE file that
 * accompanied this code).
 *
 * You should have received a copy of the GNU General Public License version
 * 2 along with this work; if not, write to the Free Software Foundation,
 * Inc., 51 Franklin St, Fifth Floor, Boston, MA 02110-1301 USA.
 *
 * Please contact Oracle, 500 Oracle Parkway, Redwood Shores, CA 94065 USA
 * or visit www.oracle.com if you need additional information or have any
 * questions.
 */

/* @test
 * @summary Runs each GTests in separate gtestlauncher invocations
 * @comment Used to identify GTests which have dependencies on other GTests.
 * @library /test/lib
 * @modules java.base/jdk.internal.misc
 *          java.xml
 * @requires vm.flagless
 * @run main/native/timeout=1800 CheckGtestDependencies
 */

import java.util.ArrayList;
import java.util.Arrays;
import java.util.List;
import java.util.stream.Stream;

public class CheckGtestDependencies extends GTestWrapper {
    static record TestFilter(String name, boolean enabled) {}

    static TestFilter TF(String name, boolean enabled) {
        return new TestFilter(name, enabled);
    }

    static TestFilter TF(String name) {
        return TF(name, true);
    }

    // List of tests which have dependencies, these should have bugs associated
    // with them, and should be removed once they are resolved.
    static final TestFilter[] TEST_FILTERS = {
<<<<<<< HEAD
=======
        // JDK-8372248
        TF("istream.coverage_vm"),
        // JDK-8372243
>>>>>>> 83042978
        TF("ZForwardingTest.find_every_other_vm"),
    };

    public static Stream<String> getFilteredTests() {
        return Stream.concat(// Not VM gtests which have VM dependencies
                             AllNotVMGtest.getFilteredTests(),
                             // VM gtests which have dependencies on other gtests
                             Arrays.stream(TEST_FILTERS)
                                   .filter(testFilter -> testFilter.enabled)
                                   .map(testFilter -> testFilter.name));
    }

    private static List<String> getAllGTests() throws Throwable {
        // Run the gtestlauncher with "--gtest_list_tests" to list all tests
        var oa = runGTestLauncher("--gtest_list_tests");
        if (oa.getExitValue() != 0) {
            throw new AssertionError("gtest list tests failed; exit code = " + oa.getExitValue());
        }

        // The expected format is:
        //
        // testSuite1.
        //   testX
        //   testY
        // testSuite2.
        //   testX
        //
        // Which we transform into:
        // List.of("testSuite1.testX", "testSuite1.testY", "testSuite2.testX")
        var lines = oa.stdoutAsLines();
        var tests = new ArrayList<String>(lines.size());
        for (int i = 0; i < lines.size();) {
            // Get the test suite.
            var testSuite = lines.get(i++).trim();
            if (!testSuite.endsWith(".")) {
                throw new AssertionError("gtest list tests failed; invalid test suite: " + testSuite);
            }

            // Get each test in the test suite.
            while (i < lines.size()) {
                var test = lines.get(i).trim();
                if (test.endsWith(".")) {
                    // New test suite
                    break;
                }
                tests.add(testSuite + test);
                i++;
            }
        }
        return tests;
    }

    public static void main(String[] args) throws Throwable {
        // Run each of our gtests in its own gtestlauncher invocation,
        // ignoring test with known issues
        var filteredTests = getFilteredTests().toList();
        for (var test : getAllGTests()) {
            if (filteredTests.contains(test)) {
                // Skip filtered tests
                continue;
            }
            // Run specific test
            GTestWrapper.main(Stream.concat(Arrays.stream(args),
                                            Stream.of("--gtest_filter=" + test))
                                    .toArray(String[]::new));
        }
    }
}<|MERGE_RESOLUTION|>--- conflicted
+++ resolved
@@ -50,12 +50,7 @@
     // List of tests which have dependencies, these should have bugs associated
     // with them, and should be removed once they are resolved.
     static final TestFilter[] TEST_FILTERS = {
-<<<<<<< HEAD
-=======
-        // JDK-8372248
-        TF("istream.coverage_vm"),
         // JDK-8372243
->>>>>>> 83042978
         TF("ZForwardingTest.find_every_other_vm"),
     };
 
