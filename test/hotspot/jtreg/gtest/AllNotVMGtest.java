--- conflicted
+++ resolved
@@ -59,12 +59,7 @@
         TF("LogOutputList.level_for"),
         // JDK-8372249
         TF("os_linux.addr_to_function_valid"),
-<<<<<<< HEAD
-=======
-        // JDK-8372247
-        TF("Semaphore.trywait", Platform.isOSX()),
         // JDK-8372244
->>>>>>> 83042978
         TF("ZArrayTest.slice"),
         TF("ZNUMATest.calculate_share"),
     };
