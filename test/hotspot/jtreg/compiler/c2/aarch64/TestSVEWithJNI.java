/*
* Copyright (c) 2020, Oracle and/or its affiliates. All rights reserved.
* Copyright (c) 2020, Arm Limited. All rights reserved.
* DO NOT ALTER OR REMOVE COPYRIGHT NOTICES OR THIS FILE HEADER.
*
* This code is free software; you can redistribute it and/or modify it
* under the terms of the GNU General Public License version 2 only, as
* published by the Free Software Foundation.
*
* This code is distributed in the hope that it will be useful, but WITHOUT
* ANY WARRANTY; without even the implied warranty of MERCHANTABILITY or
* FITNESS FOR A PARTICULAR PURPOSE.  See the GNU General Public License
* version 2 for more details (a copy is included in the LICENSE file that
* accompanied this code).
*
* You should have received a copy of the GNU General Public License version
* 2 along with this work; if not, write to the Free Software Foundation,
* Inc., 51 Franklin St, Fifth Floor, Boston, MA 02110-1301 USA.
*
* Please contact Oracle, 500 Oracle Parkway, Redwood Shores, CA 94065 USA
* or visit www.oracle.com if you need additional information or have any
* questions.
*
*/

/**
 * @test
 *
<<<<<<< HEAD
 * @requires os.arch == "aarch64" & os.family == "linux" & vm.compiler2.enabled
=======
 * @requires os.arch == "aarch64" & vm.compiler2.enabled & os.family == "linux"
>>>>>>> 3455fa9b
 * @summary Verify VM SVE checking behavior
 * @library /test/lib
 * @run main/othervm/native compiler.c2.aarch64.TestSVEWithJNI
 *
 */

package compiler.c2.aarch64;

import java.util.ArrayList;
import java.util.Collections;
import java.util.List;
import jdk.test.lib.process.ProcessTools;
import jdk.test.lib.process.OutputAnalyzer;

public class TestSVEWithJNI {
    static {
        System.loadLibrary("TestSVEWithJNI");
    }

    static final int EXIT_CODE = 99;
    // Returns a nonnegative on success, or a negative value on error.
    public static native int setVectorLength(int arg);
    // Returns a nonnegative value on success, or a negative value on error.
    public static native int getVectorLength();

    public static final String MSG = "Current Vector Size: ";
    public static void testNormal() {
        int vlen = getVectorLength();
        System.out.println(MSG + vlen);
        // Should be fine if no vector length changed.
        if (setVectorLength(vlen) < 0) {
            throw new Error("Error in setting vector length.");
        }
    }

    public static void testAbort() {
        int vlen = getVectorLength();
        if (vlen <= 16) {
            throw new Error("Error: unsupported vector length.");
        }
        if (setVectorLength(16) < 0) {
            throw new Error("Error: setting vector length failed.");
        }
    }

    public static ProcessBuilder createProcessBuilder(String [] args, String mode) {
        List<String> vmopts = new ArrayList<>();
        String testjdkPath = System.getProperty("test.jdk");
        Collections.addAll(vmopts, "-Dtest.jdk=" + testjdkPath);
        Collections.addAll(vmopts, args);
        Collections.addAll(vmopts, TestSVEWithJNI.class.getName(), mode);
        return ProcessTools.createJavaProcessBuilder(vmopts.toArray(new String[vmopts.size()]));
    }

    public static void main(String [] args) throws Exception {
        if (args.length == 0) {
            int vlen = getVectorLength();
            if (vlen < 0) {
                return;
            }
            String [][] testOpts = {
                {"-Xint", "-XX:UseSVE=1"},
                {"-Xcomp", "-XX:UseSVE=1"},
            };
            ProcessBuilder pb;
            OutputAnalyzer output;
            for (String [] opts : testOpts) {
                pb = createProcessBuilder(opts, "normal");
                output = new OutputAnalyzer(pb.start());
                output.shouldHaveExitValue(EXIT_CODE);

                pb = createProcessBuilder(opts, "abort");
                output = new OutputAnalyzer(pb.start());
                output.shouldNotHaveExitValue(EXIT_CODE);
                output.shouldMatch("(error|Error|ERROR)");
            }

            // Verify MaxVectorSize

            // Any SVE architecture should support 128-bit vector size.
            pb = createProcessBuilder(new String []{"-XX:UseSVE=1", "-XX:MaxVectorSize=16"}, "normal");
            output = new OutputAnalyzer(pb.start());
            output.shouldHaveExitValue(EXIT_CODE);
            output.shouldContain(MSG + 16);

            // An unsupported large vector size value.
            pb = createProcessBuilder(new String []{"-XX:UseSVE=1", "-XX:MaxVectorSize=512"}, "normal");
            output = new OutputAnalyzer(pb.start());
            output.shouldHaveExitValue(EXIT_CODE);
            output.shouldContain("warning");
        } else if (args[0].equals("normal")) {
            testNormal();
            System.exit(EXIT_CODE);
        } else if (args[0].equals("abort")) {
            testAbort();
            System.exit(EXIT_CODE);
        }
    }
}<|MERGE_RESOLUTION|>--- conflicted
+++ resolved
@@ -26,11 +26,7 @@
 /**
  * @test
  *
-<<<<<<< HEAD
- * @requires os.arch == "aarch64" & os.family == "linux" & vm.compiler2.enabled
-=======
  * @requires os.arch == "aarch64" & vm.compiler2.enabled & os.family == "linux"
->>>>>>> 3455fa9b
  * @summary Verify VM SVE checking behavior
  * @library /test/lib
  * @run main/othervm/native compiler.c2.aarch64.TestSVEWithJNI
