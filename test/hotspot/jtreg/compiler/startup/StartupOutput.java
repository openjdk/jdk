/*
 * Copyright (c) 2013, 2025, Oracle and/or its affiliates. All rights reserved.
 * DO NOT ALTER OR REMOVE COPYRIGHT NOTICES OR THIS FILE HEADER.
 *
 * This code is free software; you can redistribute it and/or modify it
 * under the terms of the GNU General Public License version 2 only, as
 * published by the Free Software Foundation.
 *
 * This code is distributed in the hope that it will be useful, but WITHOUT
 * ANY WARRANTY; without even the implied warranty of MERCHANTABILITY or
 * FITNESS FOR A PARTICULAR PURPOSE.  See the GNU General Public License
 * version 2 for more details (a copy is included in the LICENSE file that
 * accompanied this code).
 *
 * You should have received a copy of the GNU General Public License version
 * 2 along with this work; if not, write to the Free Software Foundation,
 * Inc., 51 Franklin St, Fifth Floor, Boston, MA 02110-1301 USA.
 *
 * Please contact Oracle, 500 Oracle Parkway, Redwood Shores, CA 94065 USA
 * or visit www.oracle.com if you need additional information or have any
 * questions.
 */

/*
 * @test
 * @key randomness
 * @bug 8026949 8164091
 * @summary Test ensures correct VM output during startup
 * @library /test/lib
 * @requires vm.flagless
 * @modules java.base/jdk.internal.misc
 *          java.management
 *
 * @run driver compiler.startup.StartupOutput
 */

package compiler.startup;

import jdk.test.lib.Platform;
import jdk.test.lib.process.OutputAnalyzer;
import jdk.test.lib.process.ProcessTools;
import jdk.test.lib.Utils;
import java.util.Random;

public class StartupOutput {
    public static void main(String[] args) throws Exception {
        ProcessBuilder pb;
        OutputAnalyzer out;
        Random rand = Utils.getRandomInstance();

        pb = ProcessTools.createLimitedTestJavaProcessBuilder("-Xint", "-XX:+DisplayVMOutputToStdout", "-version");
        out = new OutputAnalyzer(pb.start());
        out.shouldNotContain("no space to run compilers");
        out.shouldHaveExitValue(0);

        pb = ProcessTools.createLimitedTestJavaProcessBuilder("-Xint", "-XX:ReservedCodeCacheSize=1770K", "-XX:InitialCodeCacheSize=4K", "-version");
        out = new OutputAnalyzer(pb.start());
        // The VM should not crash but may return an error message because we don't have enough space for adapters
        int exitCode = out.getExitValue();
        if (exitCode != 1 && exitCode != 0) {
            throw new Exception("VM crashed with exit code " + exitCode);
        }

<<<<<<< HEAD
        Process[] pr = new Process[200];
        int minInitialSize = 800 + (Platform.isS390x() ? 800 : 0);

=======
>>>>>>> e55ddabf
        for (int i = 0; i < 200; i++) {
            int initialCodeCacheSizeInKb = minInitialSize + rand.nextInt(400);
            int reservedCodeCacheSizeInKb = initialCodeCacheSizeInKb + rand.nextInt(200);
            pb = ProcessTools.createLimitedTestJavaProcessBuilder("-XX:InitialCodeCacheSize=" + initialCodeCacheSizeInKb + "K", "-XX:ReservedCodeCacheSize=" + reservedCodeCacheSizeInKb + "k", "-version");
            out = new OutputAnalyzer(pb.start());
            exitCode = out.getExitValue();
            if (exitCode != 1 && exitCode != 0) {
                throw new Exception("VM crashed with exit code " + exitCode);
            }
            // The VM should not crash but will probably fail with a "CodeCache is full. Compiler has been disabled." message
            out.stdoutShouldNotContain("# A fatal error");
        }
    }
}<|MERGE_RESOLUTION|>--- conflicted
+++ resolved
@@ -61,12 +61,7 @@
             throw new Exception("VM crashed with exit code " + exitCode);
         }
 
-<<<<<<< HEAD
-        Process[] pr = new Process[200];
         int minInitialSize = 800 + (Platform.isS390x() ? 800 : 0);
-
-=======
->>>>>>> e55ddabf
         for (int i = 0; i < 200; i++) {
             int initialCodeCacheSizeInKb = minInitialSize + rand.nextInt(400);
             int reservedCodeCacheSizeInKb = initialCodeCacheSizeInKb + rand.nextInt(200);
