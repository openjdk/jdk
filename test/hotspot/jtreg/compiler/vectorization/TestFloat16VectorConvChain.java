/*
 * Copyright (c) 2024, Oracle and/or its affiliates. All rights reserved.
 * DO NOT ALTER OR REMOVE COPYRIGHT NOTICES OR THIS FILE HEADER.
 *
 * This code is free software; you can redistribute it and/or modify it
 * under the terms of the GNU General Public License version 2 only, as
 * published by the Free Software Foundation.
 *
 * This code is distributed in the hope that it will be useful, but WITHOUT
 * ANY WARRANTY; without even the implied warranty of MERCHANTABILITY or
 * FITNESS FOR A PARTICULAR PURPOSE.  See the GNU General Public License
 * version 2 for more details (a copy is included in the LICENSE file that
 * accompanied this code).
 *
 * You should have received a copy of the GNU General Public License version
 * 2 along with this work; if not, write to the Free Software Foundation,
 * Inc., 51 Franklin St, Fifth Floor, Boston, MA 02110-1301 USA.
 *
 * Please contact Oracle, 500 Oracle Parkway, Redwood Shores, CA 94065 USA
 * or visit www.oracle.com if you need additional information or have any
 * questions.
 */

/**
* @test
* @summary Test Float16 vector conversion chain.
* @requires (vm.cpu.features ~= ".*avx512vl.*" | vm.cpu.features ~= ".*f16c.*") | os.arch == "aarch64"
*           | (os.arch == "riscv64" & vm.cpu.features ~= ".*zvfh.*")
* @library /test/lib /
* @run driver compiler.vectorization.TestFloat16VectorConvChain
*/

package compiler.vectorization;

import compiler.lib.ir_framework.*;
import java.util.Random;
import java.util.Arrays;


public class TestFloat16VectorConvChain {

    @Test
<<<<<<< HEAD
    @IR(applyIfCPUFeatureAnd = {"avx512_fp16", "false", "avx512vl", "true"}, counts = {IRNode.VECTOR_CAST_HF2F, IRNode.VECTOR_SIZE_ANY, ">= 1", IRNode.VECTOR_CAST_F2HF, IRNode.VECTOR_SIZE_ANY, " >= 1"})
    @IR(applyIfCPUFeatureAnd = {"avx512_fp16", "false", "f16c", "true"}, counts = {IRNode.VECTOR_CAST_HF2F, IRNode.VECTOR_SIZE_ANY, ">= 1", IRNode.VECTOR_CAST_F2HF, IRNode.VECTOR_SIZE_ANY, " >= 1"})
=======
    @IR(applyIfCPUFeatureOr = {"f16c", "true", "avx512vl", "true", "zvfh", "true"}, counts = {IRNode.VECTOR_CAST_HF2F, IRNode.VECTOR_SIZE_ANY, ">= 1", IRNode.VECTOR_CAST_F2HF, IRNode.VECTOR_SIZE_ANY, " >= 1"})
>>>>>>> 83f3d42d
    public static void test(short [] res, short [] src1, short [] src2) {
        for (int i = 0; i < res.length; i++) {
            res[i] = (short)Float.float16ToFloat(Float.floatToFloat16(Float.float16ToFloat(src1[i]) + Float.float16ToFloat(src2[i])));
        }
    }

    @Run(test = {"test"})
    @Warmup(1000)
    public static void micro() {
        short [] res = new short[1024];
        short [] src1 = new short[1024];
        short [] src2 = new short[1024];
        Arrays.fill(src1, (short)Float.floatToFloat16(1.0f));
        Arrays.fill(src2, (short)Float.floatToFloat16(2.0f));
        for (int i = 0; i < 1000; i++) {
            test(res, src1, src2);
        }
    }

    public static void main(String [] args) {
        TestFramework.run(TestFloat16VectorConvChain.class);
    }
}<|MERGE_RESOLUTION|>--- conflicted
+++ resolved
@@ -40,12 +40,9 @@
 public class TestFloat16VectorConvChain {
 
     @Test
-<<<<<<< HEAD
     @IR(applyIfCPUFeatureAnd = {"avx512_fp16", "false", "avx512vl", "true"}, counts = {IRNode.VECTOR_CAST_HF2F, IRNode.VECTOR_SIZE_ANY, ">= 1", IRNode.VECTOR_CAST_F2HF, IRNode.VECTOR_SIZE_ANY, " >= 1"})
     @IR(applyIfCPUFeatureAnd = {"avx512_fp16", "false", "f16c", "true"}, counts = {IRNode.VECTOR_CAST_HF2F, IRNode.VECTOR_SIZE_ANY, ">= 1", IRNode.VECTOR_CAST_F2HF, IRNode.VECTOR_SIZE_ANY, " >= 1"})
-=======
-    @IR(applyIfCPUFeatureOr = {"f16c", "true", "avx512vl", "true", "zvfh", "true"}, counts = {IRNode.VECTOR_CAST_HF2F, IRNode.VECTOR_SIZE_ANY, ">= 1", IRNode.VECTOR_CAST_F2HF, IRNode.VECTOR_SIZE_ANY, " >= 1"})
->>>>>>> 83f3d42d
+    @IR(applyIfCPUFeatureAnd = {"avx512_fp16", "false", "zvfh", "true"}, counts = {IRNode.VECTOR_CAST_HF2F, IRNode.VECTOR_SIZE_ANY, ">= 1", IRNode.VECTOR_CAST_F2HF, IRNode.VECTOR_SIZE_ANY, " >= 1"})
     public static void test(short [] res, short [] src1, short [] src2) {
         for (int i = 0; i < res.length; i++) {
             res[i] = (short)Float.float16ToFloat(Float.floatToFloat16(Float.float16ToFloat(src1[i]) + Float.float16ToFloat(src2[i])));
