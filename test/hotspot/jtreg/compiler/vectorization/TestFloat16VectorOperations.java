/*
 * Copyright (c) 2025, Oracle and/or its affiliates. All rights reserved.
 * Copyright (c) 2025, Arm Limited. All rights reserved.
 * DO NOT ALTER OR REMOVE COPYRIGHT NOTICES OR THIS FILE HEADER.
 *
 * This code is free software; you can redistribute it and/or modify it
 * under the terms of the GNU General Public License version 2 only, as
 * published by the Free Software Foundation.
 *
 * This code is distributed in the hope that it will be useful, but WITHOUT
 * ANY WARRANTY; without even the implied warranty of MERCHANTABILITY or
 * FITNESS FOR A PARTICULAR PURPOSE.  See the GNU General Public License
 * version 2 for more details (a copy is included in the LICENSE file that
 * accompanied this code).
 *
 * You should have received a copy of the GNU General Public License version
 * 2 along with this work; if not, write to the Free Software Foundation,
 * Inc., 51 Franklin St, Fifth Floor, Boston, MA 02110-1301 USA.
 *
 * Please contact Oracle, 500 Oracle Parkway, Redwood Shores, CA 94065 USA
 * or visit www.oracle.com if you need additional information or have any
 * questions.
 */

/**
* @test
* @bug 8346236
* @summary Auto-vectorization support for various Float16 operations
* @modules jdk.incubator.vector
* @library /test/lib /
* @compile TestFloat16VectorOperations.java
* @run driver compiler.vectorization.TestFloat16VectorOperations
*/

package compiler.vectorization;
import compiler.lib.ir_framework.*;
import jdk.incubator.vector.Float16;
import static jdk.incubator.vector.Float16.*;
import static java.lang.Float.*;
import java.util.Arrays;
import jdk.test.lib.*;
import compiler.lib.generators.Generator;
import static compiler.lib.generators.Generators.G;

public class TestFloat16VectorOperations {
    private short[] input1;
    private short[] input2;
    private short[] input3;
    private short[] output;
    private static short FP16_SCALAR = (short)0x7777;
    private static final int LEN = 2048;

    private static final Float16 FP16_CONST = Float16.valueOf(1023.0f);

    public static void main(String args[]) {
        // Test with default MaxVectorSize
        TestFramework.runWithFlags("--add-modules=jdk.incubator.vector");

        // Test with different values of MaxVectorSize
        TestFramework.runWithFlags("--add-modules=jdk.incubator.vector", "-XX:MaxVectorSize=8");
        TestFramework.runWithFlags("--add-modules=jdk.incubator.vector", "-XX:MaxVectorSize=16");
        TestFramework.runWithFlags("--add-modules=jdk.incubator.vector", "-XX:MaxVectorSize=32");
        TestFramework.runWithFlags("--add-modules=jdk.incubator.vector", "-XX:MaxVectorSize=64");
    }

    public static void assertResults(int arity, short ... values) {
        assert values.length == (arity + 2);
        Float16 expected_fp16 = shortBitsToFloat16(values[arity]);
        Float16 actual_fp16 = shortBitsToFloat16(values[arity + 1]);
        if(!expected_fp16.equals(actual_fp16)) {
            String inputs = Arrays.toString(Arrays.copyOfRange(values, 0, arity - 1));
            throw new AssertionError("Result Mismatch!, input = " + inputs + " actual = " + actual_fp16 +  " expected = " + expected_fp16);
        }
    }

    public TestFloat16VectorOperations() {
        input1 = new short[LEN];
        input2 = new short[LEN];
        input3 = new short[LEN];
        output = new short[LEN];

        short min_value = float16ToRawShortBits(Float16.MIN_VALUE);
        short max_value = float16ToRawShortBits(Float16.MAX_VALUE);
        Generator<Short> gen = G.float16s();
        for (int i = 0; i < LEN; ++i) {
            input1[i] = gen.next();
            input2[i] = gen.next();
            input3[i] = gen.next();
        }
    }

    @Test
<<<<<<< HEAD
    @Warmup(10000)
    @IR(counts = {IRNode.ADD_VHF, " >0 "},
        applyIfCPUFeature = {"avx512_fp16", "true"})
=======
    @Warmup(50)
    @IR(counts = {IRNode.ADD_VHF, ">= 1"},
        applyIfCPUFeatureOr = {"avx512_fp16", "true", "zvfh", "true", "sve", "true"})
    @IR(counts = {IRNode.ADD_VHF, ">= 1"},
        applyIfCPUFeatureAnd = {"fphp", "true", "asimdhp", "true"})
>>>>>>> b4b11d77
    public void vectorAddFloat16() {
        for (int i = 0; i < LEN; ++i) {
            output[i] = float16ToRawShortBits(add(shortBitsToFloat16(input1[i]), shortBitsToFloat16(input2[i])));
        }
    }

    @Check(test="vectorAddFloat16")
    public void checkResultAdd() {
        for (int i = 0; i < LEN; ++i) {
            short expected = floatToFloat16(float16ToFloat(input1[i]) + float16ToFloat(input2[i]));
            assertResults(2, input1[i], input2[i], expected, output[i]);
        }
    }


    @Test
<<<<<<< HEAD
    @Warmup(10000)
    @IR(counts = {IRNode.SUB_VHF, " >0 "},
        applyIfCPUFeature = {"avx512_fp16", "true"})
=======
    @Warmup(50)
    @IR(counts = {IRNode.SUB_VHF, ">= 1"},
        applyIfCPUFeatureOr = {"avx512_fp16", "true", "zvfh", "true", "sve", "true"})
    @IR(counts = {IRNode.SUB_VHF, ">= 1"},
        applyIfCPUFeatureAnd = {"fphp", "true", "asimdhp", "true"})
>>>>>>> b4b11d77
    public void vectorSubFloat16() {
        for (int i = 0; i < LEN; ++i) {
            output[i] = float16ToRawShortBits(subtract(shortBitsToFloat16(input1[i]), shortBitsToFloat16(input2[i])));
        }
    }

    @Check(test="vectorSubFloat16")
    public void checkResultSub() {
        for (int i = 0; i < LEN; ++i) {
            short expected = floatToFloat16(float16ToFloat(input1[i]) - float16ToFloat(input2[i]));
            assertResults(2, input1[i], input2[i], expected, output[i]);
        }
    }


    @Test
<<<<<<< HEAD
    @Warmup(10000)
    @IR(counts = {IRNode.MUL_VHF, " >0 "},
        applyIfCPUFeature = {"avx512_fp16", "true"})
=======
    @Warmup(50)
    @IR(counts = {IRNode.MUL_VHF, ">= 1"},
        applyIfCPUFeatureOr = {"avx512_fp16", "true", "zvfh", "true", "sve", "true"})
    @IR(counts = {IRNode.MUL_VHF, ">= 1"},
        applyIfCPUFeatureAnd = {"fphp", "true", "asimdhp", "true"})
>>>>>>> b4b11d77
    public void vectorMulFloat16() {
        for (int i = 0; i < LEN; ++i) {
            output[i] = float16ToRawShortBits(multiply(shortBitsToFloat16(input1[i]), shortBitsToFloat16(input2[i])));
        }
    }

    @Check(test="vectorMulFloat16")
    public void checkResultMul() {
        for (int i = 0; i < LEN; ++i) {
            short expected = floatToFloat16(float16ToFloat(input1[i]) * float16ToFloat(input2[i]));
            assertResults(2, input1[i], input2[i], expected, output[i]);
        }
    }

    @Test
<<<<<<< HEAD
    @Warmup(10000)
    @IR(counts = {IRNode.DIV_VHF, " >0 "},
        applyIfCPUFeature = {"avx512_fp16", "true"})
=======
    @Warmup(50)
    @IR(counts = {IRNode.DIV_VHF, ">= 1"},
        applyIfCPUFeatureOr = {"avx512_fp16", "true", "zvfh", "true", "sve", "true"})
    @IR(counts = {IRNode.DIV_VHF, ">= 1"},
        applyIfCPUFeatureAnd = {"fphp", "true", "asimdhp", "true"})
>>>>>>> b4b11d77
    public void vectorDivFloat16() {
        for (int i = 0; i < LEN; ++i) {
            output[i] = float16ToRawShortBits(divide(shortBitsToFloat16(input1[i]), shortBitsToFloat16(input2[i])));
        }
    }

    @Check(test="vectorDivFloat16")
    public void checkResultDiv() {
        for (int i = 0; i < LEN; ++i) {
            short expected = floatToFloat16(float16ToFloat(input1[i]) / float16ToFloat(input2[i]));
            assertResults(2, input1[i], input2[i], expected, output[i]);
        }
    }

    @Test
<<<<<<< HEAD
    @Warmup(10000)
    @IR(counts = {IRNode.MIN_VHF, " >0 "},
        applyIfCPUFeature = {"avx512_fp16", "true"})
=======
    @Warmup(50)
    @IR(counts = {IRNode.MIN_VHF, ">= 1"},
        applyIfCPUFeatureOr = {"avx512_fp16", "true", "zvfh", "true", "sve", "true"})
    @IR(counts = {IRNode.MIN_VHF, ">= 1"},
        applyIfCPUFeatureAnd = {"fphp", "true", "asimdhp", "true"})
>>>>>>> b4b11d77
    public void vectorMinFloat16() {
        for (int i = 0; i < LEN; ++i) {
            output[i] = float16ToRawShortBits(min(shortBitsToFloat16(input1[i]), shortBitsToFloat16(input2[i])));
        }
    }

    @Check(test="vectorMinFloat16")
    public void checkResultMin() {
        for (int i = 0; i < LEN; ++i) {
            short expected = floatToFloat16(Math.min(float16ToFloat(input1[i]), float16ToFloat(input2[i])));
            assertResults(2, input1[i], input2[i], expected, output[i]);
        }
    }

    @Test
<<<<<<< HEAD
    @Warmup(10000)
    @IR(counts = {IRNode.MAX_VHF, " >0 "},
        applyIfCPUFeature = {"avx512_fp16", "true"})
=======
    @Warmup(50)
    @IR(counts = {IRNode.MAX_VHF, ">= 1"},
        applyIfCPUFeatureOr = {"avx512_fp16", "true", "zvfh", "true", "sve", "true"})
    @IR(counts = {IRNode.MAX_VHF, ">= 1"},
        applyIfCPUFeatureAnd = {"fphp", "true", "asimdhp", "true"})
>>>>>>> b4b11d77
    public void vectorMaxFloat16() {
        for (int i = 0; i < LEN; ++i) {
            output[i] = float16ToRawShortBits(max(shortBitsToFloat16(input1[i]), shortBitsToFloat16(input2[i])));
        }
    }

    @Check(test="vectorMaxFloat16")
    public void checkResultMax() {
        for (int i = 0; i < LEN; ++i) {
            short expected = floatToFloat16(Math.max(float16ToFloat(input1[i]), float16ToFloat(input2[i])));
            assertResults(2, input1[i], input2[i], expected, output[i]);
        }
    }

    @Test
<<<<<<< HEAD
    @Warmup(10000)
    @IR(counts = {IRNode.SQRT_VHF, " >0 "},
        applyIfCPUFeature = {"avx512_fp16", "true"})
=======
    @Warmup(50)
    @IR(counts = {IRNode.SQRT_VHF, ">= 1"},
        applyIfCPUFeatureOr = {"avx512_fp16", "true", "zvfh", "true", "sve", "true"})
    @IR(counts = {IRNode.SQRT_VHF, ">= 1"},
        applyIfCPUFeatureAnd = {"fphp", "true", "asimdhp", "true"})
>>>>>>> b4b11d77
    public void vectorSqrtFloat16() {
        for (int i = 0; i < LEN; ++i) {
            output[i] = float16ToRawShortBits(sqrt(shortBitsToFloat16(input1[i])));
        }
    }

    @Check(test="vectorSqrtFloat16")
    public void checkResultSqrt() {
        for (int i = 0; i < LEN; ++i) {
            short expected = float16ToRawShortBits(sqrt(shortBitsToFloat16(input1[i])));
            assertResults(1, input1[i], expected, output[i]);
        }
    }

    @Test
<<<<<<< HEAD
    @Warmup(10000)
    @IR(counts = {IRNode.FMA_VHF, " >0 "},
        applyIfCPUFeature = {"avx512_fp16", "true"})
=======
    @Warmup(50)
    @IR(counts = {IRNode.FMA_VHF, ">= 1"},
        applyIfCPUFeatureOr = {"avx512_fp16", "true", "zvfh", "true", "sve", "true"})
    @IR(counts = {IRNode.FMA_VHF, ">= 1"},
        applyIfCPUFeatureAnd = {"fphp", "true", "asimdhp", "true"})
>>>>>>> b4b11d77
    public void vectorFmaFloat16() {
        for (int i = 0; i < LEN; ++i) {
            output[i] = float16ToRawShortBits(fma(shortBitsToFloat16(input1[i]), shortBitsToFloat16(input2[i]),
                                                  shortBitsToFloat16(input3[i])));
        }
    }

    @Check(test="vectorFmaFloat16")
    public void checkResultFma() {
        for (int i = 0; i < LEN; ++i) {
            short expected = float16ToRawShortBits(fma(shortBitsToFloat16(input1[i]), shortBitsToFloat16(input2[i]),
                                                       shortBitsToFloat16(input3[i])));
            assertResults(3, input1[i], input2[i], input3[i], expected, output[i]);
        }
    }

    @Test
    @Warmup(50)
    @IR(counts = {IRNode.FMA_VHF, " >= 1"},
        applyIfCPUFeatureOr = {"avx512_fp16", "true", "zvfh", "true", "sve", "true"})
    @IR(counts = {IRNode.FMA_VHF, ">= 1"},
        applyIfCPUFeatureAnd = {"fphp", "true", "asimdhp", "true"})
    public void vectorFmaFloat16ScalarMixedConstants() {
        for (int i = 0; i < LEN; ++i) {
            output[i] = float16ToRawShortBits(fma(shortBitsToFloat16(input1[i]), shortBitsToFloat16(FP16_SCALAR),
                                                  shortBitsToFloat16(floatToFloat16(3.0f))));
        }
    }

    @Check(test="vectorFmaFloat16ScalarMixedConstants")
    public void checkResultFmaScalarMixedConstants() {
        for (int i = 0; i < LEN; ++i) {
            short expected = float16ToRawShortBits(fma(shortBitsToFloat16(input1[i]), shortBitsToFloat16(FP16_SCALAR),
                                                       shortBitsToFloat16(floatToFloat16(3.0f))));
            assertResults(2, input1[i], FP16_SCALAR, expected, output[i]);
        }
    }


    @Test
<<<<<<< HEAD
    @Warmup(10000)
    @IR(counts = {IRNode.ADD_VHF, " >0 "},
        applyIfCPUFeature = {"avx512_fp16", "true"})
    public void vectorAddConstInputFloat16() {
        for (int i = 0; i < LEN; ++i) {
            output[i] = float16ToRawShortBits(add(shortBitsToFloat16(input1[i]), FP16_CONST));
        }
    }

    @Check(test="vectorAddConstInputFloat16")
    public void checkResultAddConstantInputFloat16() {
        for (int i = 0; i < LEN; ++i) {
            short expected = floatToFloat16(float16ToFloat(input1[i]) + FP16_CONST.floatValue());
            assertResults(2, input1[i], float16ToRawShortBits(FP16_CONST), expected, output[i]);
        }
    }

    @Test
    @Warmup(10000)
    @IR(counts = {IRNode.SUB_VHF, " >0 "},
        applyIfCPUFeature = {"avx512_fp16", "true"})
    public void vectorSubConstInputFloat16() {
        for (int i = 0; i < LEN; ++i) {
            output[i] = float16ToRawShortBits(subtract(shortBitsToFloat16(input1[i]), FP16_CONST));
        }
    }

    @Check(test="vectorSubConstInputFloat16")
    public void checkResultSubConstantInputFloat16() {
        for (int i = 0; i < LEN; ++i) {
            short expected = floatToFloat16(float16ToFloat(input1[i]) - FP16_CONST.floatValue());
            assertResults(2, input1[i], float16ToRawShortBits(FP16_CONST), expected, output[i]);
        }
    }

    @Test
    @Warmup(10000)
    @IR(counts = {IRNode.MUL_VHF, " >0 "},
        applyIfCPUFeature = {"avx512_fp16", "true"})
    public void vectorMulConstantInputFloat16() {
        for (int i = 0; i < LEN; ++i) {
            output[i] = float16ToRawShortBits(multiply(FP16_CONST, shortBitsToFloat16(input2[i])));
        }
    }

    @Check(test="vectorMulConstantInputFloat16")
    public void checkResultMulConstantInputFloat16() {
        for (int i = 0; i < LEN; ++i) {
            short expected = floatToFloat16(FP16_CONST.floatValue() * float16ToFloat(input2[i]));
            assertResults(2, float16ToRawShortBits(FP16_CONST), input2[i], expected, output[i]);
        }
    }

    @Test
    @Warmup(10000)
    @IR(counts = {IRNode.DIV_VHF, " >0 "},
        applyIfCPUFeature = {"avx512_fp16", "true"})
    public void vectorDivConstantInputFloat16() {
        for (int i = 0; i < LEN; ++i) {
            output[i] = float16ToRawShortBits(divide(FP16_CONST, shortBitsToFloat16(input2[i])));
        }
    }

    @Check(test="vectorDivConstantInputFloat16")
    public void checkResultDivConstantInputFloat16() {
        for (int i = 0; i < LEN; ++i) {
            short expected = floatToFloat16(FP16_CONST.floatValue() / float16ToFloat(input2[i]));
            assertResults(2, float16ToRawShortBits(FP16_CONST), input2[i], expected, output[i]);
        }
    }

    @Test
    @Warmup(10000)
    @IR(counts = {IRNode.MAX_VHF, " >0 "},
        applyIfCPUFeature = {"avx512_fp16", "true"})
    public void vectorMaxConstantInputFloat16() {
=======
    @Warmup(50)
    @IR(counts = {IRNode.FMA_VHF, " >= 1"},
        applyIfCPUFeatureOr = {"avx512_fp16", "true", "zvfh", "true", "sve", "true"})
    @IR(counts = {IRNode.FMA_VHF, ">= 1"},
        applyIfCPUFeatureAnd = {"fphp", "true", "asimdhp", "true"})
    public void vectorFmaFloat16MixedConstants() {
        short input3 = floatToFloat16(3.0f);
>>>>>>> b4b11d77
        for (int i = 0; i < LEN; ++i) {
            output[i] = float16ToRawShortBits(max(FP16_CONST, shortBitsToFloat16(input2[i])));
        }
    }

    @Check(test="vectorMaxConstantInputFloat16")
    public void checkResultMaxConstantInputFloat16() {
        for (int i = 0; i < LEN; ++i) {
            short expected = floatToFloat16(Math.max(FP16_CONST.floatValue(), float16ToFloat(input2[i])));
            assertResults(2, float16ToRawShortBits(FP16_CONST), input2[i], expected, output[i]);
        }
    }

    @Test
<<<<<<< HEAD
    @Warmup(10000)
    @IR(counts = {IRNode.MIN_VHF, " >0 "},
        applyIfCPUFeature = {"avx512_fp16", "true"})
    public void vectorMinConstantInputFloat16() {
=======
    @Warmup(50)
    @IR(counts = {IRNode.FMA_VHF, " 0 "},
        applyIfCPUFeatureOr = {"avx512_fp16", "true", "zvfh", "true", "sve", "true"})
    @IR(counts = {IRNode.FMA_VHF, " 0 "},
        applyIfCPUFeatureAnd = {"fphp", "true", "asimdhp", "true"})
    public void vectorFmaFloat16AllConstants() {
        short input1 = floatToFloat16(1.0f);
        short input2 = floatToFloat16(2.0f);
        short input3 = floatToFloat16(3.0f);
>>>>>>> b4b11d77
        for (int i = 0; i < LEN; ++i) {
            output[i] = float16ToRawShortBits(min(FP16_CONST, shortBitsToFloat16(input2[i])));
        }
    }

    @Check(test="vectorMinConstantInputFloat16")
    public void checkResultMinConstantInputFloat16() {
        for (int i = 0; i < LEN; ++i) {
            short expected = floatToFloat16(Math.min(FP16_CONST.floatValue(), float16ToFloat(input2[i])));
            assertResults(2, float16ToRawShortBits(FP16_CONST), input2[i], expected, output[i]);
        }
    }
}<|MERGE_RESOLUTION|>--- conflicted
+++ resolved
@@ -90,17 +90,11 @@
     }
 
     @Test
-<<<<<<< HEAD
-    @Warmup(10000)
+    @Warmup(50)
     @IR(counts = {IRNode.ADD_VHF, " >0 "},
-        applyIfCPUFeature = {"avx512_fp16", "true"})
-=======
-    @Warmup(50)
-    @IR(counts = {IRNode.ADD_VHF, ">= 1"},
-        applyIfCPUFeatureOr = {"avx512_fp16", "true", "zvfh", "true", "sve", "true"})
-    @IR(counts = {IRNode.ADD_VHF, ">= 1"},
-        applyIfCPUFeatureAnd = {"fphp", "true", "asimdhp", "true"})
->>>>>>> b4b11d77
+        applyIfCPUFeatureOr = {"avx512_fp16", "true", "zvfh", "true", "sve", "true"})
+    @IR(counts = {IRNode.ADD_VHF, " >0 "},
+        applyIfCPUFeatureAnd = {"fphp", "true", "asimdhp", "true"})
     public void vectorAddFloat16() {
         for (int i = 0; i < LEN; ++i) {
             output[i] = float16ToRawShortBits(add(shortBitsToFloat16(input1[i]), shortBitsToFloat16(input2[i])));
@@ -117,17 +111,11 @@
 
 
     @Test
-<<<<<<< HEAD
-    @Warmup(10000)
+    @Warmup(50)
     @IR(counts = {IRNode.SUB_VHF, " >0 "},
-        applyIfCPUFeature = {"avx512_fp16", "true"})
-=======
-    @Warmup(50)
-    @IR(counts = {IRNode.SUB_VHF, ">= 1"},
-        applyIfCPUFeatureOr = {"avx512_fp16", "true", "zvfh", "true", "sve", "true"})
-    @IR(counts = {IRNode.SUB_VHF, ">= 1"},
-        applyIfCPUFeatureAnd = {"fphp", "true", "asimdhp", "true"})
->>>>>>> b4b11d77
+        applyIfCPUFeatureOr = {"avx512_fp16", "true", "zvfh", "true", "sve", "true"})
+    @IR(counts = {IRNode.SUB_VHF, " >0 "},
+        applyIfCPUFeatureAnd = {"fphp", "true", "asimdhp", "true"})
     public void vectorSubFloat16() {
         for (int i = 0; i < LEN; ++i) {
             output[i] = float16ToRawShortBits(subtract(shortBitsToFloat16(input1[i]), shortBitsToFloat16(input2[i])));
@@ -144,17 +132,11 @@
 
 
     @Test
-<<<<<<< HEAD
-    @Warmup(10000)
+    @Warmup(50)
     @IR(counts = {IRNode.MUL_VHF, " >0 "},
-        applyIfCPUFeature = {"avx512_fp16", "true"})
-=======
-    @Warmup(50)
-    @IR(counts = {IRNode.MUL_VHF, ">= 1"},
-        applyIfCPUFeatureOr = {"avx512_fp16", "true", "zvfh", "true", "sve", "true"})
-    @IR(counts = {IRNode.MUL_VHF, ">= 1"},
-        applyIfCPUFeatureAnd = {"fphp", "true", "asimdhp", "true"})
->>>>>>> b4b11d77
+        applyIfCPUFeatureOr = {"avx512_fp16", "true", "zvfh", "true", "sve", "true"})
+    @IR(counts = {IRNode.MUL_VHF, " >0 "},
+        applyIfCPUFeatureAnd = {"fphp", "true", "asimdhp", "true"})
     public void vectorMulFloat16() {
         for (int i = 0; i < LEN; ++i) {
             output[i] = float16ToRawShortBits(multiply(shortBitsToFloat16(input1[i]), shortBitsToFloat16(input2[i])));
@@ -170,17 +152,11 @@
     }
 
     @Test
-<<<<<<< HEAD
-    @Warmup(10000)
+    @Warmup(50)
     @IR(counts = {IRNode.DIV_VHF, " >0 "},
-        applyIfCPUFeature = {"avx512_fp16", "true"})
-=======
-    @Warmup(50)
-    @IR(counts = {IRNode.DIV_VHF, ">= 1"},
-        applyIfCPUFeatureOr = {"avx512_fp16", "true", "zvfh", "true", "sve", "true"})
-    @IR(counts = {IRNode.DIV_VHF, ">= 1"},
-        applyIfCPUFeatureAnd = {"fphp", "true", "asimdhp", "true"})
->>>>>>> b4b11d77
+        applyIfCPUFeatureOr = {"avx512_fp16", "true", "zvfh", "true", "sve", "true"})
+    @IR(counts = {IRNode.DIV_VHF, " >0 "},
+        applyIfCPUFeatureAnd = {"fphp", "true", "asimdhp", "true"})
     public void vectorDivFloat16() {
         for (int i = 0; i < LEN; ++i) {
             output[i] = float16ToRawShortBits(divide(shortBitsToFloat16(input1[i]), shortBitsToFloat16(input2[i])));
@@ -196,17 +172,11 @@
     }
 
     @Test
-<<<<<<< HEAD
-    @Warmup(10000)
+    @Warmup(50)
     @IR(counts = {IRNode.MIN_VHF, " >0 "},
-        applyIfCPUFeature = {"avx512_fp16", "true"})
-=======
-    @Warmup(50)
-    @IR(counts = {IRNode.MIN_VHF, ">= 1"},
-        applyIfCPUFeatureOr = {"avx512_fp16", "true", "zvfh", "true", "sve", "true"})
-    @IR(counts = {IRNode.MIN_VHF, ">= 1"},
-        applyIfCPUFeatureAnd = {"fphp", "true", "asimdhp", "true"})
->>>>>>> b4b11d77
+        applyIfCPUFeatureOr = {"avx512_fp16", "true", "zvfh", "true", "sve", "true"})
+    @IR(counts = {IRNode.MIN_VHF, " >0 "},
+        applyIfCPUFeatureAnd = {"fphp", "true", "asimdhp", "true"})
     public void vectorMinFloat16() {
         for (int i = 0; i < LEN; ++i) {
             output[i] = float16ToRawShortBits(min(shortBitsToFloat16(input1[i]), shortBitsToFloat16(input2[i])));
@@ -222,17 +192,11 @@
     }
 
     @Test
-<<<<<<< HEAD
-    @Warmup(10000)
+    @Warmup(50)
     @IR(counts = {IRNode.MAX_VHF, " >0 "},
-        applyIfCPUFeature = {"avx512_fp16", "true"})
-=======
-    @Warmup(50)
-    @IR(counts = {IRNode.MAX_VHF, ">= 1"},
-        applyIfCPUFeatureOr = {"avx512_fp16", "true", "zvfh", "true", "sve", "true"})
-    @IR(counts = {IRNode.MAX_VHF, ">= 1"},
-        applyIfCPUFeatureAnd = {"fphp", "true", "asimdhp", "true"})
->>>>>>> b4b11d77
+        applyIfCPUFeatureOr = {"avx512_fp16", "true", "zvfh", "true", "sve", "true"})
+    @IR(counts = {IRNode.MAX_VHF, " >0 "},
+        applyIfCPUFeatureAnd = {"fphp", "true", "asimdhp", "true"})
     public void vectorMaxFloat16() {
         for (int i = 0; i < LEN; ++i) {
             output[i] = float16ToRawShortBits(max(shortBitsToFloat16(input1[i]), shortBitsToFloat16(input2[i])));
@@ -248,17 +212,11 @@
     }
 
     @Test
-<<<<<<< HEAD
-    @Warmup(10000)
+    @Warmup(50)
     @IR(counts = {IRNode.SQRT_VHF, " >0 "},
-        applyIfCPUFeature = {"avx512_fp16", "true"})
-=======
-    @Warmup(50)
-    @IR(counts = {IRNode.SQRT_VHF, ">= 1"},
-        applyIfCPUFeatureOr = {"avx512_fp16", "true", "zvfh", "true", "sve", "true"})
-    @IR(counts = {IRNode.SQRT_VHF, ">= 1"},
-        applyIfCPUFeatureAnd = {"fphp", "true", "asimdhp", "true"})
->>>>>>> b4b11d77
+        applyIfCPUFeatureOr = {"avx512_fp16", "true", "zvfh", "true", "sve", "true"})
+    @IR(counts = {IRNode.SQRT_VHF, " >0 "},
+        applyIfCPUFeatureAnd = {"fphp", "true", "asimdhp", "true"})
     public void vectorSqrtFloat16() {
         for (int i = 0; i < LEN; ++i) {
             output[i] = float16ToRawShortBits(sqrt(shortBitsToFloat16(input1[i])));
@@ -274,17 +232,11 @@
     }
 
     @Test
-<<<<<<< HEAD
-    @Warmup(10000)
-    @IR(counts = {IRNode.FMA_VHF, " >0 "},
-        applyIfCPUFeature = {"avx512_fp16", "true"})
-=======
-    @Warmup(50)
-    @IR(counts = {IRNode.FMA_VHF, ">= 1"},
-        applyIfCPUFeatureOr = {"avx512_fp16", "true", "zvfh", "true", "sve", "true"})
-    @IR(counts = {IRNode.FMA_VHF, ">= 1"},
-        applyIfCPUFeatureAnd = {"fphp", "true", "asimdhp", "true"})
->>>>>>> b4b11d77
+    @Warmup(50)
+    @IR(counts = {IRNode.FMA_VHF, " >0 "},
+        applyIfCPUFeatureOr = {"avx512_fp16", "true", "zvfh", "true", "sve", "true"})
+    @IR(counts = {IRNode.FMA_VHF, " >0 "},
+        applyIfCPUFeatureAnd = {"fphp", "true", "asimdhp", "true"})
     public void vectorFmaFloat16() {
         for (int i = 0; i < LEN; ++i) {
             output[i] = float16ToRawShortBits(fma(shortBitsToFloat16(input1[i]), shortBitsToFloat16(input2[i]),
@@ -303,9 +255,9 @@
 
     @Test
     @Warmup(50)
-    @IR(counts = {IRNode.FMA_VHF, " >= 1"},
-        applyIfCPUFeatureOr = {"avx512_fp16", "true", "zvfh", "true", "sve", "true"})
-    @IR(counts = {IRNode.FMA_VHF, ">= 1"},
+    @IR(counts = {IRNode.FMA_VHF, " >0 "},
+        applyIfCPUFeatureOr = {"avx512_fp16", "true", "zvfh", "true", "sve", "true"})
+    @IR(counts = {IRNode.FMA_VHF, " >0 "},
         applyIfCPUFeatureAnd = {"fphp", "true", "asimdhp", "true"})
     public void vectorFmaFloat16ScalarMixedConstants() {
         for (int i = 0; i < LEN; ++i) {
@@ -325,112 +277,29 @@
 
 
     @Test
-<<<<<<< HEAD
-    @Warmup(10000)
-    @IR(counts = {IRNode.ADD_VHF, " >0 "},
-        applyIfCPUFeature = {"avx512_fp16", "true"})
-    public void vectorAddConstInputFloat16() {
-        for (int i = 0; i < LEN; ++i) {
-            output[i] = float16ToRawShortBits(add(shortBitsToFloat16(input1[i]), FP16_CONST));
-        }
-    }
-
-    @Check(test="vectorAddConstInputFloat16")
-    public void checkResultAddConstantInputFloat16() {
-        for (int i = 0; i < LEN; ++i) {
-            short expected = floatToFloat16(float16ToFloat(input1[i]) + FP16_CONST.floatValue());
-            assertResults(2, input1[i], float16ToRawShortBits(FP16_CONST), expected, output[i]);
-        }
-    }
-
-    @Test
-    @Warmup(10000)
-    @IR(counts = {IRNode.SUB_VHF, " >0 "},
-        applyIfCPUFeature = {"avx512_fp16", "true"})
-    public void vectorSubConstInputFloat16() {
-        for (int i = 0; i < LEN; ++i) {
-            output[i] = float16ToRawShortBits(subtract(shortBitsToFloat16(input1[i]), FP16_CONST));
-        }
-    }
-
-    @Check(test="vectorSubConstInputFloat16")
-    public void checkResultSubConstantInputFloat16() {
-        for (int i = 0; i < LEN; ++i) {
-            short expected = floatToFloat16(float16ToFloat(input1[i]) - FP16_CONST.floatValue());
-            assertResults(2, input1[i], float16ToRawShortBits(FP16_CONST), expected, output[i]);
-        }
-    }
-
-    @Test
-    @Warmup(10000)
-    @IR(counts = {IRNode.MUL_VHF, " >0 "},
-        applyIfCPUFeature = {"avx512_fp16", "true"})
-    public void vectorMulConstantInputFloat16() {
-        for (int i = 0; i < LEN; ++i) {
-            output[i] = float16ToRawShortBits(multiply(FP16_CONST, shortBitsToFloat16(input2[i])));
-        }
-    }
-
-    @Check(test="vectorMulConstantInputFloat16")
-    public void checkResultMulConstantInputFloat16() {
-        for (int i = 0; i < LEN; ++i) {
-            short expected = floatToFloat16(FP16_CONST.floatValue() * float16ToFloat(input2[i]));
-            assertResults(2, float16ToRawShortBits(FP16_CONST), input2[i], expected, output[i]);
-        }
-    }
-
-    @Test
-    @Warmup(10000)
-    @IR(counts = {IRNode.DIV_VHF, " >0 "},
-        applyIfCPUFeature = {"avx512_fp16", "true"})
-    public void vectorDivConstantInputFloat16() {
-        for (int i = 0; i < LEN; ++i) {
-            output[i] = float16ToRawShortBits(divide(FP16_CONST, shortBitsToFloat16(input2[i])));
-        }
-    }
-
-    @Check(test="vectorDivConstantInputFloat16")
-    public void checkResultDivConstantInputFloat16() {
-        for (int i = 0; i < LEN; ++i) {
-            short expected = floatToFloat16(FP16_CONST.floatValue() / float16ToFloat(input2[i]));
-            assertResults(2, float16ToRawShortBits(FP16_CONST), input2[i], expected, output[i]);
-        }
-    }
-
-    @Test
-    @Warmup(10000)
-    @IR(counts = {IRNode.MAX_VHF, " >0 "},
-        applyIfCPUFeature = {"avx512_fp16", "true"})
-    public void vectorMaxConstantInputFloat16() {
-=======
-    @Warmup(50)
-    @IR(counts = {IRNode.FMA_VHF, " >= 1"},
-        applyIfCPUFeatureOr = {"avx512_fp16", "true", "zvfh", "true", "sve", "true"})
-    @IR(counts = {IRNode.FMA_VHF, ">= 1"},
+    @Warmup(50)
+    @IR(counts = {IRNode.FMA_VHF, " >0 "},
+        applyIfCPUFeatureOr = {"avx512_fp16", "true", "zvfh", "true", "sve", "true"})
+    @IR(counts = {IRNode.FMA_VHF, " >0 "},
         applyIfCPUFeatureAnd = {"fphp", "true", "asimdhp", "true"})
     public void vectorFmaFloat16MixedConstants() {
         short input3 = floatToFloat16(3.0f);
->>>>>>> b4b11d77
-        for (int i = 0; i < LEN; ++i) {
-            output[i] = float16ToRawShortBits(max(FP16_CONST, shortBitsToFloat16(input2[i])));
-        }
-    }
-
-    @Check(test="vectorMaxConstantInputFloat16")
-    public void checkResultMaxConstantInputFloat16() {
-        for (int i = 0; i < LEN; ++i) {
-            short expected = floatToFloat16(Math.max(FP16_CONST.floatValue(), float16ToFloat(input2[i])));
-            assertResults(2, float16ToRawShortBits(FP16_CONST), input2[i], expected, output[i]);
-        }
-    }
-
-    @Test
-<<<<<<< HEAD
-    @Warmup(10000)
-    @IR(counts = {IRNode.MIN_VHF, " >0 "},
-        applyIfCPUFeature = {"avx512_fp16", "true"})
-    public void vectorMinConstantInputFloat16() {
-=======
+        for (int i = 0; i < LEN; ++i) {
+            output[i] = float16ToRawShortBits(fma(shortBitsToFloat16(input1[i]), shortBitsToFloat16(input2[i]), shortBitsToFloat16(input3)));
+        }
+    }
+
+
+    @Check(test="vectorFmaFloat16MixedConstants")
+    public void checkResultFmaMixedConstants() {
+        short input3 = floatToFloat16(3.0f);
+        for (int i = 0; i < LEN; ++i) {
+            short expected = float16ToRawShortBits(fma(shortBitsToFloat16(input1[i]), shortBitsToFloat16(input2[i]), shortBitsToFloat16(input3)));
+            assertResults(3, input1[i], input2[i], input3, expected, output[i]);
+        }
+    }
+
+    @Test
     @Warmup(50)
     @IR(counts = {IRNode.FMA_VHF, " 0 "},
         applyIfCPUFeatureOr = {"avx512_fp16", "true", "zvfh", "true", "sve", "true"})
@@ -440,7 +309,120 @@
         short input1 = floatToFloat16(1.0f);
         short input2 = floatToFloat16(2.0f);
         short input3 = floatToFloat16(3.0f);
->>>>>>> b4b11d77
+        for (int i = 0; i < LEN; ++i) {
+            output[i] = float16ToRawShortBits(fma(shortBitsToFloat16(input1), shortBitsToFloat16(input2), shortBitsToFloat16(input3)));
+        }
+    }
+
+    @Check(test="vectorFmaFloat16AllConstants")
+    public void checkResultFmaAllConstants() {
+        short input1 = floatToFloat16(1.0f);
+        short input2 = floatToFloat16(2.0f);
+        short input3 = floatToFloat16(3.0f);
+        for (int i = 0; i < LEN; ++i) {
+            short expected = float16ToRawShortBits(fma(shortBitsToFloat16(input1), shortBitsToFloat16(input2), shortBitsToFloat16(input3)));
+            assertResults(3, input1, input2, input3, expected, output[i]);
+        }
+    }
+
+
+    @Test
+    @Warmup(50)
+    @IR(counts = {IRNode.ADD_VHF, " >0 "},
+        applyIfCPUFeatureOr = {"avx512_fp16", "true", "zvfh", "true", "sve", "true"})
+    @IR(counts = {IRNode.ADD_VHF, " >0 "},
+        applyIfCPUFeatureAnd = {"fphp", "true", "asimdhp", "true"})
+    public void vectorAddConstInputFloat16() {
+         for (int i = 0; i < LEN; ++i) {
+             output[i] = float16ToRawShortBits(add(shortBitsToFloat16(input1[i]), FP16_CONST));
+         }
+     }
+
+    @Check(test="vectorAddConstInputFloat16")
+    public void checkResultAddConstantInputFloat16() {
+        for (int i = 0; i < LEN; ++i) {
+            short expected = floatToFloat16(float16ToFloat(input1[i]) + FP16_CONST.floatValue());
+            assertResults(2, input1[i], float16ToRawShortBits(FP16_CONST), expected, output[i]);
+        }
+    }
+
+    @Test
+    @Warmup(50)
+    @IR(counts = {IRNode.SUB_VHF, " >0 "},
+        applyIfCPUFeature = {"avx512_fp16", "true"})
+    public void vectorSubConstInputFloat16() {
+        for (int i = 0; i < LEN; ++i) {
+            output[i] = float16ToRawShortBits(subtract(shortBitsToFloat16(input1[i]), FP16_CONST));
+        }
+    }
+
+    @Check(test="vectorSubConstInputFloat16")
+    public void checkResultSubConstantInputFloat16() {
+        for (int i = 0; i < LEN; ++i) {
+            short expected = floatToFloat16(float16ToFloat(input1[i]) - FP16_CONST.floatValue());
+            assertResults(2, input1[i], float16ToRawShortBits(FP16_CONST), expected, output[i]);
+        }
+    }
+
+    @Test
+    @Warmup(50)
+    @IR(counts = {IRNode.MUL_VHF, " >0 "},
+        applyIfCPUFeature = {"avx512_fp16", "true"})
+    public void vectorMulConstantInputFloat16() {
+        for (int i = 0; i < LEN; ++i) {
+            output[i] = float16ToRawShortBits(multiply(FP16_CONST, shortBitsToFloat16(input2[i])));
+        }
+    }
+
+    @Check(test="vectorMulConstantInputFloat16")
+    public void checkResultMulConstantInputFloat16() {
+        for (int i = 0; i < LEN; ++i) {
+            short expected = floatToFloat16(FP16_CONST.floatValue() * float16ToFloat(input2[i]));
+            assertResults(2, float16ToRawShortBits(FP16_CONST), input2[i], expected, output[i]);
+        }
+    }
+
+    @Test
+    @Warmup(50)
+    @IR(counts = {IRNode.DIV_VHF, " >0 "},
+        applyIfCPUFeature = {"avx512_fp16", "true"})
+    public void vectorDivConstantInputFloat16() {
+        for (int i = 0; i < LEN; ++i) {
+            output[i] = float16ToRawShortBits(divide(FP16_CONST, shortBitsToFloat16(input2[i])));
+        }
+    }
+
+    @Check(test="vectorDivConstantInputFloat16")
+    public void checkResultDivConstantInputFloat16() {
+        for (int i = 0; i < LEN; ++i) {
+            short expected = floatToFloat16(FP16_CONST.floatValue() / float16ToFloat(input2[i]));
+            assertResults(2, float16ToRawShortBits(FP16_CONST), input2[i], expected, output[i]);
+        }
+    }
+
+    @Test
+    @Warmup(50)
+    @IR(counts = {IRNode.MAX_VHF, " >0 "},
+        applyIfCPUFeature = {"avx512_fp16", "true"})
+    public void vectorMaxConstantInputFloat16() {
+        for (int i = 0; i < LEN; ++i) {
+            output[i] = float16ToRawShortBits(max(FP16_CONST, shortBitsToFloat16(input2[i])));
+        }
+    }
+
+    @Check(test="vectorMaxConstantInputFloat16")
+    public void checkResultMaxConstantInputFloat16() {
+        for (int i = 0; i < LEN; ++i) {
+            short expected = floatToFloat16(Math.max(FP16_CONST.floatValue(), float16ToFloat(input2[i])));
+            assertResults(2, float16ToRawShortBits(FP16_CONST), input2[i], expected, output[i]);
+        }
+    }
+
+    @Test
+    @Warmup(50)
+    @IR(counts = {IRNode.MIN_VHF, " >0 "},
+        applyIfCPUFeature = {"avx512_fp16", "true"})
+    public void vectorMinConstantInputFloat16() {
         for (int i = 0; i < LEN; ++i) {
             output[i] = float16ToRawShortBits(min(FP16_CONST, shortBitsToFloat16(input2[i])));
         }
