--- conflicted
+++ resolved
@@ -1,11 +1,7 @@
 /*
  * Copyright (c) 2022, 2023, Arm Limited. All rights reserved.
-<<<<<<< HEAD
  * Copyright (c) 2024, 2025, Oracle and/or its affiliates. All rights reserved.
-=======
- * Copyright (c) 2024, Oracle and/or its affiliates. All rights reserved.
  * Copyright (c) 2025, Rivos Inc. All rights reserved.
->>>>>>> bd7c7789
  * DO NOT ALTER OR REMOVE COPYRIGHT NOTICES OR THIS FILE HEADER.
  *
  * This code is free software; you can redistribute it and/or modify it
