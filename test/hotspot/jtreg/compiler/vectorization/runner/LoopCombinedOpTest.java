--- conflicted
+++ resolved
@@ -171,17 +171,12 @@
     }
 
     @Test
-<<<<<<< HEAD
-    @IR(applyIfCPUFeatureOr = {"asimd", "true", "sse2", "true"},
-        counts = {IRNode.STORE_VECTOR, ">0",
-                  IRNode.LOAD_VECTOR_I, "> 0"})
-=======
-    @IR(applyIfCPUFeatureOr = {"asimd", "true", "sse4.1", "true"},
-        counts = {IRNode.STORE_VECTOR, ">0"})
+    @IR(applyIfCPUFeatureOr = {"asimd", "true", "sse4.1", "true"},
+        counts = {IRNode.STORE_VECTOR, ">0",
+                  IRNode.LOAD_VECTOR_I, "> 0"})
     // With sse2, the MulI does not vectorize. This means we have vectorized stores
     // to res1, but scalar loads from res1. The store-to-load-forwarding failure
     // detection catches this and rejects vectorization.
->>>>>>> 75420e93
     public int[] multipleStores() {
         int[] res1 = new int[SIZE];
         int[] res2 = new int[SIZE];
