/*
 * Copyright (c) 2025, Oracle and/or its affiliates. All rights reserved.
 * DO NOT ALTER OR REMOVE COPYRIGHT NOTICES OR THIS FILE HEADER.
 *
 * This code is free software; you can redistribute it and/or modify it
 * under the terms of the GNU General Public License version 2 only, as
 * published by the Free Software Foundation.
 *
 * This code is distributed in the hope that it will be useful, but WITHOUT
 * ANY WARRANTY; without even the implied warranty of MERCHANTABILITY or
 * FITNESS FOR A PARTICULAR PURPOSE.  See the GNU General Public License
 * version 2 for more details (a copy is included in the LICENSE file that
 * accompanied this code).
 *
 * You should have received a copy of the GNU General Public License version
 * 2 along with this work; if not, write to the Free Software Foundation,
 * Inc., 51 Franklin St, Fifth Floor, Boston, MA 02110-1301 USA.
 *
 * Please contact Oracle, 500 Oracle Parkway, Redwood Shores, CA 94065 USA
 * or visit www.oracle.com if you need additional information or have any
 * questions.
 */

/*
 * @test
<<<<<<< HEAD
 * @bug 8359412 8370922
=======
 * @bug 8359412
 * @key randomness
>>>>>>> dc1b0b5f
 * @summary Use the template framework library to generate random expressions.
 * @modules java.base/jdk.internal.misc
 * @modules jdk.incubator.vector
 * @library /test/lib /
 * @compile ../lib/verify/Verify.java
 * @run main/othervm -XX:+IgnoreUnrecognizedVMOptions -XX:CompileTaskTimeout=10000 compiler.igvn.ExpressionFuzzer
 */

package compiler.igvn;

import java.util.List;
import java.util.ArrayList;
import java.util.Set;
import java.util.Random;
import java.util.Collections;
import jdk.test.lib.Utils;
import java.util.stream.Collectors;
import java.util.stream.IntStream;

import compiler.lib.compile_framework.*;
import compiler.lib.template_framework.Template;
import compiler.lib.template_framework.TemplateToken;
import static compiler.lib.template_framework.Template.scope;
import static compiler.lib.template_framework.Template.let;
import static compiler.lib.template_framework.Template.$;
import compiler.lib.template_framework.library.CodeGenerationDataNameType;
import compiler.lib.template_framework.library.Expression;
import compiler.lib.template_framework.library.Operations;
import compiler.lib.template_framework.library.PrimitiveType;
import compiler.lib.template_framework.library.TestFrameworkClass;
import static compiler.lib.template_framework.library.CodeGenerationDataNameType.PRIMITIVE_TYPES;
import static compiler.lib.template_framework.library.CodeGenerationDataNameType.SCALAR_NUMERIC_TYPES;

// We generate random Expressions from primitive type operators.
//
// The goal is to generate random inputs with constrained TypeInt / TypeLong ranges / KnownBits,
// and then verify the output value, ranges and bits.
//
// Should this test fail and make a lot of noise in the CI, you have two choices:
// - Problem-list this test: but other tests may also use the same broken operators.
// - Temporarily remove the operator from {@code Operations.PRIMITIVE_OPERATIONS}.
//
// Future Work [FUTURE]:
// - Constrain also the unsigned bounds
// - Some basic IR tests to ensure that the constraints / checksum mechanics work.
//   We may even have to add some IGVN optimizations to be able to better observe things right.
// - Lower the CompileTaskTimeout, if possible. It is chosen conservatively (rather high) for now.
public class ExpressionFuzzer {
    private static final Random RANDOM = Utils.getRandomInstance();

    public static record MethodArgument(String name, CodeGenerationDataNameType type) {}
    public static record StringPair(String s0, String s1) {}

    public static void main(String[] args) {
        // Create a new CompileFramework instance.
        CompileFramework comp = new CompileFramework();

        // Add a java source file.
        comp.addJavaSourceCode("compiler.igvn.templated.ExpressionFuzzerInnerTest", generate(comp));

        // Compile the source file.
        comp.compile("--add-modules=jdk.incubator.vector");

        // compiler.igvn.templated.InnterTest.main(new String[] {});
        comp.invoke("compiler.igvn.templated.ExpressionFuzzerInnerTest", "main", new Object[] {new String[] {
            "--add-modules=jdk.incubator.vector",
            "--add-opens", "jdk.incubator.vector/jdk.incubator.vector=ALL-UNNAMED",
            "--add-opens", "java.base/java.lang=ALL-UNNAMED"
        }});
    }

    // Generate a Java source file as String
    public static String generate(CompileFramework comp) {
        // Generate a list of test methods.
        List<TemplateToken> tests = new ArrayList<>();

        // We are going to use some random numbers in our tests, so import some good methods for that.
        tests.add(PrimitiveType.generateLibraryRNG());

        // Create the body for the test. We use it twice: compiled and reference.
        // Execute the expression and catch expected Exceptions.
        var bodyTemplate = Template.make("expression", "arguments", "checksum", (Expression expression, List<Object> arguments, String checksum) -> scope(
            """
            try {
            """,
            "var val = ", expression.asToken(arguments), ";\n",
            "return #checksum(val);\n",
            expression.info.exceptions.stream().map(exception ->
                "} catch (" + exception + " e) { return e;\n"
            ).toList(),
            """
            } finally {
                // Just so that javac is happy if there are no exceptions to catch.
            }
            """
        ));

        // Machinery for the "checksum" method.
        //
        // We want to do output verification. We don't just want to check if the output value is correct,
        // but also if the signed/unsigned/KnownBits are correct of the TypeInt and TypeLong. For this,
        // we add some comparisons. If we get the ranges/bits wrong (too tight), then the comparisons
        // can wrongly constant fold, and we can detect that in the output array.
        List<StringPair> unsignedCmp = List.of(
            new StringPair("(val < ", ")"),
            new StringPair("(val > ", ")"),
            new StringPair("(val >= ", ")"),
            new StringPair("(val <= ", ")"),
            new StringPair("(val != ", ")"),
            new StringPair("(val == ", ")"),
            new StringPair("(val & ", ")") // Extract bits
        );

        List<StringPair> intCmp = List.of(
            new StringPair("(val < ", ")"),
            new StringPair("(val > ", ")"),
            new StringPair("(val >= ", ")"),
            new StringPair("(val <= ", ")"),
            new StringPair("(val != ", ")"),
            new StringPair("(val == ", ")"),
            new StringPair("(val & ", ")"), // Extract bits
            new StringPair("(Integer.compareUnsigned(val, ", ") > 0)"),
            new StringPair("(Integer.compareUnsigned(val, ", ") < 0)"),
            new StringPair("(Integer.compareUnsigned(val, ", ") >= 0)"),
            new StringPair("(Integer.compareUnsigned(val, ", ") <= 0)")
        );

        List<StringPair> longCmp = List.of(
            new StringPair("(val < ", ")"),
            new StringPair("(val > ", ")"),
            new StringPair("(val >= ", ")"),
            new StringPair("(val <= ", ")"),
            new StringPair("(val != ", ")"),
            new StringPair("(val == ", ")"),
            new StringPair("(val & ", ")"), // Extract bits
            new StringPair("(Long.compareUnsigned(val, ", ") > 0)"),
            new StringPair("(Long.compareUnsigned(val, ", ") < 0)"),
            new StringPair("(Long.compareUnsigned(val, ", ") >= 0)"),
            new StringPair("(Long.compareUnsigned(val, ", ") <= 0)")
        );

        var integralCmpTemplate = Template.make("type", (CodeGenerationDataNameType type) -> {
            List<StringPair> cmps = switch(type.name()) {
                case "char" -> unsignedCmp;
                case "byte", "short", "int" -> intCmp;
                case "long" -> longCmp;
                default -> throw new RuntimeException("not handled: " + type.name());
            };
            StringPair cmp = cmps.get(RANDOM.nextInt(cmps.size()));
            return scope(
                ", ", cmp.s0(), type.con(), cmp.s1()
            );
        });

        // Checksum method: returns not just the value, but also does some range / bit checks.
        //                  This gives us enhanced verification on the range / bits of the result type.
        var checksumTemplate = Template.make("expression", "checksum", (Expression expression, String checksum) -> scope(
            let("returnType", expression.returnType),
            """
            @ForceInline
            public static Object #checksum(#returnType val) {
            """,
            "return new Object[] {",
            switch(expression.returnType.name()) {
                // The integral values have signed/unsigned ranges and known bits.
                // Return val, but also some range and bits tests to see if those
                // ranges and bits are correct.
                case "byte", "short", "char", "int", "long" ->
                    List.of("val", Collections.nCopies(20, integralCmpTemplate.asToken(expression.returnType)));
                // Float/Double have no range, just return the value:
                case "float", "double", "Float16" -> "val";
                // Check if the boolean constant folded:
                case "boolean" -> "val, val == true, val == false";
                default -> throw new RuntimeException("type not supported yet: " + expression.returnType.name());
            }
            , "};\n",
            """
            }
            """
        ));

        // We need to prepare some random values to pass into the test method. We generate the values
        // once, and pass the same values into both the compiled and reference method.
        var valueTemplate = Template.make("name", "type", (String name, CodeGenerationDataNameType type) -> scope(
            "#type #name = ",
            (type instanceof PrimitiveType pt) ? pt.callLibraryRNG() : type.con(),
            ";\n"
        ));

        // At the beginning of the compiled and reference test methods we receive the arguments,
        // which have their full bottom_type (e.g. TypeInt: int). We now constrain the ranges and
        // bits, for the types that allow it.
        //
        // To ensure that both the compiled and reference method use the same constraint, we put
        // the computation in a ForceInline method.
        var constrainArgumentMethodTemplate = Template.make("name", "type", (String name, CodeGenerationDataNameType type) -> scope(
            """
            @ForceInline
            public static #type constrain_#name(#type v) {
            """,
            switch(type.name()) {
                // These currently have no type ranges / bits.
                // Booleans do have an int-range, but restricting it would just make it constant, which
                // is not very useful: we would like to keep it variable here. We already mix in variable
                // arguments and constants in the testTemplate.
                case "boolean", "float", "double", "Float16" -> "return v;\n";
                case "byte", "short", "char", "int", "long" -> List.of(
                    // Sometimes constrain the signed range
                    //   v = min(max(v, CON1), CON2)
                    (RANDOM.nextInt(2) == 0)
                    ? List.of("v = (#type)Math.min(Math.max(v, ", type.con(),"), ", type.con() ,");\n")
                    : List.of(),
                    // Sometimes constrain the bits:
                    //   v = (v & CON1) | CON2
                    // Note:
                    //   and (&): forces some bits to zero
                    //   or  (|): forces some bits to one
                    (RANDOM.nextInt(2) == 0)
                    ? List.of("v = (#type)((v & ", type.con(),") | ", type.con() ,");\n")
                    : List.of(),
                    // FUTURE: we could also constrain the unsigned bounds.
                    "return v;\n");
                default -> throw new RuntimeException("type not supported yet: " + type.name());
            },
            """
            }
            """
        ));

        var constrainArgumentTemplate = Template.make("name", (String name) -> scope(
            """
            #name = constrain_#name(#name);
            """
        ));

        // The template that generates the whole test machinery needed for testing a given expression.
        // Generates:
        // - @Test method: generate arguments and call compiled and reference test with it.
        //                 result verification (only if the result is known to be deterministic).
        //
        // - instantiate compiled and reference test methods.
        // - instantiate argument constraint methods (constrains test method arguments types).
        // - instantiate checksum method (summarizes value and bounds/bit checks).
        var testTemplate = Template.make("expression", (Expression expression) -> {
            // Fix the arguments for both the compiled and reference method.
            // We have a mix of variable and constant inputs to the expression.
            // The variable inputs are passed as method arguments to the test methods.
            List<MethodArgument> methodArguments = new ArrayList<>();
            List<Object> expressionArguments = new ArrayList<>();
            for (CodeGenerationDataNameType type : expression.argumentTypes) {
                switch (RANDOM.nextInt(2)) {
                    case 0 -> {
                        String name = $("arg" + methodArguments.size());
                        methodArguments.add(new MethodArgument(name, type));
                        expressionArguments.add(name);
                    }
                    default -> {
                        expressionArguments.add(type.con());
                    }
                }
            }
            return scope(
                let("methodArguments",
                    methodArguments.stream().map(ma -> ma.name).collect(Collectors.joining(", "))),
                let("methodArgumentsWithTypes",
                    methodArguments.stream().map(ma -> ma.type + " " + ma.name).collect(Collectors.joining(", "))),
                """
                @Test
                public static void $primitiveConTest() {
                    // In each iteration, generate new random values for the method arguments.
                """,
                methodArguments.stream().map(ma -> valueTemplate.asToken(ma.name, ma.type)).toList(),
                """
                    Object v0 = ${primitiveConTest}_compiled(#methodArguments);
                    Object v1 = ${primitiveConTest}_reference(#methodArguments);
                """,
                expression.info.isResultDeterministic ? "Verify.checkEQ(v0, v1);\n" : "// could fail - don't verify.\n",
                """
                }

                @DontInline
                public static Object ${primitiveConTest}_compiled(#methodArgumentsWithTypes) {
                """,
                // The arguments now have the bottom_type. Constrain the ranges and bits.
                methodArguments.stream().map(ma -> constrainArgumentTemplate.asToken(ma.name)).toList(),
                // Generate the body with the expression, and calling the checksum.
                bodyTemplate.asToken(expression, expressionArguments, $("checksum")),
                """
                }

                @DontCompile
                public static Object ${primitiveConTest}_reference(#methodArgumentsWithTypes) {
                """,
                methodArguments.stream().map(ma -> constrainArgumentTemplate.asToken(ma.name)).toList(),
                bodyTemplate.asToken(expression, expressionArguments, $("checksum")),
                """
                }

                """,
                methodArguments.stream().map(ma -> constrainArgumentMethodTemplate.asToken(ma.name, ma.type)).toList(),
                checksumTemplate.asToken(expression, $("checksum"))
            );
        });

        // Generate expressions with the primitive types.
        for (PrimitiveType type : PRIMITIVE_TYPES) {
            for (int i = 0; i < 10; i++) {
                // The depth determines roughly how many operations are going to be used in the expression.
                int depth = RANDOM.nextInt(1, 20);
                Expression expression = Expression.nestRandomly(type, Operations.PRIMITIVE_OPERATIONS, depth);
                tests.add(testTemplate.asToken(expression));
            }
        }

        // Generate expressions with any scalar numeric types.
        for (CodeGenerationDataNameType type : SCALAR_NUMERIC_TYPES) {
            for (int i = 0; i < 2; i++) {
                // The depth determines roughly how many operations are going to be used in the expression.
                int depth = RANDOM.nextInt(1, 20);
                Expression expression = Expression.nestRandomly(type, Operations.SCALAR_NUMERIC_OPERATIONS, depth);
                tests.add(testTemplate.asToken(expression));
            }
        }

        // Create the test class, which runs all tests.
        return TestFrameworkClass.render(
            // package and class name.
            "compiler.igvn.templated", "ExpressionFuzzerInnerTest",
            // Set of imports.
            Set.of("compiler.lib.verify.*",
                   "java.util.Random",
                   "jdk.test.lib.Utils",
                   "compiler.lib.generators.*",
                   "jdk.incubator.vector.Float16"),
            // classpath, so the Test VM has access to the compiled class files.
            comp.getEscapedClassPathOfCompiledClasses(),
            // The list of tests.
            tests);
    }
}<|MERGE_RESOLUTION|>--- conflicted
+++ resolved
@@ -23,12 +23,8 @@
 
 /*
  * @test
-<<<<<<< HEAD
  * @bug 8359412 8370922
-=======
- * @bug 8359412
  * @key randomness
->>>>>>> dc1b0b5f
  * @summary Use the template framework library to generate random expressions.
  * @modules java.base/jdk.internal.misc
  * @modules jdk.incubator.vector
