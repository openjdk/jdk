/*
 * Copyright (c) 2016, 2025, Oracle and/or its affiliates. All rights reserved.
 * DO NOT ALTER OR REMOVE COPYRIGHT NOTICES OR THIS FILE HEADER.
 *
 * This code is free software; you can redistribute it and/or modify it
 * under the terms of the GNU General Public License version 2 only, as
 * published by the Free Software Foundation.
 *
 * This code is distributed in the hope that it will be useful, but WITHOUT
 * ANY WARRANTY; without even the implied warranty of MERCHANTABILITY or
 * FITNESS FOR A PARTICULAR PURPOSE.  See the GNU General Public License
 * version 2 for more details (a copy is included in the LICENSE file that
 * accompanied this code).
 *
 * You should have received a copy of the GNU General Public License version
 * 2 along with this work; if not, write to the Free Software Foundation,
 * Inc., 51 Franklin St, Fifth Floor, Boston, MA 02110-1301 USA.
 *
 * Please contact Oracle, 500 Oracle Parkway, Redwood Shores, CA 94065 USA
 * or visit www.oracle.com if you need additional information or have any
 * questions.
 */
package jdk.vm.ci.code.test;

import jdk.vm.ci.aarch64.AArch64;
import jdk.vm.ci.code.Architecture;
import jdk.vm.ci.hotspot.HotSpotVMConfigAccess;
import jdk.vm.ci.hotspot.HotSpotVMConfigStore;

public class TestHotSpotVMConfig extends HotSpotVMConfigAccess {

    public TestHotSpotVMConfig(HotSpotVMConfigStore config, Architecture arch) {
        super(config);
        ropProtection = (arch instanceof AArch64) ? getFieldValue("VM_Version::_rop_protection", Boolean.class) : false;
        nmethodEntryBarrierConcurrentPatch = initNmethodEntryBarrierConcurrentPatch(arch);
    }

    public final boolean useCompressedOops = getFlag("UseCompressedOops", Boolean.class);
    public final boolean useCompressedClassPointers = getFlag("UseCompressedClassPointers", Boolean.class);

    public final long narrowOopBase = getFieldValue("CompilerToVM::Data::Universe_narrow_oop_base", Long.class, "address");
    public final int narrowOopShift = getFieldValue("CompilerToVM::Data::Universe_narrow_oop_shift", Integer.class, "int");

    public final long narrowKlassBase = getFieldValue("CompilerToVM::Data::Universe_narrow_klass_base", Long.class, "address");
    public final int narrowKlassShift = getFieldValue("CompilerToVM::Data::Universe_narrow_klass_shift", Integer.class, "int");

    public final int classMirrorHandleOffset = getFieldOffset("Klass::_java_mirror", Integer.class, "OopHandle");

    // Checkstyle: stop
    public final int MARKID_DEOPT_HANDLER_ENTRY = getConstant("CodeInstaller::DEOPT_HANDLER_ENTRY", Integer.class);
    public final int MARKID_FRAME_COMPLETE = getConstant("CodeInstaller::FRAME_COMPLETE", Integer.class);
    public final int MARKID_ENTRY_BARRIER_PATCH = getConstant("CodeInstaller::ENTRY_BARRIER_PATCH", Integer.class);
    public final long handleDeoptStub = getFieldValue("CompilerToVM::Data::SharedRuntime_deopt_blob_unpack", Long.class, "address");

    public final int maxOopMapStackOffset = getFieldValue("CompilerToVM::Data::_max_oop_map_stack_offset", Integer.class, "int");
    public final int heapWordSize = getConstant("HeapWordSize", Integer.class);

    public final int NMETHOD_INVALIDATION_REASON_JVMCI_INVALIDATE = getConstant("nmethod::InvalidationReason::JVMCI_INVALIDATE", Integer.class);

    public final boolean ropProtection;

    private Boolean initNmethodEntryBarrierConcurrentPatch(Architecture arch) {
        Boolean patchConcurrent = null;
        if (arch instanceof AArch64 && nmethodEntryBarrier != 0) {
            Integer patchingType = getFieldValue("CompilerToVM::Data::BarrierSetAssembler_nmethod_patching_type", Integer.class, "int");
            if (patchingType != null) {
                // There currently only 2 variants in use that differ only by the presence of a
                // dmb instruction
                int stw = getConstant("NMethodPatchingType::stw_instruction_and_data_patch", Integer.class);
<<<<<<< HEAD
                int conc1 = getConstant("NMethodPatchingType::conc_data_patch", Integer.class);
                int conc2 = getConstant("NMethodPatchingType::conc_instruction_and_data_patch", Integer.class);
=======
                int conc = getConstant("NMethodPatchingType::conc_instruction_and_data_patch", Integer.class);
>>>>>>> fde6cd77
                if (patchingType == stw) {
                    patchConcurrent = false;
                } else if (patchingType == conc1 || patchingType == conc2) {
                    patchConcurrent = true;
                } else {
                    throw new IllegalArgumentException("unsupported barrier sequence " + patchingType);
                }
            }
        }
        return patchConcurrent;
    }

    public final int threadDisarmedOffset = getFieldValue("CompilerToVM::Data::thread_disarmed_guard_value_offset", Integer.class, "int");
    public final long nmethodEntryBarrier = getFieldValue("CompilerToVM::Data::nmethod_entry_barrier", Long.class, "address");
    public final Boolean nmethodEntryBarrierConcurrentPatch;
}<|MERGE_RESOLUTION|>--- conflicted
+++ resolved
@@ -67,15 +67,10 @@
                 // There currently only 2 variants in use that differ only by the presence of a
                 // dmb instruction
                 int stw = getConstant("NMethodPatchingType::stw_instruction_and_data_patch", Integer.class);
-<<<<<<< HEAD
-                int conc1 = getConstant("NMethodPatchingType::conc_data_patch", Integer.class);
-                int conc2 = getConstant("NMethodPatchingType::conc_instruction_and_data_patch", Integer.class);
-=======
                 int conc = getConstant("NMethodPatchingType::conc_instruction_and_data_patch", Integer.class);
->>>>>>> fde6cd77
                 if (patchingType == stw) {
                     patchConcurrent = false;
-                } else if (patchingType == conc1 || patchingType == conc2) {
+                } else if (patchingType == conc) {
                     patchConcurrent = true;
                 } else {
                     throw new IllegalArgumentException("unsupported barrier sequence " + patchingType);
