--- conflicted
+++ resolved
@@ -341,12 +341,8 @@
     @Test
     @IR(counts = {IRNode.STORE_VECTOR, "> 0"},
         applyIfPlatform = {"64-bit", "true"},
-<<<<<<< HEAD
         applyIf = {"AlignVector", "false"},
-        applyIfCPUFeature = {"avx", "true"})
-=======
-        applyIfCPUFeatureOr = {"sse4.1", "true", "asimd", "true", "rvv", "true"})
->>>>>>> 8608b163
+        applyIfCPUFeatureOr = {"avx", "true", "asimd", "true", "rvv", "true"})
     // "inflate"  method: 1 byte -> 2 byte.
     // Java scalar code has no explicit conversion.
     static Object[] test1(byte[] src, char[] dst) {
