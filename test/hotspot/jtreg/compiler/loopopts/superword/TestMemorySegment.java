/*
 * Copyright (c) 2024, 2025, Oracle and/or its affiliates. All rights reserved.
 * DO NOT ALTER OR REMOVE COPYRIGHT NOTICES OR THIS FILE HEADER.
 *
 * This code is free software; you can redistribute it and/or modify it
 * under the terms of the GNU General Public License version 2 only, as
 * published by the Free Software Foundation.
 *
 * This code is distributed in the hope that it will be useful, but WITHOUT
 * ANY WARRANTY; without even the implied warranty of MERCHANTABILITY or
 * FITNESS FOR A PARTICULAR PURPOSE.  See the GNU General Public License
 * version 2 for more details (a copy is included in the LICENSE file that
 * accompanied this code).
 *
 * You should have received a copy of the GNU General Public License version
 * 2 along with this work; if not, write to the Free Software Foundation,
 * Inc., 51 Franklin St, Fifth Floor, Boston, MA 02110-1301 USA.
 *
 * Please contact Oracle, 500 Oracle Parkway, Redwood Shores, CA 94065 USA
 * or visit www.oracle.com if you need additional information or have any
 * questions.
 */

package compiler.loopopts.superword;

import compiler.lib.ir_framework.*;
import jdk.test.lib.Utils;
import java.nio.ByteBuffer;
import java.util.Map;
import java.util.HashMap;
import java.util.Random;
import java.lang.foreign.*;

/*
 * @test id=byte-array
 * @bug 8329273
 * @summary Test vectorization of loops over MemorySegment
 * @library /test/lib /
 * @run driver compiler.loopopts.superword.TestMemorySegment ByteArray
 */

/*
 * @test id=byte-array-AlignVector
 * @bug 8329273 8348263
 * @summary Test vectorization of loops over MemorySegment
 * @library /test/lib /
 * @run driver compiler.loopopts.superword.TestMemorySegment ByteArray AlignVector
 */

/*
 * @test id=byte-array-NoSpeculativeAliasingCheck
 * @bug 8329273 8348263 8324751
 * @summary Test vectorization of loops over MemorySegment
 * @library /test/lib /
 * @run driver compiler.loopopts.superword.TestMemorySegment ByteArray NoSpeculativeAliasingCheck
 */

/*
 * @test id=byte-array-AlignVector-NoSpeculativeAliasingCheck
 * @bug 8329273 8348263 8324751
 * @summary Test vectorization of loops over MemorySegment
 * @library /test/lib /
 * @run driver compiler.loopopts.superword.TestMemorySegment ByteArray AlignVector NoSpeculativeAliasingCheck
 */

/*
 * @test id=byte-array-NoShortRunningLongLoop
 * @bug 8329273 8342692
 * @summary Test vectorization of loops over MemorySegment
 * @library /test/lib /
 * @run driver compiler.loopopts.superword.TestMemorySegment ByteArray NoShortRunningLongLoop
 */

/*
 * @test id=byte-array-AlignVector-NoShortRunningLongLoop
 * @bug 8329273 8348263 8342692
 * @summary Test vectorization of loops over MemorySegment
 * @library /test/lib /
 * @run driver compiler.loopopts.superword.TestMemorySegment ByteArray AlignVector NoShortRunningLongLoop
 */

/*
 * @test id=char-array
 * @bug 8329273
 * @summary Test vectorization of loops over MemorySegment
 * @library /test/lib /
 * @run driver compiler.loopopts.superword.TestMemorySegment CharArray
 */

/*
 * @test id=short-array
 * @bug 8329273
 * @summary Test vectorization of loops over MemorySegment
 * @library /test/lib /
 * @run driver compiler.loopopts.superword.TestMemorySegment ShortArray
 */

/*
 * @test id=int-array
 * @bug 8329273
 * @summary Test vectorization of loops over MemorySegment
 * @library /test/lib /
 * @run driver compiler.loopopts.superword.TestMemorySegment IntArray
 */

/*
 * @test id=int-array-AlignVector
 * @bug 8329273 8348263
 * @summary Test vectorization of loops over MemorySegment
 * @library /test/lib /
 * @run driver compiler.loopopts.superword.TestMemorySegment IntArray AlignVector
 */

/*
 * @test id=long-array
 * @bug 8329273
 * @summary Test vectorization of loops over MemorySegment
 * @library /test/lib /
 * @run driver compiler.loopopts.superword.TestMemorySegment LongArray
 */

/*
 * @test id=long-array-AlignVector
 * @bug 8329273 8348263
 * @summary Test vectorization of loops over MemorySegment
 * @library /test/lib /
 * @run driver compiler.loopopts.superword.TestMemorySegment LongArray AlignVector
 */

/*
 * @test id=float-array
 * @bug 8329273
 * @summary Test vectorization of loops over MemorySegment
 * @library /test/lib /
 * @run driver compiler.loopopts.superword.TestMemorySegment FloatArray
 */

/*
 * @test id=double-array
 * @bug 8329273
 * @summary Test vectorization of loops over MemorySegment
 * @library /test/lib /
 * @run driver compiler.loopopts.superword.TestMemorySegment DoubleArray
 */

/*
 * @test id=byte-buffer
 * @bug 8329273
 * @summary Test vectorization of loops over MemorySegment
 * @library /test/lib /
 * @run driver compiler.loopopts.superword.TestMemorySegment ByteBuffer
 */

/*
 * @test id=byte-buffer-direct
 * @bug 8329273
 * @summary Test vectorization of loops over MemorySegment
 * @library /test/lib /
 * @run driver compiler.loopopts.superword.TestMemorySegment ByteBufferDirect
 */

/*
 * @test id=native
 * @bug 8329273
 * @summary Test vectorization of loops over MemorySegment
 * @library /test/lib /
 * @run driver compiler.loopopts.superword.TestMemorySegment Native
 */

/*
 * @test id=native-AlignVector
 * @bug 8329273 8348263
 * @summary Test vectorization of loops over MemorySegment
 * @library /test/lib /
 * @run driver compiler.loopopts.superword.TestMemorySegment Native AlignVector
 */

// FAILS: mixed providers currently do not vectorize. Maybe there is some inlining issue.
// /*
//  * @test id=mixed-array
//  * @bug 8329273
//  * @summary Test vectorization of loops over MemorySegment
//  * @library /test/lib /
//  * @run driver compiler.loopopts.superword.TestMemorySegment MixedArray
//  */
//
// /*
//  * @test id=MixedBuffer
//  * @bug 8329273
//  * @summary Test vectorization of loops over MemorySegment
//  * @library /test/lib /
//  * @run driver compiler.loopopts.superword.TestMemorySegment MixedBuffer
//  */
//
// /*
//  * @test id=mixed
//  * @bug 8329273
//  * @summary Test vectorization of loops over MemorySegment
//  * @library /test/lib /
//  * @run driver compiler.loopopts.superword.TestMemorySegment Mixed
//  */

public class TestMemorySegment {
    public static void main(String[] args) {
        TestFramework framework = new TestFramework(TestMemorySegmentImpl.class);
        framework.addFlags("-DmemorySegmentProviderNameForTestVM=" + args[0]);
        for (int i = 1; i < args.length; i++) {
            String tag = args[i];
            switch (tag) {
                case "AlignVector" ->                framework.addFlags("-XX:+AlignVector");
                case "NoSpeculativeAliasingCheck" -> framework.addFlags("-XX:-UseAutoVectorizationSpeculativeAliasingChecks");
                case "NoShortRunningLongLoop" ->     framework.addFlags("-XX:-ShortRunningLongLoop");
                default ->                           throw new RuntimeException("Bad tag: " + tag);
            }
        }
        framework.setDefaultWarmup(100);
        framework.start();
    }
}

class TestMemorySegmentImpl {
    static final int BACKING_SIZE = 1024 * 8;
    static final Random RANDOM = Utils.getRandomInstance();


    interface TestFunction {
        Object[] run();
    }

    interface MemorySegmentProvider {
        MemorySegment newMemorySegment();
    }

    static MemorySegmentProvider provider;

    static {
        String providerName = System.getProperty("memorySegmentProviderNameForTestVM");
        provider = switch (providerName) {
            case "ByteArray"        -> TestMemorySegmentImpl::newMemorySegmentOfByteArray;
            case "CharArray"        -> TestMemorySegmentImpl::newMemorySegmentOfCharArray;
            case "ShortArray"       -> TestMemorySegmentImpl::newMemorySegmentOfShortArray;
            case "IntArray"         -> TestMemorySegmentImpl::newMemorySegmentOfIntArray;
            case "LongArray"        -> TestMemorySegmentImpl::newMemorySegmentOfLongArray;
            case "FloatArray"       -> TestMemorySegmentImpl::newMemorySegmentOfFloatArray;
            case "DoubleArray"      -> TestMemorySegmentImpl::newMemorySegmentOfDoubleArray;
            case "ByteBuffer"       -> TestMemorySegmentImpl::newMemorySegmentOfByteBuffer;
            case "ByteBufferDirect" -> TestMemorySegmentImpl::newMemorySegmentOfByteBufferDirect;
            case "Native"           -> TestMemorySegmentImpl::newMemorySegmentOfNative;
            case "MixedArray"       -> TestMemorySegmentImpl::newMemorySegmentOfMixedArray;
            case "MixedBuffer"      -> TestMemorySegmentImpl::newMemorySegmentOfMixedBuffer;
            case "Mixed"            -> TestMemorySegmentImpl::newMemorySegmentOfMixed;
            default -> throw new RuntimeException("Test argument not recognized: " + providerName);
        };
    }

    // List of tests
    Map<String, TestFunction> tests = new HashMap<>();

    // List of gold, the results from the first run before compilation
    Map<String, Object[]> golds = new HashMap<>();

    public TestMemorySegmentImpl () {
        // Generate two MemorySegments as inputs
        MemorySegment a = newMemorySegment();
        MemorySegment b = newMemorySegment();
        fillRandom(a);
        fillRandom(b);

        // Add all tests to list
        tests.put("testMemorySegmentBadExitCheck",                 () -> testMemorySegmentBadExitCheck(copy(a)));
        tests.put("testIntLoop_iv_byte",                           () -> testIntLoop_iv_byte(copy(a)));
        tests.put("testIntLoop_longIndex_intInvar_sameAdr_byte",   () -> testIntLoop_longIndex_intInvar_sameAdr_byte(copy(a), 0));
        tests.put("testIntLoop_longIndex_longInvar_sameAdr_byte",  () -> testIntLoop_longIndex_longInvar_sameAdr_byte(copy(a), 0));
        tests.put("testIntLoop_longIndex_intInvar_byte",           () -> testIntLoop_longIndex_intInvar_byte(copy(a), 0));
        tests.put("testIntLoop_longIndex_longInvar_byte",          () -> testIntLoop_longIndex_longInvar_byte(copy(a), 0));
        tests.put("testIntLoop_intIndex_intInvar_byte",            () -> testIntLoop_intIndex_intInvar_byte(copy(a), 0));
        tests.put("testIntLoop_iv_int",                            () -> testIntLoop_iv_int(copy(a)));
        tests.put("testIntLoop_longIndex_intInvar_sameAdr_int",    () -> testIntLoop_longIndex_intInvar_sameAdr_int(copy(a), 0));
        tests.put("testIntLoop_longIndex_longInvar_sameAdr_int",   () -> testIntLoop_longIndex_longInvar_sameAdr_int(copy(a), 0));
        tests.put("testIntLoop_longIndex_intInvar_int",            () -> testIntLoop_longIndex_intInvar_int(copy(a), 0));
        tests.put("testIntLoop_longIndex_longInvar_int",           () -> testIntLoop_longIndex_longInvar_int(copy(a), 0));
        tests.put("testIntLoop_intIndex_intInvar_int",             () -> testIntLoop_intIndex_intInvar_int(copy(a), 0));
        tests.put("testLongLoop_iv_byte",                          () -> testLongLoop_iv_byte(copy(a)));
        tests.put("testLongLoop_longIndex_intInvar_sameAdr_byte",  () -> testLongLoop_longIndex_intInvar_sameAdr_byte(copy(a), 0));
        tests.put("testLongLoop_longIndex_longInvar_sameAdr_byte", () -> testLongLoop_longIndex_longInvar_sameAdr_byte(copy(a), 0));
        tests.put("testLongLoop_longIndex_intInvar_byte",          () -> testLongLoop_longIndex_intInvar_byte(copy(a), 0));
        tests.put("testLongLoop_longIndex_longInvar_byte",         () -> testLongLoop_longIndex_longInvar_byte(copy(a), 0));
        tests.put("testLongLoop_intIndex_intInvar_byte",           () -> testLongLoop_intIndex_intInvar_byte(copy(a), 0));
        tests.put("testLongLoop_iv_int",                           () -> testLongLoop_iv_int(copy(a)));
        tests.put("testLongLoop_longIndex_intInvar_sameAdr_int",   () -> testLongLoop_longIndex_intInvar_sameAdr_int(copy(a), 0));
        tests.put("testLongLoop_longIndex_longInvar_sameAdr_int",  () -> testLongLoop_longIndex_longInvar_sameAdr_int(copy(a), 0));
        tests.put("testLongLoop_longIndex_intInvar_int",           () -> testLongLoop_longIndex_intInvar_int(copy(a), 0));
        tests.put("testLongLoop_longIndex_longInvar_int",          () -> testLongLoop_longIndex_longInvar_int(copy(a), 0));
        tests.put("testLongLoop_intIndex_intInvar_int",            () -> testLongLoop_intIndex_intInvar_int(copy(a), 0));

        // Compute gold value for all test methods before compilation
        for (Map.Entry<String,TestFunction> entry : tests.entrySet()) {
            String name = entry.getKey();
            TestFunction test = entry.getValue();
            Object[] gold = test.run();
            golds.put(name, gold);
        }
    }

    MemorySegment newMemorySegment() {
        return provider.newMemorySegment();
    }

    MemorySegment copy(MemorySegment src) {
        MemorySegment dst = newMemorySegment();
        MemorySegment.copy(src, 0, dst, 0, src.byteSize());
        return dst;
    }

    static MemorySegment newMemorySegmentOfByteArray() {
        return MemorySegment.ofArray(new byte[BACKING_SIZE]);
    }

    static MemorySegment newMemorySegmentOfCharArray() {
        return MemorySegment.ofArray(new char[BACKING_SIZE / 2]);
    }

    static MemorySegment newMemorySegmentOfShortArray() {
        return MemorySegment.ofArray(new short[BACKING_SIZE / 2]);
    }

    static MemorySegment newMemorySegmentOfIntArray() {
        return MemorySegment.ofArray(new int[BACKING_SIZE / 4]);
    }

    static MemorySegment newMemorySegmentOfLongArray() {
        return MemorySegment.ofArray(new long[BACKING_SIZE / 8]);
    }

    static MemorySegment newMemorySegmentOfFloatArray() {
        return MemorySegment.ofArray(new float[BACKING_SIZE / 4]);
    }

    static MemorySegment newMemorySegmentOfDoubleArray() {
        return MemorySegment.ofArray(new double[BACKING_SIZE / 8]);
    }

    static MemorySegment newMemorySegmentOfByteBuffer() {
        return MemorySegment.ofBuffer(ByteBuffer.allocate(BACKING_SIZE));
    }

    static MemorySegment newMemorySegmentOfByteBufferDirect() {
        return MemorySegment.ofBuffer(ByteBuffer.allocateDirect(BACKING_SIZE));
    }

    static MemorySegment newMemorySegmentOfNative() {
        // Auto arena: GC decides when there is no reference to the MemorySegment,
        // and then it deallocates the backing memory.
        return Arena.ofAuto().allocate(BACKING_SIZE, 1);
    }

    static MemorySegment newMemorySegmentOfMixedArray() {
        switch(RANDOM.nextInt(7)) {
            case 0  -> { return newMemorySegmentOfByteArray(); }
            case 1  -> { return newMemorySegmentOfCharArray(); }
            case 2  -> { return newMemorySegmentOfShortArray(); }
            case 3  -> { return newMemorySegmentOfIntArray(); }
            case 4  -> { return newMemorySegmentOfLongArray(); }
            case 5  -> { return newMemorySegmentOfFloatArray(); }
            default -> { return newMemorySegmentOfDoubleArray(); }
        }
    }

    static MemorySegment newMemorySegmentOfMixedBuffer() {
        switch (RANDOM.nextInt(2)) {
            case 0  -> { return newMemorySegmentOfByteBuffer(); }
            default -> { return newMemorySegmentOfByteBufferDirect(); }
        }
    }

    static MemorySegment newMemorySegmentOfMixed() {
        switch (RANDOM.nextInt(3)) {
            case 0  -> { return newMemorySegmentOfMixedArray(); }
            case 1  -> { return newMemorySegmentOfMixedBuffer(); }
            default -> { return newMemorySegmentOfNative(); }
        }
    }

    static void fillRandom(MemorySegment data) {
        for (int i = 0; i < (int)data.byteSize(); i += 8) {
            data.set(ValueLayout.JAVA_LONG_UNALIGNED, i, RANDOM.nextLong());
        }
    }


    static void verify(String name, Object[] gold, Object[] result) {
        if (gold.length != result.length) {
            throw new RuntimeException("verify " + name + ": not the same number of outputs: gold.length = " +
                                       gold.length + ", result.length = " + result.length);
        }
        for (int i = 0; i < gold.length; i++) {
            Object g = gold[i];
            Object r = result[i];
            if (g == r) {
                throw new RuntimeException("verify " + name + ": should be two separate objects (with identical content):" +
                                           " gold[" + i + "] == result[" + i + "]");
            }

            if (!(g instanceof MemorySegment && r instanceof MemorySegment)) {
                throw new RuntimeException("verify " + name + ": only MemorySegment supported, i=" + i);
            }

            MemorySegment mg = (MemorySegment)g;
            MemorySegment mr = (MemorySegment)r;

            if (mg.byteSize() != mr.byteSize()) {
                throw new RuntimeException("verify " + name + ": MemorySegment must have same byteSize:" +
                                       " gold[" + i + "].byteSize = " + mg.byteSize() +
                                       " result[" + i + "].byteSize = " + mr.byteSize());
            }

            for (int j = 0; j < (int)mg.byteSize(); j++) {
                byte vg = mg.get(ValueLayout.JAVA_BYTE, j);
                byte vr = mr.get(ValueLayout.JAVA_BYTE, j);
                if (vg != vr) {
                    throw new RuntimeException("verify " + name + ": MemorySegment must have same content:" +
                                               " gold[" + i + "][" + j + "] = " + vg +
                                               " result[" + i + "][" + j + "] = " + vr);
                }
            }
        }
    }

    @Run(test = {"testMemorySegmentBadExitCheck",
                 "testIntLoop_iv_byte",
                 "testIntLoop_longIndex_intInvar_sameAdr_byte",
                 "testIntLoop_longIndex_longInvar_sameAdr_byte",
                 "testIntLoop_longIndex_intInvar_byte",
                 "testIntLoop_longIndex_longInvar_byte",
                 "testIntLoop_intIndex_intInvar_byte",
                 "testIntLoop_iv_int",
                 "testIntLoop_longIndex_intInvar_sameAdr_int",
                 "testIntLoop_longIndex_longInvar_sameAdr_int",
                 "testIntLoop_longIndex_intInvar_int",
                 "testIntLoop_longIndex_longInvar_int",
                 "testIntLoop_intIndex_intInvar_int",
                 "testLongLoop_iv_byte",
                 "testLongLoop_longIndex_intInvar_sameAdr_byte",
                 "testLongLoop_longIndex_longInvar_sameAdr_byte",
                 "testLongLoop_longIndex_intInvar_byte",
                 "testLongLoop_longIndex_longInvar_byte",
                 "testLongLoop_intIndex_intInvar_byte",
                 "testLongLoop_iv_int",
                 "testLongLoop_longIndex_intInvar_sameAdr_int",
                 "testLongLoop_longIndex_longInvar_sameAdr_int",
                 "testLongLoop_longIndex_intInvar_int",
                 "testLongLoop_longIndex_longInvar_int",
                 "testLongLoop_intIndex_intInvar_int"})
    void runTests() {
        for (Map.Entry<String,TestFunction> entry : tests.entrySet()) {
            String name = entry.getKey();
            TestFunction test = entry.getValue();
            // Recall gold value from before compilation
            Object[] gold = golds.get(name);
            // Compute new result
            Object[] result = test.run();
            // Compare gold and new result
            verify(name, gold, result);
        }
    }

    @Test
    @IR(counts = {IRNode.LOAD_VECTOR_B, "= 0",
                  IRNode.ADD_VB,        "= 0",
                  IRNode.STORE_VECTOR,  "= 0"},
        applyIfPlatform = {"64-bit", "true"},
        applyIfCPUFeatureOr = {"sse4.1", "true", "asimd", "true", "rvv", "true"})
    // FAILS
    // Exit check: iv < long_limit      ->     (long)iv < long_limit
    // Thus, we have an int-iv, but a long-exit-check.
    // Is not properly recognized by either CountedLoop or LongCountedLoop
    static Object[] testMemorySegmentBadExitCheck(MemorySegment a) {
        for (int i = 0; i < a.byteSize(); i++) {
            long adr = i;
            byte v = a.get(ValueLayout.JAVA_BYTE, adr);
            a.set(ValueLayout.JAVA_BYTE, adr, (byte)(v + 1));
        }
        return new Object[]{ a };
    }

    @Test
    @IR(counts = {IRNode.LOAD_VECTOR_B, "> 0",
                  IRNode.ADD_VB,        "> 0",
                  IRNode.STORE_VECTOR,  "> 0"},
        applyIfPlatform = {"64-bit", "true"},
        applyIfCPUFeatureOr = {"sse4.1", "true", "asimd", "true", "rvv", "true"})
    static Object[] testIntLoop_iv_byte(MemorySegment a) {
        for (int i = 0; i < (int)a.byteSize(); i++) {
            long adr = i;
            byte v = a.get(ValueLayout.JAVA_BYTE, adr);
            a.set(ValueLayout.JAVA_BYTE, adr, (byte)(v + 1));
        }
        return new Object[]{ a };
    }

    @Test
    @IR(counts = {IRNode.LOAD_VECTOR_B, "> 0",
                  IRNode.ADD_VB,        "> 0",
                  IRNode.STORE_VECTOR,  "> 0"},
        applyIfPlatform = {"64-bit", "true"},
        applyIfCPUFeatureOr = {"sse4.1", "true", "asimd", "true", "rvv", "true"})
    static Object[] testIntLoop_longIndex_intInvar_sameAdr_byte(MemorySegment a, int invar) {
        for (int i = 0; i < (int)a.byteSize(); i++) {
            long adr = (long)(i) + (long)(invar);
            byte v = a.get(ValueLayout.JAVA_BYTE, adr);
            a.set(ValueLayout.JAVA_BYTE, adr, (byte)(v + 1));
        }
        return new Object[]{ a };
    }

    @Test
    @IR(counts = {IRNode.LOAD_VECTOR_B, "> 0",
                  IRNode.ADD_VB,        "> 0",
                  IRNode.STORE_VECTOR,  "> 0"},
        applyIfPlatform = {"64-bit", "true"},
        applyIfCPUFeatureOr = {"sse4.1", "true", "asimd", "true", "rvv", "true"})
    static Object[] testIntLoop_longIndex_longInvar_sameAdr_byte(MemorySegment a, long invar) {
        for (int i = 0; i < (int)a.byteSize(); i++) {
            long adr = (long)(i) + (long)(invar);
            byte v = a.get(ValueLayout.JAVA_BYTE, adr);
            a.set(ValueLayout.JAVA_BYTE, adr, (byte)(v + 1));
        }
        return new Object[]{ a };
    }

    @Test
    @IR(counts = {IRNode.LOAD_VECTOR_B, "> 0",
                  IRNode.ADD_VB,        "> 0",
                  IRNode.STORE_VECTOR,  "> 0"},
        applyIfPlatform = {"64-bit", "true"},
        applyIfCPUFeatureOr = {"sse4.1", "true", "asimd", "true", "rvv", "true"})
    static Object[] testIntLoop_longIndex_intInvar_byte(MemorySegment a, int invar) {
        for (int i = 0; i < (int)a.byteSize(); i++) {
            long adr1 = (long)(i) + (long)(invar);
            byte v = a.get(ValueLayout.JAVA_BYTE, adr1);
            long adr2 = (long)(i) + (long)(invar);
            a.set(ValueLayout.JAVA_BYTE, adr2, (byte)(v + 1));
        }
        return new Object[]{ a };
    }

    @Test
    @IR(counts = {IRNode.LOAD_VECTOR_B, "> 0",
                  IRNode.ADD_VB,        "> 0",
                  IRNode.STORE_VECTOR,  "> 0"},
        applyIfPlatform = {"64-bit", "true"},
        applyIfCPUFeatureOr = {"sse4.1", "true", "asimd", "true", "rvv", "true"})
    static Object[] testIntLoop_longIndex_longInvar_byte(MemorySegment a, long invar) {
        for (int i = 0; i < (int)a.byteSize(); i++) {
            long adr1 = (long)(i) + (long)(invar);
            byte v = a.get(ValueLayout.JAVA_BYTE, adr1);
            long adr2 = (long)(i) + (long)(invar);
            a.set(ValueLayout.JAVA_BYTE, adr2, (byte)(v + 1));
        }
        return new Object[]{ a };
    }

    @Test
    @IR(counts = {IRNode.LOAD_VECTOR_B, "= 0",
                  IRNode.ADD_VB,        "= 0",
                  IRNode.STORE_VECTOR,  "= 0"},
        applyIfPlatform = {"64-bit", "true"},
        applyIfCPUFeatureOr = {"sse4.1", "true", "asimd", "true", "rvv", "true"})
    // FAILS: RangeCheck cannot be eliminated because of int_index
    static Object[] testIntLoop_intIndex_intInvar_byte(MemorySegment a, int invar) {
        for (int i = 0; i < (int)a.byteSize(); i++) {
            int int_index = i + invar;
            byte v = a.get(ValueLayout.JAVA_BYTE, int_index);
            a.set(ValueLayout.JAVA_BYTE, int_index, (byte)(v + 1));
        }
        return new Object[]{ a };
    }

    @Test
    @IR(counts = {IRNode.LOAD_VECTOR_I, "> 0",
                  IRNode.ADD_VI,        "> 0",
                  IRNode.STORE_VECTOR,  "> 0"},
        applyIfPlatform = {"64-bit", "true"},
        applyIf = {"AlignVector", "false"},
        applyIfCPUFeatureOr = {"sse4.1", "true", "asimd", "true", "rvv", "true"})
    static Object[] testIntLoop_iv_int(MemorySegment a) {
        for (int i = 0; i < (int)a.byteSize()/4; i++ ) {
            long adr = 4L * i;
            int v = a.get(ValueLayout.JAVA_INT_UNALIGNED, adr);
            a.set(ValueLayout.JAVA_INT_UNALIGNED, adr, (int)(v + 1));
        }
        return new Object[]{ a };
    }

    @Test
    @IR(counts = {IRNode.LOAD_VECTOR_I, "> 0",
                  IRNode.ADD_VI,        "> 0",
                  IRNode.STORE_VECTOR,  "> 0"},
        applyIfPlatform = {"64-bit", "true"},
        applyIf = {"AlignVector", "false"},
        applyIfCPUFeatureOr = {"sse4.1", "true", "asimd", "true", "rvv", "true"})
    static Object[] testIntLoop_longIndex_intInvar_sameAdr_int(MemorySegment a, int invar) {
        for (int i = 0; i < (int)a.byteSize()/4; i++) {
            long adr = 4L * (long)(i) + 4L * (long)(invar);
            int v = a.get(ValueLayout.JAVA_INT_UNALIGNED, adr);
            a.set(ValueLayout.JAVA_INT_UNALIGNED, adr, (int)(v + 1));
        }
        return new Object[]{ a };
    }

    @Test
    @IR(counts = {IRNode.LOAD_VECTOR_I, "> 0",
                  IRNode.ADD_VI,        "> 0",
                  IRNode.STORE_VECTOR,  "> 0"},
        applyIfPlatform = {"64-bit", "true"},
        applyIf = {"AlignVector", "false"},
        applyIfCPUFeatureOr = {"sse4.1", "true", "asimd", "true", "rvv", "true"})
    static Object[] testIntLoop_longIndex_longInvar_sameAdr_int(MemorySegment a, long invar) {
        for (int i = 0; i < (int)a.byteSize()/4; i++) {
            long adr = 4L * (long)(i) + 4L * (long)(invar);
            int v = a.get(ValueLayout.JAVA_INT_UNALIGNED, adr);
            a.set(ValueLayout.JAVA_INT_UNALIGNED, adr, (int)(v + 1));
        }
        return new Object[]{ a };
    }

    @Test
    @IR(counts = {IRNode.LOAD_VECTOR_I, "> 0",
                  IRNode.ADD_VI,        "> 0",
                  IRNode.STORE_VECTOR,  "> 0"},
        applyIfPlatform = {"64-bit", "true"},
        applyIf = {"AlignVector", "false"},
        applyIfCPUFeatureOr = {"sse4.1", "true", "asimd", "true", "rvv", "true"})
    static Object[] testIntLoop_longIndex_intInvar_int(MemorySegment a, int invar) {
        for (int i = 0; i < (int)a.byteSize()/4; i++) {
            long adr1 = 4L * (long)(i) + 4L * (long)(invar);
            int v = a.get(ValueLayout.JAVA_INT_UNALIGNED, adr1);
            long adr2 = 4L * (long)(i) + 4L * (long)(invar);
            a.set(ValueLayout.JAVA_INT_UNALIGNED, adr2, (int)(v + 1));
        }
        return new Object[]{ a };
    }

    @Test
    @IR(counts = {IRNode.LOAD_VECTOR_I, "> 0",
                  IRNode.ADD_VI,        "> 0",
                  IRNode.STORE_VECTOR,  "> 0"},
        applyIfPlatform = {"64-bit", "true"},
        applyIf = {"AlignVector", "false"},
        applyIfCPUFeatureOr = {"sse4.1", "true", "asimd", "true", "rvv", "true"})
    static Object[] testIntLoop_longIndex_longInvar_int(MemorySegment a, long invar) {
        for (int i = 0; i < (int)a.byteSize()/4; i++) {
            long adr1 = 4L * (long)(i) + 4L * (long)(invar);
            int v = a.get(ValueLayout.JAVA_INT_UNALIGNED, adr1);
            long adr2 = 4L * (long)(i) + 4L * (long)(invar);
            a.set(ValueLayout.JAVA_INT_UNALIGNED, adr2, (int)(v + 1));
        }
        return new Object[]{ a };
    }

    @Test
    @IR(counts = {IRNode.LOAD_VECTOR_I, "= 0",
                  IRNode.ADD_VI,        "= 0",
                  IRNode.STORE_VECTOR,  "= 0"},
        applyIfPlatform = {"64-bit", "true"},
        applyIfCPUFeatureOr = {"sse4.1", "true", "asimd", "true", "rvv", "true"})
    // FAILS: RangeCheck cannot be eliminated because of int_index
    static Object[] testIntLoop_intIndex_intInvar_int(MemorySegment a, int invar) {
        for (int i = 0; i < (int)a.byteSize()/4; i++) {
            int int_index = i + invar;
            int v = a.get(ValueLayout.JAVA_INT_UNALIGNED, 4L * int_index);
            a.set(ValueLayout.JAVA_INT_UNALIGNED, 4L * int_index, (int)(v + 1));
        }
        return new Object[]{ a };
    }

    @Test
    @IR(counts = {IRNode.LOAD_VECTOR_B, "> 0",
                  IRNode.ADD_VB,        "> 0",
                  IRNode.STORE_VECTOR,  "> 0"},
        applyIfPlatform = {"64-bit", "true"},
        applyIfCPUFeatureOr = {"sse4.1", "true", "asimd", "true", "rvv", "true"})
    static Object[] testLongLoop_iv_byte(MemorySegment a) {
        for (long i = 0; i < a.byteSize(); i++) {
            long adr = i;
            byte v = a.get(ValueLayout.JAVA_BYTE, adr);
            a.set(ValueLayout.JAVA_BYTE, adr, (byte)(v + 1));
        }
        return new Object[]{ a };
    }

    @Test
    @IR(counts = {IRNode.LOAD_VECTOR_B, "> 0",
                  IRNode.ADD_VB,        "> 0",
                  IRNode.STORE_VECTOR,  "> 0"},
        applyIfPlatform = {"64-bit", "true"},
        applyIfCPUFeatureOr = {"sse4.1", "true", "asimd", "true", "rvv", "true"})
    static Object[] testLongLoop_longIndex_intInvar_sameAdr_byte(MemorySegment a, int invar) {
        for (long i = 0; i < a.byteSize(); i++) {
            long adr = (long)(i) + (long)(invar);
            byte v = a.get(ValueLayout.JAVA_BYTE, adr);
            a.set(ValueLayout.JAVA_BYTE, adr, (byte)(v + 1));
        }
        return new Object[]{ a };
    }

    @Test
    @IR(counts = {IRNode.LOAD_VECTOR_B, "> 0",
                  IRNode.ADD_VB,        "> 0",
                  IRNode.STORE_VECTOR,  "> 0"},
        applyIfPlatform = {"64-bit", "true"},
        applyIfCPUFeatureOr = {"sse4.1", "true", "asimd", "true", "rvv", "true"})
    static Object[] testLongLoop_longIndex_longInvar_sameAdr_byte(MemorySegment a, long invar) {
        for (long i = 0; i < a.byteSize(); i++) {
            long adr = (long)(i) + (long)(invar);
            byte v = a.get(ValueLayout.JAVA_BYTE, adr);
            a.set(ValueLayout.JAVA_BYTE, adr, (byte)(v + 1));
        }
        return new Object[]{ a };
    }

    @Test
    @IR(counts = {IRNode.LOAD_VECTOR_B, "> 0",
                  IRNode.ADD_VB,        "> 0",
                  IRNode.STORE_VECTOR,  "> 0"},
        applyIfPlatform = {"64-bit", "true"},
        applyIfCPUFeatureOr = {"sse4.1", "true", "asimd", "true", "rvv", "true"})
    static Object[] testLongLoop_longIndex_intInvar_byte(MemorySegment a, int invar) {
        for (long i = 0; i < a.byteSize(); i++) {
            long adr1 = (long)(i) + (long)(invar);
            byte v = a.get(ValueLayout.JAVA_BYTE, adr1);
            long adr2 = (long)(i) + (long)(invar);
            a.set(ValueLayout.JAVA_BYTE, adr2, (byte)(v + 1));
        }
        return new Object[]{ a };
    }

    @Test
    @IR(counts = {IRNode.LOAD_VECTOR_B, "> 0",
                  IRNode.ADD_VB,        "> 0",
                  IRNode.STORE_VECTOR,  "> 0"},
        applyIfPlatform = {"64-bit", "true"},
        applyIfCPUFeatureOr = {"sse4.1", "true", "asimd", "true", "rvv", "true"})
    static Object[] testLongLoop_longIndex_longInvar_byte(MemorySegment a, long invar) {
        for (long i = 0; i < a.byteSize(); i++) {
            long adr1 = (long)(i) + (long)(invar);
            byte v = a.get(ValueLayout.JAVA_BYTE, adr1);
            long adr2 = (long)(i) + (long)(invar);
            a.set(ValueLayout.JAVA_BYTE, adr2, (byte)(v + 1));
        }
        return new Object[]{ a };
    }

    @Test
    @IR(counts = {IRNode.LOAD_VECTOR_B, "= 0",
                  IRNode.ADD_VB,        "= 0",
                  IRNode.STORE_VECTOR,  "= 0"},
        applyIfPlatform = {"64-bit", "true"},
        applyIfCPUFeatureOr = {"sse4.1", "true", "asimd", "true", "rvv", "true"})
    // FAILS: RangeCheck cannot be eliminated because of int_index
    static Object[] testLongLoop_intIndex_intInvar_byte(MemorySegment a, int invar) {
        for (long i = 0; i < a.byteSize(); i++) {
            int int_index = (int)(i + invar);
            byte v = a.get(ValueLayout.JAVA_BYTE, int_index);
            a.set(ValueLayout.JAVA_BYTE, int_index, (byte)(v + 1));
        }
        return new Object[]{ a };
    }

    @Test
    @IR(counts = {IRNode.LOAD_VECTOR_I, "> 0",
                  IRNode.ADD_VI,        "> 0",
                  IRNode.STORE_VECTOR,  "> 0"},
        applyIfPlatform = {"64-bit", "true"},
        applyIf = {"AlignVector", "false"},
        applyIfCPUFeatureOr = {"sse4.1", "true", "asimd", "true", "rvv", "true"})
    static Object[] testLongLoop_iv_int(MemorySegment a) {
        for (long i = 0; i < a.byteSize()/4; i++ ) {
            long adr = 4L * i;
            int v = a.get(ValueLayout.JAVA_INT_UNALIGNED, adr);
            a.set(ValueLayout.JAVA_INT_UNALIGNED, adr, (int)(v + 1));
        }
        return new Object[]{ a };
    }

    @Test
    @IR(counts = {IRNode.LOAD_VECTOR_I, "> 0",
                  IRNode.ADD_VI,        "> 0",
                  IRNode.STORE_VECTOR,  "> 0"},
        applyIfPlatform = {"64-bit", "true"},
        applyIf = {"AlignVector", "false"},
        applyIfCPUFeatureOr = {"sse4.1", "true", "asimd", "true", "rvv", "true"})
    static Object[] testLongLoop_longIndex_intInvar_sameAdr_int(MemorySegment a, int invar) {
        for (long i = 0; i < a.byteSize()/4; i++) {
            long adr = 4L * (long)(i) + 4L * (long)(invar);
            int v = a.get(ValueLayout.JAVA_INT_UNALIGNED, adr);
            a.set(ValueLayout.JAVA_INT_UNALIGNED, adr, (int)(v + 1));
        }
        return new Object[]{ a };
    }

    @Test
    @IR(counts = {IRNode.LOAD_VECTOR_I, "> 0",
                  IRNode.ADD_VI,        "> 0",
                  IRNode.STORE_VECTOR,  "> 0"},
        applyIfPlatform = {"64-bit", "true"},
        applyIf = {"AlignVector", "false"},
        applyIfCPUFeatureOr = {"sse4.1", "true", "asimd", "true", "rvv", "true"})
    static Object[] testLongLoop_longIndex_longInvar_sameAdr_int(MemorySegment a, long invar) {
        for (long i = 0; i < a.byteSize()/4; i++) {
            long adr = 4L * (long)(i) + 4L * (long)(invar);
            int v = a.get(ValueLayout.JAVA_INT_UNALIGNED, adr);
            a.set(ValueLayout.JAVA_INT_UNALIGNED, adr, (int)(v + 1));
        }
        return new Object[]{ a };
    }

    @Test
<<<<<<< HEAD
    @IR(counts = {IRNode.LOAD_VECTOR_I, "= 0",
                  IRNode.ADD_VI,        "= 0",
                  IRNode.STORE_VECTOR,  "= 0"},
        applyIfAnd = {"UseAutoVectorizationSpeculativeAliasingChecks", "false",
                      "ShortRunningLongLoop", "false"},
        applyIfPlatform = {"64-bit", "true"},
        applyIfCPUFeatureOr = {"sse4.1", "true", "asimd", "true", "rvv", "true"})
    // FAILS: invariants are sorted differently, because of differently inserted Cast.
    // See: JDK-8331659
    @IR(counts = {IRNode.LOAD_VECTOR_I, "> 0",
                  IRNode.ADD_VI,        "> 0",
                  IRNode.STORE_VECTOR,  "> 0",
                  ".*multiversion.*", "> 0"},
        phase = CompilePhase.PRINT_IDEAL,
        applyIfAnd = {"UseAutoVectorizationSpeculativeAliasingChecks", "true",
                      "ShortRunningLongLoop", "false",
                      "AlignVector", "false"},
        applyIfPlatform = {"64-bit", "true"},
        applyIfCPUFeatureOr = {"sse4.1", "true", "asimd", "true", "rvv", "true"})
    // After JDK-8324751, we now insert a aliasing runtime check, but it will always fail, which is a suboptimal.
    @IR(counts = {IRNode.LOAD_VECTOR_I, "> 0",
                  IRNode.ADD_VI,        "> 0",
                  IRNode.STORE_VECTOR,  "> 0",
                  ".*multiversion.*", "= 0"},
        phase = CompilePhase.PRINT_IDEAL,
        applyIfAnd = {"ShortRunningLongLoop", "true",
                      "AlignVector", "false"},
        applyIfPlatform = {"64-bit", "true"},
        applyIfCPUFeatureOr = {"sse4.1", "true", "asimd", "true", "rvv", "true"})
    // If we don't create the loop nest for the long loop, then the issue with different Casts
    // seems to disappear. We also don't need multiversioning because the pointers are seen
    // as identical.
=======
    @IR(counts = {IRNode.LOAD_VECTOR_I, "> 0",
                  IRNode.ADD_VI,        "> 0",
                  IRNode.STORE_VECTOR,  "> 0"},
        applyIf = { "AlignVector", "false" },
        applyIfPlatform = {"64-bit", "true"},
        applyIfCPUFeatureOr = {"sse4.1", "true", "asimd", "true", "rvv", "true"})
>>>>>>> 812434c4
    static Object[] testLongLoop_longIndex_intInvar_int(MemorySegment a, int invar) {
        for (long i = 0; i < a.byteSize()/4; i++) {
            long adr1 = 4L * (long)(i) + 4L * (long)(invar);
            int v = a.get(ValueLayout.JAVA_INT_UNALIGNED, adr1);
            long adr2 = 4L * (long)(i) + 4L * (long)(invar);
            a.set(ValueLayout.JAVA_INT_UNALIGNED, adr2, (int)(v + 1));
        }
        return new Object[]{ a };
    }

<<<<<<< HEAD
   @Test
   @IR(counts = {IRNode.LOAD_VECTOR_I, "= 0",
                  IRNode.ADD_VI,        "= 0",
                  IRNode.STORE_VECTOR,  "= 0"},
        applyIfAnd = {"UseAutoVectorizationSpeculativeAliasingChecks", "false",
                      "ShortRunningLongLoop", "false"},
        applyIfPlatform = {"64-bit", "true"},
        applyIfCPUFeatureOr = {"sse4.1", "true", "asimd", "true", "rvv", "true"})
    // FAILS: invariants are sorted differently, because of differently inserted Cast.
    // See: JDK-8331659
    @IR(counts = {IRNode.LOAD_VECTOR_I, "> 0",
                  IRNode.ADD_VI,        "> 0",
                  IRNode.STORE_VECTOR,  "> 0",
                  ".*multiversion.*", "> 0"},
        phase = CompilePhase.PRINT_IDEAL,
        applyIfAnd = {"UseAutoVectorizationSpeculativeAliasingChecks", "true",
                      "ShortRunningLongLoop", "false",
                      "AlignVector", "false"},
        applyIfPlatform = {"64-bit", "true"},
        applyIfCPUFeatureOr = {"sse4.1", "true", "asimd", "true", "rvv", "true"})
    // After JDK-8324751, we now insert a aliasing runtime check, but it will always fail, which is a suboptimal.
    @IR(counts = {IRNode.LOAD_VECTOR_I, "> 0",
                  IRNode.ADD_VI,        "> 0",
                  IRNode.STORE_VECTOR,  "> 0",
                  ".*multiversion.*", "= 0"},
        phase = CompilePhase.PRINT_IDEAL,
        applyIfAnd = {"ShortRunningLongLoop", "true",
                      "AlignVector", "false"},
        applyIfPlatform = {"64-bit", "true"},
        applyIfCPUFeatureOr = {"sse4.1", "true", "asimd", "true", "rvv", "true"})
    // If we don't create the loop nest for the long loop, then the issue with different Casts
    // seems to disappear. We also don't need multiversioning because the pointers are seen
    // as identical.
=======
    @Test
    @IR(counts = {IRNode.LOAD_VECTOR_I, "> 0",
                  IRNode.ADD_VI,        "> 0",
                  IRNode.STORE_VECTOR,  "> 0"},
        applyIf = { "AlignVector", "false" },
        applyIfPlatform = {"64-bit", "true"},
        applyIfCPUFeatureOr = {"sse4.1", "true", "asimd", "true", "rvv", "true"})
>>>>>>> 812434c4
    static Object[] testLongLoop_longIndex_longInvar_int(MemorySegment a, long invar) {
        for (long i = 0; i < a.byteSize()/4; i++) {
            long adr1 = 4L * (long)(i) + 4L * (long)(invar);
            int v = a.get(ValueLayout.JAVA_INT_UNALIGNED, adr1);
            long adr2 = 4L * (long)(i) + 4L * (long)(invar);
            a.set(ValueLayout.JAVA_INT_UNALIGNED, adr2, (int)(v + 1));
        }
        return new Object[]{ a };
    }

    @Test
    @IR(counts = {IRNode.LOAD_VECTOR_I, "= 0",
                  IRNode.ADD_VI,        "= 0",
                  IRNode.STORE_VECTOR,  "= 0"},
        applyIfPlatform = {"64-bit", "true"},
        applyIfCPUFeatureOr = {"sse4.1", "true", "asimd", "true", "rvv", "true"})
    // FAILS: RangeCheck cannot be eliminated because of int_index
    static Object[] testLongLoop_intIndex_intInvar_int(MemorySegment a, int invar) {
        for (long i = 0; i < a.byteSize()/4; i++) {
            int int_index = (int)(i + invar);
            int v = a.get(ValueLayout.JAVA_INT_UNALIGNED, 4L * int_index);
            a.set(ValueLayout.JAVA_INT_UNALIGNED, 4L * int_index, (int)(v + 1));
        }
        return new Object[]{ a };
    }
}<|MERGE_RESOLUTION|>--- conflicted
+++ resolved
@@ -816,7 +816,6 @@
     }
 
     @Test
-<<<<<<< HEAD
     @IR(counts = {IRNode.LOAD_VECTOR_I, "= 0",
                   IRNode.ADD_VI,        "= 0",
                   IRNode.STORE_VECTOR,  "= 0"},
@@ -849,14 +848,13 @@
     // If we don't create the loop nest for the long loop, then the issue with different Casts
     // seems to disappear. We also don't need multiversioning because the pointers are seen
     // as identical.
-=======
+    // TODO: enough?
     @IR(counts = {IRNode.LOAD_VECTOR_I, "> 0",
                   IRNode.ADD_VI,        "> 0",
                   IRNode.STORE_VECTOR,  "> 0"},
         applyIf = { "AlignVector", "false" },
         applyIfPlatform = {"64-bit", "true"},
         applyIfCPUFeatureOr = {"sse4.1", "true", "asimd", "true", "rvv", "true"})
->>>>>>> 812434c4
     static Object[] testLongLoop_longIndex_intInvar_int(MemorySegment a, int invar) {
         for (long i = 0; i < a.byteSize()/4; i++) {
             long adr1 = 4L * (long)(i) + 4L * (long)(invar);
@@ -867,7 +865,6 @@
         return new Object[]{ a };
     }
 
-<<<<<<< HEAD
    @Test
    @IR(counts = {IRNode.LOAD_VECTOR_I, "= 0",
                   IRNode.ADD_VI,        "= 0",
@@ -901,7 +898,7 @@
     // If we don't create the loop nest for the long loop, then the issue with different Casts
     // seems to disappear. We also don't need multiversioning because the pointers are seen
     // as identical.
-=======
+    // TODO: enough?
     @Test
     @IR(counts = {IRNode.LOAD_VECTOR_I, "> 0",
                   IRNode.ADD_VI,        "> 0",
@@ -909,7 +906,6 @@
         applyIf = { "AlignVector", "false" },
         applyIfPlatform = {"64-bit", "true"},
         applyIfCPUFeatureOr = {"sse4.1", "true", "asimd", "true", "rvv", "true"})
->>>>>>> 812434c4
     static Object[] testLongLoop_longIndex_longInvar_int(MemorySegment a, long invar) {
         for (long i = 0; i < a.byteSize()/4; i++) {
             long adr1 = 4L * (long)(i) + 4L * (long)(invar);
