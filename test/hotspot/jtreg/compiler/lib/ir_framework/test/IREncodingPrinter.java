/*
 * Copyright (c) 2021, 2025, Oracle and/or its affiliates. All rights reserved.
 * DO NOT ALTER OR REMOVE COPYRIGHT NOTICES OR THIS FILE HEADER.
 *
 * This code is free software; you can redistribute it and/or modify it
 * under the terms of the GNU General Public License version 2 only, as
 * published by the Free Software Foundation.
 *
 * This code is distributed in the hope that it will be useful, but WITHOUT
 * ANY WARRANTY; without even the implied warranty of MERCHANTABILITY or
 * FITNESS FOR A PARTICULAR PURPOSE.  See the GNU General Public License
 * version 2 for more details (a copy is included in the LICENSE file that
 * accompanied this code).
 *
 * You should have received a copy of the GNU General Public License version
 * 2 along with this work; if not, write to the Free Software Foundation,
 * Inc., 51 Franklin St, Fifth Floor, Boston, MA 02110-1301 USA.
 *
 * Please contact Oracle, 500 Oracle Parkway, Redwood Shores, CA 94065 USA
 * or visit www.oracle.com if you need additional information or have any
 * questions.
 */

package compiler.lib.ir_framework.test;

import compiler.lib.ir_framework.IR;
import compiler.lib.ir_framework.IRNode;
import compiler.lib.ir_framework.TestFramework;
import compiler.lib.ir_framework.shared.*;
import jdk.test.lib.Platform;
import jdk.test.whitebox.WhiteBox;

import java.lang.reflect.Method;
import java.nio.ByteOrder;
import java.util.ArrayList;
import java.util.Arrays;
import java.util.List;
import java.util.Objects;
import java.util.function.Function;

/**
 * Prints an encoding to the dedicated test framework socket whether @IR rules of @Test methods should be applied or not.
 * This is done during the execution of the test VM by checking the active VM flags. This encoding is eventually parsed
 * and checked by the IRMatcher class in the driver VM after the termination of the test VM. IR rule indices start at 1.
 */
public class IREncodingPrinter {
    public static final String START = "##### IRMatchRulesEncoding - used by TestFramework #####";
    public static final String END = "----- END -----";
    public static final int NO_RULE_APPLIED = -1;

    private static final WhiteBox WHITE_BOX = WhiteBox.getWhiteBox();
    private static final List<Function<String, Object>> LONG_GETTERS = Arrays.asList(
            WHITE_BOX::getIntVMFlag, WHITE_BOX::getUintVMFlag, WHITE_BOX::getIntxVMFlag,
            WHITE_BOX::getUintxVMFlag, WHITE_BOX::getUint64VMFlag, WHITE_BOX::getSizeTVMFlag);

    private final StringBuilder output = new StringBuilder();
    private Method method;
    private int ruleIndex;

    // Platforms for use in IR preconditions. Please verify that e.g. there is
    // a corresponding use in a jtreg @requires annotation before adding new platforms,
    // as adding non-existent platforms can lead to skipped tests.
    private static final List<String> irTestingPlatforms = new ArrayList<String>(Arrays.asList(
        // os.family
        "aix",
        "linux",
        "mac",
        "windows",
        // vm.simpleArch
        "aarch64",
        "arm",
        "ppc",
        "riscv64",
        "s390",
        "x64",
        "x86",
        // corresponds to vm.bits
        "32-bit",
        "64-bit",
        // java.nio.ByteOrder
        "little-endian",
        "big-endian"
    ));

    // Please verify new CPU features before adding them. If we allow non-existent features
    // on this list, we will ignore tests and never execute them. Consult CPU_FEATURE_FLAGS
    // in corresponding vm_version_.hpp file to find correct cpu feature's name.
    private static final List<String> verifiedCPUFeatures = new ArrayList<String>( Arrays.asList(
        // x86
        "fma",
        "f16c",
        // Intel SSE
        "sse",
        "sse2",
        "sse3",
        "ssse3",
        "sse4.1",
        // Intel AVX
        "avx",
        "avx2",
        "avx512",
        "avx512bw",
        "avx512dq",
        "avx512vl",
        "avx512f",
        "avx512_fp16",
        "avx512_vnni",
<<<<<<< HEAD
        "avx512_vbmi",
=======
        "bmi2",
>>>>>>> 518d5f4b
        // AArch64
        "sha3",
        "asimd",
        "sve",
        "sve2",
        "fphp",
        "asimdhp",
        // RISCV64
        "rvv",
        "zbkb",
        "zfh",
        "zvbb",
        "zvfh",
        "zvkn"
    ));

    public IREncodingPrinter() {
        output.append(START).append(System.lineSeparator());
        output.append("<method>,{comma separated applied @IR rule ids}").append(System.lineSeparator());
    }

    /**
     * Emits "<method>,{ids}" where {ids} is either:
     * - indices of all @IR rules that should be applied, separated by a comma
     * - "-1" if no @IR rule should not be applied
     */
    public void emitRuleEncoding(Method m, boolean skipped) {
        method = m;
        int i = 0;
        ArrayList<Integer> validRules = new ArrayList<>();
        IR[] irAnnos = m.getAnnotationsByType(IR.class);
        if (!skipped) {
            for (IR irAnno : irAnnos) {
                ruleIndex = i + 1;
                try {
                    if (shouldApplyIrRule(irAnno, m.getName(), ruleIndex, irAnnos.length)) {
                        validRules.add(ruleIndex);
                    }
                } catch (TestFormatException e) {
                    // Catch logged failure and continue to check other IR annotations.
                }
                i++;
            }
        }
        if (irAnnos.length != 0) {
            output.append(m.getName());
            if (validRules.isEmpty()) {
                output.append("," + NO_RULE_APPLIED);
            } else {
                for (i = 0; i < validRules.size(); i++) {
                    output.append(",").append(validRules.get(i));
                }
            }
            output.append(System.lineSeparator());
        }
    }

    private void printDisableReason(String method, String reason, String[] apply, int ruleIndex, int ruleMax) {
        TestFrameworkSocket.write("Disabling IR matching for rule " + ruleIndex + " of " + ruleMax + " in " +
                                  method + ": " + reason + ": " + String.join(", ", apply),
                                  "[IREncodingPrinter]", true);
    }

    private boolean shouldApplyIrRule(IR irAnno, String m, int ruleIndex, int ruleMax) {
        checkIRAnnotations(irAnno);
        if (isIRNodeUnsupported(irAnno)) {
            return false;
        } else if (irAnno.applyIfPlatform().length != 0 && !hasAllRequiredPlatform(irAnno.applyIfPlatform(), "applyIfPlatform")) {
            printDisableReason(m, "Constraint not met (applyIfPlatform)", irAnno.applyIfPlatform(), ruleIndex, ruleMax);
            return false;
        } else if (irAnno.applyIfPlatformAnd().length != 0 && !hasAllRequiredPlatform(irAnno.applyIfPlatformAnd(), "applyIfPlatformAnd")) {
            printDisableReason(m, "Not all constraints are met (applyIfPlatformAnd)", irAnno.applyIfPlatformAnd(), ruleIndex, ruleMax);
            return false;
        } else if (irAnno.applyIfPlatformOr().length != 0 && !hasAnyRequiredPlatform(irAnno.applyIfPlatformOr(), "applyIfPlatformOr")) {
            printDisableReason(m, "None of the constraints are met (applyIfPlatformOr)", irAnno.applyIfPlatformOr(), ruleIndex, ruleMax);
            return false;
        } else if (irAnno.applyIfCPUFeature().length != 0 && !hasAllRequiredCPUFeature(irAnno.applyIfCPUFeature(), "applyIfCPUFeature")) {
            printDisableReason(m, "Feature constraint not met (applyIfCPUFeature)", irAnno.applyIfCPUFeature(), ruleIndex, ruleMax);
            return false;
        } else if (irAnno.applyIfCPUFeatureAnd().length != 0 && !hasAllRequiredCPUFeature(irAnno.applyIfCPUFeatureAnd(), "applyIfCPUFeatureAnd")) {
            printDisableReason(m, "Not all feature constraints are met (applyIfCPUFeatureAnd)", irAnno.applyIfCPUFeatureAnd(), ruleIndex, ruleMax);
            return false;
        } else if (irAnno.applyIfCPUFeatureOr().length != 0 && !hasAnyRequiredCPUFeature(irAnno.applyIfCPUFeatureOr(), "applyIfCPUFeatureOr")) {
            printDisableReason(m, "None of the feature constraints met (applyIfCPUFeatureOr)", irAnno.applyIfCPUFeatureOr(), ruleIndex, ruleMax);
            return false;
        } else if (irAnno.applyIf().length != 0 && !hasAllRequiredFlags(irAnno.applyIf(), "applyIf")) {
            printDisableReason(m, "Flag constraint not met (applyIf)", irAnno.applyIf(), ruleIndex, ruleMax);
            return false;
        } else if (irAnno.applyIfNot().length != 0 && !hasNoRequiredFlags(irAnno.applyIfNot(), "applyIfNot")) {
            printDisableReason(m, "Flag constraint not met (applyIfNot)", irAnno.applyIfNot(), ruleIndex, ruleMax);
            return false;
        } else if (irAnno.applyIfAnd().length != 0 && !hasAllRequiredFlags(irAnno.applyIfAnd(), "applyIfAnd")) {
            printDisableReason(m, "Not all flag constraints are met (applyIfAnd)", irAnno.applyIfAnd(), ruleIndex, ruleMax);
            return false;
        } else if (irAnno.applyIfOr().length != 0 && hasNoRequiredFlags(irAnno.applyIfOr(), "applyIfOr")) {
            printDisableReason(m, "None of the flag constraints met (applyIfOr)", irAnno.applyIfOr(), ruleIndex, ruleMax);
            return false;
        } else {
            // All preconditions satisfied: apply rule.
            return true;
        }
    }

    private void checkIRAnnotations(IR irAnno) {
        TestFormat.checkNoThrow(irAnno.counts().length != 0 || irAnno.failOn().length != 0,
                                "Must specify either counts or failOn constraint" + failAt());
        int flagConstraints = 0;
        int platformConstraints = 0;
        int cpuFeatureConstraints = 0;
        if (irAnno.applyIfAnd().length != 0) {
            flagConstraints++;
            TestFormat.checkNoThrow(irAnno.applyIfAnd().length > 2,
                                    "Use applyIf or applyIfNot or at least 2 conditions for applyIfAnd" + failAt());
        }
        if (irAnno.applyIfOr().length != 0) {
            flagConstraints++;
            TestFormat.checkNoThrow(irAnno.applyIfOr().length > 2,
                                    "Use applyIf or applyIfNot or at least 2 conditions for applyIfOr" + failAt());
        }
        if (irAnno.applyIf().length != 0) {
            flagConstraints++;
            TestFormat.checkNoThrow(irAnno.applyIf().length <= 2,
                                    "Use applyIfAnd or applyIfOr or only 1 condition for applyIf" + failAt());
        }
        if (irAnno.applyIfPlatform().length != 0) {
            platformConstraints++;
            TestFormat.checkNoThrow(irAnno.applyIfPlatform().length == 2,
                                    "applyIfPlatform expects single platform pair" + failAt());
        }
        if (irAnno.applyIfPlatformAnd().length != 0) {
            platformConstraints++;
            TestFormat.checkNoThrow(irAnno.applyIfPlatformAnd().length % 2 == 0,
                                    "applyIfPlatformAnd expects more than one platform pair" + failAt());
        }
        if (irAnno.applyIfPlatformOr().length != 0) {
            platformConstraints++;
            TestFormat.checkNoThrow(irAnno.applyIfPlatformOr().length % 2 == 0,
                                    "applyIfPlatformOr expects more than one platform pair" + failAt());
        }
        if (irAnno.applyIfCPUFeature().length != 0) {
            cpuFeatureConstraints++;
            TestFormat.checkNoThrow(irAnno.applyIfCPUFeature().length == 2,
                                    "applyIfCPUFeature expects single CPU feature pair" + failAt());
        }
        if (irAnno.applyIfCPUFeatureAnd().length != 0) {
            cpuFeatureConstraints++;
            TestFormat.checkNoThrow(irAnno.applyIfCPUFeatureAnd().length % 2 == 0,
                                    "applyIfCPUFeatureAnd expects more than one CPU feature pair" + failAt());
        }
        if (irAnno.applyIfCPUFeatureOr().length != 0) {
            cpuFeatureConstraints++;
            TestFormat.checkNoThrow(irAnno.applyIfCPUFeatureOr().length % 2 == 0,
                                    "applyIfCPUFeatureOr expects more than one CPU feature pair" + failAt());
        }
        if (irAnno.applyIfNot().length != 0) {
            flagConstraints++;
            TestFormat.checkNoThrow(irAnno.applyIfNot().length <= 2,
                                    "Use applyIfAnd or applyIfOr or only 1 condition for applyIfNot" + failAt());
        }
        TestFormat.checkNoThrow(flagConstraints <= 1, "Can only specify one flag constraint" + failAt());
        TestFormat.checkNoThrow(platformConstraints <= 1, "Can only specify one platform constraint" + failAt());
        TestFormat.checkNoThrow(cpuFeatureConstraints <= 1, "Can only specify one CPU feature constraint" + failAt());
    }

    private boolean isIRNodeUnsupported(IR irAnno) {
        try {
            for (String s : irAnno.failOn()) {
                IRNode.checkIRNodeSupported(s);
            }
            for (String s : irAnno.counts()) {
                IRNode.checkIRNodeSupported(s);
            }
        } catch (CheckedTestFrameworkException e) {
            TestFrameworkSocket.write("Skip Rule " + ruleIndex + ": " + e.getMessage(), TestFrameworkSocket.DEFAULT_REGEX_TAG, true);
            return true;
        }
        return false;
    }

    private boolean hasAllRequiredFlags(String[] andRules, String ruleType) {
        boolean returnValue = true;
        for (int i = 0; i < andRules.length; i++) {
            String flag = andRules[i].trim();
            i++;
            TestFormat.check(i < andRules.length, "Missing value for flag " + flag + " in " + ruleType + failAt());
            String value = andRules[i].trim();
            if (!check(flag, value) && returnValue) {
                // Rule will not be applied but keep processing the other flags to verify that they are sane.
                returnValue = false;
            }
        }
        return returnValue;
    }

    private boolean hasAllRequiredPlatform(String[] andRules, String ruleType) {
        boolean returnValue = true;
        for (int i = 0; i < andRules.length; i++) {
            String platform = andRules[i].trim();
            i++;
            TestFormat.check(i < andRules.length, "Missing value for platform " + platform + " in " + ruleType + failAt());
            String value = andRules[i].trim();
            returnValue &= checkPlatform(platform, value);
        }
        return returnValue;
    }

    private boolean hasAnyRequiredPlatform(String[] orRules, String ruleType) {
        boolean returnValue = false;
        for (int i = 0; i < orRules.length; i++) {
            String platform = orRules[i].trim();
            i++;
            TestFormat.check(i < orRules.length, "Missing value for platform " + platform + " in " + ruleType + failAt());
            String value = orRules[i].trim();
            returnValue |= checkPlatform(platform, value);
        }
        return returnValue;
    }

    private boolean checkPlatform(String platform, String value) {
        if (platform.isEmpty()) {
            TestFormat.failNoThrow("Provided empty platform" + failAt());
            return false;
        }
        if (value.isEmpty()) {
            TestFormat.failNoThrow("Provided empty value for platform " + platform + failAt());
            return false;
        }

        if (!irTestingPlatforms.contains(platform)) {
            TestFormat.failNoThrow("Provided platform is not in verified list: " + platform + failAt());
            return false;
        }

        boolean trueValue = value.contains("true");
        boolean falseValue = value.contains("false");

        if (!trueValue && !falseValue) {
            TestFormat.failNoThrow("Provided incorrect value for platform " + platform + failAt());
            return false;
        }

        String os = "";
        if (Platform.isAix()) {
            os = "aix";
        } else if (Platform.isLinux()) {
            os = "linux";
        } else if (Platform.isOSX()) {
            os = "mac";
        } else if (Platform.isWindows()) {
            os = "windows";
        }

        String arch = "";
        if (Platform.isAArch64()) {
            arch = "aarch64";
        } else if (Platform.isARM()) {
            arch = "arm";
        } else if (Platform.isPPC()) {
            arch = "ppc";
        } else if (Platform.isRISCV64()) {
            arch = "riscv64";
        } else if (Platform.isS390x()) {
            arch = "s390";
        } else if (Platform.isX64()) {
            arch = "x64";
        } else if (Platform.isX86()) {
            arch = "x86";
        }

        String endianess = ByteOrder.nativeOrder().equals(ByteOrder.BIG_ENDIAN)? "big-endian" : "little-endian";

        String currentPlatform = os + " " + arch + " " + (Platform.is32bit() ? "32-bit" : "64-bit") + " " + endianess;

        return (trueValue && currentPlatform.contains(platform)) || (falseValue && !currentPlatform.contains(platform));
    }

    private boolean hasAllRequiredCPUFeature(String[] andRules, String ruleType) {
        boolean returnValue = true;
        for (int i = 0; i < andRules.length; i++) {
            String feature = andRules[i].trim();
            i++;
            TestFormat.check(i < andRules.length, "Missing value for cpu feature " + feature + " in " + ruleType + failAt());
            String value = andRules[i].trim();
            returnValue &= checkCPUFeature(feature, value);
        }
        return returnValue;
    }

    private boolean hasAnyRequiredCPUFeature(String[] orRules, String ruleType) {
        boolean returnValue = false;
        for (int i = 0; i < orRules.length; i++) {
            String feature = orRules[i].trim();
            i++;
            TestFormat.check(i < orRules.length, "Missing value for cpu feature " + feature + " in " + ruleType + failAt());
            String value = orRules[i].trim();
            returnValue |= checkCPUFeature(feature, value);
        }
        return returnValue;
    }

    private boolean checkCPUFeature(String feature, String value) {
        if (feature.isEmpty()) {
            TestFormat.failNoThrow("Provided empty feature" + failAt());
            return false;
        }
        if (value.isEmpty()) {
            TestFormat.failNoThrow("Provided empty value for feature " + feature + failAt());
            return false;
        }

        if (!verifiedCPUFeatures.contains(feature)) {
            TestFormat.failNoThrow("Provided CPU feature is not in verified list: " + feature + failAt());
            return false;
        }

        boolean trueValue = value.contains("true");
        boolean falseValue = value.contains("false");

        if (!trueValue && !falseValue) {
            TestFormat.failNoThrow("Provided incorrect value for feature " + feature + failAt());
            return false;
        }
        String cpuFeatures = WHITE_BOX.getCPUFeatures();
        return (trueValue && cpuFeatures.contains(feature)) || (falseValue && !cpuFeatures.contains(feature));
    }

    private boolean hasNoRequiredFlags(String[] orRules, String ruleType) {
        boolean returnValue = true;
        for (int i = 0; i < orRules.length; i++) {
            String flag = orRules[i];
            i++;
            TestFormat.check(i < orRules.length, "Missing value for flag " + flag + " in " + ruleType + failAt());
            String value = orRules[i];
            if (check(flag, value) && returnValue) {
                // Rule will not be applied but keep processing the other flags to verify that they are sane.
                returnValue = false;
            }
        }
        return returnValue;
    }

    private boolean check(String flag, String value) {
        if (flag.isEmpty()) {
            TestFormat.failNoThrow("Provided empty flag" + failAt());
            return false;
        }
        if (value.isEmpty()) {
            TestFormat.failNoThrow("Provided empty value for flag " + flag + failAt());
            return false;
        }
        Object actualFlagValue = WHITE_BOX.getBooleanVMFlag(flag);
        if (actualFlagValue != null) {
            return checkBooleanFlag(flag, value, (Boolean) actualFlagValue);
        }
        actualFlagValue = LONG_GETTERS.stream().map(f -> f.apply(flag)).filter(Objects::nonNull).findAny().orElse(null);
        if (actualFlagValue != null) {
            return checkFlag(Long::parseLong, "integer", flag, value, (Long) actualFlagValue);
        }
        actualFlagValue = WHITE_BOX.getDoubleVMFlag(flag);
        if (actualFlagValue != null) {
            return checkFlag(Double::parseDouble, "floating point", flag, value, (Double) actualFlagValue);
        }
        actualFlagValue = WHITE_BOX.getStringVMFlag(flag);
        if (actualFlagValue != null) {
            return value.equals(actualFlagValue);
        }

        // This could be improved if the Whitebox offers a "isVMFlag" function. For now, just check if we can actually set
        // a value for a string flag. If we find this value, it's a string flag. If null is returned, the flag is unknown.
        WHITE_BOX.setStringVMFlag(flag, "test");
        String stringFlagValue = WHITE_BOX.getStringVMFlag(flag);
        if (stringFlagValue == null) {
            TestFormat.failNoThrow("Could not find VM flag \"" + flag + "\"" + failAt());
            return false;
        }
        TestFramework.check(stringFlagValue.equals("test"),
                         "Must find newly set flag value \"test\" but found " + failAt());
        WHITE_BOX.setStringVMFlag(flag, null); // reset flag to NULL
        return false;
    }

    private boolean checkBooleanFlag(String flag, String value, boolean actualFlagValue) {
        boolean booleanValue = false;
        if ("true".equalsIgnoreCase(value)) {
            booleanValue = true;
        } else if (!"false".equalsIgnoreCase(value)) {
            TestFormat.failNoThrow("Invalid value \"" + value + "\" for boolean flag " + flag + failAt());
            return false;
        }
        return booleanValue == actualFlagValue;
    }

    private <T extends Comparable<T>> boolean checkFlag(Function<String, T> parseFunction, String kind, String flag,
                                                        String value, T actualFlagValue) {
        try {
            Comparison<T> comparison = ComparisonConstraintParser.parse(value, parseFunction);
            return comparison.compare(actualFlagValue);
        } catch (TestFormatException e) {
            // Format exception, do not apply rule.
            String postFixErrorMsg = " for " + kind + " based flag \"" + flag + "\"" + failAt();
            TestFormat.failNoThrow(e.getMessage() + postFixErrorMsg);
            return false;
        }
    }

    private String failAt() {
        return " in @IR rule " + ruleIndex + " at " + method;
    }

    public void emit() {
        output.append(END);
        TestFrameworkSocket.write(output.toString(), "IR rule application encoding");
    }
}

<|MERGE_RESOLUTION|>--- conflicted
+++ resolved
@@ -105,11 +105,8 @@
         "avx512f",
         "avx512_fp16",
         "avx512_vnni",
-<<<<<<< HEAD
         "avx512_vbmi",
-=======
         "bmi2",
->>>>>>> 518d5f4b
         // AArch64
         "sha3",
         "asimd",
