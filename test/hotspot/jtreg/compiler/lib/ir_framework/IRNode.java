/*
 * Copyright (c) 2021, 2024, Oracle and/or its affiliates. All rights reserved.
 * DO NOT ALTER OR REMOVE COPYRIGHT NOTICES OR THIS FILE HEADER.
 *
 * This code is free software; you can redistribute it and/or modify it
 * under the terms of the GNU General Public License version 2 only, as
 * published by the Free Software Foundation.
 *
 * This code is distributed in the hope that it will be useful, but WITHOUT
 * ANY WARRANTY; without even the implied warranty of MERCHANTABILITY or
 * FITNESS FOR A PARTICULAR PURPOSE.  See the GNU General Public License
 * version 2 for more details (a copy is included in the LICENSE file that
 * accompanied this code).
 *
 * You should have received a copy of the GNU General Public License version
 * 2 along with this work; if not, write to the Free Software Foundation,
 * Inc., 51 Franklin St, Fifth Floor, Boston, MA 02110-1301 USA.
 *
 * Please contact Oracle, 500 Oracle Parkway, Redwood Shores, CA 94065 USA
 * or visit www.oracle.com if you need additional information or have any
 * questions.
 */

package compiler.lib.ir_framework;

import compiler.lib.ir_framework.driver.irmatching.mapping.*;
import compiler.lib.ir_framework.driver.irmatching.parser.VMInfo;
import compiler.lib.ir_framework.shared.CheckedTestFrameworkException;
import compiler.lib.ir_framework.shared.TestFormat;
import compiler.lib.ir_framework.shared.TestFormatException;
import jdk.test.lib.Platform;
import jdk.test.whitebox.WhiteBox;

import java.util.HashMap;
import java.util.Map;

/**
 * This class specifies IR node placeholder strings (also referred to as just "IR nodes") with mappings to regexes
 * depending on the selected compile phases. The mappings are stored in {@link #IR_NODE_MAPPINGS}. Each IR node
 * placeholder string is mapped to a {@link IRNodeMapEntry} instance defined in
 * {@link compiler.lib.ir_framework.driver.irmatching.mapping}.
 *
 * <p>
 * IR node placeholder strings can be used in {@link IR#failOn()} and/or {@link IR#counts()} attributes to define IR
 * constraints. They usually represent a single C2 IR node or a group of them.
 *
 * <p>
 * Each IR node placeholder string is accompanied by a static block that defines an IR node placeholder to regex(es)
 * mapping. The IR framework will automatically replace each IR node placeholder string in a user defined test with a
 * regex depending on the selected compile phases in {@link IR#phase} and the provided mapping.
 *
 * <p>
 * Each mapping must define a default compile phase which is applied when the user does not explicitly set the
 * {@link IR#phase()} attribute or when directly using {@link CompilePhase#DEFAULT}. In this case, the IR framework
 * falls back on the default compile phase of any {@link IRNodeMapEntry}.
 *
 * <p>
 * The IR framework reports a {@link TestFormatException} if:
 * <ul>
 *     <li><p> A user test specifies a compile phase for which no mapping is defined in this class.</li>
 *     <li><p> An IR node placeholder string is either missing a mapping or does not provide a regex for a specified
 *             compile phase in {@link IR#phase}.
 * </ul>
 *
 * <p>
 * There are two types of IR nodes:
 * <ul>
 *     <li><p>Normal IR nodes: The IR node placeholder string is directly replaced by a regex.</li>
 *     <li><p>Composite IR nodes:  The IR node placeholder string contains an additional {@link #COMPOSITE_PREFIX}.
 *                                 Using this IR node expects another user provided string in the constraint list of
 *                                 {@link IR#failOn()} and {@link IR#counts()}. They cannot be used as normal IR nodes.
 *                                 Trying to do so will result in a format violation error.</li>
 *     <li><p>Vector IR nodes:  The IR node placeholder string contains an additional {@link #VECTOR_PREFIX}.
 *                              Using this IR node, one can check for the type and size of a vector. The type must
 *                              be directly specified in {@link #vectorNode}. The size can be specified directly with
 *                              an additional argument using {@link #VECTOR_SIZE}, followed by a size tag or a comma
 *                              separated list of sizes. If the size argument is not given, then a default size of
 *                              {@link #VECTOR_SIZE_MAX} is taken, which is the number of elements that can fit in a
 *                              vector of the specified type (depends on the VM flag MaxVectorSize and CPU features).
 *                              However, when using {@link IR#failOn} or {@link IR#counts()} with comparison {@code <},
 *                              or {@code <=} or {@code =0}, the default size is {@link #VECTOR_SIZE_ANY}, allowing any
 *                              size. The motivation for these default values is that in most cases one wants to have
 *                              vectorization with maximal vector width, or no vectorization of any vector width.
 * </ul>
 */
public class IRNode {
    /**
     * Prefix for normal IR nodes.
     */
    private static final String PREFIX = "_#";
    /**
     * Prefix for composite IR nodes.
     */
    private static final String COMPOSITE_PREFIX = PREFIX + "C#";
    /**
     * Prefix for vector IR nodes.
     */
    private static final String VECTOR_PREFIX = PREFIX + "V#";

    private static final String POSTFIX = "#_";

    private static final String START = "(\\d+(\\s){2}(";
    private static final String MID = ".*)+(\\s){2}===.*";
    private static final String END = ")";
    private static final String STORE_OF_CLASS_POSTFIX = "(:|\\+)\\S* \\*" + END;
    private static final String LOAD_OF_CLASS_POSTFIX = "(:|\\+)\\S* \\*" + END;

    public static final String IS_REPLACED = "#IS_REPLACED#"; // Is replaced by an additional user-defined string.

    public static final String VECTOR_SIZE = "_@";
    public static final String VECTOR_SIZE_TAG_ANY = "any";
    public static final String VECTOR_SIZE_TAG_MAX = "max_for_type";
    public static final String VECTOR_SIZE_ANY = VECTOR_SIZE + VECTOR_SIZE_TAG_ANY; // default for counts "=0" and failOn
    public static final String VECTOR_SIZE_MAX = VECTOR_SIZE + VECTOR_SIZE_TAG_MAX; // default in counts
    public static final String VECTOR_SIZE_2   = VECTOR_SIZE + "2";
    public static final String VECTOR_SIZE_4   = VECTOR_SIZE + "4";
    public static final String VECTOR_SIZE_8   = VECTOR_SIZE + "8";
    public static final String VECTOR_SIZE_16  = VECTOR_SIZE + "16";
    public static final String VECTOR_SIZE_32  = VECTOR_SIZE + "32";
    public static final String VECTOR_SIZE_64  = VECTOR_SIZE + "64";

    private static final String TYPE_BYTE   = "B";
    private static final String TYPE_CHAR   = "C";
    private static final String TYPE_SHORT  = "S";
    private static final String TYPE_INT    = "I";
    private static final String TYPE_LONG   = "J";
    private static final String TYPE_FLOAT  = "F";
    private static final String TYPE_DOUBLE = "D";

    /**
     * IR placeholder string to regex-for-compile-phase map.
     */
    private static final Map<String, IRNodeMapEntry> IR_NODE_MAPPINGS = new HashMap<>();

    /**
     * Map every vectorNode to a type string.
     */
    private static final Map<String, String> VECTOR_NODE_TYPE = new HashMap<>();

    /*
     * Start of IR placeholder string definitions followed by a static block defining the regex-for-compile-phase mapping.
     * An IR node placeholder string must start with PREFIX for normal IR nodes or COMPOSITE_PREFIX for composite IR
     * nodes, or VECTOR_PREFIX for vector nodes (see class description above).
     *
     * An IR node definition looks like this:
     *
     * public static final String IR_NODE = [PREFIX|COMPOSITE_PREFIX|VECTOR_PREFIX] + "IR_NODE" + POSTFIX;
     * static {
     *    // Define IR_NODE to regex-for-compile-phase mapping. Create a new IRNodeMapEntry object and add it to
     *    // IR_NODE_MAPPINGS. This can be done by using the helper methods defined after all IR node placeholder string
     *    // definitions.
     * }
     */

    public static final String ABS_D = PREFIX + "ABS_D" + POSTFIX;
    static {
        beforeMatchingNameRegex(ABS_D, "AbsD");
    }

    public static final String ABS_F = PREFIX + "ABS_F" + POSTFIX;
    static {
        beforeMatchingNameRegex(ABS_F, "AbsF");
    }

    public static final String ABS_HF = PREFIX + "ABS_HF" + POSTFIX;
    static {
        beforeMatchingNameRegex(ABS_HF, "AbsHF");
    }

    public static final String ABS_I = PREFIX + "ABS_I" + POSTFIX;
    static {
        beforeMatchingNameRegex(ABS_I, "AbsI");
    }

    public static final String ABS_L = PREFIX + "ABS_L" + POSTFIX;
    static {
        beforeMatchingNameRegex(ABS_L, "AbsL");
    }

    public static final String ABS_VB = VECTOR_PREFIX + "ABS_VB" + POSTFIX;
    static {
        vectorNode(ABS_VB, "AbsVB", TYPE_BYTE);
    }

    // ABS_VC / AbsVC does not exist (char is 2 byte unsigned)

    public static final String ABS_VS = VECTOR_PREFIX + "ABS_VS" + POSTFIX;
    static {
        vectorNode(ABS_VS, "AbsVS", TYPE_SHORT);
    }

    public static final String ABS_VI = VECTOR_PREFIX + "ABS_VI" + POSTFIX;
    static {
        vectorNode(ABS_VI, "AbsVI", TYPE_INT);
    }

    public static final String ABS_VL = VECTOR_PREFIX + "ABS_VL" + POSTFIX;
    static {
        vectorNode(ABS_VL, "AbsVL", TYPE_LONG);
    }

    public static final String ABS_VF = VECTOR_PREFIX + "ABS_VF" + POSTFIX;
    static {
        vectorNode(ABS_VF, "AbsVF", TYPE_FLOAT);
    }

    public static final String ABS_VD = VECTOR_PREFIX + "ABS_VD" + POSTFIX;
    static {
        vectorNode(ABS_VD, "AbsVD", TYPE_DOUBLE);
    }

    public static final String ABS_VHF = PREFIX + "ABS_VHF" + POSTFIX;
    static {
        beforeMatchingNameRegex(ABS_VHF, "AbsVHF");
    }

    public static final String ADD = PREFIX + "ADD" + POSTFIX;
    static {
        beforeMatchingNameRegex(ADD, "Add(I|L|F|D|P)");
    }

    public static final String ADD_F = PREFIX + "ADD_F" + POSTFIX;
    static {
        beforeMatchingNameRegex(ADD_F, "AddF");
    }

    public static final String ADD_I = PREFIX + "ADD_I" + POSTFIX;
    static {
        beforeMatchingNameRegex(ADD_I, "AddI");
    }

    public static final String ADD_L = PREFIX + "ADD_L" + POSTFIX;
    static {
        beforeMatchingNameRegex(ADD_L, "AddL");
    }

<<<<<<< HEAD
    public static final String ADD_HF = PREFIX + "ADD_HF" + POSTFIX;
    static {
        beforeMatchingNameRegex(ADD_HF, "AddHF");
=======
    public static final String ADD_P = PREFIX + "ADD_P" + POSTFIX;
    static {
        beforeMatchingNameRegex(ADD_P, "AddP");
>>>>>>> c00e20c3
    }

    public static final String ADD_VD = VECTOR_PREFIX + "ADD_VD" + POSTFIX;
    static {
        vectorNode(ADD_VD, "AddVD", TYPE_DOUBLE);
    }

    public static final String ADD_VI = VECTOR_PREFIX + "ADD_VI" + POSTFIX;
    static {
        vectorNode(ADD_VI, "AddVI", TYPE_INT);
    }

    public static final String ADD_VF = VECTOR_PREFIX + "ADD_VF" + POSTFIX;
    static {
        vectorNode(ADD_VF, "AddVF", TYPE_FLOAT);
    }

    public static final String ADD_VHF = PREFIX + "ADD_VHF" + POSTFIX;
    static {
        beforeMatchingNameRegex(ADD_VHF, "AddVHF");
    }

    public static final String ADD_VB = VECTOR_PREFIX + "ADD_VB" + POSTFIX;
    static {
        vectorNode(ADD_VB, "AddVB", TYPE_BYTE);
    }

    public static final String ADD_VS = VECTOR_PREFIX + "ADD_VS" + POSTFIX;
    static {
        vectorNode(ADD_VS, "AddVS", TYPE_SHORT);
    }

    public static final String ADD_VL = VECTOR_PREFIX + "ADD_VL" + POSTFIX;
    static {
        vectorNode(ADD_VL, "AddVL", TYPE_LONG);
    }

    public static final String ADD_REDUCTION_V = PREFIX + "ADD_REDUCTION_V" + POSTFIX;
    static {
        beforeMatchingNameRegex(ADD_REDUCTION_V, "AddReductionV(B|S|I|L|F|D)");
    }

    public static final String ADD_REDUCTION_VD = PREFIX + "ADD_REDUCTION_VD" + POSTFIX;
    static {
        superWordNodes(ADD_REDUCTION_VD, "AddReductionVD");
    }

    public static final String ADD_REDUCTION_VF = PREFIX + "ADD_REDUCTION_VF" + POSTFIX;
    static {
        superWordNodes(ADD_REDUCTION_VF, "AddReductionVF");
    }

    public static final String ADD_REDUCTION_VI = PREFIX + "ADD_REDUCTION_VI" + POSTFIX;
    static {
        superWordNodes(ADD_REDUCTION_VI, "AddReductionVI");
    }

    public static final String ADD_REDUCTION_VL = PREFIX + "ADD_REDUCTION_VL" + POSTFIX;
    static {
        superWordNodes(ADD_REDUCTION_VL, "AddReductionVL");
    }

    public static final String ADD_P_OF = COMPOSITE_PREFIX + "ADD_P_OF" + POSTFIX;
    static {
        String regex = START + "addP_" + IS_REPLACED + MID + ".*" + END;
        machOnly(ADD_P_OF, regex);
    }

    public static final String ALLOC = PREFIX + "ALLOC" + POSTFIX;
    static {
        String optoRegex = "(.*precise .*\\R((.*(?i:mov|mv|xorl|nop|spill).*|\\s*)\\R)*.*(?i:call,static).*wrapper for: C2 Runtime new_instance" + END;
        allocNodes(ALLOC, "Allocate", optoRegex);
    }

    public static final String ALLOC_OF = COMPOSITE_PREFIX + "ALLOC_OF" + POSTFIX;
    static {
        String regex = "(.*precise .*" + IS_REPLACED + ":.*\\R((.*(?i:mov|mv|xorl|nop|spill).*|\\s*)\\R)*.*(?i:call,static).*wrapper for: C2 Runtime new_instance" + END;
        optoOnly(ALLOC_OF, regex);
    }

    public static final String ALLOC_ARRAY = PREFIX + "ALLOC_ARRAY" + POSTFIX;
    static {
        String optoRegex = "(.*precise \\[.*\\R((.*(?i:mov|mv|xor|nop|spill).*|\\s*|.*(LGHI|LI).*)\\R)*.*(?i:call,static).*wrapper for: C2 Runtime new_array" + END;
        allocNodes(ALLOC_ARRAY, "AllocateArray", optoRegex);
    }

    public static final String ALLOC_ARRAY_OF = COMPOSITE_PREFIX + "ALLOC_ARRAY_OF" + POSTFIX;
    static {
        String regex = "(.*precise \\[.*" + IS_REPLACED + ":.*\\R((.*(?i:mov|mv|xorl|nop|spill).*|\\s*|.*(LGHI|LI).*)\\R)*.*(?i:call,static).*wrapper for: C2 Runtime new_array" + END;
        optoOnly(ALLOC_ARRAY_OF, regex);
    }

    public static final String OR = PREFIX + "OR" + POSTFIX;
    static {
        beforeMatchingNameRegex(OR, "Or(I|L)");
    }

    public static final String AND = PREFIX + "AND" + POSTFIX;
    static {
        beforeMatchingNameRegex(AND, "And(I|L)");
    }

    public static final String AND_I = PREFIX + "AND_I" + POSTFIX;
    static {
        beforeMatchingNameRegex(AND_I, "AndI");
    }

    public static final String AND_L = PREFIX + "AND_L" + POSTFIX;
    static {
        beforeMatchingNameRegex(AND_L, "AndL");
    }

    public static final String AND_VB = VECTOR_PREFIX + "AND_VB" + POSTFIX;
    static {
        vectorNode(AND_VB, "AndV", TYPE_BYTE);
    }

    public static final String AND_VC = VECTOR_PREFIX + "AND_VC" + POSTFIX;
    static {
        vectorNode(AND_VC, "AndV", TYPE_CHAR);
    }

    public static final String AND_VS = VECTOR_PREFIX + "AND_VS" + POSTFIX;
    static {
        vectorNode(AND_VS, "AndV", TYPE_SHORT);
    }

    public static final String AND_VI = VECTOR_PREFIX + "AND_VI" + POSTFIX;
    static {
        vectorNode(AND_VI, "AndV", TYPE_INT);
    }

    public static final String AND_VL = VECTOR_PREFIX + "AND_VL" + POSTFIX;
    static {
        vectorNode(AND_VL, "AndV", TYPE_LONG);
    }

    public static final String AND_V_MASK = PREFIX + "AND_V_MASK" + POSTFIX;
    static {
        beforeMatchingNameRegex(AND_V_MASK, "AndVMask");
    }

    public static final String AND_REDUCTION_V = PREFIX + "AND_REDUCTION_V" + POSTFIX;
    static {
        superWordNodes(AND_REDUCTION_V, "AndReductionV");
    }

    public static final String CALL = PREFIX + "CALL" + POSTFIX;
    static {
        beforeMatchingNameRegex(CALL, "Call.*Java");
    }

    public static final String CALL_OF = COMPOSITE_PREFIX + "CALL_OF" + POSTFIX;
    static {
        callOfNodes(CALL_OF, "Call.*");
    }

    public static final String CALL_OF_METHOD = COMPOSITE_PREFIX + "CALL_OF_METHOD" + POSTFIX;
    static {
        callOfNodes(CALL_OF_METHOD, "Call.*Java");
    }

    public static final String STATIC_CALL_OF_METHOD = COMPOSITE_PREFIX + "STATIC_CALL_OF_METHOD" + POSTFIX;
    static {
        callOfNodes(STATIC_CALL_OF_METHOD, "CallStaticJava");
    }

    public static final String CAST_II = PREFIX + "CAST_II" + POSTFIX;
    static {
        beforeMatchingNameRegex(CAST_II, "CastII");
    }

    public static final String CAST_LL = PREFIX + "CAST_LL" + POSTFIX;
    static {
        beforeMatchingNameRegex(CAST_LL, "CastLL");
    }

    public static final String CBNZW_HI = PREFIX + "CBNZW_HI" + POSTFIX;
    static {
        optoOnly(CBNZW_HI, "cbwhi");
    }

    public static final String CBZW_LS = PREFIX + "CBZW_LS" + POSTFIX;
    static {
        optoOnly(CBZW_LS, "cbwls");
    }

    public static final String CBZ_LS = PREFIX + "CBZ_LS" + POSTFIX;
    static {
        optoOnly(CBZ_LS, "cbls");
    }

    public static final String CBZ_HI = PREFIX + "CBZ_HI" + POSTFIX;
    static {
        optoOnly(CBZ_HI, "cbhi");
    }

    public static final String CHECKCAST_ARRAY = PREFIX + "CHECKCAST_ARRAY" + POSTFIX;
    static {
        String regex = "(((?i:cmp|CLFI|CLR).*precise \\[.*:|.*(?i:mov|mv|or).*precise \\[.*:.*\\R.*(cmp|CMP|CLR))" + END;
        optoOnly(CHECKCAST_ARRAY, regex);
    }

    public static final String CHECKCAST_ARRAY_OF = COMPOSITE_PREFIX + "CHECKCAST_ARRAY_OF" + POSTFIX;
    static {
        String regex = "(((?i:cmp|CLFI|CLR).*precise \\[.*" + IS_REPLACED + ":|.*(?i:mov|mv|or).*precise \\[.*" + IS_REPLACED + ":.*\\R.*(cmp|CMP|CLR))" + END;
        optoOnly(CHECKCAST_ARRAY_OF, regex);
    }

    // Does not work on s390 (a rule containing this regex will be skipped on s390).
    public static final String CHECKCAST_ARRAYCOPY = PREFIX + "CHECKCAST_ARRAYCOPY" + POSTFIX;
    static {
        String regex = "(.*((?i:call_leaf_nofp,runtime)|CALL,\\s?runtime leaf nofp|BCTRL.*.leaf call).*checkcast_arraycopy.*" + END;
        optoOnly(CHECKCAST_ARRAYCOPY, regex);
    }

    public static final String CLASS_CHECK_TRAP = PREFIX + "CLASS_CHECK_TRAP" + POSTFIX;
    static {
        trapNodes(CLASS_CHECK_TRAP, "class_check");
    }

    public static final String CMOVE_I = PREFIX + "CMOVE_I" + POSTFIX;
    static {
        beforeMatchingNameRegex(CMOVE_I, "CMoveI");
    }

    public static final String CMP_I = PREFIX + "CMP_I" + POSTFIX;
    static {
        beforeMatchingNameRegex(CMP_I, "CmpI");
    }

    public static final String CMP_L = PREFIX + "CMP_L" + POSTFIX;
    static {
        beforeMatchingNameRegex(CMP_L, "CmpL");
    }

    public static final String CMP_U = PREFIX + "CMP_U" + POSTFIX;
    static {
        beforeMatchingNameRegex(CMP_U, "CmpU\\b");
    }

    public static final String CMP_U3 = PREFIX + "CMP_U3" + POSTFIX;
    static {
        beforeMatchingNameRegex(CMP_U3, "CmpU3");
    }

    public static final String CMP_UL = PREFIX + "CMP_UL" + POSTFIX;
    static {
        beforeMatchingNameRegex(CMP_UL, "CmpUL");
    }

    public static final String CMP_UL3 = PREFIX + "CMP_UL3" + POSTFIX;
    static {
        beforeMatchingNameRegex(CMP_UL3, "CmpUL3");
    }

    public static final String CMP_P = PREFIX + "CMP_P" + POSTFIX;
    static {
        beforeMatchingNameRegex(CMP_P, "CmpP");
    }

    public static final String COMPRESS_BITS = PREFIX + "COMPRESS_BITS" + POSTFIX;
    static {
        beforeMatchingNameRegex(COMPRESS_BITS, "CompressBits");
    }

    public static final String CONV = PREFIX + "CONV" + POSTFIX;
    static {
        beforeMatchingNameRegex(CONV, "Conv");
    }

    public static final String CONV_F2HF = PREFIX + "CONV_F2HF" + POSTFIX;
    static {
        beforeMatchingNameRegex(CONV_F2HF, "ConvF2HF");
    }

    public static final String CONV_I2L = PREFIX + "CONV_I2L" + POSTFIX;
    static {
        beforeMatchingNameRegex(CONV_I2L, "ConvI2L");
    }

    public static final String CONV_L2I = PREFIX + "CONV_L2I" + POSTFIX;
    static {
        beforeMatchingNameRegex(CONV_L2I, "ConvL2I");
    }

    public static final String CONV_HF2F = PREFIX + "CONV_HF2F" + POSTFIX;
    static {
        beforeMatchingNameRegex(CONV_HF2F, "ConvHF2F");
    }

    public static final String CON_I = PREFIX + "CON_I" + POSTFIX;
    static {
        beforeMatchingNameRegex(CON_I, "ConI");
    }

    public static final String CON_L = PREFIX + "CON_L" + POSTFIX;
    static {
        beforeMatchingNameRegex(CON_L, "ConL");
    }

    public static final String COUNTED_LOOP = PREFIX + "COUNTED_LOOP" + POSTFIX;
    static {
        String regex = START + "CountedLoop\\b" + MID + END;
        fromAfterCountedLoops(COUNTED_LOOP, regex);
    }

    public static final String COUNTED_LOOP_MAIN = PREFIX + "COUNTED_LOOP_MAIN" + POSTFIX;
    static {
        String regex = START + "CountedLoop\\b" + MID + "main" + END;
        fromAfterCountedLoops(COUNTED_LOOP_MAIN, regex);
    }

    public static final String DIV = PREFIX + "DIV" + POSTFIX;
    static {
        beforeMatchingNameRegex(DIV, "Div(I|L|F|D)");
    }

    public static final String DIV_BY_ZERO_TRAP = PREFIX + "DIV_BY_ZERO_TRAP" + POSTFIX;
    static {
        trapNodes(DIV_BY_ZERO_TRAP, "div0_check");
    }

    public static final String DIV_I = PREFIX + "DIV_I" + POSTFIX;
    static {
        beforeMatchingNameRegex(DIV_I, "DivI");
    }

    public static final String DIV_L = PREFIX + "DIV_L" + POSTFIX;
    static {
        beforeMatchingNameRegex(DIV_L, "DivL");
    }

    public static final String DIV_MOD_I = PREFIX + "DIV_MOD_I" + POSTFIX;
    static {
        beforeMatchingNameRegex(DIV_MOD_I, "DivModI");
    }

    public static final String DIV_MOD_L = PREFIX + "DIV_MOD_L" + POSTFIX;
    static {
        beforeMatchingNameRegex(DIV_MOD_L, "DivModL");
    }

    public static final String DIV_VF = VECTOR_PREFIX + "DIV_VF" + POSTFIX;
    static {
        vectorNode(DIV_VF, "DivVF", TYPE_FLOAT);
    }

    public static final String DIV_VD = VECTOR_PREFIX + "DIV_VD" + POSTFIX;
    static {
        vectorNode(DIV_VD, "DivVD", TYPE_DOUBLE);
    }

    public static final String DYNAMIC_CALL_OF_METHOD = COMPOSITE_PREFIX + "DYNAMIC_CALL_OF_METHOD" + POSTFIX;
    static {
        callOfNodes(DYNAMIC_CALL_OF_METHOD, "CallDynamicJava");
    }

    public static final String EXPAND_BITS = PREFIX + "EXPAND_BITS" + POSTFIX;
    static {
        beforeMatchingNameRegex(EXPAND_BITS, "ExpandBits");
    }

    public static final String FAST_LOCK = PREFIX + "FAST_LOCK" + POSTFIX;
    static {
        beforeMatchingNameRegex(FAST_LOCK, "FastLock");
    }

    public static final String FAST_UNLOCK = PREFIX + "FAST_UNLOCK" + POSTFIX;
    static {
        String regex = START + "FastUnlock" + MID + END;
        fromMacroToBeforeMatching(FAST_UNLOCK, regex);
    }

    public static final String FIELD_ACCESS = PREFIX + "FIELD_ACCESS" + POSTFIX;
    static {
        String regex = "(.*Field: *" + END;
        optoOnly(FIELD_ACCESS, regex);
    }

    public static final String FMA_VF = VECTOR_PREFIX + "FMA_VF" + POSTFIX;
    static {
        vectorNode(FMA_VF, "FmaVF", TYPE_FLOAT);
    }

    public static final String FMA_VD = VECTOR_PREFIX + "FMA_VD" + POSTFIX;
    static {
        vectorNode(FMA_VD, "FmaVD", TYPE_DOUBLE);
    }

    public static final String FMA_VHF = PREFIX + "FMA_VHF" + POSTFIX;
    static {
        beforeMatchingNameRegex(FMA_VHF, "FmaVHF");
    }

    public static final String FMA_HF = PREFIX + "FMA_HF" + POSTFIX;
    static {
        beforeMatchingNameRegex(FMA_HF, "FmaHF");
    }

    public static final String G1_COMPARE_AND_EXCHANGE_N_WITH_BARRIER_FLAG = COMPOSITE_PREFIX + "G1_COMPARE_AND_EXCHANGE_N_WITH_BARRIER_FLAG" + POSTFIX;
    static {
        String regex = START + "g1CompareAndExchangeN\\S*" + MID + "barrier\\(\\s*" + IS_REPLACED + "\\s*\\)" + END;
        machOnly(G1_COMPARE_AND_EXCHANGE_N_WITH_BARRIER_FLAG, regex);
    }

    public static final String G1_COMPARE_AND_EXCHANGE_P_WITH_BARRIER_FLAG = COMPOSITE_PREFIX + "G1_COMPARE_AND_EXCHANGE_P_WITH_BARRIER_FLAG" + POSTFIX;
    static {
        String regex = START + "g1CompareAndExchangeP\\S*" + MID + "barrier\\(\\s*" + IS_REPLACED + "\\s*\\)" + END;
        machOnly(G1_COMPARE_AND_EXCHANGE_P_WITH_BARRIER_FLAG, regex);
    }

    public static final String G1_COMPARE_AND_SWAP_N_WITH_BARRIER_FLAG = COMPOSITE_PREFIX + "G1_COMPARE_AND_SWAP_N_WITH_BARRIER_FLAG" + POSTFIX;
    static {
        String regex = START + "g1CompareAndSwapN\\S*" + MID + "barrier\\(\\s*" + IS_REPLACED + "\\s*\\)" + END;
        machOnly(G1_COMPARE_AND_SWAP_N_WITH_BARRIER_FLAG, regex);
    }

    public static final String G1_COMPARE_AND_SWAP_P_WITH_BARRIER_FLAG = COMPOSITE_PREFIX + "G1_COMPARE_AND_SWAP_P_WITH_BARRIER_FLAG" + POSTFIX;
    static {
        String regex = START + "g1CompareAndSwapP\\S*" + MID + "barrier\\(\\s*" + IS_REPLACED + "\\s*\\)" + END;
        machOnly(G1_COMPARE_AND_SWAP_P_WITH_BARRIER_FLAG, regex);
    }

    public static final String G1_ENCODE_P_AND_STORE_N = PREFIX + "G1_ENCODE_P_AND_STORE_N" + POSTFIX;
    static {
        machOnlyNameRegex(G1_ENCODE_P_AND_STORE_N, "g1EncodePAndStoreN");
    }

    public static final String G1_ENCODE_P_AND_STORE_N_WITH_BARRIER_FLAG = COMPOSITE_PREFIX + "G1_ENCODE_P_AND_STORE_N_WITH_BARRIER_FLAG" + POSTFIX;
    static {
        String regex = START + "g1EncodePAndStoreN\\S*" + MID + "barrier\\(\\s*" + IS_REPLACED + "\\s*\\)" + END;
        machOnly(G1_ENCODE_P_AND_STORE_N_WITH_BARRIER_FLAG, regex);
    }

    public static final String G1_GET_AND_SET_N_WITH_BARRIER_FLAG = COMPOSITE_PREFIX + "G1_GET_AND_SET_N_WITH_BARRIER_FLAG" + POSTFIX;
    static {
        String regex = START + "g1GetAndSetN\\S*" + MID + "barrier\\(\\s*" + IS_REPLACED + "\\s*\\)" + END;
        machOnly(G1_GET_AND_SET_N_WITH_BARRIER_FLAG, regex);
    }

    public static final String G1_GET_AND_SET_P_WITH_BARRIER_FLAG = COMPOSITE_PREFIX + "G1_GET_AND_SET_P_WITH_BARRIER_FLAG" + POSTFIX;
    static {
        String regex = START + "g1GetAndSetP\\S*" + MID + "barrier\\(\\s*" + IS_REPLACED + "\\s*\\)" + END;
        machOnly(G1_GET_AND_SET_P_WITH_BARRIER_FLAG, regex);
    }

    public static final String G1_LOAD_N = PREFIX + "G1_LOAD_N" + POSTFIX;
    static {
        machOnlyNameRegex(G1_LOAD_N, "g1LoadN");
    }

    public static final String G1_LOAD_N_WITH_BARRIER_FLAG = COMPOSITE_PREFIX + "G1_LOAD_N_WITH_BARRIER_FLAG" + POSTFIX;
    static {
        String regex = START + "g1LoadN\\S*" + MID + "barrier\\(\\s*" + IS_REPLACED + "\\s*\\)" + END;
        machOnly(G1_LOAD_N_WITH_BARRIER_FLAG, regex);
    }

    public static final String G1_LOAD_P_WITH_BARRIER_FLAG = COMPOSITE_PREFIX + "G1_LOAD_P_WITH_BARRIER_FLAG" + POSTFIX;
    static {
        String regex = START + "g1LoadP\\S*" + MID + "barrier\\(\\s*" + IS_REPLACED + "\\s*\\)" + END;
        machOnly(G1_LOAD_P_WITH_BARRIER_FLAG, regex);
    }

    public static final String G1_STORE_N = PREFIX + "G1_STORE_N" + POSTFIX;
    static {
        machOnlyNameRegex(G1_STORE_N, "g1StoreN");
    }

    public static final String G1_STORE_N_WITH_BARRIER_FLAG = COMPOSITE_PREFIX + "G1_STORE_N_WITH_BARRIER_FLAG" + POSTFIX;
    static {
        String regex = START + "g1StoreN\\S*" + MID + "barrier\\(\\s*" + IS_REPLACED + "\\s*\\)" + END;
        machOnly(G1_STORE_N_WITH_BARRIER_FLAG, regex);
    }

    public static final String G1_STORE_P = PREFIX + "G1_STORE_P" + POSTFIX;
    static {
        machOnlyNameRegex(G1_STORE_P, "g1StoreP");
    }

    public static final String G1_STORE_P_WITH_BARRIER_FLAG = COMPOSITE_PREFIX + "G1_STORE_P_WITH_BARRIER_FLAG" + POSTFIX;
    static {
        String regex = START + "g1StoreP\\S*" + MID + "barrier\\(\\s*" + IS_REPLACED + "\\s*\\)" + END;
        machOnly(G1_STORE_P_WITH_BARRIER_FLAG, regex);
    }

    public static final String IF = PREFIX + "IF" + POSTFIX;
    static {
        beforeMatchingNameRegex(IF, "If\\b");
    }

    // Does not work for VM builds without JVMCI like x86_32 (a rule containing this regex will be skipped without having JVMCI built).
    public static final String INTRINSIC_OR_TYPE_CHECKED_INLINING_TRAP = PREFIX + "INTRINSIC_OR_TYPE_CHECKED_INLINING_TRAP" + POSTFIX;
    static {
        trapNodes(INTRINSIC_OR_TYPE_CHECKED_INLINING_TRAP, "intrinsic_or_type_checked_inlining");
    }

    public static final String INTRINSIC_TRAP = PREFIX + "INTRINSIC_TRAP" + POSTFIX;
    static {
        trapNodes(INTRINSIC_TRAP, "intrinsic");
    }

    // Is only supported on riscv64.
    public static final String IS_FINITE_D = PREFIX + "IS_FINITE_D" + POSTFIX;
    static {
        beforeMatchingNameRegex(IS_FINITE_D, "IsFiniteD");
    }

    // Is only supported on riscv64.
    public static final String IS_FINITE_F = PREFIX + "IS_FINITE_F" + POSTFIX;
    static {
        beforeMatchingNameRegex(IS_FINITE_F, "IsFiniteF");
    }

    public static final String IS_INFINITE_D = PREFIX + "IS_INFINITE_D" + POSTFIX;
    static {
        beforeMatchingNameRegex(IS_INFINITE_D, "IsInfiniteD");
    }

    public static final String IS_INFINITE_F = PREFIX + "IS_INFINITE_F" + POSTFIX;
    static {
        beforeMatchingNameRegex(IS_INFINITE_F, "IsInfiniteF");
    }

    public static final String LOAD = PREFIX + "LOAD" + POSTFIX;
    static {
        beforeMatchingNameRegex(LOAD, "Load(B|UB|S|US|I|L|F|D|P|N)");
    }

    public static final String LOAD_OF_CLASS = COMPOSITE_PREFIX + "LOAD_OF_CLASS" + POSTFIX;
    static {
        loadOfNodes(LOAD_OF_CLASS, "Load(B|UB|S|US|I|L|F|D|P|N)");
    }

    public static final String LOAD_B = PREFIX + "LOAD_B" + POSTFIX;
    static {
        beforeMatchingNameRegex(LOAD_B, "LoadB");
    }

    public static final String LOAD_B_OF_CLASS = COMPOSITE_PREFIX + "LOAD_B_OF_CLASS" + POSTFIX;
    static {
        loadOfNodes(LOAD_B_OF_CLASS, "LoadB");
    }

    public static final String LOAD_D = PREFIX + "LOAD_D" + POSTFIX;
    static {
        beforeMatchingNameRegex(LOAD_D, "LoadD");
    }

    public static final String LOAD_D_OF_CLASS = COMPOSITE_PREFIX + "LOAD_D_OF_CLASS" + POSTFIX;
    static {
        loadOfNodes(LOAD_D_OF_CLASS, "LoadD");
    }

    public static final String LOAD_F = PREFIX + "LOAD_F" + POSTFIX;
    static {
        beforeMatchingNameRegex(LOAD_F, "LoadF");
    }

    public static final String LOAD_F_OF_CLASS = COMPOSITE_PREFIX + "LOAD_F_OF_CLASS" + POSTFIX;
    static {
        loadOfNodes(LOAD_F_OF_CLASS, "LoadF");
    }

    public static final String LOAD_I = PREFIX + "LOAD_I" + POSTFIX;
    static {
        beforeMatchingNameRegex(LOAD_I, "LoadI");
    }

    public static final String LOAD_I_OF_CLASS = COMPOSITE_PREFIX + "LOAD_I_OF_CLASS" + POSTFIX;
    static {
        loadOfNodes(LOAD_I_OF_CLASS, "LoadI");
    }

    public static final String LOAD_KLASS = PREFIX + "LOAD_KLASS" + POSTFIX;
    static {
        beforeMatchingNameRegex(LOAD_KLASS, "LoadKlass");
    }

    public static final String LOAD_NKLASS = PREFIX + "LOAD_NKLASS" + POSTFIX;
    static {
        beforeMatchingNameRegex(LOAD_NKLASS, "LoadNKlass");
    }

    public static final String LOAD_KLASS_OR_NKLASS = PREFIX + "LOAD_KLASS_OR_NKLASS" + POSTFIX;
    static {
        beforeMatchingNameRegex(LOAD_KLASS_OR_NKLASS, "LoadN?Klass");
    }

    public static final String LOAD_L = PREFIX + "LOAD_L" + POSTFIX;
    static {
        beforeMatchingNameRegex(LOAD_L, "LoadL");
    }

    public static final String LOAD_L_OF_CLASS = COMPOSITE_PREFIX + "LOAD_L_OF_CLASS" + POSTFIX;
    static {
        loadOfNodes(LOAD_L_OF_CLASS, "LoadL");
    }

    public static final String LOAD_N = PREFIX + "LOAD_N" + POSTFIX;
    static {
        beforeMatchingNameRegex(LOAD_N, "LoadN");
    }

    public static final String LOAD_N_OF_CLASS = COMPOSITE_PREFIX + "LOAD_N_OF_CLASS" + POSTFIX;
    static {
        loadOfNodes(LOAD_N_OF_CLASS, "LoadN");
    }

    public static final String LOAD_OF_FIELD = COMPOSITE_PREFIX + "LOAD_OF_FIELD" + POSTFIX;
    static {
        String regex = START + "Load(B|C|S|I|L|F|D|P|N)" + MID + "@.*name=" + IS_REPLACED + ",.*" + END;
        beforeMatching(LOAD_OF_FIELD, regex);
    }

    public static final String LOAD_P = PREFIX + "LOAD_P" + POSTFIX;
    static {
        beforeMatchingNameRegex(LOAD_P, "LoadP");
    }

    public static final String LOAD_P_OF_CLASS = COMPOSITE_PREFIX + "LOAD_P_OF_CLASS" + POSTFIX;
    static {
        loadOfNodes(LOAD_P_OF_CLASS, "LoadP");
    }

    public static final String LOAD_S = PREFIX + "LOAD_S" + POSTFIX;
    static {
        beforeMatchingNameRegex(LOAD_S, "LoadS");
    }

    public static final String LOAD_S_OF_CLASS = COMPOSITE_PREFIX + "LOAD_S_OF_CLASS" + POSTFIX;
    static {
        loadOfNodes(LOAD_S_OF_CLASS, "LoadS");
    }

    public static final String LOAD_UB = PREFIX + "LOAD_UB" + POSTFIX;
    static {
        beforeMatchingNameRegex(LOAD_UB, "LoadUB");
    }

    public static final String LOAD_UB_OF_CLASS = COMPOSITE_PREFIX + "LOAD_UB_OF_CLASS" + POSTFIX;
    static {
        loadOfNodes(LOAD_UB_OF_CLASS, "LoadUB");
    }

    public static final String LOAD_US = PREFIX + "LOAD_US" + POSTFIX;
    static {
        beforeMatchingNameRegex(LOAD_US, "LoadUS");
    }

    public static final String LOAD_US_OF_CLASS = COMPOSITE_PREFIX + "LOAD_US_OF_CLASS" + POSTFIX;
    static {
        loadOfNodes(LOAD_US_OF_CLASS, "LoadUS");
    }

    public static final String LOAD_VECTOR_B = VECTOR_PREFIX + "LOAD_VECTOR_B" + POSTFIX;
    static {
        vectorNode(LOAD_VECTOR_B, "LoadVector", TYPE_BYTE);
    }

    public static final String LOAD_VECTOR_C = VECTOR_PREFIX + "LOAD_VECTOR_C" + POSTFIX;
    static {
        vectorNode(LOAD_VECTOR_C, "LoadVector", TYPE_CHAR);
    }

    public static final String LOAD_VECTOR_S = VECTOR_PREFIX + "LOAD_VECTOR_S" + POSTFIX;
    static {
        vectorNode(LOAD_VECTOR_S, "LoadVector", TYPE_SHORT);
    }

    public static final String LOAD_VECTOR_I = VECTOR_PREFIX + "LOAD_VECTOR_I" + POSTFIX;
    static {
        vectorNode(LOAD_VECTOR_I, "LoadVector", TYPE_INT);
    }

    public static final String LOAD_VECTOR_L = VECTOR_PREFIX + "LOAD_VECTOR_L" + POSTFIX;
    static {
        vectorNode(LOAD_VECTOR_L, "LoadVector", TYPE_LONG);
    }

    public static final String LOAD_VECTOR_F = VECTOR_PREFIX + "LOAD_VECTOR_F" + POSTFIX;
    static {
        vectorNode(LOAD_VECTOR_F, "LoadVector", TYPE_FLOAT);
    }

    public static final String LOAD_VECTOR_D = VECTOR_PREFIX + "LOAD_VECTOR_D" + POSTFIX;
    static {
        vectorNode(LOAD_VECTOR_D, "LoadVector", TYPE_DOUBLE);
    }

    public static final String LOAD_VECTOR_GATHER = PREFIX + "LOAD_VECTOR_GATHER" + POSTFIX;
    static {
        beforeMatchingNameRegex(LOAD_VECTOR_GATHER, "LoadVectorGather");
    }

    public static final String LOAD_VECTOR_MASKED = PREFIX + "LOAD_VECTOR_MASKED" + POSTFIX;
    static {
        beforeMatchingNameRegex(LOAD_VECTOR_MASKED, "LoadVectorMasked");
    }

    public static final String LOAD_VECTOR_GATHER_MASKED = PREFIX + "LOAD_VECTOR_GATHER_MASKED" + POSTFIX;
    static {
        beforeMatchingNameRegex(LOAD_VECTOR_GATHER_MASKED, "LoadVectorGatherMasked");
    }

    public static final String LONG_COUNTED_LOOP = PREFIX + "LONG_COUNTED_LOOP" + POSTFIX;
    static {
        String regex = START + "LongCountedLoop\\b" + MID + END;
        fromAfterCountedLoops(LONG_COUNTED_LOOP, regex);
    }

    public static final String LOOP = PREFIX + "LOOP" + POSTFIX;
    static {
        String regex = START + "Loop" + MID + END;
        fromBeforeCountedLoops(LOOP, regex);
    }

    public static final String LSHIFT = PREFIX + "LSHIFT" + POSTFIX;
    static {
        beforeMatchingNameRegex(LSHIFT, "LShift(I|L)");
    }

    public static final String LSHIFT_I = PREFIX + "LSHIFT_I" + POSTFIX;
    static {
        beforeMatchingNameRegex(LSHIFT_I, "LShiftI");
    }

    public static final String LSHIFT_L = PREFIX + "LSHIFT_L" + POSTFIX;
    static {
        beforeMatchingNameRegex(LSHIFT_L, "LShiftL");
    }

    public static final String LSHIFT_VB = VECTOR_PREFIX + "LSHIFT_VB" + POSTFIX;
    static {
        vectorNode(LSHIFT_VB, "LShiftVB", TYPE_BYTE);
    }

    public static final String LSHIFT_VS = VECTOR_PREFIX + "LSHIFT_VS" + POSTFIX;
    static {
        vectorNode(LSHIFT_VS, "LShiftVS", TYPE_SHORT);
    }

    public static final String LSHIFT_VC = VECTOR_PREFIX + "LSHIFT_VC" + POSTFIX;
    static {
        vectorNode(LSHIFT_VC, "LShiftVS", TYPE_CHAR); // using short op with char type
    }

    public static final String LSHIFT_VI = VECTOR_PREFIX + "LSHIFT_VI" + POSTFIX;
    static {
        vectorNode(LSHIFT_VI, "LShiftVI", TYPE_INT);
    }

    public static final String LSHIFT_VL = VECTOR_PREFIX + "LSHIFT_VL" + POSTFIX;
    static {
        vectorNode(LSHIFT_VL, "LShiftVL", TYPE_LONG);
    }

    public static final String MACH_TEMP = PREFIX + "MACH_TEMP" + POSTFIX;
    static {
        machOnlyNameRegex(MACH_TEMP, "MachTemp");
    }

    public static final String MACRO_LOGIC_V = PREFIX + "MACRO_LOGIC_V" + POSTFIX;
    static {
        afterBarrierExpansionToBeforeMatching(MACRO_LOGIC_V, "MacroLogicV");
    }

    public static final String MAX = PREFIX + "MAX" + POSTFIX;
    static {
        beforeMatchingNameRegex(MAX, "Max(I|L|F|D)");
    }

    public static final String MAX_D = PREFIX + "MAX_D" + POSTFIX;
    static {
        beforeMatchingNameRegex(MAX_D, "MaxD");
    }

    public static final String MAX_D_REDUCTION_REG = PREFIX + "MAX_D_REDUCTION_REG" + POSTFIX;
    static {
        machOnlyNameRegex(MAX_D_REDUCTION_REG, "maxD_reduction_reg");
    }

    public static final String MAX_D_REG = PREFIX + "MAX_D_REG" + POSTFIX;
    static {
        machOnlyNameRegex(MAX_D_REG, "maxD_reg");
    }

    public static final String MAX_F = PREFIX + "MAX_F" + POSTFIX;
    static {
        beforeMatchingNameRegex(MAX_F, "MaxF");
    }

    public static final String MAX_F_REDUCTION_REG = PREFIX + "MAX_F_REDUCTION_REG" + POSTFIX;
    static {
        machOnlyNameRegex(MAX_F_REDUCTION_REG, "maxF_reduction_reg");
    }

    public static final String MAX_F_REG = PREFIX + "MAX_F_REG" + POSTFIX;
    static {
        machOnlyNameRegex(MAX_F_REG, "maxF_reg");
    }

    public static final String MAX_I = PREFIX + "MAX_I" + POSTFIX;
    static {
        beforeMatchingNameRegex(MAX_I, "MaxI");
    }

    public static final String MAX_L = PREFIX + "MAX_L" + POSTFIX;
    static {
        beforeMatchingNameRegex(MAX_L, "MaxL");
    }

    public static final String MAX_VI = VECTOR_PREFIX + "MAX_VI" + POSTFIX;
    static {
        vectorNode(MAX_VI, "MaxV", TYPE_INT);
    }

    public static final String MAX_VF = VECTOR_PREFIX + "MAX_VF" + POSTFIX;
    static {
        vectorNode(MAX_VF, "MaxV", TYPE_FLOAT);
    }

    public static final String MAX_VD = VECTOR_PREFIX + "MAX_VD" + POSTFIX;
    static {
        vectorNode(MAX_VD, "MaxV", TYPE_DOUBLE);
    }

    public static final String MAX_VHF = PREFIX + "MAX_VHF" + POSTFIX;
    static {
        beforeMatchingNameRegex(MAX_VHF, "MaxVHF");
    }

    public static final String MAX_VL = VECTOR_PREFIX + "MAX_VL" + POSTFIX;
    static {
        vectorNode(MAX_VL, "MaxV", TYPE_LONG);
    }

    public static final String MEMBAR = PREFIX + "MEMBAR" + POSTFIX;
    static {
        beforeMatchingNameRegex(MEMBAR, "MemBar");
    }

    public static final String MEMBAR_ACQUIRE = PREFIX + "MEMBAR_ACQUIRE" + POSTFIX;
    static {
        beforeMatchingNameRegex(MEMBAR_ACQUIRE, "MemBarAcquire");
    }

    public static final String MEMBAR_RELEASE = PREFIX + "MEMBAR_RELEASE" + POSTFIX;
    static {
        beforeMatchingNameRegex(MEMBAR_RELEASE, "MemBarRelease");
    }

    public static final String MEMBAR_STORESTORE = PREFIX + "MEMBAR_STORESTORE" + POSTFIX;
    static {
        beforeMatchingNameRegex(MEMBAR_STORESTORE, "MemBarStoreStore");
    }

    public static final String MEMBAR_VOLATILE = PREFIX + "MEMBAR_VOLATILE" + POSTFIX;
    static {
        beforeMatchingNameRegex(MEMBAR_VOLATILE, "MemBarVolatile");
    }

    public static final String MIN = PREFIX + "MIN" + POSTFIX;
    static {
        beforeMatchingNameRegex(MIN, "Min(I|L)");
    }

    public static final String MIN_D = PREFIX + "MIN_D" + POSTFIX;
    static {
        beforeMatchingNameRegex(MIN_D, "MinD");
    }

    public static final String MIN_D_REDUCTION_REG = PREFIX + "MIN_D_REDUCTION_REG" + POSTFIX;
    static {
        machOnlyNameRegex(MIN_D_REDUCTION_REG, "minD_reduction_reg");
    }

    public static final String MIN_D_REG = PREFIX + "MIN_D_REG" + POSTFIX;
    static {
        machOnlyNameRegex(MIN_D_REG, "minD_reg");
    }

    public static final String MIN_F = PREFIX + "MIN_F" + POSTFIX;
    static {
        beforeMatchingNameRegex(MIN_F, "MinF");
    }

    public static final String MIN_F_REDUCTION_REG = PREFIX + "MIN_F_REDUCTION_REG" + POSTFIX;
    static {
        machOnlyNameRegex(MIN_F_REDUCTION_REG, "minF_reduction_reg");
    }

    public static final String MIN_F_REG = PREFIX + "MIN_F_REG" + POSTFIX;
    static {
        machOnlyNameRegex(MIN_F_REG, "minF_reg");
    }

    public static final String MIN_I = PREFIX + "MIN_I" + POSTFIX;
    static {
        beforeMatchingNameRegex(MIN_I, "MinI");
    }

    public static final String MIN_L = PREFIX + "MIN_L" + POSTFIX;
    static {
        beforeMatchingNameRegex(MIN_L, "MinL");
    }

    public static final String MIN_HF = PREFIX + "MIN_HF" + POSTFIX;
    static {
        beforeMatchingNameRegex(MIN_HF, "MinHF");
    }

    public static final String MAX_HF = PREFIX + "MAX_HF" + POSTFIX;
    static {
        beforeMatchingNameRegex(MAX_HF, "MaxHF");
    }

    public static final String MIN_VI = VECTOR_PREFIX + "MIN_VI" + POSTFIX;
    static {
        vectorNode(MIN_VI, "MinV", TYPE_INT);
    }

    public static final String MIN_VF = VECTOR_PREFIX + "MIN_VF" + POSTFIX;
    static {
        vectorNode(MIN_VF, "MinV", TYPE_FLOAT);
    }

    public static final String MIN_VD = VECTOR_PREFIX + "MIN_VD" + POSTFIX;
    static {
        vectorNode(MIN_VD, "MinV", TYPE_DOUBLE);
    }

    public static final String MIN_VHF = PREFIX + "MIN_VHF" + POSTFIX;
    static {
        beforeMatchingNameRegex(MIN_VHF, "MinVHF");
    }

    public static final String MIN_VL = VECTOR_PREFIX + "MIN_VL" + POSTFIX;
    static {
        vectorNode(MIN_VL, "MinV", TYPE_LONG);
    }

    public static final String MOD_I = PREFIX + "MOD_I" + POSTFIX;
    static {
        beforeMatchingNameRegex(MOD_I, "ModI");
    }

    public static final String MOD_L = PREFIX + "MOD_L" + POSTFIX;
    static {
        beforeMatchingNameRegex(MOD_L, "ModL");
    }

    public static final String MUL = PREFIX + "MUL" + POSTFIX;
    static {
        beforeMatchingNameRegex(MUL, "Mul(I|L|F|D)");
    }

    public static final String MUL_ADD_S2I = PREFIX + "MUL_ADD_S2I" + POSTFIX;
    static {
        beforeMatchingNameRegex(MUL_ADD_S2I, "MulAddS2I");
    }

    public static final String MUL_ADD_VS2VI = VECTOR_PREFIX + "MUL_ADD_VS2VI" + POSTFIX;
    static {
        vectorNode(MUL_ADD_VS2VI, "MulAddVS2VI", TYPE_INT);
    }

    // Can only be used if avx512_vnni is available.
    public static final String MUL_ADD_VS2VI_VNNI = PREFIX + "MUL_ADD_VS2VI_VNNI" + POSTFIX;
    static {
        machOnly(MUL_ADD_VS2VI_VNNI, "vmuladdaddS2I_reg");
    }

    public static final String MUL_D = PREFIX + "MUL_D" + POSTFIX;
    static {
        beforeMatchingNameRegex(MUL_D, "MulD");
    }

    public static final String MUL_F = PREFIX + "MUL_F" + POSTFIX;
    static {
        beforeMatchingNameRegex(MUL_F, "MulF");
    }

    public static final String MUL_HF = PREFIX + "MUL_HF" + POSTFIX;
    static {
        beforeMatchingNameRegex(MUL_HF, "MulHF");
    }

    public static final String MUL_I = PREFIX + "MUL_I" + POSTFIX;
    static {
        beforeMatchingNameRegex(MUL_I, "MulI");
    }

    public static final String MUL_L = PREFIX + "MUL_L" + POSTFIX;
    static {
        beforeMatchingNameRegex(MUL_L, "MulL");
    }

    public static final String MUL_VL = VECTOR_PREFIX + "MUL_VL" + POSTFIX;
    static {
        vectorNode(MUL_VL, "MulVL", TYPE_LONG);
    }

    public static final String MUL_VI = VECTOR_PREFIX + "MUL_VI" + POSTFIX;
    static {
        vectorNode(MUL_VI, "MulVI", TYPE_INT);
    }

    public static final String MUL_VF = VECTOR_PREFIX + "MUL_VF" + POSTFIX;
    static {
        vectorNode(MUL_VF, "MulVF", TYPE_FLOAT);
    }

    public static final String MUL_VHF = PREFIX + "MUL_VHF" + POSTFIX;
    static {
        beforeMatchingNameRegex(MUL_VHF, "MulVHF");
    }

    public static final String MUL_VD = VECTOR_PREFIX + "MUL_VD" + POSTFIX;
    static {
        vectorNode(MUL_VD, "MulVD", TYPE_DOUBLE);
    }

    public static final String MUL_VB = VECTOR_PREFIX + "MUL_VB" + POSTFIX;
    static {
        vectorNode(MUL_VB, "MulVB", TYPE_BYTE);
    }

    public static final String MUL_VS = VECTOR_PREFIX + "MUL_VS" + POSTFIX;
    static {
        vectorNode(MUL_VS, "MulVS", TYPE_SHORT);
    }

    public static final String MUL_REDUCTION_VD = PREFIX + "MUL_REDUCTION_VD" + POSTFIX;
    static {
        superWordNodes(MUL_REDUCTION_VD, "MulReductionVD");
    }

    public static final String MUL_REDUCTION_VF = PREFIX + "MUL_REDUCTION_VF" + POSTFIX;
    static {
        superWordNodes(MUL_REDUCTION_VF, "MulReductionVF");
    }

    public static final String MUL_REDUCTION_VI = PREFIX + "MUL_REDUCTION_VI" + POSTFIX;
    static {
        superWordNodes(MUL_REDUCTION_VI, "MulReductionVI");
    }

    public static final String MUL_REDUCTION_VL = PREFIX + "MUL_REDUCTION_VL" + POSTFIX;
    static {
        superWordNodes(MUL_REDUCTION_VL, "MulReductionVL");
    }

    public static final String MIN_REDUCTION_V = PREFIX + "MIN_REDUCTION_V" + POSTFIX;
    static {
        superWordNodes(MIN_REDUCTION_V, "MinReductionV");
    }

    public static final String MAX_REDUCTION_V = PREFIX + "MAX_REDUCTION_V" + POSTFIX;
    static {
        superWordNodes(MAX_REDUCTION_V, "MaxReductionV");
    }

    public static final String NEG_VF = VECTOR_PREFIX + "NEG_VF" + POSTFIX;
    static {
        vectorNode(NEG_VF, "NegVF", TYPE_FLOAT);
    }

    public static final String NEG_VD = VECTOR_PREFIX + "NEG_VD" + POSTFIX;
    static {
        vectorNode(NEG_VD, "NegVD", TYPE_DOUBLE);
    }

    public static final String NOP = PREFIX + "NOP" + POSTFIX;
    static {
        machOnlyNameRegex(NOP, "Nop");
    }

    public static final String NULL_ASSERT_TRAP = PREFIX + "NULL_ASSERT_TRAP" + POSTFIX;
    static {
        trapNodes(NULL_ASSERT_TRAP, "null_assert");
    }

    public static final String NULL_CHECK_TRAP = PREFIX + "NULL_CHECK_TRAP" + POSTFIX;
    static {
        trapNodes(NULL_CHECK_TRAP, "null_check");
    }

    public static final String OOPMAP_WITH = COMPOSITE_PREFIX + "OOPMAP_WITH" + POSTFIX;
    static {
        String regex = "(#\\s*OopMap\\s*\\{.*" + IS_REPLACED + ".*\\})";
        optoOnly(OOPMAP_WITH, regex);
    }

    public static final String OR_VB = VECTOR_PREFIX + "OR_VB" + POSTFIX;
    static {
        vectorNode(OR_VB, "OrV", TYPE_BYTE);
    }

    public static final String OR_VS = VECTOR_PREFIX + "OR_VS" + POSTFIX;
    static {
        vectorNode(OR_VS, "OrV", TYPE_SHORT);
    }

    public static final String OR_VI = VECTOR_PREFIX + "OR_VI" + POSTFIX;
    static {
        vectorNode(OR_VI, "OrV", TYPE_INT);
    }

    public static final String OR_VL = VECTOR_PREFIX + "OR_VL" + POSTFIX;
    static {
        vectorNode(OR_VL, "OrV", TYPE_LONG);
    }

    public static final String OR_V_MASK = PREFIX + "OR_V_MASK" + POSTFIX;
    static {
        beforeMatchingNameRegex(OR_V_MASK, "OrVMask");
    }

    public static final String OR_REDUCTION_V = PREFIX + "OR_REDUCTION_V" + POSTFIX;
    static {
        superWordNodes(OR_REDUCTION_V, "OrReductionV");
    }

    public static final String OUTER_STRIP_MINED_LOOP = PREFIX + "OUTER_STRIP_MINED_LOOP" + POSTFIX;
    static {
        String regex = START + "OuterStripMinedLoop\\b" + MID + END;
        fromAfterCountedLoops(OUTER_STRIP_MINED_LOOP, regex);
    }

    public static final String PARTIAL_SUBTYPE_CHECK = PREFIX + "PARTIAL_SUBTYPE_CHECK" + POSTFIX;
    static {
        beforeMatchingNameRegex(PARTIAL_SUBTYPE_CHECK, "PartialSubtypeCheck");
    }

    public static final String PHI = PREFIX + "PHI" + POSTFIX;
    static {
        beforeMatchingNameRegex(PHI, "Phi");
    }

    public static final String POPCOUNT_L = PREFIX + "POPCOUNT_L" + POSTFIX;
    static {
        beforeMatchingNameRegex(POPCOUNT_L, "PopCountL");
    }

    public static final String POPCOUNT_VI = VECTOR_PREFIX + "POPCOUNT_VI" + POSTFIX;
    static {
        vectorNode(POPCOUNT_VI, "PopCountVI", TYPE_INT);
    }

    public static final String POPCOUNT_VL = VECTOR_PREFIX + "POPCOUNT_VL" + POSTFIX;
    static {
        vectorNode(POPCOUNT_VL, "PopCountVL", TYPE_LONG);
    }

    public static final String COUNT_TRAILING_ZEROS_VL = VECTOR_PREFIX + "COUNT_TRAILING_ZEROS_VL" + POSTFIX;
    static {
        vectorNode(COUNT_TRAILING_ZEROS_VL, "CountTrailingZerosV", TYPE_LONG);
    }

    public static final String COUNT_TRAILING_ZEROS_VI = VECTOR_PREFIX + "COUNT_TRAILING_ZEROS_VI" + POSTFIX;
    static {
        vectorNode(COUNT_TRAILING_ZEROS_VI, "CountTrailingZerosV", TYPE_INT);
    }

    public static final String COUNT_LEADING_ZEROS_VL = VECTOR_PREFIX + "COUNT_LEADING_ZEROS_VL" + POSTFIX;
    static {
        vectorNode(COUNT_LEADING_ZEROS_VL, "CountLeadingZerosV", TYPE_LONG);
    }

    public static final String COUNT_LEADING_ZEROS_VI = VECTOR_PREFIX + "COUNT_LEADING_ZEROS_VI" + POSTFIX;
    static {
        vectorNode(COUNT_LEADING_ZEROS_VI, "CountLeadingZerosV", TYPE_INT);
    }

    public static final String POPULATE_INDEX = PREFIX + "POPULATE_INDEX" + POSTFIX;
    static {
        String regex = START + "PopulateIndex" + MID + END;
        IR_NODE_MAPPINGS.put(POPULATE_INDEX, new SinglePhaseRangeEntry(CompilePhase.PRINT_IDEAL, regex,
                                                                       CompilePhase.AFTER_CLOOPS,
                                                                       CompilePhase.BEFORE_MATCHING));
    }

    public static final String PREDICATE_TRAP = PREFIX + "PREDICATE_TRAP" + POSTFIX;
    static {
        trapNodes(PREDICATE_TRAP, "predicate");
    }

    public static final String RANGE_CHECK_TRAP = PREFIX + "RANGE_CHECK_TRAP" + POSTFIX;
    static {
        trapNodes(RANGE_CHECK_TRAP, "range_check");
    }

    public static final String REINTERPRET_S2HF = PREFIX + "REINTERPRET_S2HF" + POSTFIX;
    static {
        beforeMatchingNameRegex(REINTERPRET_S2HF, "ReinterpretS2HF");
    }

    public static final String REINTERPRET_HF2S = PREFIX + "REINTERPRET_HF2S" + POSTFIX;
    static {
        beforeMatchingNameRegex(REINTERPRET_HF2S, "ReinterpretHF2S");
    }

    public static final String REPLICATE_B = VECTOR_PREFIX + "REPLICATE_B" + POSTFIX;
    static {
        vectorNode(REPLICATE_B, "Replicate", TYPE_BYTE);
    }

    public static final String REPLICATE_S = VECTOR_PREFIX + "REPLICATE_S" + POSTFIX;
    static {
        vectorNode(REPLICATE_S, "Replicate", TYPE_SHORT);
    }

    public static final String REPLICATE_I = VECTOR_PREFIX + "REPLICATE_I" + POSTFIX;
    static {
        vectorNode(REPLICATE_I, "Replicate", TYPE_INT);
    }

    public static final String REPLICATE_L = VECTOR_PREFIX + "REPLICATE_L" + POSTFIX;
    static {
        vectorNode(REPLICATE_L, "Replicate", TYPE_LONG);
    }

    public static final String REPLICATE_F = VECTOR_PREFIX + "REPLICATE_F" + POSTFIX;
    static {
        vectorNode(REPLICATE_F, "Replicate", TYPE_FLOAT);
    }

    public static final String REPLICATE_D = VECTOR_PREFIX + "REPLICATE_D" + POSTFIX;
    static {
        vectorNode(REPLICATE_D, "Replicate", TYPE_DOUBLE);
    }

    public static final String REVERSE_BYTES_VB = VECTOR_PREFIX + "REVERSE_BYTES_VB" + POSTFIX;
    static {
        vectorNode(REVERSE_BYTES_VB, "ReverseBytesV", TYPE_BYTE);
    }

    public static final String REVERSE_BYTES_VS = VECTOR_PREFIX + "REVERSE_BYTES_VS" + POSTFIX;
    static {
        vectorNode(REVERSE_BYTES_VS, "ReverseBytesV", TYPE_SHORT);
    }

    public static final String REVERSE_BYTES_VI = VECTOR_PREFIX + "REVERSE_BYTES_VI" + POSTFIX;
    static {
        vectorNode(REVERSE_BYTES_VI, "ReverseBytesV", TYPE_INT);
    }

    public static final String REVERSE_BYTES_VL = VECTOR_PREFIX + "REVERSE_BYTES_VL" + POSTFIX;
    static {
        vectorNode(REVERSE_BYTES_VL, "ReverseBytesV", TYPE_LONG);
    }

    public static final String REVERSE_I = PREFIX + "REVERSE_I" + POSTFIX;
    static {
        beforeMatchingNameRegex(REVERSE_I, "ReverseI");
    }

    public static final String REVERSE_L = PREFIX + "REVERSE_L" + POSTFIX;
    static {
        beforeMatchingNameRegex(REVERSE_L, "ReverseL");
    }

    public static final String REVERSE_VI = VECTOR_PREFIX + "REVERSE_VI" + POSTFIX;
    static {
        vectorNode(REVERSE_VI, "ReverseV", TYPE_INT);
    }

    public static final String REVERSE_VL = VECTOR_PREFIX + "REVERSE_VL" + POSTFIX;
    static {
        vectorNode(REVERSE_VL, "ReverseV", TYPE_LONG);
    }

    public static final String ROUND_VD = VECTOR_PREFIX + "ROUND_VD" + POSTFIX;
    static {
        vectorNode(ROUND_VD, "RoundVD", TYPE_LONG);
    }

    public static final String ROUND_VF = VECTOR_PREFIX + "ROUND_VF" + POSTFIX;
    static {
        vectorNode(ROUND_VF, "RoundVF", TYPE_INT);
    }

    public static final String ROTATE_LEFT = PREFIX + "ROTATE_LEFT" + POSTFIX;
    static {
        beforeMatchingNameRegex(ROTATE_LEFT, "RotateLeft");
    }

    public static final String ROTATE_RIGHT = PREFIX + "ROTATE_RIGHT" + POSTFIX;
    static {
        beforeMatchingNameRegex(ROTATE_RIGHT, "RotateRight");
    }

    public static final String ROTATE_LEFT_V = PREFIX + "ROTATE_LEFT_V" + POSTFIX;
    static {
        beforeMatchingNameRegex(ROTATE_LEFT_V, "RotateLeftV");
    }

    public static final String ROTATE_RIGHT_V = PREFIX + "ROTATE_RIGHT_V" + POSTFIX;
    static {
        beforeMatchingNameRegex(ROTATE_RIGHT_V, "RotateRightV");
    }

    public static final String ROUND_DOUBLE_MODE_V = VECTOR_PREFIX + "ROUND_DOUBLE_MODE_V" + POSTFIX;
    static {
        vectorNode(ROUND_DOUBLE_MODE_V, "RoundDoubleModeV", TYPE_DOUBLE);
    }

    public static final String RSHIFT = PREFIX + "RSHIFT" + POSTFIX;
    static {
        beforeMatchingNameRegex(RSHIFT, "RShift(I|L)");
    }

    public static final String RSHIFT_I = PREFIX + "RSHIFT_I" + POSTFIX;
    static {
        beforeMatchingNameRegex(RSHIFT_I, "RShiftI");
    }

    public static final String RSHIFT_L = PREFIX + "RSHIFT_L" + POSTFIX;
    static {
        beforeMatchingNameRegex(RSHIFT_L, "RShiftL");
    }

    public static final String RSHIFT_VB = VECTOR_PREFIX + "RSHIFT_VB" + POSTFIX;
    static {
        vectorNode(RSHIFT_VB, "RShiftVB", TYPE_BYTE);
    }

    public static final String RSHIFT_VS = VECTOR_PREFIX + "RSHIFT_VS" + POSTFIX;
    static {
        vectorNode(RSHIFT_VS, "RShiftVS", TYPE_SHORT);
    }

    public static final String RSHIFT_VC = VECTOR_PREFIX + "RSHIFT_VC" + POSTFIX;
    static {
        vectorNode(RSHIFT_VC, "RShiftVS", TYPE_CHAR); // short computation with char type
    }

    public static final String RSHIFT_VI = VECTOR_PREFIX + "RSHIFT_VI" + POSTFIX;
    static {
        vectorNode(RSHIFT_VI, "RShiftVI", TYPE_INT);
    }

    public static final String RSHIFT_VL = VECTOR_PREFIX + "RSHIFT_VL" + POSTFIX;
    static {
        vectorNode(RSHIFT_VL, "RShiftVL", TYPE_LONG);
    }

    public static final String SAFEPOINT = PREFIX + "SAFEPOINT" + POSTFIX;
    static {
        beforeMatchingNameRegex(SAFEPOINT, "SafePoint");
    }

    public static final String SCOPE_OBJECT = PREFIX + "SCOPE_OBJECT" + POSTFIX;
    static {
        String regex = "(.*# ScObj.*" + END;
        optoOnly(SCOPE_OBJECT, regex);
    }

    public static final String SIGNUM_VD = VECTOR_PREFIX + "SIGNUM_VD" + POSTFIX;
    static {
        vectorNode(SIGNUM_VD, "SignumVD", TYPE_DOUBLE);
    }

    public static final String SIGNUM_VF = VECTOR_PREFIX + "SIGNUM_VF" + POSTFIX;
    static {
        vectorNode(SIGNUM_VF, "SignumVF", TYPE_FLOAT);
    }

    public static final String SQRT_HF = PREFIX + "SQRT_HF" + POSTFIX;
    static {
       beforeMatchingNameRegex(SQRT_HF, "SqrtHF");
    }

    public static final String SQRT_F = PREFIX + "SQRT_F" + POSTFIX;
    static {
       beforeMatchingNameRegex(SQRT_F, "SqrtF");
    }

    public static final String SQRT_VF = VECTOR_PREFIX + "SQRT_VF" + POSTFIX;
    static {
        vectorNode(SQRT_VF, "SqrtVF", TYPE_FLOAT);
    }

    public static final String SQRT_VD = VECTOR_PREFIX + "SQRT_VD" + POSTFIX;
    static {
        vectorNode(SQRT_VD, "SqrtVD", TYPE_DOUBLE);
    }

    public static final String SQRT_VHF = PREFIX + "SQRT_VHF" + POSTFIX;
    static {
       beforeMatchingNameRegex(SQRT_VHF, "SqrtVHF");
    }

    public static final String STORE = PREFIX + "STORE" + POSTFIX;
    static {
        beforeMatchingNameRegex(STORE, "Store(B|C|S|I|L|F|D|P|N)");
    }

    public static final String STORE_B = PREFIX + "STORE_B" + POSTFIX;
    static {
        beforeMatchingNameRegex(STORE_B, "StoreB");
    }

    public static final String STORE_B_OF_CLASS = COMPOSITE_PREFIX + "STORE_B_OF_CLASS" + POSTFIX;
    static {
        storeOfNodes(STORE_B_OF_CLASS, "StoreB");
    }

    public static final String STORE_C = PREFIX + "STORE_C" + POSTFIX;
    static {
        beforeMatchingNameRegex(STORE_C, "StoreC");
    }

    public static final String STORE_C_OF_CLASS = COMPOSITE_PREFIX + "STORE_C_OF_CLASS" + POSTFIX;
    static {
        storeOfNodes(STORE_C_OF_CLASS, "StoreC");
    }

    public static final String STORE_D = PREFIX + "STORE_D" + POSTFIX;
    static {
        beforeMatchingNameRegex(STORE_D, "StoreD");
    }

    public static final String STORE_D_OF_CLASS = COMPOSITE_PREFIX + "STORE_D_OF_CLASS" + POSTFIX;
    static {
        storeOfNodes(STORE_D_OF_CLASS, "StoreD");
    }

    public static final String STORE_F = PREFIX + "STORE_F" + POSTFIX;
    static {
        beforeMatchingNameRegex(STORE_F, "StoreF");
    }

    public static final String STORE_F_OF_CLASS = COMPOSITE_PREFIX + "STORE_F_OF_CLASS" + POSTFIX;
    static {
        storeOfNodes(STORE_F_OF_CLASS, "StoreF");
    }

    public static final String STORE_I = PREFIX + "STORE_I" + POSTFIX;
    static {
        beforeMatchingNameRegex(STORE_I, "StoreI");
    }

    public static final String STORE_I_OF_CLASS = COMPOSITE_PREFIX + "STORE_I_OF_CLASS" + POSTFIX;
    static {
        storeOfNodes(STORE_I_OF_CLASS, "StoreI");
    }

    public static final String STORE_L = PREFIX + "STORE_L" + POSTFIX;
    static {
        beforeMatchingNameRegex(STORE_L, "StoreL");
    }

    public static final String STORE_L_OF_CLASS = COMPOSITE_PREFIX + "STORE_L_OF_CLASS" + POSTFIX;
    static {
        storeOfNodes(STORE_L_OF_CLASS, "StoreL");
    }

    public static final String STORE_N = PREFIX + "STORE_N" + POSTFIX;
    static {
        beforeMatchingNameRegex(STORE_N, "StoreN");
    }

    public static final String STORE_N_OF_CLASS = COMPOSITE_PREFIX + "STORE_N_OF_CLASS" + POSTFIX;
    static {
        storeOfNodes(STORE_N_OF_CLASS, "StoreN");
    }

    public static final String STORE_OF_CLASS = COMPOSITE_PREFIX + "STORE_OF_CLASS" + POSTFIX;
    static {
        storeOfNodes(STORE_OF_CLASS, "Store(B|C|S|I|L|F|D|P|N)");
    }

    public static final String STORE_OF_FIELD = COMPOSITE_PREFIX + "STORE_OF_FIELD" + POSTFIX;
    static {
        String regex = START + "Store(B|C|S|I|L|F|D|P|N)" + MID + "@.*name=" + IS_REPLACED + ",.*" + END;
        beforeMatching(STORE_OF_FIELD, regex);
    }

    public static final String STORE_P = PREFIX + "STORE_P" + POSTFIX;
    static {
        beforeMatchingNameRegex(STORE_P, "StoreP");
    }

    public static final String STORE_P_OF_CLASS = COMPOSITE_PREFIX + "STORE_P_OF_CLASS" + POSTFIX;
    static {
        storeOfNodes(STORE_P_OF_CLASS, "StoreP");
    }

    public static final String STORE_VECTOR = PREFIX + "STORE_VECTOR" + POSTFIX;
    static {
        beforeMatchingNameRegex(STORE_VECTOR, "StoreVector");
    }

    public static final String STORE_VECTOR_SCATTER = PREFIX + "STORE_VECTOR_SCATTER" + POSTFIX;
    static {
        beforeMatchingNameRegex(STORE_VECTOR_SCATTER, "StoreVectorScatter");
    }

    public static final String STORE_VECTOR_MASKED = PREFIX + "STORE_VECTOR_MASKED" + POSTFIX;
    static {
        beforeMatchingNameRegex(STORE_VECTOR_MASKED, "StoreVectorMasked");
    }

    public static final String STORE_VECTOR_SCATTER_MASKED = PREFIX + "STORE_VECTOR_SCATTER_MASKED" + POSTFIX;
    static {
        beforeMatchingNameRegex(STORE_VECTOR_SCATTER_MASKED, "StoreVectorScatterMasked");
    }

    public static final String SUB = PREFIX + "SUB" + POSTFIX;
    static {
        beforeMatchingNameRegex(SUB, "Sub(I|L|F|D)");
    }

    public static final String SUB_D = PREFIX + "SUB_D" + POSTFIX;
    static {
        beforeMatchingNameRegex(SUB_D, "SubD");
    }

    public static final String SUB_F = PREFIX + "SUB_F" + POSTFIX;
    static {
        beforeMatchingNameRegex(SUB_F, "SubF");
    }

    public static final String SUB_HF = PREFIX + "SUB_HF" + POSTFIX;
    static {
        beforeMatchingNameRegex(SUB_HF, "SubHF");
    }

    public static final String SUB_I = PREFIX + "SUB_I" + POSTFIX;
    static {
        beforeMatchingNameRegex(SUB_I, "SubI");
    }

    public static final String SUB_L = PREFIX + "SUB_L" + POSTFIX;
    static {
        beforeMatchingNameRegex(SUB_L, "SubL");
    }

    public static final String SUB_VB = VECTOR_PREFIX + "SUB_VB" + POSTFIX;
    static {
        vectorNode(SUB_VB, "SubVB", TYPE_BYTE);
    }

    public static final String SUB_VS = VECTOR_PREFIX + "SUB_VS" + POSTFIX;
    static {
        vectorNode(SUB_VS, "SubVS", TYPE_SHORT);
    }

    public static final String SUB_VI = VECTOR_PREFIX + "SUB_VI" + POSTFIX;
    static {
        vectorNode(SUB_VI, "SubVI", TYPE_INT);
    }

    public static final String SUB_VL = VECTOR_PREFIX + "SUB_VL" + POSTFIX;
    static {
        vectorNode(SUB_VL, "SubVL", TYPE_LONG);
    }

    public static final String SUB_VF = VECTOR_PREFIX + "SUB_VF" + POSTFIX;
    static {
        vectorNode(SUB_VF, "SubVF", TYPE_FLOAT);
    }

    public static final String SUB_VHF = PREFIX + "SUB_VHF" + POSTFIX;
    static {
        beforeMatchingNameRegex(SUB_VHF, "SubVHF");
    }

    public static final String SUB_VD = VECTOR_PREFIX + "SUB_VD" + POSTFIX;
    static {
        vectorNode(SUB_VD, "SubVD", TYPE_DOUBLE);
    }

    public static final String SUBTYPE_CHECK = PREFIX + "SUBTYPE_CHECK" + POSTFIX;
    static {
        beforeMatchingNameRegex(SUBTYPE_CHECK, "SubTypeCheck");
    }

    public static final String TRAP = PREFIX + "TRAP" + POSTFIX;
    static {
        trapNodes(TRAP, "reason");
    }

    public static final String DIV_HF = PREFIX + "DIV_HF" + POSTFIX;
    static {
        beforeMatchingNameRegex(DIV_HF, "DivHF");
    }

    public static final String DIV_VHF = PREFIX + "DIV_VHF" + POSTFIX;
    static {
        beforeMatchingNameRegex(DIV_VHF, "DivVHF");
    }

    public static final String UDIV_I = PREFIX + "UDIV_I" + POSTFIX;
    static {
        beforeMatchingNameRegex(UDIV_I, "UDivI");
    }

    public static final String UDIV_L = PREFIX + "UDIV_L" + POSTFIX;
    static {
        beforeMatchingNameRegex(UDIV_L, "UDivL");
    }

    public static final String UDIV_MOD_I = PREFIX + "UDIV_MOD_I" + POSTFIX;
    static {
        beforeMatchingNameRegex(UDIV_MOD_I, "UDivModI");
    }

    public static final String UDIV_MOD_L = PREFIX + "UDIV_MOD_L" + POSTFIX;
    static {
        beforeMatchingNameRegex(UDIV_MOD_L, "UDivModL");
    }

    public static final String UMOD_I = PREFIX + "UMOD_I" + POSTFIX;
    static {
        beforeMatchingNameRegex(UMOD_I, "UModI");
    }

    public static final String UMOD_L = PREFIX + "UMOD_L" + POSTFIX;
    static {
        beforeMatchingNameRegex(UMOD_L, "UModL");
    }

    public static final String UNHANDLED_TRAP = PREFIX + "UNHANDLED_TRAP" + POSTFIX;
    static {
        trapNodes(UNHANDLED_TRAP, "unhandled");
    }

    public static final String UNSTABLE_IF_TRAP = PREFIX + "UNSTABLE_IF_TRAP" + POSTFIX;
    static {
        trapNodes(UNSTABLE_IF_TRAP, "unstable_if");
    }

    public static final String UNREACHED_TRAP = PREFIX + "UNREACHED_TRAP" + POSTFIX;
    static {
        trapNodes(UNREACHED_TRAP, "unreached");
    }

    public static final String URSHIFT = PREFIX + "URSHIFT" + POSTFIX;
    static {
        beforeMatchingNameRegex(URSHIFT, "URShift(B|S|I|L)");
    }

    public static final String URSHIFT_B = PREFIX + "URSHIFT_B" + POSTFIX;
    static {
        beforeMatchingNameRegex(URSHIFT_B, "URShiftB");
    }

    public static final String URSHIFT_I = PREFIX + "URSHIFT_I" + POSTFIX;
    static {
        beforeMatchingNameRegex(URSHIFT_I, "URShiftI");
    }

    public static final String URSHIFT_L = PREFIX + "URSHIFT_L" + POSTFIX;
    static {
        beforeMatchingNameRegex(URSHIFT_L, "URShiftL");
    }

    public static final String URSHIFT_S = PREFIX + "URSHIFT_S" + POSTFIX;
    static {
        beforeMatchingNameRegex(URSHIFT_S, "URShiftS");
    }

    public static final String URSHIFT_VB = VECTOR_PREFIX + "URSHIFT_VB" + POSTFIX;
    static {
        vectorNode(URSHIFT_VB, "URShiftVB", TYPE_BYTE);
    }

    public static final String URSHIFT_VS = VECTOR_PREFIX + "URSHIFT_VS" + POSTFIX;
    static {
        vectorNode(URSHIFT_VS, "URShiftVS", TYPE_SHORT);
    }

    public static final String URSHIFT_VC = VECTOR_PREFIX + "URSHIFT_VC" + POSTFIX;
    static {
        vectorNode(URSHIFT_VC, "URShiftVS", TYPE_CHAR); // short computation with char type
    }

    public static final String URSHIFT_VI = VECTOR_PREFIX + "URSHIFT_VI" + POSTFIX;
    static {
        vectorNode(URSHIFT_VI, "URShiftVI", TYPE_INT);
    }

    public static final String URSHIFT_VL = VECTOR_PREFIX + "URSHIFT_VL" + POSTFIX;
    static {
        vectorNode(URSHIFT_VL, "URShiftVL", TYPE_LONG);
    }

    public static final String VAND_NOT_I = PREFIX + "VAND_NOT_I" + POSTFIX;
    static {
        machOnlyNameRegex(VAND_NOT_I, "vand_notI");
    }

    public static final String VAND_NOT_L = PREFIX + "VAND_NOT_L" + POSTFIX;
    static {
        machOnlyNameRegex(VAND_NOT_L, "vand_notL");
    }

    public static final String VECTOR_BLEND_B = VECTOR_PREFIX + "VECTOR_BLEND_B" + POSTFIX;
    static {
        vectorNode(VECTOR_BLEND_B, "VectorBlend", TYPE_BYTE);
    }

    public static final String VECTOR_BLEND_F = VECTOR_PREFIX + "VECTOR_BLEND_F" + POSTFIX;
    static {
        vectorNode(VECTOR_BLEND_F, "VectorBlend", TYPE_FLOAT);
    }

    public static final String VECTOR_BLEND_D = VECTOR_PREFIX + "VECTOR_BLEND_D" + POSTFIX;
    static {
        vectorNode(VECTOR_BLEND_D, "VectorBlend", TYPE_DOUBLE);
    }

    public static final String VECTOR_MASK_CMP_I = VECTOR_PREFIX + "VECTOR_MASK_CMP_I" + POSTFIX;
    static {
        vectorNode(VECTOR_MASK_CMP_I, "VectorMaskCmp", TYPE_INT);
    }

    public static final String VECTOR_MASK_CMP_L = VECTOR_PREFIX + "VECTOR_MASK_CMP_L" + POSTFIX;
    static {
        vectorNode(VECTOR_MASK_CMP_L, "VectorMaskCmp", TYPE_LONG);
    }

    public static final String VECTOR_MASK_CMP_F = VECTOR_PREFIX + "VECTOR_MASK_CMP_F" + POSTFIX;
    static {
        vectorNode(VECTOR_MASK_CMP_F, "VectorMaskCmp", TYPE_FLOAT);
    }

    public static final String VECTOR_MASK_CMP_D = VECTOR_PREFIX + "VECTOR_MASK_CMP_D" + POSTFIX;
    static {
        vectorNode(VECTOR_MASK_CMP_D, "VectorMaskCmp", TYPE_DOUBLE);
    }

    public static final String VECTOR_CAST_B2S = VECTOR_PREFIX + "VECTOR_CAST_B2S" + POSTFIX;
    static {
        vectorNode(VECTOR_CAST_B2S, "VectorCastB2X", TYPE_SHORT);
    }

    public static final String VECTOR_CAST_B2I = VECTOR_PREFIX + "VECTOR_CAST_B2I" + POSTFIX;
    static {
        vectorNode(VECTOR_CAST_B2I, "VectorCastB2X", TYPE_INT);
    }

    public static final String VECTOR_CAST_B2L = VECTOR_PREFIX + "VECTOR_CAST_B2L" + POSTFIX;
    static {
        vectorNode(VECTOR_CAST_B2L, "VectorCastB2X", TYPE_LONG);
    }

    public static final String VECTOR_CAST_B2F = VECTOR_PREFIX + "VECTOR_CAST_B2F" + POSTFIX;
    static {
        vectorNode(VECTOR_CAST_B2F, "VectorCastB2X", TYPE_FLOAT);
    }

    public static final String VECTOR_CAST_B2D = VECTOR_PREFIX + "VECTOR_CAST_B2D" + POSTFIX;
    static {
        vectorNode(VECTOR_CAST_B2D, "VectorCastB2X", TYPE_DOUBLE);
    }

    public static final String VECTOR_CAST_D2B = VECTOR_PREFIX + "VECTOR_CAST_D2B" + POSTFIX;
    static {
        vectorNode(VECTOR_CAST_D2B, "VectorCastD2X", TYPE_BYTE);
    }

    public static final String VECTOR_CAST_D2S = VECTOR_PREFIX + "VECTOR_CAST_D2S" + POSTFIX;
    static {
        vectorNode(VECTOR_CAST_D2S, "VectorCastD2X", TYPE_SHORT);
    }

    public static final String VECTOR_CAST_D2I = VECTOR_PREFIX + "VECTOR_CAST_D2I" + POSTFIX;
    static {
        vectorNode(VECTOR_CAST_D2I, "VectorCastD2X", TYPE_INT);
    }

    public static final String VECTOR_CAST_D2L = VECTOR_PREFIX + "VECTOR_CAST_D2L" + POSTFIX;
    static {
        vectorNode(VECTOR_CAST_D2L, "VectorCastD2X", TYPE_LONG);
    }

    public static final String VECTOR_CAST_D2F = VECTOR_PREFIX + "VECTOR_CAST_D2F" + POSTFIX;
    static {
        vectorNode(VECTOR_CAST_D2F, "VectorCastD2X", TYPE_FLOAT);
    }

    public static final String VECTOR_CAST_F2B = VECTOR_PREFIX + "VECTOR_CAST_F2B" + POSTFIX;
    static {
        vectorNode(VECTOR_CAST_F2B, "VectorCastF2X", TYPE_BYTE);
    }

    public static final String VECTOR_CAST_F2S = VECTOR_PREFIX + "VECTOR_CAST_F2S" + POSTFIX;
    static {
        vectorNode(VECTOR_CAST_F2S, "VectorCastF2X", TYPE_SHORT);
    }

    public static final String VECTOR_CAST_F2I = VECTOR_PREFIX + "VECTOR_CAST_F2I" + POSTFIX;
    static {
        vectorNode(VECTOR_CAST_F2I, "VectorCastF2X", TYPE_INT);
    }

    public static final String VECTOR_CAST_F2L = VECTOR_PREFIX + "VECTOR_CAST_F2L" + POSTFIX;
    static {
        vectorNode(VECTOR_CAST_F2L, "VectorCastF2X", TYPE_LONG);
    }

    public static final String VECTOR_CAST_F2D = VECTOR_PREFIX + "VECTOR_CAST_F2D" + POSTFIX;
    static {
        vectorNode(VECTOR_CAST_F2D, "VectorCastF2X", TYPE_DOUBLE);
    }

    public static final String VECTOR_CAST_I2B = VECTOR_PREFIX + "VECTOR_CAST_I2B" + POSTFIX;
    static {
        vectorNode(VECTOR_CAST_I2B, "VectorCastI2X", TYPE_BYTE);
    }

    public static final String VECTOR_CAST_I2S = VECTOR_PREFIX + "VECTOR_CAST_I2S" + POSTFIX;
    static {
        vectorNode(VECTOR_CAST_I2S, "VectorCastI2X", TYPE_SHORT);
    }

    public static final String VECTOR_CAST_I2L = VECTOR_PREFIX + "VECTOR_CAST_I2L" + POSTFIX;
    static {
        vectorNode(VECTOR_CAST_I2L, "VectorCastI2X", TYPE_LONG);
    }

    public static final String VECTOR_CAST_I2F = VECTOR_PREFIX + "VECTOR_CAST_I2F" + POSTFIX;
    static {
        vectorNode(VECTOR_CAST_I2F, "VectorCastI2X", TYPE_FLOAT);
    }

    public static final String VECTOR_CAST_I2D = VECTOR_PREFIX + "VECTOR_CAST_I2D" + POSTFIX;
    static {
        vectorNode(VECTOR_CAST_I2D, "VectorCastI2X", TYPE_DOUBLE);
    }

    public static final String VECTOR_CAST_L2B = VECTOR_PREFIX + "VECTOR_CAST_L2B" + POSTFIX;
    static {
        vectorNode(VECTOR_CAST_L2B, "VectorCastL2X", TYPE_BYTE);
    }

    public static final String VECTOR_CAST_L2S = VECTOR_PREFIX + "VECTOR_CAST_L2S" + POSTFIX;
    static {
        vectorNode(VECTOR_CAST_L2S, "VectorCastL2X", TYPE_SHORT);
    }

    public static final String VECTOR_CAST_L2I = VECTOR_PREFIX + "VECTOR_CAST_L2I" + POSTFIX;
    static {
        vectorNode(VECTOR_CAST_L2I, "VectorCastL2X", TYPE_INT);
    }

    public static final String VECTOR_CAST_L2F = VECTOR_PREFIX + "VECTOR_CAST_L2F" + POSTFIX;
    static {
        vectorNode(VECTOR_CAST_L2F, "VectorCastL2X", TYPE_FLOAT);
    }

    public static final String VECTOR_CAST_L2D = VECTOR_PREFIX + "VECTOR_CAST_L2D" + POSTFIX;
    static {
        vectorNode(VECTOR_CAST_L2D, "VectorCastL2X", TYPE_DOUBLE);
    }

    public static final String VECTOR_CAST_S2B = VECTOR_PREFIX + "VECTOR_CAST_S2B" + POSTFIX;
    static {
        vectorNode(VECTOR_CAST_S2B, "VectorCastS2X", TYPE_BYTE);
    }

    public static final String VECTOR_CAST_S2I = VECTOR_PREFIX + "VECTOR_CAST_S2I" + POSTFIX;
    static {
        vectorNode(VECTOR_CAST_S2I, "VectorCastS2X", TYPE_INT);
    }

    public static final String VECTOR_CAST_S2L = VECTOR_PREFIX + "VECTOR_CAST_S2L" + POSTFIX;
    static {
        vectorNode(VECTOR_CAST_S2L, "VectorCastS2X", TYPE_LONG);
    }

    public static final String VECTOR_CAST_S2F = VECTOR_PREFIX + "VECTOR_CAST_S2F" + POSTFIX;
    static {
        vectorNode(VECTOR_CAST_S2F, "VectorCastS2X", TYPE_FLOAT);
    }

    public static final String VECTOR_CAST_S2D = VECTOR_PREFIX + "VECTOR_CAST_S2D" + POSTFIX;
    static {
        vectorNode(VECTOR_CAST_S2D, "VectorCastS2X", TYPE_DOUBLE);
    }

    public static final String VECTOR_CAST_F2HF = VECTOR_PREFIX + "VECTOR_CAST_F2HF" + POSTFIX;
    static {
        vectorNode(VECTOR_CAST_F2HF, "VectorCastF2HF", TYPE_SHORT);
    }

    public static final String VECTOR_CAST_HF2F = VECTOR_PREFIX + "VECTOR_CAST_HF2F" + POSTFIX;
    static {
        vectorNode(VECTOR_CAST_HF2F, "VectorCastHF2F", TYPE_FLOAT);
    }

    public static final String VECTOR_MASK_CAST = PREFIX + "VECTOR_MASK_CAST" + POSTFIX;
    static {
        beforeMatchingNameRegex(VECTOR_MASK_CAST, "VectorMaskCast");
    }

    public static final String VECTOR_REINTERPRET = PREFIX + "VECTOR_REINTERPRET" + POSTFIX;
    static {
        beforeMatchingNameRegex(VECTOR_REINTERPRET, "VectorReinterpret");
    }

    public static final String VECTOR_UCAST_B2S = VECTOR_PREFIX + "VECTOR_UCAST_B2S" + POSTFIX;
    static {
        vectorNode(VECTOR_UCAST_B2S, "VectorUCastB2X", TYPE_SHORT);
    }

    public static final String VECTOR_UCAST_B2I = VECTOR_PREFIX + "VECTOR_UCAST_B2I" + POSTFIX;
    static {
        vectorNode(VECTOR_UCAST_B2I, "VectorUCastB2X", TYPE_INT);
    }

    public static final String VECTOR_UCAST_B2L = VECTOR_PREFIX + "VECTOR_UCAST_B2L" + POSTFIX;
    static {
        vectorNode(VECTOR_UCAST_B2L, "VectorUCastB2X", TYPE_LONG);
    }

    public static final String VECTOR_UCAST_I2L = VECTOR_PREFIX + "VECTOR_UCAST_I2L" + POSTFIX;
    static {
        vectorNode(VECTOR_UCAST_I2L, "VectorUCastI2X", TYPE_LONG);
    }

    public static final String VECTOR_UCAST_S2I = VECTOR_PREFIX + "VECTOR_UCAST_S2I" + POSTFIX;
    static {
        vectorNode(VECTOR_UCAST_S2I, "VectorUCastS2X", TYPE_INT);
    }

    public static final String VECTOR_UCAST_S2L = VECTOR_PREFIX + "VECTOR_UCAST_S2L" + POSTFIX;
    static {
        vectorNode(VECTOR_UCAST_S2L, "VectorUCastS2X", TYPE_LONG);
    }

    public static final String VECTOR_TEST = PREFIX + "VECTOR_TEST" + POSTFIX;
    static {
        beforeMatchingNameRegex(VECTOR_TEST, "VectorTest");
    }

    public static final String VFABD = PREFIX + "VFABD" + POSTFIX;
    static {
        machOnlyNameRegex(VFABD, "vfabd");
    }

    public static final String VFABD_MASKED = PREFIX + "VFABD_MASKED" + POSTFIX;
    static {
        machOnlyNameRegex(VFABD_MASKED, "vfabd_masked");
    }

    public static final String VFMSB_MASKED = PREFIX + "VFMSB_MASKED" + POSTFIX;
    static {
        machOnlyNameRegex(VFMSB_MASKED, "vfmsb_masked");
    }

    public static final String VFNMAD_MASKED = PREFIX + "VFNMAD_MASKED" + POSTFIX;
    static {
        machOnlyNameRegex(VFNMAD_MASKED, "vfnmad_masked");
    }

    public static final String VFNMSB_MASKED = PREFIX + "VFNMSB_MASKED" + POSTFIX;
    static {
        machOnlyNameRegex(VFNMSB_MASKED, "vfnmsb_masked");
    }

    public static final String VFMAD_MASKED = PREFIX + "VFMAD_MASKED" + POSTFIX;
    static {
        machOnlyNameRegex(VFMAD_MASKED, "vfmad_masked");
    }

    public static final String VMASK_AND_NOT_L = PREFIX + "VMASK_AND_NOT_L" + POSTFIX;
    static {
        machOnlyNameRegex(VMASK_AND_NOT_L, "vmask_and_notL");
    }

    public static final String VMLA = PREFIX + "VMLA" + POSTFIX;
    static {
        machOnlyNameRegex(VMLA, "vmla");
    }

    public static final String VMLA_MASKED = PREFIX + "VMLA_MASKED" + POSTFIX;
    static {
        machOnlyNameRegex(VMLA_MASKED, "vmla_masked");
    }

    public static final String FMSUB = PREFIX + "FMSUB" + POSTFIX;
    static {
        machOnlyNameRegex(FMSUB, "msub(F|D)_reg_reg");
    }

    public static final String FNMADD = PREFIX + "FNMADD" + POSTFIX;
    static {
        machOnlyNameRegex(FNMADD, "mnadd(F|D)_reg_reg");
    }

    public static final String FNMSUB = PREFIX + "FNMSUB" + POSTFIX;
    static {
        machOnlyNameRegex(FNMSUB, "mnsub(F|D)_reg_reg");
    }

    public static final String VFMLA = PREFIX + "VFMLA" + POSTFIX;
    static {
        machOnlyNameRegex(VFMLA, "vfmla");
    }

    public static final String VFMLS = PREFIX + "VFMLS" + POSTFIX;
    static {
        machOnlyNameRegex(VFMLS, "vfmls");
    }

    public static final String VFNMLA = PREFIX + "VFNMLA" + POSTFIX;
    static {
        machOnlyNameRegex(VFNMLA, "vfnmla");
    }

    public static final String VMLS = PREFIX + "VMLS" + POSTFIX;
    static {
        machOnlyNameRegex(VMLS, "vmls");
    }

    public static final String VMLS_MASKED = PREFIX + "VMLS_MASKED" + POSTFIX;
    static {
        machOnlyNameRegex(VMLS_MASKED, "vmls_masked");
    }

    public static final String VMASK_CMP_ZERO_I_NEON = PREFIX + "VMASK_CMP_ZERO_I_NEON" + POSTFIX;
    static {
        machOnlyNameRegex(VMASK_CMP_ZERO_I_NEON, "vmaskcmp_zeroI_neon");
    }

    public static final String VMASK_CMP_ZERO_L_NEON = PREFIX + "VMASK_CMP_ZERO_L_NEON" + POSTFIX;
    static {
        machOnlyNameRegex(VMASK_CMP_ZERO_L_NEON, "vmaskcmp_zeroL_neon");
    }

    public static final String VMASK_CMP_ZERO_F_NEON = PREFIX + "VMASK_CMP_ZERO_F_NEON" + POSTFIX;
    static {
        machOnlyNameRegex(VMASK_CMP_ZERO_F_NEON, "vmaskcmp_zeroF_neon");
    }

    public static final String VMASK_CMP_ZERO_D_NEON = PREFIX + "VMASK_CMP_ZERO_D_NEON" + POSTFIX;
    static {
        machOnlyNameRegex(VMASK_CMP_ZERO_D_NEON, "vmaskcmp_zeroD_neon");
    }

    public static final String VMASK_CMP_IMM_I_SVE = PREFIX + "VMASK_CMP_IMM_I_SVE" + POSTFIX;
    static {
        machOnlyNameRegex(VMASK_CMP_IMM_I_SVE, "vmaskcmp_immI_sve");
    }

    public static final String VMASK_CMPU_IMM_I_SVE = PREFIX + "VMASK_CMPU_IMM_I_SVE" + POSTFIX;
    static {
        machOnlyNameRegex(VMASK_CMPU_IMM_I_SVE, "vmaskcmpU_immI_sve");
    }

    public static final String VMASK_CMP_IMM_L_SVE = PREFIX + "VMASK_CMP_IMM_L_SVE" + POSTFIX;
    static {
        machOnlyNameRegex(VMASK_CMP_IMM_L_SVE, "vmaskcmp_immL_sve");
    }

    public static final String VMASK_CMPU_IMM_L_SVE = PREFIX + "VMASK_CMPU_IMM_L_SVE" + POSTFIX;
    static {
        machOnlyNameRegex(VMASK_CMPU_IMM_L_SVE, "vmaskcmpU_immL_sve");
    }

    public static final String VNOT_I_MASKED = PREFIX + "VNOT_I_MASKED" + POSTFIX;
    static {
        machOnlyNameRegex(VNOT_I_MASKED, "vnotI_masked");
    }

    public static final String VNOT_L_MASKED = PREFIX + "VNOT_L_MASKED" + POSTFIX;
    static {
        machOnlyNameRegex(VNOT_L_MASKED, "vnotL_masked");
    }

    public static final String VSTOREMASK_TRUECOUNT = PREFIX + "VSTOREMASK_TRUECOUNT" + POSTFIX;
    static {
        machOnlyNameRegex(VSTOREMASK_TRUECOUNT, "vstoremask_truecount_neon");
    }

    public static final String XOR = PREFIX + "XOR" + POSTFIX;
    static {
        beforeMatchingNameRegex(XOR, "Xor(I|L)");
    }

    public static final String XOR_I = PREFIX + "XOR_I" + POSTFIX;
    static {
        beforeMatchingNameRegex(XOR_I, "XorI");
    }

    public static final String XOR_L = PREFIX + "XOR_L" + POSTFIX;
    static {
        beforeMatchingNameRegex(XOR_L, "XorL");
    }

    public static final String XOR_VB = VECTOR_PREFIX + "XOR_VB" + POSTFIX;
    static {
        vectorNode(XOR_VB, "XorV", TYPE_BYTE);
    }

    public static final String XOR_VS = VECTOR_PREFIX + "XOR_VS" + POSTFIX;
    static {
        vectorNode(XOR_VS, "XorV", TYPE_SHORT);
    }

    public static final String XOR_VI = VECTOR_PREFIX + "XOR_VI" + POSTFIX;
    static {
        vectorNode(XOR_VI, "XorV", TYPE_INT);
    }

    public static final String XOR_VL = VECTOR_PREFIX + "XOR_VL" + POSTFIX;
    static {
        vectorNode(XOR_VL, "XorV", TYPE_LONG);
    }

    public static final String XOR_V_MASK = PREFIX + "XOR_V_MASK" + POSTFIX;
    static {
        beforeMatchingNameRegex(XOR_V_MASK, "XorVMask");
    }

    public static final String XOR_REDUCTION_V = PREFIX + "XOR_REDUCTION_V" + POSTFIX;
    static {
        superWordNodes(XOR_REDUCTION_V, "XorReductionV");
    }

    public static final String XOR3_NEON = PREFIX + "XOR3_NEON" + POSTFIX;
    static {
        machOnlyNameRegex(XOR3_NEON, "veor3_neon");
    }

    public static final String XOR3_SVE = PREFIX + "XOR3_SVE" + POSTFIX;
    static {
        machOnlyNameRegex(XOR3_SVE, "veor3_sve");
    }

    public static final String COMPRESS_BITS_VI = VECTOR_PREFIX + "COMPRESS_BITS_VI" + POSTFIX;
    static {
        vectorNode(COMPRESS_BITS_VI, "CompressBitsV", TYPE_INT);
    }

    public static final String COMPRESS_BITS_VL = VECTOR_PREFIX + "COMPRESS_BITS_VL" + POSTFIX;
    static {
        vectorNode(COMPRESS_BITS_VL, "CompressBitsV", TYPE_LONG);
    }

    public static final String EXPAND_BITS_VI = VECTOR_PREFIX + "EXPAND_BITS_VI" + POSTFIX;
    static {
        vectorNode(EXPAND_BITS_VI, "ExpandBitsV", TYPE_INT);
    }

    public static final String EXPAND_BITS_VL = VECTOR_PREFIX + "EXPAND_BITS_VL" + POSTFIX;
    static {
        vectorNode(EXPAND_BITS_VL, "ExpandBitsV", TYPE_LONG);
    }

    public static final String Z_LOAD_P_WITH_BARRIER_FLAG = COMPOSITE_PREFIX + "Z_LOAD_P_WITH_BARRIER_FLAG" + POSTFIX;
    static {
        String regex = START + "zLoadP\\S*" + MID + "barrier\\(\\s*" + IS_REPLACED + "\\s*\\)" + END;
        machOnly(Z_LOAD_P_WITH_BARRIER_FLAG, regex);
    }

    public static final String Z_STORE_P_WITH_BARRIER_FLAG = COMPOSITE_PREFIX + "Z_STORE_P_WITH_BARRIER_FLAG" + POSTFIX;
    static {
        String regex = START + "zStoreP\\S*" + MID + "barrier\\(\\s*" + IS_REPLACED + "\\s*\\)" + END;
        machOnly(Z_STORE_P_WITH_BARRIER_FLAG, regex);
    }

    public static final String Z_COMPARE_AND_SWAP_P_WITH_BARRIER_FLAG = COMPOSITE_PREFIX + "Z_COMPARE_AND_SWAP_P_WITH_BARRIER_FLAG" + POSTFIX;
    static {
        String regex = START + "zCompareAndSwapP" + MID + "barrier\\(\\s*" + IS_REPLACED + "\\s*\\)" + END;
        machOnly(Z_COMPARE_AND_SWAP_P_WITH_BARRIER_FLAG, regex);
    }

    public static final String Z_GET_AND_SET_P_WITH_BARRIER_FLAG = COMPOSITE_PREFIX + "Z_GET_AND_SET_P_WITH_BARRIER_FLAG" + POSTFIX;
    static {
        String regex = START + "(zXChgP)|(zGetAndSetP\\S*)" + MID + "barrier\\(\\s*" + IS_REPLACED + "\\s*\\)" + END;
        machOnly(Z_GET_AND_SET_P_WITH_BARRIER_FLAG, regex);
    }

    public static final String X86_LOCK_ADDB_REG = PREFIX + "X86_LOCK_ADDB_REG" + POSTFIX;
    static {
        machOnlyNameRegex(X86_LOCK_ADDB_REG, "xaddB_reg_no_res");
    }

    public static final String X86_LOCK_ADDB_IMM = PREFIX + "X86_LOCK_ADDB_IMM" + POSTFIX;
    static {
        machOnlyNameRegex(X86_LOCK_ADDB_IMM, "xaddB_imm_no_res");
    }

    public static final String X86_LOCK_XADDB = PREFIX + "X86_LOCK_XADDB" + POSTFIX;
    static {
        machOnlyNameRegex(X86_LOCK_XADDB, "xaddB");
    }

    public static final String X86_LOCK_ADDS_REG = PREFIX + "X86_LOCK_ADDS_REG" + POSTFIX;
    static {
        machOnlyNameRegex(X86_LOCK_ADDS_REG, "xaddS_reg_no_res");
    }

    public static final String X86_LOCK_ADDS_IMM = PREFIX + "X86_LOCK_ADDS_IMM" + POSTFIX;
    static {
        machOnlyNameRegex(X86_LOCK_ADDS_IMM, "xaddS_imm_no_res");
    }

    public static final String X86_LOCK_XADDS = PREFIX + "X86_LOCK_XADDS" + POSTFIX;
    static {
        machOnlyNameRegex(X86_LOCK_XADDS, "xaddS");
    }

    public static final String X86_LOCK_ADDI_REG = PREFIX + "X86_LOCK_ADDI_REG" + POSTFIX;
    static {
        machOnlyNameRegex(X86_LOCK_ADDI_REG, "xaddI_reg_no_res");
    }

    public static final String X86_LOCK_ADDI_IMM = PREFIX + "X86_LOCK_ADDI_IMM" + POSTFIX;
    static {
        machOnlyNameRegex(X86_LOCK_ADDI_IMM, "xaddI_imm_no_res");
    }

    public static final String X86_LOCK_XADDI = PREFIX + "X86_LOCK_XADDI" + POSTFIX;
    static {
        machOnlyNameRegex(X86_LOCK_XADDI, "xaddI");
    }

    public static final String X86_LOCK_ADDL_REG = PREFIX + "X86_LOCK_ADDL_REG" + POSTFIX;
    static {
        machOnlyNameRegex(X86_LOCK_ADDL_REG, "xaddL_reg_no_res");
    }

    public static final String X86_LOCK_ADDL_IMM = PREFIX + "X86_LOCK_ADDL_IMM" + POSTFIX;
    static {
        machOnlyNameRegex(X86_LOCK_ADDL_IMM, "xaddL_imm_no_res");
    }

    public static final String X86_LOCK_XADDL = PREFIX + "X86_LOCK_XADDL" + POSTFIX;
    static {
        machOnlyNameRegex(X86_LOCK_XADDL, "xaddL");
    }

    public static final String X86_TESTI_REG = PREFIX + "X86_TESTI_REG" + POSTFIX;
    static {
        machOnlyNameRegex(X86_TESTI_REG, "testI_reg");
    }

    public static final String X86_TESTL_REG = PREFIX + "X86_TESTL_REG" + POSTFIX;
    static {
        machOnlyNameRegex(X86_TESTL_REG, "testL_reg");
    }

    public static final String X86_CMOVEL_IMM01 = PREFIX + "X86_CMOVEL_IMM01" + POSTFIX;
    static {
        machOnlyNameRegex(X86_CMOVEL_IMM01, "cmovL_imm_01");
    }

    public static final String X86_CMOVEL_IMM01U = PREFIX + "X86_CMOVEL_IMM01U" + POSTFIX;
    static {
        machOnlyNameRegex(X86_CMOVEL_IMM01U, "cmovL_imm_01U");
    }

    public static final String X86_CMOVEL_IMM01UCF = PREFIX + "X86_CMOVEL_IMM01UCF" + POSTFIX;
    static {
        machOnlyNameRegex(X86_CMOVEL_IMM01UCF, "cmovL_imm_01UCF");
    }

    /*
     * Utility methods to set up IR_NODE_MAPPINGS.
     */

    /**
     * Apply {@code regex} on all machine independent ideal graph phases up to and including
     * {@link CompilePhase#BEFORE_MATCHING}.
     */
    private static void beforeMatching(String irNodePlaceholder, String regex) {
        IR_NODE_MAPPINGS.put(irNodePlaceholder, new RegexTypeEntry(RegexType.IDEAL_INDEPENDENT, regex));
    }

    /**
     * Apply {@code irNodeRegex} as regex for the IR node name on all machine independent ideal graph phases up to and
     * including {@link CompilePhase#BEFORE_MATCHING}.
     */
    private static void beforeMatchingNameRegex(String irNodePlaceholder, String irNodeRegex) {
        String regex = START + irNodeRegex + MID + END;
        IR_NODE_MAPPINGS.put(irNodePlaceholder, new RegexTypeEntry(RegexType.IDEAL_INDEPENDENT, regex));
    }

    /**
     * Apply {@code irNodeRegex} as regex for the IR vector node name on all machine independent ideal graph phases up to and
     * including {@link CompilePhase#BEFORE_MATCHING}. Since this is a vector node, we can also check the vector element
     * type {@code typeString} and the vector size (number of elements), {@see VECTOR_SIZE}.
     */
    private static void vectorNode(String irNodePlaceholder, String irNodeRegex, String typeString) {
        TestFramework.check(isVectorIRNode(irNodePlaceholder), "vectorNode: failed prefix check for irNodePlaceholder "
                                                               + irNodePlaceholder + " -> did you use VECTOR_PREFIX?");
        // IS_REPLACED is later replaced with the specific type and size of the vector.
        String regex = START + irNodeRegex + MID  + IS_REPLACED + END;
        IR_NODE_MAPPINGS.put(irNodePlaceholder, new RegexTypeEntry(RegexType.IDEAL_INDEPENDENT, regex));
        VECTOR_NODE_TYPE.put(irNodePlaceholder, typeString);
    }

    private static void allocNodes(String irNode, String irNodeName, String optoRegex) {
        String idealIndependentRegex = START + irNodeName + "\\b" + MID + END;
        Map<PhaseInterval, String> intervalToRegexMap = new HashMap<>();
        intervalToRegexMap.put(new PhaseInterval(CompilePhase.BEFORE_REMOVEUSELESS, CompilePhase.PHASEIDEALLOOP_ITERATIONS),
                               idealIndependentRegex);
        intervalToRegexMap.put(new PhaseInterval(CompilePhase.PRINT_OPTO_ASSEMBLY), optoRegex);
        MultiPhaseRangeEntry entry = new MultiPhaseRangeEntry(CompilePhase.PRINT_OPTO_ASSEMBLY, intervalToRegexMap);
        IR_NODE_MAPPINGS.put(irNode, entry);
    }

    private static void callOfNodes(String irNodePlaceholder, String callRegex) {
        String regex = START + callRegex + MID + IS_REPLACED + " " +  END;
        IR_NODE_MAPPINGS.put(irNodePlaceholder, new RegexTypeEntry(RegexType.IDEAL_INDEPENDENT, regex));
    }

    /**
     * Apply {@code regex} on all machine dependant ideal graph phases (i.e. on the mach graph) starting from
     * {@link CompilePhase#MATCHING}.
     */
    private static void optoOnly(String irNodePlaceholder, String regex) {
        IR_NODE_MAPPINGS.put(irNodePlaceholder, new RegexTypeEntry(RegexType.OPTO_ASSEMBLY, regex));
    }

    private static void machOnly(String irNodePlaceholder, String regex) {
        IR_NODE_MAPPINGS.put(irNodePlaceholder, new RegexTypeEntry(RegexType.MACH, regex));
    }

    private static void machOnlyNameRegex(String irNodePlaceholder, String irNodeRegex) {
        String regex = START + irNodeRegex + MID + END;
        IR_NODE_MAPPINGS.put(irNodePlaceholder, new RegexTypeEntry(RegexType.MACH, regex));
    }

    /**
     * Apply {@code regex} on all ideal graph phases starting from {@link CompilePhase#AFTER_CLOOPS}.
     */
    private static void fromAfterCountedLoops(String irNodePlaceholder, String regex) {
        IR_NODE_MAPPINGS.put(irNodePlaceholder, new SinglePhaseRangeEntry(CompilePhase.PRINT_IDEAL, regex,
                                                                          CompilePhase.AFTER_CLOOPS,
                                                                          CompilePhase.FINAL_CODE));
    }

    /**
     * Apply {@code regex} on all ideal graph phases starting from {@link CompilePhase#BEFORE_CLOOPS}.
     */
    private static void fromBeforeCountedLoops(String irNodePlaceholder, String regex) {
        IR_NODE_MAPPINGS.put(irNodePlaceholder, new SinglePhaseRangeEntry(CompilePhase.PRINT_IDEAL, regex,
                                                                          CompilePhase.BEFORE_CLOOPS,
                                                                          CompilePhase.FINAL_CODE));
    }

    /**
     * Apply {@code regex} on all ideal graph phases starting from {@link CompilePhase#BEFORE_CLOOPS} up to and
     * including {@link CompilePhase#BEFORE_MATCHING}
     */
    private static void fromMacroToBeforeMatching(String irNodePlaceholder, String regex) {
        IR_NODE_MAPPINGS.put(irNodePlaceholder, new SinglePhaseRangeEntry(CompilePhase.PRINT_IDEAL, regex,
                                                                          CompilePhase.AFTER_MACRO_EXPANSION,
                                                                          CompilePhase.BEFORE_MATCHING));
    }

    /**
     * Apply {@code regex} on all ideal graph phases starting from {@link CompilePhase#BEFORE_CLOOPS} up to and
     * including {@link CompilePhase#BEFORE_MATCHING}
     */
    private static void afterBarrierExpansionToBeforeMatching(String irNodePlaceholder, String regex) {
        IR_NODE_MAPPINGS.put(irNodePlaceholder, new SinglePhaseRangeEntry(CompilePhase.PRINT_IDEAL, regex,
                                                                          CompilePhase.OPTIMIZE_FINISHED,
                                                                          CompilePhase.BEFORE_MATCHING));
    }

    private static void trapNodes(String irNodePlaceholder, String trapReason) {
        String regex = START + "CallStaticJava" + MID + "uncommon_trap.*" + trapReason + END;
        beforeMatching(irNodePlaceholder, regex);
    }

    private static void loadOfNodes(String irNodePlaceholder, String irNodeRegex) {
        String regex = START + irNodeRegex + MID + "@\\S*" + IS_REPLACED + LOAD_OF_CLASS_POSTFIX;
        beforeMatching(irNodePlaceholder, regex);
    }

    private static void storeOfNodes(String irNodePlaceholder, String irNodeRegex) {
        String regex = START + irNodeRegex + MID + "@\\S*" + IS_REPLACED + STORE_OF_CLASS_POSTFIX;
        beforeMatching(irNodePlaceholder, regex);
    }

    /**
     * Apply {@code regex} on all ideal graph phases starting from {@link CompilePhase#PHASEIDEALLOOP1} which is the
     * first phase that could contain vector nodes from super word.
     */
    private static void superWordNodes(String irNodePlaceholder, String irNodeRegex) {
        String regex = START + irNodeRegex + MID + END;
        IR_NODE_MAPPINGS.put(irNodePlaceholder, new SinglePhaseRangeEntry(CompilePhase.PRINT_IDEAL, regex,
                                                                          CompilePhase.PHASEIDEALLOOP1,
                                                                          CompilePhase.BEFORE_MATCHING));
    }


    /*
     * Methods used internally by the IR framework.
     */

    /**
     * Is {@code irNodeString} an IR node placeholder string?
     */
    public static boolean isIRNode(String irNodeString) {
        return irNodeString.startsWith(PREFIX);
    }

    /**
     * Is {@code irCompositeNodeString} an IR composite node placeholder string?
     */
    public static boolean isCompositeIRNode(String irCompositeNodeString) {
        return irCompositeNodeString.startsWith(COMPOSITE_PREFIX);
    }

    /**
     * Is {@code irVectorNodeString} an IR vector node placeholder string?
     */
    public static boolean isVectorIRNode(String irVectorNodeString) {
        return irVectorNodeString.startsWith(VECTOR_PREFIX);
    }

    /**
     * Is {@code irVectorSizeString} a vector size string?
     */
    public static boolean isVectorSize(String irVectorSizeString) {
        return irVectorSizeString.startsWith(VECTOR_SIZE);
    }

    /**
     * Parse {@code sizeString} and generate a regex pattern to match for the size in the IR dump.
     */
    public static String parseVectorNodeSize(String sizeString, String typeString, VMInfo vmInfo) {
        if (sizeString.equals(VECTOR_SIZE_TAG_ANY)) {
            return "\\\\d+"; // match with any number
        }
        // Try to parse any tags, convert to comma separated list of ints
        sizeString = parseVectorNodeSizeTag(sizeString, typeString, vmInfo);
        // Parse comma separated list of numbers
        String[] sizes = sizeString.split(",");
        String regex = "";
        for (int i = 0; i < sizes.length; i++) {
            int size = 0;
            try {
                size = Integer.parseInt(sizes[i]);
            } catch (NumberFormatException e) {
                throw new TestFormatException("Vector node has invalid size \"" + sizes[i] + "\", in \"" + sizeString + "\"");
            }
            TestFormat.checkNoReport(size > 1, "Vector node size must be 2 or larger, but got \"" + sizes[i] + "\", in \"" + sizeString + "\"");
            regex += ((i > 0) ? "|" : "") + size;
        }
        if (sizes.length > 1) {
           regex = "(" + regex + ")";
        }
        return regex;
    }

    /**
     * If {@code sizeTagString} is a size tag, return the list of accepted sizes, else return sizeTagString.
     */
    public static String parseVectorNodeSizeTag(String sizeTagString, String typeString, VMInfo vmInfo) {
        // Parse out "min(a,b,c,...)"
        if (sizeTagString.startsWith("min(") && sizeTagString.endsWith(")")) {
            return parseVectorNodeSizeTagMin(sizeTagString, typeString, vmInfo);
        }

        // Parse individual tags
        return switch (sizeTagString) {
            case VECTOR_SIZE_TAG_MAX -> String.valueOf(getMaxElementsForType(typeString, vmInfo));
            case "max_byte"          -> String.valueOf(getMaxElementsForType(TYPE_BYTE, vmInfo));
            case "max_char"          -> String.valueOf(getMaxElementsForType(TYPE_CHAR, vmInfo));
            case "max_short"         -> String.valueOf(getMaxElementsForType(TYPE_SHORT, vmInfo));
            case "max_int"           -> String.valueOf(getMaxElementsForType(TYPE_INT, vmInfo));
            case "max_long"          -> String.valueOf(getMaxElementsForType(TYPE_LONG, vmInfo));
            case "max_float"         -> String.valueOf(getMaxElementsForType(TYPE_FLOAT, vmInfo));
            case "max_double"        -> String.valueOf(getMaxElementsForType(TYPE_DOUBLE, vmInfo));
            case "LoopMaxUnroll"     -> String.valueOf(vmInfo.getLongValue("LoopMaxUnroll"));
            default                  -> sizeTagString;
        };
    }

    /**
     * Parse {@code sizeTagString}, which must be a min-clause.
     */
    public static String parseVectorNodeSizeTagMin(String sizeTagString, String typeString, VMInfo vmInfo) {
        String[] tags = sizeTagString.substring(4, sizeTagString.length() - 1).split(",");
        TestFormat.checkNoReport(tags.length > 1, "Vector node size \"min(...)\" must have at least 2 comma separated arguments, got \"" + sizeTagString + "\"");
        int minVal = 1024;
        for (int i = 0; i < tags.length; i++) {
            String tag = parseVectorNodeSizeTag(tags[i].trim(), typeString, vmInfo);
            int tag_val = 0;
            try {
                tag_val = Integer.parseInt(tag);
            } catch (NumberFormatException e) {
                throw new TestFormatException("Vector node has invalid size in \"min(...)\", argument " + i + ", \"" + tag + "\", in \"" + sizeTagString + "\"");
            }
            minVal = Math.min(minVal, tag_val);
        }
        return String.valueOf(minVal);
    }

    /**
     * Return maximal number of elements that can fit in a vector of the specified type.
     */
    public static long getMaxElementsForType(String typeString, VMInfo vmInfo) {
        long maxVectorSize = vmInfo.getLongValue("MaxVectorSize");
        TestFormat.checkNoReport(maxVectorSize > 0, "VMInfo: MaxVectorSize is not larger than zero");
        long maxBytes = maxVectorSize;

        if (Platform.isX64() || Platform.isX86()) {
            maxBytes = Math.min(maxBytes, getMaxElementsForTypeOnX86(typeString, vmInfo));
        }

        // compute elements per vector: vector bytes divided by bytes per element
        int bytes = getTypeSizeInBytes(typeString);
        return maxBytes / bytes;
    }

    /**
     * Return maximal number of elements that can fit in a vector of the specified type, on x86 / x64.
     */
    public static long getMaxElementsForTypeOnX86(String typeString, VMInfo vmInfo) {
        // restrict maxBytes for specific features, see Matcher::vector_width_in_bytes in x86.ad:
        boolean avx1 = vmInfo.hasCPUFeature("avx");
        boolean avx2 = vmInfo.hasCPUFeature("avx2");
        boolean avx512 = vmInfo.hasCPUFeature("avx512f");
        boolean avx512bw = vmInfo.hasCPUFeature("avx512bw");
        long maxBytes;
        if (avx512) {
            maxBytes = 64;
        } else if (avx2) {
            maxBytes = 32;
        } else {
            maxBytes = 16;
        }
        if (avx1 && (typeString.equals(TYPE_FLOAT) || typeString.equals(TYPE_DOUBLE))) {
            maxBytes = avx512 ? 64 : 32;
        }
        if (avx512 && (typeString.equals(TYPE_BYTE) || typeString.equals(TYPE_SHORT) || typeString.equals(TYPE_CHAR))) {
            maxBytes = avx512bw ? 64 : 32;
        }

        return maxBytes;
    }

    /**
     * Return size in bytes of type named by {@code typeString}, return 0 if it does not name a type.
     */
    public static int getTypeSizeInBytes(String typeString) {
        return switch (typeString) {
            case TYPE_BYTE              -> 1;
            case TYPE_CHAR, TYPE_SHORT  -> 2;
            case TYPE_INT, TYPE_FLOAT   -> 4;
            case TYPE_LONG, TYPE_DOUBLE -> 8;
            default                     -> 0;
        };
    }

    /**
     * Returns "IRNode.XYZ", where XYZ is one of the IR node placeholder variable names defined above.
     */
    public static String getIRNodeAccessString(String irNodeString) {
        int prefixLength;
        if (isCompositeIRNode(irNodeString)) {
            TestFramework.check(irNodeString.length() > COMPOSITE_PREFIX.length() + POSTFIX.length(),
                                "Invalid composite node placeholder: " + irNodeString);
            prefixLength = COMPOSITE_PREFIX.length();
        } else if (isVectorIRNode(irNodeString)) {
            TestFramework.check(irNodeString.length() > VECTOR_PREFIX.length() + POSTFIX.length(),
                                "Invalid vector node placeholder: " + irNodeString);
            prefixLength = VECTOR_PREFIX.length();
        } else {
            prefixLength = PREFIX.length();
        }
        return "IRNode." + irNodeString.substring(prefixLength, irNodeString.length() - POSTFIX.length());
    }

    /**
     * Is this IR node supported on current platform, used VM build, etc.?
     * Throws a {@link CheckedTestFrameworkException} if the IR node is unsupported.
     */
    public static void checkIRNodeSupported(String node) throws CheckedTestFrameworkException {
        switch (node) {
            case INTRINSIC_OR_TYPE_CHECKED_INLINING_TRAP -> {
                if (!WhiteBox.getWhiteBox().isJVMCISupportedByGC()) {
                    throw new CheckedTestFrameworkException("INTRINSIC_OR_TYPE_CHECKED_INLINING_TRAP is unsupported " +
                                                            "in builds without JVMCI.");
                }
            }
            case CHECKCAST_ARRAYCOPY -> {
                if (Platform.isS390x()) {
                    throw new CheckedTestFrameworkException("CHECKCAST_ARRAYCOPY is unsupported on s390.");
                }
            }
            case IS_FINITE_D, IS_FINITE_F -> {
                if (!Platform.isRISCV64()) {
                    throw new CheckedTestFrameworkException("IS_FINITE_* is only supported on riscv64.");
                }
            }
            // default: do nothing -> IR node is supported and can be used by the user.
        }
    }

    /**
     * Get the regex of an IR node for a specific compile phase. If {@code irNode} is not an IR node placeholder string
     * or if there is no regex specified for {@code compilePhase}, a {@link TestFormatException} is reported.
     */
    public static String getRegexForCompilePhase(String irNode, CompilePhase compilePhase) {
        IRNodeMapEntry entry = IR_NODE_MAPPINGS.get(irNode);
        String failMsg = "IR Node \"" + irNode + "\" defined in class IRNode has no regex/compiler phase mapping " +
                         "(i.e. no static initializer block that adds a mapping entry to IRNode.IR_NODE_MAPPINGS)." +
                         System.lineSeparator() +
                         "   Have you just created the entry \"" + irNode + "\" in class IRNode and forgot to add a " +
                         "mapping?" + System.lineSeparator() +
                         "   Violation";
        TestFormat.checkNoReport(entry != null, failMsg);
        String regex = entry.regexForCompilePhase(compilePhase);
        failMsg = "IR Node \"" + irNode + "\" defined in class IRNode has no regex defined for compile phase "
                  + compilePhase + "." + System.lineSeparator() +
                  "   If you think this compile phase should be supported, update the mapping for \"" + irNode +
                  "\" in class IRNode (i.e the static initializer block immediately following the definition of \"" +
                  irNode + "\")." + System.lineSeparator() +
                  "   Violation";
        TestFormat.checkNoReport(regex != null, failMsg);
        return regex;
    }

    /**
     * Get the default phase of an IR node. If {@code irNode} is not an IR node placeholder string, a
     * {@link TestFormatException} is reported.
     */
    public static CompilePhase getDefaultPhase(String irNode) {
        IRNodeMapEntry entry = IR_NODE_MAPPINGS.get(irNode);
        String failMsg = "\"" + irNode + "\" is not an IR node defined in class IRNode and " +
                         "has therefore no default compile phase specified." + System.lineSeparator() +
                         "   If your regex represents a C2 IR node, consider adding an entry to class IRNode together " +
                         "with a static initializer block that adds a mapping to IRNode.IR_NODE_MAPPINGS." +
                         System.lineSeparator() +
                         "   Otherwise, set the @IR \"phase\" attribute to a compile phase different from " +
                         "CompilePhase.DEFAULT to explicitly tell the IR framework on which compile phase your rule" +
                         " should be applied on." + System.lineSeparator() +
                         "   Violation";
        TestFormat.checkNoReport(entry != null, failMsg);
        return entry.defaultCompilePhase();
    }

    public static String getVectorNodeType(String irNode) {
        String typeString = VECTOR_NODE_TYPE.get(irNode);
        String failMsg = "\"" + irNode + "\" is not a Vector IR node defined in class IRNode";
        TestFormat.check(typeString != null, failMsg);
        return typeString;
    }
}<|MERGE_RESOLUTION|>--- conflicted
+++ resolved
@@ -234,15 +234,14 @@
         beforeMatchingNameRegex(ADD_L, "AddL");
     }
 
-<<<<<<< HEAD
     public static final String ADD_HF = PREFIX + "ADD_HF" + POSTFIX;
     static {
         beforeMatchingNameRegex(ADD_HF, "AddHF");
-=======
+    }
+
     public static final String ADD_P = PREFIX + "ADD_P" + POSTFIX;
     static {
         beforeMatchingNameRegex(ADD_P, "AddP");
->>>>>>> c00e20c3
     }
 
     public static final String ADD_VD = VECTOR_PREFIX + "ADD_VD" + POSTFIX;
