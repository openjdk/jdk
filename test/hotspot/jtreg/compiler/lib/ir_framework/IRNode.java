--- conflicted
+++ resolved
@@ -1417,14 +1417,11 @@
         beforeMatchingNameRegex(VECTOR_MASK_TO_LONG, "VectorMaskToLong");
     }
 
-<<<<<<< HEAD
-=======
     public static final String VECTOR_MASK_LANE_IS_SET = PREFIX + "VECTOR_MASK_LANE_IS_SET" + POSTFIX;
     static {
         beforeMatchingNameRegex(VECTOR_MASK_LANE_IS_SET, "ExtractUB");
     }
 
->>>>>>> fde6cd77
     // Can only be used if avx512_vnni is available.
     public static final String MUL_ADD_VS2VI_VNNI = PREFIX + "MUL_ADD_VS2VI_VNNI" + POSTFIX;
     static {
@@ -2904,8 +2901,6 @@
         vectorNode(SELECT_FROM_TWO_VECTOR_VL, "SelectFromTwoVector", TYPE_LONG);
     }
 
-<<<<<<< HEAD
-=======
     public static final String REPLICATE_HF = PREFIX + "REPLICATE_HF" + POSTFIX;
     static {
         machOnlyNameRegex(REPLICATE_HF, "replicateHF");
@@ -2916,7 +2911,6 @@
         machOnlyNameRegex(REPLICATE_HF_IMM8, "replicateHF_imm8_gt128b");
     }
 
->>>>>>> fde6cd77
     /*
      * Utility methods to set up IR_NODE_MAPPINGS.
      */
