/*
 * Copyright (c) 2024, Oracle and/or its affiliates. All rights reserved.
 * DO NOT ALTER OR REMOVE COPYRIGHT NOTICES OR THIS FILE HEADER.
 *
 * This code is free software; you can redistribute it and/or modify it
 * under the terms of the GNU General Public License version 2 only, as
 * published by the Free Software Foundation.
 *
 * This code is distributed in the hope that it will be useful, but WITHOUT
 * ANY WARRANTY; without even the implied warranty of MERCHANTABILITY or
 * FITNESS FOR A PARTICULAR PURPOSE.  See the GNU General Public License
 * version 2 for more details (a copy is included in the LICENSE file that
 * accompanied this code).
 *
 * You should have received a copy of the GNU General Public License version
 * 2 along with this work; if not, write to the Free Software Foundation,
 * Inc., 51 Franklin St, Fifth Floor, Boston, MA 02110-1301 USA.
 *
 * Please contact Oracle, 500 Oracle Parkway, Redwood Shores, CA 94065 USA
 * or visit www.oracle.com if you need additional information or have any
 * questions.
 */

package compiler.lib.compile_framework;

import java.io.BufferedWriter;
import java.io.File;
import java.io.IOException;
import java.nio.charset.StandardCharsets;
import java.nio.file.Files;
import java.nio.file.Path;
import java.util.ArrayList;
import java.util.Arrays;
import java.util.concurrent.TimeUnit;
import java.util.List;
import jdk.test.lib.JDKToolFinder;

/**
 * Helper class for compilation of Java and Jasm {@link SourceCode}.
 */
class Compile {
    private static final int COMPILE_TIMEOUT = 600; // TODO: only temporarily increasing for windows failures.

    private static final String JAVA_PATH = JDKToolFinder.getJDKTool("java");
    private static final String JAVAC_PATH = JDKToolFinder.getJDKTool("javac");

    /**
     * Compile all sources in {@code javaSources}. First write them to the {@code sourceDir},
     * then compile them to class-files which are stored in {@code classesDir}.
     */
    public static void compileJavaSources(List<SourceCode> javaSources, Path sourceDir, Path classesDir, String[] javacFlags) {
        if (javaSources.isEmpty()) {
            Utils.printlnVerbose("No java sources to compile.");
            return;
        }
        Utils.printlnVerbose("Compiling Java sources: " + javaSources.size());

        List<Path> javaFilePaths = writeSourcesToFiles(javaSources, sourceDir);
        compileJavaFiles(javaFilePaths, classesDir, javacFlags);
        Utils.printlnVerbose("Java sources compiled.");
    }

    /**
     * Compile a list of files (i.e. {@code paths}) using javac and store
     * them in {@code classesDir}.
     */
    private static void compileJavaFiles(List<Path> paths, Path classesDir, String[] javacFlags) {
        List<String> command = new ArrayList<>();

        command.add(JAVAC_PATH);
        if (javacFlags != null) {
            command.addAll(Arrays.asList(javacFlags));
        }
        command.add("-classpath");
        // Note: the backslashes from windows paths must be escaped!
        command.add(Utils.getEscapedClassPathAndClassesDir(classesDir));
        command.add("-d");
        command.add(classesDir.toString());
        for (Path path : paths) {
            command.add(path.toAbsolutePath().toString());
        }

        executeCompileCommand(command);
    }

    /**
     * Compile all sources in {@code jasmSources}. First write them to the {@code sourceDir},
     * then compile them to class-files which are stored in {@code classesDir}.
     */
    public static void compileJasmSources(List<SourceCode> jasmSources, Path sourceDir, Path classesDir) {
        if (jasmSources.isEmpty()) {
            Utils.printlnVerbose("No jasm sources to compile.");
            return;
        }
        Utils.printlnVerbose("Compiling jasm sources: " + jasmSources.size());

        List<Path> jasmFilePaths = writeSourcesToFiles(jasmSources, sourceDir);
        compileJasmFiles(jasmFilePaths, classesDir);
        Utils.printlnVerbose("Jasm sources compiled.");
    }

    /**
     * Compile a list of files (i.e. {@code paths}) using asmtools jasm and store
     * them in {@code classesDir}.
     */
    private static void compileJasmFiles(List<Path> paths, Path classesDir) {
        List<String> command = new ArrayList<>();

        command.add(JAVA_PATH);
        command.add("-classpath");
        command.add(getAsmToolsPath());
        command.add("org.openjdk.asmtools.jasm.Main");
        command.add("-d");
        command.add(classesDir.toString());
        for (Path path : paths) {
            command.add(path.toAbsolutePath().toString());
        }

        executeCompileCommand(command);
    }

    /**
     * Get the path of asmtools, which is shipped with JTREG.
     */
    private static String getAsmToolsPath() {
        for (String path : Utils.getClassPaths()) {
            if (path.endsWith("jtreg.jar")) {
                File jtreg = new File(path);
                File dir = jtreg.getAbsoluteFile().getParentFile();
                File asmtools = new File(dir, "asmtools.jar");
                if (!asmtools.exists()) {
                    throw new InternalCompileFrameworkException("Found jtreg.jar in classpath, but could not find asmtools.jar");
                }
                return asmtools.getAbsolutePath();
            }
        }
        throw new InternalCompileFrameworkException("Could not find asmtools because could not find jtreg.jar in classpath");
    }

    private static void writeCodeToFile(String code, Path path) {
        Utils.printlnVerbose("File: " + path);

        // Ensure directory of the file exists.
        Path dir = path.getParent();
        try {
            Files.createDirectories(dir);
        } catch (Exception e) {
            throw new CompileFrameworkException("Could not create directory: " + dir, e);
        }

        // Write to file.
        try (BufferedWriter writer = Files.newBufferedWriter(path)) {
            writer.write(code);
        } catch (Exception e) {
            throw new CompileFrameworkException("Could not write file: " + path, e);
        }
    }

    /**
     * Write each source in {@code sources} to a file inside {@code sourceDir}.
     */
    private static List<Path> writeSourcesToFiles(List<SourceCode> sources, Path sourceDir) {
        List<Path> storedFiles = new ArrayList<>();
        for (SourceCode sourceCode : sources) {
            Path path = sourceDir.resolve(sourceCode.filePathName());
            writeCodeToFile(sourceCode.code(), path);
            storedFiles.add(path);
        }
        return storedFiles;
    }

    /**
     * Execute a given compilation, given as a {@code command}.
     */
    private static void executeCompileCommand(List<String> command) {
        Utils.printlnVerbose("Compile command: " + String.join(" ", command));

        ProcessBuilder builder = new ProcessBuilder(command);
        builder.redirectErrorStream(true);

        String output;
        int exitCode;
        try {
            Process process = builder.start();
            boolean exited = process.waitFor(COMPILE_TIMEOUT, TimeUnit.SECONDS);
            if (!exited) {
                process.destroyForcibly();
                System.out.println("Timeout: compile command: " + String.join(" ", command));
                throw new InternalCompileFrameworkException("Process timeout: compilation took too long.");
            }
            output = new String(process.getInputStream().readAllBytes(), StandardCharsets.UTF_8);
            exitCode = process.exitValue();
        } catch (IOException e) {
            throw new InternalCompileFrameworkException("IOException during compilation", e);
        } catch (InterruptedException e) {
            throw new CompileFrameworkException("InterruptedException during compilation", e);
        }

<<<<<<< HEAD
=======
        // Note: the output can be non-empty even if the compilation succeeds, e.g. for warnings.
>>>>>>> 6bc48035
        if (exitCode != 0) {
            System.err.println("Compilation failed.");
            System.err.println("Command: " + command);
            System.err.println("Exit code: " + exitCode);
            System.err.println("Output: '" + output + "'");
            throw new CompileFrameworkException("Compilation failed.");
        }
    }
}<|MERGE_RESOLUTION|>--- conflicted
+++ resolved
@@ -196,10 +196,7 @@
             throw new CompileFrameworkException("InterruptedException during compilation", e);
         }
 
-<<<<<<< HEAD
-=======
         // Note: the output can be non-empty even if the compilation succeeds, e.g. for warnings.
->>>>>>> 6bc48035
         if (exitCode != 0) {
             System.err.println("Compilation failed.");
             System.err.println("Command: " + command);
