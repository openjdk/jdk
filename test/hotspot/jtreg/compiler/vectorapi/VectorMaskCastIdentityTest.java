/*
 * Copyright (c) 2025, NVIDIA CORPORATION & AFFILIATES. All rights reserved.
 * DO NOT ALTER OR REMOVE COPYRIGHT NOTICES OR THIS FILE HEADER.
 *
 * This code is free software; you can redistribute it and/or modify it
 * under the terms of the GNU General Public License version 2 only, as
 * published by the Free Software Foundation.
 *
 * This code is distributed in the hope that it will be useful, but WITHOUT
 * ANY WARRANTY; without even the implied warranty of MERCHANTABILITY or
 * FITNESS FOR A PARTICULAR PURPOSE.  See the GNU General Public License
 * version 2 for more details (a copy is included in the LICENSE file that
 * accompanied this code).
 *
 * You should have received a copy of the GNU General Public License version
 * 2 along with this work; if not, write to the Free Software Foundation,
 * Inc., 51 Franklin St, Fifth Floor, Boston, MA 02110-1301 USA.
 *
 * Please contact Oracle, 500 Oracle Parkway, Redwood Shores, CA 94065 USA
 * or visit www.oracle.com if you need additional information or have any
 * questions.
 */

/*
* @test
<<<<<<< HEAD
* @bug 8356760 8370863
=======
* @bug 8356760
* @key randomness
>>>>>>> 6a6ff876
* @library /test/lib /
* @summary test VectorMaskCast Identity() optimizations
* @modules jdk.incubator.vector
*
* @run driver compiler.vectorapi.VectorMaskCastIdentityTest
*/

package compiler.vectorapi;

import compiler.lib.ir_framework.*;
import java.util.Random;
import jdk.incubator.vector.*;
import jdk.test.lib.Asserts;
import jdk.test.lib.Utils;

public class VectorMaskCastIdentityTest {
    private static final boolean[] mr = new boolean[128]; // 128 is large enough
    private static final Random rd = Utils.getRandomInstance();
    static {
        for (int i = 0; i < mr.length; i++) {
            mr[i] = rd.nextBoolean();
        }
    }

    // The types before and after the cast sequence are the same,
    // so the casts will be eliminated.

    @Test
    @IR(counts = { IRNode.VECTOR_MASK_CAST, "= 0" },
        applyIfCPUFeatureOr = { "asimd", "true", "avx2", "true" },
        applyIf = { "MaxVectorSize", ">= 16" })
    public static int testOneCastToSameType() {
        VectorMask<Integer> mInt128 = VectorMask.fromArray(IntVector.SPECIES_128, mr, 0);
        mInt128 = mInt128.cast(IntVector.SPECIES_128);
        // Insert a not() to prevent the casts being optimized by the optimization:
        // (VectorStoreMask (VectorMaskCast ... (VectorLoadMask x))) => x
        return mInt128.not().trueCount();
    }

    @Run(test = "testOneCastToSameType")
    public static void testOneCastToSameType_runner() {
        int count = testOneCastToSameType();
        VectorMask<Integer> mInt128 = VectorMask.fromArray(IntVector.SPECIES_128, mr, 0);
        Asserts.assertEquals(count, mInt128.not().trueCount());
    }

    @Test
    @IR(counts = { IRNode.VECTOR_MASK_CAST, "= 0" },
        applyIfCPUFeatureOr = { "asimd", "true", "avx2", "true" },
        applyIf = { "MaxVectorSize", ">= 16" })
    public static int testTwoCastToSameType() {
        VectorMask<Integer> mInt128 = VectorMask.fromArray(IntVector.SPECIES_128, mr, 0);
        VectorMask<Float> mFloat128 = mInt128.cast(FloatVector.SPECIES_128);
        VectorMask<Integer> mInt128_2 = mFloat128.cast(IntVector.SPECIES_128);
        return mInt128_2.not().trueCount();
    }

    @Run(test = "testTwoCastToSameType")
    public static void testTwoCastToSameType_runner() {
        int count = testTwoCastToSameType();
        VectorMask<Integer> mInt128 = VectorMask.fromArray(IntVector.SPECIES_128, mr, 0);
        Asserts.assertEquals(count, mInt128.not().trueCount());
    }

    // The types before and after the cast sequence are different,
    // so the casts will not be eliminated.

    @Test
    @IR(counts = { IRNode.VECTOR_MASK_CAST, "= 1" },
        applyIfCPUFeatureOr = { "asimd", "true", "avx2", "true" },
        applyIf = { "MaxVectorSize", ">= 16" })
    public static int testOneCastToDifferentType() {
        VectorMask<Integer> mInt128 = VectorMask.fromArray(IntVector.SPECIES_128, mr, 0);
        VectorMask<Short> mShort64 = mInt128.cast(ShortVector.SPECIES_64);
        return mShort64.not().trueCount();
    }

    @Run(test = "testOneCastToDifferentType")
    public static void testOneCastToDifferentType_runner() {
        int count = testOneCastToDifferentType();
        VectorMask<Integer> mInt128 = VectorMask.fromArray(IntVector.SPECIES_128, mr, 0);
        Asserts.assertEquals(count, mInt128.not().trueCount());
    }

    @Test
    @IR(counts = { IRNode.VECTOR_MASK_CAST, "= 2" },
        applyIfCPUFeatureOr = { "asimd", "true", "avx2", "true" },
        applyIf = { "MaxVectorSize", ">= 16" })
    public static int testTwoCastToDifferentType() {
        VectorMask<Short> mShort64 = VectorMask.fromArray(ShortVector.SPECIES_64, mr, 0);
        VectorMask<Float> mFloat128 = mShort64.cast(FloatVector.SPECIES_128);
        VectorMask<Integer> mInt128 = mFloat128.cast(IntVector.SPECIES_128);
        return mInt128.not().trueCount();
    }

    @Run(test = "testTwoCastToDifferentType")
    public static void testTwoCastToDifferentType_runner() {
        int count = testTwoCastToDifferentType();
        VectorMask<Short> mShort64 = VectorMask.fromArray(ShortVector.SPECIES_64, mr, 0);
        Asserts.assertEquals(count, mShort64.not().trueCount());
    }

    public static void main(String[] args) {
        TestFramework testFramework = new TestFramework();
        testFramework.setDefaultWarmup(10000)
                     .addFlags("--add-modules=jdk.incubator.vector")
                     .start();
    }
}<|MERGE_RESOLUTION|>--- conflicted
+++ resolved
@@ -23,12 +23,8 @@
 
 /*
 * @test
-<<<<<<< HEAD
 * @bug 8356760 8370863
-=======
-* @bug 8356760
 * @key randomness
->>>>>>> 6a6ff876
 * @library /test/lib /
 * @summary test VectorMaskCast Identity() optimizations
 * @modules jdk.incubator.vector
