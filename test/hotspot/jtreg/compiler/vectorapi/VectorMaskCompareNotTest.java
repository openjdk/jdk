--- conflicted
+++ resolved
@@ -35,12 +35,8 @@
  * @library /test/lib /
  * @summary test combining vector not operation with compare
  * @modules jdk.incubator.vector
-<<<<<<< HEAD
- * @requires (os.arch != "riscv64" | (os.arch == "riscv64" & vm.cpu.features ~= ".*rvv.*"))
+ * @requires vm.opt.final.MaxVectorSize == "null" | vm.opt.final.MaxVectorSize >= 16
  * @requires vm.opt.EnableVectorSupport == true
-=======
- * @requires vm.opt.final.MaxVectorSize == "null" | vm.opt.final.MaxVectorSize >= 16
->>>>>>> ea7186a8
  *
  * @run driver compiler.vectorapi.VectorMaskCompareNotTest
  */
