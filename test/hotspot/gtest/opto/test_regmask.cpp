/*
 * Copyright (c) 2020, 2025, Oracle and/or its affiliates. All rights reserved.
 * DO NOT ALTER OR REMOVE COPYRIGHT NOTICES OR THIS FILE HEADER.
 *
 * This code is free software; you can redistribute it and/or modify it
 * under the terms of the GNU General Public License version 2 only, as
 * published by the Free Software Foundation.
 *
 * This code is distributed in the hope that it will be useful, but WITHOUT
 * ANY WARRANTY; without even the implied warranty of MERCHANTABILITY or
 * FITNESS FOR A PARTICULAR PURPOSE.  See the GNU General Public License
 * version 2 for more details (a copy is included in the LICENSE file that
 * accompanied this code).
 *
 * You should have received a copy of the GNU General Public License version
 * 2 along with this work; if not, write to the Free Software Foundation,
 * Inc., 51 Franklin St, Fifth Floor, Boston, MA 02110-1301 USA.
 *
 * Please contact Oracle, 500 Oracle Parkway, Redwood Shores, CA 94065 USA
 * or visit www.oracle.com if you need additional information or have any
 * questions.
 *
 */

<<<<<<< HEAD
#include "precompiled.hpp"
#include "opto/chaitin.hpp"
=======
>>>>>>> fcd5ebc7
#include "opto/opcodes.hpp"
#include "opto/regmask.hpp"
#include "unittest.hpp"

// Sanity tests for RegMask and RegMaskIterator. The file tests operations on
// combinations of different RegMask versions ("basic", i.e. only statically
// allocated and "extended", i.e. extended with dynamically allocated memory).

static void contains_expected_num_of_registers(const RegMask& rm, unsigned int expected) {

  ASSERT_TRUE(rm.Size() == expected);
  if (expected > 0) {
    ASSERT_TRUE(rm.is_NotEmpty());
  } else {
    ASSERT_TRUE(!rm.is_NotEmpty());
    ASSERT_TRUE(!rm.is_AllStack());
  }

  RegMaskIterator rmi(rm);
  unsigned int count = 0;
  OptoReg::Name reg = OptoReg::Bad;
  while (rmi.has_next()) {
    reg = rmi.next();
    ASSERT_TRUE(OptoReg::is_valid(reg));
    count++;
  }
  ASSERT_EQ(OptoReg::Bad, rmi.next());
  ASSERT_TRUE(count == expected);
}

TEST_VM(RegMask, empty) {
  RegMask rm;
  contains_expected_num_of_registers(rm, 0);
}

TEST_VM(RegMask, iteration) {
  RegMask rm;
  rm.Insert(30);
  rm.Insert(31);
  rm.Insert(32);
  rm.Insert(33);
  rm.Insert(62);
  rm.Insert(63);
  rm.Insert(64);
  rm.Insert(65);

  RegMaskIterator rmi(rm);
  ASSERT_TRUE(rmi.next() == OptoReg::Name(30));
  ASSERT_TRUE(rmi.next() == OptoReg::Name(31));
  ASSERT_TRUE(rmi.next() == OptoReg::Name(32));
  ASSERT_TRUE(rmi.next() == OptoReg::Name(33));
  ASSERT_TRUE(rmi.next() == OptoReg::Name(62));
  ASSERT_TRUE(rmi.next() == OptoReg::Name(63));
  ASSERT_TRUE(rmi.next() == OptoReg::Name(64));
  ASSERT_TRUE(rmi.next() == OptoReg::Name(65));
  ASSERT_FALSE(rmi.has_next());
}

TEST_VM(RegMask, Set_ALL) {
  // Check that Set_All doesn't add bits outside of rm.rm_size_bits()
  RegMask rm;
  rm.Set_All();
  ASSERT_TRUE(rm.Size() == rm.rm_size_bits());
  ASSERT_TRUE(rm.is_NotEmpty());
  // Set_All sets AllStack bit
  ASSERT_TRUE(rm.is_AllStack());
  contains_expected_num_of_registers(rm, rm.rm_size_bits());
}

TEST_VM(RegMask, Clear) {
  // Check that Clear doesn't leave any stray bits
  RegMask rm;
  rm.Set_All();
  rm.Clear();
  contains_expected_num_of_registers(rm, 0);
}

TEST_VM(RegMask, AND) {
  RegMask rm1;
  rm1.Insert(OptoReg::Name(1));
  contains_expected_num_of_registers(rm1, 1);
  ASSERT_TRUE(rm1.Member(OptoReg::Name(1)));

  rm1.AND(rm1);
  contains_expected_num_of_registers(rm1, 1);

  RegMask rm2;
  rm1.AND(rm2);
  contains_expected_num_of_registers(rm1, 0);
  contains_expected_num_of_registers(rm2, 0);
}

TEST_VM(RegMask, OR) {
  RegMask rm1;
  rm1.Insert(OptoReg::Name(1));
  contains_expected_num_of_registers(rm1, 1);
  ASSERT_TRUE(rm1.Member(OptoReg::Name(1)));

  rm1.OR(rm1);
  contains_expected_num_of_registers(rm1, 1);

  RegMask rm2;
  rm1.OR(rm2);
  contains_expected_num_of_registers(rm1, 1);
  contains_expected_num_of_registers(rm2, 0);
}

TEST_VM(RegMask, SUBTRACT) {
  RegMask rm1;
  RegMask rm2;

  rm2.Set_All();
  for (int i = 17; i < (int)rm1.rm_size_bits(); i++) {
    rm1.Insert(i);
  }
  rm1.set_AllStack();
  ASSERT_TRUE(rm1.is_AllStack());
  rm2.SUBTRACT(rm1);
  contains_expected_num_of_registers(rm1, rm1.rm_size_bits() - 17);
  contains_expected_num_of_registers(rm2, 17);
}

TEST_VM(RegMask, SUBTRACT_inner) {
  RegMask rm1;
  RegMask rm2;
  rm2.Set_All();
  for (int i = 17; i < (int)rm1.rm_size_bits(); i++) {
    rm1.Insert(i);
  }
  rm2.SUBTRACT_inner(rm1);
  contains_expected_num_of_registers(rm1, rm1.rm_size_bits() - 17);
  contains_expected_num_of_registers(rm2, 17);
}

TEST_VM(RegMask, is_bound1) {
  RegMask rm;
  ASSERT_FALSE(rm.is_bound1());
  for (int i = 0; i < (int)rm.rm_size_bits() - 1; i++) {
    rm.Insert(i);
    ASSERT_TRUE(rm.is_bound1())       << "Index " << i;
    ASSERT_TRUE(rm.is_bound(Op_RegI)) << "Index " << i;
    contains_expected_num_of_registers(rm, 1);
    rm.Remove(i);
  }
  // AllStack bit does not count as a bound register
  rm.set_AllStack();
  ASSERT_FALSE(rm.is_bound1());
}

TEST_VM(RegMask, is_bound_pair) {
  RegMask rm;
  ASSERT_TRUE(rm.is_bound_pair());
  for (int i = 0; i < (int)rm.rm_size_bits() - 2; i++) {
    rm.Insert(i);
    rm.Insert(i + 1);
    ASSERT_TRUE(rm.is_bound_pair())   << "Index " << i;
    ASSERT_TRUE(rm.is_bound_set(2))   << "Index " << i;
    ASSERT_TRUE(rm.is_bound(Op_RegI)) << "Index " << i;
    contains_expected_num_of_registers(rm, 2);
    rm.Clear();
  }
  // A pair with the AllStack bit does not count as a bound pair
  rm.Clear();
  rm.Insert(rm.rm_size_bits() - 2);
  rm.Insert(rm.rm_size_bits() - 1);
  rm.set_AllStack();
  ASSERT_FALSE(rm.is_bound_pair());
}

TEST_VM(RegMask, is_bound_set) {
  RegMask rm;
  for (int size = 1; size <= 16; size++) {
    ASSERT_TRUE(rm.is_bound_set(size));
    for (int i = 0; i < (int)rm.rm_size_bits() - size; i++) {
      for (int j = i; j < i + size; j++) {
        rm.Insert(j);
      }
      ASSERT_TRUE(rm.is_bound_set(size))   << "Size " << size << " Index " << i;
      contains_expected_num_of_registers(rm, size);
      rm.Clear();
    }
    // A set with the AllStack bit does not count as a bound set
    for (int j = rm.rm_size_bits() - size; j < (int)rm.rm_size_bits(); j++) {
      rm.Insert(j);
    }
    rm.set_AllStack();
    ASSERT_FALSE(rm.is_bound_set(size));
    rm.Clear();
  }
}

TEST_VM(RegMask, external_member) {
  RegMask rm;
  rm.set_AllStack(false);
  ASSERT_FALSE(rm.Member(OptoReg::Name(rm.rm_size_bits())));
  rm.set_AllStack(true);
  ASSERT_TRUE(rm.Member(OptoReg::Name(rm.rm_size_bits())));
}

TEST_VM(RegMask, find_element) {
  RegMask rm;
  rm.Insert(OptoReg::Name(44));
  rm.Insert(OptoReg::Name(30));
  rm.Insert(OptoReg::Name(54));
  ASSERT_EQ(rm.find_first_elem(), OptoReg::Name(30));
  ASSERT_EQ(rm.find_last_elem(), OptoReg::Name(54));
  rm.set_AllStack(true);
  ASSERT_EQ(rm.find_last_elem(), OptoReg::Name(54));
  rm.Clear();
  ASSERT_EQ(rm.find_first_elem(), OptoReg::Bad);
  ASSERT_EQ(rm.find_last_elem(), OptoReg::Bad);
}

TEST_VM(RegMask, find_first_set) {
  RegMask rm;
  LRG lrg;
  lrg._is_scalable = 0;
  lrg._is_vector = 0;
  ASSERT_EQ(rm.find_first_set(lrg, 2), OptoReg::Bad);
  rm.Insert(OptoReg::Name(24));
  rm.Insert(OptoReg::Name(25));
  rm.Insert(OptoReg::Name(26));
  rm.Insert(OptoReg::Name(27));
  rm.Insert(OptoReg::Name(16));
  rm.Insert(OptoReg::Name(17));
  rm.Insert(OptoReg::Name(18));
  rm.Insert(OptoReg::Name(19));
  ASSERT_EQ(rm.find_first_set(lrg, 4), OptoReg::Name(19));
}

TEST_VM(RegMask, alignment) {
  RegMask rm;
  rm.Insert(OptoReg::Name(30));
  rm.Insert(OptoReg::Name(31));
  ASSERT_TRUE(rm.is_aligned_sets(2));
  rm.Insert(OptoReg::Name(32));
  rm.Insert(OptoReg::Name(37));
  rm.Insert(OptoReg::Name(62));
  rm.Insert(OptoReg::Name(71));
  rm.Insert(OptoReg::Name(74));
  rm.Insert(OptoReg::Name(75));
  ASSERT_FALSE(rm.is_aligned_pairs());
  rm.clear_to_pairs();
  ASSERT_TRUE(rm.is_aligned_sets(2));
  ASSERT_TRUE(rm.is_aligned_pairs());
  contains_expected_num_of_registers(rm, 4);
  ASSERT_TRUE(rm.Member(OptoReg::Name(30)));
  ASSERT_TRUE(rm.Member(OptoReg::Name(31)));
  ASSERT_TRUE(rm.Member(OptoReg::Name(74)));
  ASSERT_TRUE(rm.Member(OptoReg::Name(75)));
  ASSERT_FALSE(rm.is_misaligned_pair());
  rm.Remove(OptoReg::Name(30));
  rm.Remove(OptoReg::Name(74));
  ASSERT_TRUE(rm.is_misaligned_pair());
}

TEST_VM(RegMask, clear_to_sets) {
  RegMask rm;
  rm.Insert(OptoReg::Name(3));
  rm.Insert(OptoReg::Name(20));
  rm.Insert(OptoReg::Name(21));
  rm.Insert(OptoReg::Name(22));
  rm.Insert(OptoReg::Name(23));
  rm.Insert(OptoReg::Name(25));
  rm.Insert(OptoReg::Name(26));
  rm.Insert(OptoReg::Name(27));
  rm.Insert(OptoReg::Name(40));
  rm.Insert(OptoReg::Name(42));
  rm.Insert(OptoReg::Name(43));
  rm.Insert(OptoReg::Name(44));
  rm.Insert(OptoReg::Name(45));
  rm.clear_to_sets(2);
  ASSERT_TRUE(rm.is_aligned_sets(2));
  contains_expected_num_of_registers(rm, 10);
  rm.clear_to_sets(4);
  ASSERT_TRUE(rm.is_aligned_sets(4));
  contains_expected_num_of_registers(rm, 4);
  rm.clear_to_sets(8);
  ASSERT_TRUE(rm.is_aligned_sets(8));
  contains_expected_num_of_registers(rm, 0);
}

TEST_VM(RegMask, smear_to_sets) {
  RegMask rm;
  rm.Insert(OptoReg::Name(3));
  rm.smear_to_sets(2);
  ASSERT_TRUE(rm.is_aligned_sets(2));
  contains_expected_num_of_registers(rm, 2);
  rm.smear_to_sets(4);
  ASSERT_TRUE(rm.is_aligned_sets(4));
  contains_expected_num_of_registers(rm, 4);
  rm.smear_to_sets(8);
  ASSERT_TRUE(rm.is_aligned_sets(8));
  contains_expected_num_of_registers(rm, 8);
  rm.smear_to_sets(16);
  ASSERT_TRUE(rm.is_aligned_sets(16));
  contains_expected_num_of_registers(rm, 16);
}

TEST_VM(RegMask, overlap) {
  RegMask rm1;
  RegMask rm2;
  ASSERT_FALSE(rm1.overlap(rm2));
  ASSERT_FALSE(rm2.overlap(rm1));
  rm1.Insert(OptoReg::Name(23));
  rm1.Insert(OptoReg::Name(2));
  rm1.Insert(OptoReg::Name(12));
  rm2.Insert(OptoReg::Name(1));
  rm2.Insert(OptoReg::Name(4));
  ASSERT_FALSE(rm1.overlap(rm2));
  ASSERT_FALSE(rm2.overlap(rm1));
  rm1.Insert(OptoReg::Name(4));
  ASSERT_TRUE(rm1.overlap(rm2));
  ASSERT_TRUE(rm2.overlap(rm1));
}

TEST_VM(RegMask, valid_reg) {
  RegMask rm;
  ASSERT_FALSE(rm.is_valid_reg(OptoReg::Name(42), 1));
  rm.Insert(OptoReg::Name(3));
  rm.Insert(OptoReg::Name(5));
  rm.Insert(OptoReg::Name(6));
  rm.Insert(OptoReg::Name(7));
  ASSERT_FALSE(rm.is_valid_reg(OptoReg::Name(7), 4));
  ASSERT_TRUE(rm.is_valid_reg(OptoReg::Name(7), 2));
}

TEST_VM(RegMask, rollover_and_insert_remove) {
  RegMask rm;
  OptoReg::Name reg1(rm.rm_size_bits() + 42);
  OptoReg::Name reg2(rm.rm_size_bits() * 2 + 42);
  rm.set_AllStack(true);
  ASSERT_TRUE(rm.Member(reg1));
  rm.rollover();
  rm.Clear();
  rm.Insert(reg1);
  ASSERT_TRUE(rm.Member(reg1));
  rm.Remove(reg1);
  ASSERT_FALSE(rm.Member(reg1));
  rm.set_AllStack(true);
  rm.rollover();
  rm.Clear();
  rm.Insert(reg2);
  ASSERT_FALSE(rm.Member(reg1));
  ASSERT_TRUE(rm.Member(reg2));
}

TEST_VM(RegMask, rollover_and_find) {
  RegMask rm;
  OptoReg::Name reg1(rm.rm_size_bits() + 42);
  OptoReg::Name reg2(rm.rm_size_bits() + 7);
  rm.set_AllStack(true);
  rm.rollover();
  rm.Clear();
  ASSERT_EQ(rm.find_first_elem(), OptoReg::Bad);
  ASSERT_EQ(rm.find_last_elem(), OptoReg::Bad);
  rm.Insert(reg1);
  rm.Insert(reg2);
  ASSERT_EQ(rm.find_first_elem(), reg2);
  ASSERT_EQ(rm.find_last_elem(), reg1);
}

TEST_VM(RegMask, rollover_and_find_first_set) {
  LRG lrg;
  lrg._is_scalable = 0;
  lrg._is_vector = 0;
  RegMask rm;
  OptoReg::Name reg1(rm.rm_size_bits() + 24);
  OptoReg::Name reg2(rm.rm_size_bits() + 25);
  OptoReg::Name reg3(rm.rm_size_bits() + 26);
  OptoReg::Name reg4(rm.rm_size_bits() + 27);
  OptoReg::Name reg5(rm.rm_size_bits() + 16);
  OptoReg::Name reg6(rm.rm_size_bits() + 17);
  OptoReg::Name reg7(rm.rm_size_bits() + 18);
  OptoReg::Name reg8(rm.rm_size_bits() + 19);
  rm.set_AllStack(true);
  rm.rollover();
  rm.Clear();
  ASSERT_EQ(rm.find_first_set(lrg, 2), OptoReg::Bad);
  rm.Insert(reg1);
  rm.Insert(reg2);
  rm.Insert(reg3);
  rm.Insert(reg4);
  rm.Insert(reg5);
  rm.Insert(reg6);
  rm.Insert(reg7);
  rm.Insert(reg8);
  ASSERT_EQ(rm.find_first_set(lrg, 4), reg8);
}

TEST_VM(RegMask, rollover_and_Set_All_From) {
  RegMask rm;
  OptoReg::Name reg1(rm.rm_size_bits() + 42);
  rm.set_AllStack(true);
  rm.rollover();
  rm.Clear();
  rm.Set_All_From(reg1);
  contains_expected_num_of_registers(rm, rm.rm_size_bits() - 42);
}

TEST_VM(RegMask, rollover_and_Set_All_From_Offset) {
  RegMask rm;
  rm.set_AllStack(true);
  rm.rollover();
  rm.Clear();
  rm.Set_All_From_Offset();
  contains_expected_num_of_registers(rm, rm.rm_size_bits());
}

TEST_VM(RegMask, rollover_and_iterate) {
  RegMask rm;
  OptoReg::Name reg1(rm.rm_size_bits() + 2);
  OptoReg::Name reg2(rm.rm_size_bits() + 6);
  OptoReg::Name reg3(rm.rm_size_bits() + 17);
  OptoReg::Name reg4(rm.rm_size_bits() + 43);
  rm.set_AllStack(true);
  rm.rollover();
  rm.Clear();
  rm.Insert(reg1);
  rm.Insert(reg2);
  rm.Insert(reg3);
  rm.Insert(reg4);
  RegMaskIterator rmi(rm);
  ASSERT_EQ(rmi.next(), reg1);
  ASSERT_EQ(rmi.next(), reg2);
  ASSERT_EQ(rmi.next(), reg3);
  ASSERT_EQ(rmi.next(), reg4);
  ASSERT_FALSE(rmi.has_next());
}

TEST_VM(RegMask, rollover_and_SUBTRACT_inner_disjoint) {
  RegMask rm1;
  RegMask rm2;
  OptoReg::Name reg1(rm1.rm_size_bits() + 42);
  rm1.set_AllStack(true);
  rm1.rollover();
  rm1.Clear();
  rm1.SUBTRACT_inner(rm2);
  contains_expected_num_of_registers(rm1, 0);
  rm2.SUBTRACT_inner(rm1);
  contains_expected_num_of_registers(rm2, 0);
  rm1.Insert(reg1);
  rm2.Insert(42);
  rm1.SUBTRACT_inner(rm2);
  contains_expected_num_of_registers(rm1, 1);
  rm2.SUBTRACT_inner(rm1);
  contains_expected_num_of_registers(rm2, 1);
}

TEST_VM(RegMask, rollover_and_SUBTRACT_inner_overlap) {
  RegMask rm1;
  RegMask rm2;
  OptoReg::Name reg1(rm1.rm_size_bits() + 42);
  rm1.set_AllStack(true);
  rm1.rollover();
  rm1.Clear();
  rm2.set_AllStack(true);
  rm2.rollover();
  rm2.Clear();
  rm1.SUBTRACT_inner(rm2);
  contains_expected_num_of_registers(rm1, 0);
  rm2.SUBTRACT_inner(rm1);
  contains_expected_num_of_registers(rm2, 0);
  rm1.Insert(reg1);
  rm2.Insert(reg1);
  rm1.SUBTRACT_inner(rm2);
  contains_expected_num_of_registers(rm1, 0);
  rm1.Insert(reg1);
  rm2.SUBTRACT_inner(rm1);
  contains_expected_num_of_registers(rm2, 0);
}

#ifndef PRODUCT

Arena* arena() {
  return Thread::current()->resource_area();
}

static void is_basic(const RegMask& rm) {
  ASSERT_EQ(rm.rm_size(), RegMask::basic_rm_size());
}

static void is_extended(const RegMask& rm) {
  ASSERT_TRUE(rm.rm_size() > RegMask::basic_rm_size());
}

static int first_extended() {
  return RegMask::basic_rm_size() * BitsPerWord;
}

static void extend(RegMask& rm, unsigned int n = 4) {
  // Extend the given RegMask with at least n dynamically-allocated words.
  rm.Insert(OptoReg::Name(first_extended() + (BitsPerWord * n) - 1));
  rm.Clear();
  ASSERT_TRUE(rm.rm_size() >= RegMask::basic_rm_size() + n);
}

TEST_VM(RegMask, static_by_default) {
  // Check that a freshly created RegMask does not allocate dynamic memory.
  RegMask rm;
  is_basic(rm);
}

TEST_VM(RegMask, iteration_extended) {
  RegMask rm(arena());
  rm.Insert(30);
  rm.Insert(31);
  rm.Insert(33);
  rm.Insert(62);
  rm.Insert(first_extended());
  rm.Insert(first_extended() + 42);
  rm.Insert(first_extended() + 55);
  rm.Insert(first_extended() + 456);

  RegMaskIterator rmi(rm);
  ASSERT_TRUE(rmi.next() == OptoReg::Name(30));
  ASSERT_TRUE(rmi.next() == OptoReg::Name(31));
  ASSERT_TRUE(rmi.next() == OptoReg::Name(33));
  ASSERT_TRUE(rmi.next() == OptoReg::Name(62));
  ASSERT_TRUE(rmi.next() == OptoReg::Name(first_extended()));
  ASSERT_TRUE(rmi.next() == OptoReg::Name(first_extended() + 42));
  ASSERT_TRUE(rmi.next() == OptoReg::Name(first_extended() + 55));
  ASSERT_TRUE(rmi.next() == OptoReg::Name(first_extended() + 456));
  ASSERT_FALSE(rmi.has_next());
}

TEST_VM(RegMask, Set_ALL_extended) {
  // Check that Set_All doesn't add bits outside of rm.rm_size_bits() on
  // extended RegMasks.
  RegMask rm(arena());
  extend(rm);
  rm.Set_All();
  ASSERT_EQ(rm.Size(), rm.rm_size_bits());
  ASSERT_TRUE(rm.is_NotEmpty());
  // Set_All sets AllStack bit
  ASSERT_TRUE(rm.is_AllStack());
  contains_expected_num_of_registers(rm, rm.rm_size_bits());
}

TEST_VM(RegMask, Set_ALL_From_extended) {
  RegMask rm(arena());
  extend(rm);
  rm.Set_All_From(OptoReg::Name(42));
  contains_expected_num_of_registers(rm, rm.rm_size_bits() - 42);
}

TEST_VM(RegMask, Set_ALL_From_extended_grow) {
  RegMask rm(arena());
  rm.Set_All_From(first_extended() + OptoReg::Name(42));
  is_extended(rm);
  contains_expected_num_of_registers(rm, rm.rm_size_bits() - first_extended() - 42);
}

TEST_VM(RegMask, Clear_extended) {
  // Check that Clear doesn't leave any stray bits on extended RegMasks.
  RegMask rm(arena());
  rm.Insert(first_extended());
  is_extended(rm);
  rm.Set_All();
  rm.Clear();
  contains_expected_num_of_registers(rm, 0);
}

TEST_VM(RegMask, AND_extended_basic) {
  RegMask rm1(arena());
  rm1.Insert(OptoReg::Name(first_extended()));
  is_extended(rm1);
  contains_expected_num_of_registers(rm1, 1);
  ASSERT_TRUE(rm1.Member(OptoReg::Name(first_extended())));

  rm1.AND(rm1);
  contains_expected_num_of_registers(rm1, 1);

  RegMask rm2;
  is_basic(rm2);
  rm1.AND(rm2);
  contains_expected_num_of_registers(rm1, 0);
  contains_expected_num_of_registers(rm2, 0);
}

TEST_VM(RegMask, AND_extended_extended) {
  RegMask rm1(arena());
  rm1.Insert(OptoReg::Name(first_extended()));
  is_extended(rm1);
  contains_expected_num_of_registers(rm1, 1);
  ASSERT_TRUE(rm1.Member(OptoReg::Name(first_extended())));

  rm1.AND(rm1);
  contains_expected_num_of_registers(rm1, 1);

  RegMask rm2(arena());
  extend(rm2);
  rm1.AND(rm2);
  contains_expected_num_of_registers(rm1, 0);
  contains_expected_num_of_registers(rm2, 0);
}

TEST_VM(RegMask, OR_extended_basic) {
  RegMask rm1(arena());
  rm1.Insert(OptoReg::Name(first_extended()));
  is_extended(rm1);
  contains_expected_num_of_registers(rm1, 1);
  ASSERT_TRUE(rm1.Member(OptoReg::Name(first_extended())));

  rm1.OR(rm1);
  contains_expected_num_of_registers(rm1, 1);

  RegMask rm2;
  is_basic(rm2);
  rm1.OR(rm2);
  contains_expected_num_of_registers(rm1, 1);
  contains_expected_num_of_registers(rm2, 0);
}

TEST_VM(RegMask, OR_extended_extended) {
  RegMask rm1(arena());
  rm1.Insert(OptoReg::Name(first_extended()));
  is_extended(rm1);
  contains_expected_num_of_registers(rm1, 1);
  ASSERT_TRUE(rm1.Member(OptoReg::Name(first_extended())));

  rm1.OR(rm1);
  contains_expected_num_of_registers(rm1, 1);

  RegMask rm2(arena());
  extend(rm2);
  rm1.OR(rm2);
  contains_expected_num_of_registers(rm1, 1);
  contains_expected_num_of_registers(rm2, 0);
}

TEST_VM(RegMask, SUBTRACT_extended) {
  RegMask rm1(arena());
  extend(rm1);
  RegMask rm2(arena());
  extend(rm2);

  rm2.Set_All();
  ASSERT_TRUE(rm2.is_AllStack());
  for (int i = first_extended() + 17; i < (int)rm1.rm_size_bits(); i++) {
    rm1.Insert(i);
  }
  rm1.set_AllStack(true);
  ASSERT_TRUE(rm1.is_AllStack());
  rm2.SUBTRACT(rm1);
  contains_expected_num_of_registers(rm1, rm1.rm_size_bits() - first_extended() - 17);
  contains_expected_num_of_registers(rm2, first_extended() + 17);
}

TEST_VM(RegMask, external_member_extended) {
  RegMask rm(arena());
  extend(rm);
  rm.set_AllStack(false);
  ASSERT_FALSE(rm.Member(OptoReg::Name(rm.rm_size_bits())));
  rm.set_AllStack(true);
  ASSERT_TRUE(rm.Member(OptoReg::Name(rm.rm_size_bits())));
}

TEST_VM(RegMask, overlap_extended) {
  RegMask rm1(arena());
  extend(rm1);
  RegMask rm2(arena());
  extend(rm2);
  ASSERT_FALSE(rm1.overlap(rm2));
  ASSERT_FALSE(rm2.overlap(rm1));
  rm1.Insert(OptoReg::Name(23));
  rm1.Insert(OptoReg::Name(2));
  rm1.Insert(OptoReg::Name(first_extended() + 12));
  rm2.Insert(OptoReg::Name(1));
  rm2.Insert(OptoReg::Name(first_extended() + 4));
  ASSERT_FALSE(rm1.overlap(rm2));
  ASSERT_FALSE(rm2.overlap(rm1));
  rm1.Insert(OptoReg::Name(first_extended() + 4));
  ASSERT_TRUE(rm1.overlap(rm2));
  ASSERT_TRUE(rm2.overlap(rm1));
}

TEST_VM(RegMask, up_extended) {
  RegMask rm(arena());
  extend(rm);
  ASSERT_TRUE(rm.is_UP());
  rm.Insert(OptoReg::Name(1));
  ASSERT_TRUE(rm.is_UP());
  rm.Insert(OptoReg::Name(first_extended()));
  ASSERT_FALSE(rm.is_UP());
  rm.Clear();
  rm.set_AllStack(true);
  ASSERT_FALSE(rm.is_UP());
}

TEST_VM(RegMask, SUBTRACT_inner_basic_extended) {
  RegMask rm1;
  RegMask rm2(arena());
  rm1.Insert(OptoReg::Name(1));
  rm1.Insert(OptoReg::Name(42));
  is_basic(rm1);
  rm2.Insert(OptoReg::Name(1));
  rm2.Insert(OptoReg::Name(first_extended() + 20));
  is_extended(rm2);
  rm1.SUBTRACT_inner(rm2);
  is_basic(rm1);
  contains_expected_num_of_registers(rm1, 1);
  ASSERT_TRUE(rm1.Member(OptoReg::Name(42)));
}

TEST_VM(RegMask, SUBTRACT_inner_extended_basic) {
  RegMask rm1(arena());
  RegMask rm2;
  rm1.Insert(OptoReg::Name(1));
  rm1.Insert(OptoReg::Name(42));
  rm1.Insert(OptoReg::Name(first_extended() + 20));
  is_extended(rm1);
  rm2.Insert(OptoReg::Name(1));
  is_basic(rm2);
  rm1.SUBTRACT_inner(rm2);
  contains_expected_num_of_registers(rm1, 2);
  ASSERT_TRUE(rm1.Member(OptoReg::Name(42)));
  ASSERT_TRUE(rm1.Member(OptoReg::Name(first_extended() + 20)));
}

TEST_VM(RegMask, rollover_extended) {
  RegMask rm(arena());
  extend(rm);
  is_extended(rm);
  OptoReg::Name reg1(rm.rm_size_bits() + 42);
  rm.set_AllStack(true);
  rm.rollover();
  rm.Insert(reg1);
  ASSERT_TRUE(rm.Member(reg1));
}

TEST_VM(RegMask, rollover_and_SUBTRACT_inner_disjoint_extended) {
  RegMask rm1(arena());
  RegMask rm2;
  extend(rm1);
  OptoReg::Name reg1(rm1.rm_size_bits() + 42);
  rm1.set_AllStack(true);
  rm1.rollover();
  rm1.Clear();
  rm1.SUBTRACT_inner(rm2);
  contains_expected_num_of_registers(rm1, 0);
  rm2.SUBTRACT_inner(rm1);
  contains_expected_num_of_registers(rm2, 0);
  rm1.Insert(reg1);
  rm2.Insert(42);
  rm1.SUBTRACT_inner(rm2);
  contains_expected_num_of_registers(rm1, 1);
  rm2.SUBTRACT_inner(rm1);
  contains_expected_num_of_registers(rm2, 1);
}

TEST_VM(RegMask, rollover_and_SUBTRACT_inner_overlap_extended) {
  RegMask rm1(arena());
  RegMask rm2;
  OptoReg::Name reg1(rm1.rm_size_bits() + 42);
  extend(rm1);
  rm2.set_AllStack(true);
  rm2.rollover();
  rm2.Clear();
  rm1.SUBTRACT_inner(rm2);
  contains_expected_num_of_registers(rm1, 0);
  rm2.SUBTRACT_inner(rm1);
  contains_expected_num_of_registers(rm2, 0);
  rm1.Insert(reg1);
  rm2.Insert(reg1);
  rm1.SUBTRACT_inner(rm2);
  contains_expected_num_of_registers(rm1, 0);
  rm1.Insert(reg1);
  rm2.SUBTRACT_inner(rm1);
  contains_expected_num_of_registers(rm2, 0);
}

#endif // !PRODUCT<|MERGE_RESOLUTION|>--- conflicted
+++ resolved
@@ -22,11 +22,7 @@
  *
  */
 
-<<<<<<< HEAD
-#include "precompiled.hpp"
 #include "opto/chaitin.hpp"
-=======
->>>>>>> fcd5ebc7
 #include "opto/opcodes.hpp"
 #include "opto/regmask.hpp"
 #include "unittest.hpp"
