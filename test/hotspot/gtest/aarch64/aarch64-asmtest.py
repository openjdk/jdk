--- conflicted
+++ resolved
@@ -2135,11 +2135,7 @@
                         ["punpkhi",  "__ sve_punpkhi(p1, p0);",                            "punpkhi\tp1.h, p0.b"],
                         ["compact",  "__ sve_compact(z16, __ S, z16, p1);",                "compact\tz16.s, p1, z16.s"],
                         ["compact",  "__ sve_compact(z16, __ D, z16, p1);",                "compact\tz16.d, p1, z16.d"],
-<<<<<<< HEAD
-                        ["movprfx",  "__ sve_movprfx(z17, z15);",                          "movprfx\tz17, z15"],
-=======
                         ["movprfx",  "__ sve_movprfx(z17, z1);",                           "movprfx\tz17, z1"],
->>>>>>> cc563c87
                         ["ext",      "__ sve_ext(z17, z16, 63);",                          "ext\tz17.b, z17.b, z16.b, #63"],
                         ["facgt",    "__ sve_fac(Assembler::GT, p1, __ H, p2, z4, z5);",   "facgt\tp1.h, p2/z, z4.h, z5.h"],
                         ["facgt",    "__ sve_fac(Assembler::GT, p1, __ S, p2, z4, z5);",   "facgt\tp1.s, p2/z, z4.s, z5.s"],
