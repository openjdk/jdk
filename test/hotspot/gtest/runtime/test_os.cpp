--- conflicted
+++ resolved
@@ -949,7 +949,6 @@
   }
 }
 
-<<<<<<< HEAD
 #ifdef AIX
 // On Aix, we should fail attach attempts not aligned to segment boundaries (256m)
 TEST_VM(os, aix_reserve_at_non_shmlba_aligned_address) {
@@ -961,7 +960,7 @@
   }
 }
 #endif // AIX
-=======
+
 TEST_VM(os, vm_min_address) {
   size_t s = os::vm_min_address();
   ASSERT_GE(s, M);
@@ -971,4 +970,3 @@
   ASSERT_LE(s, NOT_LINUX(G * 4) LINUX_ONLY(G * 1024));
 #endif
 }
->>>>>>> c8acab1d
