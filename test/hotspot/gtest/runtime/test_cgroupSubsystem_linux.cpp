--- conflicted
+++ resolved
@@ -396,13 +396,9 @@
   result = 0;
   ok = controller->read_numerical_tuple_value(base_with_slash, true /* use_first */, result);
   EXPECT_FALSE(ok) << "Empty file should be an error";
-<<<<<<< HEAD
   EXPECT_EQ((ssize_t)0, result) << "result value should be unchanged";
-=======
-  EXPECT_EQ((jlong)-10, result) << "result value should be unchanged";
 
   delete_file(test_file);
->>>>>>> 051f39e1
 }
 
 TEST(cgroupTest, read_numerical_key_beyond_max_path) {
