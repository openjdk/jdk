/*
 * Copyright (c) 2018, 2025, Oracle and/or its affiliates. All rights reserved.
 * DO NOT ALTER OR REMOVE COPYRIGHT NOTICES OR THIS FILE HEADER.
 *
 * This code is free software; you can redistribute it and/or modify it
 * under the terms of the GNU General Public License version 2 only, as
 * published by the Free Software Foundation.
 *
 * This code is distributed in the hope that it will be useful, but WITHOUT
 * ANY WARRANTY; without even the implied warranty of MERCHANTABILITY or
 * FITNESS FOR A PARTICULAR PURPOSE.  See the GNU General Public License
 * version 2 for more details (a copy is included in the LICENSE file that
 * accompanied this code).
 *
 * You should have received a copy of the GNU General Public License version
 * 2 along with this work; if not, write to the Free Software Foundation,
 * Inc., 51 Franklin St, Fifth Floor, Boston, MA 02110-1301 USA.
 *
 * Please contact Oracle, 500 Oracle Parkway, Redwood Shores, CA 94065 USA
 * or visit www.oracle.com if you need additional information or have any
 * questions.
 */

// Tests here test the VM-global NMT facility.
//  The tests must *not* modify global state! E.g. switch NMT on or off. Instead, they
//  should work passively with whatever setting the gtestlauncher had been started with
//  - if NMT is enabled, test NMT, otherwise do whatever minimal tests make sense if NMT
//  is off.
//
// The gtestLauncher then are called with various levels of -XX:NativeMemoryTracking during
//  jtreg-controlled gtests (see test/hotspot/jtreg/gtest/NMTGtests.java)

#include "memory/memoryReserver.hpp"
#include "nmt/memTracker.hpp"
#include "nmt/regionsTree.inline.hpp"
#include "nmt/virtualMemoryTracker.hpp"
#include "utilities/globalDefinitions.hpp"
#include "utilities/macros.hpp"
#include "unittest.hpp"

#include <stdio.h>

// #define LOG(...) printf(__VA_ARGS__); printf("\n"); fflush(stdout);
#define LOG(...)

namespace {
  struct R {
    address _addr;
    size_t  _size;
  };
}

#define check(vmt, rmr, regions) check_inner((vmt), (rmr), (regions), ARRAY_SIZE(regions), __FILE__, __LINE__)

#define check_empty(vmt, rmr)                              \
  do {                                                \
    check_inner((vmt), (rmr), nullptr, 0, __FILE__, __LINE__);  \
  } while (false)

<<<<<<< HEAD
static void diagnostic_print(const ReservedMemoryRegion& rmr) {
=======
static void diagnostic_print(VirtualMemoryTracker& vmt, const ReservedMemoryRegion& rmr) {
>>>>>>> fde6cd77
  LOG("In reserved region " PTR_FORMAT ", size %X:", p2i(rmr.base()), rmr.size());
  VirtualMemoryTracker::Instance::tree()->visit_committed_regions(rmr, [&](CommittedMemoryRegion& region) {
    LOG("   committed region: " PTR_FORMAT ", size %X", p2i(region.base()), region.size());
    return true;
  });
}

<<<<<<< HEAD
static void check_inner(const ReservedMemoryRegion& rmr, R* regions, size_t regions_size, const char* file, int line) {
=======
static void check_inner(VirtualMemoryTracker& vmt, const ReservedMemoryRegion& rmr, R* regions, size_t regions_size, const char* file, int line) {
>>>>>>> fde6cd77
  size_t i = 0;
  size_t size = 0;

  // Helpful log
  diagnostic_print(vmt, rmr);

#define WHERE " from " << file << ":" << line

<<<<<<< HEAD
  VirtualMemoryTracker::Instance::tree()->visit_committed_regions(rmr, [&](CommittedMemoryRegion& region) {
=======
  vmt.tree()->visit_committed_regions(rmr, [&](CommittedMemoryRegion& region) {
>>>>>>> fde6cd77
    EXPECT_LT(i, regions_size) << WHERE;
    EXPECT_EQ(region.base(), regions[i]._addr) << WHERE;
    EXPECT_EQ(region.size(), regions[i]._size) << WHERE;
    size += region.size();
    i++;
    return true;
  });

  EXPECT_EQ(i, regions_size) << WHERE;
<<<<<<< HEAD
  EXPECT_EQ(size, rmr.committed_size()) << WHERE;
=======
  EXPECT_EQ(size, vmt.committed_size(&rmr)) << WHERE;
>>>>>>> fde6cd77
}

class VirtualMemoryTrackerTest {
public:
  static void test_add_committed_region_adjacent() {
<<<<<<< HEAD
    size_t size  = 0x01000000;
    ReservedSpace rs = MemoryReserver::reserve(size, mtTest);
=======
    VirtualMemoryTracker vmt(true);
    RegionsTree* rtree = vmt.tree();
    size_t size  = 0x01000000;
    const address addr = (address)0x0000A000;
>>>>>>> fde6cd77

    vmt.add_reserved_region(addr, size, CALLER_PC, mtTest);

    address frame1 = (address)0x1234;
    address frame2 = (address)0x1235;

    NativeCallStack stack(&frame1, 1);
    NativeCallStack stack2(&frame2, 1);

    // Fetch the added RMR for the space
<<<<<<< HEAD
    RegionsTree* rtree = VirtualMemoryTracker::Instance::tree();
    MemTracker::NmtVirtualMemoryLocker nvml;

    ReservedMemoryRegion rmr = rtree->find_reserved_region(addr);

=======
    ReservedMemoryRegion rmr = rtree->find_reserved_region(addr);

>>>>>>> fde6cd77
    ASSERT_EQ(rmr.size(), size);
    ASSERT_EQ(rmr.base(), addr);

    // Commit Size Granularity
    const size_t cs = 0x1000;

    // Commit adjacent regions with same stack

    { // Commit one region
      rtree->commit_region(addr + cs, cs, stack);
      R r[] = { {addr + cs, cs} };
      check(vmt, rmr, r);
    }

    { // Commit adjacent - lower address
      rtree->commit_region(addr, cs, stack);
      R r[] = { {addr, 2 * cs} };
      check(vmt, rmr, r);
    }

    { // Commit adjacent - higher address
      rtree->commit_region(addr + 2 * cs, cs, stack);
      R r[] = { {addr, 3 * cs} };
      check(vmt,rmr, r);
    }

    // Cleanup
    rtree->uncommit_region(addr, 3 * cs);
<<<<<<< HEAD
    ASSERT_EQ(rmr.committed_size(), 0u);
=======
    ASSERT_EQ(vmt.committed_size(&rmr), 0u);
>>>>>>> fde6cd77


    // Commit adjacent regions with different stacks

    { // Commit one region
      rtree->commit_region(addr + cs, cs, stack);
      R r[] = { {addr + cs, cs} };
      check(vmt, rmr, r);
    }

    { // Commit adjacent - lower address
      rtree->commit_region(addr, cs, stack2);
      R r[] = { {addr,      cs},
                {addr + cs, cs} };
      check(vmt, rmr, r);
    }

    { // Commit adjacent - higher address
      rtree->commit_region(addr + 2 * cs, cs, stack2);
      R r[] = { {addr,          cs},
                {addr +     cs, cs},
                {addr + 2 * cs, cs} };
      check(vmt, rmr, r);
    }

    // Cleanup
    rtree->uncommit_region(addr, 3 * cs);
<<<<<<< HEAD
    ASSERT_EQ(rmr.committed_size(), 0u);

    rtree->tree().remove_all();
  }

  static void test_add_committed_region_adjacent_overlapping() {
    size_t size  = 0x01000000;
    ReservedSpace rs = MemoryReserver::reserve(size, mtTest);

    RegionsTree* rtree = VirtualMemoryTracker::Instance::tree();
    MemTracker::NmtVirtualMemoryLocker nvml;

    address addr = (address)rs.base();
=======
    ASSERT_EQ(vmt.committed_size(&rmr), 0u);
  }

  static void test_add_committed_region_adjacent_overlapping() {
    VirtualMemoryTracker vmt(true);
    RegionsTree* rtree = vmt.tree();
    size_t size  = 0x01000000;
    const address addr = (address)0x0000A000;
>>>>>>> fde6cd77

    vmt.add_reserved_region(addr, size, CALLER_PC, mtTest);
    address frame1 = (address)0x1234;
    address frame2 = (address)0x1235;

    NativeCallStack stack(&frame1, 1);
    NativeCallStack stack2(&frame2, 1);

    // Fetch the added RMR for the space
    ReservedMemoryRegion rmr = rtree->find_reserved_region(addr);

    ASSERT_EQ(rmr.size(), size);
    ASSERT_EQ(rmr.base(), addr);

    // Commit Size Granularity
    const size_t cs = 0x1000;

    // Commit adjacent and overlapping regions with same stack

    { // Commit two non-adjacent regions
      rtree->commit_region(addr, 2 * cs, stack);
      rtree->commit_region(addr + 3 * cs, 2 * cs, stack);
      R r[] = { {addr,          2 * cs},
                {addr + 3 * cs, 2 * cs} };
      check(vmt, rmr, r);
    }

    { // Commit adjacent and overlapping
      rtree->commit_region(addr + 2 * cs, 2 * cs, stack);
      R r[] = { {addr, 5 * cs} };
      check(vmt, rmr, r);
    }

    // revert to two non-adjacent regions
    rtree->uncommit_region(addr + 2 * cs, cs);
<<<<<<< HEAD
    ASSERT_EQ(rmr.committed_size(), 4 * cs);
=======
    ASSERT_EQ(vmt.committed_size(&rmr), 4 * cs);
>>>>>>> fde6cd77

    { // Commit overlapping and adjacent
      rtree->commit_region(addr + cs, 2 * cs, stack);
      R r[] = { {addr, 5 * cs} };
      check(vmt, rmr, r);
    }

    // Cleanup
    rtree->uncommit_region(addr, 5 * cs);
<<<<<<< HEAD
    ASSERT_EQ(rmr.committed_size(), 0u);
=======
    ASSERT_EQ(vmt.committed_size(&rmr), 0u);
>>>>>>> fde6cd77


    // Commit adjacent and overlapping regions with different stacks

    { // Commit two non-adjacent regions
      rtree->commit_region(addr, 2 * cs, stack);
      rtree->commit_region(addr + 3 * cs, 2 * cs, stack);
      R r[] = { {addr,          2 * cs},
                {addr + 3 * cs, 2 * cs} };
      check(vmt, rmr, r);
    }

    { // Commit adjacent and overlapping
      rtree->commit_region(addr + 2 * cs, 2 * cs, stack2);
      R r[] = { {addr,          2 * cs},
                {addr + 2 * cs, 2 * cs},
                {addr + 4 * cs,     cs} };
      check(vmt, rmr, r);
    }

    // revert to two non-adjacent regions
    rtree->commit_region(addr, 5 * cs, stack);
    rtree->uncommit_region(addr + 2 * cs, cs);
<<<<<<< HEAD
    ASSERT_EQ(rmr.committed_size(), 4 * cs);
=======
    ASSERT_EQ(vmt.committed_size(&rmr), 4 * cs);
>>>>>>> fde6cd77

    { // Commit overlapping and adjacent
      rtree->commit_region(addr + cs, 2 * cs, stack2);
      R r[] = { {addr,              cs},
                {addr +     cs, 2 * cs},
                {addr + 3 * cs, 2 * cs} };
      check(vmt, rmr, r);
    }

    rtree->tree().remove_all();
  }

  static void test_add_committed_region_overlapping() {
<<<<<<< HEAD
    size_t size  = 0x01000000;
    ReservedSpace rs = MemoryReserver::reserve(size, mtTest);

    RegionsTree* rtree = VirtualMemoryTracker::Instance::tree();
    MemTracker::NmtVirtualMemoryLocker nvml;

    address addr = (address)rs.base();
=======
    VirtualMemoryTracker vmt(true);
    RegionsTree* rtree = vmt.tree();
    size_t size  = 0x01000000;
    const address addr = (address)0x0000A000;

    vmt.add_reserved_region(addr, size, CALLER_PC, mtTest);
>>>>>>> fde6cd77

    address frame1 = (address)0x1234;
    address frame2 = (address)0x1235;

    NativeCallStack stack(&frame1, 1);
    NativeCallStack stack2(&frame2, 1);

    // Fetch the added RMR for the space
    ReservedMemoryRegion rmr = rtree->find_reserved_region(addr);
<<<<<<< HEAD


=======


>>>>>>> fde6cd77
    ASSERT_EQ(rmr.size(), size);
    ASSERT_EQ(rmr.base(), addr);

    // Commit Size Granularity
    const size_t cs = 0x1000;

    // With same stack

    { // Commit one region
      rtree->commit_region(addr, cs, stack);
      R r[] = { {addr, cs} };
      check(vmt, rmr, r);
    }

    { // Commit the same region
      rtree->commit_region(addr, cs, stack);
      R r[] = { {addr, cs} };
      check(vmt, rmr, r);
    }

    { // Commit a succeeding region
      rtree->commit_region(addr + cs, cs, stack);
      R r[] = { {addr, 2 * cs} };
      check(vmt, rmr, r);
    }

    { // Commit  over two regions
      rtree->commit_region(addr, 2 * cs, stack);
      R r[] = { {addr, 2 * cs} };
      check(vmt, rmr, r);
    }

    {// Commit first part of a region
      rtree->commit_region(addr, cs, stack);
      R r[] = { {addr, 2 * cs} };
      check(vmt, rmr, r);
    }

    { // Commit second part of a region
      rtree->commit_region(addr + cs, cs, stack);
      R r[] = { {addr, 2 * cs} };
      check(vmt, rmr, r);
    }

    { // Commit a third part
      rtree->commit_region(addr + 2 * cs, cs, stack);
      R r[] = { {addr, 3 * cs} };
      check(vmt, rmr, r);
    }

    { // Commit in the middle of a region
      rtree->commit_region(addr + 1 * cs, cs, stack);
      R r[] = { {addr, 3 * cs} };
      check(vmt, rmr, r);
    }

    // Cleanup
    rtree->uncommit_region(addr, 3 * cs);
<<<<<<< HEAD
    ASSERT_EQ(rmr.committed_size(), 0u);
=======
    ASSERT_EQ(vmt.committed_size(&rmr), 0u);
>>>>>>> fde6cd77

    // With preceding region

    rtree->commit_region(addr,              cs, stack);
    rtree->commit_region(addr + 2 * cs, 3 * cs, stack);

    rtree->commit_region(addr + 2 * cs,     cs, stack);
    {
      R r[] = { {addr,              cs},
                {addr + 2 * cs, 3 * cs} };
      check(vmt, rmr, r);
    }

    rtree->commit_region(addr + 3 * cs,     cs, stack);
    {
      R r[] = { {addr,              cs},
                {addr + 2 * cs, 3 * cs} };
      check(vmt, rmr, r);
    }

    rtree->commit_region(addr + 4 * cs,     cs, stack);
    {
      R r[] = { {addr,              cs},
                {addr + 2 * cs, 3 * cs} };
      check(vmt, rmr, r);
    }

    // Cleanup
    rtree->uncommit_region(addr, 5 * cs);
<<<<<<< HEAD
    ASSERT_EQ(rmr.committed_size(), 0u);
=======
    ASSERT_EQ(vmt.committed_size(&rmr), 0u);
>>>>>>> fde6cd77

    // With different stacks

    { // Commit one region
      rtree->commit_region(addr, cs, stack);
      R r[] = { {addr, cs} };
      check(vmt, rmr, r);
    }

    { // Commit the same region
      rtree->commit_region(addr, cs, stack2);
      R r[] = { {addr, cs} };
      check(vmt, rmr, r);
    }

    { // Commit a succeeding region
      rtree->commit_region(addr + cs, cs, stack);
      R r[] = { {addr,      cs},
                {addr + cs, cs} };
      check(vmt, rmr, r);
    }

    { // Commit  over two regions
      rtree->commit_region(addr, 2 * cs, stack);
      R r[] = { {addr, 2 * cs} };
      check(vmt, rmr, r);
    }

    {// Commit first part of a region
      rtree->commit_region(addr, cs, stack2);
      R r[] = { {addr,      cs},
                {addr + cs, cs} };
      check(vmt, rmr, r);
    }

    { // Commit second part of a region
      rtree->commit_region(addr + cs, cs, stack2);
      R r[] = { {addr, 2 * cs} };
      check(vmt, rmr, r);
    }

    { // Commit a third part
      rtree->commit_region(addr + 2 * cs, cs, stack2);
      R r[] = { {addr, 3 * cs} };
      check(vmt, rmr, r);
    }

    { // Commit in the middle of a region
      rtree->commit_region(addr + 1 * cs, cs, stack);
      R r[] = { {addr,          cs},
                {addr +     cs, cs},
                {addr + 2 * cs, cs} };
      check(vmt, rmr, r);
    }

    rtree->tree().remove_all();
  }

  static void test_add_committed_region() {
    test_add_committed_region_adjacent();
    test_add_committed_region_adjacent_overlapping();
    test_add_committed_region_overlapping();
  }

  template <size_t S>
  static void fix(R r[S]) {

  }

  static void test_remove_uncommitted_region() {
<<<<<<< HEAD
    size_t size  = 0x01000000;
    ReservedSpace rs = MemoryReserver::reserve(size, mtTest);

    RegionsTree* rtree = VirtualMemoryTracker::Instance::tree();
    MemTracker::NmtVirtualMemoryLocker nvml;

    address addr = (address)rs.base();
=======
    VirtualMemoryTracker vmt(true);
    RegionsTree* rtree = vmt.tree();
    size_t size  = 0x01000000;
    const address addr = (address)0x0000A000;
>>>>>>> fde6cd77

    vmt.add_reserved_region(addr, size, CALLER_PC, mtTest);
    address frame1 = (address)0x1234;
    address frame2 = (address)0x1235;

    NativeCallStack stack(&frame1, 1);
    NativeCallStack stack2(&frame2, 1);

    // Fetch the added RMR for the space
    ReservedMemoryRegion rmr = rtree->find_reserved_region(addr);

    ASSERT_EQ(rmr.size(), size);
    ASSERT_EQ(rmr.base(), addr);

    // Commit Size Granularity
    const size_t cs = 0x1000;

    { // Commit regions
      rtree->commit_region(addr, 3 * cs, stack);
      R r[] = { {addr, 3 * cs} };
      check(vmt, rmr, r);

      // Remove only existing
      rtree->uncommit_region(addr, 3 * cs);
<<<<<<< HEAD
      check_empty(rmr);
=======
      check_empty(vmt, rmr);
>>>>>>> fde6cd77
    }

    {
      rtree->commit_region(addr + 0 * cs, cs, stack);
      rtree->commit_region(addr + 2 * cs, cs, stack);
      rtree->commit_region(addr + 4 * cs, cs, stack);

      { // Remove first
        rtree->uncommit_region(addr, cs);
        R r[] = { {addr + 2 * cs, cs},
                  {addr + 4 * cs, cs} };
        check(vmt, rmr, r);
      }

      // add back
      rtree->commit_region(addr,          cs, stack);

      { // Remove middle
        rtree->uncommit_region(addr + 2 * cs, cs);
        R r[] = { {addr + 0 * cs, cs},
                  {addr + 4 * cs, cs} };
        check(vmt, rmr, r);
      }

      // add back
      rtree->commit_region(addr + 2 * cs, cs, stack);

      { // Remove end
        rtree->uncommit_region(addr + 4 * cs, cs);
        R r[] = { {addr + 0 * cs, cs},
                  {addr + 2 * cs, cs} };
        check(vmt, rmr, r);
      }

      rtree->uncommit_region(addr, 5 * cs);
<<<<<<< HEAD
      check_empty(rmr);
=======
      check_empty(vmt, rmr);
>>>>>>> fde6cd77
    }

    { // Remove larger region
      rtree->commit_region(addr + 1 * cs, cs, stack);
      rtree->uncommit_region(addr, 3 * cs);
<<<<<<< HEAD
      check_empty(rmr);
=======
      check_empty(vmt, rmr);
>>>>>>> fde6cd77
    }

    { // Remove smaller region - in the middle
      rtree->commit_region(addr, 3 * cs, stack);
      rtree->uncommit_region(addr + 1 * cs, cs);
      R r[] = { { addr + 0 * cs, cs},
                { addr + 2 * cs, cs} };
      check(vmt, rmr, r);

      rtree->uncommit_region(addr, 3 * cs);
<<<<<<< HEAD
      check_empty(rmr);
=======
      check_empty(vmt, rmr);
>>>>>>> fde6cd77
    }

    { // Remove smaller region - at the beginning
      rtree->commit_region(addr, 3 * cs, stack);
      rtree->uncommit_region(addr + 0 * cs, cs);
      R r[] = { { addr + 1 * cs, 2 * cs} };
      check(vmt, rmr, r);

      rtree->uncommit_region(addr, 3 * cs);
<<<<<<< HEAD
      check_empty(rmr);
=======
      check_empty(vmt, rmr);
>>>>>>> fde6cd77
    }

    { // Remove smaller region - at the end
      rtree->commit_region(addr, 3 * cs, stack);
      rtree->uncommit_region(addr + 2 * cs, cs);
      R r[] = { { addr, 2 * cs} };
      check(vmt, rmr, r);

      rtree->uncommit_region(addr, 3 * cs);
<<<<<<< HEAD
      check_empty(rmr);
=======
      check_empty(vmt, rmr);
>>>>>>> fde6cd77
    }

    { // Remove smaller, overlapping region - at the beginning
      rtree->commit_region(addr + 1 * cs, 4 * cs, stack);
      rtree->uncommit_region(addr, 2 * cs);
      R r[] = { { addr + 2 * cs, 3 * cs} };
      check(vmt, rmr, r);

      rtree->uncommit_region(addr + 1 * cs, 4 * cs);
<<<<<<< HEAD
      check_empty(rmr);
=======
      check_empty(vmt, rmr);
>>>>>>> fde6cd77
    }

    { // Remove smaller, overlapping region - at the end
      rtree->commit_region(addr, 3 * cs, stack);
      rtree->uncommit_region(addr + 2 * cs, 2 * cs);
      R r[] = { { addr, 2 * cs} };
      check(vmt, rmr, r);

      rtree->uncommit_region(addr, 3 * cs);
<<<<<<< HEAD
      check_empty(rmr);
=======
      check_empty(vmt, rmr);
>>>>>>> fde6cd77
    }

    rtree->tree().remove_all();
  }
};

TEST_VM(NMT_VirtualMemoryTracker, add_committed_region) {
  if (MemTracker::tracking_level() >= NMT_detail) {
    VirtualMemoryTrackerTest::test_add_committed_region();
  } else {
    tty->print_cr("skipped.");
  }
}

TEST_VM(NMT_VirtualMemoryTracker, remove_uncommitted_region) {
  if (MemTracker::tracking_level() >= NMT_detail) {
    VirtualMemoryTrackerTest::test_remove_uncommitted_region();
  } else {
    tty->print_cr("skipped.");
  }
}<|MERGE_RESOLUTION|>--- conflicted
+++ resolved
@@ -57,11 +57,7 @@
     check_inner((vmt), (rmr), nullptr, 0, __FILE__, __LINE__);  \
   } while (false)
 
-<<<<<<< HEAD
-static void diagnostic_print(const ReservedMemoryRegion& rmr) {
-=======
 static void diagnostic_print(VirtualMemoryTracker& vmt, const ReservedMemoryRegion& rmr) {
->>>>>>> fde6cd77
   LOG("In reserved region " PTR_FORMAT ", size %X:", p2i(rmr.base()), rmr.size());
   VirtualMemoryTracker::Instance::tree()->visit_committed_regions(rmr, [&](CommittedMemoryRegion& region) {
     LOG("   committed region: " PTR_FORMAT ", size %X", p2i(region.base()), region.size());
@@ -69,11 +65,7 @@
   });
 }
 
-<<<<<<< HEAD
-static void check_inner(const ReservedMemoryRegion& rmr, R* regions, size_t regions_size, const char* file, int line) {
-=======
 static void check_inner(VirtualMemoryTracker& vmt, const ReservedMemoryRegion& rmr, R* regions, size_t regions_size, const char* file, int line) {
->>>>>>> fde6cd77
   size_t i = 0;
   size_t size = 0;
 
@@ -82,11 +74,7 @@
 
 #define WHERE " from " << file << ":" << line
 
-<<<<<<< HEAD
-  VirtualMemoryTracker::Instance::tree()->visit_committed_regions(rmr, [&](CommittedMemoryRegion& region) {
-=======
   vmt.tree()->visit_committed_regions(rmr, [&](CommittedMemoryRegion& region) {
->>>>>>> fde6cd77
     EXPECT_LT(i, regions_size) << WHERE;
     EXPECT_EQ(region.base(), regions[i]._addr) << WHERE;
     EXPECT_EQ(region.size(), regions[i]._size) << WHERE;
@@ -96,25 +84,16 @@
   });
 
   EXPECT_EQ(i, regions_size) << WHERE;
-<<<<<<< HEAD
-  EXPECT_EQ(size, rmr.committed_size()) << WHERE;
-=======
   EXPECT_EQ(size, vmt.committed_size(&rmr)) << WHERE;
->>>>>>> fde6cd77
 }
 
 class VirtualMemoryTrackerTest {
 public:
   static void test_add_committed_region_adjacent() {
-<<<<<<< HEAD
-    size_t size  = 0x01000000;
-    ReservedSpace rs = MemoryReserver::reserve(size, mtTest);
-=======
     VirtualMemoryTracker vmt(true);
     RegionsTree* rtree = vmt.tree();
     size_t size  = 0x01000000;
     const address addr = (address)0x0000A000;
->>>>>>> fde6cd77
 
     vmt.add_reserved_region(addr, size, CALLER_PC, mtTest);
 
@@ -125,16 +104,8 @@
     NativeCallStack stack2(&frame2, 1);
 
     // Fetch the added RMR for the space
-<<<<<<< HEAD
-    RegionsTree* rtree = VirtualMemoryTracker::Instance::tree();
-    MemTracker::NmtVirtualMemoryLocker nvml;
-
     ReservedMemoryRegion rmr = rtree->find_reserved_region(addr);
 
-=======
-    ReservedMemoryRegion rmr = rtree->find_reserved_region(addr);
-
->>>>>>> fde6cd77
     ASSERT_EQ(rmr.size(), size);
     ASSERT_EQ(rmr.base(), addr);
 
@@ -163,11 +134,7 @@
 
     // Cleanup
     rtree->uncommit_region(addr, 3 * cs);
-<<<<<<< HEAD
-    ASSERT_EQ(rmr.committed_size(), 0u);
-=======
     ASSERT_EQ(vmt.committed_size(&rmr), 0u);
->>>>>>> fde6cd77
 
 
     // Commit adjacent regions with different stacks
@@ -195,21 +162,6 @@
 
     // Cleanup
     rtree->uncommit_region(addr, 3 * cs);
-<<<<<<< HEAD
-    ASSERT_EQ(rmr.committed_size(), 0u);
-
-    rtree->tree().remove_all();
-  }
-
-  static void test_add_committed_region_adjacent_overlapping() {
-    size_t size  = 0x01000000;
-    ReservedSpace rs = MemoryReserver::reserve(size, mtTest);
-
-    RegionsTree* rtree = VirtualMemoryTracker::Instance::tree();
-    MemTracker::NmtVirtualMemoryLocker nvml;
-
-    address addr = (address)rs.base();
-=======
     ASSERT_EQ(vmt.committed_size(&rmr), 0u);
   }
 
@@ -218,7 +170,6 @@
     RegionsTree* rtree = vmt.tree();
     size_t size  = 0x01000000;
     const address addr = (address)0x0000A000;
->>>>>>> fde6cd77
 
     vmt.add_reserved_region(addr, size, CALLER_PC, mtTest);
     address frame1 = (address)0x1234;
@@ -254,11 +205,7 @@
 
     // revert to two non-adjacent regions
     rtree->uncommit_region(addr + 2 * cs, cs);
-<<<<<<< HEAD
-    ASSERT_EQ(rmr.committed_size(), 4 * cs);
-=======
     ASSERT_EQ(vmt.committed_size(&rmr), 4 * cs);
->>>>>>> fde6cd77
 
     { // Commit overlapping and adjacent
       rtree->commit_region(addr + cs, 2 * cs, stack);
@@ -268,11 +215,7 @@
 
     // Cleanup
     rtree->uncommit_region(addr, 5 * cs);
-<<<<<<< HEAD
-    ASSERT_EQ(rmr.committed_size(), 0u);
-=======
     ASSERT_EQ(vmt.committed_size(&rmr), 0u);
->>>>>>> fde6cd77
 
 
     // Commit adjacent and overlapping regions with different stacks
@@ -296,11 +239,7 @@
     // revert to two non-adjacent regions
     rtree->commit_region(addr, 5 * cs, stack);
     rtree->uncommit_region(addr + 2 * cs, cs);
-<<<<<<< HEAD
-    ASSERT_EQ(rmr.committed_size(), 4 * cs);
-=======
     ASSERT_EQ(vmt.committed_size(&rmr), 4 * cs);
->>>>>>> fde6cd77
 
     { // Commit overlapping and adjacent
       rtree->commit_region(addr + cs, 2 * cs, stack2);
@@ -314,22 +253,12 @@
   }
 
   static void test_add_committed_region_overlapping() {
-<<<<<<< HEAD
-    size_t size  = 0x01000000;
-    ReservedSpace rs = MemoryReserver::reserve(size, mtTest);
-
-    RegionsTree* rtree = VirtualMemoryTracker::Instance::tree();
-    MemTracker::NmtVirtualMemoryLocker nvml;
-
-    address addr = (address)rs.base();
-=======
     VirtualMemoryTracker vmt(true);
     RegionsTree* rtree = vmt.tree();
     size_t size  = 0x01000000;
     const address addr = (address)0x0000A000;
 
     vmt.add_reserved_region(addr, size, CALLER_PC, mtTest);
->>>>>>> fde6cd77
 
     address frame1 = (address)0x1234;
     address frame2 = (address)0x1235;
@@ -339,13 +268,8 @@
 
     // Fetch the added RMR for the space
     ReservedMemoryRegion rmr = rtree->find_reserved_region(addr);
-<<<<<<< HEAD
-
-
-=======
-
-
->>>>>>> fde6cd77
+
+
     ASSERT_EQ(rmr.size(), size);
     ASSERT_EQ(rmr.base(), addr);
 
@@ -404,11 +328,7 @@
 
     // Cleanup
     rtree->uncommit_region(addr, 3 * cs);
-<<<<<<< HEAD
-    ASSERT_EQ(rmr.committed_size(), 0u);
-=======
     ASSERT_EQ(vmt.committed_size(&rmr), 0u);
->>>>>>> fde6cd77
 
     // With preceding region
 
@@ -438,11 +358,7 @@
 
     // Cleanup
     rtree->uncommit_region(addr, 5 * cs);
-<<<<<<< HEAD
-    ASSERT_EQ(rmr.committed_size(), 0u);
-=======
     ASSERT_EQ(vmt.committed_size(&rmr), 0u);
->>>>>>> fde6cd77
 
     // With different stacks
 
@@ -513,20 +429,10 @@
   }
 
   static void test_remove_uncommitted_region() {
-<<<<<<< HEAD
-    size_t size  = 0x01000000;
-    ReservedSpace rs = MemoryReserver::reserve(size, mtTest);
-
-    RegionsTree* rtree = VirtualMemoryTracker::Instance::tree();
-    MemTracker::NmtVirtualMemoryLocker nvml;
-
-    address addr = (address)rs.base();
-=======
     VirtualMemoryTracker vmt(true);
     RegionsTree* rtree = vmt.tree();
     size_t size  = 0x01000000;
     const address addr = (address)0x0000A000;
->>>>>>> fde6cd77
 
     vmt.add_reserved_region(addr, size, CALLER_PC, mtTest);
     address frame1 = (address)0x1234;
@@ -551,11 +457,7 @@
 
       // Remove only existing
       rtree->uncommit_region(addr, 3 * cs);
-<<<<<<< HEAD
-      check_empty(rmr);
-=======
-      check_empty(vmt, rmr);
->>>>>>> fde6cd77
+      check_empty(vmt, rmr);
     }
 
     {
@@ -591,21 +493,13 @@
       }
 
       rtree->uncommit_region(addr, 5 * cs);
-<<<<<<< HEAD
-      check_empty(rmr);
-=======
-      check_empty(vmt, rmr);
->>>>>>> fde6cd77
+      check_empty(vmt, rmr);
     }
 
     { // Remove larger region
       rtree->commit_region(addr + 1 * cs, cs, stack);
       rtree->uncommit_region(addr, 3 * cs);
-<<<<<<< HEAD
-      check_empty(rmr);
-=======
-      check_empty(vmt, rmr);
->>>>>>> fde6cd77
+      check_empty(vmt, rmr);
     }
 
     { // Remove smaller region - in the middle
@@ -616,11 +510,7 @@
       check(vmt, rmr, r);
 
       rtree->uncommit_region(addr, 3 * cs);
-<<<<<<< HEAD
-      check_empty(rmr);
-=======
-      check_empty(vmt, rmr);
->>>>>>> fde6cd77
+      check_empty(vmt, rmr);
     }
 
     { // Remove smaller region - at the beginning
@@ -630,11 +520,7 @@
       check(vmt, rmr, r);
 
       rtree->uncommit_region(addr, 3 * cs);
-<<<<<<< HEAD
-      check_empty(rmr);
-=======
-      check_empty(vmt, rmr);
->>>>>>> fde6cd77
+      check_empty(vmt, rmr);
     }
 
     { // Remove smaller region - at the end
@@ -644,11 +530,7 @@
       check(vmt, rmr, r);
 
       rtree->uncommit_region(addr, 3 * cs);
-<<<<<<< HEAD
-      check_empty(rmr);
-=======
-      check_empty(vmt, rmr);
->>>>>>> fde6cd77
+      check_empty(vmt, rmr);
     }
 
     { // Remove smaller, overlapping region - at the beginning
@@ -658,11 +540,7 @@
       check(vmt, rmr, r);
 
       rtree->uncommit_region(addr + 1 * cs, 4 * cs);
-<<<<<<< HEAD
-      check_empty(rmr);
-=======
-      check_empty(vmt, rmr);
->>>>>>> fde6cd77
+      check_empty(vmt, rmr);
     }
 
     { // Remove smaller, overlapping region - at the end
@@ -672,11 +550,7 @@
       check(vmt, rmr, r);
 
       rtree->uncommit_region(addr, 3 * cs);
-<<<<<<< HEAD
-      check_empty(rmr);
-=======
-      check_empty(vmt, rmr);
->>>>>>> fde6cd77
+      check_empty(vmt, rmr);
     }
 
     rtree->tree().remove_all();
