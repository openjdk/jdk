/*
 * Copyright (c) 2018, 2025, Oracle and/or its affiliates. All rights reserved.
 * DO NOT ALTER OR REMOVE COPYRIGHT NOTICES OR THIS FILE HEADER.
 *
 * This code is free software; you can redistribute it and/or modify it
 * under the terms of the GNU General Public License version 2 only, as
 * published by the Free Software Foundation.
 *
 * This code is distributed in the hope that it will be useful, but WITHOUT
 * ANY WARRANTY; without even the implied warranty of MERCHANTABILITY or
 * FITNESS FOR A PARTICULAR PURPOSE.  See the GNU General Public License
 * version 2 for more details (a copy is included in the LICENSE file that
 * accompanied this code).
 *
 * You should have received a copy of the GNU General Public License version
 * 2 along with this work; if not, write to the Free Software Foundation,
 * Inc., 51 Franklin St, Fifth Floor, Boston, MA 02110-1301 USA.
 *
 * Please contact Oracle, 500 Oracle Parkway, Redwood Shores, CA 94065 USA
 * or visit www.oracle.com if you need additional information or have any
 * questions.
 */

#include "nmt/memTracker.hpp"
#include "nmt/regionsTree.hpp"
#include "nmt/regionsTree.inline.hpp"
#include "runtime/thread.hpp"
#include "utilities/globalDefinitions.hpp"
#include "utilities/macros.hpp"
#include "unittest.hpp"

class CommittedVirtualMemoryTest {
public:
  static void test() {
    Thread* thr = Thread::current();
    address stack_end = thr->stack_end();
    size_t  stack_size = thr->stack_size();

    MemTracker::record_thread_stack(stack_end, stack_size);

    {
      MemTracker::NmtVirtualMemoryLocker nvml;
      VirtualMemoryTracker::Instance::add_reserved_region(stack_end, stack_size, CALLER_PC, mtThreadStack);
      // snapshot current stack usage
      VirtualMemoryTracker::Instance::snapshot_thread_stacks();
    }

    VirtualMemoryRegion rmr_found;
    {
      MemTracker::NmtVirtualMemoryLocker vml;
      rmr_found = VirtualMemoryTracker::Instance::tree()->find_reserved_region(stack_end);
    }

    ASSERT_TRUE(rmr_found.is_valid());
    ASSERT_EQ(rmr_found.base(), stack_end);


    int i = 0;
    address i_addr = (address)&i;
    bool found_i_addr = false;

    // stack grows downward
    address stack_top = stack_end + stack_size;
    bool found_stack_top = false;
    {
      MemTracker::NmtVirtualMemoryLocker vml;
      VirtualMemoryTracker::Instance::tree()->visit_committed_regions(rmr_found, [&](const VirtualMemoryRegion& cmr) {
        if (cmr.base() + cmr.size() == stack_top) {
          EXPECT_TRUE(cmr.size() <= stack_size);
          found_stack_top = true;
        }
        if (i_addr < stack_top && i_addr >= cmr.base()) {
          found_i_addr = true;
        }
        i++;
        return true;
      });
    }

    // stack and guard pages may be contiguous as one region
    ASSERT_TRUE(i >= 1);
    ASSERT_TRUE(found_i_addr);
    ASSERT_TRUE(found_stack_top);
  }

  static void check_covered_pages(address addr, size_t size, address base, size_t touch_pages, int* page_num) {
    const size_t page_sz = os::vm_page_size();
    size_t index;
    for (index = 0; index < touch_pages; index ++) {
      address page_addr = base + page_num[index] * page_sz;
      // The range covers this page, marks the page
      if (page_addr >= addr && page_addr < addr + size) {
        page_num[index] = -1;
      }
    }
  }

  static void test_committed_region_impl(size_t num_pages, size_t touch_pages, int* page_num) {
    const size_t page_sz = os::vm_page_size();
    const size_t size = num_pages * page_sz;
    char* base = os::reserve_memory(size, mtThreadStack);
    bool result = os::commit_memory(base, size, !ExecMem);
    size_t index;
    ASSERT_NE(base, (char*)nullptr);
    for (index = 0; index < touch_pages; index ++) {
      char* touch_addr = base + page_sz * page_num[index];
      *touch_addr = 'a';
    }

    // trigger the test
<<<<<<< HEAD
    VirtualMemoryTracker::Instance::snapshot_thread_stacks();

    VirtualMemoryRegion rmr_found = VirtualMemoryTracker::Instance::tree()->find_reserved_region((address)base);
=======
    ReservedMemoryRegion rmr_found;
    {
      MemTracker::NmtVirtualMemoryLocker nvml;
      VirtualMemoryTracker::Instance::snapshot_thread_stacks();
      rmr_found = VirtualMemoryTracker::Instance::tree()->find_reserved_region((address)base);
    }
>>>>>>> ca89cd06
    ASSERT_TRUE(rmr_found.is_valid());
    ASSERT_EQ(rmr_found.base(), (address)base);


    bool precise_tracking_supported = false;
<<<<<<< HEAD
    VirtualMemoryTracker::Instance::tree()->visit_committed_regions(rmr_found, [&](const VirtualMemoryRegion& cmr){
      if (cmr.size() == size) {
        return false;
      } else {
        precise_tracking_supported = true;
        check_covered_pages(cmr.base(), cmr.size(), (address)base, touch_pages, page_num);
      }
      return true;
    });
=======
    {
      MemTracker::NmtVirtualMemoryLocker nvml;
      VirtualMemoryTracker::Instance::tree()->visit_committed_regions(rmr_found, [&](const CommittedMemoryRegion& cmr){
        if (cmr.size() == size) {
          return false;
        } else {
          precise_tracking_supported = true;
          check_covered_pages(cmr.base(), cmr.size(), (address)base, touch_pages, page_num);
        }
        return true;
      });
    }
>>>>>>> ca89cd06

    if (precise_tracking_supported) {
      // All touched pages should be committed
      for (size_t index = 0; index < touch_pages; index ++) {
        ASSERT_EQ(page_num[index], -1);
      }
    }

    // Cleanup
    os::disclaim_memory(base, size);
    {
      MemTracker::NmtVirtualMemoryLocker nvml;
      VirtualMemoryTracker::Instance::remove_released_region((address)base, size);
      rmr_found = VirtualMemoryTracker::Instance::tree()->find_reserved_region((address)base);
    }
    ASSERT_TRUE(!rmr_found.is_valid());
  }

  static void test_committed_region() {
    // On Linux, we scan 1024 pages at a time.
    // Here, we test scenario that scans < 1024 pages.
    int small_range[] = {3, 9, 46};
    int mid_range[] = {0, 45, 100, 399, 400, 1000, 1031};
    int large_range[] = {100, 301, 1024, 2047, 2048, 2049, 2050, 3000};

    test_committed_region_impl(47, 3, small_range);
    test_committed_region_impl(1088, 5, mid_range);
    test_committed_region_impl(3074, 8, large_range);
  }

  static void test_partial_region() {
    bool   result;
    size_t committed_size;
    address committed_start;
    size_t index;

    const size_t page_sz = os::vm_page_size();
    const size_t num_pages = 4;
    const size_t size = num_pages * page_sz;
    char* base = os::reserve_memory(size, mtTest);
    ASSERT_NE(base, (char*)nullptr);
    result = os::commit_memory(base, size, !ExecMem);

    ASSERT_TRUE(result);
    // touch all pages
    for (index = 0; index < num_pages; index ++) {
      *(base + index * page_sz) = 'a';
    }

    // Test whole range
    result = os::committed_in_range((address)base, size, committed_start, committed_size);
    ASSERT_TRUE(result);
    ASSERT_EQ(num_pages * page_sz, committed_size);
    ASSERT_EQ(committed_start, (address)base);

    // Test beginning of the range
    result = os::committed_in_range((address)base, 2 * page_sz, committed_start, committed_size);
    ASSERT_TRUE(result);
    ASSERT_EQ(2 * page_sz, committed_size);
    ASSERT_EQ(committed_start, (address)base);

    // Test end of the range
    result = os::committed_in_range((address)(base + page_sz), 3 * page_sz, committed_start, committed_size);
    ASSERT_TRUE(result);
    ASSERT_EQ(3 * page_sz, committed_size);
    ASSERT_EQ(committed_start, (address)(base + page_sz));

    // Test middle of the range
    result = os::committed_in_range((address)(base + page_sz), 2 * page_sz, committed_start, committed_size);
    ASSERT_TRUE(result);
    ASSERT_EQ(2 * page_sz, committed_size);
    ASSERT_EQ(committed_start, (address)(base + page_sz));

    os::release_memory(base, size);
  }

  static void test_committed_in_range(size_t num_pages, size_t pages_to_touch) {
    bool result;
    size_t committed_size;
    address committed_start;
    size_t index;

    const size_t page_sz = os::vm_page_size();
    const size_t size = num_pages * page_sz;

    char* base = os::reserve_memory(size, mtTest);
    ASSERT_NE(base, (char*)nullptr);

    result = os::commit_memory(base, size, !ExecMem);
    ASSERT_TRUE(result);

    result = os::committed_in_range((address)base, size, committed_start, committed_size);
    ASSERT_FALSE(result);

    // Touch pages
    for (index = 0; index < pages_to_touch; index ++) {
      base[index * page_sz] = 'a';
    }

    result = os::committed_in_range((address)base, size, committed_start, committed_size);
    ASSERT_TRUE(result);
    ASSERT_EQ(pages_to_touch * page_sz, committed_size);
    ASSERT_EQ(committed_start, (address)base);

    os::uncommit_memory(base, size, false);

    result = os::committed_in_range((address)base, size, committed_start, committed_size);
    ASSERT_FALSE(result);

    os::release_memory(base, size);
  }
};

TEST_VM(NMTCommittedVirtualMemoryTracker, test_committed_virtualmemory_region) {
  //  This tests the VM-global NMT facility. The test must *not* modify global state,
  //  since that interferes with other tests!
  // The gtestLauncher are called with and without -XX:NativeMemoryTracking during jtreg-controlled
  //  gtests.

  if (MemTracker::tracking_level() >= NMT_detail) {
    CommittedVirtualMemoryTest::test();
    CommittedVirtualMemoryTest::test_committed_region();
    CommittedVirtualMemoryTest::test_partial_region();
  } else {
    tty->print_cr("skipped.");
  }

}

#if !defined(_WINDOWS) && !defined(_AIX)
TEST_VM(NMTCommittedVirtualMemory, test_committed_in_range){
  CommittedVirtualMemoryTest::test_committed_in_range(1024, 1024);
  CommittedVirtualMemoryTest::test_committed_in_range(2, 1);
}
#endif<|MERGE_RESOLUTION|>--- conflicted
+++ resolved
@@ -108,34 +108,17 @@
     }
 
     // trigger the test
-<<<<<<< HEAD
-    VirtualMemoryTracker::Instance::snapshot_thread_stacks();
-
-    VirtualMemoryRegion rmr_found = VirtualMemoryTracker::Instance::tree()->find_reserved_region((address)base);
-=======
     ReservedMemoryRegion rmr_found;
     {
       MemTracker::NmtVirtualMemoryLocker nvml;
       VirtualMemoryTracker::Instance::snapshot_thread_stacks();
       rmr_found = VirtualMemoryTracker::Instance::tree()->find_reserved_region((address)base);
     }
->>>>>>> ca89cd06
     ASSERT_TRUE(rmr_found.is_valid());
     ASSERT_EQ(rmr_found.base(), (address)base);
 
 
     bool precise_tracking_supported = false;
-<<<<<<< HEAD
-    VirtualMemoryTracker::Instance::tree()->visit_committed_regions(rmr_found, [&](const VirtualMemoryRegion& cmr){
-      if (cmr.size() == size) {
-        return false;
-      } else {
-        precise_tracking_supported = true;
-        check_covered_pages(cmr.base(), cmr.size(), (address)base, touch_pages, page_num);
-      }
-      return true;
-    });
-=======
     {
       MemTracker::NmtVirtualMemoryLocker nvml;
       VirtualMemoryTracker::Instance::tree()->visit_committed_regions(rmr_found, [&](const CommittedMemoryRegion& cmr){
@@ -148,7 +131,6 @@
         return true;
       });
     }
->>>>>>> ca89cd06
 
     if (precise_tracking_supported) {
       // All touched pages should be committed
