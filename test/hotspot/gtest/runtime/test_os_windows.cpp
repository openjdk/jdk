--- conflicted
+++ resolved
@@ -811,11 +811,7 @@
   FLAG_SET_CMDLINE(LargePageSizeInBytes, 5 * M); // Set large page size to 5MB
   if (!EnableAllLargePageSizesForWindows) {
     decided_size = os::win32::large_page_init_decide_size(); // Recalculate decided size
-<<<<<<< HEAD
-    EXPECT_EQ(decided_size, size_t{0}) << "Expected decided size to be 0 for large pages bigger than 4mb on IA32 or AMD64";
-=======
-    EXPECT_EQ(decided_size, 0) << "Expected decided size to be 0 for large pages bigger than 4mb on AMD64";
->>>>>>> 29100320
+    EXPECT_EQ(decided_size, size_t{0}) << "Expected decided size to be 0 for large pages bigger than 4mb on AMD64";
   }
 #endif
 
