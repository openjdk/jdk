/*
 * Copyright (c) 2020, Oracle and/or its affiliates. All rights reserved.
 * DO NOT ALTER OR REMOVE COPYRIGHT NOTICES OR THIS FILE HEADER.
 *
 * This code is free software; you can redistribute it and/or modify it
 * under the terms of the GNU General Public License version 2 only, as
 * published by the Free Software Foundation.
 *
 * This code is distributed in the hope that it will be useful, but WITHOUT
 * ANY WARRANTY; without even the implied warranty of MERCHANTABILITY or
 * FITNESS FOR A PARTICULAR PURPOSE.  See the GNU General Public License
 * version 2 for more details (a copy is included in the LICENSE file that
 * accompanied this code).
 *
 * You should have received a copy of the GNU General Public License version
 * 2 along with this work; if not, write to the Free Software Foundation,
 * Inc., 51 Franklin St, Fifth Floor, Boston, MA 02110-1301 USA.
 *
 * Please contact Oracle, 500 Oracle Parkway, Redwood Shores, CA 94065 USA
 * or visit www.oracle.com if you need additional information or have any
 * questions.
 */

#include "precompiled.hpp"
#include "runtime/interfaceSupport.inline.hpp"
#include "runtime/mutex.hpp"
#include "runtime/mutexLocker.hpp"
#include "runtime/thread.hpp"
#include "utilities/formatBuffer.hpp"
#include "threadHelper.inline.hpp"
#include "unittest.hpp"

const int iterations = 10;
static Mutex* m[iterations];
static int i = 0;

static void create_mutex(Thread* thr) {
  m[i] = new Mutex(Mutex::leaf, FormatBuffer<128>("MyLock lock #%u", i), Mutex::_safepoint_check_never);
  i++;
}

TEST_VM(MutexName, mutex_name) {
  // Create mutexes in threads, where the names are created on the thread
  // stacks and then check that their names are correct.
  for (int i = 0; i < iterations; i++) {
    nomt_test_doer(create_mutex);
  }
  for (int i = 0; i < iterations; i++) {
    FormatBuffer<128> f("MyLock lock #%u", i);
    ASSERT_STREQ(m[i]->name(), f.buffer()) << "Wrong name!";
  }
}

#ifdef ASSERT

const int rankA = 50;

TEST_OTHER_VM(MutexRank, mutex_lock_rank_in_order) {
  JavaThread* THREAD = JavaThread::current();
  ThreadInVMfromNative invm(THREAD);

  Mutex* mutex_rankA = new Mutex(rankA, "mutex_rankA", Mutex::_safepoint_check_always);
  Mutex* mutex_rankA_plus_one = new Mutex(rankA + 1, "mutex_rankA_plus_one", Mutex::_safepoint_check_always);

  mutex_rankA_plus_one->lock();
  mutex_rankA->lock();
  mutex_rankA->unlock();
  mutex_rankA_plus_one->unlock();
}

TEST_VM_ASSERT_MSG(MutexRank, mutex_lock_rank_out_of_orderA,
                   ".* Attempting to acquire lock mutex_rankA_plus_one/51 out of order with lock mutex_rankA/50 -- possible deadlock") {
  JavaThread* THREAD = JavaThread::current();
  ThreadInVMfromNative invm(THREAD);

  Mutex* mutex_rankA = new Mutex(rankA, "mutex_rankA", Mutex::_safepoint_check_always);
  Mutex* mutex_rankA_plus_one = new Mutex(rankA + 1, "mutex_rankA_plus_one", Mutex::_safepoint_check_always);

  mutex_rankA->lock();
  mutex_rankA_plus_one->lock();
  mutex_rankA_plus_one->unlock();
  mutex_rankA->unlock();
}

TEST_VM_ASSERT_MSG(MutexRank, mutex_lock_rank_out_of_orderB,
                   ".* Attempting to acquire lock mutex_rankB/50 out of order with lock mutex_rankA/50 -- possible deadlock") {
  JavaThread* THREAD = JavaThread::current();
  ThreadInVMfromNative invm(THREAD);

  Mutex* mutex_rankA = new Mutex(rankA, "mutex_rankA", Mutex::_safepoint_check_always);
  Mutex* mutex_rankB = new Mutex(rankA, "mutex_rankB", Mutex::_safepoint_check_always);

  mutex_rankA->lock();
  mutex_rankB->lock();
  mutex_rankB->unlock();
  mutex_rankA->unlock();
}

TEST_OTHER_VM(MutexRank, mutex_trylock_rank_out_of_orderA) {
  JavaThread* THREAD = JavaThread::current();
  ThreadInVMfromNative invm(THREAD);

  Mutex* mutex_rankA = new Mutex(rankA, "mutex_rankA", Mutex::_safepoint_check_always);
  Mutex* mutex_rankA_plus_one = new Mutex(rankA + 1, "mutex_rankA_plus_one", Mutex::_safepoint_check_always);
  Mutex* mutex_rankA_plus_two = new Mutex(rankA + 2, "mutex_rankA_plus_two", Mutex::_safepoint_check_always);

  mutex_rankA_plus_one->lock();
  mutex_rankA_plus_two->try_lock_without_rank_check();
  mutex_rankA->lock();
  mutex_rankA->unlock();
  mutex_rankA_plus_two->unlock();
  mutex_rankA_plus_one->unlock();
}

TEST_VM_ASSERT_MSG(MutexRank, mutex_trylock_rank_out_of_orderB,
                   ".* Attempting to acquire lock mutex_rankA_plus_one/51 out of order with lock mutex_rankA/50 -- possible deadlock") {
  JavaThread* THREAD = JavaThread::current();
  ThreadInVMfromNative invm(THREAD);

  Mutex* mutex_rankA = new Mutex(rankA, "mutex_rankA", Mutex::_safepoint_check_always);
  Mutex* mutex_rankA_plus_one = new Mutex(rankA + 1, "mutex_rankA_plus_one", Mutex::_safepoint_check_always);

  mutex_rankA->lock();
  mutex_rankA_plus_one->try_lock_without_rank_check();
  mutex_rankA_plus_one->unlock();
  mutex_rankA_plus_one->try_lock();
  mutex_rankA_plus_one->unlock();
  mutex_rankA->unlock();
}

TEST_VM_ASSERT_MSG(MutexRank, mutex_lock_event_leaf,
                   ".* Attempting to acquire lock mutex_rank_leaf/.* out of order with lock mutex_rank_event/0 "
                   "-- possible deadlock") {
  JavaThread* THREAD = JavaThread::current();
  ThreadInVMfromNative invm(THREAD);

<<<<<<< HEAD
  Mutex* mutex_rank_access = new Mutex(Mutex::access, "mutex_rank_access", Mutex::_safepoint_check_never);
  Mutex* mutex_rank_leaf = new Mutex(Mutex::leaf, "mutex_rank_leaf", Mutex::_safepoint_check_never);
=======
  Mutex* mutex_rank_event = new Mutex(Mutex::event, "mutex_rank_event", false, Mutex::_safepoint_check_never);
  Mutex* mutex_rank_leaf = new Mutex(Mutex::leaf, "mutex_rank_leaf", false, Mutex::_safepoint_check_never);
>>>>>>> a033aa5a

  mutex_rank_event->lock_without_safepoint_check();
  mutex_rank_leaf->lock_without_safepoint_check();
  mutex_rank_leaf->unlock();
  mutex_rank_event->unlock();
}

TEST_VM_ASSERT_MSG(MutexRank, mutex_lock_tty_special,
                   ".* Attempting to acquire lock mutex_rank_special/.* out of order with lock mutex_rank_tty/.*"
                   "-- possible deadlock") {
  JavaThread* THREAD = JavaThread::current();
  ThreadInVMfromNative invm(THREAD);

  Mutex* mutex_rank_tty = new Mutex(Mutex::tty, "mutex_rank_tty", Mutex::_safepoint_check_never);
  Mutex* mutex_rank_special = new Mutex(Mutex::special, "mutex_rank_special", Mutex::_safepoint_check_never);

  mutex_rank_tty->lock_without_safepoint_check();
  mutex_rank_special->lock_without_safepoint_check();
  mutex_rank_special->unlock();
  mutex_rank_tty->unlock();
}

TEST_OTHER_VM(MutexRank, monitor_wait_rank_in_order) {
  JavaThread* THREAD = JavaThread::current();
  ThreadInVMfromNative invm(THREAD);

  Monitor* monitor_rankA = new Monitor(rankA, "monitor_rankA", Mutex::_safepoint_check_always);
  Monitor* monitor_rankA_plus_one = new Monitor(rankA + 1, "monitor_rankA_plus_one", Mutex::_safepoint_check_always);

  monitor_rankA_plus_one->lock();
  monitor_rankA->lock();
  monitor_rankA->wait(1);
  monitor_rankA->unlock();
  monitor_rankA_plus_one->unlock();
}

TEST_VM_ASSERT_MSG(MutexRank, monitor_wait_rank_out_of_order,
                   ".* Attempting to wait on monitor monitor_rankA_plus_one/51 while holding lock monitor_rankA/50 "
                   "-- possible deadlock. Should wait on the least ranked monitor from all owned locks.") {
  JavaThread* THREAD = JavaThread::current();
  ThreadInVMfromNative invm(THREAD);

  Monitor* monitor_rankA = new Monitor(rankA, "monitor_rankA", Mutex::_safepoint_check_always);
  Monitor* monitor_rankA_plus_one = new Monitor(rankA + 1, "monitor_rankA_plus_one", Mutex::_safepoint_check_always);

  monitor_rankA_plus_one->lock();
  monitor_rankA->lock();
  monitor_rankA_plus_one->wait(1);
  monitor_rankA_plus_one->unlock();
  monitor_rankA->unlock();
}

TEST_VM_ASSERT_MSG(MutexRank, monitor_wait_rank_out_of_order_trylock,
                   ".* Attempting to wait on monitor monitor_rankA_plus_one/51 while holding lock monitor_rankA/50 "
                   "-- possible deadlock. Should wait on the least ranked monitor from all owned locks.") {
  JavaThread* THREAD = JavaThread::current();
  ThreadInVMfromNative invm(THREAD);

  Monitor* monitor_rankA = new Monitor(rankA, "monitor_rankA", Mutex::_safepoint_check_always);
  Monitor* monitor_rankA_plus_one = new Monitor(rankA + 1, "monitor_rankA_plus_one", Mutex::_safepoint_check_always);

  monitor_rankA->lock();
  monitor_rankA_plus_one->try_lock_without_rank_check();
  monitor_rankA_plus_one->wait();
  monitor_rankA_plus_one->unlock();
  monitor_rankA->unlock();
}

TEST_VM_ASSERT_MSG(MutexRank, monitor_wait_rank_special,
                   ".* Attempting to wait on monitor monitor_rank_special_minus_one/.* while holding lock monitor_rank_special/.*"
                   "-- possible deadlock. Should not block\\(wait\\) while holding a lock of rank special.") {
  JavaThread* THREAD = JavaThread::current();
  ThreadInVMfromNative invm(THREAD);

  Monitor* monitor_rank_special = new Monitor(Mutex::special, "monitor_rank_special", Mutex::_safepoint_check_never);
  Monitor* monitor_rank_special_minus_one = new Monitor(Mutex::special - 1, "monitor_rank_special_minus_one", Mutex::_safepoint_check_never);

  monitor_rank_special->lock_without_safepoint_check();
  monitor_rank_special_minus_one->lock_without_safepoint_check();
  monitor_rank_special_minus_one->wait_without_safepoint_check(1);
  monitor_rank_special_minus_one->unlock();
  monitor_rank_special->unlock();
}

TEST_VM_ASSERT_MSG(MutexRank, monitor_wait_event_tty,
                   ".* Attempting to wait on monitor monitor_rank_event/0 while holding lock monitor_rank_tty/.*"
                   "-- possible deadlock. Should not block\\(wait\\) while holding a lock of rank special.") {
  JavaThread* THREAD = JavaThread::current();
  ThreadInVMfromNative invm(THREAD);

<<<<<<< HEAD
  Monitor* monitor_rank_tty = new Monitor(Mutex::tty, "monitor_rank_tty", Mutex::_safepoint_check_never);
  Monitor* monitor_rank_access = new Monitor(Mutex::access, "monitor_rank_access", Mutex::_safepoint_check_never);
=======
  Monitor* monitor_rank_tty = new Monitor(Mutex::tty, "monitor_rank_tty", false, Mutex::_safepoint_check_never);
  Monitor* monitor_rank_event = new Monitor(Mutex::event, "monitor_rank_event", false, Mutex::_safepoint_check_never);
>>>>>>> a033aa5a

  monitor_rank_tty->lock_without_safepoint_check();
  monitor_rank_event->lock_without_safepoint_check();
  monitor_rank_event->wait_without_safepoint_check(1);
  monitor_rank_event->unlock();
  monitor_rank_tty->unlock();
}

TEST_VM_ASSERT_MSG(MutexRank, monitor_wait_tty_special,
                   ".* Attempting to wait on monitor monitor_rank_tty/.* while holding lock monitor_rank_special/.*"
                   "-- possible deadlock. Should not block\\(wait\\) while holding a lock of rank special.") {
  JavaThread* THREAD = JavaThread::current();
  ThreadInVMfromNative invm(THREAD);

  Monitor* monitor_rank_special = new Monitor(Mutex::special, "monitor_rank_special", Mutex::_safepoint_check_never);
  Monitor* monitor_rank_tty = new Monitor(Mutex::tty, "monitor_rank_tty", Mutex::_safepoint_check_never);

  monitor_rank_special->lock_without_safepoint_check();
  monitor_rank_tty->lock_without_safepoint_check();
  monitor_rank_tty->wait_without_safepoint_check(1);
  monitor_rank_tty->unlock();
  monitor_rank_special->unlock();
}

<<<<<<< HEAD
TEST_VM_ASSERT_MSG(MutexRank, monitor_special_vm_block,
                   ".*Safepoint check never locks should always allow the vm to block") {
  JavaThread* THREAD = JavaThread::current();
  ThreadInVMfromNative invm(THREAD);

  Monitor* monitor_rank_special = new Monitor(Mutex::special, "monitor_rank_special", Mutex::_safepoint_check_never, false);
  monitor_rank_special->lock_without_safepoint_check();
  monitor_rank_special->unlock();
=======
TEST_VM_ASSERT_MSG(MutexRank, monitor_negative_rank,
                   ".*Bad lock rank") {
  JavaThread* THREAD = JavaThread::current();
  ThreadInVMfromNative invm(THREAD);

  Monitor* monitor_rank_broken = new Monitor(Mutex::event-1, "monitor_rank_broken", false, Mutex::_safepoint_check_never);
  monitor_rank_broken->lock_without_safepoint_check();
  monitor_rank_broken->unlock();
>>>>>>> a033aa5a
}
#endif // ASSERT<|MERGE_RESOLUTION|>--- conflicted
+++ resolved
@@ -134,13 +134,8 @@
   JavaThread* THREAD = JavaThread::current();
   ThreadInVMfromNative invm(THREAD);
 
-<<<<<<< HEAD
-  Mutex* mutex_rank_access = new Mutex(Mutex::access, "mutex_rank_access", Mutex::_safepoint_check_never);
+  Mutex* mutex_rank_access = new Mutex(Mutex::event, "mutex_rank_access", Mutex::_safepoint_check_never);
   Mutex* mutex_rank_leaf = new Mutex(Mutex::leaf, "mutex_rank_leaf", Mutex::_safepoint_check_never);
-=======
-  Mutex* mutex_rank_event = new Mutex(Mutex::event, "mutex_rank_event", false, Mutex::_safepoint_check_never);
-  Mutex* mutex_rank_leaf = new Mutex(Mutex::leaf, "mutex_rank_leaf", false, Mutex::_safepoint_check_never);
->>>>>>> a033aa5a
 
   mutex_rank_event->lock_without_safepoint_check();
   mutex_rank_leaf->lock_without_safepoint_check();
@@ -231,13 +226,8 @@
   JavaThread* THREAD = JavaThread::current();
   ThreadInVMfromNative invm(THREAD);
 
-<<<<<<< HEAD
   Monitor* monitor_rank_tty = new Monitor(Mutex::tty, "monitor_rank_tty", Mutex::_safepoint_check_never);
-  Monitor* monitor_rank_access = new Monitor(Mutex::access, "monitor_rank_access", Mutex::_safepoint_check_never);
-=======
-  Monitor* monitor_rank_tty = new Monitor(Mutex::tty, "monitor_rank_tty", false, Mutex::_safepoint_check_never);
-  Monitor* monitor_rank_event = new Monitor(Mutex::event, "monitor_rank_event", false, Mutex::_safepoint_check_never);
->>>>>>> a033aa5a
+  Monitor* monitor_rank_access = new Monitor(Mutex::event, "monitor_rank_access", Mutex::_safepoint_check_never);
 
   monitor_rank_tty->lock_without_safepoint_check();
   monitor_rank_event->lock_without_safepoint_check();
@@ -262,7 +252,6 @@
   monitor_rank_special->unlock();
 }
 
-<<<<<<< HEAD
 TEST_VM_ASSERT_MSG(MutexRank, monitor_special_vm_block,
                    ".*Safepoint check never locks should always allow the vm to block") {
   JavaThread* THREAD = JavaThread::current();
@@ -271,7 +260,8 @@
   Monitor* monitor_rank_special = new Monitor(Mutex::special, "monitor_rank_special", Mutex::_safepoint_check_never, false);
   monitor_rank_special->lock_without_safepoint_check();
   monitor_rank_special->unlock();
-=======
+}
+
 TEST_VM_ASSERT_MSG(MutexRank, monitor_negative_rank,
                    ".*Bad lock rank") {
   JavaThread* THREAD = JavaThread::current();
@@ -280,6 +270,5 @@
   Monitor* monitor_rank_broken = new Monitor(Mutex::event-1, "monitor_rank_broken", false, Mutex::_safepoint_check_never);
   monitor_rank_broken->lock_without_safepoint_check();
   monitor_rank_broken->unlock();
->>>>>>> a033aa5a
 }
 #endif // ASSERT