/*
 * Copyright (c) 2022, 2023 SAP SE. All rights reserved.
 * Copyright (c) 2022, 2023, Oracle and/or its affiliates. All rights reserved.
 * DO NOT ALTER OR REMOVE COPYRIGHT NOTICES OR THIS FILE HEADER.
 *
 * This code is free software; you can redistribute it and/or modify it
 * under the terms of the GNU General Public License version 2 only, as
 * published by the Free Software Foundation.
 *
 * This code is distributed in the hope that it will be useful, but WITHOUT
 * ANY WARRANTY; without even the implied warranty of MERCHANTABILITY or
 * FITNESS FOR A PARTICULAR PURPOSE.  See the GNU General Public License
 * version 2 for more details (a copy is included in the LICENSE file that
 * accompanied this code).
 *
 * You should have received a copy of the GNU General Public License version
 * 2 along with this work; if not, write to the Free Software Foundation,
 * Inc., 51 Franklin St, Fifth Floor, Boston, MA 02110-1301 USA.
 *
 * Please contact Oracle, 500 Oracle Parkway, Redwood Shores, CA 94065 USA
 * or visit www.oracle.com if you need additional information or have any
 * questions.
 */

#include "precompiled.hpp"
#include "memory/allocation.hpp"
#include "runtime/os.hpp"
#include "services/mallocHeader.inline.hpp"
#include "services/mallocTracker.hpp"
#include "services/memTracker.hpp"
#include "testutils.hpp"
#include "unittest.hpp"

// Check NMT header for integrity, as well as expected type and size.
static void check_expected_malloc_header(const void* payload, MEMFLAGS type, size_t size) {
  const MallocHeader* hdr = MallocHeader::resolve_checked(payload);
  EXPECT_EQ(hdr->size(), size);
  EXPECT_EQ(hdr->flags(), type);
}

// Check that a malloc with an overflowing size is rejected.
TEST_VM(NMT, malloc_failure1) {
  void* p = os::malloc(SIZE_MAX, mtTest);
  EXPECT_NULL(p);
}

// Check that gigantic mallocs are rejected, even if no size overflow happens.
TEST_VM(NMT, malloc_failure2) {
  void* p = os::malloc(SIZE_MAX - M, mtTest);
  EXPECT_NULL(p);
}

// Check correct handling of failing reallocs.
static void check_failing_realloc(size_t failing_request_size) {

  // We test this with both NMT enabled and disabled.
  bool nmt_enabled = MemTracker::enabled();
  const size_t first_size = 0x100;

  void* p = os::malloc(first_size, mtTest);
  EXPECT_NOT_NULL(p);
  if (nmt_enabled) {
    check_expected_malloc_header(p, mtTest, first_size);
  }
  GtestUtils::mark_range(p, first_size);

  // should fail
  void* p2 = os::realloc(p, failing_request_size, mtTest);
  EXPECT_NULL(p2);

  // original allocation should still be intact
  EXPECT_RANGE_IS_MARKED(p, first_size);
  if (nmt_enabled) {
    check_expected_malloc_header(p, mtTest, first_size);
  }

  os::free(p);
}

TEST_VM(NMT, realloc_failure_overflowing_size) {
  check_failing_realloc(SIZE_MAX);
  check_failing_realloc(SIZE_MAX - MemTracker::overhead_per_malloc());
}

TEST_VM(NMT, realloc_failure_gigantic_size) {
  check_failing_realloc(SIZE_MAX - M);
}

static void* do_realloc(void* p, size_t old_size, size_t new_size, uint8_t old_content, bool check_nmt_header) {

  EXPECT_NOT_NULL(p);
  if (check_nmt_header) {
    check_expected_malloc_header(p, mtTest, old_size);
  }

  void* p2 = os::realloc(p, new_size, mtTest);

  EXPECT_NOT_NULL(p2);
  if (check_nmt_header) {
    check_expected_malloc_header(p2, mtTest, new_size);
  }

  // Check old content, and possibly zapped area (if block grew)
  if (old_size < new_size) {
    EXPECT_RANGE_IS_MARKED_WITH(p2, old_size, old_content);
#ifdef ASSERT
<<<<<<< HEAD
    EXPECT_RANGE_IS_MARKED_WITH((char*)p2 + old_size, new_size - old_size, uninitBlockPad);
=======
    if (MemTracker::enabled()) {
      GtestUtils::check_range((char*)p2 + old_size, new_size - old_size, uninitBlockPad);
    }
>>>>>>> 23e9d9d3
#endif
  } else {
    EXPECT_RANGE_IS_MARKED_WITH(p2, new_size, old_content);
  }

  return p2;
}

// Check a random sequence of reallocs. For enlarging reallocs, we expect the
// newly allocated memory to be zapped (in debug) while the old section should be
// left intact.
TEST_VM(NMT, random_reallocs) {

  bool nmt_enabled = MemTracker::enabled();
  size_t size = 256;
  uint8_t content = 'A';

  void* p = os::malloc(size, mtTest);
  ASSERT_NOT_NULL(p);
  if (nmt_enabled) {
    check_expected_malloc_header(p, mtTest, size);
  }
  GtestUtils::mark_range_with(p, size, content);

  for (int n = 0; n < 100; n ++) {
    size_t new_size = (size_t)(os::random() % 512) + 1;
    // LOG_HERE("reallocating " SIZE_FORMAT "->" SIZE_FORMAT, size, new_size);
    p = do_realloc(p, size, new_size, content, nmt_enabled);
    size = new_size;
    content = (n % 26) + 'A';
    GtestUtils::mark_range_with(p, size, content);
  }

  os::free(p);
}

TEST_VM(NMT, HeaderKeepsIntegrityAfterRevival) {
  if (!MemTracker::enabled()) {
    return;
  }
  size_t some_size = 16;
  void* p = os::malloc(some_size, mtTest);
  ASSERT_NOT_NULL(p) << "Failed to malloc()";
  MallocHeader* hdr = MallocTracker::malloc_header(p);
  hdr->mark_block_as_dead();
  hdr->revive();
  check_expected_malloc_header(p, mtTest, some_size);
}<|MERGE_RESOLUTION|>--- conflicted
+++ resolved
@@ -104,13 +104,9 @@
   if (old_size < new_size) {
     EXPECT_RANGE_IS_MARKED_WITH(p2, old_size, old_content);
 #ifdef ASSERT
-<<<<<<< HEAD
-    EXPECT_RANGE_IS_MARKED_WITH((char*)p2 + old_size, new_size - old_size, uninitBlockPad);
-=======
     if (MemTracker::enabled()) {
-      GtestUtils::check_range((char*)p2 + old_size, new_size - old_size, uninitBlockPad);
+      EXPECT_RANGE_IS_MARKED_WITH((char*)p2 + old_size, new_size - old_size, uninitBlockPad);
     }
->>>>>>> 23e9d9d3
 #endif
   } else {
     EXPECT_RANGE_IS_MARKED_WITH(p2, new_size, old_content);
