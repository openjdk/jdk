--- conflicted
+++ resolved
@@ -199,11 +199,7 @@
   };
 
   void call_update_region(const UpdateCallInfo upd) {
-<<<<<<< HEAD
-    VMATree::TreapNode n1{upd.req.A, {}, 0}, n2{upd.req.B, {}, 0};
-=======
     VMATree::TNode n1{upd.req.A, {}}, n2{upd.req.B, {}};
->>>>>>> fde6cd77
     n1.val().out= upd.ex_st;
     n2.val().in = n1.val().out;
     Tree tree;
@@ -268,11 +264,7 @@
 
   template <int N>
   void check_tree(Tree& tree, const ExpectedTree<N>& et, int line_no) {
-<<<<<<< HEAD
-    using Node = VMATree::TreapNode;
-=======
     using Node = VMATree::TNode;
->>>>>>> fde6cd77
     auto left_released = [&](Node n) -> bool {
       return n.val().in.type() == VMATree::StateType::Released and
             n.val().in.mem_tag() == mtNone;
@@ -282,11 +274,7 @@
             n.val().out.mem_tag() == mtNone;
     };
     for (int i = 0; i < N; i++) {
-<<<<<<< HEAD
-      VMATree::VMATreap::Range r = tree.tree().find_enclosing_range(et.nodes[i]);
-=======
       VMATree::VMARBTree::Range r = tree.tree().find_enclosing_range(et.nodes[i]);
->>>>>>> fde6cd77
       ASSERT_TRUE(r.start != nullptr);
       Node node = *r.start;
       ASSERT_EQ(node.key(), (VMATree::position)et.nodes[i]) << "at line " << line_no;
@@ -366,11 +354,7 @@
   tree.reserve_mapping(100, 100, rd);
   tree.reserve_mapping(100, 100, rd);
   EXPECT_EQ(2, count_nodes(tree));
-<<<<<<< HEAD
-  VMATree::VMATreap::Range r = tree.tree().find_enclosing_range(110);
-=======
   VMATree::VMARBTree::Range r = tree.tree().find_enclosing_range(110);
->>>>>>> fde6cd77
   EXPECT_EQ(100, (int)(r.end->key() - r.start->key()));
 }
 
@@ -385,11 +369,7 @@
   // post-cond: 0---20**30--40**70----100
   tree.commit_mapping(20, 50, rd_None_cs1, true);
   tree.uncommit_mapping(30, 10, rd_None_cs1);
-<<<<<<< HEAD
-  tree.visit_in_order([&](TNode* node) {
-=======
   tree.visit_in_order([&](const TNode* node) {
->>>>>>> fde6cd77
     if (node->key() != 100) {
       EXPECT_EQ(mtTest, node->val().out.mem_tag()) << "failed at: " << node->key();
       if (node->key() != 20 && node->key() != 40) {
@@ -430,15 +410,9 @@
     VMATree::RegionData rd_NMT_cs1{si[1], mtNMT};
     tree.commit_mapping(50, 50, rd_NMT_cs1);
     tree.reserve_mapping(0, 100, rd_Test_cs0);
-<<<<<<< HEAD
-    treap(tree).visit_in_order([&](TNode* x) {
-      EXPECT_TRUE(x->key() == 0 || x->key() == 100);
-      if (x->key() == 0) {
-=======
     rbtree(tree).visit_in_order([&](const TNode* x) {
       EXPECT_TRUE(x->key() == 0 || x->key() == 100);
       if (x->key() == 0UL) {
->>>>>>> fde6cd77
         EXPECT_EQ(x->val().out.reserved_regiondata().mem_tag, mtTest);
       }
       return true;
@@ -474,11 +448,7 @@
     Tree tree;
     tree.reserve_mapping(0, 100, rd_NMT_cs0);
     tree.commit_mapping(0, 100, rd_Test_cs1);
-<<<<<<< HEAD
-    treap(tree).visit_range_in_order(0, 99999, [&](TNode* x) {
-=======
     rbtree(tree).visit_range_in_order(0, 99999, [&](TNode* x) {
->>>>>>> fde6cd77
       if (x->key() == 0) {
         EXPECT_EQ(mtTest, x->val().out.reserved_regiondata().mem_tag);
       }
@@ -493,15 +463,9 @@
     Tree tree;
     VMATree::RegionData rd_NMT_cs0{si[0], mtNMT};
     tree.reserve_mapping(0, 0, rd_NMT_cs0);
-<<<<<<< HEAD
-    EXPECT_EQ(nullptr, treap_root(tree));
-    tree.commit_mapping(0, 0, rd_NMT_cs0);
-    EXPECT_EQ(nullptr, treap_root(tree));
-=======
     EXPECT_EQ(nullptr, rbtree_root(tree));
     tree.commit_mapping(0, 0, rd_NMT_cs0);
     EXPECT_EQ(nullptr, rbtree_root(tree));
->>>>>>> fde6cd77
   }
 }
 
