/*
 * Copyright (c) 2022 SAP SE. All rights reserved.
 * Copyright (c) 2022, 2025, Oracle and/or its affiliates. All rights reserved.
 * DO NOT ALTER OR REMOVE COPYRIGHT NOTICES OR THIS FILE HEADER.
 *
 * This code is free software; you can redistribute it and/or modify it
 * under the terms of the GNU General Public License version 2 only, as
 * published by the Free Software Foundation.
 *
 * This code is distributed in the hope that it will be useful, but WITHOUT
 * ANY WARRANTY; without even the implied warranty of MERCHANTABILITY or
 * FITNESS FOR A PARTICULAR PURPOSE.  See the GNU General Public License
 * version 2 for more details (a copy is included in the LICENSE file that
 * accompanied this code).
 *
 * You should have received a copy of the GNU General Public License version
 * 2 along with this work; if not, write to the Free Software Foundation,
 * Inc., 51 Franklin St, Fifth Floor, Boston, MA 02110-1301 USA.
 *
 * Please contact Oracle, 500 Oracle Parkway, Redwood Shores, CA 94065 USA
 * or visit www.oracle.com if you need additional information or have any
 * questions.
 */

#include "memory/allocation.hpp"
#include "memory/arena.hpp"
#include "nmt/memTracker.hpp"
#include "runtime/os.hpp"
#include "sanitizers/address.hpp"
#include "testutils.hpp"
#include "unittest.hpp"
#include "utilities/debug.hpp"
#include "utilities/ostream.hpp"

#if !INCLUDE_ASAN

// This prefix shows up on any c heap corruption NMT detects. If unsure which assert will
// come, just use this one.
#define COMMON_NMT_HEAP_CORRUPTION_MESSAGE_PREFIX "NMT has detected a memory corruption bug."

#define DEFINE_TEST(test_function, expected_assertion_message)                            \
  TEST_VM_FATAL_ERROR_MSG(NMT, test_function, ".*" expected_assertion_message ".*") {     \
    if (MemTracker::tracking_level() > NMT_off) {                                         \
      tty->print_cr("NMT overwrite death test, please ignore subsequent error dump.");    \
      test_function ();                                                                   \
    } else {                                                                              \
      /* overflow detection requires NMT to be on. If off, fake assert. */                \
      guarantee(false,                                                                    \
                "fake message ignore this - " expected_assertion_message);                \
    }                                                                                     \
  }

///////

static void test_overwrite_front() {
  address p = (address) os::malloc(1, mtTest);
  *(p - 1) = 'a';
  os::free(p);
}

DEFINE_TEST(test_overwrite_front, "header canary broken")

///////

static void test_overwrite_back() {
  address p = (address) os::malloc(1, mtTest);
  *(p + 1) = 'a';
  os::free(p);
}

DEFINE_TEST(test_overwrite_back, "footer canary broken")

///////

// A overwrite farther away from the NMT header; the report should show the hex dump split up
// in two parts, containing both header and corruption site.
static void test_overwrite_back_long(size_t distance) {
  address p = (address) os::malloc(distance, mtTest);
  *(p + distance) = 'a';
  os::free(p);
}
static void test_overwrite_back_long_aligned_distance()   { test_overwrite_back_long(0x2000); }
DEFINE_TEST(test_overwrite_back_long_aligned_distance, "footer canary broken")
static void test_overwrite_back_long_unaligned_distance() { test_overwrite_back_long(0x2001); }
DEFINE_TEST(test_overwrite_back_long_unaligned_distance, "footer canary broken")

///////

static void test_double_free() {
  address p = (address) os::malloc(1, mtTest);
  os::free(p);
  // Now a double free. Note that this is susceptible to concurrency issues should
  // a concurrent thread have done a malloc and gotten the same address after the
  // first free. To decrease chance of this happening, we repeat the double free
  // several times.
  for (int i = 0; i < 100; i ++) {
    os::free(p);
  }
}

// What assertion message we will see depends on whether the VM wipes the memory-to-be-freed
// on the first free(), and whether the libc uses the freed memory to store bookkeeping information.
// If the death marker in the header is still intact after the first free, we will recognize this as
// double free; if it got wiped, we should at least see a broken header canary.
// The message would be either
// - "header canary broken" or
// - "header canary dead (double free?)".
// However, since gtest regex expressions do not support unions (a|b), I search for a reasonable
// subset here.
DEFINE_TEST(test_double_free, "header canary")

///////

static void test_invalid_block_address() {
  // very low, like the result of an overflow or of accessing a null this pointer
  os::free((void*)0x100);
}
DEFINE_TEST(test_invalid_block_address, "invalid block address")

///////

static void test_unaliged_block_address() {
  address p = (address) os::malloc(1, mtTest);
  os::free(p + 6);
}
DEFINE_TEST(test_unaliged_block_address, "block address is unaligned");

///////

// Test that we notice block corruption on realloc too
static void test_corruption_on_realloc(size_t s1, size_t s2) {
  address p1 = (address) os::malloc(s1, mtTest);
  *(p1 + s1) = 'a';
  address p2 = (address) os::realloc(p1, s2, mtTest);

  // Still here?
  tty->print_cr("NMT did not detect corruption on os::realloc?");
  // Note: don't use ASSERT here, that does not work as expected in death tests. Just
  // let the test run its course, it should notice something is amiss.
}
static void test_corruption_on_realloc_growing()    { test_corruption_on_realloc(0x10, 0x11); }
DEFINE_TEST(test_corruption_on_realloc_growing, COMMON_NMT_HEAP_CORRUPTION_MESSAGE_PREFIX);
static void test_corruption_on_realloc_shrinking()  { test_corruption_on_realloc(0x11, 0x10); }
DEFINE_TEST(test_corruption_on_realloc_shrinking, COMMON_NMT_HEAP_CORRUPTION_MESSAGE_PREFIX);

static void test_chunkpool_lock() {
  if (!MemTracker::enabled()) {
    tty->print_cr("Skipped");
    return;
  }
  PrintNMTStatistics = true;
  {
    ChunkPoolLocker cpl;
    char* mem = (char*)os::malloc(100, mtTest);
    memset(mem - 16, 0, 100 + 16 + 2);
    os::free(mem);
  }
}
DEFINE_TEST(test_chunkpool_lock, COMMON_NMT_HEAP_CORRUPTION_MESSAGE_PREFIX);

///////

// realloc is the trickiest of the bunch. Test that realloc works and correctly takes over
// NMT header and footer to the resized block. We just test that nothing crashes - if the
// header/footer get corrupted, NMT heap corruption checker will trigger alert on os::free()).
TEST_VM(NMT, test_realloc) {
  // We test both directions (growing and shrinking) and a small range for each to cover all
  // size alignment variants. Should not matter, but this should be cheap.
  for (size_t s1 = 0xF0; s1 < 0x110; s1 ++) {
    for (size_t s2 = 0x100; s2 > 0xF0; s2 --) {
      address p1 = (address) os::malloc(s1, mtTest);
      ASSERT_NOT_NULL(p1);
      GtestUtils::mark_range(p1, s1);       // mark payload range...
      address p2 = (address) os::realloc(p1, s2, mtTest);
      ASSERT_NOT_NULL(p2);
      ASSERT_RANGE_IS_MARKED(p2, MIN2(s1, s2))        // ... and check that it survived the resize
         << s1 << "->" << s2 << std::endl;
      os::free(p2);                         // <- if NMT headers/footers got corrupted this asserts
    }
  }
}

<<<<<<< HEAD
#else // ASAN is enabled

#define TEST_VM_FATAL_ASAN_MSG(category, name, msg)                \
  static void test_  ## category ## _ ## name ## _();               \
                                                                    \
  static void child_ ## category ## _ ## name ## _() {              \
    ::testing::GTEST_FLAG(throw_on_failure) = true;                 \
    test_ ## category ## _ ## name ## _();                          \
    gtest_exit_from_child_vm(0);                                    \
  }                                                                 \
                                                                    \
  TEST(category, CONCAT(name, _vm_assert)) {                        \
    ASSERT_EXIT(child_ ## category ## _ ## name ## _(),             \
                ::testing::KilledBySignal(SIGABRT),                 \
                msg);                                               \
  }                                                                 \
                                                                    \
  void test_ ## category ## _ ## name ## _()

#define DEFINE_ASAN_TEST(test_function)                            \
  TEST_VM_FATAL_ASAN_MSG(NMT_ASAN, test_function, ".*AddressSanitizer.*") {     \
    if (MemTracker::tracking_level() > NMT_off) {                                         \
      test_function ();                                                                   \
    } else {                                                                              \
      /* overflow detection requires NMT to be on. If off, fake assert. */                \
      guarantee(false,                                                                    \
                "fake message ignore this - .*AddresssSanitizer.*");                      \
    }                                                                                     \
  }

static void test_write_canary() {
  const size_t SIZE = 10;
  char* p = (char*)os::malloc(SIZE, mtTest);
  uint16_t* canary_ptr = (uint16_t*)((char*)p - sizeof(uint16_t));
  *canary_ptr = 1;
}

static void test_read_canary() {
  const size_t SIZE = 10;
  char* p = (char*)os::malloc(SIZE, mtTest);
  uint16_t* canary_ptr = (uint16_t*)((char*)p - sizeof(uint16_t));
  uint16_t read_canary = 0;
  read_canary = *canary_ptr;
}

static void test_write_footer() {
  const size_t SIZE = 10;
  char* p = (char*)os::malloc(SIZE, mtTest);
  MallocHeader* mh = (MallocHeader*)(p - sizeof(MallocHeader));
  uint16_t* footer_ptr = (uint16_t*)(mh->footer_address());
  *footer_ptr = 1;
}

static void test_read_footer() {
  const size_t SIZE = 10;
  char* p = (char*)os::malloc(SIZE, mtTest);
  MallocHeader* mh = (MallocHeader*)(p - sizeof(MallocHeader));
  uint16_t* footer_ptr = (uint16_t*)(mh->footer_address());
  uint16_t read_footer = *footer_ptr;
}

static void test_write_size() {
  const size_t SIZE = 10;
  char* p = (char*)os::malloc(SIZE, mtTest);
  MallocHeader* mh = (MallocHeader*)(p - sizeof(MallocHeader));
  size_t* size_ptr = (size_t*)(mh NOT_LP64(+ sizeof(uint32_t)));
  *size_ptr = 1;
}

static void test_read_size() {
  const size_t SIZE = 10;
  char* p = (char*)os::malloc(SIZE, mtTest);
  MallocHeader* mh = (MallocHeader*)(p - sizeof(MallocHeader));
  size_t* size_ptr = (size_t*)(mh NOT_LP64(+ sizeof(uint32_t)));
  size_t read_size = *size_ptr;
}

static void test_write_canary_after_realloc() {
  const size_t SIZE = 10;
  char* p = (char*)os::malloc(SIZE, mtTest);
  p = (char*)os::realloc(p, 2 * SIZE, mtTest);
  uint16_t* canary_ptr = (uint16_t*)((char*)p - sizeof(uint16_t));
  *canary_ptr = 1;
}

static void test_read_canary_after_realloc() {
  const size_t SIZE = 10;
  char* p = (char*)os::malloc(SIZE, mtTest);
  p = (char*)os::realloc(p, 2 * SIZE, mtTest);
  uint16_t* canary_ptr = (uint16_t*)((char*)p - sizeof(uint16_t));
  uint16_t read_canary = 0;
  read_canary = *canary_ptr;
}

static void test_write_footer_after_realloc() {
  const size_t SIZE = 10;
  char* p = (char*)os::malloc(SIZE, mtTest);
  p = (char*)os::realloc(p, 2 * SIZE, mtTest);
  MallocHeader* mh = (MallocHeader*)(p - sizeof(MallocHeader));
  uint16_t* footer_ptr = (uint16_t*)(mh->footer_address());
  *footer_ptr = 1;
}

static void test_read_footer_after_realloc() {
  const size_t SIZE = 10;
  char* p = (char*)os::malloc(SIZE, mtTest);
  p = (char*)os::realloc(p, 2 * SIZE, mtTest);
  MallocHeader* mh = (MallocHeader*)(p - sizeof(MallocHeader));
  uint16_t* footer_ptr = (uint16_t*)(mh->footer_address());
  uint16_t read_footer = *footer_ptr;
}

static void test_write_size_after_realloc() {
  const size_t SIZE = 10;
  char* p = (char*)os::malloc(SIZE, mtTest);
  p = (char*)os::realloc(p, 2 * SIZE, mtTest);
  MallocHeader* mh = (MallocHeader*)(p - sizeof(MallocHeader));
  size_t* size_ptr = (size_t*)(mh NOT_LP64(+ sizeof(uint32_t)));
  *size_ptr = 1;
}

static void test_read_size_after_realloc() {
  const size_t SIZE = 10;
  char* p = (char*)os::malloc(SIZE, mtTest);
  p = (char*)os::realloc(p, 2 * SIZE, mtTest);
  MallocHeader* mh = (MallocHeader*)(p - sizeof(MallocHeader));
  size_t* size_ptr = (size_t*)(mh NOT_LP64(+ sizeof(uint32_t)));
  size_t read_size = *size_ptr;
}


DEFINE_ASAN_TEST(test_write_canary);
DEFINE_ASAN_TEST(test_read_canary);
DEFINE_ASAN_TEST(test_write_footer);
DEFINE_ASAN_TEST(test_read_footer);
DEFINE_ASAN_TEST(test_write_size);
DEFINE_ASAN_TEST(test_read_size);
DEFINE_ASAN_TEST(test_write_canary_after_realloc);
DEFINE_ASAN_TEST(test_read_canary_after_realloc);
DEFINE_ASAN_TEST(test_write_footer_after_realloc);
DEFINE_ASAN_TEST(test_read_footer_after_realloc);
DEFINE_ASAN_TEST(test_write_size_after_realloc);
DEFINE_ASAN_TEST(test_read_size_after_realloc);

static void test_poison_local() {
  uint16_t a;
  ASAN_POISON_MEMORY_REGION(&a, sizeof(a));
  a = 2;
}

DEFINE_ASAN_TEST(test_poison_local);

TEST_VM(NMT_ASAN, poison_no_death) {
  uint16_t a;
  ASAN_POISON_MEMORY_REGION(&a, sizeof(a));
  {
    AsanPoisoningHelper<uint16_t> aph(&a);
    a = 2;
    EXPECT_EQ(a, 2);
  }
=======
TEST_VM_FATAL_ERROR_MSG(NMT, memory_corruption_call_stack, ".*header canary.*") {
  if (MemTracker::tracking_level() != NMT_detail) {
    guarantee(false, "fake message ignore this - header canary");
  }
  const size_t SIZE = 1024;
  char* p = (char*)os::malloc(SIZE, mtTest);
  *(p - 1) = 0;
  os::free(p);
>>>>>>> 866faa9d
}

#endif // !INCLUDE_ASAN<|MERGE_RESOLUTION|>--- conflicted
+++ resolved
@@ -180,7 +180,6 @@
   }
 }
 
-<<<<<<< HEAD
 #else // ASAN is enabled
 
 #define TEST_VM_FATAL_ASAN_MSG(category, name, msg)                \
@@ -341,16 +340,6 @@
     a = 2;
     EXPECT_EQ(a, 2);
   }
-=======
-TEST_VM_FATAL_ERROR_MSG(NMT, memory_corruption_call_stack, ".*header canary.*") {
-  if (MemTracker::tracking_level() != NMT_detail) {
-    guarantee(false, "fake message ignore this - header canary");
-  }
-  const size_t SIZE = 1024;
-  char* p = (char*)os::malloc(SIZE, mtTest);
-  *(p - 1) = 0;
-  os::free(p);
->>>>>>> 866faa9d
 }
 
 #endif // !INCLUDE_ASAN