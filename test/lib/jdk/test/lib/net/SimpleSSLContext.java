--- conflicted
+++ resolved
@@ -36,29 +36,6 @@
 public final class SimpleSSLContext {
 
     private static final String DEFAULT_PROTOCOL = "TLS";
-<<<<<<< HEAD
-
-    private static final String DEFAULT_KEY_STORE_FILE_REL_PATH = "jdk/test/lib/net/testkeys";
-
-    private final SSLContext ssl;
-
-    // Made `public` for backward compatibility
-    public SimpleSSLContext() throws IOException {
-        this.ssl = findSSLContextOrNull(DEFAULT_KEY_STORE_FILE_REL_PATH);
-    }
-
-    // Kept for backward compatibility
-    public SimpleSSLContext(String keyStoreFileRelPath) throws IOException {
-        this.ssl = findSSLContextOrNull(Objects.requireNonNull(keyStoreFileRelPath));
-    }
-
-    private static SSLContext findSSLContextOrNull(String keyStoreFileRelPath) throws IOException {
-        try {
-            return findSSLContext(keyStoreFileRelPath, SimpleSSLContext.DEFAULT_PROTOCOL);
-        } catch (RuntimeException re) {
-            throw new IOException(re);
-        }
-=======
 
     private static final String DEFAULT_KEY_STORE_FILE_REL_PATH = "jdk/test/lib/net/testkeys";
 
@@ -98,34 +75,6 @@
     public static SSLContext findSSLContext(String protocol) {
         Objects.requireNonNull(protocol);
         return findSSLContext(DEFAULT_KEY_STORE_FILE_REL_PATH, protocol);
->>>>>>> 629e4ac6
-    }
-
-    /**
-     * {@return a new {@link SSLContext} instance by searching for a key store
-     * file path, and loading the first found one}
-     *
-<<<<<<< HEAD
-     * @throws RuntimeException if no key store file can be found or the found
-     * one cannot be loaded
-     */
-    public static SSLContext findSSLContext() {
-        return findSSLContext(DEFAULT_PROTOCOL);
-    }
-
-    /**
-     * {@return a new {@link SSLContext} instance by searching for a key store
-     * file path, and loading the first found one}
-     *
-     * @param protocol an {@link SSLContext} protocol
-     *
-     * @throws NullPointerException if {@code protocol} is null
-     * @throws RuntimeException if no key store file can be found or the found
-     * one cannot be loaded
-     */
-    public static SSLContext findSSLContext(String protocol) {
-        Objects.requireNonNull(protocol);
-        return findSSLContext(DEFAULT_KEY_STORE_FILE_REL_PATH, protocol);
     }
 
     /**
@@ -141,17 +90,6 @@
      * @throws RuntimeException if no key store file can be found or the found
      * one cannot be loaded
      */
-=======
-     * @param keyStoreFileRelPath a key store file path to be concatenated with
-     *                            the search path(s) obtained from the
-     *                            {@code test.src.path} system property
-     * @param protocol an {@link SSLContext} protocol
-     *
-     * @throws NullPointerException if {@code keyStoreFileRelPath} or {@code protocol} is null
-     * @throws RuntimeException if no key store file can be found or the found
-     * one cannot be loaded
-     */
->>>>>>> 629e4ac6
     public static SSLContext findSSLContext(String keyStoreFileRelPath, String protocol) {
         Objects.requireNonNull(keyStoreFileRelPath);
         Objects.requireNonNull(protocol);
