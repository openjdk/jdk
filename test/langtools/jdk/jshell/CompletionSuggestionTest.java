/*
 * Copyright (c) 2015, 2025, Oracle and/or its affiliates. All rights reserved.
 * DO NOT ALTER OR REMOVE COPYRIGHT NOTICES OR THIS FILE HEADER.
 *
 * This code is free software; you can redistribute it and/or modify it
 * under the terms of the GNU General Public License version 2 only, as
 * published by the Free Software Foundation.
 *
 * This code is distributed in the hope that it will be useful, but WITHOUT
 * ANY WARRANTY; without even the implied warranty of MERCHANTABILITY or
 * FITNESS FOR A PARTICULAR PURPOSE.  See the GNU General Public License
 * version 2 for more details (a copy is included in the LICENSE file that
 * accompanied this code).
 *
 * You should have received a copy of the GNU General Public License version
 * 2 along with this work; if not, write to the Free Software Foundation,
 * Inc., 51 Franklin St, Fifth Floor, Boston, MA 02110-1301 USA.
 *
 * Please contact Oracle, 500 Oracle Parkway, Redwood Shores, CA 94065 USA
 * or visit www.oracle.com if you need additional information or have any
 * questions.
 */

/*
 * @test
 * @bug 8131025 8141092 8153761 8145263 8131019 8175886 8176184 8176241 8176110 8177466 8197439 8221759 8234896 8240658 8278039 8286206 8296789 8314662 8326333 8326333 8353581
 * @summary Test Completion and Documentation
 * @library /tools/lib
 * @modules jdk.compiler/com.sun.tools.javac.api
 *          jdk.compiler/com.sun.tools.javac.main
 *          jdk.jdeps/com.sun.tools.javap
 *          jdk.jshell/jdk.jshell:open
 * @build toolbox.ToolBox toolbox.JarTask toolbox.JavacTask
 * @build KullaTesting TestingInputStream Compiler
 * @run testng CompletionSuggestionTest
 */

import java.io.IOException;
import java.lang.reflect.Field;
import java.nio.file.Files;
import java.nio.file.Path;
import java.nio.file.Paths;
import java.util.Arrays;
import java.util.Collections;
import java.util.Set;
import java.util.HashSet;
import java.util.function.BiFunction;
import java.util.function.Function;
import java.util.jar.JarEntry;
import java.util.jar.JarOutputStream;
import jdk.jshell.MethodSnippet;

import jdk.jshell.Snippet;
import org.testng.annotations.BeforeMethod;
import org.testng.annotations.Test;

import static jdk.jshell.Snippet.Status.NONEXISTENT;
import static jdk.jshell.Snippet.Status.VALID;
import static jdk.jshell.Snippet.Status.OVERWRITTEN;
import static jdk.jshell.Snippet.Status.RECOVERABLE_DEFINED;

@Test
public class CompletionSuggestionTest extends KullaTesting {

    private final Compiler compiler = new Compiler();
    private final Path outDir = Paths.get("completion_suggestion_test");

    public void testMemberExpr() {
        assertEval("class Test { static void test() { } }");
        assertCompletion("Test.t|", "test()");
        assertEval("Test ccTestInstance = new Test();");
        assertCompletion("ccTestInstance.t|", "toString()");
        assertCompletion(" ccTe|", "ccTestInstance");
        assertCompletion("String value = ccTestInstance.to|", "toString()");
        assertCompletion("java.util.Coll|", "Collection", "Collections");
        assertCompletion("String.cla|", "class");
        assertCompletion("boolean.cla|", "class");
        assertCompletion("byte.cla|", "class");
        assertCompletion("short.cla|", "class");
        assertCompletion("char.cla|", "class");
        assertCompletion("int.cla|", "class");
        assertCompletion("float.cla|", "class");
        assertCompletion("long.cla|", "class");
        assertCompletion("double.cla|", "class");
        assertCompletion("void.cla|", "class");
        assertCompletion("Object[].|", "class");
        assertCompletion("int[].|", "class");
        assertEval("Object[] ao = null;");
        assertCompletion("int i = ao.le|", "length");
        assertEval("int[] ai = null;");
        assertCompletion("int i = ai.le|", "length");
        assertCompletionIncludesExcludes("\"\".|",
                new HashSet<>(Collections.emptyList()),
                new HashSet<>(Arrays.asList("String(")));
        assertEval("double d = 0;");
        assertEval("void m() {}");
        assertCompletionIncludesExcludes("d.|",
                new HashSet<>(Collections.emptyList()),
                new HashSet<>(Arrays.asList("class")));
        assertCompletionIncludesExcludes("m().|",
                new HashSet<>(Collections.emptyList()),
                new HashSet<>(Arrays.asList("class")));
        assertEval("class C {class D {} static class E {} enum F {} interface H {} void method() {} int number;}");
        assertCompletionIncludesExcludes("C.|",
                new HashSet<>(Arrays.asList("D", "E", "F", "H", "class")),
                new HashSet<>(Arrays.asList("method()", "number")));
        assertCompletionIncludesExcludes("new C().|",
                new HashSet<>(Arrays.asList("method()", "number")),
                new HashSet<>(Arrays.asList("D", "E", "F", "H", "class")));
        assertCompletionIncludesExcludes("new C() {}.|",
                new HashSet<>(Arrays.asList("method()", "number")),
                new HashSet<>(Arrays.asList("D", "E", "F", "H", "class")));
        assertCompletion("\"\".leng|", "length()");
        assertCompletion("\"\"\"\n\"\"\".leng|", "length()");
    }

    public void testStartOfExpression() {
        assertEval("int ccTest = 0;");
        assertCompletion("System.err.println(cc|", "ccTest");
        assertCompletion("for (int i = cc|", "ccTest");
    }

    public void testParameter() {
        assertCompletion("class C{void method(int num){num|", "num");
    }

    public void testPrimitive() {
        Set<String> primitives = new HashSet<>(Arrays.asList("boolean", "char", "byte", "short", "int", "long", "float", "double"));
        Set<String> onlyVoid = new HashSet<>(Collections.singletonList("void"));
        Set<String> primitivesOrVoid = new HashSet<>(primitives);
        primitivesOrVoid.addAll(onlyVoid);

        assertCompletionIncludesExcludes("|",
                primitivesOrVoid,
                new HashSet<>(Collections.emptyList()));
        assertCompletionIncludesExcludes("int num = |",
                primitivesOrVoid,
                new HashSet<>(Collections.emptyList()));
        assertCompletionIncludesExcludes("num = |",
                primitivesOrVoid,
                new HashSet<>(Collections.emptyList()));
        assertCompletionIncludesExcludes("class C{void m() {|",
                primitivesOrVoid,
                new HashSet<>(Collections.emptyList()));
        assertCompletionIncludesExcludes("void method(|",
                primitives,
                onlyVoid);
        assertCompletionIncludesExcludes("void method(int num, |",
                primitives,
                onlyVoid);
        assertCompletion("new java.util.ArrayList<doub|");
        assertCompletion("class A extends doubl|");
        assertCompletion("class A implements doubl|");
        assertCompletion("interface A extends doubl|");
        assertCompletion("enum A implements doubl|");
        assertCompletion("record R() implements doubl|");
        assertCompletion("class A<T extends doubl|");
    }

    public void testEmpty() {
        assertCompletionIncludesExcludes("|",
                new HashSet<>(Arrays.asList("Object", "Void")),
                new HashSet<>(Arrays.asList("$REPL00DOESNOTMATTER")));
        assertCompletionIncludesExcludes("V|",
                new HashSet<>(Collections.singletonList("Void")),
                new HashSet<>(Collections.singletonList("Object")));
        assertCompletionIncludesExcludes("{ |",
                new HashSet<>(Arrays.asList("Object", "Void")),
                new HashSet<>(Arrays.asList("$REPL00DOESNOTMATTER")));
    }

    public void testSmartCompletion() {
        assertEval("int ccTest1 = 0;");
        assertEval("int ccTest2 = 0;");
        assertEval("String ccTest3 = null;");
        assertEval("void method(int i, String str) { }");
        assertEval("void method(String str, int i) { }");
        assertEval("java.util.List<String> list = null;");
        assertCompletion("int ccTest4 = |", true, "ccTest1", "ccTest2");
        assertCompletion("ccTest2 = |", true, "ccTest1", "ccTest2");
        assertCompletion("int ccTest4 = ccTe|", "ccTest1", "ccTest2", "ccTest3");
        assertCompletion("int ccTest4 = ccTest3.len|", true, "length()");
        assertCompletion("method(|", true, "ccTest1", "ccTest2", "ccTest3");
        assertCompletion("method(0, |", true, "ccTest3");
        assertCompletion("list.add(|", true, "ccTest1", "ccTest2", "ccTest3");
        assertCompletion("list.add(0, |", true, "ccTest3");
        assertCompletion("new String(|", true, "ccTest3");
        assertCompletion("new String(new char[0], |", true, "ccTest1", "ccTest2");
        assertCompletionIncludesExcludes("new jav|", new HashSet<>(Arrays.asList("java.", "javax.")), Collections.emptySet());
        assertCompletion("Class<String> clazz = String.c|", true, "class");

        Snippet klass = classKey(assertEval("class Klass {void method(int n) {} private void method(String str) {}}"));
        assertCompletion("new Klass().method(|", true, "ccTest1", "ccTest2");
        Snippet klass2 = classKey(assertEval("class Klass {static void method(int n) {} void method(String str) {}}",
                ste(MAIN_SNIPPET, VALID, VALID, true, null),
                ste(klass, VALID, OVERWRITTEN, false, MAIN_SNIPPET)));
        assertCompletion("Klass.method(|", true, "ccTest1", "ccTest2");
        assertEval("class Klass {Klass(int n) {} private Klass(String str) {}}",
                ste(MAIN_SNIPPET, VALID, VALID, true, null),
                ste(klass2, VALID, OVERWRITTEN, false, MAIN_SNIPPET));
        assertCompletion("new Klass(|", true, "ccTest1", "ccTest2");
    }

    public void testSmartCompletionInOverriddenMethodInvocation() {
        assertEval("int ccTest1 = 0;");
        assertEval("int ccTest2 = 0;");
        assertEval("String ccTest3 = null;");
        assertCompletion("\"\".wait(|", true, "ccTest1", "ccTest2");
        assertEval("class Base {void method(int n) {}}");
        assertEval("class Extend extends Base {}");
        assertCompletion("new Extend().method(|", true, "ccTest1", "ccTest2");
    }

    public void testSmartCompletionForBoxedType() {
        assertEval("int ccTest1 = 0;");
        assertEval("Integer ccTest2 = 0;");
        assertEval("Object ccTest3 = null;");
        assertEval("int method1(int n) {return n;}");
        assertEval("Integer method2(Integer n) {return n;}");
        assertEval("Object method3(Object o) {return o;}");
        assertCompletion("int ccTest4 = |", true, "ccTest1", "ccTest2", "method1(", "method2(");
        assertCompletion("Integer ccTest4 = |", true, "ccTest1", "ccTest2", "method1(", "method2(");
        assertCompletion("Object ccTest4 = |", true, "ccTest1", "ccTest2", "ccTest3", "method1(", "method2(", "method3(");
        assertCompletion("method1(|", true, "ccTest1", "ccTest2", "method1(", "method2(");
        assertCompletion("method2(|", true, "ccTest1", "ccTest2", "method1(", "method2(");
        assertCompletion("method3(|", true, "ccTest1", "ccTest2", "ccTest3", "method1(", "method2(", "method3(");
    }

    public void testNewClass() {
        assertCompletion("String str = new Strin|", "String(", "StringBuffer(", "StringBuilder(", "StringIndexOutOfBoundsException(");
        assertCompletion("String str = new java.lang.Strin|", "String(", "StringBuffer(", "StringBuilder(", "StringIndexOutOfBoundsException(");
        assertCompletion("String str = new |", true, "String(");
        assertCompletion("String str = new java.lang.|", true, "String(");
        assertCompletion("throw new Strin|", true, "StringIndexOutOfBoundsException(");

        assertEval("class A{class B{} class C {C(int n) {}} static class D {} interface I {}}");
        assertEval("A a;");
        assertCompletion("new A().new |", "B()", "C(");
        assertCompletion("a.new |", "B()", "C(");
        assertCompletion("new A.|", "D()");

        assertEval("enum E{; class A {}}");
        assertEval("interface I{; class A {}}");
        assertCompletion("new E.|", "A()");
        assertCompletion("new I.|", "A()");
        assertCompletion("new String(I.A|", "A");
    }

    public void testFullyQualified() {
        assertCompletion("Optional<String> opt = java.u|", "util.");
        assertCompletionIncludesExcludes("Optional<Strings> opt = java.util.O|", new HashSet<>(Collections.singletonList("Optional")), Collections.emptySet());

        assertEval("void method(java.util.Optional<String> opt) {}");
        assertCompletion("method(java.u|", "util.");

        assertCompletion("Object.notElement.|");
        assertCompletion("Object o = com.su|", "sun.");

        Path p1 = outDir.resolve("dir1");
        compiler.compile(p1,
                "package p1.p2;\n" +
                "public class Test {\n" +
                "}",
                "package p1.p3;\n" +
                "public class Test {\n" +
                "}");
        String jarName = "test.jar";
        compiler.jar(p1, jarName, "p1/p2/Test.class", "p1/p3/Test.class");
        addToClasspath(compiler.getPath(p1.resolve(jarName)));

        assertCompletionIncludesExcludes("|", new HashSet<>(Collections.singletonList("p1.")), Collections.emptySet());
        assertCompletion("p1.|", "p2.", "p3.");
        assertCompletion("p1.p2.|", "Test");
        assertCompletion("p1.p3.|", "Test");
    }

    public void testCheckAccessibility() {
        assertCompletion("java.util.regex.Pattern.co|", "compile(");
    }

    public void testCompletePackages() {
        assertCompletion("java.u|", "util.");
        assertCompletionIncludesExcludes("jav|", new HashSet<>(Arrays.asList("java.", "javax.")), Collections.emptySet());
    }

    public void testImports() {
        assertCompletion("import java.u|", "util.");
        assertCompletionIncludesExcludes("import jav|", new HashSet<>(Arrays.asList("java.", "javax.")), Collections.emptySet());
        assertCompletion("import static java.u|", "util.");
        assertCompletionIncludesExcludes("import static jav|", new HashSet<>(Arrays.asList("java.", "javax.")), Collections.emptySet());
        assertCompletion("import static java.lang.Boolean.g|", "getBoolean");
        assertCompletion("import java.util.*|");
        assertCompletionIncludesExcludes("import java.lang.String.|",
                Collections.emptySet(),
                new HashSet<>(Arrays.asList("CASE_INSENSITIVE_ORDER", "copyValueOf", "format", "join", "valueOf", "class", "length")));
        assertCompletionIncludesExcludes("import static java.lang.String.|",
                new HashSet<>(Arrays.asList("CASE_INSENSITIVE_ORDER", "copyValueOf", "format", "join", "valueOf")),
                new HashSet<>(Arrays.asList("class", "length")));
        assertCompletionIncludesExcludes("import java.util.Map.|",
                new HashSet<>(Arrays.asList("Entry")),
                new HashSet<>(Arrays.asList("class")));
    }

    public void testImportStart() {
        assertCompletionIncludesExcludes("import c|", Set.of("com."), Set.of());
    }

    public void testBrokenClassFile() throws Exception {
        Compiler compiler = new Compiler();
        Path testOutDir = Paths.get("CompletionTestBrokenClassFile");
        String input = "package test.inner; public class Test {}";
        compiler.compile(testOutDir, input);
        addToClasspath(compiler.getPath(testOutDir).resolve("test"));
        assertCompletion("import inner.|");
    }

    public void testDocumentation() throws Exception {
        dontReadParameterNamesFromClassFile();
        assertSignature("System.getProperty(|",
                "String System.getProperty(String key)",
                "String System.getProperty(String key, String def)");
        assertEval("char[] chars = null;");
        assertSignature("new String(chars, |",
                "String(char[], int, int)");
        assertSignature("String.format(|",
                "String String.format(String, Object...)",
                "String String.format(java.util.Locale, String, Object...)");
        assertSignature("\"\".getBytes(\"\"|", "void String.getBytes(int, int, byte[], int)",
                                                    "byte[] String.getBytes(String) throws java.io.UnsupportedEncodingException",
                                                    "byte[] String.getBytes(java.nio.charset.Charset)");
        assertSignature("\"\".getBytes(\"\" |", "void String.getBytes(int, int, byte[], int)",
                                                     "byte[] String.getBytes(String) throws java.io.UnsupportedEncodingException",
                                                     "byte[] String.getBytes(java.nio.charset.Charset)");
        //JDK-8221759:
        Compiler compiler = new Compiler();
        Path testOutDir = Paths.get("WithPrivateField");
        String input = "package field; public class FieldTest { private static String field; private static String field2; public record R<E>(String s, E e) {} }";
        compiler.compile(testOutDir, input);
        addToClasspath(compiler.getPath(testOutDir));
        assertSignature("field.FieldTest.field|");
        assertSignature("field.FieldTest.field2|");
        assertSignature("field.FieldTest.R|", "field.FieldTest.R<E>(java.lang.String s, E e)");
    }

    public void testMethodsWithNoArguments() throws Exception {
        dontReadParameterNamesFromClassFile();
        assertSignature("System.out.println(|",
                "void java.io.PrintStream.println()",
                "void java.io.PrintStream.println(boolean)",
                "void java.io.PrintStream.println(char)",
                "void java.io.PrintStream.println(int)",
                "void java.io.PrintStream.println(long)",
                "void java.io.PrintStream.println(float)",
                "void java.io.PrintStream.println(double)",
                "void java.io.PrintStream.println(char[])",
                "void java.io.PrintStream.println(String)",
                "void java.io.PrintStream.println(Object)");
    }

    public void testErroneous() {
        assertCompletion("Undefined.|");
        assertSignature("does.not.exist|");
    }

    public void testClinit() {
        assertEval("enum E{;}");
        assertEval("class C{static{}}");
        assertCompletionIncludesExcludes("E.|", Collections.emptySet(), new HashSet<>(Collections.singletonList("<clinit>")));
        assertCompletionIncludesExcludes("C.|", Collections.emptySet(), new HashSet<>(Collections.singletonList("<clinit>")));
    }

    public void testMethodHeaderContext() {
        assertCompletion("private void f(Runn|", "Runnable");
        assertCompletion("void f(Runn|", "Runnable");
        assertCompletion("void f(Object o1, Runn|", "Runnable");
        assertCompletion("void f(Object o1) throws Num|", true, "NumberFormatException");
        assertCompletion("void f(Object o1) throws java.lang.Num|", true, "NumberFormatException");
        assertEval("class HogeHoge {static class HogeHogeException extends Exception {}}");
        assertCompletion("void f(Object o1) throws Hoge|", "HogeHoge");
        assertCompletion("void f(Object o1) throws HogeHoge.|", true, "HogeHogeException");
    }

    public void testTypeVariables() {
        assertCompletion("class A<TYPE> { public void test() { TY|", "TYPE");
        assertCompletion("class A<TYPE> { public static void test() { TY|");
        assertCompletion("class A<TYPE> { public <TYPE> void test() { TY|", "TYPE");
        assertCompletion("class A<TYPE> { public static <TYPE> void test() { TY|", "TYPE");
    }

    public void testGeneric() {
        assertEval("import java.util.concurrent.*;");
        assertCompletion("java.util.List<Integ|", "Integer");
        assertCompletion("class A<TYPE extends Call|", "Callable");
        assertCompletion("class A<TYPE extends Callable<TY|", "TYPE");
        assertCompletion("<TYPE> void f(TY|", "TYPE");
        assertCompletion("class A<TYPE extends Callable<? sup|", "super");
        assertCompletion("class A<TYPE extends Callable<? super TY|", "TYPE");
    }

    public void testFields() {
        assertEval("interface Interface { int field = 0; }");
        Snippet clazz = classKey(assertEval("class Clazz {" +
                "static int staticField = 0;" +
                "int field = 0;" +
                " }"));
        assertCompletion("Interface.fiel|", "field");
        assertCompletion("Clazz.staticFiel|", "staticField");
        assertCompletion("new Interface() {}.fiel|");
        assertCompletion("new Clazz().staticFiel|");
        assertCompletion("new Clazz().fiel|", "field");
        assertCompletion("new Clazz() {}.fiel|", "field");
        assertEval("class Clazz implements Interface {}",
                ste(MAIN_SNIPPET, VALID, VALID, true, null),
                ste(clazz, VALID, OVERWRITTEN, false, MAIN_SNIPPET));
        assertCompletion("Clazz.fiel|", "field");
        assertCompletion("new Clazz().fiel|");
        assertCompletion("new Clazz() {}.fiel|");
    }

    public void testMethods() {
        assertEval("interface Interface {" +
                "default int defaultMethod() { return 0; }" +
                "static int staticMethod() { return 0; }" +
                "}");
        Snippet clazz = classKey(assertEval("class Clazz {" +
                "static int staticMethod() { return 0; }" +
                "int method() { return 0; }" +
                "}"));
        assertCompletion("Interface.staticMeth|", "staticMethod()");
        assertCompletion("Clazz.staticMeth|", "staticMethod()");
        assertCompletion("new Interface() {}.defaultMe||", "defaultMethod()");
        assertCompletion("new Clazz().staticMeth|");
        assertCompletion("new Clazz().meth|", "method()");
        assertEval("class Clazz implements Interface {}",
                ste(MAIN_SNIPPET, VALID, VALID, true, null),
                ste(clazz, VALID, OVERWRITTEN, false, MAIN_SNIPPET));
        assertCompletion("Clazz.staticMeth|");
        assertCompletion("new Clazz() {}.defaultM|", "defaultMethod()");
    }

    @Test
    public void testUncompletedDeclaration() {
        assertCompletion("class Clazz { Claz|", "Clazz");
        assertCompletion("class Clazz { class A extends Claz|", "Clazz");
        assertCompletion("class Clazz { Clazz clazz; Object o = claz|", "clazz");
        assertCompletion("class Clazz { static Clazz clazz; Object o = claz|", "clazz");
        assertCompletion("class Clazz { Clazz clazz; static Object o = claz|", true);
        assertCompletion("class Clazz { void method(Claz|", "Clazz");
        assertCompletion("class A { int method() { return 0; } int a = meth|", "method()");
        assertCompletion("class A { int field = 0; int method() { return fiel|", "field");
        assertCompletion("class A { static int method() { return 0; } int a = meth|", "method()");
        assertCompletion("class A { static int field = 0; int method() { return fiel|", "field");
        assertCompletion("class A { int method() { return 0; } static int a = meth|", true);
        assertCompletion("class A { int field = 0; static int method() { return fiel|", true);
    }

    @Test
    public void testClassDeclaration() {
        assertEval("void ClazzM() {}");
        assertEval("void InterfaceM() {}");
        assertEval("interface Interface {}");
        assertCompletion("interface A extends Interf|", "Interface");
        assertCompletion("class A implements Interf|", "Interface");
        assertEval("class Clazz {}");
        assertCompletion("class A extends Claz|", "Clazz");
        assertCompletion("class A extends Clazz implements Interf|", "Interface");
        assertEval("interface Interface1 {}");
        assertCompletion("class A extends Clazz implements Interface, Interf|", "Interface", "Interface1");
        assertCompletion("interface A implements Claz|");
        assertCompletion("interface A implements Inter|");
        assertCompletion("class A implements Claz|", true);
        assertCompletion("class A extends Clazz implements Interface, Interf|", true, "Interface1");
        assertCompletion("class A extends Clazz implements Interface, Interf|", true, "Interface1");
        assertEval("class InterfaceClazz {}");
        assertCompletion("class A <T extends Claz|", "Clazz");
        assertCompletion("class A <T extends Interf|", "Interface", "Interface1", "InterfaceClazz");
        assertCompletion("class A <T extends Interface & Interf|", "Interface", "Interface1", "InterfaceClazz");
        assertCompletion("class A <T extends Clazz & Interf|", "Interface", "Interface1", "InterfaceClazz");
        assertCompletion("class A <T extends Claz|", true, "Clazz");
        assertCompletion("class A <T extends Interf|", true, "Interface", "Interface1", "InterfaceClazz");
        assertCompletion("class A <T extends Interface & Interf|", true, "Interface1");
        assertCompletion("class A <T extends Clazz & Interf|", true, "Interface", "Interface1");
    }

    public void testMethodDeclaration() {
        assertEval("void ClazzM() {}");
        assertEval("void InterfaceM() {}");
        assertEval("interface Interface {}");
        assertCompletion("void m(Interf|", "Interface");
        assertCompletion("void m(Interface i1, Interf|", "Interface");
        assertEval("class InterfaceException extends Exception {}");
        assertCompletion("void m(Interface i1) throws Interf|", "Interface", "InterfaceException");
        assertCompletion("void m(Interface i1) throws Interf|", true, "InterfaceException");
    }

    public void testDocumentationOfUserDefinedMethods() {
        assertEval("void f() {}");
        assertSignature("f(|", "void f()");
        assertEval("void f(int i) {}");
        assertSignature("f(|", "void f()", "void f(int i)");
        assertEval("<T> void f(T... ts) {}", DiagCheck.DIAG_WARNING, DiagCheck.DIAG_OK);
        assertSignature("f(|", "void f()", "void f(int i)", "void <T>f(T... ts)");
        assertEval("class A {}");
        assertEval("void f(A a) {}");
        assertSignature("f(|", "void f()", "void f(int i)", "void <T>f(T... ts)", "void f(A a)");
    }

    public void testClass() {
        assertSignature("String|", "java.lang.String");
    }

    public void testDocumentationOfUserDefinedConstructors() {
        Snippet a = classKey(assertEval("class A {}"));
        assertSignature("new A(|", "A()");
        Snippet a2 = classKey(assertEval("class A { A() {} A(int i) {}}",
                ste(MAIN_SNIPPET, VALID, VALID, true, null),
                ste(a, VALID, OVERWRITTEN, false, MAIN_SNIPPET)));
        assertSignature("new A(|", "A()", "A(int i)");
        assertEval("class A<T> { A(T a) {} A(int i) {} <U> A(T t, U u) {}}",
                ste(MAIN_SNIPPET, VALID, VALID, true, null),
                ste(a2, VALID, OVERWRITTEN, false, MAIN_SNIPPET));
        assertSignature("new A(|", "A<T>(T a)", "A<T>(int i)", "<U> A<T>(T t, U u)");
    }

    public void testDocumentationOfOverriddenMethods() throws Exception {
        dontReadParameterNamesFromClassFile();
        assertSignature("\"\".wait(|",
            "void Object.wait(long) throws InterruptedException",
            "void Object.wait(long, int) throws InterruptedException",
            "void Object.wait() throws InterruptedException");
        assertEval("class Base {void method() {}}");
        Snippet e = classKey(assertEval("class Extend extends Base {}"));
        assertSignature("new Extend().method(|", "void Base.method()");
        assertEval("class Extend extends Base {void method() {}}",
                ste(MAIN_SNIPPET, VALID, VALID, true, null),
                ste(e, VALID, OVERWRITTEN, false, MAIN_SNIPPET));
        assertSignature("new Extend().method(|", "void Extend.method()");
    }

    public void testDocumentationOfInvisibleMethods() {
        assertSignature("Object.wait(|");
        assertSignature("\"\".indexOfSupplementary(|");
        Snippet a = classKey(assertEval("class A {void method() {}}"));
        assertSignature("A.method(|");
        assertEval("class A {private void method() {}}",
                ste(MAIN_SNIPPET, VALID, VALID, true, null),
                ste(a, VALID, OVERWRITTEN, false, MAIN_SNIPPET));
        assertSignature("new A().method(|");
    }

    public void testDocumentationOfInvisibleConstructors() {
        assertSignature("new Compiler(|");
        assertEval("class A { private A() {} }");
        assertSignature("new A(|");
    }

    public void testDocumentationWithBoxing() {
        assertEval("int primitive = 0;");
        assertEval("Integer boxed = 0;");
        assertEval("Object object = null;");
        assertEval("void method(int n, Object o) { }");
        assertEval("void method(Object n, int o) { }");
        assertSignature("method(primitive,|",
                "void method(int n, Object o)",
                "void method(Object n, int o)");
        assertSignature("method(boxed,|",
                "void method(int n, Object o)",
                "void method(Object n, int o)");
        assertSignature("method(object,|",
                "void method(Object n, int o)");
    }

    public void testDocumentationWithGenerics() {
        class TestDocumentationWithGenerics {
            private final Function<Integer, String> codeFacotry;
            private final BiFunction<String, Integer, String> evalFormatter;
            private final BiFunction<String, Integer, String> docFormatter;
            int count;

            TestDocumentationWithGenerics(
                    Function<Integer, String> codeFactory,
                    BiFunction<String, Integer, String> evalFormatter,
                    BiFunction<String, Integer, String> documentationFormatter) {
                this.codeFacotry = codeFactory;
                this.evalFormatter = evalFormatter;
                this.docFormatter = documentationFormatter;
            }

            void assertDoc(String generics) {
                assertDoc(generics, generics);
            }

            void assertDoc(String generics, String expectedGenerics) {
                assertEval(evalFormatter.apply(generics, count));
                assertSignature(codeFacotry.apply(count), docFormatter.apply(expectedGenerics, count));
                count++;
            }
        }

        TestDocumentationWithGenerics[] tests = {
            new TestDocumentationWithGenerics(
                    i -> "f" + i + "(|",
                    (g, i) -> "<" + g + "> void f" + i + "() {}",
                    (g, i) -> "void <" + g + ">f" + i + "()"
            ),
            new TestDocumentationWithGenerics(
                    i -> "new C" + i + "().f(|",
                    (g, i) -> "class C" + i + "<" + g + "> { void f() {} }",
                    (g, i) -> "void C" + i + "<" + g + ">.f()"
            )
        };

        Arrays.stream(tests).forEach(t -> {
                t.assertDoc("T");
                t.assertDoc("T extends Object",
                        "T");
                t.assertDoc("T extends String");
                t.assertDoc("T extends java.lang.String",
                        "T extends String");
                t.assertDoc("T extends Number & Comparable<T>");
                t.assertDoc("T extends java.io.Serializable & CharSequence");
                t.assertDoc("K, D, M extends java.util.Map<K, D>",
                        "K, D, M extends java.util.Map<K,D>");
        });
    }

    public void testVarArgs() {
        assertEval("int i = 0;");
        assertEval("class Foo1 { static void m(int... i) { } } ");
        assertCompletion("Foo1.m(|", true, "i");
        assertCompletion("Foo1.m(i, |", true, "i");
        assertCompletion("Foo1.m(i, i, |", true, "i");
        assertEval("class Foo2 { static void m(String s, int... i) { } } ");
        assertCompletion("Foo2.m(|", true);
        assertCompletion("Foo2.m(i, |", true);
        assertCompletion("Foo2.m(\"\", |", true, "i");
        assertCompletion("Foo2.m(\"\", i, |", true, "i");
        assertCompletion("Foo2.m(\"\", i, i, |", true, "i");
        assertEval("class Foo3 { Foo3(String s, int... i) { } } ");
        assertCompletion("new Foo3(|", true);
        assertCompletion("new Foo3(i, |", true);
        assertCompletion("new Foo3(\"\", |", true, "i");
        assertCompletion("new Foo3(\"\", i, |", true, "i");
        assertCompletion("new Foo3(\"\", i, i, |", true, "i");
        assertEval("int[] ia = null;");
        assertCompletion("Foo1.m(ia, |", true);
        assertEval("class Foo4 { static void m(int... i) { } static void m(int[] ia, String str) { } } ");
        assertEval("String str = null;");
        assertCompletion("Foo4.m(ia, |", true, "str");
    }

    public void testConstructorAsMemberOf() {
        assertEval("class Baz<X> { Baz(X x) { } } ");
        assertEval("String str = null;");
        assertEval("Integer i = null;");
        assertCompletion("new Baz(|", true, "i", "str");
        assertCompletion("new Baz<String>(|", true, "str");
        assertCompletion("Baz<String> bz = new Baz<>(|", true, "str");
        assertEval("class Foo { static void m(String str) {} static void m(Baz<String> baz) {} }");
        assertCompletion("Foo.m(new Baz<>(|", true, "str");
    }

    public void testIntersection() {
        assertEval("<Z extends Runnable & CharSequence> Z get() { return null; }");
        assertEval("var v = get();");
        assertCompletionIncludesExcludes("v.|", true, Set.of("run()", "length()"), Set.of());
        assertCompletion("Runnable r = |", true, "get()", "v");
        assertCompletion("CharSequence r = |", true, "get()", "v");
        assertCompletion("Number r = |", true);
    }

    public void testAnonymous() {
        assertEval("var v = new Runnable() { public void run() { } public int length() { return 0; } };");
        assertCompletionIncludesExcludes("v.|", true, Set.of("run()", "length()"), Set.of());
        assertCompletion("Runnable r = |", true, "v");
        assertCompletion("CharSequence r = |", true);
    }

    public void testCompletionInAnonymous() {
        assertCompletionIncludesExcludes("new Undefined() { int i = \"\".l|", Set.of("length()"), Set.of());
    }

    public void testMemberReferences() {
        assertEval("class C {" +
                   "    public static String stat() { return null; }" +
                   "    public static void statVoid(String s) {}" +
                   "    public static Integer statConvert1(String s) { return null; }" +
                   "    public static String statConvert2(Integer s) { return null; }" +
                   "    public static String statConvert3(CharSequence s) { return null; }" +
                   "    public String inst() { return null; }" +
                   "    public void instVoid(String s) { }" +
                   "}");
        assertEval("interface FI { public void t(String s); }");
        assertCompletion("FI fi = C::|", (Boolean) null, "stat", "statConvert1", "statConvert2", "statConvert3", "statVoid");
        assertCompletion("FI fi = C::|", true, "statConvert1", "statConvert3","statVoid");
        assertCompletion("FI fi = new C()::i|", (Boolean) null, "inst", "instVoid");
        assertCompletion("FI fi = new C()::i|", true, "instVoid");
        assertEval("interface FI2<R, P> { public R t(P p); }");
        assertCompletion("FI2<String, Integer> fi = C::|", (Boolean) null, "stat", "statConvert1", "statConvert2", "statConvert3", "statVoid");
        assertCompletion("FI2<String, Integer> fi = C::|", true, "statConvert2");
        assertCompletion("FI2<String, CharSequence> fi = C::|", true, "statConvert3");
        assertCompletion("FI2<String, String> fi = C::|", true, "statConvert3");
        assertCompletion("FI2<Object, String> fi = C::|", true, "statConvert1", "statConvert3");
    }

    public void testBrokenLambdaCompletion() {
        assertEval("interface Consumer<T> { public void consume(T t); }");
        assertEval("interface Function<T, R> { public R convert(T t); }");
        assertEval("<T> void m1(T t, Consumer<T> f) { }");
        assertCompletion("m1(\"\", x -> {x.tri|", "trim()");
        assertEval("<T> void m2(T t, Function<T, String> f) { }");
        assertCompletion("m2(\"\", x -> {x.tri|", "trim()");
        assertEval("<T> void m3(T t, Consumer<T> f, int i) { }");
        assertCompletion("m3(\"\", x -> {x.tri|", "trim()");
        assertEval("<T> void m4(T t, Function<T, String> f, int i) { }");
        assertCompletion("m4(\"\", x -> {x.tri|", "trim()");
        assertEval("<T> T m5(Consumer<T> f) { return null; }");
        assertCompletion("String s = m5(x -> {x.tri|", "trim()");
        assertEval("<T> T m6(Function<T, String> f) { return null; }");
        assertCompletion("String s = m6(x -> {x.tri|", "trim()");
        assertEval("<T> T m7(Consumer<T> f, int i) { return null; }");
        assertCompletion("String s = m7(x -> {x.tri|", "trim()");
        assertEval("<T> T m8(Function<T, String> f, int i) { return null; }");
        assertCompletion("String s = m8(x -> {x.tri|", "trim()");
    }

    @BeforeMethod
    public void setUp() {
        setUp(builder -> builder.executionEngine("local"));

        Path srcZip = Paths.get("src.zip");

        try (JarOutputStream out = new JarOutputStream(Files.newOutputStream(srcZip))) {
            out.putNextEntry(new JarEntry("java/lang/System.java"));
            out.write(("package java.lang;\n" +
                       "public class System {\n" +
                       "    public String getProperty(String key) { return null; }\n" +
                       "    public String getProperty(String key, String def) { return def; }\n" +
                       "}\n").getBytes());
        } catch (IOException ex) {
            throw new IllegalStateException(ex);
        }

        try {
            Field availableSources = getAnalysis().getClass().getDeclaredField("availableSources");
            availableSources.setAccessible(true);
            availableSources.set(getAnalysis(), Arrays.asList(srcZip));
        } catch (NoSuchFieldException | IllegalArgumentException | IllegalAccessException ex) {
            throw new IllegalStateException(ex);
        }
    }

    private void dontReadParameterNamesFromClassFile() throws Exception {
        Field keepParameterNames = getAnalysis().getClass().getDeclaredField("keepParameterNames");
        keepParameterNames.setAccessible(true);
        keepParameterNames.set(getAnalysis(), new String[0]);
    }

    @Test(enabled = false) //TODO 8171829
    public void testBrokenClassFile2() throws IOException {
        Path broken = outDir.resolve("broken");
        compiler.compile(broken,
                "package p;\n" +
                "public class BrokenA {\n" +
                "}",
                "package p.q;\n" +
                "public class BrokenB {\n" +
                "}",
                "package p;\n" +
                "public class BrokenC {\n" +
                "}");
        Path cp = compiler.getPath(broken);
        Path target = cp.resolve("p").resolve("BrokenB.class");
        Files.deleteIfExists(target);
        Files.move(cp.resolve("p").resolve("q").resolve("BrokenB.class"), target);
        addToClasspath(cp);

        assertEval("import p.*;");
        assertCompletion("Broke|", "BrokenA", "BrokenC");
    }

    public void testStatements() {
        assertEval("String s = \"\";");
        assertCompletion("if (s.conta|", (Boolean) null, "contains(");
        assertCompletion("if (s.ch|", (Boolean) null, "charAt(", "chars()");
        assertCompletion("while (s.conta|", (Boolean) null, "contains(");
        assertCompletion("do {} while (s.conta|", (Boolean) null, "contains(");
        assertCompletion("try (var v = s.conta|", (Boolean) null, "contains(");
        assertCompletion("for (var v = s.conta|", (Boolean) null, "contains(");
        assertCompletion("for (;;s.conta|", (Boolean) null, "contains(");
        assertCompletion("for (var v : s.conta|", (Boolean) null, "contains(");
    }

    public void testRecord() {
        assertCompletion("record R() implements Ru|", true, "Runnable");
    }

    //JDK-8296789
    public void testParentMembers() {
        assertEval("var sb=new StringBuilder();");
        assertCompletionIncludesExcludes("sb.|", true, Set.of("capacity()", "setLength("), Set.of("maybeLatin1"));
    }

    //JDK-8314662
    public void testDuplicateImport() {
        MethodSnippet m1 = methodKey(assertEval("void test(String s) { foo(); }", ste(MAIN_SNIPPET, NONEXISTENT, RECOVERABLE_DEFINED, true, null)));
        MethodSnippet m2 = methodKey(assertEval("void test(Integer i) { foo(); }", ste(MAIN_SNIPPET, NONEXISTENT, RECOVERABLE_DEFINED, true, null)));
        assertEval("void foo() { }", ste(MAIN_SNIPPET, NONEXISTENT, VALID, true, null),
                                     ste(m1, RECOVERABLE_DEFINED, VALID, true, MAIN_SNIPPET),
                                     ste(m2, RECOVERABLE_DEFINED, VALID, true, MAIN_SNIPPET));
        assertSignature("test(|", "void test(String s)", "void test(Integer i)");
    }

    //JDK-8326333: verify completion returns sensible output for arrays:
    //JDK-8326333: jshell <TAB> completion on arrays is incomplete
    public void testArray() {
        assertEval("String[] strs = null;");
        assertCompletion("strs.to|", "toString()");
        assertCompletion("strs.le|", "length");
        assertCompletion("strs.cl|", "clone()");
        assertEval("int[] ints = null;");
        assertCompletion("ints.no|", "notify()", "notifyAll()");
        assertCompletion("ints.le|", "length");
        assertCompletion("ints.cl|", "clone()");
        assertCompletion("String[].|", "class");
    }

<<<<<<< HEAD
    public void testAnnotation() {
        assertCompletion("@Deprec|", "Deprecated");
        assertCompletion("@Deprecated(|", "forRemoval = ", "since = ");
        assertCompletion("@Deprecated(forRemoval = |", true, "false", "true");
        assertCompletion("@Deprecated(forRemoval = true, |", "since = ");
        assertEval("import java.lang.constant.ConstantDescs;");
        assertEval("import static java.lang.constant.ConstantDescs.*;");
        assertEval("@interface Ann1 { public String test(); }");
        assertCompletionIncludesExcludes("@Ann1(test = |", Set.of("java.", "ConstantDescs", "INIT_NAME"), Set.of("CD_char", "byte"));
        assertEval("@interface Ann2 { public String[] test(); }");
        assertCompletionIncludesExcludes("@Ann2(test = {|", Set.of("java.", "ConstantDescs", "INIT_NAME"), Set.of("CD_char", "byte"));
        assertCompletionIncludesExcludes("@Ann2(test = {|", true, Set.of("INIT_NAME"), Set.of("java.", "ConstantDescs", "CD_char", "byte"));
        assertEval("@interface Ann3 { public String value(); }");
        assertCompletionIncludesExcludes("@Ann3(|", Set.of("java.", "ConstantDescs", "INIT_NAME", "value = "), Set.of("CD_char", "byte"));
        assertCompletionIncludesExcludes("@Ann3(|", true, Set.of("INIT_NAME", "value = "), Set.of("java.", "ConstantDescs", "CD_char", "byte"));
        assertSignature("@Deprecated(|", "boolean Deprecated.forRemoval()", "String Deprecated.since()");
=======
    //JDK-8353581: completion for module imports:
    public void testModuleImport() {
        assertCompletionIncludesExcludes("import |", Set.of("module "), Set.of());
        assertCompletionIncludesExcludes("import module |", Set.of("java.base"), Set.of("java.", "module"));
        assertCompletionIncludesExcludes("import module java.|", Set.of("java.base"), Set.of());
        assertCompletion("import module java.ba|", "java.base");
        assertCompletionIncludesExcludes("import module ja|", Set.of("java.base"), Set.of("jdk.compiler"));
        assertCompletion("import module java/*c*/./*c*/ba|", "java.base");
>>>>>>> 98f54d90
    }
}<|MERGE_RESOLUTION|>--- conflicted
+++ resolved
@@ -825,7 +825,16 @@
         assertCompletion("String[].|", "class");
     }
 
-<<<<<<< HEAD
+    //JDK-8353581: completion for module imports:
+    public void testModuleImport() {
+        assertCompletionIncludesExcludes("import |", Set.of("module "), Set.of());
+        assertCompletionIncludesExcludes("import module |", Set.of("java.base"), Set.of("java.", "module"));
+        assertCompletionIncludesExcludes("import module java.|", Set.of("java.base"), Set.of());
+        assertCompletion("import module java.ba|", "java.base");
+        assertCompletionIncludesExcludes("import module ja|", Set.of("java.base"), Set.of("jdk.compiler"));
+        assertCompletion("import module java/*c*/./*c*/ba|", "java.base");
+    }
+
     public void testAnnotation() {
         assertCompletion("@Deprec|", "Deprecated");
         assertCompletion("@Deprecated(|", "forRemoval = ", "since = ");
@@ -842,15 +851,5 @@
         assertCompletionIncludesExcludes("@Ann3(|", Set.of("java.", "ConstantDescs", "INIT_NAME", "value = "), Set.of("CD_char", "byte"));
         assertCompletionIncludesExcludes("@Ann3(|", true, Set.of("INIT_NAME", "value = "), Set.of("java.", "ConstantDescs", "CD_char", "byte"));
         assertSignature("@Deprecated(|", "boolean Deprecated.forRemoval()", "String Deprecated.since()");
-=======
-    //JDK-8353581: completion for module imports:
-    public void testModuleImport() {
-        assertCompletionIncludesExcludes("import |", Set.of("module "), Set.of());
-        assertCompletionIncludesExcludes("import module |", Set.of("java.base"), Set.of("java.", "module"));
-        assertCompletionIncludesExcludes("import module java.|", Set.of("java.base"), Set.of());
-        assertCompletion("import module java.ba|", "java.base");
-        assertCompletionIncludesExcludes("import module ja|", Set.of("java.base"), Set.of("jdk.compiler"));
-        assertCompletion("import module java/*c*/./*c*/ba|", "java.base");
->>>>>>> 98f54d90
     }
 }