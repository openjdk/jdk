--- conflicted
+++ resolved
@@ -835,7 +835,22 @@
         assertCompletion("import module java/*c*/./*c*/ba|", "java.base");
     }
 
-<<<<<<< HEAD
+    public void testCustomClassPathIndexing() {
+        Path p1 = outDir.resolve("dir1");
+        compiler.compile(p1,
+                "package p1.p2;\n" +
+                "public class Test {\n" +
+                "}",
+                "package p1.p3;\n" +
+                "public class Test {\n" +
+                "}");
+        String jarName = "test.jar";
+        compiler.jar(p1, jarName, "p1/p2/Test.class", "p1/p3/Test.class");
+        addToClasspath(compiler.getPath(p1.resolve(jarName)));
+
+        assertCompletion("p1.|", "p2.", "p3.");
+    }
+
     public void testAnnotation() {
         assertCompletion("@Deprec|", "Deprecated");
         assertCompletion("@Deprecated(|", "forRemoval = ", "since = ");
@@ -876,21 +891,5 @@
         assertCompletion("@AnnA(C|", true, "java.lang.annotation.RetentionPolicy.CLASS");
         assertEval("import static java.lang.annotation.RetentionPolicy.*;");
         assertCompletion("@AnnA(C|", true, "CLASS");
-=======
-    public void testCustomClassPathIndexing() {
-        Path p1 = outDir.resolve("dir1");
-        compiler.compile(p1,
-                "package p1.p2;\n" +
-                "public class Test {\n" +
-                "}",
-                "package p1.p3;\n" +
-                "public class Test {\n" +
-                "}");
-        String jarName = "test.jar";
-        compiler.jar(p1, jarName, "p1/p2/Test.class", "p1/p3/Test.class");
-        addToClasspath(compiler.getPath(p1.resolve(jarName)));
-
-        assertCompletion("p1.|", "p2.", "p3.");
->>>>>>> 0dad3f1a
     }
 }