/*
 * Copyright (c) 2015, 2025, Oracle and/or its affiliates. All rights reserved.
 * DO NOT ALTER OR REMOVE COPYRIGHT NOTICES OR THIS FILE HEADER.
 *
 * This code is free software; you can redistribute it and/or modify it
 * under the terms of the GNU General Public License version 2 only, as
 * published by the Free Software Foundation.
 *
 * This code is distributed in the hope that it will be useful, but WITHOUT
 * ANY WARRANTY; without even the implied warranty of MERCHANTABILITY or
 * FITNESS FOR A PARTICULAR PURPOSE.  See the GNU General Public License
 * version 2 for more details (a copy is included in the LICENSE file that
 * accompanied this code).
 *
 * You should have received a copy of the GNU General Public License version
 * 2 along with this work; if not, write to the Free Software Foundation,
 * Inc., 51 Franklin St, Fifth Floor, Boston, MA 02110-1301 USA.
 *
 * Please contact Oracle, 500 Oracle Parkway, Redwood Shores, CA 94065 USA
 * or visit www.oracle.com if you need additional information or have any
 * questions.
 */

/*
 * @test
 * @bug 8131025 8141092 8153761 8145263 8131019 8175886 8176184 8176241 8176110 8177466 8197439 8221759 8234896 8240658 8278039 8286206 8296789 8314662 8326333 8326333 8353581
 * @summary Test Completion and Documentation
 * @library /tools/lib
 * @modules jdk.compiler/com.sun.tools.javac.api
 *          jdk.compiler/com.sun.tools.javac.main
 *          jdk.jdeps/com.sun.tools.javap
 *          jdk.jshell/jdk.jshell:open
 * @build toolbox.ToolBox toolbox.JarTask toolbox.JavacTask
 * @build KullaTesting TestingInputStream Compiler
 * @run testng CompletionSuggestionTest
 */

import java.io.IOException;
import java.lang.reflect.Field;
import java.nio.file.Files;
import java.nio.file.Path;
import java.nio.file.Paths;
import java.util.Arrays;
import java.util.Collections;
import java.util.Set;
import java.util.HashSet;
import java.util.List;
import java.util.function.BiFunction;
import java.util.function.Function;
import java.util.jar.JarEntry;
import java.util.jar.JarOutputStream;
import jdk.jshell.MethodSnippet;

import jdk.jshell.Snippet;
import org.testng.annotations.BeforeMethod;
import org.testng.annotations.Test;

import static jdk.jshell.Snippet.Status.NONEXISTENT;
import static jdk.jshell.Snippet.Status.VALID;
import static jdk.jshell.Snippet.Status.OVERWRITTEN;
import static jdk.jshell.Snippet.Status.RECOVERABLE_DEFINED;

@Test
public class CompletionSuggestionTest extends KullaTesting {

    private final Compiler compiler = new Compiler();
    private final Path outDir = Paths.get("completion_suggestion_test");

    public void testMemberExpr() {
        assertEval("class Test { static void test() { } }");
        assertCompletion("Test.t|", "test()");
        assertEval("Test ccTestInstance = new Test();");
        assertCompletion("ccTestInstance.t|", "toString()");
        assertCompletion(" ccTe|", "ccTestInstance");
        assertCompletion("String value = ccTestInstance.to|", "toString()");
        assertCompletion("java.util.Coll|", "Collection", "Collections");
        assertCompletion("String.cla|", "class");
        assertCompletion("boolean.cla|", "class");
        assertCompletion("byte.cla|", "class");
        assertCompletion("short.cla|", "class");
        assertCompletion("char.cla|", "class");
        assertCompletion("int.cla|", "class");
        assertCompletion("float.cla|", "class");
        assertCompletion("long.cla|", "class");
        assertCompletion("double.cla|", "class");
        assertCompletion("void.cla|", "class");
        assertCompletion("Object[].|", "class");
        assertCompletion("int[].|", "class");
        assertEval("Object[] ao = null;");
        assertCompletion("int i = ao.le|", "length");
        assertEval("int[] ai = null;");
        assertCompletion("int i = ai.le|", "length");
        assertCompletionIncludesExcludes("\"\".|",
                new HashSet<>(Collections.emptyList()),
                new HashSet<>(Arrays.asList("String(")));
        assertEval("double d = 0;");
        assertEval("void m() {}");
        assertCompletionIncludesExcludes("d.|",
                new HashSet<>(Collections.emptyList()),
                new HashSet<>(Arrays.asList("class")));
        assertCompletionIncludesExcludes("m().|",
                new HashSet<>(Collections.emptyList()),
                new HashSet<>(Arrays.asList("class")));
        assertEval("class C {class D {} static class E {} enum F {} interface H {} void method() {} int number;}");
        assertCompletionIncludesExcludes("C.|",
                new HashSet<>(Arrays.asList("D", "E", "F", "H", "class")),
                new HashSet<>(Arrays.asList("method()", "number")));
        assertCompletionIncludesExcludes("new C().|",
                new HashSet<>(Arrays.asList("method()", "number")),
                new HashSet<>(Arrays.asList("D", "E", "F", "H", "class")));
        assertCompletionIncludesExcludes("new C() {}.|",
                new HashSet<>(Arrays.asList("method()", "number")),
                new HashSet<>(Arrays.asList("D", "E", "F", "H", "class")));
        assertCompletion("\"\".leng|", "length()");
        assertCompletion("\"\"\"\n\"\"\".leng|", "length()");
    }

    public void testStartOfExpression() {
        assertEval("int ccTest = 0;");
        assertCompletion("System.err.println(cc|", "ccTest");
        assertCompletion("for (int i = cc|", "ccTest");
    }

    public void testParameter() {
        assertCompletion("class C{void method(int num){num|", "num");
    }

    public void testPrimitive() {
        Set<String> primitives = new HashSet<>(Arrays.asList("boolean", "char", "byte", "short", "int", "long", "float", "double"));
        Set<String> onlyVoid = new HashSet<>(Collections.singletonList("void"));
        Set<String> primitivesOrVoid = new HashSet<>(primitives);
        primitivesOrVoid.addAll(onlyVoid);

        assertCompletionIncludesExcludes("|",
                primitivesOrVoid,
                new HashSet<>(Collections.emptyList()));
        assertCompletionIncludesExcludes("int num = |",
                primitivesOrVoid,
                new HashSet<>(Collections.emptyList()));
        assertCompletionIncludesExcludes("num = |",
                primitivesOrVoid,
                new HashSet<>(Collections.emptyList()));
        assertCompletionIncludesExcludes("class C{void m() {|",
                primitivesOrVoid,
                new HashSet<>(Collections.emptyList()));
        assertCompletionIncludesExcludes("void method(|",
                primitives,
                onlyVoid);
        assertCompletionIncludesExcludes("void method(int num, |",
                primitives,
                onlyVoid);
        assertCompletion("new java.util.ArrayList<doub|");
        assertCompletion("class A extends doubl|");
        assertCompletion("class A implements doubl|");
        assertCompletion("interface A extends doubl|");
        assertCompletion("enum A implements doubl|");
        assertCompletion("record R() implements doubl|");
        assertCompletion("class A<T extends doubl|");
    }

    public void testEmpty() {
        assertCompletionIncludesExcludes("|",
                new HashSet<>(Arrays.asList("Object", "Void")),
                new HashSet<>(Arrays.asList("$REPL00DOESNOTMATTER")));
        assertCompletionIncludesExcludes("V|",
                new HashSet<>(Collections.singletonList("Void")),
                new HashSet<>(Collections.singletonList("Object")));
        assertCompletionIncludesExcludes("{ |",
                new HashSet<>(Arrays.asList("Object", "Void")),
                new HashSet<>(Arrays.asList("$REPL00DOESNOTMATTER")));
    }

    public void testSmartCompletion() {
        assertEval("int ccTest1 = 0;");
        assertEval("int ccTest2 = 0;");
        assertEval("String ccTest3 = null;");
        assertEval("void method(int i, String str) { }");
        assertEval("void method(String str, int i) { }");
        assertEval("java.util.List<String> list = null;");
        assertCompletion("int ccTest4 = |", true, "ccTest1", "ccTest2");
        assertCompletion("ccTest2 = |", true, "ccTest1", "ccTest2");
        assertCompletion("int ccTest4 = ccTe|", "ccTest1", "ccTest2", "ccTest3");
        assertCompletion("int ccTest4 = ccTest3.len|", true, "length()");
        assertCompletion("method(|", true, "ccTest1", "ccTest2", "ccTest3");
        assertCompletion("method(0, |", true, "ccTest3");
        assertCompletion("list.add(|", true, "ccTest1", "ccTest2", "ccTest3");
        assertCompletion("list.add(0, |", true, "ccTest3");
        assertCompletion("new String(|", true, "ccTest3");
        assertCompletion("new String(new char[0], |", true, "ccTest1", "ccTest2");
        assertCompletionIncludesExcludes("new jav|", new HashSet<>(Arrays.asList("java.", "javax.")), Collections.emptySet());
        assertCompletion("Class<String> clazz = String.c|", true, "class");

        Snippet klass = classKey(assertEval("class Klass {void method(int n) {} private void method(String str) {}}"));
        assertCompletion("new Klass().method(|", true, "ccTest1", "ccTest2");
        Snippet klass2 = classKey(assertEval("class Klass {static void method(int n) {} void method(String str) {}}",
                ste(MAIN_SNIPPET, VALID, VALID, true, null),
                ste(klass, VALID, OVERWRITTEN, false, MAIN_SNIPPET)));
        assertCompletion("Klass.method(|", true, "ccTest1", "ccTest2");
        assertEval("class Klass {Klass(int n) {} private Klass(String str) {}}",
                ste(MAIN_SNIPPET, VALID, VALID, true, null),
                ste(klass2, VALID, OVERWRITTEN, false, MAIN_SNIPPET));
        assertCompletion("new Klass(|", true, "ccTest1", "ccTest2");
    }

    public void testSmartCompletionInOverriddenMethodInvocation() {
        assertEval("int ccTest1 = 0;");
        assertEval("int ccTest2 = 0;");
        assertEval("String ccTest3 = null;");
        assertCompletion("\"\".wait(|", true, "ccTest1", "ccTest2");
        assertEval("class Base {void method(int n) {}}");
        assertEval("class Extend extends Base {}");
        assertCompletion("new Extend().method(|", true, "ccTest1", "ccTest2");
    }

    public void testSmartCompletionForBoxedType() {
        assertEval("int ccTest1 = 0;");
        assertEval("Integer ccTest2 = 0;");
        assertEval("Object ccTest3 = null;");
        assertEval("int method1(int n) {return n;}");
        assertEval("Integer method2(Integer n) {return n;}");
        assertEval("Object method3(Object o) {return o;}");
        assertCompletion("int ccTest4 = |", true, "ccTest1", "ccTest2", "method1(", "method2(");
        assertCompletion("Integer ccTest4 = |", true, "ccTest1", "ccTest2", "method1(", "method2(");
        assertCompletion("Object ccTest4 = |", true, "ccTest1", "ccTest2", "ccTest3", "method1(", "method2(", "method3(");
        assertCompletion("method1(|", true, "ccTest1", "ccTest2", "method1(", "method2(");
        assertCompletion("method2(|", true, "ccTest1", "ccTest2", "method1(", "method2(");
        assertCompletion("method3(|", true, "ccTest1", "ccTest2", "ccTest3", "method1(", "method2(", "method3(");
    }

    public void testNewClass() {
        assertCompletion("String str = new Strin|", "String(", "StringBuffer(", "StringBuilder(", "StringIndexOutOfBoundsException(");
        assertCompletion("String str = new java.lang.Strin|", "String(", "StringBuffer(", "StringBuilder(", "StringIndexOutOfBoundsException(");
        assertCompletion("String str = new |", true, "String(");
        assertCompletion("String str = new java.lang.|", true, "String(");
        assertCompletion("throw new Strin|", true, "StringIndexOutOfBoundsException(");

        assertEval("class A{class B{} class C {C(int n) {}} static class D {} interface I {}}");
        assertEval("A a;");
        assertCompletion("new A().new |", "B()", "C(");
        assertCompletion("a.new |", "B()", "C(");
        assertCompletion("new A.|", "D()");

        assertEval("enum E{; class A {}}");
        assertEval("interface I{; class A {}}");
        assertCompletion("new E.|", "A()");
        assertCompletion("new I.|", "A()");
        assertCompletion("new String(I.A|", "A");
    }

    public void testFullyQualified() {
        assertCompletion("Optional<String> opt = java.u|", "util.");
        assertCompletionIncludesExcludes("Optional<Strings> opt = java.util.O|", new HashSet<>(Collections.singletonList("Optional")), Collections.emptySet());

        assertEval("void method(java.util.Optional<String> opt) {}");
        assertCompletion("method(java.u|", "util.");

        assertCompletion("Object.notElement.|");
        assertCompletion("Object o = com.su|", "sun.");

        Path p1 = outDir.resolve("dir1");
        compiler.compile(p1,
                "package p1.p2;\n" +
                "public class Test {\n" +
                "}",
                "package p1.p3;\n" +
                "public class Test {\n" +
                "}");
        String jarName = "test.jar";
        compiler.jar(p1, jarName, "p1/p2/Test.class", "p1/p3/Test.class");
        addToClasspath(compiler.getPath(p1.resolve(jarName)));

        assertCompletionIncludesExcludes("|", new HashSet<>(Collections.singletonList("p1.")), Collections.emptySet());
        assertCompletion("p1.|", "p2.", "p3.");
        assertCompletion("p1.p2.|", "Test");
        assertCompletion("p1.p3.|", "Test");
    }

    public void testCheckAccessibility() {
        assertCompletion("java.util.regex.Pattern.co|", "compile(");
    }

    public void testCompletePackages() {
        assertCompletion("java.u|", "util.");
        assertCompletionIncludesExcludes("jav|", new HashSet<>(Arrays.asList("java.", "javax.")), Collections.emptySet());
    }

    public void testImports() {
        assertCompletion("import java.u|", "util.");
        assertCompletionIncludesExcludes("import jav|", new HashSet<>(Arrays.asList("java.", "javax.")), Collections.emptySet());
        assertCompletion("import static java.u|", "util.");
        assertCompletionIncludesExcludes("import static jav|", new HashSet<>(Arrays.asList("java.", "javax.")), Collections.emptySet());
        assertCompletion("import static java.lang.Boolean.g|", "getBoolean");
        assertCompletion("import java.util.*|");
        assertCompletionIncludesExcludes("import java.lang.String.|",
                Collections.emptySet(),
                new HashSet<>(Arrays.asList("CASE_INSENSITIVE_ORDER", "copyValueOf", "format", "join", "valueOf", "class", "length")));
        assertCompletionIncludesExcludes("import static java.lang.String.|",
                new HashSet<>(Arrays.asList("CASE_INSENSITIVE_ORDER", "copyValueOf", "format", "join", "valueOf")),
                new HashSet<>(Arrays.asList("class", "length")));
        assertCompletionIncludesExcludes("import java.util.Map.|",
                new HashSet<>(Arrays.asList("Entry")),
                new HashSet<>(Arrays.asList("class")));
    }

    public void testImportStart() {
        assertCompletionIncludesExcludes("import c|", Set.of("com."), Set.of());
    }

    public void testBrokenClassFile() throws Exception {
        Compiler compiler = new Compiler();
        Path testOutDir = Paths.get("CompletionTestBrokenClassFile");
        String input = "package test.inner; public class Test {}";
        compiler.compile(testOutDir, input);
        addToClasspath(compiler.getPath(testOutDir).resolve("test"));
        assertCompletion("import inner.|");
    }

    public void testDocumentation() throws Exception {
        dontReadParameterNamesFromClassFile();
        assertSignature("System.getProperty(|",
                "String System.getProperty(String key)",
                "String System.getProperty(String key, String def)");
        assertEval("char[] chars = null;");
        assertSignature("new String(chars, |",
                "String(char[], int, int)");
        assertSignature("String.format(|",
                "String String.format(String, Object...)",
                "String String.format(java.util.Locale, String, Object...)");
        assertSignature("\"\".getBytes(\"\"|", "void String.getBytes(int, int, byte[], int)",
                                                    "byte[] String.getBytes(String) throws java.io.UnsupportedEncodingException",
                                                    "byte[] String.getBytes(java.nio.charset.Charset)");
        assertSignature("\"\".getBytes(\"\" |", "void String.getBytes(int, int, byte[], int)",
                                                     "byte[] String.getBytes(String) throws java.io.UnsupportedEncodingException",
                                                     "byte[] String.getBytes(java.nio.charset.Charset)");
        //JDK-8221759:
        Compiler compiler = new Compiler();
        Path testOutDir = Paths.get("WithPrivateField");
        String input = "package field; public class FieldTest { private static String field; private static String field2; public record R<E>(String s, E e) {} }";
        compiler.compile(testOutDir, input);
        addToClasspath(compiler.getPath(testOutDir));
        assertSignature("field.FieldTest.field|");
        assertSignature("field.FieldTest.field2|");
        assertSignature("field.FieldTest.R|", "field.FieldTest.R<E>(java.lang.String s, E e)");
    }

    public void testMethodsWithNoArguments() throws Exception {
        dontReadParameterNamesFromClassFile();
        assertSignature("System.out.println(|",
                "void java.io.PrintStream.println()",
                "void java.io.PrintStream.println(boolean)",
                "void java.io.PrintStream.println(char)",
                "void java.io.PrintStream.println(int)",
                "void java.io.PrintStream.println(long)",
                "void java.io.PrintStream.println(float)",
                "void java.io.PrintStream.println(double)",
                "void java.io.PrintStream.println(char[])",
                "void java.io.PrintStream.println(String)",
                "void java.io.PrintStream.println(Object)");
    }

    public void testErroneous() {
        assertCompletion("Undefined.|");
        assertSignature("does.not.exist|");
    }

    public void testClinit() {
        assertEval("enum E{;}");
        assertEval("class C{static{}}");
        assertCompletionIncludesExcludes("E.|", Collections.emptySet(), new HashSet<>(Collections.singletonList("<clinit>")));
        assertCompletionIncludesExcludes("C.|", Collections.emptySet(), new HashSet<>(Collections.singletonList("<clinit>")));
    }

    public void testMethodHeaderContext() {
        assertCompletion("private void f(Runn|", "Runnable");
        assertCompletion("void f(Runn|", "Runnable");
        assertCompletion("void f(Object o1, Runn|", "Runnable");
        assertCompletion("void f(Object o1) throws Num|", true, "NumberFormatException");
        assertCompletion("void f(Object o1) throws java.lang.Num|", true, "NumberFormatException");
        assertEval("class HogeHoge {static class HogeHogeException extends Exception {}}");
        assertCompletion("void f(Object o1) throws Hoge|", "HogeHoge");
        assertCompletion("void f(Object o1) throws HogeHoge.|", true, "HogeHogeException");
    }

    public void testTypeVariables() {
        assertCompletion("class A<TYPE> { public void test() { TY|", "TYPE");
        assertCompletion("class A<TYPE> { public static void test() { TY|");
        assertCompletion("class A<TYPE> { public <TYPE> void test() { TY|", "TYPE");
        assertCompletion("class A<TYPE> { public static <TYPE> void test() { TY|", "TYPE");
    }

    public void testGeneric() {
        assertEval("import java.util.concurrent.*;");
        assertCompletion("java.util.List<Integ|", "Integer");
        assertCompletion("class A<TYPE extends Call|", "Callable");
        assertCompletion("class A<TYPE extends Callable<TY|", "TYPE");
        assertCompletion("<TYPE> void f(TY|", "TYPE");
        assertCompletion("class A<TYPE extends Callable<? sup|", "super");
        assertCompletion("class A<TYPE extends Callable<? super TY|", "TYPE");
    }

    public void testFields() {
        assertEval("interface Interface { int field = 0; }");
        Snippet clazz = classKey(assertEval("class Clazz {" +
                "static int staticField = 0;" +
                "int field = 0;" +
                " }"));
        assertCompletion("Interface.fiel|", "field");
        assertCompletion("Clazz.staticFiel|", "staticField");
        assertCompletion("new Interface() {}.fiel|");
        assertCompletion("new Clazz().staticFiel|");
        assertCompletion("new Clazz().fiel|", "field");
        assertCompletion("new Clazz() {}.fiel|", "field");
        assertEval("class Clazz implements Interface {}",
                ste(MAIN_SNIPPET, VALID, VALID, true, null),
                ste(clazz, VALID, OVERWRITTEN, false, MAIN_SNIPPET));
        assertCompletion("Clazz.fiel|", "field");
        assertCompletion("new Clazz().fiel|");
        assertCompletion("new Clazz() {}.fiel|");
    }

    public void testMethods() {
        assertEval("interface Interface {" +
                "default int defaultMethod() { return 0; }" +
                "static int staticMethod() { return 0; }" +
                "}");
        Snippet clazz = classKey(assertEval("class Clazz {" +
                "static int staticMethod() { return 0; }" +
                "int method() { return 0; }" +
                "}"));
        assertCompletion("Interface.staticMeth|", "staticMethod()");
        assertCompletion("Clazz.staticMeth|", "staticMethod()");
        assertCompletion("new Interface() {}.defaultMe||", "defaultMethod()");
        assertCompletion("new Clazz().staticMeth|");
        assertCompletion("new Clazz().meth|", "method()");
        assertEval("class Clazz implements Interface {}",
                ste(MAIN_SNIPPET, VALID, VALID, true, null),
                ste(clazz, VALID, OVERWRITTEN, false, MAIN_SNIPPET));
        assertCompletion("Clazz.staticMeth|");
        assertCompletion("new Clazz() {}.defaultM|", "defaultMethod()");
    }

    @Test
    public void testUncompletedDeclaration() {
        assertCompletion("class Clazz { Claz|", "Clazz");
        assertCompletion("class Clazz { class A extends Claz|", "Clazz");
        assertCompletion("class Clazz { Clazz clazz; Object o = claz|", "clazz");
        assertCompletion("class Clazz { static Clazz clazz; Object o = claz|", "clazz");
        assertCompletion("class Clazz { Clazz clazz; static Object o = claz|", true);
        assertCompletion("class Clazz { void method(Claz|", "Clazz");
        assertCompletion("class A { int method() { return 0; } int a = meth|", "method()");
        assertCompletion("class A { int field = 0; int method() { return fiel|", "field");
        assertCompletion("class A { static int method() { return 0; } int a = meth|", "method()");
        assertCompletion("class A { static int field = 0; int method() { return fiel|", "field");
        assertCompletion("class A { int method() { return 0; } static int a = meth|", true);
        assertCompletion("class A { int field = 0; static int method() { return fiel|", true);
    }

    @Test
    public void testClassDeclaration() {
        assertEval("void ClazzM() {}");
        assertEval("void InterfaceM() {}");
        assertEval("interface Interface {}");
        assertCompletion("interface A extends Interf|", "Interface");
        assertCompletion("class A implements Interf|", "Interface");
        assertEval("class Clazz {}");
        assertCompletion("class A extends Claz|", "Clazz");
        assertCompletion("class A extends Clazz implements Interf|", "Interface");
        assertEval("interface Interface1 {}");
        assertCompletion("class A extends Clazz implements Interface, Interf|", "Interface", "Interface1");
        assertCompletion("interface A implements Claz|");
        assertCompletion("interface A implements Inter|");
        assertCompletion("class A implements Claz|", true);
        assertCompletion("class A extends Clazz implements Interface, Interf|", true, "Interface1");
        assertCompletion("class A extends Clazz implements Interface, Interf|", true, "Interface1");
        assertEval("class InterfaceClazz {}");
        assertCompletion("class A <T extends Claz|", "Clazz");
        assertCompletion("class A <T extends Interf|", "Interface", "Interface1", "InterfaceClazz");
        assertCompletion("class A <T extends Interface & Interf|", "Interface", "Interface1", "InterfaceClazz");
        assertCompletion("class A <T extends Clazz & Interf|", "Interface", "Interface1", "InterfaceClazz");
        assertCompletion("class A <T extends Claz|", true, "Clazz");
        assertCompletion("class A <T extends Interf|", true, "Interface", "Interface1", "InterfaceClazz");
        assertCompletion("class A <T extends Interface & Interf|", true, "Interface1");
        assertCompletion("class A <T extends Clazz & Interf|", true, "Interface", "Interface1");
    }

    public void testMethodDeclaration() {
        assertEval("void ClazzM() {}");
        assertEval("void InterfaceM() {}");
        assertEval("interface Interface {}");
        assertCompletion("void m(Interf|", "Interface");
        assertCompletion("void m(Interface i1, Interf|", "Interface");
        assertEval("class InterfaceException extends Exception {}");
        assertCompletion("void m(Interface i1) throws Interf|", "Interface", "InterfaceException");
        assertCompletion("void m(Interface i1) throws Interf|", true, "InterfaceException");
    }

    public void testDocumentationOfUserDefinedMethods() {
        assertEval("void f() {}");
        assertSignature("f(|", "void f()");
        assertEval("void f(int i) {}");
        assertSignature("f(|", "void f()", "void f(int i)");
        assertEval("<T> void f(T... ts) {}", DiagCheck.DIAG_WARNING, DiagCheck.DIAG_OK);
        assertSignature("f(|", "void f()", "void f(int i)", "void <T>f(T... ts)");
        assertEval("class A {}");
        assertEval("void f(A a) {}");
        assertSignature("f(|", "void f()", "void f(int i)", "void <T>f(T... ts)", "void f(A a)");
    }

    public void testClass() {
        assertSignature("String|", "java.lang.String");
    }

    public void testDocumentationOfUserDefinedConstructors() {
        Snippet a = classKey(assertEval("class A {}"));
        assertSignature("new A(|", "A()");
        Snippet a2 = classKey(assertEval("class A { A() {} A(int i) {}}",
                ste(MAIN_SNIPPET, VALID, VALID, true, null),
                ste(a, VALID, OVERWRITTEN, false, MAIN_SNIPPET)));
        assertSignature("new A(|", "A()", "A(int i)");
        assertEval("class A<T> { A(T a) {} A(int i) {} <U> A(T t, U u) {}}",
                ste(MAIN_SNIPPET, VALID, VALID, true, null),
                ste(a2, VALID, OVERWRITTEN, false, MAIN_SNIPPET));
        assertSignature("new A(|", "A<T>(T a)", "A<T>(int i)", "<U> A<T>(T t, U u)");
    }

    public void testDocumentationOfOverriddenMethods() throws Exception {
        dontReadParameterNamesFromClassFile();
        assertSignature("\"\".wait(|",
            "void Object.wait(long) throws InterruptedException",
            "void Object.wait(long, int) throws InterruptedException",
            "void Object.wait() throws InterruptedException");
        assertEval("class Base {void method() {}}");
        Snippet e = classKey(assertEval("class Extend extends Base {}"));
        assertSignature("new Extend().method(|", "void Base.method()");
        assertEval("class Extend extends Base {void method() {}}",
                ste(MAIN_SNIPPET, VALID, VALID, true, null),
                ste(e, VALID, OVERWRITTEN, false, MAIN_SNIPPET));
        assertSignature("new Extend().method(|", "void Extend.method()");
    }

    public void testDocumentationOfInvisibleMethods() {
        assertSignature("Object.wait(|");
        assertSignature("\"\".indexOfSupplementary(|");
        Snippet a = classKey(assertEval("class A {void method() {}}"));
        assertSignature("A.method(|");
        assertEval("class A {private void method() {}}",
                ste(MAIN_SNIPPET, VALID, VALID, true, null),
                ste(a, VALID, OVERWRITTEN, false, MAIN_SNIPPET));
        assertSignature("new A().method(|");
    }

    public void testDocumentationOfInvisibleConstructors() {
        assertSignature("new Compiler(|");
        assertEval("class A { private A() {} }");
        assertSignature("new A(|");
    }

    public void testDocumentationWithBoxing() {
        assertEval("int primitive = 0;");
        assertEval("Integer boxed = 0;");
        assertEval("Object object = null;");
        assertEval("void method(int n, Object o) { }");
        assertEval("void method(Object n, int o) { }");
        assertSignature("method(primitive,|",
                "void method(int n, Object o)",
                "void method(Object n, int o)");
        assertSignature("method(boxed,|",
                "void method(int n, Object o)",
                "void method(Object n, int o)");
        assertSignature("method(object,|",
                "void method(Object n, int o)");
    }

    public void testDocumentationWithGenerics() {
        class TestDocumentationWithGenerics {
            private final Function<Integer, String> codeFacotry;
            private final BiFunction<String, Integer, String> evalFormatter;
            private final BiFunction<String, Integer, String> docFormatter;
            int count;

            TestDocumentationWithGenerics(
                    Function<Integer, String> codeFactory,
                    BiFunction<String, Integer, String> evalFormatter,
                    BiFunction<String, Integer, String> documentationFormatter) {
                this.codeFacotry = codeFactory;
                this.evalFormatter = evalFormatter;
                this.docFormatter = documentationFormatter;
            }

            void assertDoc(String generics) {
                assertDoc(generics, generics);
            }

            void assertDoc(String generics, String expectedGenerics) {
                assertEval(evalFormatter.apply(generics, count));
                assertSignature(codeFacotry.apply(count), docFormatter.apply(expectedGenerics, count));
                count++;
            }
        }

        TestDocumentationWithGenerics[] tests = {
            new TestDocumentationWithGenerics(
                    i -> "f" + i + "(|",
                    (g, i) -> "<" + g + "> void f" + i + "() {}",
                    (g, i) -> "void <" + g + ">f" + i + "()"
            ),
            new TestDocumentationWithGenerics(
                    i -> "new C" + i + "().f(|",
                    (g, i) -> "class C" + i + "<" + g + "> { void f() {} }",
                    (g, i) -> "void C" + i + "<" + g + ">.f()"
            )
        };

        Arrays.stream(tests).forEach(t -> {
                t.assertDoc("T");
                t.assertDoc("T extends Object",
                        "T");
                t.assertDoc("T extends String");
                t.assertDoc("T extends java.lang.String",
                        "T extends String");
                t.assertDoc("T extends Number & Comparable<T>");
                t.assertDoc("T extends java.io.Serializable & CharSequence");
                t.assertDoc("K, D, M extends java.util.Map<K, D>",
                        "K, D, M extends java.util.Map<K,D>");
        });
    }

    public void testVarArgs() {
        assertEval("int i = 0;");
        assertEval("class Foo1 { static void m(int... i) { } } ");
        assertCompletion("Foo1.m(|", true, "i");
        assertCompletion("Foo1.m(i, |", true, "i");
        assertCompletion("Foo1.m(i, i, |", true, "i");
        assertEval("class Foo2 { static void m(String s, int... i) { } } ");
        assertCompletion("Foo2.m(|", true);
        assertCompletion("Foo2.m(i, |", true);
        assertCompletion("Foo2.m(\"\", |", true, "i");
        assertCompletion("Foo2.m(\"\", i, |", true, "i");
        assertCompletion("Foo2.m(\"\", i, i, |", true, "i");
        assertEval("class Foo3 { Foo3(String s, int... i) { } } ");
        assertCompletion("new Foo3(|", true);
        assertCompletion("new Foo3(i, |", true);
        assertCompletion("new Foo3(\"\", |", true, "i");
        assertCompletion("new Foo3(\"\", i, |", true, "i");
        assertCompletion("new Foo3(\"\", i, i, |", true, "i");
        assertEval("int[] ia = null;");
        assertCompletion("Foo1.m(ia, |", true);
        assertEval("class Foo4 { static void m(int... i) { } static void m(int[] ia, String str) { } } ");
        assertEval("String str = null;");
        assertCompletion("Foo4.m(ia, |", true, "str");
    }

    public void testConstructorAsMemberOf() {
        assertEval("class Baz<X> { Baz(X x) { } } ");
        assertEval("String str = null;");
        assertEval("Integer i = null;");
        assertCompletion("new Baz(|", true, "i", "str");
        assertCompletion("new Baz<String>(|", true, "str");
        assertCompletion("Baz<String> bz = new Baz<>(|", true, "str");
        assertEval("class Foo { static void m(String str) {} static void m(Baz<String> baz) {} }");
        assertCompletion("Foo.m(new Baz<>(|", true, "str");
    }

    public void testIntersection() {
        assertEval("<Z extends Runnable & CharSequence> Z get() { return null; }");
        assertEval("var v = get();");
        assertCompletionIncludesExcludes("v.|", true, Set.of("run()", "length()"), Set.of());
        assertCompletion("Runnable r = |", true, "get()", "v");
        assertCompletion("CharSequence r = |", true, "get()", "v");
        assertCompletion("Number r = |", true);
    }

    public void testAnonymous() {
        assertEval("var v = new Runnable() { public void run() { } public int length() { return 0; } };");
        assertCompletionIncludesExcludes("v.|", true, Set.of("run()", "length()"), Set.of());
        assertCompletion("Runnable r = |", true, "v");
        assertCompletion("CharSequence r = |", true);
    }

    public void testCompletionInAnonymous() {
        assertCompletionIncludesExcludes("new Undefined() { int i = \"\".l|", Set.of("length()"), Set.of());
    }

    public void testMemberReferences() {
        assertEval("class C {" +
                   "    public static String stat() { return null; }" +
                   "    public static void statVoid(String s) {}" +
                   "    public static Integer statConvert1(String s) { return null; }" +
                   "    public static String statConvert2(Integer s) { return null; }" +
                   "    public static String statConvert3(CharSequence s) { return null; }" +
                   "    public String inst() { return null; }" +
                   "    public void instVoid(String s) { }" +
                   "}");
        assertEval("interface FI { public void t(String s); }");
        assertCompletion("FI fi = C::|", (Boolean) null, "stat", "statConvert1", "statConvert2", "statConvert3", "statVoid");
        assertCompletion("FI fi = C::|", true, "statConvert1", "statConvert3","statVoid");
        assertCompletion("FI fi = new C()::i|", (Boolean) null, "inst", "instVoid");
        assertCompletion("FI fi = new C()::i|", true, "instVoid");
        assertEval("interface FI2<R, P> { public R t(P p); }");
        assertCompletion("FI2<String, Integer> fi = C::|", (Boolean) null, "stat", "statConvert1", "statConvert2", "statConvert3", "statVoid");
        assertCompletion("FI2<String, Integer> fi = C::|", true, "statConvert2");
        assertCompletion("FI2<String, CharSequence> fi = C::|", true, "statConvert3");
        assertCompletion("FI2<String, String> fi = C::|", true, "statConvert3");
        assertCompletion("FI2<Object, String> fi = C::|", true, "statConvert1", "statConvert3");
    }

    public void testBrokenLambdaCompletion() {
        assertEval("interface Consumer<T> { public void consume(T t); }");
        assertEval("interface Function<T, R> { public R convert(T t); }");
        assertEval("<T> void m1(T t, Consumer<T> f) { }");
        assertCompletion("m1(\"\", x -> {x.tri|", "trim()");
        assertEval("<T> void m2(T t, Function<T, String> f) { }");
        assertCompletion("m2(\"\", x -> {x.tri|", "trim()");
        assertEval("<T> void m3(T t, Consumer<T> f, int i) { }");
        assertCompletion("m3(\"\", x -> {x.tri|", "trim()");
        assertEval("<T> void m4(T t, Function<T, String> f, int i) { }");
        assertCompletion("m4(\"\", x -> {x.tri|", "trim()");
        assertEval("<T> T m5(Consumer<T> f) { return null; }");
        assertCompletion("String s = m5(x -> {x.tri|", "trim()");
        assertEval("<T> T m6(Function<T, String> f) { return null; }");
        assertCompletion("String s = m6(x -> {x.tri|", "trim()");
        assertEval("<T> T m7(Consumer<T> f, int i) { return null; }");
        assertCompletion("String s = m7(x -> {x.tri|", "trim()");
        assertEval("<T> T m8(Function<T, String> f, int i) { return null; }");
        assertCompletion("String s = m8(x -> {x.tri|", "trim()");
    }

    @BeforeMethod
    public void setUp() {
        setUp(builder -> builder.executionEngine("local"));

        Path srcZip = Paths.get("src.zip");

        try (JarOutputStream out = new JarOutputStream(Files.newOutputStream(srcZip))) {
            out.putNextEntry(new JarEntry("java/lang/System.java"));
            out.write(("package java.lang;\n" +
                       "public class System {\n" +
                       "    public String getProperty(String key) { return null; }\n" +
                       "    public String getProperty(String key, String def) { return def; }\n" +
                       "}\n").getBytes());
        } catch (IOException ex) {
            throw new IllegalStateException(ex);
        }

        try {
            Field availableSources = getAnalysis().getClass().getDeclaredField("availableSources");
            availableSources.setAccessible(true);
            availableSources.set(getAnalysis(), Arrays.asList(srcZip));
        } catch (NoSuchFieldException | IllegalArgumentException | IllegalAccessException ex) {
            throw new IllegalStateException(ex);
        }
    }

    private void dontReadParameterNamesFromClassFile() throws Exception {
        Field keepParameterNames = getAnalysis().getClass().getDeclaredField("keepParameterNames");
        keepParameterNames.setAccessible(true);
        keepParameterNames.set(getAnalysis(), new String[0]);
    }

    @Test(enabled = false) //TODO 8171829
    public void testBrokenClassFile2() throws IOException {
        Path broken = outDir.resolve("broken");
        compiler.compile(broken,
                "package p;\n" +
                "public class BrokenA {\n" +
                "}",
                "package p.q;\n" +
                "public class BrokenB {\n" +
                "}",
                "package p;\n" +
                "public class BrokenC {\n" +
                "}");
        Path cp = compiler.getPath(broken);
        Path target = cp.resolve("p").resolve("BrokenB.class");
        Files.deleteIfExists(target);
        Files.move(cp.resolve("p").resolve("q").resolve("BrokenB.class"), target);
        addToClasspath(cp);

        assertEval("import p.*;");
        assertCompletion("Broke|", "BrokenA", "BrokenC");
    }

    public void testStatements() {
        assertEval("String s = \"\";");
        assertCompletion("if (s.conta|", (Boolean) null, "contains(");
        assertCompletion("if (s.ch|", (Boolean) null, "charAt(", "chars()");
        assertCompletion("while (s.conta|", (Boolean) null, "contains(");
        assertCompletion("do {} while (s.conta|", (Boolean) null, "contains(");
        assertCompletion("try (var v = s.conta|", (Boolean) null, "contains(");
        assertCompletion("for (var v = s.conta|", (Boolean) null, "contains(");
        assertCompletion("for (;;s.conta|", (Boolean) null, "contains(");
        assertCompletion("for (var v : s.conta|", (Boolean) null, "contains(");
    }

    public void testRecord() {
        assertCompletion("record R() implements Ru|", true, "Runnable");
    }

    //JDK-8296789
    public void testParentMembers() {
        assertEval("var sb=new StringBuilder();");
        assertCompletionIncludesExcludes("sb.|", true, Set.of("capacity()", "setLength("), Set.of("maybeLatin1"));
    }

    //JDK-8314662
    public void testDuplicateImport() {
        MethodSnippet m1 = methodKey(assertEval("void test(String s) { foo(); }", ste(MAIN_SNIPPET, NONEXISTENT, RECOVERABLE_DEFINED, true, null)));
        MethodSnippet m2 = methodKey(assertEval("void test(Integer i) { foo(); }", ste(MAIN_SNIPPET, NONEXISTENT, RECOVERABLE_DEFINED, true, null)));
        assertEval("void foo() { }", ste(MAIN_SNIPPET, NONEXISTENT, VALID, true, null),
                                     ste(m1, RECOVERABLE_DEFINED, VALID, true, MAIN_SNIPPET),
                                     ste(m2, RECOVERABLE_DEFINED, VALID, true, MAIN_SNIPPET));
        assertSignature("test(|", "void test(String s)", "void test(Integer i)");
    }

    //JDK-8326333: verify completion returns sensible output for arrays:
    //JDK-8326333: jshell <TAB> completion on arrays is incomplete
    public void testArray() {
        assertEval("String[] strs = null;");
        assertCompletion("strs.to|", "toString()");
        assertCompletion("strs.le|", "length");
        assertCompletion("strs.cl|", "clone()");
        assertEval("int[] ints = null;");
        assertCompletion("ints.no|", "notify()", "notifyAll()");
        assertCompletion("ints.le|", "length");
        assertCompletion("ints.cl|", "clone()");
        assertCompletion("String[].|", "class");
    }

    //JDK-8353581: completion for module imports:
    public void testModuleImport() {
        assertCompletionIncludesExcludes("import |", Set.of("module "), Set.of());
        assertCompletionIncludesExcludes("import module |", Set.of("java.base"), Set.of("java.", "module"));
        assertCompletionIncludesExcludes("import module java.|", Set.of("java.base"), Set.of());
        assertCompletion("import module java.ba|", "java.base");
        assertCompletionIncludesExcludes("import module ja|", Set.of("java.base"), Set.of("jdk.compiler"));
        assertCompletion("import module java/*c*/./*c*/ba|", "java.base");
    }

<<<<<<< HEAD
    static {
        try {
            //disable reading of paramater names, to improve stability:
            Class<?> analysisClass = Class.forName("jdk.jshell.SourceCodeAnalysisImpl");
            Field params = analysisClass.getDeclaredField("COMPLETION_EXTRA_PARAMETERS");
            params.setAccessible(true);
            params.set(null, List.of());
        } catch (ReflectiveOperationException ex) {
            throw new IllegalStateException(ex);
        }
=======
    public void testAnnotation() {
        assertCompletion("@Deprec|", "Deprecated");
        assertCompletion("@Deprecated(|", "forRemoval = ", "since = ");
        assertCompletion("@Deprecated(forRemoval = |", true, "false", "true");
        assertCompletion("@Deprecated(forRemoval = true, |", "since = ");
        assertEval("import java.lang.constant.ConstantDescs;");
        assertEval("import static java.lang.constant.ConstantDescs.*;");
        assertEval("@interface Ann1 { public String test(); }");
        assertCompletionIncludesExcludes("@Ann1(test = |", Set.of("java.", "ConstantDescs", "INIT_NAME"), Set.of("CD_char", "byte"));
        assertEval("@interface Ann2 { public String[] test(); }");
        assertCompletionIncludesExcludes("@Ann2(test = {|", Set.of("java.", "ConstantDescs", "INIT_NAME"), Set.of("CD_char", "byte"));
        assertCompletionIncludesExcludes("@Ann2(test = {|", true, Set.of("INIT_NAME"), Set.of("java.", "ConstantDescs", "CD_char", "byte"));
        assertEval("@interface Ann3 { public String value(); }");
        assertCompletionIncludesExcludes("@Ann3(|", Set.of("java.", "ConstantDescs", "INIT_NAME", "value = "), Set.of("CD_char", "byte"));
        assertCompletionIncludesExcludes("@Ann3(|", true, Set.of("INIT_NAME", "value = "), Set.of("java.", "ConstantDescs", "CD_char", "byte"));
        assertSignature("@Deprecated(|", "boolean Deprecated.forRemoval()", "String Deprecated.since()");
        assertEval("@interface Ann4 { public String[] value(); }");
        assertCompletionIncludesExcludes("@Ann4({|", Set.of("java.", "ConstantDescs", "INIT_NAME"), Set.of("value = "));
        assertEval("@interface Ann5 { public Ann4[] value(); }");
        assertCompletion("@Ann5(|", true, "@Ann4(", "value = ");
        assertCompletion("@Ann5({|", true, "@Ann4(");
        assertCompletion("@Ann5(|", false);
        assertCompletion("@Ann5({|", false);
        assertCompletion("@Ann5(@|", true, "@Ann4(");
        assertCompletion("@Ann5(v|", true, "value = ");
        assertEval("@interface Ann6 { public java.lang.annotation.Retention[] value(); }");
        assertCompletion("@Ann6(|", true, "@java.lang.annotation.Retention(", "value = ");
        assertEval("@interface Ann7 { }"); //no attributes
        assertEval("@interface Ann8 { public Ann7[] value(); }");
        assertCompletion("@Ann8(|", true, "@Ann7", "value = ");
        assertEval("enum En { AA, BB, EE; }");
        assertEval("@interface Ann9 { public En[] value(); }");
        assertCompletion("@Ann9(|", true, "En", "En.AA", "En.BB", "En.EE", "value = ");
        assertCompletion("@Ann9(A|", true, "En.AA");
        assertCompletion("@Ann9(E|", true, "En", "En.EE");
        assertCompletionIncludesExcludes("@Ann9(En.|", Set.of("AA", "BB", "EE"), Set.of());
        assertEval("@interface AnnA { public java.lang.annotation.RetentionPolicy[] value(); }");
        assertCompletion("@AnnA(C|", true, "java.lang.annotation.RetentionPolicy.CLASS");
        assertEval("import static java.lang.annotation.RetentionPolicy.*;");
        assertCompletion("@AnnA(C|", true, "CLASS");
>>>>>>> 356a6d50
    }
}<|MERGE_RESOLUTION|>--- conflicted
+++ resolved
@@ -836,18 +836,6 @@
         assertCompletion("import module java/*c*/./*c*/ba|", "java.base");
     }
 
-<<<<<<< HEAD
-    static {
-        try {
-            //disable reading of paramater names, to improve stability:
-            Class<?> analysisClass = Class.forName("jdk.jshell.SourceCodeAnalysisImpl");
-            Field params = analysisClass.getDeclaredField("COMPLETION_EXTRA_PARAMETERS");
-            params.setAccessible(true);
-            params.set(null, List.of());
-        } catch (ReflectiveOperationException ex) {
-            throw new IllegalStateException(ex);
-        }
-=======
     public void testAnnotation() {
         assertCompletion("@Deprec|", "Deprecated");
         assertCompletion("@Deprecated(|", "forRemoval = ", "since = ");
@@ -888,6 +876,17 @@
         assertCompletion("@AnnA(C|", true, "java.lang.annotation.RetentionPolicy.CLASS");
         assertEval("import static java.lang.annotation.RetentionPolicy.*;");
         assertCompletion("@AnnA(C|", true, "CLASS");
->>>>>>> 356a6d50
+    }
+
+    static {
+        try {
+            //disable reading of paramater names, to improve stability:
+            Class<?> analysisClass = Class.forName("jdk.jshell.SourceCodeAnalysisImpl");
+            Field params = analysisClass.getDeclaredField("COMPLETION_EXTRA_PARAMETERS");
+            params.setAccessible(true);
+            params.set(null, List.of());
+        } catch (ReflectiveOperationException ex) {
+            throw new IllegalStateException(ex);
+        }
     }
 }