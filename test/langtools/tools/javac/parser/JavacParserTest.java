/*
 * Copyright (c) 2011, 2025, Oracle and/or its affiliates. All rights reserved.
 * DO NOT ALTER OR REMOVE COPYRIGHT NOTICES OR THIS FILE HEADER.
 *
 * This code is free software; you can redistribute it and/or modify it
 * under the terms of the GNU General Public License version 2 only, as
 * published by the Free Software Foundation.
 *
 * This code is distributed in the hope that it will be useful, but WITHOUT
 * ANY WARRANTY; without even the implied warranty of MERCHANTABILITY or
 * FITNESS FOR A PARTICULAR PURPOSE.  See the GNU General Public License
 * version 2 for more details (a copy is included in the LICENSE file that
 * accompanied this code).
 *
 * You should have received a copy of the GNU General Public License version
 * 2 along with this work; if not, write to the Free Software Foundation,
 * Inc., 51 Franklin St, Fifth Floor, Boston, MA 02110-1301 USA.
 *
 * Please contact Oracle, 500 Oracle Parkway, Redwood Shores, CA 94065 USA
 * or visit www.oracle.com if you need additional information or have any
 * questions.
 */

/*
 * @test
<<<<<<< HEAD
 * @bug 7073631 7159445 7156633 8028235 8065753 8205418 8205913 8228451 8237041 8253584 8246774 8256411 8256149 8259050 8266436 8267221 8271928 8275097 8293897 8295401 8304671 8310326 8312093 8312204 8315452 8337976 8324859 8344706 8351260 8369489
=======
 * @bug 7073631 7159445 7156633 8028235 8065753 8205418 8205913 8228451 8237041 8253584 8246774 8256411 8256149 8259050 8266436 8267221 8271928 8275097 8293897 8295401 8304671 8310326 8312093 8312204 8315452 8337976 8324859 8344706 8351260 8370865
>>>>>>> d4622b2c
 * @summary tests error and diagnostics positions
 * @author  Jan Lahoda
 * @modules jdk.compiler/com.sun.tools.javac.api
 *          jdk.compiler/com.sun.tools.javac.main
 *          jdk.compiler/com.sun.tools.javac.tree
 */

import com.sun.source.tree.BinaryTree;
import com.sun.source.tree.BlockTree;
import com.sun.source.tree.ClassTree;
import com.sun.source.tree.CompilationUnitTree;
import com.sun.source.tree.ErroneousTree;
import com.sun.source.tree.ExpressionStatementTree;
import com.sun.source.tree.ExpressionTree;
import com.sun.source.tree.IfTree;
import com.sun.source.tree.LambdaExpressionTree;
import com.sun.source.tree.MethodInvocationTree;
import com.sun.source.tree.MethodTree;
import com.sun.source.tree.ModifiersTree;
import com.sun.source.tree.PrimitiveTypeTree;
import com.sun.source.tree.StatementTree;
import com.sun.source.tree.Tree;
import com.sun.source.tree.Tree.Kind;
import com.sun.source.tree.VariableTree;
import com.sun.source.tree.WhileLoopTree;
import com.sun.source.util.JavacTask;
import com.sun.source.util.SourcePositions;
import com.sun.source.util.TreePath;
import com.sun.source.util.TreeScanner;
import com.sun.source.util.Trees;
import com.sun.tools.javac.api.JavacTaskImpl;
import com.sun.tools.javac.main.Main;
import com.sun.tools.javac.main.Main.Result;
import com.sun.tools.javac.tree.JCTree;
import java.io.IOException;
import java.io.StringWriter;
import java.io.UncheckedIOException;
import java.io.Writer;
import java.lang.annotation.ElementType;
import java.lang.annotation.Retention;
import java.lang.annotation.RetentionPolicy;
import java.lang.annotation.Target;
import java.lang.reflect.Method;
import java.net.URI;
import java.util.ArrayList;
import java.util.Arrays;
import java.util.LinkedList;
import java.util.List;
import java.util.Objects;
import java.util.regex.Pattern;
import javax.lang.model.element.Modifier;
import javax.lang.model.type.TypeKind;
import javax.tools.Diagnostic;
import javax.tools.DiagnosticCollector;
import javax.tools.DiagnosticListener;
import javax.tools.JavaCompiler;
import javax.tools.JavaFileManager;
import javax.tools.JavaFileObject;
import javax.tools.SimpleJavaFileObject;
import javax.tools.ToolProvider;

import com.sun.source.tree.CaseTree;
import com.sun.source.tree.DefaultCaseLabelTree;
import com.sun.source.tree.ModuleTree;
import com.sun.source.util.TreePathScanner;
import com.sun.tools.javac.api.JavacTaskPool;
import com.sun.tools.javac.api.JavacTaskPool.Worker;
import com.sun.tools.javac.tree.JCTree.JCErroneous;
import com.sun.tools.javac.tree.Pretty;

public class JavacParserTest extends TestCase {
    static final JavaCompiler tool = ToolProvider.getSystemJavaCompiler();
    static final JavaFileManager fm = tool.getStandardFileManager(null, null, null);
    public static final String SOURCE_VERSION =
        Integer.toString(Runtime.version().feature());

    private JavacParserTest(){}

    public static void main(String... args) throws Exception {
        try (fm) {
            new JavacParserTest().run(args);
        }
    }

    class MyFileObject extends SimpleJavaFileObject {

        private String text;

        public MyFileObject(String text) {
            this("Test", text);
        }

        public MyFileObject(String fileName, String text) {
            super(URI.create("myfo:/" + fileName + ".java"), JavaFileObject.Kind.SOURCE);
            this.text = text;
        }

        @Override
        public CharSequence getCharContent(boolean ignoreEncodingErrors) {
            return text;
        }
    }
    /*
     * converts Windows to Unix style LFs for comparing strings
     */
    String normalize(String in) {
        return in.replace(System.getProperty("line.separator"), "\n");
    }

    CompilationUnitTree getCompilationUnitTree(String code) throws IOException {

        JavacTaskImpl ct = (JavacTaskImpl) tool.getTask(null, fm, null, null,
                null, Arrays.asList(new MyFileObject(code)));
        CompilationUnitTree cut = ct.parse().iterator().next();
        return cut;
    }

    List<String> getErroneousTreeValues(ErroneousTree node) {

        List<String> values = new ArrayList<>();
        if (node.getErrorTrees() != null) {
            for (Tree t : node.getErrorTrees()) {
                values.add(t.toString());
            }
        } else {
            throw new RuntimeException("ERROR: No Erroneous tree "
                    + "has been created.");
        }
        return values;
    }

    @Test
    void testPositionForSuperConstructorCalls() throws IOException {
        assert tool != null;

        String code = "package test; public class Test {public Test() {super();}}";

        JavacTaskImpl ct = (JavacTaskImpl) tool.getTask(null, fm, null, null,
                null, Arrays.asList(new MyFileObject(code)));
        CompilationUnitTree cut = ct.parse().iterator().next();
        SourcePositions pos = Trees.instance(ct).getSourcePositions();

        MethodTree method =
                (MethodTree) ((ClassTree) cut.getTypeDecls().get(0)).getMembers().get(0);
        ExpressionStatementTree es =
                (ExpressionStatementTree) method.getBody().getStatements().get(0);

        final int esStartPos = code.indexOf(es.toString());
        final int esEndPos = esStartPos + es.toString().length();
        assertEquals("testPositionForSuperConstructorCalls",
                esStartPos, pos.getStartPosition(cut, es));
        assertEquals("testPositionForSuperConstructorCalls",
                esEndPos, pos.getEndPosition(cut, es));

        MethodInvocationTree mit = (MethodInvocationTree) es.getExpression();

        final int mitStartPos = code.indexOf(mit.toString());
        final int mitEndPos = mitStartPos + mit.toString().length();
        assertEquals("testPositionForSuperConstructorCalls",
                mitStartPos, pos.getStartPosition(cut, mit));
        assertEquals("testPositionForSuperConstructorCalls",
                mitEndPos, pos.getEndPosition(cut, mit));

        final int methodStartPos = mitStartPos;
        final int methodEndPos = methodStartPos + mit.getMethodSelect().toString().length();
        assertEquals("testPositionForSuperConstructorCalls",
                methodStartPos, pos.getStartPosition(cut, mit.getMethodSelect()));
        assertEquals("testPositionForSuperConstructorCalls",
                methodEndPos, pos.getEndPosition(cut, mit.getMethodSelect()));
    }

    @Test
    void testPositionForEnumModifiers() throws IOException {
        final String theString = "public";
        String code = "package test; " + theString + " enum Test {A;}";

        JavacTaskImpl ct = (JavacTaskImpl) tool.getTask(null, fm, null, null,
                null, Arrays.asList(new MyFileObject(code)));
        CompilationUnitTree cut = ct.parse().iterator().next();
        SourcePositions pos = Trees.instance(ct).getSourcePositions();

        ClassTree clazz = (ClassTree) cut.getTypeDecls().get(0);
        ModifiersTree mt = clazz.getModifiers();
        int spos = code.indexOf(theString);
        int epos = spos + theString.length();
        assertEquals("testPositionForEnumModifiers",
                spos, pos.getStartPosition(cut, mt));
        assertEquals("testPositionForEnumModifiers",
                epos, pos.getEndPosition(cut, mt));
    }

    @Test
    void testNewClassWithEnclosing() throws IOException {

        final String theString = "Test.this.new d()";
        String code = "package test; class Test { " +
                "class d {} private void method() { " +
                "Object o = " + theString + "; } }";

        JavacTaskImpl ct = (JavacTaskImpl) tool.getTask(null, fm, null, null,
                null, Arrays.asList(new MyFileObject(code)));
        CompilationUnitTree cut = ct.parse().iterator().next();
        SourcePositions pos = Trees.instance(ct).getSourcePositions();

        ClassTree clazz = (ClassTree) cut.getTypeDecls().get(0);
        ExpressionTree est =
                ((VariableTree) ((MethodTree) clazz.getMembers().get(1)).getBody().getStatements().get(0)).getInitializer();

        final int spos = code.indexOf(theString);
        final int epos = spos + theString.length();
        assertEquals("testNewClassWithEnclosing",
                spos, pos.getStartPosition(cut, est));
        assertEquals("testNewClassWithEnclosing",
                epos, pos.getEndPosition(cut, est));
    }

    @Test
    void testPreferredPositionForBinaryOp() throws IOException {

        String code = "package test; public class Test {"
                + "private void test() {"
                + "Object o = null; boolean b = o != null && o instanceof String;"
                + "} private Test() {}}";

        CompilationUnitTree cut = getCompilationUnitTree(code);
        ClassTree clazz = (ClassTree) cut.getTypeDecls().get(0);
        MethodTree method = (MethodTree) clazz.getMembers().get(0);
        VariableTree condSt = (VariableTree) method.getBody().getStatements().get(1);
        BinaryTree cond = (BinaryTree) condSt.getInitializer();

        JCTree condJC = (JCTree) cond;
        int condStartPos = code.indexOf("&&");
        assertEquals("testPreferredPositionForBinaryOp",
                condStartPos, condJC.pos);
    }

    @Test
    void testErrorRecoveryForEnhancedForLoop142381() throws IOException {

        String code = "package test; class Test { " +
                "private void method() { " +
                "java.util.Set<String> s = null; for (a : s) {} } }";

        final List<Diagnostic<? extends JavaFileObject>> errors =
                new LinkedList<Diagnostic<? extends JavaFileObject>>();

        JavacTaskImpl ct = (JavacTaskImpl) tool.getTask(null, fm,
                new DiagnosticListener<JavaFileObject>() {
            public void report(Diagnostic<? extends JavaFileObject> diagnostic) {
                errors.add(diagnostic);
            }
        }, null, null, Arrays.asList(new MyFileObject(code)));

        CompilationUnitTree cut = ct.parse().iterator().next();

        ClassTree clazz = (ClassTree) cut.getTypeDecls().get(0);
        StatementTree forStatement =
                ((MethodTree) clazz.getMembers().get(0)).getBody().getStatements().get(1);

        assertEquals("testErrorRecoveryForEnhancedForLoop142381",
                Kind.ENHANCED_FOR_LOOP, forStatement.getKind());
        assertFalse("testErrorRecoveryForEnhancedForLoop142381", errors.isEmpty());
    }

    @Test
    void testPositionAnnotationNoPackage187551() throws IOException {

        String code = "\n@interface Test {}";

        JavacTaskImpl ct = (JavacTaskImpl) tool.getTask(null, fm, null, null,
                null, Arrays.asList(new MyFileObject(code)));

        CompilationUnitTree cut = ct.parse().iterator().next();
        ClassTree clazz = (ClassTree) cut.getTypeDecls().get(0);
        Trees t = Trees.instance(ct);

        assertEquals("testPositionAnnotationNoPackage187551",
                1, t.getSourcePositions().getStartPosition(cut, clazz));
    }

    @Test
    void testPositionMissingStatement() throws IOException {
        String code = "class C { void t() { if (true) } }";
        DiagnosticCollector<JavaFileObject> dc = new DiagnosticCollector<>();

        JavacTaskImpl ct = (JavacTaskImpl) tool.getTask(null, fm, dc, null,
                null, Arrays.asList(new MyFileObject(code)));

        CompilationUnitTree cut = ct.parse().iterator().next();
        Trees trees = Trees.instance(ct);
        SourcePositions positions = trees.getSourcePositions();

        new TreeScanner<Void, Void>() {
            @Override
            public Void visitIf(IfTree it, Void v) {
                StatementTree st = it.getThenStatement();
                int startpos = (int) positions.getStartPosition(cut, st);
                int endpos = (int) positions.getEndPosition(cut, st);
                assertEquals("testPositionMissingStatement.execpos", startpos, endpos);
                assertEquals("testPositionMissingStatement.execkind",
                             Kind.EXPRESSION_STATEMENT,
                             st.getKind());
                Tree err = ((ExpressionStatementTree) st).getExpression();
                startpos = (int) positions.getStartPosition(cut, err);
                endpos = (int) positions.getEndPosition(cut, err);
                assertEquals("testPositionMissingStatement.errpos", startpos, endpos);
                assertEquals("testPositionMissingStatement.errkind",
                             Kind.ERRONEOUS,
                             err.getKind());
                return super.visitIf(it, v);
            }
        }.scan(cut, null);

        assertEquals("testPositionMissingStatement.diags", 1, dc.getDiagnostics().size());
        Diagnostic<? extends JavaFileObject> d = dc.getDiagnostics().get(0);
        int startpos = (int) d.getStartPosition();
        int pos = (int) d.getPosition();
        int endpos = (int) d.getEndPosition();
        assertEquals("testPositionMissingStatement.diagspan", startpos, endpos);
        assertEquals("testPositionMissingStatement.diagpref", startpos, pos);
    }

    @Test
    void testPositionsSane1() throws IOException {
        performPositionsSanityTest("package test; class Test { " +
                "private void method() { " +
                "java.util.List<? extends java.util.List<? extends String>> l; " +
                "} }");
    }

    @Test
    void testPositionsSane2() throws IOException {
        performPositionsSanityTest("package test; class Test { " +
                "private void method() { " +
                "java.util.List<? super java.util.List<? super String>> l; " +
                "} }");
    }

    @Test
    void testPositionsSane3() throws IOException {
        performPositionsSanityTest("package test; class Test { " +
                "private void method() { " +
                "java.util.List<? super java.util.List<?>> l; } }");
    }

    private void performPositionsSanityTest(String code) throws IOException {

        final List<Diagnostic<? extends JavaFileObject>> errors =
                new LinkedList<Diagnostic<? extends JavaFileObject>>();

        JavacTaskImpl ct = (JavacTaskImpl) tool.getTask(null, fm,
                new DiagnosticListener<JavaFileObject>() {

            public void report(Diagnostic<? extends JavaFileObject> diagnostic) {
                errors.add(diagnostic);
            }
        }, null, null, Arrays.asList(new MyFileObject(code)));

        final CompilationUnitTree cut = ct.parse().iterator().next();
        final Trees trees = Trees.instance(ct);

        new TreeScanner<Void, Void>() {

            private long parentStart = 0;
            private long parentEnd = Integer.MAX_VALUE;

            @Override
            public Void scan(Tree node, Void p) {
                if (node == null) {
                    return null;
                }

                long start = trees.getSourcePositions().getStartPosition(cut, node);

                if (start == (-1)) {
                    return null; // synthetic tree
                }
                assertTrue(node.toString() + ":" + start + "/" + parentStart,
                        parentStart <= start);

                long prevParentStart = parentStart;

                parentStart = start;

                long end = trees.getSourcePositions().getEndPosition(cut, node);

                assertTrue(node.toString() + ":" + end + "/" + parentEnd,
                        end <= parentEnd);

                long prevParentEnd = parentEnd;

                parentEnd = end;

                super.scan(node, p);

                parentStart = prevParentStart;
                parentEnd = prevParentEnd;

                return null;
            }

            private void assertTrue(String message, boolean b) {
                if (!b) fail(message);
            }
        }.scan(cut, null);
    }

    @Test
    void testCorrectWildcardPositions1() throws IOException {
        performWildcardPositionsTest("package test; import java.util.List; " +
                "class Test { private void method() { List<? extends List<? extends String>> l; } }",

                Arrays.asList("List<? extends List<? extends String>> l;",
                "List<? extends List<? extends String>>",
                "List",
                "? extends List<? extends String>",
                "List<? extends String>",
                "List",
                "? extends String",
                "String"));
    }

    @Test
    void testCorrectWildcardPositions2() throws IOException {
        performWildcardPositionsTest("package test; import java.util.List; "
                + "class Test { private void method() { List<? super List<? super String>> l; } }",
                Arrays.asList("List<? super List<? super String>> l;",
                "List<? super List<? super String>>",
                "List",
                "? super List<? super String>",
                "List<? super String>",
                "List",
                "? super String",
                "String"));
    }

    @Test
    void testCorrectWildcardPositions3() throws IOException {
        performWildcardPositionsTest("package test; import java.util.List; " +
                "class Test { private void method() { List<? super List<?>> l; } }",

                Arrays.asList("List<? super List<?>> l;",
                "List<? super List<?>>",
                "List",
                "? super List<?>",
                "List<?>",
                "List",
                "?"));
    }

    @Test
    void testCorrectWildcardPositions4() throws IOException {
        performWildcardPositionsTest("package test; import java.util.List; " +
                "class Test { private void method() { " +
                "List<? extends List<? extends List<? extends String>>> l; } }",

                Arrays.asList("List<? extends List<? extends List<? extends String>>> l;",
                "List<? extends List<? extends List<? extends String>>>",
                "List",
                "? extends List<? extends List<? extends String>>",
                "List<? extends List<? extends String>>",
                "List",
                "? extends List<? extends String>",
                "List<? extends String>",
                "List",
                "? extends String",
                "String"));
    }

    @Test
    void testCorrectWildcardPositions5() throws IOException {
        performWildcardPositionsTest("package test; import java.util.List; " +
                "class Test { private void method() { " +
                "List<? extends List<? extends List<? extends String   >>> l; } }",
                Arrays.asList("List<? extends List<? extends List<? extends String   >>> l;",
                "List<? extends List<? extends List<? extends String   >>>",
                "List",
                "? extends List<? extends List<? extends String   >>",
                "List<? extends List<? extends String   >>",
                "List",
                "? extends List<? extends String   >",
                "List<? extends String   >",
                "List",
                "? extends String",
                "String"));
    }

    void performWildcardPositionsTest(final String code,
            List<String> golden) throws IOException {

        final List<Diagnostic<? extends JavaFileObject>> errors =
                new LinkedList<Diagnostic<? extends JavaFileObject>>();

        JavacTaskImpl ct = (JavacTaskImpl) tool.getTask(null, fm,
                new DiagnosticListener<JavaFileObject>() {
                    public void report(Diagnostic<? extends JavaFileObject> diagnostic) {
                        errors.add(diagnostic);
                    }
                }, null, null, Arrays.asList(new MyFileObject(code)));

        final CompilationUnitTree cut = ct.parse().iterator().next();
        final List<String> content = new LinkedList<String>();
        final Trees trees = Trees.instance(ct);

        new TreeScanner<Void, Void>() {
            @Override
            public Void scan(Tree node, Void p) {
                if (node == null) {
                    return null;
                }
                long start = trees.getSourcePositions().getStartPosition(cut, node);

                if (start == (-1)) {
                    return null; // synthetic tree
                }
                long end = trees.getSourcePositions().getEndPosition(cut, node);
                String s = code.substring((int) start, (int) end);
                content.add(s);

                return super.scan(node, p);
            }
        }.scan(((MethodTree) ((ClassTree) cut.getTypeDecls().get(0)).getMembers().get(0)).getBody().getStatements().get(0), null);

        assertEquals("performWildcardPositionsTest",golden.toString(),
                content.toString());
    }

    @Test
    void testStartPositionForMethodWithoutModifiers() throws IOException {

        String code = "package t; class Test { <T> void t() {} }";

        JavacTaskImpl ct = (JavacTaskImpl) tool.getTask(null, fm, null, null,
                null, Arrays.asList(new MyFileObject(code)));
        CompilationUnitTree cut = ct.parse().iterator().next();
        ClassTree clazz = (ClassTree) cut.getTypeDecls().get(0);
        MethodTree mt = (MethodTree) clazz.getMembers().get(0);
        Trees t = Trees.instance(ct);
        int start = (int) t.getSourcePositions().getStartPosition(cut, mt);
        int end = (int) t.getSourcePositions().getEndPosition(cut, mt);

        assertEquals("testStartPositionForMethodWithoutModifiers",
                "<T> void t() {}", code.substring(start, end));
    }

    @Test
    void testVariableInIfThen1() throws IOException {

        String code = "package t; class Test { " +
                "private static void t(String name) { " +
                "if (name != null) String nn = name.trim(); } }";

        DiagnosticCollector<JavaFileObject> coll =
                new DiagnosticCollector<JavaFileObject>();

        JavacTaskImpl ct = (JavacTaskImpl) tool.getTask(null, fm, coll, null,
                null, Arrays.asList(new MyFileObject(code)));

        ct.parse();

        List<String> codes = new LinkedList<String>();

        for (Diagnostic<? extends JavaFileObject> d : coll.getDiagnostics()) {
            codes.add(d.getCode());
        }

        assertEquals("testVariableInIfThen1",
                Arrays.<String>asList("compiler.err.variable.not.allowed"),
                codes);
    }

    @Test
   void testVariableInIfThen2() throws IOException {

        String code = "package t; class Test { " +
                "private static void t(String name) { " +
                "if (name != null) class X {} } }";
        DiagnosticCollector<JavaFileObject> coll =
                new DiagnosticCollector<JavaFileObject>();
        JavacTaskImpl ct = (JavacTaskImpl) tool.getTask(null, fm, coll, null,
                null, Arrays.asList(new MyFileObject(code)));

        ct.parse();

        List<String> codes = new LinkedList<String>();

        for (Diagnostic<? extends JavaFileObject> d : coll.getDiagnostics()) {
            codes.add(d.getCode());
        }

        assertEquals("testVariableInIfThen2",
                Arrays.<String>asList("compiler.err.class.not.allowed"), codes);
    }

    @Test
    void testVariableInIfThen3() throws IOException {

        String code = "package t; class Test { "+
                "private static void t() { " +
                "if (true) abstract class F {} }}";
        DiagnosticCollector<JavaFileObject> coll =
                new DiagnosticCollector<JavaFileObject>();
        JavacTaskImpl ct = (JavacTaskImpl) tool.getTask(null, fm, coll, null,
                null, Arrays.asList(new MyFileObject(code)));

        ct.parse();

        List<String> codes = new LinkedList<String>();

        for (Diagnostic<? extends JavaFileObject> d : coll.getDiagnostics()) {
            codes.add(d.getCode());
        }

        assertEquals("testVariableInIfThen3",
                Arrays.<String>asList("compiler.err.class.not.allowed"), codes);
    }

    @Test
    void testVariableInIfThen4() throws IOException {

        String code = "package t; class Test { "+
                "private static void t(String name) { " +
                "if (name != null) interface X {} } }";
        DiagnosticCollector<JavaFileObject> coll =
                new DiagnosticCollector<JavaFileObject>();
        JavacTaskImpl ct = (JavacTaskImpl) tool.getTask(null, fm, coll, null,
                null, Arrays.asList(new MyFileObject(code)));

        ct.parse();

        List<String> codes = new LinkedList<String>();

        for (Diagnostic<? extends JavaFileObject> d : coll.getDiagnostics()) {
            codes.add(d.getCode());
        }

        assertEquals("testVariableInIfThen4",
                Arrays.<String>asList("compiler.err.class.not.allowed"), codes);
    }

    @Test
    void testVariableInIfThen5() throws IOException {

        String code = "package t; class Test { "+
                "private static void t() { " +
                "if (true) } }";
        DiagnosticCollector<JavaFileObject> coll =
                new DiagnosticCollector<JavaFileObject>();
        JavacTaskImpl ct = (JavacTaskImpl) tool.getTask(null, fm, coll, null,
                null, Arrays.asList(new MyFileObject(code)));

        ct.parse();

        List<String> codes = new LinkedList<String>();

        for (Diagnostic<? extends JavaFileObject> d : coll.getDiagnostics()) {
            codes.add(d.getCode());
        }

        assertEquals("testVariableInIfThen5",
                Arrays.<String>asList("compiler.err.illegal.start.of.stmt"),
                codes);
    }

    // see javac bug #6882235, NB bug #98234:
    @Test
    void testMissingExponent() throws IOException {

        String code = "\nclass Test { { System.err.println(0e); } }";

        JavacTaskImpl ct = (JavacTaskImpl) tool.getTask(null, fm, null, null,
                null, Arrays.asList(new MyFileObject(code)));

        assertNotNull(ct.parse().iterator().next());
    }

    @Test
    void testTryResourcePos() throws IOException {

        final String code = "package t; class Test { " +
                "{ try (java.io.InputStream in = null) { } } }";

        CompilationUnitTree cut = getCompilationUnitTree(code);

        new TreeScanner<Void, Void>() {
            @Override
            public Void visitVariable(VariableTree node, Void p) {
                if ("in".contentEquals(node.getName())) {
                    JCTree.JCVariableDecl var = (JCTree.JCVariableDecl) node;
                    assertEquals("testTryResourcePos", "in = null) { } } }",
                            code.substring(var.pos));
                }
                return super.visitVariable(node, p);
            }
        }.scan(cut, null);
    }

    @Test
    void testVarPos() throws IOException {

        final String code = "package t; class Test { " +
                "{ java.io.InputStream in = null; } }";

        CompilationUnitTree cut = getCompilationUnitTree(code);

        new TreeScanner<Void, Void>() {

            @Override
            public Void visitVariable(VariableTree node, Void p) {
                if ("in".contentEquals(node.getName())) {
                    JCTree.JCVariableDecl var = (JCTree.JCVariableDecl) node;
                    assertEquals("testVarPos","in = null; } }",
                            code.substring(var.pos));
                }
                return super.visitVariable(node, p);
            }
        }.scan(cut, null);
    }

    // expected erroneous tree: int x = y;(ERROR);
    @Test
    void testOperatorMissingError() throws IOException {

        String code = "package test; public class ErrorTest { "
                + "void method() { int x = y  z } }";
        CompilationUnitTree cut = getCompilationUnitTree(code);
        final List<String> values = new ArrayList<>();
        final List<String> expectedValues =
                new ArrayList<>(Arrays.asList("[z]"));

        new TreeScanner<Void, Void>() {
            @Override
            public Void visitErroneous(ErroneousTree node, Void p) {
                values.add(getErroneousTreeValues(node).toString());
                return null;

            }
        }.scan(cut, null);

        assertEquals("testOperatorMissingError: The Erroneous tree "
                + "error values: " + values
                + " do not match expected error values: "
                + expectedValues, values, expectedValues);
    }

    // expected erroneous tree:  String s = (ERROR);
    @Test
    void testMissingParenthesisError() throws IOException {

        String code = "package test; public class ErrorTest { "
                + "void f() {String s = new String; } }";
        CompilationUnitTree cut = getCompilationUnitTree(code);
        final List<String> values = new ArrayList<>();
        final List<String> expectedValues =
                new ArrayList<>(Arrays.asList("[new String()]"));

        new TreeScanner<Void, Void>() {
            @Override
            public Void visitErroneous(ErroneousTree node, Void p) {
                values.add(getErroneousTreeValues(node).toString());
                return null;
            }
        }.scan(cut, null);

        assertEquals("testMissingParenthesisError: The Erroneous tree "
                + "error values: " + values
                + " do not match expected error values: "
                + expectedValues, values, expectedValues);
    }

    // expected erroneous tree: package test; (ERROR)(ERROR)
    @Test
    void testMissingClassError() throws IOException {

        String code = "package Test; clas ErrorTest {  "
                + "void f() {String s = new String(); } }";
        CompilationUnitTree cut = getCompilationUnitTree(code);
        final List<String> values = new ArrayList<>();
        final List<String> expectedValues =
                new ArrayList<>(Arrays.asList("[, clas]", "[]"));

        new TreeScanner<Void, Void>() {
            @Override
            public Void visitErroneous(ErroneousTree node, Void p) {
                values.add(getErroneousTreeValues(node).toString());
                return null;
            }
        }.scan(cut, null);

        assertEquals("testMissingClassError: The Erroneous tree "
                + "error values: " + values
                + " do not match expected error values: "
                + expectedValues, values, expectedValues);
    }

    // expected erroneous tree: void m1(int i) {(ERROR);{(ERROR);}
    @Test
    void testSwitchError() throws IOException {

        String code = "package test; public class ErrorTest { "
                + "int numDays; void m1(int i) { switchh {i} { case 1: "
                + "numDays = 31; break; } } }";
        CompilationUnitTree cut = getCompilationUnitTree(code);
        final List<String> values = new ArrayList<>();
        final List<String> expectedValues =
                new ArrayList<>(Arrays.asList("[switchh]", "[i]"));

        new TreeScanner<Void, Void>() {
            @Override
            public Void visitErroneous(ErroneousTree node, Void p) {
                values.add(getErroneousTreeValues(node).toString());
                return null;
            }
        }.scan(cut, null);

        assertEquals("testSwitchError: The Erroneous tree "
                + "error values: " + values
                + " do not match expected error values: "
                + expectedValues, values, expectedValues);
    }

    // expected erroneous tree: class ErrorTest {(ERROR)
    @Test
    void testMethodError() throws IOException {

        String code = "package Test; class ErrorTest {  "
                + "static final void f) {String s = new String(); } }";
        CompilationUnitTree cut = cut = getCompilationUnitTree(code);

        final List<String> values = new ArrayList<>();
        final List<String> expectedValues =
                new ArrayList<>(Arrays.asList("[\nstatic final void f();]"));

        new TreeScanner<Void, Void>() {
            @Override
            public Void visitErroneous(ErroneousTree node, Void p) {
                values.add(normalize(getErroneousTreeValues(node).toString()));
                return null;
            }
        }.scan(cut, null);

        assertEquals("testMethodError: The Erroneous tree "
                + "error value: " + values
                + " does not match expected error values: "
                + expectedValues, values, expectedValues);
    }

    @Test
    void testPositionBrokenSource126732a() throws IOException {
        String[] commands = new String[]{
            "return Runnable()",
            "do { } while (true)",
            "throw UnsupportedOperationException()",
            "assert true",
            "1 + 1",};

        for (String command : commands) {

            String code = "package test;\n"
                    + "public class Test {\n"
                    + "    public static void test() {\n"
                    + "        " + command + " {\n"
                    + "                new Runnable() {\n"
                    + "        };\n"
                    + "    }\n"
                    + "}";
            JavacTaskImpl ct = (JavacTaskImpl) tool.getTask(null, fm, null,
                    null, null, Arrays.asList(new MyFileObject(code)));
            CompilationUnitTree cut = ct.parse().iterator().next();

            ClassTree clazz = (ClassTree) cut.getTypeDecls().get(0);
            MethodTree method = (MethodTree) clazz.getMembers().get(0);
            List<? extends StatementTree> statements =
                    method.getBody().getStatements();

            StatementTree ret = statements.get(0);
            StatementTree block = statements.get(1);

            Trees t = Trees.instance(ct);
            int len = code.indexOf(command + " {") + (command + " ").length();
            assertEquals(command, len,
                    t.getSourcePositions().getEndPosition(cut, ret));
            assertEquals(command, len,
                    t.getSourcePositions().getStartPosition(cut, block));
        }
    }

    @Test
    void testPositionBrokenSource126732b() throws IOException {
        String[] commands = new String[]{
            "break",
            "break A",
            "continue ",
            "continue A",};

        for (String command : commands) {

            String code = "package test;\n"
                    + "public class Test {\n"
                    + "    public static void test() {\n"
                    + "        while (true) {\n"
                    + "            " + command + " {\n"
                    + "                new Runnable() {\n"
                    + "        };\n"
                    + "        }\n"
                    + "    }\n"
                    + "}";

            JavacTaskImpl ct = (JavacTaskImpl) tool.getTask(null, fm, null,
                    null, null, Arrays.asList(new MyFileObject(code)));
            CompilationUnitTree cut = ct.parse().iterator().next();

            ClassTree clazz = (ClassTree) cut.getTypeDecls().get(0);
            MethodTree method = (MethodTree) clazz.getMembers().get(0);
            List<? extends StatementTree> statements =
                    ((BlockTree) ((WhileLoopTree) method.getBody().getStatements().get(0)).getStatement()).getStatements();

            StatementTree ret = statements.get(0);
            StatementTree block = statements.get(1);

            Trees t = Trees.instance(ct);
            int len = code.indexOf(command + " {") + (command + " ").length();
            assertEquals(command, len,
                    t.getSourcePositions().getEndPosition(cut, ret));
            assertEquals(command, len,
                    t.getSourcePositions().getStartPosition(cut, block));
        }
    }

    @Test
    void testStartPositionEnumConstantInit() throws IOException {

        String code = "package t; enum Test { AAA; }";

        JavacTaskImpl ct = (JavacTaskImpl) tool.getTask(null, fm, null, null,
                null, Arrays.asList(new MyFileObject(code)));
        CompilationUnitTree cut = ct.parse().iterator().next();
        ClassTree clazz = (ClassTree) cut.getTypeDecls().get(0);
        VariableTree enumAAA = (VariableTree) clazz.getMembers().get(0);
        Trees t = Trees.instance(ct);
        int start = (int) t.getSourcePositions().getStartPosition(cut,
                enumAAA.getInitializer());

        assertEquals("testStartPositionEnumConstantInit", 23, start);
    }

    @Test
    void testVoidLambdaParameter() throws IOException {
        String code = "package t; class Test { " +
                "Runnable r = (void v) -> { };" +
                "}";
        DiagnosticCollector<JavaFileObject> coll =
                new DiagnosticCollector<>();
        JavacTaskImpl ct = (JavacTaskImpl) tool.getTask(null, fm, coll, null,
                null, Arrays.asList(new MyFileObject(code)));

        CompilationUnitTree cut = ct.parse().iterator().next();
        ClassTree clazz = (ClassTree) cut.getTypeDecls().get(0);
        VariableTree field = (VariableTree) clazz.getMembers().get(0);

        assertEquals("actual kind: " + field.getInitializer().getKind(),
                     field.getInitializer().getKind(),
                     Kind.LAMBDA_EXPRESSION);

        LambdaExpressionTree lambda = (LambdaExpressionTree) field.getInitializer();

        assertEquals("actual parameters: " + lambda.getParameters().size(),
                     lambda.getParameters().size(),
                     1);

        Tree paramType = lambda.getParameters().get(0).getType();

        assertEquals("actual parameter type: " + paramType.getKind(),
                     paramType.getKind(),
                     Kind.PRIMITIVE_TYPE);

        TypeKind primitiveTypeKind = ((PrimitiveTypeTree) paramType).getPrimitiveTypeKind();

        assertEquals("actual parameter type: " + primitiveTypeKind,
                     primitiveTypeKind,
                     TypeKind.VOID);
    }

    @Test //JDK-8065753
    void testWrongFirstToken() throws IOException {
        String code = "<";
        String expectedErrors = "Test.java:1:1: compiler.err.class.method.or.field.expected\n" +
                                "1 error\n";
        StringWriter out = new StringWriter();
        JavacTaskImpl ct = (JavacTaskImpl) tool.getTask(out, fm, null,
                Arrays.asList("-XDrawDiagnostics"), null, Arrays.asList(new MyFileObject(code)));

        Result errorCode = ct.doCall();
        assertEquals("the error code is not correct; actual:" + errorCode, Main.Result.ERROR, errorCode);
        String actualErrors = normalize(out.toString());
        assertEquals("the error message is not correct, actual: " + actualErrors, expectedErrors, actualErrors);
    }

    @Test //JDK-8205913
    void testForInit() throws IOException {
        String code = "class T { void t() { for (n : ns) { } } }";
        String expectedErrors = "Test.java:1:27: compiler.err.bad.initializer: for-loop\n";
        StringWriter out = new StringWriter();
        JavacTask ct = (JavacTask) tool.getTask(out, fm, null,
                Arrays.asList("-XDrawDiagnostics"), null, Arrays.asList(new MyFileObject(code)));

        Iterable<? extends CompilationUnitTree> cuts = ct.parse();
        boolean[] foundVar = new boolean[1];

        new TreePathScanner<Void, Void>() {
            @Override public Void visitVariable(VariableTree vt, Void p) {
                assertNotNull(vt.getModifiers());
                assertNotNull(vt.getType());
                assertNotNull(vt.getName());
                assertEquals("name should be <error>", "<error>", vt.getName().toString());
                foundVar[0] = true;
                return super.visitVariable(vt, p);
            }
        }.scan(cuts, null);

        if (!foundVar[0]) {
            fail("haven't found a variable");
        }

        String actualErrors = normalize(out.toString());
        assertEquals("the error message is not correct, actual: " + actualErrors, expectedErrors, actualErrors);
    }

    @Test //JDK-821742
    void testCompDeclVarType() throws IOException {
        String code = "package test; public class Test {"
                + "private void test() {"
                + "var v1 = 10,v2 = 12;"
                + "} private Test() {}}";

        JavacTaskImpl ct = (JavacTaskImpl) tool.getTask(null, fm, null,
                null, null, Arrays.asList(new MyFileObject(code)));
        CompilationUnitTree cut = ct.parse().iterator().next();
        ct.enter();
        ct.analyze();
        ClassTree clazz = (ClassTree) cut.getTypeDecls().get(0);
        MethodTree method = (MethodTree) clazz.getMembers().get(0);
        VariableTree stmt1 = (VariableTree) method.getBody().getStatements().get(0);
        VariableTree stmt2 = (VariableTree) method.getBody().getStatements().get(1);
        Tree v1Type = stmt1.getType();
        Tree v2Type = stmt2.getType();
        assertEquals("Implicit type for v1 is not correct: ", Kind.PRIMITIVE_TYPE, v1Type.getKind());
        assertEquals("Implicit type for v2 is not correct: ", Kind.PRIMITIVE_TYPE, v2Type.getKind());
    }

    @Test
    void testCaseBodyStatements() throws IOException {
        String code = "class C {" +
                      "    void t(int i) {" +
                      "        switch (i) {" +
                      "            case 0 -> i++;" +
                      "            case 1 -> { i++; }" +
                      "            case 2 -> throw new RuntimeException();" +
                      "            case 3 -> if (true) ;" +
                      "            default -> i++;" +
                      "        }" +
                      "        switch (i) {" +
                      "            case 0: i++; break;" +
                      "            case 1: { i++; break;}" +
                      "            case 2: throw new RuntimeException();" +
                      "            case 3: if (true) ; break;" +
                      "            default: i++; break;" +
                      "        }" +
                      "        int j = switch (i) {" +
                      "            case 0 -> i + 1;" +
                      "            case 1 -> { yield i + 1; }" +
                      "            default -> throw new RuntimeException();" +
                      "        };" +
                      "        int k = switch (i) {" +
                      "            case 0: yield i + 1;" +
                      "            case 1: { yield i + 1; }" +
                      "            default: throw new RuntimeException();" +
                      "        };" +
                      "    }" +
                      "}";
        String expectedErrors = "Test.java:1:178: compiler.err.switch.case.unexpected.statement\n";
        StringWriter out = new StringWriter();
        JavacTaskImpl ct = (JavacTaskImpl) tool.getTask(out, fm, null,
                Arrays.asList("-XDrawDiagnostics"),
                null, Arrays.asList(new MyFileObject(code)));

        CompilationUnitTree cut = ct.parse().iterator().next();
        Trees trees = Trees.instance(ct);
        List<String> spans = new ArrayList<>();

        new TreePathScanner<Void, Void>() {
            @Override
            public Void visitCase(CaseTree tree, Void v) {
                if (tree.getBody() != null) {
                    int start = (int) trees.getSourcePositions().getStartPosition(cut, tree.getBody());
                    int end = (int) trees.getSourcePositions().getEndPosition(cut, tree.getBody());
                    spans.add(code.substring(start, end));
                } else {
                    spans.add("<null>");
                }
                return super.visitCase(tree, v);
            }
        }.scan(cut, null);

        List<String> expectedSpans = List.of(
                "i++;", "{ i++; }", "throw new RuntimeException();", "if (true) ;", "i++;",
                "<null>", "<null>", "<null>", "<null>", "<null>",
                "i + 1"/*TODO semicolon?*/, "{ yield i + 1; }", "throw new RuntimeException();",
                "<null>", "<null>", "<null>");
        assertEquals("the error spans are not correct; actual:" + spans, expectedSpans, spans);
        String toString = normalize(cut.toString());
        String expectedToString =
                "\n" +
                "class C {\n" +
                "    \n" +
                "    void t(int i) {\n" +
                "        switch (i) {\n" +
                "        case 0 -> i++;\n" +
                "        case 1 -> {\n" +
                "            i++;\n" +
                "        }\n" +
                "        case 2 -> throw new RuntimeException();\n" +
                "        case 3 -> if (true) ;\n" +
                "        default -> i++;\n" +
                "        }\n" +
                "        switch (i) {\n" +
                "        case 0:\n" +
                "            i++;\n" +
                "            break;\n" +
                "        \n" +
                "        case 1:\n" +
                "            {\n" +
                "                i++;\n" +
                "                break;\n" +
                "            }\n" +
                "        \n" +
                "        case 2:\n" +
                "            throw new RuntimeException();\n" +
                "        \n" +
                "        case 3:\n" +
                "            if (true) ;\n" +
                "            break;\n" +
                "        \n" +
                "        default:\n" +
                "            i++;\n" +
                "            break;\n" +
                "        \n" +
                "        }\n" +
                "        int j = switch (i) {\n" +
                "        case 0 -> yield i + 1;\n" +
                "        case 1 -> {\n" +
                "            yield i + 1;\n" +
                "        }\n" +
                "        default -> throw new RuntimeException();\n" +
                "        };\n" +
                "        int k = switch (i) {\n" +
                "        case 0:\n" +
                "            yield i + 1;\n" +
                "        \n" +
                "        case 1:\n" +
                "            {\n" +
                "                yield i + 1;\n" +
                "            }\n" +
                "        \n" +
                "        default:\n" +
                "            throw new RuntimeException();\n" +
                "        \n" +
                "        };\n" +
                "    }\n" +
                "}";
        System.err.println("toString:");
        System.err.println(toString);
        System.err.println("expectedToString:");
        System.err.println(expectedToString);
        assertEquals("the error spans are not correct; actual:" + toString, expectedToString, toString);
        String actualErrors = normalize(out.toString());
        assertEquals("the error message is not correct, actual: " + actualErrors, expectedErrors, actualErrors);
    }

    @Test
    void testTypeParamsWithoutMethod() throws IOException {
        assert tool != null;

        String code = "package test; class Test { /**javadoc*/ |public <T> |}";
        String[] parts = code.split("\\|");

        code = parts[0] + parts[1] + parts[2];

        JavacTaskImpl ct = (JavacTaskImpl) tool.getTask(null, fm, null, null,
                null, Arrays.asList(new MyFileObject(code)));
        Trees trees = Trees.instance(ct);
        SourcePositions pos = trees.getSourcePositions();
        CompilationUnitTree cut = ct.parse().iterator().next();
        ClassTree clazz = (ClassTree) cut.getTypeDecls().get(0);
        ErroneousTree err = (ErroneousTree) clazz.getMembers().get(0);
        MethodTree method = (MethodTree) err.getErrorTrees().get(0);

        final int methodStart = parts[0].length();
        final int methodEnd = parts[0].length() + parts[1].length();
        assertEquals("testTypeParamsWithoutMethod",
                methodStart, pos.getStartPosition(cut, method));
        assertEquals("testTypeParamsWithoutMethod",
                methodEnd, pos.getEndPosition(cut, method));

        TreePath path2Method = new TreePath(new TreePath(new TreePath(cut), clazz), method);
        String javadoc = trees.getDocComment(path2Method);

        if (!"javadoc".equals(javadoc)) {
            throw new AssertionError("Expected javadoc not found, actual javadoc: " + javadoc);
        }
    }

    @Test
    void testAnalyzeParensWithComma1() throws IOException {
        assert tool != null;

        String code = "package test; class Test { FI fi = |(s, |";
        String[] parts = code.split("\\|", 3);

        code = parts[0] + parts[1] + parts[2];

        JavacTaskImpl ct = (JavacTaskImpl) tool.getTask(null, fm, null, null,
                null, Arrays.asList(new MyFileObject(code)));
        Trees trees = Trees.instance(ct);
        SourcePositions pos = trees.getSourcePositions();
        CompilationUnitTree cut = ct.parse().iterator().next();
        boolean[] found = new boolean[1];

        new TreeScanner<Void, Void>() {
            @Override
            public Void visitLambdaExpression(LambdaExpressionTree tree, Void v) {
                found[0] = true;
                int lambdaStart = parts[0].length();
                int lambdaEnd = parts[0].length() + parts[1].length();
                assertEquals("testAnalyzeParensWithComma1",
                        lambdaStart, pos.getStartPosition(cut, tree));
                assertEquals("testAnalyzeParensWithComma1",
                        lambdaEnd, pos.getEndPosition(cut, tree));
                return null;
            }
        }.scan(cut, null);

        assertTrue("testAnalyzeParensWithComma1", found[0]);
    }

    @Test
    void testAnalyzeParensWithComma2() throws IOException {
        assert tool != null;

        String code = "package test; class Test { FI fi = |(s, o)|";
        String[] parts = code.split("\\|", 3);

        code = parts[0] + parts[1] + parts[2];

        JavacTaskImpl ct = (JavacTaskImpl) tool.getTask(null, fm, null, null,
                null, Arrays.asList(new MyFileObject(code)));
        Trees trees = Trees.instance(ct);
        SourcePositions pos = trees.getSourcePositions();
        CompilationUnitTree cut = ct.parse().iterator().next();
        boolean[] found = new boolean[1];

        new TreeScanner<Void, Void>() {
            @Override
            public Void visitLambdaExpression(LambdaExpressionTree tree, Void v) {
                found[0] = true;
                int lambdaStart = parts[0].length();
                int lambdaEnd = parts[0].length() + parts[1].length();
                assertEquals("testAnalyzeParensWithComma2",
                        lambdaStart, pos.getStartPosition(cut, tree));
                assertEquals("testAnalyzeParensWithComma2",
                        lambdaEnd, pos.getEndPosition(cut, tree));
                return null;
            }
        }.scan(cut, null);

        assertTrue("testAnalyzeParensWithComma2", found[0]);
    }

    @Test
    void testBrokenEnum1() throws IOException {
        assert tool != null;

        String code = "package test; class Test { enum E { A, B, C. D, E, F; } }";
        StringWriter output = new StringWriter();
        JavacTaskImpl ct = (JavacTaskImpl) tool.getTask(output, fm, null, List.of("-XDrawDiagnostics"),
                null, Arrays.asList(new MyFileObject(code)));
        CompilationUnitTree cut = ct.parse().iterator().next();
        List<String> actual = List.of(output.toString().split("\r?\n"));
        List<String> expected = List.of("Test.java:1:44: compiler.err.expected3: ',', '}', ';'");

        assertEquals("The expected and actual errors do not match, actual errors: " + actual,
                     actual,
                     expected);

        String actualAST = cut.toString().replaceAll("\r*\n", "\n");
        String expectedAST = "package test;\n" +
                             "\n" +
                             "class Test {\n" +
                             "    \n" +
                             "    enum E {\n" +
                             "        /*public static final*/ A /* = new E() */ /*enum*/ ,\n" +
                             "        /*public static final*/ B /* = new E() */ /*enum*/ ,\n" +
                             "        /*public static final*/ C /* = new E() */ /*enum*/ ,\n" +
                             "        /*public static final*/ D /* = new E() */ /*enum*/ ,\n" +
                             "        /*public static final*/ E /* = new E() */ /*enum*/ ,\n" +
                             "        /*public static final*/ F /* = new E() */ /*enum*/ ;\n" +
                             "        (ERROR) <error>;\n" +
                             "    }\n" +
                             "}";
        assertEquals("The expected and actual AST do not match, actual AST: " + actualAST,
                     actualAST,
                     expectedAST);
    }

    @Test
    void testBrokenEnum2() throws IOException {
        assert tool != null;

        String code = "package test; class Test { enum E { A, B, C void t() {} } }";
        StringWriter output = new StringWriter();
        JavacTaskImpl ct = (JavacTaskImpl) tool.getTask(output, fm, null, List.of("-XDrawDiagnostics"),
                null, Arrays.asList(new MyFileObject(code)));
        CompilationUnitTree cut = ct.parse().iterator().next();
        List<String> actual = List.of(output.toString().split("\r?\n"));
        List<String> expected = List.of("Test.java:1:44: compiler.err.expected3: ',', '}', ';'");

        assertEquals("The expected and actual errors do not match, actual errors: " + actual,
                     actual,
                     expected);

        String actualAST = cut.toString().replaceAll("\r*\n", "\n");
        String expectedAST = "package test;\n" +
                             "\n" +
                             "class Test {\n" +
                             "    \n" +
                             "    enum E {\n" +
                             "        /*public static final*/ A /* = new E() */ /*enum*/ ,\n" +
                             "        /*public static final*/ B /* = new E() */ /*enum*/ ,\n" +
                             "        /*public static final*/ C /* = new E() */ /*enum*/ ;\n" +
                             "        \n" +
                             "        void t() {\n" +
                             "        }\n" +
                             "    }\n" +
                             "}";
        assertEquals("The expected and actual AST do not match, actual AST: " + actualAST,
                     actualAST,
                     expectedAST);
    }

    @Test
    void testBrokenEnum3() throws IOException {
        assert tool != null;

        String code = "package test; class Test { enum E { , void t() {} } }";
        StringWriter output = new StringWriter();
        JavacTaskImpl ct = (JavacTaskImpl) tool.getTask(output, fm, null, List.of("-XDrawDiagnostics"),
                null, Arrays.asList(new MyFileObject(code)));
        CompilationUnitTree cut = ct.parse().iterator().next();
        List<String> actual = List.of(output.toString().split("\r?\n"));
        List<String> expected = List.of("Test.java:1:38: compiler.err.expected2: '}', ';'");

        assertEquals("The expected and actual errors do not match, actual errors: " + actual,
                     actual,
                     expected);

        String actualAST = cut.toString().replaceAll("\r*\n", "\n");
        String expectedAST = "package test;\n" +
                             "\n" +
                             "class Test {\n" +
                             "    \n" +
                             "    enum E {\n" +
                             ";\n" +
                             "        \n" +
                             "        void t() {\n" +
                             "        }\n" +
                             "    }\n" +
                             "}";
        assertEquals("The expected and actual AST do not match, actual AST: " + actualAST,
                     actualAST,
                     expectedAST);
    }

    @Test
    void testBrokenEnum4() throws IOException {
        assert tool != null;

        String code = "package test; class Test { enum E { A, B, C, void t() {} } }";
        StringWriter output = new StringWriter();
        JavacTaskImpl ct = (JavacTaskImpl) tool.getTask(output, fm, null, List.of("-XDrawDiagnostics"),
                null, Arrays.asList(new MyFileObject(code)));
        CompilationUnitTree cut = ct.parse().iterator().next();
        List<String> actual = List.of(output.toString().split("\r?\n"));
        List<String> expected = List.of("Test.java:1:46: compiler.err.enum.constant.expected");

        assertEquals("The expected and actual errors do not match, actual errors: " + actual,
                     actual,
                     expected);

        String actualAST = cut.toString().replaceAll("\r*\n", "\n");
        String expectedAST = "package test;\n" +
                             "\n" +
                             "class Test {\n" +
                             "    \n" +
                             "    enum E {\n" +
                             "        /*public static final*/ A /* = new E() */ /*enum*/ ,\n" +
                             "        /*public static final*/ B /* = new E() */ /*enum*/ ,\n" +
                             "        /*public static final*/ C /* = new E() */ /*enum*/ ;\n" +
                             "        \n" +
                             "        void t() {\n" +
                             "        }\n" +
                             "    }\n" +
                             "}";
        assertEquals("The expected and actual AST do not match, actual AST: " + actualAST,
                     actualAST,
                     expectedAST);
    }

    @Test
    void testBrokenEnum5() throws IOException {
        assert tool != null;

        String code = "package test; class Test { enum E { A; void t() {} B; } }";
        StringWriter output = new StringWriter();
        JavacTaskImpl ct = (JavacTaskImpl) tool.getTask(output, fm, null, List.of("-XDrawDiagnostics"),
                null, Arrays.asList(new MyFileObject(code)));
        CompilationUnitTree cut = ct.parse().iterator().next();
        List<String> actual = List.of(output.toString().split("\r?\n"));
        List<String> expected = List.of("Test.java:1:52: compiler.err.enum.constant.not.expected");

        assertEquals("The expected and actual errors do not match, actual errors: " + actual,
                     actual,
                     expected);

        String actualAST = cut.toString().replaceAll("\r*\n", "\n");
        String expectedAST = "package test;\n" +
                             "\n" +
                             "class Test {\n" +
                             "    \n" +
                             "    enum E {\n" +
                             "        /*public static final*/ A /* = new E() */ /*enum*/ ,\n" +
                             "        /*public static final*/ B /* = new E() */ /*enum*/ ;\n" +
                             "        \n" +
                             "        void t() {\n" +
                             "        }\n" +
                             "    }\n" +
                             "}";
        assertEquals("The expected and actual AST do not match, actual AST: " + actualAST,
                     actualAST,
                     expectedAST);
    }

    @Test
    void testCompoundAssignment() throws IOException {
        assert tool != null;

        String code = "package test; class Test { v += v v;}";
        StringWriter output = new StringWriter();
        JavacTaskImpl ct = (JavacTaskImpl) tool.getTask(output, fm, null, List.of("-XDrawDiagnostics"),
                null, Arrays.asList(new MyFileObject(code)));
        CompilationUnitTree cut = ct.parse().iterator().next();
        List<String> actual = List.of(output.toString().split("\r?\n"));
        List<String> expected = List.of("Test.java:1:29: compiler.err.expected: token.identifier");

        assertEquals("The expected and actual errors do not match, actual errors: " + actual,
                     actual,
                     expected);

        String actualAST = cut.toString().replaceAll("\\R", "\n");
        String expectedAST = "package test;\n" +
                             "\n" +
                             "class Test {\n" +
                             "    v <error>;\n" +
                             "    v v;\n" +
                             "}";
        assertEquals("The expected and actual AST do not match, actual AST: " + actualAST,
                     actualAST,
                     expectedAST);
    }

    @Test
    void testStartAndEndPositionForClassesInPermitsClause() throws IOException {
        String code = "package t; sealed class Test permits Sub1, Sub2 {} final class Sub1 extends Test {} final class Sub2 extends Test {}";
        JavacTaskImpl ct = (JavacTaskImpl) tool.getTask(null, fm, null,
                null, null, Arrays.asList(new MyFileObject(code)));
        CompilationUnitTree cut = ct.parse().iterator().next();
        ClassTree clazz = (ClassTree) cut.getTypeDecls().get(0);
        List<? extends Tree> permitsList = clazz.getPermitsClause();
        assertEquals("testStartAndEndPositionForClassesInPermitsClause", 2, permitsList.size());
        Trees t = Trees.instance(ct);
        List<String> expected = List.of("Sub1", "Sub2");
        int i = 0;
        for (Tree permitted: permitsList) {
            int start = (int) t.getSourcePositions().getStartPosition(cut, permitted);
            int end = (int) t.getSourcePositions().getEndPosition(cut, permitted);
            assertEquals("testStartAndEndPositionForClassesInPermitsClause", expected.get(i++), code.substring(start, end));
        }
    }

    @Test //JDK-8237041
    void testDeepNestingNoClose() throws IOException {
        //verify that many nested unclosed classes do not crash javac
        //due to the safety fallback in JavacParser.reportSyntaxError:
        String code = "package t; class Test {\n";
        for (int i = 0; i < 100; i++) {
            code += "class C" + i + " {\n";
        }
        JavacTaskImpl ct = (JavacTaskImpl) tool.getTask(null, fm, null, List.of("-XDdev"),
                null, Arrays.asList(new MyFileObject(code)));
        Result result = ct.doCall();
        assertEquals("Expected a (plain) error, got: " + result, result, Result.ERROR);
    }

    @Test //JDK-8237041
    void testErrorRecoveryClassNotBrace() throws IOException {
        //verify the AST form produced for classes without opening brace
        //(classes without an opening brace do not nest the upcoming content):
        String code = """
                      package t;
                      class Test {
                          String.class,
                          String.class,
                          class A
                          public
                          class B
                      }
                      """;
        JavacTaskImpl ct = (JavacTaskImpl) tool.getTask(null, fm, null, List.of("-XDdev"),
                null, Arrays.asList(new MyFileObject(code)));
        String ast = ct.parse().iterator().next().toString().replaceAll("\\R", "\n");
        String expected = """
                          package t;
                          \n\
                          class Test {
                              String.<error> <error>;
                              \n\
                              class <error> {
                              }
                              \n\
                              class <error> {
                              }
                              \n\
                              class A {
                              }
                              \n\
                              public class B {
                              }
                          }""";
        assertEquals("Unexpected AST, got:\n" + ast, expected, ast);
    }

    @Test //JDK-8253584
    void testElseRecovery() throws IOException {
        //verify the errors and AST form produced for member selects which are
        //missing the selected member name:
        String code = """
                      package t;
                      class Test {
                          void t() {
                              if (true) {
                                  s().
                              } else {
                              }
                          }
                          String s() {
                              return null;
                          }
                      }
                      """;
        StringWriter out = new StringWriter();
        JavacTaskImpl ct = (JavacTaskImpl) tool.getTask(out, fm, null, List.of("-XDrawDiagnostics"),
                null, Arrays.asList(new MyFileObject(code)));
        String ast = ct.parse().iterator().next().toString().replaceAll("\\R", "\n");
        String expected = """
                          package t;
                          \n\
                          class Test {
                              \n\
                              void t() {
                                  if (true) {
                                      (ERROR);
                                  } else {
                                  }
                              }
                              \n\
                              String s() {
                                  return null;
                              }
                          } """;
        assertEquals("Unexpected AST, got:\n" + ast, expected, ast);
        assertEquals("Unexpected errors, got:\n" + out.toString(),
                     out.toString().replaceAll("\\R", "\n"),
                     """
                     Test.java:5:17: compiler.err.expected: token.identifier
                     Test.java:5:16: compiler.err.not.stmt
                     """);
    }

    @Test
    void testAtRecovery() throws IOException {
        //verify the errors and AST form produced for member selects which are
        //missing the selected member name and are followed by an annotation:
        String code = """
                      package t;
                      class Test {
                          int i1 = "".
                          @Deprecated
                          void t1() {
                          }
                          int i2 = String.
                          @Deprecated
                          void t2() {
                          }
                      }
                      """;
        StringWriter out = new StringWriter();
        JavacTaskImpl ct = (JavacTaskImpl) tool.getTask(out, fm, null, List.of("-XDrawDiagnostics"),
                null, Arrays.asList(new MyFileObject(code)));
        String ast = ct.parse().iterator().next().toString().replaceAll("\\R", "\n");
        String expected = """
                          package t;
                          \n\
                          class Test {
                              int i1 = "".<error>;
                              \n\
                              @Deprecated
                              void t1() {
                              }
                              int i2 = String.<error>;
                              \n\
                              @Deprecated
                              void t2() {
                              }
                          } """;
        assertEquals("Unexpected AST, got:\n" + ast, expected, ast);
        assertEquals("Unexpected errors, got:\n" + out.toString(),
                     out.toString().replaceAll("\\R", "\n"),
                     """
                     Test.java:3:17: compiler.err.expected: token.identifier
                     Test.java:7:21: compiler.err.expected: token.identifier
                     """);
    }

    @Test //JDK-8256411
    void testBasedAnonymous() throws IOException {
        String code = """
                      package t;
                      class Test {
                          class I {}
                          static Object I = new Test().new I() {};
                      }
                      """;
        StringWriter out = new StringWriter();
        JavacTaskImpl ct = (JavacTaskImpl) tool.getTask(out, fm, null, null,
                null, Arrays.asList(new MyFileObject(code)));
        CompilationUnitTree cut = ct.parse().iterator().next();
        Trees trees = Trees.instance(ct);
        SourcePositions sp = trees.getSourcePositions();
        ct.analyze();
        List<String> span = new ArrayList<>();
        new TreeScanner<Void, Void>() {
            public Void visitClass(ClassTree ct, Void v) {
                if (ct.getExtendsClause() != null) {
                    int start = (int) sp.getStartPosition(cut,
                                                           ct.getExtendsClause());
                    int end   = (int) sp.getEndPosition(cut,
                                                        ct.getExtendsClause());
                    span.add(code.substring(start, end));
                }
                return super.visitClass(ct, v);
            }
        }.scan(cut, null);
        if (!Objects.equals(span, Arrays.asList("I"))) {
            throw new AssertionError("Unexpected span: " + span);
        }
    }

    @Test //JDK-8259050
    void testBrokenUnicodeEscape() throws IOException {
        String code = "package t;\n" +
                      "class Test {\n" +
                      "    private String s1 = \"\\" + "uaaa\";\n" +
                      "    private String s2 = \\" + "uaaa;\n" +
                      "}\n";
        DiagnosticCollector<JavaFileObject> coll =
                new DiagnosticCollector<>();
        JavacTaskImpl ct = (JavacTaskImpl) tool.getTask(null, fm, coll, null,
                null, Arrays.asList(new MyFileObject(code)));
        CompilationUnitTree cut = ct.parse().iterator().next();
        Trees trees = Trees.instance(ct);
        String ast = cut.toString().replaceAll("\\R", "\n");
        String expected = """
                          package t;

                          class Test {
                              private String s1 = "";
                              private String s2 = (ERROR);
                          } """;
        assertEquals("Unexpected AST, got:\n" + ast, expected, ast);
        List<String> codes = new LinkedList<>();

        for (Diagnostic<? extends JavaFileObject> d : coll.getDiagnostics()) {
            codes.add(d.getCode());
        }

        assertEquals("testBrokenUnicodeEscape: " + codes,
                Arrays.<String>asList("compiler.err.illegal.unicode.esc",
                                      "compiler.err.illegal.unicode.esc"),
                codes);
    }

    @Test //JDK-8259050
    void testUsupportedTextBlock() throws IOException {
        String code = """
                      package t;
                      class Test {
                          private String s = \"""
                                             \""";
                      }""";
        DiagnosticCollector<JavaFileObject> coll =
                new DiagnosticCollector<>();
        JavacTaskImpl ct = (JavacTaskImpl) tool.getTask(null, fm, coll, List.of("--release", "14"),
                null, Arrays.asList(new MyFileObject(code)));
        CompilationUnitTree cut = ct.parse().iterator().next();
        Trees trees = Trees.instance(ct);
        String ast = cut.toString().replaceAll("\\R", "\n");
        String expected = """
                          package t;

                          class Test {
                              private String s = "";
                          } """;
        assertEquals("Unexpected AST, got:\n" + ast, expected, ast);
        List<String> codes = new LinkedList<>();

        for (Diagnostic<? extends JavaFileObject> d : coll.getDiagnostics()) {
            codes.add(d.getCode());
        }

        assertEquals("testUsupportedTextBlock: " + codes,
                Arrays.<String>asList("compiler.err.feature.not.supported.in.source.plural"),
                codes);
    }

    @Test //JDK-8266436
    void testSyntheticConstructorReturnType() throws IOException {
        String code = """
                      package test;
                      public class Test {
                      }
                      """;

        JavacTaskImpl ct = (JavacTaskImpl) tool.getTask(null, fm, null,
                null, null, Arrays.asList(new MyFileObject(code)));
        CompilationUnitTree cut = ct.parse().iterator().next();
        ct.analyze();
        ClassTree clazz = (ClassTree) cut.getTypeDecls().get(0);
        MethodTree constr = (MethodTree) clazz.getMembers().get(0);
        assertEquals("expected null as constructor return type", constr.getReturnType(), null);
    }

    @Test //JDK-8267221
    void testVarArgArrayParameter() throws IOException {
        String code = """
                      package test;
                      public class Test {
                           private void test(int[]... p) {}
                      }
                      """;

        JavacTaskImpl ct = (JavacTaskImpl) tool.getTask(null, fm, null,
                null, null, Arrays.asList(new MyFileObject(code)));
        CompilationUnitTree cut = ct.parse().iterator().next();
        ClassTree clazz = (ClassTree) cut.getTypeDecls().get(0);
        MethodTree constr = (MethodTree) clazz.getMembers().get(0);
        VariableTree param = constr.getParameters().get(0);
        SourcePositions sp = Trees.instance(ct).getSourcePositions();
        int typeStart = (int) sp.getStartPosition(cut, param.getType());
        int typeEnd   = (int) sp.getEndPosition(cut, param.getType());
        assertEquals("correct parameter type span", code.substring(typeStart, typeEnd), "int[]...");
    }

    @Test //JDK-8271928
    void testX() throws IOException {
        String code = """
                      package test;
                          public static void test() {
                              return test;
                          }
                      """;

        JavacTaskImpl ct = (JavacTaskImpl) tool.getTask(null, fm, null,
                null, null, Arrays.asList(new MyFileObject(code)));
        CompilationUnitTree cut = ct.parse().iterator().next();
        SourcePositions sp = Trees.instance(ct).getSourcePositions();
        new TreePathScanner<Void, Void>() {
            @Override
            public Void visitErroneous(ErroneousTree tree, Void p) {
                int pos = (int) sp.getStartPosition(cut, tree);
                if (pos == (-1)) {
                    fail("Invalid source position for an ErroneousTree");
                }
                return scan(tree.getErrorTrees(), p);
            }
        }.scan(cut, null);
    }

    @Test //JDK-8275097
    void testDefaultTagPosition() throws IOException {
        String code = """
                      package t;
                      class Test {
                          private void test1(int i) {
                              switch (i) {
                                  default:
                              }
                          }
                          private void test2(int i) {
                              switch (i) {
                                  case default:
                              }
                          }
                          private int test3(int i) {
                              return switch (i) {
                                  default: yield 0;
                              }
                          }
                          private int test4(int i) {
                              return switch (i) {
                                  case default: yield 0;
                              }
                          }
                          private void test5(int i) {
                              switch (i) {
                                  default -> {}
                              }
                          }
                          private void test6(int i) {
                              switch (i) {
                                  case default -> {}
                              }
                          }
                          private int test5(int i) {
                              return switch (i) {
                                  default -> { yield 0; }
                              }
                          }
                          private int test6(int i) {
                              return switch (i) {
                                  case default -> { yield 0; }
                              }
                          }
                          private int test7(int i) {
                              return switch (i) {
                                  default -> 0;
                              }
                          }
                          private int test8(int i) {
                              return switch (i) {
                                  case default -> 0;
                              }
                          }
                      }
                      """;

        JavacTaskImpl ct = (JavacTaskImpl) tool.getTask(null, fm, null, null,
                null, Arrays.asList(new MyFileObject(code)));
        CompilationUnitTree cut = ct.parse().iterator().next();
        Trees t = Trees.instance(ct);
        SourcePositions sp = t.getSourcePositions();
        new TreeScanner<Void, Void>() {
            @Override
            public Void visitDefaultCaseLabel(DefaultCaseLabelTree tree, Void p) {
                int start = (int) sp.getStartPosition(cut, tree);
                int end   = (int) sp.getEndPosition(cut, tree);
                String defaultName = code.substring(start, end);
                if (!"default".equals(defaultName)) {
                    throw new AssertionError("Incorrect span: " + defaultName);
                }
                return super.visitDefaultCaseLabel(tree, p);
            }

            @Override
            public Void visitCase(CaseTree node, Void p) {
                scan(node.getLabels(), p);
                if (node.getCaseKind() == CaseTree.CaseKind.RULE)
                    scan(node.getBody(), p);
                else
                    scan(node.getStatements(), p);
                return null;
            }
        }.scan(cut, null);
    }

    @Test //JDK-8293897
    void testImplicitFinalInTryWithResources() throws IOException {
        String code = """
                      package t;
                      class Test {
                          void test1() {
                              try (AutoCloseable ac = null) {}
                          }
                          void test2() {
                              try (@Ann AutoCloseable withAnnotation = null) {}
                          }
                          void test3() {
                              try (final AutoCloseable withFinal = null) {}
                          }
                          void test4() {
                              try (final @Ann AutoCloseable withAnnotationFinal = null) {}
                          }
                          @interface Ann {}
                      }
                      """;

        JavacTaskImpl ct = (JavacTaskImpl) tool.getTask(null, fm, null, null,
                null, Arrays.asList(new MyFileObject(code)));
        CompilationUnitTree cut = ct.parse().iterator().next();
        Trees t = Trees.instance(ct);
        SourcePositions sp = t.getSourcePositions();
        new TreeScanner<Void, Void>() {
            boolean modifiersHaveFinal;
            boolean modifiersHaveSpan;

            @Override
            public Void visitVariable(VariableTree node, Void p) {
                boolean prevModifiersHaveFinal = modifiersHaveFinal;
                boolean prevModifiersHaveSpan = modifiersHaveSpan;
                try {
                    modifiersHaveFinal = node.getName().toString().contains("Final");
                    modifiersHaveSpan = modifiersHaveFinal ||
                                        node.getName().toString().contains("Annotation");
                    return super.visitVariable(node, p);
                } finally {
                    modifiersHaveFinal = prevModifiersHaveFinal;
                    modifiersHaveSpan = prevModifiersHaveSpan;
                }
            }
            @Override
            public Void visitClass(ClassTree node, Void p) {
                boolean prevModifiersHaveSpan = modifiersHaveSpan;
                try {
                    modifiersHaveSpan = node.getKind() == Kind.ANNOTATION_TYPE;
                    return super.visitClass(node, p);
                } finally {
                    modifiersHaveSpan = prevModifiersHaveSpan;
                }
            }
            @Override
            public Void visitModifiers(ModifiersTree node, Void p) {
                if (modifiersHaveFinal) {
                    if (!node.getFlags().contains(Modifier.FINAL)) {
                        throw new AssertionError("Expected final missing.");
                    }
                } else {
                    if (node.getFlags().contains(Modifier.FINAL)) {
                        throw new AssertionError("Unexpected final modified.");
                    }
                }
                long start = sp.getStartPosition(cut, node);
                long end = sp.getEndPosition(cut, node);
                if (modifiersHaveSpan) {
                    if (start == (-1) || end == (-1)) {
                        throw new AssertionError("Incorrect modifier span: " + start + "-" + end);
                    }
                } else {
                    if (start != (-1) || end != (-1)) {
                        throw new AssertionError("Incorrect modifier span: " + start + "-" + end);
                    }
                }
                return super.visitModifiers(node, p);
            }
        }.scan(cut, null);
    }

    @Test //JDK-8295401
    void testModuleInfoProvidesRecovery() throws IOException {
        String code = """
                      module m {
                          $DIRECTIVE
                      }
                      """;
        record Test(String directive, int prefix, Kind expectedKind) {}
        Test[] tests = new Test[] {
            new Test("uses api.api.API;", 4, Kind.USES),
            new Test("opens api.api to other.module;", 5, Kind.OPENS),
            new Test("exports api.api to other.module;", 7, Kind.EXPORTS),
            new Test("provides java.util.spi.ToolProvider with impl.ToolProvider;", 8, Kind.PROVIDES),
        };
        JavacTaskPool pool = new JavacTaskPool(1);
        for (Test test : tests) {
            String directive = test.directive();
            for (int i = test.prefix(); i < directive.length(); i++) {
                String replaced = code.replace("$DIRECTIVE", directive.substring(0, i));
                pool.getTask(null, null, d -> {}, List.of(), null, List.of(new MyFileObject(replaced)), task -> {
                    try {
                        CompilationUnitTree cut = task.parse().iterator().next();
                        new TreePathScanner<Void, Void>() {
                            @Override
                            public Void visitModule(ModuleTree node, Void p) {
                                assertEquals("Unexpected directives size: " + node.getDirectives().size(),
                                             node.getDirectives().size(),
                                             1);
                                assertEquals("Unexpected directive: " + node.getDirectives().get(0).getKind(),
                                             node.getDirectives().get(0).getKind(),
                                             test.expectedKind);
                                return super.visitModule(node, p);
                            }
                        }.scan(cut, null);
                        return null;
                    } catch (IOException ex) {
                        throw new IllegalStateException(ex);
                    }
                });
            }
        }
        String extendedCode = """
                              module m {
                                  provides ;
                                  provides java.;
                                  provides java.util.spi.ToolProvider with ;
                                  provides java.util.spi.ToolProvider with impl.;
                              """;
        pool.getTask(null, null, d -> {}, List.of(), null, List.of(new MyFileObject("module-info", extendedCode)), task -> {
            try {
                CompilationUnitTree cut = task.parse().iterator().next();
                task.analyze();
                new TreePathScanner<Void, Void>() {
                    @Override
                    public Void visitModule(ModuleTree node, Void p) {
                        assertEquals("Unexpected directives size: " + node.getDirectives().size(),
                                     node.getDirectives().size(),
                                     4);
                        return super.visitModule(node, p);
                    }
                }.scan(cut, null);
                return null;
            } catch (IOException ex) {
                throw new IllegalStateException(ex);
            }
        });
    }

    @Test //JDK-8304671
    void testEnumConstantUnderscore() throws IOException {
        record TestCase(String code, String release, String ast, String errors) {}
        TestCase[] testCases = new TestCase[] {
            new TestCase("""
                         package t;
                         enum Test {
                             _
                         }
                         """,
                         "8",
                         """
                         package t;
                         \n\
                         enum Test {
                             /*public static final*/ _ /* = new Test() */ /*enum*/ ;
                         } """,
                         """
                         - compiler.warn.option.obsolete.source: 8
                         - compiler.warn.option.obsolete.target: 8
                         - compiler.warn.option.obsolete.suppression
                         Test.java:3:5: compiler.warn.underscore.as.identifier
                         """),
            new TestCase("""
                         package t;
                         enum Test {
                             _
                         }
                         """,
                         System.getProperty("java.specification.version"),
                         """
                         package t;
                         \n\
                         enum Test {
                             /*public static final*/ _ /* = new Test() */ /*enum*/ ;
                         } """,
                         """
                         Test.java:3:5: compiler.err.use.of.underscore.not.allowed.non.variable
                         """),
            new TestCase("""
                         package t;
                         enum Test {
                             _;
                         }
                         """,
                         "8",
                         """
                         package t;
                         \n\
                         enum Test {
                             /*public static final*/ _ /* = new Test() */ /*enum*/ ;
                         } """,
                         """
                         - compiler.warn.option.obsolete.source: 8
                         - compiler.warn.option.obsolete.target: 8
                         - compiler.warn.option.obsolete.suppression
                         Test.java:3:5: compiler.warn.underscore.as.identifier
                         """),
            new TestCase("""
                         package t;
                         enum Test {
                             _;
                         }
                         """,
                         System.getProperty("java.specification.version"),
                         """
                         package t;
                         \n\
                         enum Test {
                             /*public static final*/ _ /* = new Test() */ /*enum*/ ;
                         } """,
                         """
                         Test.java:3:5: compiler.err.use.of.underscore.not.allowed.non.variable
                         """),
            new TestCase("""
                         package t;
                         enum Test {
                             A;
                             void t() {}
                             _;
                         }
                         """,
                         "8",
                         """
                         package t;
                         \n\
                         enum Test {
                             /*public static final*/ A /* = new Test() */ /*enum*/ ,
                             /*public static final*/ _ /* = new Test() */ /*enum*/ ;
                             \n\
                             void t() {
                             }
                         } """,
                         """
                         - compiler.warn.option.obsolete.source: 8
                         - compiler.warn.option.obsolete.target: 8
                         - compiler.warn.option.obsolete.suppression
                         Test.java:5:5: compiler.err.enum.constant.not.expected
                         Test.java:5:5: compiler.warn.underscore.as.identifier
                         """),
            new TestCase("""
                         package t;
                         enum Test {
                             A;
                             void t() {}
                             _;
                         }
                         """,
                         System.getProperty("java.specification.version"),
                         """
                         package t;
                         \n\
                         enum Test {
                             /*public static final*/ A /* = new Test() */ /*enum*/ ,
                             /*public static final*/ _ /* = new Test() */ /*enum*/ ;
                             \n\
                             void t() {
                             }
                         } """,
                         """
                         Test.java:5:5: compiler.err.enum.constant.not.expected
                         """),
            new TestCase("""
                         package t;
                         enum Test {
                             _ {},
                             A;
                         }
                         """,
                         "8",
                         """
                         package t;
                         \n\
                         enum Test {
                             /*public static final*/ _ /* = new Test() */ /*enum*/  {
                             },
                             /*public static final*/ A /* = new Test() */ /*enum*/ ;
                         } """,
                         """
                         - compiler.warn.option.obsolete.source: 8
                         - compiler.warn.option.obsolete.target: 8
                         - compiler.warn.option.obsolete.suppression
                         Test.java:3:5: compiler.warn.underscore.as.identifier
                         """),
            new TestCase("""
                         package t;
                         enum Test {
                             _ {},
                             A;
                         }
                         """,
                         System.getProperty("java.specification.version"),
                         """
                         package t;
                         \n\
                         enum Test {
                             /*public static final*/ _ /* = new Test() */ /*enum*/  {
                             },
                             /*public static final*/ A /* = new Test() */ /*enum*/ ;
                         } """,
                         """
                         Test.java:3:5: compiler.err.use.of.underscore.not.allowed.non.variable
                         """),
        };
        for (TestCase testCase : testCases) {
            StringWriter out = new StringWriter();
            JavacTaskImpl ct = (JavacTaskImpl) tool.getTask(out, fm, null,
                    List.of("-XDrawDiagnostics", "--release", testCase.release),
                    null, Arrays.asList(new MyFileObject(testCase.code)));
            String ast = ct.parse().iterator().next().toString().replaceAll("\\R", "\n");
            assertEquals("Unexpected AST, got:\n" + ast, testCase.ast, ast);
            assertEquals("Unexpected errors, got:\n" + out.toString(),
                         out.toString().replaceAll("\\R", "\n"),
                         testCase.errors);
        }
    }

    @Test
    void testGuardRecovery() throws IOException {
        String code = """
                      package t;
                      class Test {
                          private int t(Integer i, boolean b) {
                              switch (i) {
                                  case 0 when b -> {}
                                  case null when b -> {}
                                  default when b -> {}
                              }
                              return switch (i) {
                                  case 0 when b -> 0;
                                  case null when b -> 0;
                                  default when b -> 0;
                              };
                          }
                      }""";
        DiagnosticCollector<JavaFileObject> coll =
                new DiagnosticCollector<>();
        JavacTaskImpl ct = (JavacTaskImpl) tool.getTask(null, fm, coll, null,
                null, Arrays.asList(new MyFileObject(code)));
        CompilationUnitTree cut = ct.parse().iterator().next();
        new TreeScanner<Void, Void>() {
            @Override
            public Void visitCase(CaseTree node, Void p) {
                assertNotNull(node.getGuard());
                assertEquals("guard kind", Kind.ERRONEOUS, node.getGuard().getKind());
                assertEquals("guard content",
                             List.of("b"),
                             ((ErroneousTree) node.getGuard()).getErrorTrees()
                                                              .stream()
                                                              .map(t -> t.toString()).toList());
                return super.visitCase(node, p);
            }
        }.scan(cut, null);

        List<String> codes = new LinkedList<>();

        for (Diagnostic<? extends JavaFileObject> d : coll.getDiagnostics()) {
            codes.add(d.getLineNumber() + ":" + d.getColumnNumber() + ":" +  d.getCode());
        }

        assertEquals("testUsupportedTextBlock: " + codes,
                List.of("5:20:compiler.err.guard.not.allowed",
                        "6:23:compiler.err.guard.not.allowed",
                        "7:21:compiler.err.guard.not.allowed",
                        "10:20:compiler.err.guard.not.allowed",
                        "11:23:compiler.err.guard.not.allowed",
                        "12:21:compiler.err.guard.not.allowed"),
                codes);
    }

    @Test //JDK-8310326
    void testUnnamedClassPositions() throws IOException {
        //             0         1         2
        //             012345678901234567890
        String code = "void main() { }";
        DiagnosticCollector<JavaFileObject> coll =
                new DiagnosticCollector<>();
        JavacTaskImpl ct = (JavacTaskImpl) tool.getTask(null, fm, coll, null,
                null, Arrays.asList(new MyFileObject(code)));
        Trees trees = Trees.instance(ct);
        SourcePositions sp = trees.getSourcePositions();
        CompilationUnitTree cut = ct.parse().iterator().next();
        new TreeScanner<Void, Void>() {
            @Override
            public Void visitClass(ClassTree node, Void p) {
                assertEquals("Wrong start position", 0, sp.getStartPosition(cut, node));
                assertEquals("Wrong end position", 15, sp.getEndPosition(cut, node));
                assertEquals("Wrong modifiers start position", -1, sp.getStartPosition(cut, node.getModifiers()));
                assertEquals("Wrong modifiers end position", -1, sp.getEndPosition(cut, node.getModifiers()));
                return super.visitClass(node, p);
            }
        }.scan(cut, null);
    }

    @Test //JDK-8312093
    void testJavadoc() throws IOException {
        String code = """
                      public class Test {
                          /***/
                          void main() {
                          }
                      }
                      """;
        DiagnosticCollector<JavaFileObject> coll =
                new DiagnosticCollector<>();
        JavacTaskImpl ct = (JavacTaskImpl) tool.getTask(null, fm, coll, null,
                null, Arrays.asList(new MyFileObject(code)));
        Trees trees = Trees.instance(ct);
        CompilationUnitTree cut = ct.parse().iterator().next();
        new TreePathScanner<Void, Void>() {
            @Override
            public Void visitMethod(MethodTree node, Void p) {
                if (!node.getName().contentEquals("main")) {
                    return null;
                }
                String comment = trees.getDocComment(getCurrentPath());
                assertEquals("Expecting empty comment", "", comment);
                return null;
            }
        }.scan(cut, null);
    }

    @Test //JDK-8312204
    void testDanglingElse() throws IOException {
        String code = """
                      void main() {
                          else ;
                      }
                      """;
        DiagnosticCollector<JavaFileObject> coll =
                new DiagnosticCollector<>();
        JavacTaskImpl ct = (JavacTaskImpl) tool.getTask(null, fm, coll,
                List.of("--enable-preview", "--source", SOURCE_VERSION),
                null, Arrays.asList(new MyFileObject(code)));
        CompilationUnitTree cut = ct.parse().iterator().next();

        String result = cut.toString().replaceAll("\\R", "\n");
        System.out.println("RESULT\n" + result);
        assertEquals("incorrect AST",
                     result,
                     """
                     \n\
                     final class Test {
                         \n\
                         void main() {
                             (ERROR);
                         }
                     }""");

        List<String> codes = new LinkedList<>();

        for (Diagnostic<? extends JavaFileObject> d : coll.getDiagnostics()) {
            codes.add(d.getLineNumber() + ":" + d.getColumnNumber() + ":" + d.getCode());
        }

        assertEquals("testDanglingElse: " + codes,
                     List.of("2:5:compiler.err.else.without.if"),
                     codes);
    }

    @Test //JDK-8315452
    void testPartialTopLevelModifiers() throws IOException {
        String code = """
                      package test;
                      public
                      """;
        DiagnosticCollector<JavaFileObject> coll =
                new DiagnosticCollector<>();
        JavacTaskImpl ct = (JavacTaskImpl) tool.getTask(null, fm, coll,
                List.of("--enable-preview", "--source", SOURCE_VERSION),
                null, Arrays.asList(new MyFileObject(code)));
        CompilationUnitTree cut = ct.parse().iterator().next();

        String result = toStringWithErrors(cut).replaceAll("\\R", "\n");
        System.out.println("RESULT\n" + result);
        assertEquals("incorrect AST",
                     result,
                     """
                     package test;
                     (ERROR: public )""");
    }

    @Test //JDK-8337976
    void testStatementsInClass() throws IOException {
        String code = """
                      package test;
                      public class Test {
                          if (true);
                          while (true);
                          do {} while (true);
                          for ( ; ; );
                          switch (0) { default: }
                          assert true;
                          break;
                          continue;
                          return ;
                          throw new RuntimeException();
                          try {
                          } catch (RuntimeException ex) {}
                      }
                      """;
        DiagnosticCollector<JavaFileObject> coll =
                new DiagnosticCollector<>();
        JavacTaskImpl ct = (JavacTaskImpl) tool.getTask(null, fm, coll,
                List.of("--enable-preview", "--source", SOURCE_VERSION),
                null, Arrays.asList(new MyFileObject(code)));
        CompilationUnitTree cut = ct.parse().iterator().next();

        String result = toStringWithErrors(cut).replaceAll("\\R", "\n");
        System.out.println("RESULT\n" + result);
        assertEquals("incorrect AST",
                     result,
                     """
                     package test;
                     \n\
                     public class Test {
                         (ERROR: if (true) ;)
                         (ERROR: while (true) ;)
                         (ERROR: do {
                     } while (true);)
                         (ERROR: for (; ; ) ;)
                         (ERROR: switch (0) {
                     default:

                     })
                         (ERROR: assert true;)
                         (ERROR: break;)
                         (ERROR: continue;)
                         (ERROR: return;)
                         (ERROR: throw new RuntimeException();)
                         (ERROR: try {
                     } catch (RuntimeException ex) {
                     })
                     }""");

        List<String> codes = new LinkedList<>();

        for (Diagnostic<? extends JavaFileObject> d : coll.getDiagnostics()) {
            codes.add(d.getLineNumber() + ":" + d.getColumnNumber() + ":" + d.getCode());
        }

        assertEquals("testStatementsInClass: " + codes,
                     List.of("3:5:compiler.err.statement.not.expected",
                             "4:5:compiler.err.statement.not.expected",
                             "5:5:compiler.err.statement.not.expected",
                             "6:5:compiler.err.statement.not.expected",
                             "7:5:compiler.err.statement.not.expected",
                             "8:5:compiler.err.statement.not.expected",
                             "9:5:compiler.err.statement.not.expected",
                             "10:5:compiler.err.statement.not.expected",
                             "11:5:compiler.err.statement.not.expected",
                             "12:5:compiler.err.statement.not.expected",
                             "13:5:compiler.err.statement.not.expected"),
                     codes);
    }

    @Test //JDK-8324859
    void testImplicitlyDeclaredClassesConfusion1() throws IOException {
        String code = """
                      package tests;
                      public class TestB {
                          public static boolean test() // missing open brace
                              return true;
                          }
                          public static boolean test2() {
                              return true;
                          }
                      }""";
        DiagnosticCollector<JavaFileObject> coll =
                new DiagnosticCollector<>();
        JavacTaskImpl ct = (JavacTaskImpl) tool.getTask(null, fm, coll,
                List.of("--enable-preview", "--source", SOURCE_VERSION),
                null, Arrays.asList(new MyFileObject(code)));
        CompilationUnitTree cut = ct.parse().iterator().next();

        List<String> codes = new LinkedList<>();

        for (Diagnostic<? extends JavaFileObject> d : coll.getDiagnostics()) {
            codes.add(d.getLineNumber() + ":" + d.getColumnNumber() + ":" + d.getCode());
        }

        assertEquals("testImplicitlyDeclaredClassesConfusion1: " + codes,
                     List.of("3:33:compiler.err.expected2"),
                     codes);
        String result = toStringWithErrors(cut).replaceAll("\\R", "\n");
        System.out.println("RESULT\n" + result);
        assertEquals("incorrect AST",
                     result,
                     """
                     package tests;
                     \n\
                     public class TestB {
                         \n\
                         public static boolean test() {
                             return true;
                         }
                         \n\
                         public static boolean test2() {
                             return true;
                         }
                     }""");
    }

    @Test //JDK-8324859
    void testImplicitlyDeclaredClassesConfusion2() throws IOException {
        String code = """
                      package tests;
                      public class TestB {
                          public static boolean test() // missing open brace

                          public static boolean test2() {
                              return true;
                          }
                      }                       """;
        DiagnosticCollector<JavaFileObject> coll =
                new DiagnosticCollector<>();
        JavacTaskImpl ct = (JavacTaskImpl) tool.getTask(null, fm, coll,
                List.of("--enable-preview", "--source", SOURCE_VERSION),
                null, Arrays.asList(new MyFileObject(code)));
        CompilationUnitTree cut = ct.parse().iterator().next();

        List<String> codes = new LinkedList<>();

        for (Diagnostic<? extends JavaFileObject> d : coll.getDiagnostics()) {
            codes.add(d.getLineNumber() + ":" + d.getColumnNumber() + ":" + d.getCode());
        }

        assertEquals("testImplicitlyDeclaredClassesConfusion2: " + codes,
                     List.of("3:33:compiler.err.expected2"),
                     codes);
        String result = toStringWithErrors(cut).replaceAll("\\R", "\n");
        System.out.println("RESULT\n" + result);
        assertEquals("incorrect AST",
                     result,
                     """
                     package tests;
                     \n\
                     public class TestB {
                         \n\
                         public static boolean test();
                         \n\
                         public static boolean test2() {
                             return true;
                         }
                     }""");
    }

    @Test //JDK-8324859
    void testImplicitlyDeclaredClassesConfusion3() throws IOException {
        String code = """
                      package tests;
                      public class TestB {
                          public static boolean test() // missing open brace
                      }
                      """;
        DiagnosticCollector<JavaFileObject> coll =
                new DiagnosticCollector<>();
        JavacTaskImpl ct = (JavacTaskImpl) tool.getTask(null, fm, coll,
                List.of("--enable-preview", "--source", SOURCE_VERSION),
                null, Arrays.asList(new MyFileObject(code)));
        CompilationUnitTree cut = ct.parse().iterator().next();

        List<String> codes = new LinkedList<>();

        for (Diagnostic<? extends JavaFileObject> d : coll.getDiagnostics()) {
            codes.add(d.getLineNumber() + ":" + d.getColumnNumber() + ":" + d.getCode());
        }

        assertEquals("testImplicitlyDeclaredClassesConfusion3: " + codes,
                     List.of("3:33:compiler.err.expected2"),
                     codes);
        String result = toStringWithErrors(cut).replaceAll("\\R", "\n");
        System.out.println("RESULT\n" + result);
        assertEquals("incorrect AST",
                     result,
                     """
                     package tests;
                     \n\
                     public class TestB {
                         \n\
                         public static boolean test();
                     }""");
    }

    @Test //JDK-8324859
    void testImplicitlyDeclaredClassesConfusion4() throws IOException {
        String code = """
                      package tests;
                      public class TestB {
                          public static boolean test() // missing open brace
                          }
                      }
                      """;
        DiagnosticCollector<JavaFileObject> coll =
                new DiagnosticCollector<>();
        JavacTaskImpl ct = (JavacTaskImpl) tool.getTask(null, fm, coll,
                List.of("--enable-preview", "--source", SOURCE_VERSION),
                null, Arrays.asList(new MyFileObject(code)));
        CompilationUnitTree cut = ct.parse().iterator().next();

        List<String> codes = new LinkedList<>();

        for (Diagnostic<? extends JavaFileObject> d : coll.getDiagnostics()) {
            codes.add(d.getLineNumber() + ":" + d.getColumnNumber() + ":" + d.getCode());
        }

        assertEquals("testImplicitlyDeclaredClassesConfusion4: " + codes,
                     List.of("3:33:compiler.err.expected2"),
                     codes);
        String result = toStringWithErrors(cut).replaceAll("\\R", "\n");
        System.out.println("RESULT\n" + result);
        assertEquals("incorrect AST",
                     result,
                     """
                     package tests;
                     \n\
                     public class TestB {
                         \n\
                         public static boolean test() {
                         }
                     }""");
    }

    @Test //JDK-8324859
    void testImplicitlyDeclaredClassesConfusion5() throws IOException {
        String code = """
                      package tests;
                      public class TestB {
                          public static boolean test(String,
                      }
                      class T {}
                      """;
        DiagnosticCollector<JavaFileObject> coll =
                new DiagnosticCollector<>();
        JavacTaskImpl ct = (JavacTaskImpl) tool.getTask(null, fm, coll,
                List.of("--enable-preview", "--source", SOURCE_VERSION),
                null, Arrays.asList(new MyFileObject(code)));
        CompilationUnitTree cut = ct.parse().iterator().next();

        List<String> codes = new LinkedList<>();

        for (Diagnostic<? extends JavaFileObject> d : coll.getDiagnostics()) {
            codes.add(d.getLineNumber() + ":" + d.getColumnNumber() + ":" + d.getCode());
        }

        assertEquals("testImplicitlyDeclaredClassesConfusion5: " + codes,
                     List.of("3:38:compiler.err.expected",
                             "4:1:compiler.err.illegal.start.of.type"),
                     codes);
        String result = toStringWithErrors(cut).replaceAll("\\R", "\n");
        System.out.println("RESULT\n" + result);
        assertEquals("incorrect AST",
                     result,
                     """
                     package tests;
                     \n\
                     public class TestB {
                         \n\
                         public static boolean test(String <error>, (ERROR: ) <error>);
                     }
                     class T {
                     }""");
    }

    @Test //JDK-8324859
    void testImplicitlyDeclaredClassesConfusion6() throws IOException {
        String code = """
                      package tests;
                      public class TestB {
                          private Object testMethod(final String arg1 final String arg2) {
                              return null;
                          }
                      }
                      """;
        DiagnosticCollector<JavaFileObject> coll =
                new DiagnosticCollector<>();
        JavacTaskImpl ct = (JavacTaskImpl) tool.getTask(null, fm, coll,
                List.of("--enable-preview", "--source", SOURCE_VERSION),
                null, Arrays.asList(new MyFileObject(code)));
        CompilationUnitTree cut = ct.parse().iterator().next();

        List<String> codes = new LinkedList<>();

        for (Diagnostic<? extends JavaFileObject> d : coll.getDiagnostics()) {
            codes.add(d.getLineNumber() + ":" + d.getColumnNumber() + ":" + d.getCode());
        }

        assertEquals("testImplicitlyDeclaredClassesConfusion5: " + codes,
                     List.of("3:48:compiler.err.expected3",
                             "3:66:compiler.err.expected"),
                     codes);
        String result = toStringWithErrors(cut).replaceAll("\\R", "\n");
        System.out.println("RESULT\n" + result);
        assertEquals("incorrect AST",
                     result,
                     """
                     package tests;
                     \n\
                     public class TestB {
                         \n\
                         private Object testMethod(final String arg1);
                         final String arg2;
                         {
                             return null;
                         }
                     }""");
    }

    @Test //JDK-8324859
    void testImplicitlyDeclaredClassesConfusion7() throws IOException {
        //after 'default' attribute value, only semicolon (';') is expected,
        //not left brace ('{'):
        String code = """
                      package tests;
                      public @interface A {
                          public String value() default ""
                      }
                      """;
        DiagnosticCollector<JavaFileObject> coll =
                new DiagnosticCollector<>();
        JavacTaskImpl ct = (JavacTaskImpl) tool.getTask(null, fm, coll,
                List.of("--enable-preview", "--source", SOURCE_VERSION),
                null, Arrays.asList(new MyFileObject(code)));
        CompilationUnitTree cut = ct.parse().iterator().next();

        List<String> codes = new LinkedList<>();

        for (Diagnostic<? extends JavaFileObject> d : coll.getDiagnostics()) {
            codes.add(d.getLineNumber() + ":" + d.getColumnNumber() + ":" + d.getCode());
        }

        assertEquals("testImplicitlyDeclaredClassesConfusion5: " + codes,
                     List.of("3:37:compiler.err.expected"),
                     codes);
        String result = toStringWithErrors(cut).replaceAll("\\R", "\n");
        System.out.println("RESULT\n" + result);
        assertEquals("incorrect AST",
                     result,
                     """
                     package tests;
                     \n\
                     public @interface A {
                         \n\
                         public String value() default "";
                     }""");
    }

    @Test //JDK-8324859
    void testImplicitlyDeclaredClassesConfusion10() throws IOException {
        String code = """
                      package tests;
                      public class TestB {
                          public static boolean test() // missing open brace
                              String s = "";
                              return s.isEmpty();
                          }
                          public static boolean test2() {
                              return true;
                          }
                      }""";
        DiagnosticCollector<JavaFileObject> coll =
                new DiagnosticCollector<>();
        JavacTaskImpl ct = (JavacTaskImpl) tool.getTask(null, fm, coll,
                List.of("--enable-preview", "--source", SOURCE_VERSION),
                null, Arrays.asList(new MyFileObject(code)));
        CompilationUnitTree cut = ct.parse().iterator().next();

        List<String> codes = new LinkedList<>();

        for (Diagnostic<? extends JavaFileObject> d : coll.getDiagnostics()) {
            codes.add(d.getLineNumber() + ":" + d.getColumnNumber() + ":" + d.getCode());
        }

        assertEquals("testImplicitlyDeclaredClassesConfusion1: " + codes,
                     List.of("3:33:compiler.err.expected2"),
                     codes);
        String result = toStringWithErrors(cut).replaceAll("\\R", "\n");
        System.out.println("RESULT\n" + result);
        assertEquals("incorrect AST",
                     result,
                     """
                     package tests;

                     public class TestB {
                         \n\
                         public static boolean test() {
                             String s = "";
                             return s.isEmpty();
                         }
                         \n\
                         public static boolean test2() {
                             return true;
                         }
                     }""");
    }

    @Test //JDK-8324859
    void testImplicitlyDeclaredClassesConfusion11() throws IOException {
        String code = """
                      package tests;
                      public class TestB {
                          public static boolean test() // missing open brace
                          String s = ""; //field declaration
                          public static boolean test2() {
                              return true;
                          }
                      }""";
        DiagnosticCollector<JavaFileObject> coll =
                new DiagnosticCollector<>();
        JavacTaskImpl ct = (JavacTaskImpl) tool.getTask(null, fm, coll,
                List.of("--enable-preview", "--source", SOURCE_VERSION),
                null, Arrays.asList(new MyFileObject(code)));
        CompilationUnitTree cut = ct.parse().iterator().next();

        List<String> codes = new LinkedList<>();

        for (Diagnostic<? extends JavaFileObject> d : coll.getDiagnostics()) {
            codes.add(d.getLineNumber() + ":" + d.getColumnNumber() + ":" + d.getCode());
        }

        assertEquals("testImplicitlyDeclaredClassesConfusion1: " + codes,
                     List.of("3:33:compiler.err.expected2"),
                     codes);
        String result = toStringWithErrors(cut).replaceAll("\\R", "\n");
        System.out.println("RESULT\n" + result);
        assertEquals("incorrect AST",
                     result,
                     """
                     package tests;
                     \n\
                     public class TestB {
                         \n\
                         public static boolean test();
                         String s = "";
                         \n\
                         public static boolean test2() {
                             return true;
                         }
                     }""");
    }

    @Test //JDK-8324859
    void testImplicitlyDeclaredClassesConfusion12() throws IOException {
        String code = """
                      package tests;
                      public class TestB {
                          public static boolean test() // missing open brace
                              final String s = "";
                              return s.isEmpty();
                          }
                          public static boolean test2() {
                              return true;
                          }
                      }""";
        DiagnosticCollector<JavaFileObject> coll =
                new DiagnosticCollector<>();
        JavacTaskImpl ct = (JavacTaskImpl) tool.getTask(null, fm, coll,
                List.of("--enable-preview", "--source", SOURCE_VERSION),
                null, Arrays.asList(new MyFileObject(code)));
        CompilationUnitTree cut = ct.parse().iterator().next();

        List<String> codes = new LinkedList<>();

        for (Diagnostic<? extends JavaFileObject> d : coll.getDiagnostics()) {
            codes.add(d.getLineNumber() + ":" + d.getColumnNumber() + ":" + d.getCode());
        }

        assertEquals("testImplicitlyDeclaredClassesConfusion1: " + codes,
                     List.of("3:33:compiler.err.expected2"),
                     codes);
        String result = toStringWithErrors(cut).replaceAll("\\R", "\n");
        System.out.println("RESULT\n" + result);
        assertEquals("incorrect AST",
                     result,
                     """
                     package tests;
                     \n\
                     public class TestB {
                         \n\
                         public static boolean test() {
                             final String s = "";
                             return s.isEmpty();
                         }
                         \n\
                         public static boolean test2() {
                             return true;
                         }
                     }""");
    }

    @Test //JDK-8324859
    void testImplicitlyDeclaredClassesConfusion13() throws IOException {
        String code = """
                      package tests;
                      public class TestB {
                          public static boolean test() // missing open brace
                          final String s = ""; //field declaration?
                          public static boolean test2() {
                              return true;
                          }
                      }""";
        DiagnosticCollector<JavaFileObject> coll =
                new DiagnosticCollector<>();
        JavacTaskImpl ct = (JavacTaskImpl) tool.getTask(null, fm, coll,
                List.of("--enable-preview", "--source", SOURCE_VERSION),
                null, Arrays.asList(new MyFileObject(code)));
        CompilationUnitTree cut = ct.parse().iterator().next();

        List<String> codes = new LinkedList<>();

        for (Diagnostic<? extends JavaFileObject> d : coll.getDiagnostics()) {
            codes.add(d.getLineNumber() + ":" + d.getColumnNumber() + ":" + d.getCode());
        }

        assertEquals("testImplicitlyDeclaredClassesConfusion1: " + codes,
                     List.of("3:33:compiler.err.expected2"),
                     codes);
        String result = toStringWithErrors(cut).replaceAll("\\R", "\n");
        System.out.println("RESULT\n" + result);
        assertEquals("incorrect AST",
                     result,
                     """
                     package tests;
                     \n\
                     public class TestB {
                         \n\
                         public static boolean test();
                         final String s = "";
                         \n\
                         public static boolean test2() {
                             return true;
                         }
                     }""");
    }

    @Test //JDK-8324859
    void testImplicitlyDeclaredClassesConfusion14() throws IOException {
        String code = """
                      package tests;
                      public class TestB {
                          public static boolean test() // missing open brace
                              String s = "";
                              s.length();
                              if (true); //force parse as block
                          public static boolean test2() {
                              return true;
                          }
                      }""";
        DiagnosticCollector<JavaFileObject> coll =
                new DiagnosticCollector<>();
        JavacTaskImpl ct = (JavacTaskImpl) tool.getTask(null, fm, coll,
                List.of("--enable-preview", "--source", SOURCE_VERSION),
                null, Arrays.asList(new MyFileObject(code)));
        CompilationUnitTree cut = ct.parse().iterator().next();

        List<String> codes = new LinkedList<>();

        for (Diagnostic<? extends JavaFileObject> d : coll.getDiagnostics()) {
            codes.add(d.getLineNumber() + ":" + d.getColumnNumber() + ":" + d.getCode());
        }

        assertEquals("testImplicitlyDeclaredClassesConfusion1: " + codes,
                     List.of("3:33:compiler.err.expected2",
                             "7:5:compiler.err.illegal.start.of.expr"),
                     codes);
        String result = toStringWithErrors(cut).replaceAll("\\R", "\n");
        System.out.println("RESULT\n" + result);
        assertEquals("incorrect AST",
                     result,
                     """
                     package tests;
                     \n\
                     public class TestB {
                         \n\
                         public static boolean test() {
                             String s = "";
                             s.length();
                             if (true) ;
                             (ERROR: );
                         }
                         \n\
                         public static boolean test2() {
                             return true;
                         }
                     }""");
    }

    @Test //JDK-8351260
    void testVeryBrokenTypeWithAnnotations() throws IOException {
        String code = """
                      package tests;
                      class ListUtilsTest {
                          void test(List<@AlphaChars <@StringLength(int value = 5)String> s){
                          }
                      }
                      """;
        DiagnosticCollector<JavaFileObject> coll =
                new DiagnosticCollector<>();
        JavacTaskImpl ct = (JavacTaskImpl) tool.getTask(null, fm, coll,
                List.of("--enable-preview", "--source", SOURCE_VERSION),
                null, Arrays.asList(new MyFileObject(code)));
        CompilationUnitTree cut = ct.parse().iterator().next();

        List<String> codes = new LinkedList<>();

        for (Diagnostic<? extends JavaFileObject> d : coll.getDiagnostics()) {
            codes.add(d.getLineNumber() + ":" + d.getColumnNumber() + ":" + d.getCode());
        }

        assertEquals("testVeryBrokenTypeWithAnnotations: " + codes,
                     List.of("3:32:compiler.err.illegal.start.of.type",
                             "3:51:compiler.err.dot.class.expected",
                             "3:57:compiler.err.expected2",
                             "3:60:compiler.err.expected2",
                             "3:61:compiler.err.expected2",
                             "3:67:compiler.err.not.stmt",
                             "3:70:compiler.err.expected",
                             "5:2:compiler.err.premature.eof"),
                     codes);
        String result = toStringWithErrors(cut).replaceAll("\\R", "\n");
        System.out.println("RESULT\n" + result);
        assertEquals("incorrect AST",
                     result,
                     """
                     package tests;
                     \n\
                     class ListUtilsTest {
                         \n\
                         void test(List<@AlphaChars (ERROR: (ERROR)<@StringLength(int) value, (ERROR)> = 5), (ERROR: )> <error>) {
                             (ERROR: String > s);
                             {
                             }
                         }
                     }""");
    }

    @Test //JDK-8351260
    void testVeryBrokenTypeWithAnnotationsMinimal() throws IOException {
        String code = """
                      B<@C<@D(e f=
                      """;
        DiagnosticCollector<JavaFileObject> coll =
                new DiagnosticCollector<>();
        JavacTaskImpl ct = (JavacTaskImpl) tool.getTask(null, fm, coll,
                List.of("--enable-preview", "--source", SOURCE_VERSION),
                null, Arrays.asList(new MyFileObject(code)));
        //no exceptions:
        ct.parse().iterator().next();
    }

<<<<<<< HEAD
    @Test //JDK-8369489
    void testTypeAnnotationBrokenMethodRef() throws IOException {
        String code = """
                      public class Test {
                          Object o1 = @Ann any()::test;
                          Object o2 = @Ann any().field::test;
                      }
=======
    @Test //JDK-8370865
    void testCompactSourceFileMultiField1() throws IOException {
        String code = """
                      int i, j, k;
                      void main() {}
>>>>>>> d4622b2c
                      """;
        DiagnosticCollector<JavaFileObject> coll =
                new DiagnosticCollector<>();
        JavacTaskImpl ct = (JavacTaskImpl) tool.getTask(null, fm, coll,
<<<<<<< HEAD
                null,
=======
                List.of("-XDrawDiagnostics"),
>>>>>>> d4622b2c
                null, Arrays.asList(new MyFileObject(code)));
        //no exceptions:
        ct.parse().iterator().next();
        List<String> codes = new LinkedList<>();

        for (Diagnostic<? extends JavaFileObject> d : coll.getDiagnostics()) {
            codes.add(d.getLineNumber() + ":" + d.getColumnNumber() + ":" + d.getCode());
        }

<<<<<<< HEAD
        assertEquals("testTypeAnnotationBrokenMethodRef: " + codes,
                     List.of("2:22:compiler.err.illegal.start.of.type",
                             "3:22:compiler.err.illegal.start.of.type"),
=======
        assertEquals("testCompactSourceFileMultiField1: " + codes,
                     List.of(),
                     codes);
    }

    @Test //JDK-8370865
    void testCompactSourceFileMultiField2() throws IOException {
        String code = """
                      int i, j = 0, k = 0;
                      void main() {}
                      """;
        DiagnosticCollector<JavaFileObject> coll =
                new DiagnosticCollector<>();
        JavacTaskImpl ct = (JavacTaskImpl) tool.getTask(null, fm, coll,
                List.of("-XDrawDiagnostics"),
                null, Arrays.asList(new MyFileObject(code)));
        //no exceptions:
        ct.parse().iterator().next();
        List<String> codes = new LinkedList<>();

        for (Diagnostic<? extends JavaFileObject> d : coll.getDiagnostics()) {
            codes.add(d.getLineNumber() + ":" + d.getColumnNumber() + ":" + d.getCode());
        }

        assertEquals("testCompactSourceFileMultiField2: " + codes,
                     List.of(),
>>>>>>> d4622b2c
                     codes);
    }

    void run(String[] args) throws Exception {
        int passed = 0, failed = 0;
        final Pattern p = (args != null && args.length > 0)
                ? Pattern.compile(args[0])
                : null;
        for (Method m : this.getClass().getDeclaredMethods()) {
            boolean selected = (p == null)
                    ? m.isAnnotationPresent(Test.class)
                    : p.matcher(m.getName()).matches();
            if (selected) {
                try {
                    m.invoke(this, (Object[]) null);
                    System.out.println(m.getName() + ": OK");
                    passed++;
                } catch (Throwable ex) {
                    System.out.printf("Test %s failed: %s %n", m, ex.getCause());
                    failed++;
                }
            }
        }
        System.out.printf("Passed: %d, Failed %d%n", passed, failed);
        if (failed > 0) {
            throw new RuntimeException("Tests failed: " + failed);
        }
        if (passed == 0 && failed == 0) {
            throw new AssertionError("No test(s) selected: passed = " +
                    passed + ", failed = " + failed + " ??????????");
        }
    }

    private String toStringWithErrors(Tree tree) {
        StringWriter s = new StringWriter();
        try {
            new PrettyWithErrors(s, false).printExpr((JCTree) tree);
        } catch (IOException e) {
            // should never happen, because StringWriter is defined
            // never to throw any IOExceptions
            throw new AssertionError(e);
        }
        return s.toString();
    }

    private static final class PrettyWithErrors extends Pretty {

        public PrettyWithErrors(Writer out, boolean sourceOutput) {
            super(out, sourceOutput);
        }

        @Override
        public void visitErroneous(JCErroneous tree) {
            try {
                print("(ERROR: ");
                print(tree.errs);
                print(")");
            } catch (IOException e) {
                throw new UncheckedIOException(e);
            }
        }

    }

}

abstract class TestCase {

    void assertEquals(String message, int i, int pos) {
        if (i != pos) {
            fail(message);
        }
    }

    void assertFalse(String message, boolean bvalue) {
        if (bvalue == true) {
            fail(message);
        }
    }

    void assertTrue(String message, boolean bvalue) {
        if (bvalue == false) {
            fail(message);
        }
    }

    void assertEquals(String message, int i, long l) {
        if (i != l) {
            fail(message + ":" + i + ":" + l);
        }
    }

    void assertEquals(String message, Object o1, Object o2) {
        if (!Objects.equals(o1, o2)) {
            fail(message);
        }
    }

    void assertNotNull(Object o) {
        if (o == null) {
            fail();
        }
    }

    void fail() {
        fail("test failed");
    }

    void fail(String message) {
        throw new RuntimeException(message);
    }

    /**
     * Indicates that the annotated method is a test method.
     */
    @Retention(RetentionPolicy.RUNTIME)
    @Target(ElementType.METHOD)
    public @interface Test {}
}<|MERGE_RESOLUTION|>--- conflicted
+++ resolved
@@ -23,11 +23,7 @@
 
 /*
  * @test
-<<<<<<< HEAD
- * @bug 7073631 7159445 7156633 8028235 8065753 8205418 8205913 8228451 8237041 8253584 8246774 8256411 8256149 8259050 8266436 8267221 8271928 8275097 8293897 8295401 8304671 8310326 8312093 8312204 8315452 8337976 8324859 8344706 8351260 8369489
-=======
- * @bug 7073631 7159445 7156633 8028235 8065753 8205418 8205913 8228451 8237041 8253584 8246774 8256411 8256149 8259050 8266436 8267221 8271928 8275097 8293897 8295401 8304671 8310326 8312093 8312204 8315452 8337976 8324859 8344706 8351260 8370865
->>>>>>> d4622b2c
+ * @bug 7073631 7159445 7156633 8028235 8065753 8205418 8205913 8228451 8237041 8253584 8246774 8256411 8256149 8259050 8266436 8267221 8271928 8275097 8293897 8295401 8304671 8310326 8312093 8312204 8315452 8337976 8324859 8344706 8351260 8370865 8369489
  * @summary tests error and diagnostics positions
  * @author  Jan Lahoda
  * @modules jdk.compiler/com.sun.tools.javac.api
@@ -3080,30 +3076,16 @@
         ct.parse().iterator().next();
     }
 
-<<<<<<< HEAD
-    @Test //JDK-8369489
-    void testTypeAnnotationBrokenMethodRef() throws IOException {
-        String code = """
-                      public class Test {
-                          Object o1 = @Ann any()::test;
-                          Object o2 = @Ann any().field::test;
-                      }
-=======
     @Test //JDK-8370865
     void testCompactSourceFileMultiField1() throws IOException {
         String code = """
                       int i, j, k;
                       void main() {}
->>>>>>> d4622b2c
                       """;
         DiagnosticCollector<JavaFileObject> coll =
                 new DiagnosticCollector<>();
         JavacTaskImpl ct = (JavacTaskImpl) tool.getTask(null, fm, coll,
-<<<<<<< HEAD
-                null,
-=======
                 List.of("-XDrawDiagnostics"),
->>>>>>> d4622b2c
                 null, Arrays.asList(new MyFileObject(code)));
         //no exceptions:
         ct.parse().iterator().next();
@@ -3113,11 +3095,6 @@
             codes.add(d.getLineNumber() + ":" + d.getColumnNumber() + ":" + d.getCode());
         }
 
-<<<<<<< HEAD
-        assertEquals("testTypeAnnotationBrokenMethodRef: " + codes,
-                     List.of("2:22:compiler.err.illegal.start.of.type",
-                             "3:22:compiler.err.illegal.start.of.type"),
-=======
         assertEquals("testCompactSourceFileMultiField1: " + codes,
                      List.of(),
                      codes);
@@ -3144,7 +3121,33 @@
 
         assertEquals("testCompactSourceFileMultiField2: " + codes,
                      List.of(),
->>>>>>> d4622b2c
+                     codes);
+    }
+
+    @Test //JDK-8369489
+    void testTypeAnnotationBrokenMethodRef() throws IOException {
+        String code = """
+                      public class Test {
+                          Object o1 = @Ann any()::test;
+                          Object o2 = @Ann any().field::test;
+                      }
+                      """;
+        DiagnosticCollector<JavaFileObject> coll =
+                new DiagnosticCollector<>();
+        JavacTaskImpl ct = (JavacTaskImpl) tool.getTask(null, fm, coll,
+                null,
+                null, Arrays.asList(new MyFileObject(code)));
+        //no exceptions:
+        ct.parse().iterator().next();
+        List<String> codes = new LinkedList<>();
+
+        for (Diagnostic<? extends JavaFileObject> d : coll.getDiagnostics()) {
+            codes.add(d.getLineNumber() + ":" + d.getColumnNumber() + ":" + d.getCode());
+        }
+
+        assertEquals("testTypeAnnotationBrokenMethodRef: " + codes,
+                     List.of("2:22:compiler.err.illegal.start.of.type",
+                             "3:22:compiler.err.illegal.start.of.type"),
                      codes);
     }
 
