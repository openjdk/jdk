--- conflicted
+++ resolved
@@ -57,11 +57,7 @@
 compiler.misc.bad.runtime.invisible.param.annotations   # bad class file
 compiler.misc.bad.signature                             # bad class file
 compiler.misc.bad.requires.flag                         # bad class file
-<<<<<<< HEAD
-compiler.misc.bad.utf8.const.at                         # bad class file
-=======
 compiler.misc.bad.utf8.byte.sequence.at                 # bad class file
->>>>>>> 83cf28f9
 compiler.misc.bad.type.annotation.value
 compiler.misc.class.file.not.found                      # ClassReader
 compiler.misc.class.file.wrong.class
