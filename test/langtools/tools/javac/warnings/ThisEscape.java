/*
 * @test /nodynamiccopyright/
 * @bug 8015831
 * @compile/ref=ThisEscape.out -Xlint:this-escape -XDrawDiagnostics ThisEscape.java
 * @summary Verify 'this' escape detection
 */

import java.util.function.*;

public class ThisEscape {

    // Verify 'this' escape detection can follow references embedded as array elements
    public static class ThisEscapeArrayElement {

        public ThisEscapeArrayElement() {
            final Object[][] array = new Object[][] { { this } };
            ((ThisEscapeArrayElement)array[0][0]).mightLeak();
        }

        public void mightLeak() {
        }
    }

    // Verify basic 'this' escape detection
    public static class ThisEscapeBasic {

        public ThisEscapeBasic() {
            this.mightLeak();
        }

        public void mightLeak() {
        }
    }

    // Verify 'this' escape detection can follow references through various Java code structures
    public static class ThisEscapeComplex {

        public ThisEscapeComplex() {
            this.method1().mightLeak();
        }

        public void mightLeak() {
        }

        private ThisEscapeComplex method1() {
            while (true) {
                do {
                    for (ThisEscapeComplex x = this.method2(); new Object().hashCode() < 10; ) {
                        for (int y : new int[] { 123, 456 }) {
                            return x;
                        }
                    }
                } while (true);
            }
        }

        private ThisEscapeComplex method2() {
            switch (new Object().hashCode()) {
            case 1:
            case 2:
            case 3:
                return null;
            default:
                return this.method3();
            }
        }

        private ThisEscapeComplex method3() {
            return switch (new Object().hashCode()) {
                case 1, 2, 3 -> this.method4();
                default -> null;
            };
        }

        private ThisEscapeComplex method4() {
            return ThisEscapeComplex.this.method5();
        }

        private ThisEscapeComplex method5() {
            final ThisEscapeComplex foo = this.method6();
            return foo;
        }

        private ThisEscapeComplex method6() {
            synchronized (new Object()) {
                return this.method7();
            }
        }

        private ThisEscapeComplex method7() {
            ThisEscapeComplex x = null;
            ThisEscapeComplex y = this.method8();
            if (new Object().hashCode() == 3)
                return x;
            else
                return y;
        }

        private ThisEscapeComplex method8() {
            return (ThisEscapeComplex)(Object)this.method9();
        }

        private ThisEscapeComplex method9() {
            return new Object().hashCode() == 3 ? this : null;
        }
    }

    // Verify pruning of 'this' escape warnings for various constructors
    public static class ThisEscapeCtors {

        // This constructor should NOT generate a warning because it would be a
        // duplicate of the warning already generated for ThisEscapeCtors(short).
        public ThisEscapeCtors(char x) {
            this((short)x);
        }

        // This constructor should generate a warning because it invokes leaky this()
        // and is accessible to subclasses.
        public ThisEscapeCtors(short x) {
            this();
        }

        // This constructor should generate a warning because it invokes leaky this()
        // and is accessible to subclasses.
        public ThisEscapeCtors(int x) {
            this();
        }

        // This constructor should NOT generate a warning because it is not accessbile
        // to subclasses. However, other constructors do invoke it, and that should cause
        // them to generate an indirect warning.
        private ThisEscapeCtors() {
            this.mightLeak();
        }

        public void mightLeak() {
        }
    }

    // Verify 'this' escape detection in field initializers
    public static class ThisEscapeFields {

        private final int field1 = this.mightLeak1();

        private final int field2 = this.mightLeak2();

        public int mightLeak1() {
            return 123;
        }

        public int mightLeak2() {
            return 456;
        }
    }

    // Verify 'this' escape detection properly handles lambdas
    public static class ThisEscapeLambda {

        public ThisEscapeLambda() {
            Runnable r = () -> {
                this.mightLeak();
            };
            System.out.println(r);
        }

        public void mightLeak() {
        }
    }

    // Verify 'this' escape detection properly handles loop convergence
    public static class ThisEscapeLoop {

        public ThisEscapeLoop() {
            ThisEscapeLoop ref1 = this;
            ThisEscapeLoop ref2 = null;
            ThisEscapeLoop ref3 = null;
            ThisEscapeLoop ref4 = null;
            for (int i = 0; i < 100; i++) {
                ref4 = ref3;
                ref3 = ref2;
                ref2 = ref1;
                if (ref4 != null)
                    ref4.mightLeak();
            }
        }

        public void mightLeak() {
        }
    }

    // Verify 'this' escape detection handles leaks via outer 'this'
    public static class ThisEscapeOuterThis {

        public ThisEscapeOuterThis() {
            new InnerClass();
        }

        public void mightLeak() {
        }

        public class InnerClass {

            InnerClass() {
                ThisEscapeOuterThis.this.mightLeak();
            }
        }

        // No leak here because class 'Local' cannot be externally extended
        public static void method1() {
            class Local {
                Local() {
                    this.wontLeak();
                }
                void wontLeak() {
                }
            }
        }
    }

    // Verify 'this' escape detection handles leaks via passing 'this' as a parameter
    public static class ThisEscapeParameter {

        public ThisEscapeParameter() {
            ThisEscapeParameter.method(this);
        }

        public static void method(Object obj) {
            obj.hashCode();
        }
    }

    // Verify 'this' escape detection properly handles leaks via recursive methods
    public static class ThisEscapeRecursion {

        public ThisEscapeRecursion() {
            this.noLeak(0);         // no leak here
            this.mightLeak();       // possible leak here
        }

        public final void noLeak(int depth) {
            if (depth < 10)
                this.noLeak(depth - 1);
        }

        public void mightLeak() {
        }
    }

    // Verify proper handling of 'this' escape warnings from method references
    public static class ThisEscapeReference {

    // Test 1 - ReferenceKind.SUPER

        public static class Test1 {
            public void mightLeak() {
            }
        }

        public static class Test1b extends Test1 {
            public Test1b() {
                new Thread(super::mightLeak);   // this is a leak
            }
        }

        public static class Test1c extends Test1 {
            public Test1c() {
                new Thread(super::notify);      // this is not a leak
            }
        }

    // Test 2 - ReferenceKind.BOUND

        public static class Test2 {

            public Test2() {
                new Thread(this::mightLeak);    // this is a leak
            }

            public Test2(int x) {
                final Test2 foo = new Test2();
                new Thread(foo::mightLeak);     // this is not a leak
            }

            public Test2(char x) {
                new Thread(this::noLeak);       // this is not a leak
            }

            public void mightLeak() {
            }

            private void noLeak() {
            }
        }

    // Test 3 - ReferenceKind.IMPLICIT_INNER

        public static class Test3 {

            public Test3() {
                new Thread(Inner1::new);        // this is a leak
            }

            public Test3(int x) {
                new Thread(Inner2::new);        // this is not a leak
            }

            public void mightLeak() {
            }

            public class Inner1 {
                public Inner1() {
                    Test3.this.mightLeak();
                }
            }

            public class Inner2 {
                public Inner2() {
                    new Test3().mightLeak();
                }
            }
        }

    // Test 4 - ReferenceKind.UNBOUND, STATIC, TOPLEVEL, ARRAY_CTOR

        public static class Test4 {

            // ReferenceKind.UNBOUND
            public Test4() {
                Test4.bar(Test4::sameHashCode);
            }

            // ReferenceKind.STATIC
            public Test4(int x) {
                new Thread(Test4::noLeak);      // this is not a leak
            }

            // ReferenceKind.ARRAY_CTOR
            public Test4(char x) {
                Test4.foo(String[]::new);       // this is not a leak
            }

            // ReferenceKind.TOPLEVEL
            public Test4(short x) {
                Test4.foo(Test4::new);          // this is not a leak
            }

            public static void noLeak() {
            }

            public static void foo(IntFunction<?> x) {
                x.hashCode();
            }

            public static void bar(BiPredicate<Test4, Object> x) {
                x.hashCode();
            }

            public boolean sameHashCode(Object obj) {
                return obj.hashCode() == this.hashCode();
            }
        }
    }

    // Verify 'this' escape detection properly handles leaks via method return values
    public static class ThisEscapeReturnValue {

        public ThisEscapeReturnValue() {
            final Object rval = ThisEscapeReturnValue.method(this);
            ((ThisEscapeReturnValue)rval).mightLeak();
        }

        public static Object method(Object obj) {
            return obj;
        }

        public void mightLeak() {
        }
    }

    // Verify 'this' escape detection from a thrown 'this'
    public static class ThisEscapeThrown extends RuntimeException {

        public ThisEscapeThrown(Object obj) {
            if (obj == null)
                throw this;
        }
    }

    // Verify proper 'this' escape interpretation of unqualified non-static method invocations
    public static class ThisEscapeUnqualified {

        // This class has a leak
        public static class Example1 {

            public Example1() {
                new Inner();
            }

            public final class Inner {
                public Inner() {
                    mightLeak();    // refers to Example1.mightLeak()
                }
            }

            public void mightLeak() {
            }
        }

        // This class does NOT have a leak
        public static class Example2 {

            public Example2() {
                new Inner();
            }

            public final class Inner {
                public Inner() {
                    mightLeak();    // refers to Inner.mightLeak()
                }

                public void mightLeak() {
                }
            }

            public void mightLeak() {
            }
        }
    }

    // Verify 'this' escape detection handles leaks via switch expression yields
    public static class ThisEscapeYield {

        public ThisEscapeYield(int x) {
            ThisEscapeYield y = switch (x) {
                case 3:
                    if (x > 17)
                        yield this;
                    else
                        yield null;
                default:
                    yield null;
            };
            if (y != null)
                y.mightLeak();
        }

        public void mightLeak() {
        }
    }

    // Verify 'this' escape warnings can be properly suppressed on constructors
    public static class ThisEscapeSuppressCtor {

        private final int x = this.mightLeak();

        @SuppressWarnings("this-escape")
        public ThisEscapeSuppressCtor() {
            this.mightLeak();
        }

        public int mightLeak() {
            return 0;
        }
    }

    // Verify 'this' escape warnings can be properly suppressed on fields
    public static class ThisEscapeSuppressField {

        @SuppressWarnings("this-escape")
        private final int x = this.mightLeak();

        public ThisEscapeSuppressField() {
            this.mightLeak();
        }

        public int mightLeak() {
            return 0;
        }
    }

    // Verify 'this' escape warnings can be properly suppressed on classes
    public static class ThisEscapeSuppressClass {

        @SuppressWarnings("this-escape")
        private final int x = this.mightLeak();

        @SuppressWarnings("this-escape")
        public ThisEscapeSuppressClass() {
            this.mightLeak();
        }

        public int mightLeak() {
            return 0;
        }
    }

    // Verify 'this' escape detection doesn't generate certain false positives
    public static class ThisEscapeNoEscapes {

        public ThisEscapeNoEscapes() {
            this.noLeak1();                             // invoked method is private
            this.noLeak2();                             // invoked method is final
            ThisEscapeNoEscapes.noLeak3();              // invoked method is static
            this.noLeak4(this);                         // parameter is 'this' but it's not leaked
            this.noLeak5(new ThisEscapeNoEscapes(0));   // parameter is not 'this', so no leak
            this.noLeak6(null, this, null);             // method leaks 1st and 3rd parameters only
            this.noLeak7();                             // method does complicated stuff but doesn't leak
            Runnable r1 = () -> {                       // lambda does not leak 'this'
                if (System.out == System.err)
                    throw new RuntimeException();
            };
            System.out.println(r1);                     // lambda does not leak 'this'
            Runnable r2 = () -> {                       // lambda leaks 'this' but is never used
                this.mightLeak1();
            };
            Runnable r3 = this::mightLeak1;             // reference leaks 'this' but is never used
        }

        public ThisEscapeNoEscapes(int x) {
        }

        public void mightLeak1() {
        }

        private void noLeak1() {
        }

        public final void noLeak2() {
        }

        public static void noLeak3() {
        }

        public static void noLeak4(ThisEscapeNoEscapes param) {
            param.noLeak1();
            param.noLeak2();
        }

        public final void noLeak5(ThisEscapeNoEscapes param) {
            param.mightLeak1();
        }

        public final void noLeak6(ThisEscapeNoEscapes param1,
            ThisEscapeNoEscapes param2, ThisEscapeNoEscapes param3) {
            if (param1 != null)
                param1.mightLeak1();
            if (param2 != null)
                param2.noLeak2();
            if (param3 != null)
                param3.mightLeak1();
        }

        public final void noLeak7() {
            ((ThisEscapeNoEscapes)(Object)this).noLeak2();
            final ThisEscapeNoEscapes obj1 = switch (new Object().hashCode()) {
                case 1, 2, 3 -> null;
                default -> new ThisEscapeNoEscapes(0);
            };
            obj1.mightLeak1();
        }

    // PrivateClass

        private static class PrivateClass {

            PrivateClass() {
                this.cantLeak();                    // method is inside a private class
            }

            public void cantLeak() {
            }
        }

    // FinalClass

        public static final class FinalClass extends ThisEscapeNoEscapes {

            public FinalClass() {
                this.mightLeak1();                  // class and therefore method is final
            }
        }

        public static void main(String[] args) {
            new ThisEscapeNoEscapes();
        }
    }

    // Verify 'this' escape detection doesn't warn for sealed classes with local permits
    public static sealed class ThisEscapeSealed permits ThisEscapeSealed.Sub1, ThisEscapeSealed.Sub2 {

        public ThisEscapeSealed() {
            this.mightLeak();
        }

        public void mightLeak() {
        }

        public static final class Sub1 extends ThisEscapeSealed {
        }

        public static final class Sub2 extends ThisEscapeSealed {
        }
    }

<<<<<<< HEAD
    // Verify no infinite recursion loop occurs (JDK-8317818)
    public static class ThisEscapeRecursionExplosion {
        private Object obj;
        public ThisEscapeRecursionExplosion() {
            getObject();
        }
        private Object getObject() {
            if (this.obj == null) {
                this.obj = new Object();
                getObject().hashCode();
                getObject().hashCode();
                getObject().hashCode();
                getObject().hashCode();
                getObject().hashCode();
                getObject().hashCode();
                getObject().hashCode();
                getObject().hashCode();
                getObject().hashCode();
                getObject().hashCode();
                getObject().hashCode();
                getObject().hashCode();
                getObject().hashCode();
                getObject().hashCode();
                getObject().hashCode();
                getObject().hashCode();
            }
            return this.obj;
=======
    // Verify no assertion error occurs (JDK-8317336)
    public static class ThisEscapeAssertionError {
        public ThisEscapeAssertionError() {
            System.out.println((Supplier<Object>)() -> this);
        }
    }

    // Verify no assertion error occurs (JDK-8317336)
    public static class ThisEscapeAssertionError2 {
        public ThisEscapeAssertionError2() {
            ThisEscapeAssertionError2[] array = new ThisEscapeAssertionError2[] { this };
            for (Object obj : array)
                ;
>>>>>>> a8473b70
        }
    }
}<|MERGE_RESOLUTION|>--- conflicted
+++ resolved
@@ -602,35 +602,6 @@
         }
     }
 
-<<<<<<< HEAD
-    // Verify no infinite recursion loop occurs (JDK-8317818)
-    public static class ThisEscapeRecursionExplosion {
-        private Object obj;
-        public ThisEscapeRecursionExplosion() {
-            getObject();
-        }
-        private Object getObject() {
-            if (this.obj == null) {
-                this.obj = new Object();
-                getObject().hashCode();
-                getObject().hashCode();
-                getObject().hashCode();
-                getObject().hashCode();
-                getObject().hashCode();
-                getObject().hashCode();
-                getObject().hashCode();
-                getObject().hashCode();
-                getObject().hashCode();
-                getObject().hashCode();
-                getObject().hashCode();
-                getObject().hashCode();
-                getObject().hashCode();
-                getObject().hashCode();
-                getObject().hashCode();
-                getObject().hashCode();
-            }
-            return this.obj;
-=======
     // Verify no assertion error occurs (JDK-8317336)
     public static class ThisEscapeAssertionError {
         public ThisEscapeAssertionError() {
@@ -644,7 +615,36 @@
             ThisEscapeAssertionError2[] array = new ThisEscapeAssertionError2[] { this };
             for (Object obj : array)
                 ;
->>>>>>> a8473b70
+        }
+    }
+
+    // Verify no infinite recursion loop occurs (JDK-8317818)
+    public static class ThisEscapeRecursionExplosion {
+        private Object obj;
+        public ThisEscapeRecursionExplosion() {
+            getObject();
+        }
+        private Object getObject() {
+            if (this.obj == null) {
+                this.obj = new Object();
+                getObject().hashCode();
+                getObject().hashCode();
+                getObject().hashCode();
+                getObject().hashCode();
+                getObject().hashCode();
+                getObject().hashCode();
+                getObject().hashCode();
+                getObject().hashCode();
+                getObject().hashCode();
+                getObject().hashCode();
+                getObject().hashCode();
+                getObject().hashCode();
+                getObject().hashCode();
+                getObject().hashCode();
+                getObject().hashCode();
+                getObject().hashCode();
+            }
+            return this.obj;
         }
     }
 }