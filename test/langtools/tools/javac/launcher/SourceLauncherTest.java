--- conflicted
+++ resolved
@@ -716,41 +716,6 @@
     }
 
     /*
-<<<<<<< HEAD
-     * Tests in which main throws an exception without a stacktrace.
-     */
-    @Test
-    public void testTargetException2(Path base) throws IOException {
-        tb.writeJavaFiles(base, """
-                public class TestLauncher {
-                    public static TestLauncher testCheckcast(Object arg) {
-                        return (TestLauncher)arg;
-                    }
-
-                    public static void main(String[] args) {
-                        // Warmup to trigger C2 compilation
-                        TestLauncher t = new TestLauncher();
-                        for (int i = 0; i < 10_000; ++i) {
-                            testCheckcast(t);
-                            try {
-                                testCheckcast(42);
-                            } catch (Exception e) {
-                                // Expected
-                            }
-                        }
-                        // This will throw a ClassCastException without
-                        // a stack trace if OmitStackTraceInFastThrow
-                        // is enabled (default)
-                        testCheckcast(42);
-                    }
-                }
-                """);
-        Path file = base.resolve("TestLauncher.java");
-        Result r = run(file, Collections.emptyList(), List.of("3"));
-        checkEmpty("stdout", r.stdOut);
-        checkEmpty("stderr", r.stdErr);
-        checkTrace("exception", r.exception, "java.lang.ClassCastException");
-=======
      * Tests in which main throws a traceless exception.
      */
     @Test
@@ -771,7 +736,6 @@
         checkEmpty("stdout", r.stdOut());
         checkEmpty("stderr", r.stdErr());
         checkTrace("exception", r.exception(), "TestLauncherException: No trace");
->>>>>>> fde6cd77
     }
 
     @Test
