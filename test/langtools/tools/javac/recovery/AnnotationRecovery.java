--- conflicted
+++ resolved
@@ -23,11 +23,7 @@
 
 /*
  * @test
-<<<<<<< HEAD
- * @bug 8270139 8361445
-=======
  * @bug 8270139 8361445 8365314
->>>>>>> fde6cd77
  * @summary Verify error recovery w.r.t. annotations
  * @library /tools/lib
  * @modules jdk.compiler/com.sun.tools.javac.api
@@ -228,8 +224,6 @@
         }
     }
 
-<<<<<<< HEAD
-=======
     @Test //JDK-8365314
     public void testSuppressWarningsMissingAttribute() throws Exception {
         String code = """
@@ -254,5 +248,4 @@
             error("Expected: " + expected + ", but got: " + actual);
         }
     }
->>>>>>> fde6cd77
 }