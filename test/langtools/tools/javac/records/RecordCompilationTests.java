/*
 * Copyright (c) 2019, 2023, Oracle and/or its affiliates. All rights reserved.
 * DO NOT ALTER OR REMOVE COPYRIGHT NOTICES OR THIS FILE HEADER.
 *
 * This code is free software; you can redistribute it and/or modify it
 * under the terms of the GNU General Public License version 2 only, as
 * published by the Free Software Foundation.
 *
 * This code is distributed in the hope that it will be useful, but WITHOUT
 * ANY WARRANTY; without even the implied warranty of MERCHANTABILITY or
 * FITNESS FOR A PARTICULAR PURPOSE.  See the GNU General Public License
 * version 2 for more details (a copy is included in the LICENSE file that
 * accompanied this code).
 *
 * You should have received a copy of the GNU General Public License version
 * 2 along with this work; if not, write to the Free Software Foundation,
 * Inc., 51 Franklin St, Fifth Floor, Boston, MA 02110-1301 USA.
 *
 * Please contact Oracle, 500 Oracle Parkway, Redwood Shores, CA 94065 USA
 * or visit www.oracle.com if you need additional information or have any
 * questions.
 */

/**
 * RecordCompilationTests
 *
 * @test
 * @bug 8250629 8252307 8247352 8241151 8246774 8259025 8288130 8282714 8289647 8294020
 * @summary Negative compilation tests, and positive compilation (smoke) tests for records
 * @library /lib/combo /tools/lib /tools/javac/lib
 * @modules
 *      jdk.compiler/com.sun.tools.javac.api
 *      jdk.compiler/com.sun.tools.javac.code
 *      jdk.compiler/com.sun.tools.javac.util
 *      java.base/jdk.internal.classfile
 *      java.base/jdk.internal.classfile.attribute
 *      java.base/jdk.internal.classfile.constantpool
 *      java.base/jdk.internal.classfile.instruction
 *      java.base/jdk.internal.classfile.components
 *      java.base/jdk.internal.classfile.impl
 * @build JavacTestingAbstractProcessor
 * @run junit/othervm -DuseAP=false RecordCompilationTests
 * @run junit/othervm -DuseAP=true RecordCompilationTests
 */

import java.io.File;

import java.lang.annotation.ElementType;
import java.util.*;
import java.util.stream.Collectors;
import java.util.stream.Stream;


import com.sun.tools.javac.util.Assert;

import javax.annotation.processing.AbstractProcessor;
import javax.annotation.processing.RoundEnvironment;
import javax.annotation.processing.SupportedAnnotationTypes;

import javax.lang.model.element.AnnotationMirror;
import javax.lang.model.element.AnnotationValue;
import javax.lang.model.element.Element;
import javax.lang.model.element.ElementKind;
import javax.lang.model.element.ExecutableElement;
import javax.lang.model.element.RecordComponentElement;
import javax.lang.model.element.TypeElement;
import javax.lang.model.element.VariableElement;

import javax.lang.model.type.ArrayType;
import javax.lang.model.type.TypeMirror;

import jdk.internal.classfile.*;
import jdk.internal.classfile.attribute.*;
import jdk.internal.classfile.Opcode;
import jdk.internal.classfile.constantpool.*;
import jdk.internal.classfile.instruction.FieldInstruction;

import com.sun.tools.javac.api.ClientCodeWrapper.DiagnosticSourceUnwrapper;
import com.sun.tools.javac.code.Attribute.TypeCompound;
import com.sun.tools.javac.code.Symbol;
import com.sun.tools.javac.code.Symbol.VarSymbol;
import com.sun.tools.javac.util.JCDiagnostic;

import tools.javac.combo.CompilationTestCase;
import org.junit.jupiter.api.Test;

import static java.lang.annotation.ElementType.*;

/** Records are the first feature which sports automatic injection of (declarative and type) annotations : from a
 *  given record component to one or more record members, if applicable.
 *  This implies that the record's implementation can be stressed with the presence of annotation processors. Which is
 *  something the implementator could easily skip. For this reason this test is executed twice, once without the
 *  presence of any annotation processor and one with a simple annotation processor (which does not annotation processing
 *  at all) just to force at least a round of annotation processing.
 *
 *  Tests needing special compilation options need to store current options, set its customs options by invoking method
 *  `setCompileOptions` and then reset the previous compilation options for other tests. To see an example of this check
 *  method: testAnnos()
 */

class RecordCompilationTests extends CompilationTestCase {
    private static String[] OPTIONS_WITH_AP = {"-processor", SimplestAP.class.getName()};

    private static final List<String> BAD_COMPONENT_NAMES = List.of(
            "clone", "finalize", "getClass", "hashCode",
            "notify", "notifyAll", "toString", "wait");

    /* simplest annotation processor just to force a round of annotation processing for all tests
     */
    @SupportedAnnotationTypes("*")
    public static class SimplestAP extends AbstractProcessor {
        @Override
        public boolean process(Set<? extends TypeElement> annotations, RoundEnvironment roundEnv) {
            return true;
        }
    }

    boolean useAP;

    public RecordCompilationTests() {
        useAP = System.getProperty("useAP", "false").equals("true");
        setDefaultFilename("R.java");
        if (useAP) {
            setCompileOptions(OPTIONS_WITH_AP);
        }
        System.out.println(useAP ? "running all tests using an annotation processor" : "running all tests without annotation processor");
    }

    @Test
    void testMalformedDeclarations() {
        assertFail("compiler.err.premature.eof", "record R()");
        assertFail("compiler.err.expected", "record R();");
        assertFail("compiler.err.illegal.start.of.type", "record R(,) { }");
        assertFail("compiler.err.illegal.start.of.type", "record R((int x)) { }");
        assertFail("compiler.err.expected", "record R { }");
        assertFail("compiler.err.expected", "record R(foo) { }");
        assertFail("compiler.err.expected", "record R(int int) { }");
        assertFail("compiler.err.mod.not.allowed.here", "abstract record R(String foo) { }");
        //assertFail("compiler.err.illegal.combination.of.modifiers", "non-sealed record R(String foo) { }");
        assertFail("compiler.err.repeated.modifier", "public public record R(String foo) { }");
        assertFail("compiler.err.repeated.modifier", "private private record R(String foo) { }");
        assertFail("compiler.err.already.defined", "record R(int x, int x) {}");
        for (String s : List.of("var", "record"))
            assertFail("compiler.err.restricted.type.not.allowed.here", "record R(# x) { }", s);
        for (String s : List.of("public", "protected", "private", "static", "final", "transient", "volatile",
                "abstract", "synchronized", "native", "strictfp")) // missing: sealed and non-sealed
            assertFail("compiler.err.record.cant.declare.field.modifiers", "record R(# String foo) { }", s);
        assertFail("compiler.err.varargs.must.be.last", "record R(int... x, int... y) {}");
        assertFail("compiler.err.instance.initializer.not.allowed.in.records", "record R(int i) { {} }");
    }

    @Test
    void testGoodDeclarations() {
        assertOK("public record R() { }");
        assertOK("record R() { }");
        assertOK("record R() implements java.io.Serializable, Runnable { public void run() { } }");
        assertOK("record R(int x) { }");
        assertOK("record R(int x, int y) { }");
        assertOK("record R(int... xs) { }");
        assertOK("record R(String... ss) { }");
        assertOK("@Deprecated record R(int x, int y) { }");
        assertOK("record R(@Deprecated int x, int y) { }");
        assertOK("record R<T>(T x, T y) { }");
        assertOK(
                """
                record R<T>(T x) {
                    public T x() {
                        return this.x;
                    }
                }
                """);
        assertOK(
                """
                import java.util.List;
                record R<T>(List<T> x) {
                    public List<T> x() {
                        return this.x;
                    }
                }
                """);
    }

    @Test
    void testGoodMemberDeclarations() {
        String template = "public record R(int x) {\n"
                + "    public R(int x) { this.x = x; }\n"
                + "    public int x() { return x; }\n"
                + "    public boolean equals(Object o) { return true; }\n"
                + "    public int hashCode() { return 0; }\n"
                + "    public String toString() { return null; }\n"
                + "}";
        assertOK(template);
    }

    @Test
    void testBadComponentNames() {
        for (String s : BAD_COMPONENT_NAMES)
            assertFail("compiler.err.illegal.record.component.name", "record R(int #) { } ", s);
    }

    @Test
    void testRestrictedIdentifiers() {
        for (String s : List.of("interface record { void m(); }",
                "@interface record { }",
                "class record { }",
                "record record(int x) { }",
                "enum record { A, B }",
                "class R<record> { }")) {
            assertFail(
                    "compiler.err.restricted.type.not.allowed",
                    diagWrapper -> {
                        JCDiagnostic diagnostic = ((DiagnosticSourceUnwrapper)diagWrapper).d;
                        Object[] args = diagnostic.getArgs();
                        Assert.check(args.length == 2);
                        Assert.check(args[1].toString().equals("JDK14"));
                    },
                    s);
        }
    }

    @Test
    void testValidMembers() {
        for (String s : List.of("record X(int j) { }",
                "interface I { }",
                "static { }",
                "enum E { A, B }",
                "class C { }"
        )) {
            assertOK("record R(int i) { # }", s);
        }
    }

    @Test
    void testCyclic() {
        // Cyclic records are OK, but cyclic inline records would not be
        assertOK("record R(R r) { }");
    }

    @Test
    void testBadExtends() {
        assertFail("compiler.err.expected", "record R(int x) extends Object { }");
        assertFail("compiler.err.expected", "record R(int x) {}\n"
                + "record R2(int x) extends R { }");
        assertFail("compiler.err.cant.inherit.from.final", "record R(int x) {}\n"
                + "class C extends R { }");
    }

    @Test
    void testNoExtendRecord() {
        assertFail("compiler.err.invalid.supertype.record",
                   """
                   class R extends Record {
                       public String toString() { return null; }
                       public int hashCode() { return 0; }
                       public boolean equals(Object o) { return false; }
                   }
                   """
        );
    }

    @Test
    void testFieldDeclarations() {
        // static fields are OK
        assertOK("public record R(int x) {\n" +
                "    static int I = 1;\n" +
                "    static final String S = \"Hello World!\";\n" +
                "    static private Object O = null;\n" +
                "    static protected Object O2 = null;\n" +
                "}");

        // instance fields are not
        assertFail("compiler.err.record.cannot.declare.instance.fields",
                "public record R(int x) {\n" +
                        "    private final int y = 0;" +
                        "}");

        // mutable instance fields definitely not
        assertFail("compiler.err.record.cannot.declare.instance.fields",
                "public record R(int x) {\n" +
                        "    private int y = 0;" +
                        "}");

        // redeclaring components also not
        assertFail("compiler.err.record.cannot.declare.instance.fields",
                "public record R(int x) {\n" +
                        "    private final int x;" +
                        "}");
    }

    @Test
    void testAccessorRedeclaration() {
        assertOK("public record R(int x) {\n" +
                "    public int x() { return x; };" +
                "}");

        assertOK("public record R(int... x) {\n" +
                "    public int[] x() { return x; };" +
                "}");

        assertOK("public record R(int x) {\n" +
                "    public final int x() { return 0; };" +
                "}");

        assertOK("public record R(int x) {\n" +
                "    public final int x() { return 0; };" +
                "}");

        assertFail("compiler.err.invalid.accessor.method.in.record",
                "public record R(int x) {\n" +
                        "    final int x() { return 0; };" +
                        "}");

        assertFail("compiler.err.invalid.accessor.method.in.record",
                "public record R(int x) {\n" +
                        "    int x() { return 0; };" +
                        "}");

        assertFail("compiler.err.invalid.accessor.method.in.record",
                "public record R(int x) {\n" +
                        "    private int x() { return 0; };" +
                        "}");

        assertFail("compiler.err.invalid.accessor.method.in.record",
                   "public record R(int x) {\n" +
                   "    public int x() throws Exception { return 0; };" +
                   "}");

        for (String s : List.of("List", "List<?>", "Object", "ArrayList<String>", "int"))
            assertFail("compiler.err.invalid.accessor.method.in.record",
                    "import java.util.*;\n" +
                            "public record R(List<String> x) {\n" +
                            "    public # x() { return null; };" +
                            "}", s);

        assertFail("compiler.err.invalid.accessor.method.in.record",
                "public record R(int x) {\n" +
                        "    public <T> int x() { return x; };" +
                        "}");

        assertFail("compiler.err.invalid.accessor.method.in.record",
                "public record R(int x) {\n" +
                        "    static private final j = 0;" +
                        "    static public int x() { return j; };" +
                        "}");
    }

    @Test
    void testConstructorRedeclaration() {
        for (String goodCtor : List.of(
                "public R(int x) { this(x, 0); }",
                "public R(int x, int y) { this.x = x; this.y = y; }",
                "public R { }"))
            assertOK("record R(int x, int y) { # }", goodCtor);

        assertOK("import java.util.*; record R(String x, String y) {  public R { Objects.requireNonNull(x); Objects.requireNonNull(y); } }");

        // The lambda expressions in the constructor should be compiled successfully.
        assertOK("""
                import static java.util.Objects.*;
                record R(String v) {
                    R {
                        requireNonNull(v, () -> "v must be provided");
                        requireNonNullElseGet(v, () -> "w");
                    }
                }""");

        // Not OK to redeclare canonical without DA
        assertFail("compiler.err.var.might.not.have.been.initialized", "record R(int x, int y) { # }",
                   "public R(int x, int y) { this.x = x; }");

        // Not OK to rearrange or change names
        for (String s : List.of("public R(int y, int x) { this.x = x; this.y = y; }",
                                "public R(int _x, int _y) { this.x = _x; this.y = _y; }"))
            assertFail("compiler.err.invalid.canonical.constructor.in.record", "record R(int x, int y) { # }", s);

        // ctor args must match types
        assertFail("compiler.err.invalid.canonical.constructor.in.record",
                "import java.util.*;\n" +
                        "record R(List<String> list) { # }",
                "R(List list) { this.list = list; }");

        // canonical ctor should not throw checked exceptions
        assertFail("compiler.err.invalid.canonical.constructor.in.record",
                   "record R() { # }",
                   "public R() throws Exception { }");

        // same for compact
        assertFail("compiler.err.invalid.canonical.constructor.in.record",
                "record R() { # }",
                "public R throws Exception { }");

        // not even unchecked exceptions
        assertFail("compiler.err.invalid.canonical.constructor.in.record",
                "record R() { # }",
                 "public R() throws IllegalArgumentException { }");

        // ditto
        assertFail("compiler.err.invalid.canonical.constructor.in.record",
                "record R() { # }",
                "public R throws IllegalArgumentException { }");

        // If types match, names must match
        assertFail("compiler.err.invalid.canonical.constructor.in.record",
                   "record R(int x, int y) { public R(int y, int x) { this.x = this.y = 0; }}");

        // first invocation should be one to the canonical
        assertFail("compiler.err.first.statement.must.be.call.to.another.constructor",
                "record R(int x, int y) { public R(int y, int x, int z) { this.x = this.y = 0; } }");

        assertFail("compiler.err.first.statement.must.be.call.to.another.constructor",
                "record R(int x, int y) { public R(int y, int x, int z) { super(); this.x = this.y = 0; } }");

        assertOK("record R(int x, int y) { " +
                 "    public R(int x, int y, int z) { this(x, y); } " +
                 "}");

        assertOK("record R(int x) { " +
                "    public R(int x, int y) { this(x, y, 0); } " +
                "    public R(int x, int y, int z) { this(x); } " +
                "}");

        assertFail("compiler.err.invalid.canonical.constructor.in.record",
                "record R<T>(T a) { # }",
                "public <T> R {}");

        assertFail("compiler.err.invalid.canonical.constructor.in.record",
                "record R(int i) { # }",
                "public <T> R(int i) { this.i = i; }");

        assertFail("compiler.err.invalid.canonical.constructor.in.record",
                "record R<T>(T a) { # }",
                "public <T> R(T a) { this.a = a; }");

        assertFail("compiler.err.invalid.canonical.constructor.in.record",
                "record R(int a) { # }",
                "public R(int a) { super(); this.a = a; }");
    }

    @Test
    void testAnnotationCriteria() {
        String imports = "import java.lang.annotation.*;\n";
        String template = "@Target({ # }) @interface A {}\n";
        EnumMap<ElementType, String> annotations = new EnumMap<>(ElementType.class);
        for (ElementType e : values())
            annotations.put(e, template.replace("#", "ElementType." + e.name()));
        EnumSet<ElementType> goodSet = EnumSet.of(RECORD_COMPONENT, FIELD, METHOD, PARAMETER, TYPE_USE);
        EnumSet<ElementType> badSet = EnumSet.of(CONSTRUCTOR, PACKAGE, TYPE, LOCAL_VARIABLE, ANNOTATION_TYPE, TYPE_PARAMETER, MODULE);

        Assert.check(goodSet.size() + badSet.size() == values().length);
        String A_GOOD = template.replace("#",
                                         goodSet.stream().map(ElementType::name).map(s -> "ElementType." + s).collect(Collectors.joining(",")));
        String A_BAD = template.replace("#",
                                        badSet.stream().map(ElementType::name).map(s -> "ElementType." + s).collect(Collectors.joining(",")));
        String A_ALL = template.replace("#",
                                        Stream.of(ElementType.values()).map(ElementType::name).map(s -> "ElementType." + s).collect(Collectors.joining(",")));
        String A_NONE = "@interface A {}";

        for (ElementType e : goodSet)
            assertOK(imports + annotations.get(e) + "record R(@A int x) { }");
        assertOK(imports + A_GOOD + "record R(@A int x) { }");
        assertOK(imports + A_ALL + "record R(@A int x) { }");
        assertOK(imports + A_NONE);

        for (ElementType e : badSet) {
            assertFail("compiler.err.annotation.type.not.applicable", imports + annotations.get(e) + "record R(@A int x) { }");
        }

        assertFail("compiler.err.annotation.type.not.applicable", imports + A_BAD + "record R(@A int x) { }");

        // TODO: OK to redeclare with or without same annos
    }

    @Test
    void testNestedRecords() {
        String template = "class R { \n" +
                          "    # record RR(int a) { }\n" +
                          "}";

        for (String s : List.of("", "static", "final",
                                "private", "public", "protected",
                                "private static", "public static", "private static final"))
            assertOK(template, s);

        for (String s : List.of("class C { }",
                                "static class C { }",
                                "enum X { A; }",
                                "interface I { }",
                                "record RR(int y) { }"))
            assertOK("record R(int x) { # }", s);
    }

    @Test
    void testDuplicatedMember() {
        String template
                = "    record R(int i) {\n" +
                  "        public int i() { return i; }\n" +
                  "        public int i() { return i; }\n" +
                  "    }";
        assertFail("compiler.err.already.defined", template);
    }

    @Test
    void testStaticLocals() {
        // static locals can't capture local variables, instance fields or type variables
        for (String s : List.of(
                "record RR(int x) { public int x() { return y; }};",
                "record RR(int x) { public int x() { return z; }};",
                "record RR(int x) { public int x() { return instance; }};",
                "record RR(T t) {};",
                "record RR(U u) {};",

                "interface I { default int x() { return y; }};",
                "interface I { default int x() { return z; }};",
                "interface I { default int x() { return instance; }};",
                "interface I { default int x(T t) { return 0; }};",
                "interface I { default int x(U u) { return 0; }};",

                "enum E { A; int x() { return y; }};",
                "enum E { A; int x() { return z; }};",
                "enum E { A; int x() { return instance; }};",
                "enum E { A; int x(T t) { return 0; }};",
                "enum E { A; int x(U u) { return 0; }};"
        )) {
            assertFail("compiler.err.non-static.cant.be.ref",
                """
                class R<T> {
                    int instance = 0;
                    <U> U m(int y) {
                        int z;
                        #S
                        return null;
                    }
                }
                """.replaceFirst("#S", s));
        }

        // a similar example but a bit more complex
        for (String s : List.of(
                "record R() { void test1() { class X { void test2() { System.err.println(localVar); } } } }",
                "record R() { void test1() { class X { void test2() { System.err.println(param); } } } }",
                "record R() {void test1() { class X { void test2() { System.err.println(instanceField); } } } }",
                "record R() { void test1() { class X { T t; } } }",
                "record R() { void test1() { class X { U u; } } }",

                "interface I { default void test1() { class X { void test2() { System.err.println(localVar); } } } }",
                "interface I() { default void test1() { class X { void test2() {System.err.println(param);} } } }",
                "interface I { default void test1() { class X { void test2() { System.err.println(instanceField); } } } }",
                "interface I { default void test1() { class X { T t; } } }",
                "interface I() { default void test1() { class X {U u;} } }",

                "enum E { A; void test1() { class X { void test2() { System.err.println(localVar); } } } }",
                "enum E { A; void test1() { class X { void test2() {System.err.println(param);} } } }",
                "enum E { A; void test1() { class X { void test2() { System.err.println(instanceField); } } } }",
                "enum E { A; void test1() { class X { T t; } } }",
                "enum E { A; void test1() { class X {U u;} } }"
        )) {
            assertFail("compiler.err.non-static.cant.be.ref",
                    """
                    class C<T> {
                        String instanceField = "instance";
                        static <U> U m(String param) {
                            String localVar = "local";
                            #S
                            return null;
                    }
                }
                """.replaceFirst("#S", s));
        }

        // can't self-shadow
        for (String s : List.of("record R() {}", "interface R {}", "enum R { A }")) {
            assertFail("compiler.err.already.defined", "class R { void m() { #S } }".replaceFirst("#S", s));
        }

        // can't be explicitly static
        for (String s : List.of("static record RR() { }", "static interface I {}", "static enum E { A }")) {
            assertFail("compiler.err.illegal.start.of.expr", "class R { void m() { #S } }".replaceFirst("#S", s));
        }

        // but static fields can be accessed
        for (String s : List.of(
                "record RR() { public int x() { return z; } };",
                "interface I { default int x() { return z; } }",
                "enum E { A; int x() { return z; } }"
        )) {
            assertOK("class R { static int z = 0; void m() { #S } }".replaceFirst("#S", s));
        }

        // local records can also be final
        assertOK("class R { void m() { final record RR(int x) { }; } }");
    }

    @Test
    void testStaticDefinitionsInInnerClasses() {
        // static defs in inner classes can't capture instance fields or type variables
        for (String s : List.of(
                """
                record R() {
                    void test() { System.err.println(field); }
                }
                """,
                """
                record R() {
                    void test(T t) {}
                }
                """,
                """
                record R() {
                    void test1() {
                        class X {
                            void test2() { System.err.println(field); }
                        }
                    }
                }
                """,
                """
                record R() {
                    void test1() {
                        class X { void test2(T t) {} }
                    }
                }
                """,

                """
                interface I {
                    default void test() { System.err.println(field); }
                }
                """,
                """
                interface I {
                    default void test(T t) {}
                }
                """,
                """
                interface I {
                    default void test1() {
                        class X {
                            void test2() { System.err.println(field); }
                        }
                    }
                }
                """,
                """
                interface I {
                    default void test1() {
                        class X { void test2(T t) {} }
                    }
                }
                """,

                """
                enum E {
                    A;
                    void test() { System.err.println(field); }
                }
                """,
                """
                enum E {
                    A;
                    void test(T t) {}
                }
                """,
                """
                enum E {
                    A;
                    void test1() {
                        class X {
                            void test2() { System.err.println(field); }
                        }
                    }
                }
                """,
                """
                enum E {
                    A;
                    void test1() {
                        class X { void test2(T t) {} }
                    }
                }
                """,

                """
                static class SC {
                    void test() { System.err.println(field); }
                }
                """,
                """
                static class SC {
                    void test(T t) {}
                }
                """,
                """
                static class SC {
                    void test1() {
                        class X {
                            void test2() { System.err.println(field); }
                        }
                    }
                }
                """,
                """
                static class SC {
                    void test1() {
                        class X { void test2(T t) {} }
                    }
                }
                """
        )) {
            assertFail("compiler.err.non-static.cant.be.ref",
                    """
                    class C<T> {
                        String field = "field";
                        class Inner {
                            #S
                        }
                    }
                    """.replaceFirst("#S", s));
        }

        // another, more complex, example
        // static defs in inner classes can't capture instance locals, fields or type variables
        for (String s : List.of(
                """
                record R() {
                    void test() { System.err.println(field); }
                }
                """,
                """
                record R() {
                    void test1() {
                        class X { void test2() { System.err.println(field); } }
                    }
                }
                """,
                """
                record R() {
                    void test() { System.err.println(param); }
                }
                """,
                """
                record R() {
                    void test1() {
                        class X { void test2() { System.err.println(param); } }
                    }
                }
                """,
                """
                record R() {
                    void test() { System.err.println(local); }
                }
                """,
                """
                record R() {
                    void test1() {
                        class X { void test2() { System.err.println(local); } }
                    }
                }
                """,
                """
                record R() {
                    void test(T t) {}
                }
                """,
                """
                record R() {
                    void test(U u) {}
                }
                """,
                """
                record R() {
                    void test1() {
                        class X { void test2(T t) {} }
                    }
                }
                """,
                """
                record R() {
                    void test1() {
                        class X { void test2(U u) {} }
                    }
                }
                """,

                """
                interface I {
                    default void test() { System.err.println(field); }
                }
                """,
                """
                interface I {
                    default void test1() {
                        class X {
                            void test2() { System.err.println(field); }
                        }
                    }
                }
                """,
                """
                interface I {
                    default void test() { System.err.println(param); }
                }
                """,
                """
                interface I {
                    default void test1() {
                        class X {
                            void test2() { System.err.println(param); }
                        }
                    }
                }
                """,
                """
                interface I {
                    default void test() { System.err.println(local); }
                }
                """,
                """
                interface I {
                    default void test1() {
                        class X {
                            void test2() { System.err.println(local); }
                        }
                    }
                }
                """,
                """
                interface I {
                    default void test(T t) {}
                }
                """,
                """
                interface I {
                    default void test(U u) {}
                }
                """,
                """
                interface I {
                    default void test1() {
                        class X { void test2(T t) {} }
                    }
                }
                """,
                """
                interface I {
                    default void test1() {
                        class X { void test2(U u) {} }
                    }
                }
                """,

                """
                enum E {
                    A;
                    void test() { System.err.println(field); }
                }
                """,
                """
                enum E {
                    A;
                    void test1() {
                        class X {
                            void test2() { System.err.println(field); }
                        }
                    }
                }
                """,
                """
                enum E {
                    A;
                    void test() { System.err.println(param); }
                }
                """,
                """
                enum E {
                    A;
                    void test1() {
                        class X {
                            void test2() { System.err.println(param); }
                        }
                    }
                }
                """,
                """
                enum E {
                    A;
                    void test() { System.err.println(local); }
                }
                """,
                """
                enum E {
                    A;
                    void test1() {
                        class X {
                            void test2() { System.err.println(local); }
                        }
                    }
                }
                """,
                """
                enum E {
                    A;
                    void test(T t) {}
                }
                """,
                """
                enum E {
                    A;
                    void test(U u) {}
                }
                """,
                """
                enum E {
                    A;
                    void test1() {
                        class X { void test2(T t) {} }
                    }
                }
                """,
                """
                enum E {
                    A;
                    void test1() {
                        class X { void test2(U u) {} }
                    }
                }
                """,

                """
                static class SC {
                    void test() { System.err.println(field); }
                }
                """,
                """
                static class SC {
                    void test1() {
                        class X {
                            void test2() { System.err.println(field); }
                        }
                    }
                }
                """,
                """
                static class SC {
                    void test() { System.err.println(param); }
                }
                """,
                """
                static class SC {
                    void test1() {
                        class X {
                            void test2() { System.err.println(param); }
                        }
                    }
                }
                """,
                """
                static class SC {
                    void test() { System.err.println(local); }
                }
                """,
                """
                static class SC {
                    void test1() {
                        class X {
                            void test2() { System.err.println(local); }
                        }
                    }
                }
                """,
                """
                static class SC {
                    void test(T t) {}
                }
                """,
                """
                static class SC {
                    void test(U u) {}
                }
                """,
                """
                static class SC {
                    void test1() {
                        class X { void test2(T t) {} }
                    }
                }
                """,
                """
                static class SC {
                    void test1() {
                        class X { void test2(U u) {} }
                    }
                }
                """
        )) {
            assertFail("compiler.err.non-static.cant.be.ref",
                    """
                    class C<T> {
                        String field = "field";
                        <U> U m(String param) {
                            String local = "local";
                            class Local {
                                class Inner { #S }
                            }
                            return null;
                        }
                    }
                    """.replaceFirst("#S", s));
        }

        // inner classes can contain static methods too
        assertOK(
                """
                class C {
                    class Inner {
                        // static method inside inner class
                        static void m() {}
                    }
                }
                """
        );

        assertOK(
                """
                class C {
                     void m() {
                         new Object() {
                            // static method inside inner class
                            static void m() {}
                         };
                     }
                }
                """
        );

        // but still non-static declarations can't be accessed from a static method inside a local class
        for (String s : List.of(
                "System.out.println(localVar)",
                "System.out.println(param)",
                "System.out.println(field)",
                "T t",
                "U u"
        )) {
            assertFail("compiler.err.non-static.cant.be.ref",
                    """
                    class C<T> {
                        int field = 0;
                        <U> void foo(int param) {
                            int localVar = 1;
                            class Local {
                                static void m() {
                                    #S;
                                }
                            }
                        }
                    }
                    """.replaceFirst("#S", s));
        }
    }

    @Test
    void testReturnInCanonical_Compact() {
        assertFail("compiler.err.invalid.canonical.constructor.in.record", "record R(int x) { # }",
                "public R { return; }");
        assertFail("compiler.err.invalid.canonical.constructor.in.record", "record R(int x) { # }",
                "public R { if (i < 0) { return; }}");
        assertOK("record R(int x) { public R(int x) { this.x = x; return; } }");
        assertOK("record R(int x) { public R { Runnable r = () -> { return; };} }");
    }

    @Test
    void testArgumentsAreNotFinalInCompact() {
        assertOK(
                """
                record R(int x) {
                    public R {
                        x++;
                    }
                }
                """);
    }

    @Test
    void testNoNativeMethods() {
        assertFail("compiler.err.mod.not.allowed.here", "record R(int x) { # }",
                "public native R {}");
        assertFail("compiler.err.mod.not.allowed.here", "record R(int x) { # }",
                "public native void m();");
    }

    @Test
    void testRecordsInsideInner() {
        assertOK(
                """
                class Outer {
                    class Inner {
                        record R(int a) {}
                    }
                }
                """
        );
        assertOK(
                """
                class Outer {
                    public void test() {
                        class Inner extends Outer {
                            record R(int i) {}
                        }
                    }
                }
                """);
        assertOK(
                """
                class Outer {
                    Runnable run = new Runnable() {
                        record TestRecord(int i) {}
                        public void run() {}
                    };
                }
                """);
        assertOK(
                """
                class Outer {
                    void m() {
                        record A() {
                            record B() { }
                        }
                    }
                }
                """);
    }

    @Test
    void testAnnoInsideLocalOrAnonymous() {
        assertFail("compiler.err.annotation.decl.not.allowed.here",
                """
                class Outer {
                    public void test() {
                        class Local {
                            @interface A {}
                        }
                    }
                }
                """);
        assertFail("compiler.err.annotation.decl.not.allowed.here",
                """
                class Outer {
                    public void test() {
                        interface I {
                            @interface A {}
                        }
                    }
                }
                """);
        assertFail("compiler.err.annotation.decl.not.allowed.here",
                """
                class Outer {
                    public void test() {
                        record R() {
                            @interface A {}
                        }
                    }
                }
                """);
        assertFail("compiler.err.annotation.decl.not.allowed.here",
                """
                class Outer {
                    public void test() {
                        enum E {
                            E1;
                            @interface A {}
                        }
                    }
                }
                """);

        assertFail("compiler.err.annotation.decl.not.allowed.here",
                """
                class Outer {
                    public void test() {
                        class Local1 {
                            class Local2 {
                                @interface A {}
                            }
                        }
                    }
                }
                """);
        assertFail("compiler.err.annotation.decl.not.allowed.here",
                """
                class Outer {
                    public void test() {
                        class Local {
                            interface I {
                                @interface A {}
                            }
                        }
                    }
                }
                """);
        assertFail("compiler.err.annotation.decl.not.allowed.here",
                """
                class Outer {
                    public void test() {
                        class Local {
                            record R() {
                                @interface A {}
                            }
                        }
                    }
                }
                """);
        assertFail("compiler.err.annotation.decl.not.allowed.here",
                """
                class Outer {
                    public void test() {
                        class Local {
                            enum E {
                                E1;
                                @interface A {}
                            }
                        }
                    }
                }
                """);

        assertFail("compiler.err.annotation.decl.not.allowed.here",
                """
                class Outer {
                    Runnable run = new Runnable() {
                        @interface A {}
                        public void run() {}
                    };
                }
                """);
    }

    @Test
    void testReceiverParameter() {
        assertFail("compiler.err.receiver.parameter.not.applicable.constructor.toplevel.class",
                """
                record R(int i) {
                    public R(R this, int i) {
                        this.i = i;
                    }
                }
                """);
        assertFail("compiler.err.non-static.cant.be.ref",
                """
                class Outer {
                    record R(int i) {
                        public R(Outer Outer.this, int i) {
                            this.i = i;
                        }
                    }
                }
                """);
        assertOK(
                """
                record R(int i) {
                    void m(R this) {}
                    public int i(R this) { return i; }
                }
                """);
    }

    @Test
    void testOnlyOneFieldRef() throws Exception {
        for (String source : List.of(
                "record R(int recordComponent) {}",
                """
                class Test {
                    class Inner {
                        Inner() {
                            record R(int recordComponent) {}
                        }
                    }
                }
                """,
                """
                class Test {
                    class Inner {
                        void m() {
                            record R(int recordComponent) {}
                        }
                    }
                }
                """,
                """
                class Test {
                    void m() {
                        record R(int recordComponent) {}
                    }
                }
                """
        )) {
            File dir = assertOK(true, source);
            int numberOfFieldRefs = 0;
            for (final File fileEntry : Objects.requireNonNull(dir.listFiles())) {
                if (fileEntry.getName().endsWith("R.class")) {
                    ClassModel classFile = Classfile.of().parse(fileEntry.toPath());
                    for (PoolEntry pe : classFile.constantPool()) {
                        if (pe instanceof FieldRefEntry fieldRefEntry) {
                            numberOfFieldRefs++;
                            NameAndTypeEntry nameAndType = (NameAndTypeEntry) classFile.constantPool()
                                            .entryByIndex(fieldRefEntry.nameAndType().index());
                            Assert.check(nameAndType.name().equalsString("recordComponent"));
                        }
                    }
                    Assert.check(numberOfFieldRefs == 1);
                }
            }
        }
    }

    //  check that fields are initialized in a canonical constructor in the same declaration order as the corresponding
    //  record component
<<<<<<< HEAD
    @Test
    void testCheckInitializationOrderInCompactConstructor() throws Exception {
        int putField1 = -1;
        int putField2 = -1;
=======
    public void testCheckInitializationOrderInCompactConstructor() throws Exception {
        FieldInstruction putField1 = null;
        FieldInstruction putField2 = null;
>>>>>>> 993951b8
        File dir = assertOK(true, "record R(int i, String s) { R {} }");
        for (final File fileEntry : Objects.requireNonNull(dir.listFiles())) {
            if (fileEntry.getName().equals("R.class")) {
                ClassModel classFile = Classfile.of().parse(fileEntry.toPath());
                for (MethodModel method : classFile.methods()) {
                    if (method.methodName().equalsString("<init>")) {
                        CodeAttribute code_attribute = method.findAttribute(Attributes.CODE).orElseThrow();
                        for (CodeElement ce : code_attribute.elementList()) {
                            if (ce instanceof Instruction instruction && instruction.opcode() == Opcode.PUTFIELD) {
                                if (putField1 != null && putField2 != null) {
                                    throw new AssertionError("was expecting only two putfield instructions in this method");
                                }
                                if (putField1 == null) {
                                    putField1 = (FieldInstruction) instruction;
                                } else {
                                    putField2 = (FieldInstruction) instruction;
                                }
                            }
                        }
                        // now we need to check that we are assigning to `i` first and to `s` afterwards
                        assert putField1 != null;
                        FieldRefEntry fieldref_info1 = putField1.field();
                        if (!fieldref_info1.name().equalsString("i")) {
                            throw new AssertionError("was expecting variable name 'i'");
                        }
                        assert putField2 != null;
                        FieldRefEntry fieldref_info2 = putField2.field();
                        if (!fieldref_info2.name().equalsString("s")) {
                            throw new AssertionError("was expecting variable name 's'");
                        }
                    }
                }
            }
        }
    }

    @Test
    void testAcceptRecordId() {
        String[] previousOptions = getCompileOptions();
        try {
            String[] testOptions = {};
            setCompileOptions(testOptions);
            assertFail("compiler.err.illegal.start.of.type",
                    "class R {\n" +
                            "    record RR(int i) {\n" +
                            "        return null;\n" +
                            "    }\n" +
                            "    class record {}\n" +
                            "}");
        } finally {
            setCompileOptions(previousOptions);
        }
    }

    @Test
    void testMultipleAnnosInRecord() throws Exception {
        String[] previousOptions = getCompileOptions();

        try {
            String imports = """
                    import java.lang.annotation.ElementType;
                    import java.lang.annotation.Target;
                    """;

            String annotTemplate =
                    """
                    @Target(ElementType.#TARGET)
                    @interface anno#TARGET { }
                    """;

            String recordTemplate =
                    """
                    record R(#TARGETS String s) {}
                    """;

            String[] generalOptions = {
                    "-processor", Processor.class.getName(),
            };

            List<String> targets = List.of("FIELD", "RECORD_COMPONENT", "PARAMETER", "METHOD");

            var interfaces = targets.stream().map(t -> annotTemplate.replaceAll("#TARGET", t)).collect(Collectors.joining("\n"));
            var recordAnnotations = targets.stream().map(t -> "@anno" + t).collect(Collectors.joining(" "));
            String record = recordTemplate.replaceFirst("#TARGETS", recordAnnotations);
            String code = String.format("%s\n%s\n%s\n",imports,interfaces,record);
            String[] testOptions = generalOptions.clone();
            setCompileOptions(testOptions);

            assertOK(true, code);

        // let's reset the default compiler options for other tests
        } finally {
            setCompileOptions(previousOptions);
        }
    }

    @Test
    void testAnnos() throws Exception {
        String[] previousOptions = getCompileOptions();
        try {
            String srcTemplate =
                    """
                    import java.lang.annotation.*;
                    @Target({#TARGET})
                    @Retention(RetentionPolicy.RUNTIME)
                    @interface Anno { }
                    record R(@Anno String s) {}
                    """;

            // testing several combinations, adding even more combinations won't add too much value
            List<String> annoApplicableTargets = List.of(
                    "ElementType.FIELD",
                    "ElementType.METHOD",
                    "ElementType.PARAMETER",
                    "ElementType.RECORD_COMPONENT",
                    "ElementType.TYPE_USE",
                    "ElementType.TYPE_USE,ElementType.FIELD",
                    "ElementType.TYPE_USE,ElementType.METHOD",
                    "ElementType.TYPE_USE,ElementType.PARAMETER",
                    "ElementType.TYPE_USE,ElementType.RECORD_COMPONENT",
                    "ElementType.TYPE_USE,ElementType.FIELD,ElementType.METHOD",
                    "ElementType.TYPE_USE,ElementType.FIELD,ElementType.PARAMETER",
                    "ElementType.TYPE_USE,ElementType.FIELD,ElementType.RECORD_COMPONENT",
                    "ElementType.FIELD,ElementType.TYPE_USE",
                    "ElementType.FIELD,ElementType.CONSTRUCTOR",
                    "ElementType.FIELD,ElementType.LOCAL_VARIABLE",
                    "ElementType.FIELD,ElementType.ANNOTATION_TYPE",
                    "ElementType.FIELD,ElementType.PACKAGE",
                    "ElementType.FIELD,ElementType.TYPE_PARAMETER",
                    "ElementType.FIELD,ElementType.MODULE",
                    "ElementType.METHOD,ElementType.TYPE_USE",
                    "ElementType.PARAMETER,ElementType.TYPE_USE",
                    "ElementType.RECORD_COMPONENT,ElementType.TYPE_USE",
                    "ElementType.FIELD,ElementType.METHOD,ElementType.TYPE_USE",
                    "ElementType.FIELD,ElementType.PARAMETER,ElementType.TYPE_USE",
                    "ElementType.FIELD,ElementType.RECORD_COMPONENT,ElementType.TYPE_USE"
            );

            String[] generalOptions = {
                    "-processor", Processor.class.getName(),
                    "-Atargets="
            };

            for (String target : annoApplicableTargets) {
                String code = srcTemplate.replaceFirst("#TARGET", target);
                String[] testOptions = generalOptions.clone();
                testOptions[testOptions.length - 1] = testOptions[testOptions.length - 1] + target;
                setCompileOptions(testOptions);

                File dir = assertOK(true, code);

                ClassModel classFile = Classfile.of().parse(findClassFileOrFail(dir, "R.class").toPath());

                // field first
                Assert.check(classFile.fields().size() == 1);
                FieldModel field = classFile.fields().get(0);
                // if FIELD is one of the targets then there must be a declaration annotation applied to the field, apart from
                // the type annotation
                if (target.contains("ElementType.FIELD")) {
                    checkAnno(findAttributeOrFail(field.attributes(), RuntimeVisibleAnnotationsAttribute.class),
                            "Anno");
                } else {
                    assertAttributeNotPresent(field.attributes(), RuntimeVisibleAnnotationsAttribute.class);
                }

                // lets check now for the type annotation
                if (target.contains("ElementType.TYPE_USE")) {
                    checkTypeAnno(findAttributeOrFail(field.attributes(), RuntimeVisibleTypeAnnotationsAttribute.class),
                            "FIELD", "Anno");
                } else {
                    assertAttributeNotPresent(field.attributes(), RuntimeVisibleTypeAnnotationsAttribute.class);
                }

                // checking for the annotation on the corresponding parameter of the canonical constructor
                MethodModel init = findMethodOrFail(classFile, "<init>");
                // if PARAMETER is one of the targets then there must be a declaration annotation applied to the parameter, apart from
                // the type annotation
                if (target.contains("ElementType.PARAMETER")) {
                    checkParameterAnno(
                            (RuntimeVisibleParameterAnnotationsAttribute) findAttributeOrFail(
                                    init.attributes(),
                                    RuntimeVisibleParameterAnnotationsAttribute.class),
                            "Anno");
                } else {
                    assertAttributeNotPresent(init.attributes(), RuntimeVisibleAnnotationsAttribute.class);
                }
                // let's check now for the type annotation
                if (target.contains("ElementType.TYPE_USE")) {
                    checkTypeAnno(findAttributeOrFail(init.attributes(), RuntimeVisibleTypeAnnotationsAttribute.class),
                            "METHOD_FORMAL_PARAMETER", "Anno");
                } else {
                    assertAttributeNotPresent(init.attributes(), RuntimeVisibleTypeAnnotationsAttribute.class);
                }

                // checking for the annotation in the accessor
                MethodModel accessor = findMethodOrFail(classFile, "s");
                // if METHOD is one of the targets then there must be a declaration annotation applied to the accessor, apart from
                // the type annotation
                if (target.contains("ElementType.METHOD")) {
                    checkAnno(findAttributeOrFail(accessor.attributes(), RuntimeVisibleAnnotationsAttribute.class),
                            "Anno");
                } else {
                    assertAttributeNotPresent(accessor.attributes(), RuntimeVisibleAnnotationsAttribute.class);
                }
                // let's check now for the type annotation
                if (target.contains("ElementType.TYPE_USE")) {
                    checkTypeAnno(findAttributeOrFail(accessor.attributes(), RuntimeVisibleTypeAnnotationsAttribute.class),
                            "METHOD_RETURN", "Anno");
                } else {
                    assertAttributeNotPresent(accessor.attributes(), RuntimeVisibleTypeAnnotationsAttribute.class);
                }

                // checking for the annotation in the Record attribute
                RecordAttribute record = (RecordAttribute) findAttributeOrFail(classFile.attributes(), RecordAttribute.class);
                Assert.check(record.components().size() == 1);
                // if RECORD_COMPONENT is one of the targets then there must be a declaration annotation applied to the
                // field, apart from the type annotation
                if (target.contains("ElementType.RECORD_COMPONENT")) {
                    checkAnno(findAttributeOrFail(record.components().get(0).attributes(), RuntimeVisibleAnnotationsAttribute.class),
                            "Anno");
                } else {
                    assertAttributeNotPresent(record.components().get(0).attributes(), RuntimeVisibleAnnotationsAttribute.class);
                }
                // lets check now for the type annotation
                if (target.contains("ElementType.TYPE_USE")) {
                    checkTypeAnno(findAttributeOrFail(record.components().get(0).attributes(), RuntimeVisibleTypeAnnotationsAttribute.class),
                            "FIELD", "Anno");
                } else {
                    assertAttributeNotPresent(record.components().get(0).attributes(), RuntimeVisibleTypeAnnotationsAttribute.class);
                }
            }

            // let's reset the default compiler options for other tests
        } finally {
            setCompileOptions(previousOptions);
        }
    }

    // JDK-8292159: TYPE_USE annotations on generic type arguments
    //              of record components discarded
    @Test
    void testOnlyTypeAnnotationsOnComponentField() throws Exception {
        String code =
                """
                import java.lang.annotation.*;
                import java.util.List;
                @Target({ElementType.TYPE_USE})
                @Retention(RetentionPolicy.RUNTIME)
                @interface Anno { }
                record R(List<@Anno String> s) {}
                """;

        File dir = assertOK(true, code);

        ClassModel classFile = Classfile.of().parse(findClassFileOrFail(dir, "R.class").toPath());

        // field first
        Assert.check(classFile.fields().size() == 1);
        FieldModel field = classFile.fields().get(0);
        checkTypeAnno(findAttributeOrFail(field.attributes(), RuntimeVisibleTypeAnnotationsAttribute.class),
                "FIELD",
                "Anno");

        // checking for the annotation on the corresponding parameter of the canonical constructor
        MethodModel init = findMethodOrFail(classFile, "<init>");
        checkTypeAnno(findAttributeOrFail(init.attributes(), RuntimeVisibleTypeAnnotationsAttribute.class),
                "METHOD_FORMAL_PARAMETER", "Anno");

        // checking for the annotation in the accessor
        MethodModel accessor = findMethodOrFail(classFile, "s");
        checkTypeAnno(findAttributeOrFail(accessor.attributes(), RuntimeVisibleTypeAnnotationsAttribute.class),
                "METHOD_RETURN", "Anno");

        // checking for the annotation in the Record attribute
        RecordAttribute record = (RecordAttribute) findAttributeOrFail(classFile.attributes(), RecordAttribute.class);
        Assert.check(record.components().size() == 1);
        checkTypeAnno(findAttributeOrFail(record.components().get(0).attributes(),
                                RuntimeVisibleTypeAnnotationsAttribute.class),
                        "FIELD", "Anno");
    }

    private void checkTypeAnno(Attribute<?> rtAnnos,
                               String positionType,
                               String annoName) {
        // containing only one type annotation
        TypeAnnotation tAnno;
        switch (rtAnnos) {
            case RuntimeVisibleTypeAnnotationsAttribute rtVAnnos -> {
                Assert.check(rtVAnnos.annotations().size() == 1);
                tAnno = rtVAnnos.annotations().get(0);
            }
            case RuntimeInvisibleTypeAnnotationsAttribute rtIAnnos -> {
                Assert.check(rtIAnnos.annotations().size() == 1);
                tAnno = rtIAnnos.annotations().get(0);
            }
            default -> throw new AssertionError();
        }
        assert tAnno != null;
        Assert.check(tAnno.targetInfo().targetType().name().equals(positionType));
        String annotationName = tAnno.classSymbol().displayName();
        Assert.check(annotationName.startsWith(annoName));
    }
    private void checkAnno(Attribute<?> rAnnos,
                           String annoName) {
        // containing only one type annotation
        Annotation anno;
        switch (rAnnos) {
            case RuntimeVisibleAnnotationsAttribute rVAnnos -> {
                Assert.check(rVAnnos.annotations().size() == 1);
                anno = rVAnnos.annotations().get(0);
            }
            case RuntimeInvisibleAnnotationsAttribute rIAnnos -> {
                Assert.check(rIAnnos.annotations().size() == 1);
                anno = rIAnnos.annotations().get(0);
            }
            default -> throw new AssertionError();
        }
        assert anno != null;
        String annotationName = anno.classSymbol().displayName();
        Assert.check(annotationName.startsWith(annoName));
    }

    // special case for parameter annotations
    private void checkParameterAnno(RuntimeVisibleParameterAnnotationsAttribute rAnnos,
                           String annoName) {
        // containing only one type annotation
        Assert.check(rAnnos.parameterAnnotations().size() == 1);
        Assert.check(rAnnos.parameterAnnotations().get(0).size() == 1);
        Annotation anno = rAnnos.parameterAnnotations().get(0).get(0);
        String annotationName = anno.classSymbol().displayName();
        Assert.check(annotationName.startsWith(annoName));
    }

    private File findClassFileOrFail(File dir, String name) {
        for (final File fileEntry : dir.listFiles()) {
            if (fileEntry.getName().equals(name)) {
                return fileEntry;
            }
        }
        throw new AssertionError("file not found");
    }

    private MethodModel findMethodOrFail(ClassModel classFile, String name) {
        for (MethodModel method : classFile.methods()) {
            if (method.methodName().equalsString(name)) {
                return method;
            }
        }
        throw new AssertionError("method not found");
    }

    private Attribute<?> findAttributeOrFail(List<Attribute<?>> attributes, Class<? extends Attribute<?>> attrClass) {
        for (Attribute<?> attribute : attributes) {
            if (attrClass.isAssignableFrom(attribute.getClass())) {
                return attribute;
            }
        }
        throw new AssertionError("attribute not found" + attrClass.toString() + "!!!!" + attributes.getFirst().getClass().toString());
    }

    private void assertAttributeNotPresent(List<Attribute<?>> attributes, Class<? extends Attribute<?>> attrClass) {
        for (Attribute<?> attribute : attributes) {
            if (attribute.getClass() == attrClass) {
                throw new AssertionError("attribute not expected");
            }
        }
    }

    @SupportedAnnotationTypes("*")
    public static final class Processor extends JavacTestingAbstractProcessor {

        String targets;
        int numberOfTypeAnnotations;

        @Override
        public boolean process(Set<? extends TypeElement> annotations, RoundEnvironment roundEnv) {
            targets = processingEnv.getOptions().get("targets");
            for (TypeElement te : annotations) {
                if (te.toString().equals("Anno")) {
                    checkElements(te, roundEnv, targets);
                    if (targets.contains("TYPE_USE")) {
                        Element element = processingEnv.getElementUtils().getTypeElement("R");
                        numberOfTypeAnnotations = 0;
                        checkTypeAnnotations(element);
                        Assert.check(numberOfTypeAnnotations == 4);
                    }
                }
            }
            return true;
        }

        void checkElements(TypeElement te, RoundEnvironment renv, String targets) {
            Set<? extends Element> annoElements = renv.getElementsAnnotatedWith(te);
            Set<String> targetSet = new HashSet<>(Arrays.asList(targets.split(",")));
            // we will check for type annotation in another method
            targetSet.remove("ElementType.TYPE_USE");
            for (Element e : annoElements) {
                Symbol s = (Symbol) e;
                switch (s.getKind()) {
                    case FIELD -> {
                        Assert.check(targetSet.contains("ElementType.FIELD"));
                        targetSet.remove("ElementType.FIELD");
                    }
                    case METHOD -> {
                        Assert.check(targetSet.contains("ElementType.METHOD"));
                        targetSet.remove("ElementType.METHOD");
                    }
                    case PARAMETER -> {
                        Assert.check(targetSet.contains("ElementType.PARAMETER"));
                        targetSet.remove("ElementType.PARAMETER");
                    }
                    case RECORD_COMPONENT -> {
                        Assert.check(targetSet.contains("ElementType.RECORD_COMPONENT"));
                        targetSet.remove("ElementType.RECORD_COMPONENT");
                    }
                    default -> throw new AssertionError("unexpected element kind");
                }
            }
        }

        private void checkTypeAnnotations(Element rootElement) {
            new ElementScanner<Void, Void>() {
                @Override public Void visitVariable(VariableElement e, Void p) {
                    Symbol s = (Symbol) e;
                    if (s.getKind() == ElementKind.FIELD ||
                            s.getKind() == ElementKind.PARAMETER &&
                            s.name.toString().equals("s")) {
                        int currentTAs = numberOfTypeAnnotations;
                        verifyTypeAnnotations(e.asType().getAnnotationMirrors());
                        Assert.check(currentTAs + 1 == numberOfTypeAnnotations);
                    }
                    return null;
                }
                @Override
                public Void visitExecutable(ExecutableElement e, Void p) {
                    Symbol s = (Symbol) e;
                    if (s.getKind() == ElementKind.METHOD &&
                                    s.name.toString().equals("s")) {
                        int currentTAs = numberOfTypeAnnotations;
                        verifyTypeAnnotations(e.getReturnType().getAnnotationMirrors());
                        Assert.check(currentTAs + 1 == numberOfTypeAnnotations);
                    }
                    scan(e.getParameters(), p);
                    return null;
                }
                @Override public Void visitRecordComponent(RecordComponentElement e, Void p) {
                    int currentTAs = numberOfTypeAnnotations;
                    verifyTypeAnnotations(e.asType().getAnnotationMirrors());
                    Assert.check(currentTAs + 1 == numberOfTypeAnnotations);
                    return null;
                }
            }.scan(rootElement, null);
        }

        private void verifyTypeAnnotations(Iterable<? extends AnnotationMirror> annotations) {
            for (AnnotationMirror mirror : annotations) {
                Assert.check(mirror.toString().startsWith("@Anno"));
                if (mirror instanceof TypeCompound) {
                    numberOfTypeAnnotations++;
                }
            }
        }
    }

    @Test
    void testMethodsInheritedFromRecordArePublicAndFinal() throws Exception {
        int numberOfFieldRefs = 0;
        File dir = assertOK(true, "record R() {}");
        for (final File fileEntry : Objects.requireNonNull(dir.listFiles())) {
            if (fileEntry.getName().equals("R.class")) {
                ClassModel classFile = Classfile.of().parse(fileEntry.toPath());
                for (MethodModel method : classFile.methods())
                    switch (method.methodName().stringValue()) {
                        case "toString", "equals", "hashCode" ->
                            Assert.check(((method.flags().flagsMask() & Classfile.ACC_PUBLIC) != 0) && ((method.flags().flagsMask() & Classfile.ACC_FINAL) != 0));
                        default -> {}
                    }
            }
        }
    }

    private static final List<String> ACCESSIBILITY = List.of(
            "public", "protected", "", "private");

    @Test
    void testCanonicalAccessibility() throws Exception {
        // accessibility of canonical can't be stronger than that of the record type
        for (String a1 : ACCESSIBILITY) {
            for (String a2 : ACCESSIBILITY) {
                if (protection(a2) > protection(a1)) {
                    assertFail("compiler.err.invalid.canonical.constructor.in.record", "class R {# record RR() { # RR {} } }", a1, a2);
                } else {
                    assertOK("class R {# record RR() { # RR {} } }", a1, a2);
                }
            }
        }

        // now lets check that when compiler the compiler generates the canonical, it has the same accessibility
        // as the record type
        for (String a : ACCESSIBILITY) {
            File dir = assertOK(true, "class R {# record RR() {} }", a);
            for (final File fileEntry : Objects.requireNonNull(dir.listFiles())) {
                if (fileEntry.getName().equals("R$RR.class")) {
                    ClassModel classFile = Classfile.of().parse(fileEntry.toPath());
                    for (MethodModel method : classFile.methods())
                        if (method.methodName().equalsString("<init>")) {
                            Assert.check(method.flags().flagsMask() == accessFlag(a),
                                    "was expecting access flag " + accessFlag(a) + " but found " + method.flags().flagsMask());
                        }
                }
            }
        }
    }

    private int protection(String access) {
        return switch (access) {
            case "private" -> 3;
            case "protected" -> 1;
            case "public" -> 0;
            case "" -> 2;
            default -> throw new AssertionError();
        };
    }

    private int accessFlag(String access) {
        return switch (access) {
            case "private" -> Classfile.ACC_PRIVATE;
            case "protected" -> Classfile.ACC_PROTECTED;
            case "public" -> Classfile.ACC_PUBLIC;
            case "" -> 0;
            default -> throw new AssertionError();
        };
    }

    @Test
    void testSameArity() {
        for (String source : List.of(
                """
                record R(int... args) {
                    public R(int... args) {
                        this.args = args;
                    }
                }
                """,
                """
                record R(int[] args) {
                    public R(int[] args) {
                        this.args = args;
                    }
                }
                """,
                """
                record R(@A int... ints) {}

                @java.lang.annotation.Target({
                        java.lang.annotation.ElementType.TYPE_USE,
                        java.lang.annotation.ElementType.RECORD_COMPONENT})
                @interface A {}
                """,
                """
                record R(@A int... ints) {
                    R(@A int... ints) {
                        this.ints = ints;
                    }
                }

                @java.lang.annotation.Target({
                        java.lang.annotation.ElementType.TYPE_USE,
                        java.lang.annotation.ElementType.RECORD_COMPONENT})
                @interface A {}
                """
        )) {
            assertOK(source);
        }

        for (String source : List.of(
                """
                record R(int... args) {
                    public R(int[] args) {
                        this.args = args;
                    }
                }
                """,
                """
                record R(int... args) {
                    public R(int[] args) {
                        this.args = args;
                    }
                }
                """,
                """
                record R(String... args) {
                    public R(String[] args) {
                        this.args = args;
                    }
                }
                """,
                """
                record R(String... args) {
                    public R(String[] args) {
                        this.args = args;
                    }
                }
                """
        )) {
            assertFail("compiler.err.invalid.canonical.constructor.in.record", source);
        }
    }

    @Test
    void testSafeVararsAnno() {
        assertFail("compiler.err.annotation.type.not.applicable",
                """
                @SafeVarargs
                record R<T>(T... t) {}
                """,
                """
                @SafeVarargs
                record R<T>(T... t) {
                    R(T... t) {
                        this.t = t;
                    }
                }
                """
        );

        assertOK(
                """
                record R<T>(T... t) {
                    @SafeVarargs
                    R(T... t) {
                        this.t = t;
                    }
                }
                """
        );

        appendCompileOptions("-Xlint:unchecked");
        assertOKWithWarning("compiler.warn.unchecked.varargs.non.reifiable.type",
                """
                record R<T>(T... t) {
                    R(T... t) {
                        this.t = t;
                    }
                }
                """
        );
        removeLastCompileOptions(1);

        assertOK(
                """
                @SuppressWarnings("unchecked")
                record R<T>(T... t) {
                    R(T... t) {
                        this.t = t;
                    }
                }
                """
        );

        assertOK(
                """
                record R<T>(T... t) {
                    @SuppressWarnings("unchecked")
                    R(T... t) {
                        this.t = t;
                    }
                }
                """
        );
    }

    @Test
    void testOverrideAtAccessor() {
        assertOK(
                """
                record R(int i) {
                    @Override
                    public int i() { return i; }
                }
                """,
                """
                record R(int i, int j) {
                    @Override
                    public int i() { return i; }
                    public int j() { return j; }
                }
                """,
                """
                interface I { int i(); }
                record R(int i) implements I {
                    @Override
                    public int i() { return i; }
                }
                """,
                """
                interface I { int i(); }
                record R(int i) implements I {
                    public int i() { return i; }
                }
                """,
                """
                interface I { default int i() { return 0; } }
                record R(int i) implements I {
                    @Override
                    public int i() { return i; }
                }
                """
        );
    }

    @Test
    void testNoAssigmentInsideCompactRecord() {
        assertFail("compiler.err.cant.assign.val.to.var",
                """
                record R(int i) {
                    R {
                        this.i = i;
                    }
                }
                """
        );
        assertFail("compiler.err.cant.assign.val.to.var",
                """
                record R(int i) {
                    R {
                        (this).i = i;
                    }
                }
                """
        );
    }

    @Test
    void testNoNPEStaticAnnotatedFields() {
        assertOK(
                """
                import java.lang.annotation.Native;
                record R() {
                    @Native public static final int i = 0;
                }
                """
        );
        assertOK(
                """
                import java.lang.annotation.Native;
                class Outer {
                    record R() {
                        @Native public static final int i = 0;
                    }
                }
                """
        );
        assertOK(
                """
                import java.lang.annotation.Native;
                class Outer {
                    void m() {
                        record R () {
                            @Native public static final int i = 0;
                        }
                    }
                }
                """
        );
    }

    @Test
    void testDoNotAllowCStyleArraySyntaxForRecComponents() {
        assertFail("compiler.err.record.component.and.old.array.syntax",
                """
                record R(int i[]) {}
                """
        );
        assertFail("compiler.err.record.component.and.old.array.syntax",
                """
                record R(String s[]) {}
                """
        );
        assertFail("compiler.err.record.component.and.old.array.syntax",
                """
                record R<T>(T t[]) {}
                """
        );
    }

    @Test
    void testNoWarningForSerializableRecords() {
        if (!useAP) {
            // don't execute this test when the default annotation processor is on as it will fail due to
            // spurious warnings
            appendCompileOptions("-Werror", "-Xlint:serial");
            assertOK(
                    """
                    import java.io.*;
                    record R() implements java.io.Serializable {}
                    """
            );
            removeLastCompileOptions(2);
        }
    }

    @Test
    void testAnnotationsOnVarargsRecComp() {
        assertOK(
                """
                import java.lang.annotation.*;

                @Target({ElementType.TYPE_USE})
                @interface Simple {}

                record R(@Simple int... val) {
                    static void test() {
                        R rec = new R(10, 20);
                    }
                }
                """
        );
        assertOK(
                """
                import java.lang.annotation.*;

                @Target({ElementType.TYPE_USE})
                @interface SimpleContainer{ Simple[] value(); }

                @Repeatable(SimpleContainer.class)
                @Target({ElementType.TYPE_USE})
                @interface Simple {}

                record R(@Simple int... val) {
                    static void test() {
                        R rec = new R(10, 20);
                    }
                }
                """
        );
    }

    @Test
    void testSaveVarargsAnno() {
        // the compiler would generate an erronous accessor
        assertFail("compiler.err.varargs.invalid.trustme.anno",
                """
                record R(@SafeVarargs String... s) {}
                """
        );
        // but this is OK
        assertOK(
                """
                record R(@SafeVarargs String... s) {
                    public String[] s() { return s; }
                }
                """
        );
    }
}<|MERGE_RESOLUTION|>--- conflicted
+++ resolved
@@ -1314,16 +1314,10 @@
 
     //  check that fields are initialized in a canonical constructor in the same declaration order as the corresponding
     //  record component
-<<<<<<< HEAD
     @Test
     void testCheckInitializationOrderInCompactConstructor() throws Exception {
         int putField1 = -1;
         int putField2 = -1;
-=======
-    public void testCheckInitializationOrderInCompactConstructor() throws Exception {
-        FieldInstruction putField1 = null;
-        FieldInstruction putField2 = null;
->>>>>>> 993951b8
         File dir = assertOK(true, "record R(int i, String s) { R {} }");
         for (final File fileEntry : Objects.requireNonNull(dir.listFiles())) {
             if (fileEntry.getName().equals("R.class")) {
