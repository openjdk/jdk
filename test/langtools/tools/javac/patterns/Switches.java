
/*
 * Copyright (c) 2017, 2022, Oracle and/or its affiliates. All rights reserved.
 * DO NOT ALTER OR REMOVE COPYRIGHT NOTICES OR THIS FILE HEADER.
 *
 * This code is free software; you can redistribute it and/or modify it
 * under the terms of the GNU General Public License version 2 only, as
 * published by the Free Software Foundation.
 *
 * This code is distributed in the hope that it will be useful, but WITHOUT
 * ANY WARRANTY; without even the implied warranty of MERCHANTABILITY or
 * FITNESS FOR A PARTICULAR PURPOSE.  See the GNU General Public License
 * version 2 for more details (a copy is included in the LICENSE file that
 * accompanied this code).
 *
 * You should have received a copy of the GNU General Public License version
 * 2 along with this work; if not, write to the Free Software Foundation,
 * Inc., 51 Franklin St, Fifth Floor, Boston, MA 02110-1301 USA.
 *
 * Please contact Oracle, 500 Oracle Parkway, Redwood Shores, CA 94065 USA
 * or visit www.oracle.com if you need additional information or have any
 * questions.
 */

import java.util.Objects;
import java.util.function.BiFunction;
import java.util.function.Consumer;
import java.util.function.Function;

/*
 * @test
 * @bug 8262891 8268333 8268896 8269802 8269808 8270151 8269113 8277864 8290709
 * @summary Check behavior of pattern switches.
 * @enablePreview
 */
public class Switches {

    public static void main(String... args) {
        new Switches().run();
    }

    void run() {
        run(this::typeTestPatternSwitchTest);
        run(this::typeTestPatternSwitchExpressionTest);
        run(this::testBooleanSwitchExpression);
        assertFalse(testNullSwitch(null));
        assertTrue(testNullSwitch(""));
        runArrayTypeTest(this::testArrayTypeStatement);
        runArrayTypeTest(this::testArrayTypeExpression);
        runEnumTest(this::testEnumExpression1);
        runEnumTest(this::testEnumExpression2);
        runEnumTest(this::testEnumWithGuards1);
        runEnumTest(this::testEnumWithGuards2);
        runEnumTest(this::testEnumWithGuards3);
        runEnumTest(this::testEnumWithGuards4);
        runEnumTest(this::testEnumWithGuardsExpression1);
        runEnumTest(this::testEnumWithGuardsExpression2);
        runEnumTest(this::testEnumWithGuardsExpression3);
        runEnumTest(this::testEnumWithGuardsExpression4);
        runEnumTest(this::testStringWithGuards1);
        runEnumTest(this::testStringWithGuardsExpression1);
        runEnumTest(this::testIntegerWithGuards1);
        runEnumTest(this::testIntegerWithGuardsExpression1);
        runStringWithConstant(this::testStringWithConstant);
        runStringWithConstant(this::testStringWithConstantExpression);
        runFallThrough(this::testFallThroughStatement);
        runFallThrough(this::testFallThroughExpression);
        runFallThrough(this::testFallThrough2Statement);
        runFallThrough(this::testFallThrough2Expression);
        npeTest(this::npeTestStatement);
        npeTest(this::npeTestExpression);
        npeTest(this::switchOverNullNPE);
        exhaustiveStatementSane("");
        exhaustiveStatementSane(null);
        exhaustiveStatementSane2(null);
        exhaustiveStatementSane2(new A());
        exhaustiveStatementSane2(new B());
        switchNestingTest(this::switchNestingStatementStatement);
        switchNestingTest(this::switchNestingStatementExpression);
        switchNestingTest(this::switchNestingExpressionStatement);
        switchNestingTest(this::switchNestingExpressionExpression);
        switchNestingTest(this::switchNestingIfSwitch);
        npeTest(x -> switchOverNull1());
        assertEquals(2, switchOverNull2());
        assertEquals(2, switchOverNull3());
        assertEquals(5, switchOverPrimitiveInt(0));
        assertEquals(7, switchOverPrimitiveInt(1));
        assertEquals(9, switchOverPrimitiveInt(2));
        assertEquals("a", deconstructStatement(new R("a")));
        assertEquals("1", deconstructStatement(new R(1)));
        assertEquals("other", deconstructStatement(""));
        assertEquals("a", deconstructExpression(new R("a")));
        assertEquals("1", deconstructExpression(new R(1)));
        assertEquals("other", deconstructExpression(""));
        assertEquals("a", translationTest("a"));
        assertEquals("Rb", translationTest(new R("b")));
        assertEquals("R2c", translationTest(new R2("c")));
        assertEquals("other", translationTest(0));
        assertEquals("OK", totalPatternAndNull(Integer.valueOf(42)));
        assertEquals("OK", totalPatternAndNull(null));
        assertEquals("1", nullAfterTotal(Integer.valueOf(42)));
        assertEquals("OK", nullAfterTotal(null));
<<<<<<< HEAD
        testSimpleSwitch();
        testSimpleSwitchExpression();
=======
        emptyFallThrough(1);
        emptyFallThrough("");
        emptyFallThrough(1.0);
>>>>>>> fc9d419b
    }

    void run(Function<Object, Integer> mapper) {
        assertEquals(2, mapper.apply("2"));
        assertEquals(3, mapper.apply("3"));
        assertEquals(8, mapper.apply(new StringBuilder("4")));
        assertEquals(2, mapper.apply(2));
        assertEquals(3, mapper.apply(3));
        assertEquals(-1, mapper.apply(2.0));
        assertEquals(-1, mapper.apply(new Object()));
    }

    void runArrayTypeTest(Function<Object, String> mapper) {
        assertEquals("arr0", mapper.apply(new int[0]));
        assertEquals("str6", mapper.apply("string"));
        assertEquals("i1", mapper.apply(1));
        assertEquals("", mapper.apply(1.0));
    }

    void runDefaultTest(Function<Object, String> mapper) {
        assertEquals("default", mapper.apply(new int[0]));
        assertEquals("str6", mapper.apply("string"));
        assertEquals("default", mapper.apply(1));
        assertEquals("default", mapper.apply(1.0));
    }

    void runEnumTest(Function<E, String> mapper) {
        assertEquals("a", mapper.apply(E.A));
        assertEquals("b", mapper.apply(E.B));
        assertEquals("C", mapper.apply(E.C));
        assertEquals("null", mapper.apply(null));
    }

    void runStringWithConstant(Function<String, Integer> mapper) {
        assertEquals(1, mapper.apply("A"));
        assertEquals(2, mapper.apply("AA"));
        assertEquals(0, mapper.apply(""));
        assertEquals(-1, mapper.apply(null));
    }

    void runFallThrough(Function<Integer, Integer> mapper) {
        assertEquals(2, mapper.apply(1));
    }

    void npeTest(Consumer<I> testCase) {
        try {
            testCase.accept(null);
            throw new AssertionError("Expected a NullPointerException, but got nothing.");
        } catch (NullPointerException ex) {
            //OK
        }
    }

    void switchNestingTest(BiFunction<Object, Object, String> testCase) {
        assertEquals("string, string", testCase.apply("", ""));
        assertEquals("string, other", testCase.apply("", 1));
        assertEquals("other, string", testCase.apply(1, ""));
        assertEquals("other, other", testCase.apply(1, 1));
    }

    int typeTestPatternSwitchTest(Object o) {
        switch (o) {
            case String s: return Integer.parseInt(s.toString());
            case CharSequence s: return 2 * Integer.parseInt(s.toString());
            case Integer i: return i;
            case Object x: return -1;
        }
    }

    int typeTestPatternSwitchExpressionTest(Object o) {
        return switch (o) {
            case String s -> Integer.parseInt(s.toString());
            case @Deprecated CharSequence s -> { yield 2 * Integer.parseInt(s.toString()); }
            case final Integer i -> i;
            case Object x -> -1;
        };
    }

    int testBooleanSwitchExpression(Object o) {
        Object x;
        if (switch (o) {
            default -> false;
        }) {
            return -3;
        } else if (switch (o) {
            case String s -> (x = s) != null;
            default -> false;
        }) {
            return Integer.parseInt(x.toString());
        } else if (switch (o) {
            case CharSequence s -> {
                x = s;
                yield true;
            }
            default -> false;
        }) {
            return 2 * Integer.parseInt(x.toString());
        }
        return typeTestPatternSwitchTest(o);
    }

    boolean testNullSwitch(Object o) {
        return switch (o) {
            case null -> false;
            default -> true;
        };
    }

    String testArrayTypeStatement(Object o) {
        String res;
        switch (o) {
            case Integer i -> res = "i" + i;
            case int[] arr -> res = "arr" + arr.length;
            case String str -> res = "str" + str.length();
            default -> res = "";
        }
        return res;
    }

    String testArrayTypeExpression(Object o) {
        return switch (o) {
            case Integer i -> "i" + i;
            case int[] arr -> "arr" + arr.length;
            case String str -> "str" + str.length();
            default -> "";
        };
    }

    int testStringWithConstant(String str) {
        switch (str) {
            case "A": return 1;
            case null: return -1;
            case String s:  return s.length();
        }
    }

    int testStringWithConstantExpression(String str) {
        return switch (str) {
            case "A" -> 1;
            case null -> -1;
            case String s -> s.length();
        };
    }

    String testEnumExpression1(E e) {
        return switch (e) {
            case A -> "a";
            case B -> "b";
            case E x -> String.valueOf(x);
            case null -> "null";
        };
    }

    String testEnumExpression2(E e) {
        return switch (e) {
            case A -> "a";
            case B -> "b";
            case E x -> String.valueOf(x);
            case null -> "null";
        };
    }

    String testEnumWithGuards1(E e) {
        switch (e) {
            case A: return "a";
            case B: return "b";
            case C: return String.valueOf(e);
            case E x when "A".equals(x.name()): return "broken";
            case E x: return String.valueOf(x);
            case null: return "null";
        }
    }

    String testEnumWithGuardsExpression1(E e) {
        return switch (e) {
            case A -> "a";
            case B -> "b";
            case C -> String.valueOf(e);
            case E x when "A".equals(x.name()) -> "broken";
            case E x -> String.valueOf(x);
            case null -> "null";
        };
    }

    String testEnumWithGuards2(E e) {
        switch (e) {
            case A: return "a";
            case B: return "b";
            case E x when "C".equals(x.name()): return "C";
            case E x: return e == E.C ? "broken" : String.valueOf(x);
            case null: return "null";
        }
    }

    String testEnumWithGuardsExpression2(E e) {
        return switch (e) {
            case A -> "a";
            case B -> "b";
            case E x when "C".equals(x.name()) -> "C";
            case E x -> e == E.C ? "broken" : String.valueOf(x);
            case null -> "null";
        };
    }

    String testEnumWithGuards3(E e) {
        switch (e) {
            case A: return "a";
            case B: return "b";
            case Object x when "C".equals(x.toString()): return "C";
            case E x: return e == E.C ? "broken" : String.valueOf(x);
            case null: return "null";
        }
    }

    String testEnumWithGuardsExpression3(E e) {
        return switch (e) {
            case A -> "a";
            case B -> "b";
            case Object x when "C".equals(x.toString()) -> "C";
            case E x -> e == E.C ? "broken" : String.valueOf(x);
            case null -> "null";
        };
    }

    String testEnumWithGuards4(E e) {
        switch (e) {
            case A: return "a";
            case B: return "b";
            case Runnable x when "C".equals(x.toString()): return "C";
            case E x: return e == E.C ? "broken" : String.valueOf(x);
            case null: return "null";
        }
    }

    String testEnumWithGuardsExpression4(E e) {
        return switch (e) {
            case A -> "a";
            case B -> "b";
            case Runnable x when "C".equals(x.toString()) -> "C";
            case E x -> e == E.C ? "broken" : String.valueOf(x);
            case null -> "null";
        };
    }

    String testStringWithGuards1(E e) {
        switch (e != null ? e.name() : null) {
            case "A": return "a";
            case Switches.ConstantClassClash: return "b";
            case String x when "C".equals(x): return "C";
            case String x: return "C".equals(x) ? "broken" : String.valueOf(x);
            case null: return "null";
        }
    }

    String testStringWithGuardsExpression1(E e) {
        return switch (e != null ? e.name() : null) {
            case "A" -> "a";
            case ConstantClassClash -> "b";
            case String x when "C".equals(x) -> "C";
            case String x -> e == E.C ? "broken" : String.valueOf(x);
            case null -> "null";
        };
    }

    String testIntegerWithGuards1(E e) {
        switch (e != null ? e.ordinal() : null) {
            case 0: return "a";
            case 1: return "b";
            case Integer x when x.equals(2): return "C";
            case Integer x: return Objects.equals(x, 2) ? "broken" : String.valueOf(x);
            case null: return "null";
        }
    }

    String testIntegerWithGuardsExpression1(E e) {
        return switch (e != null ? e.ordinal() : null) {
            case 0 -> "a";
            case 1 -> "b";
            case Integer x when x.equals(2) -> "C";
            case Integer x -> Objects.equals(x, 2) ? "broken" : String.valueOf(x);
            case null -> "null";
        };
    }

    Integer testFallThroughStatement(Integer i) {
        int r = 0;

        switch (i) {
            case Integer o when o != null:
                r = 1;
            default:
                r = 2;
        }

        return r;
    }

    Integer testFallThroughExpression(Integer i) {
        int r = switch (i) {
            case Integer o when o != null:
                r = 1;
            default:
                r = 2;
                yield r;
        };

        return r;
    }

    Integer testFallThrough2Statement(Integer i) {
        int r = 0;

        switch (i) {
            case Integer o when o != null:
                r = 1;
            case null, default:
                r = 2;
        }

        return r;
    }

    Integer testFallThrough2Expression(Integer i) {
        int r = switch (i) {
            case Integer o when o != null:
                r = 1;
            case null, default:
                r = 2;
                yield r;
        };

        return r;
    }

    void npeTestStatement(I i) {
        switch (i) {
            case A a -> {}
            case B b -> {}
        }
    }

    void npeTestExpression(I i) {
        int j = switch (i) {
            case A a -> 0;
            case B b -> 1;
        };
    }

    void exhaustiveStatementSane(Object o) {
        try {
            switch (o) {
                case Object obj:; //no break intentionally - should not fall through to any possible default
            }
            if (o == null) {
                throw new AssertionError();
            }
        } catch (NullPointerException ex) {
            if (o != null) {
                throw new AssertionError();
            }
        }
        switch (o) {
            case Object obj: int i;
            case null:; //no break intentionally - should not fall through to any possible default
        }
    }

    void exhaustiveStatementSane2(I i) {
        switch (i) {
            case A a: break;
            case B b:; //no break intentionally - should not fall through to any possible default
            case null:;
        }
        switch (i) {
            case A a -> {}
            case B b -> {}
            case null -> {}
        }
    }

    String switchNestingStatementStatement(Object o1, Object o2) {
        switch (o1) {
            case String s1 -> {
                switch (o2) {
                    case String s2 -> {
                        return "string, string";
                    }
                    default -> {
                        return "string, other";
                    }
                }
            }
            default -> {
                switch (o2) {
                    case String s2 -> {
                        return "other, string";
                    }
                    default -> {
                        return "other, other";
                    }
                }
            }
        }
    }

    String switchNestingStatementExpression(Object o1, Object o2) {
        switch (o1) {
            case String s1 -> {
                return switch (o2) {
                    case String s2 -> "string, string";
                    default -> "string, other";
                };
            }
            default -> {
                return switch (o2) {
                    case String s2 -> "other, string";
                    default -> "other, other";
                };
            }
        }
    }

    String switchNestingExpressionStatement(Object o1, Object o2) {
        return switch (o1) {
            case String s1 -> {
                switch (o2) {
                    case String s2 -> {
                        yield "string, string";
                    }
                    default -> {
                        yield "string, other";
                    }
                }
            }
            default -> {
                switch (o2) {
                    case String s2 -> {
                        yield "other, string";
                    }
                    default -> {
                        yield "other, other";
                    }
                }
            }
        };
    }

    String switchNestingExpressionExpression(Object o1, Object o2) {
        return switch (o1) {
            case String s1 ->
                switch (o2) {
                    case String s2 -> "string, string";
                    default -> "string, other";
                };
            default ->
                switch (o2) {
                    case String s2 -> "other, string";
                    default -> "other, other";
                };
        };
    }

    String switchNestingIfSwitch(Object o1, Object o2) {
        BiFunction<Object, Object, String> f = (n1, n2) -> {
            if (o1 instanceof CharSequence cs) {
                return switch (cs) {
                    case String s1 ->
                        switch (o2) {
                            case String s2 -> "string, string";
                            default -> "string, other";
                        };
                    default ->
                        switch (o2) {
                            case String s2 -> "other, string";
                            default -> "other, other";
                        };
                };
            } else {
                return switch (o2) {
                            case String s2 -> "other, string";
                            default -> "other, other";
                        };
            }
        };
        return f.apply(o1, o2);
    }

    private void switchOverNullNPE(I i) {
        int r = switch (null) {
            default -> 1;
        };
    }

    private int  switchOverNull1() {
        return switch (null) {
            case Object o -> 2;
        };
    }

    private int  switchOverNull2() {
        return switch (null) {
            case null -> 2;
            default -> 1;
        };
    }

    private int  switchOverNull3() {
        return switch (null) {
            case null -> 2;
            case Object o -> 1;
        };
    }

    private int switchOverPrimitiveInt(Integer i) {
        return switch (i) {
            case 0 -> 5 + 0;
            case Integer j when j == 1 -> 6 + j;
            case Integer j -> 7 + j;
        };
    }

    String deconstructStatement(Object o) {
        switch (o) {
            case R(String s) -> {return s;}
            case R(Integer i) -> {return i.toString();}
            case Object x -> {return "other";}
        }
    }

    String deconstructExpression(Object o) {
        return switch (o) {
            case R(String s) -> s;
            case R(Integer i) -> i.toString();
            case Object x -> "other";
        };
    }

    String translationTest(Object o) {
        return switch (o) {
            case R(String s) -> "R" + s;
            case String s -> s;
            case R2(String s) -> "R2" + s;
            default -> "other";
        };
    }

    String totalPatternAndNull(Integer in) {
        return switch (in) {
            case -1: { yield "";}
            case null: { yield "OK";}
            case Integer i: { yield "OK";}
        };
    }

    String nullAfterTotal(Object o) {
        return switch (o) {
            case Object obj: { yield "1";}
            case null: { yield "OK";}
        };
    }

<<<<<<< HEAD
    void testSimpleSwitch() {
        Object o = "";
        int res;
        switch (o) {
            default -> res = 1;
        };
        assertEquals(1, res);
    }

    void testSimpleSwitchExpression() {
        Object o = "";
        int res = switch (o) {
            default -> 1;
        };
        assertEquals(1, res);
    }
=======
    void emptyFallThrough(Object o) {
        switch (o) {
            case Integer i:
            case String s:
            case Object obj:
        }
    }

>>>>>>> fc9d419b
    //verify that for cases like:
    //case ConstantClassClash ->
    //ConstantClassClash is interpreted as a field, not as a class
    private static final String ConstantClassClash = "B";
    private static class ConstantClassClash {}

    sealed interface I {}
    final class A implements I {}
    final class B implements I {}

    void assertEquals(int expected, int actual) {
        if (expected != actual) {
            throw new AssertionError("Expected: " + expected + ", but got: " + actual);
        }
    }

    void assertEquals(String expected, String actual) {
        if (!Objects.equals(expected, actual)) {
            throw new AssertionError("Expected: " + expected + ", but got: " + actual);
        }
    }

    void assertTrue(boolean actual) {
        if (!actual) {
            throw new AssertionError("Expected: true, but got false");
        }
    }

    void assertFalse(boolean actual) {
        if (actual) {
            throw new AssertionError("Expected: false, but got true");
        }
    }

    public enum E implements Runnable {
        A, B, C;

        @Override public void run() {}
    }

    record R(Object o) {}
    record R2(Object o) {}
}<|MERGE_RESOLUTION|>--- conflicted
+++ resolved
@@ -100,14 +100,11 @@
         assertEquals("OK", totalPatternAndNull(null));
         assertEquals("1", nullAfterTotal(Integer.valueOf(42)));
         assertEquals("OK", nullAfterTotal(null));
-<<<<<<< HEAD
-        testSimpleSwitch();
-        testSimpleSwitchExpression();
-=======
         emptyFallThrough(1);
         emptyFallThrough("");
         emptyFallThrough(1.0);
->>>>>>> fc9d419b
+        testSimpleSwitch();
+        testSimpleSwitchExpression();
     }
 
     void run(Function<Object, Integer> mapper) {
@@ -669,7 +666,14 @@
         };
     }
 
-<<<<<<< HEAD
+    void emptyFallThrough(Object o) {
+        switch (o) {
+            case Integer i:
+            case String s:
+            case Object obj:
+        }
+    }
+
     void testSimpleSwitch() {
         Object o = "";
         int res;
@@ -686,16 +690,7 @@
         };
         assertEquals(1, res);
     }
-=======
-    void emptyFallThrough(Object o) {
-        switch (o) {
-            case Integer i:
-            case String s:
-            case Object obj:
-        }
-    }
-
->>>>>>> fc9d419b
+
     //verify that for cases like:
     //case ConstantClassClash ->
     //ConstantClassClash is interpreted as a field, not as a class
