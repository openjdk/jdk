--- conflicted
+++ resolved
@@ -23,11 +23,7 @@
 
 /**
  * @test
-<<<<<<< HEAD
- * @bug 8262891 8268871 8274363 8281100 8294670 8311038 8311815 8325215 8333169 8327368 8364991
-=======
- * @bug 8262891 8268871 8274363 8281100 8294670 8311038 8311815 8325215 8333169 8327368 8366968
->>>>>>> 80fcfaf4
+ * @bug 8262891 8268871 8274363 8281100 8294670 8311038 8311815 8325215 8333169 8327368 8366968 8364991
  * @summary Check exhaustiveness of switches over sealed types.
  * @library /tools/lib
  * @modules jdk.compiler/com.sun.tools.javac.api
@@ -2187,7 +2183,135 @@
                """);
     }
 
-<<<<<<< HEAD
+    @Test //JDK-8366968
+    public void testNonSealedDiamond(Path base) throws Exception {
+        doTest(base,
+               new String[0],
+               """
+               class Demo {
+
+                   sealed interface Base permits Special, Value {}
+
+                   non-sealed interface Value extends Base {}
+
+                   sealed interface Special extends Base permits SpecialValue {}
+
+                   non-sealed interface SpecialValue extends Value, Special {}
+
+                   static int demo(final Base base) {
+                       return switch (base) {
+                           case Value value -> 0;
+                       };
+
+                   }
+
+               }
+               """);
+    }
+
+    @Test //JDK-8366968
+    public void testNonSealedDiamond2(Path base) throws Exception {
+        doTest(base,
+               new String[0],
+               """
+               class Demo {
+
+                   sealed interface Base permits Special, Value {}
+
+                   non-sealed interface Value extends Base {}
+
+                   non-sealed interface Special extends Base {}
+
+                   interface SpecialValue extends Value, Special {}
+
+                   static int demo(final Base base) {
+                       return switch (base) {
+                           case Value value -> 0;
+                       };
+
+                   }
+
+               }
+               """,
+               "Demo.java:12:16: compiler.err.not.exhaustive",
+               "1 error");
+    }
+
+    @Test //JDK-8366968
+    public void testNonAbstract(Path base) throws Exception {
+        doTest(base,
+               new String[0],
+               """
+               class Demo {
+                   sealed interface I permits Base, C3 { }
+                   sealed class Base implements I permits C1, C2 { }
+                   final class C1 extends Base { }
+                   final class C2 extends Base { }
+                   final class C3 implements I { }
+
+                   void method1(I i) {
+                       switch (i) {
+                           case C1 _ -> {}
+                           case C2 _ -> {}
+                           case C3 _ -> {}
+                       }
+                   }
+               }
+               """,
+               "Demo.java:9:9: compiler.err.not.exhaustive.statement",
+               "1 error");
+    }
+
+    @Test //JDK-8366968
+    public void testNonSealedDiamondGeneric(Path base) throws Exception {
+        doTest(base,
+               new String[0],
+               """
+               class Demo {
+                   class SomeType {}
+                   sealed interface Base<T extends SomeType> permits Special, Value {}
+                   non-sealed interface Value<T extends SomeType> extends Base<T> {}
+                   sealed interface Special<T extends SomeType> extends Base<T> permits SpecialValue {}
+                   non-sealed interface SpecialValue<T extends SomeType> extends Value<T>, Special<T> {}
+
+                   static <T extends SomeType> int demo(final Base<T> base) {
+                       return switch (base) {
+                            case Value<T> value -> 0;
+                       };
+                   }
+               }
+               """);
+    }
+
+    @Test //JDK-8366968
+    public void testNonSealedDiamondMultiple(Path base) throws Exception {
+        doTest(base,
+               new String[0],
+               """
+               class Demo {
+
+                   sealed interface Base permits Special, Value {}
+
+                   non-sealed interface Value extends Base {}
+
+                   sealed interface Special extends Base permits SpecialValue, Special2 {}
+
+                   non-sealed interface SpecialValue extends Value, Special {}
+                   non-sealed interface Special2 extends Special {}
+
+                   static int demo(final Base base) {
+                       return switch (base) {
+                           case Value value -> 0;
+                       };
+
+                   }
+
+               }
+               """,
+               "Demo.java:13:16: compiler.err.not.exhaustive",
+               "1 error");
+    }
+
     @Test //JDK-8364991
     public void testDifferentReductionPaths(Path base) throws Exception {
         doTest(base,
@@ -2359,134 +2483,6 @@
                }
                """,
                "Test.java:4:16: compiler.err.not.exhaustive",
-=======
-    @Test //JDK-8366968
-    public void testNonSealedDiamond(Path base) throws Exception {
-        doTest(base,
-               new String[0],
-               """
-               class Demo {
-
-                   sealed interface Base permits Special, Value {}
-
-                   non-sealed interface Value extends Base {}
-
-                   sealed interface Special extends Base permits SpecialValue {}
-
-                   non-sealed interface SpecialValue extends Value, Special {}
-
-                   static int demo(final Base base) {
-                       return switch (base) {
-                           case Value value -> 0;
-                       };
-
-                   }
-
-               }
-               """);
-    }
-
-    @Test //JDK-8366968
-    public void testNonSealedDiamond2(Path base) throws Exception {
-        doTest(base,
-               new String[0],
-               """
-               class Demo {
-
-                   sealed interface Base permits Special, Value {}
-
-                   non-sealed interface Value extends Base {}
-
-                   non-sealed interface Special extends Base {}
-
-                   interface SpecialValue extends Value, Special {}
-
-                   static int demo(final Base base) {
-                       return switch (base) {
-                           case Value value -> 0;
-                       };
-
-                   }
-
-               }
-               """,
-               "Demo.java:12:16: compiler.err.not.exhaustive",
-               "1 error");
-    }
-
-    @Test //JDK-8366968
-    public void testNonAbstract(Path base) throws Exception {
-        doTest(base,
-               new String[0],
-               """
-               class Demo {
-                   sealed interface I permits Base, C3 { }
-                   sealed class Base implements I permits C1, C2 { }
-                   final class C1 extends Base { }
-                   final class C2 extends Base { }
-                   final class C3 implements I { }
-
-                   void method1(I i) {
-                       switch (i) {
-                           case C1 _ -> {}
-                           case C2 _ -> {}
-                           case C3 _ -> {}
-                       }
-                   }
-               }
-               """,
-               "Demo.java:9:9: compiler.err.not.exhaustive.statement",
-               "1 error");
-    }
-
-    @Test //JDK-8366968
-    public void testNonSealedDiamondGeneric(Path base) throws Exception {
-        doTest(base,
-               new String[0],
-               """
-               class Demo {
-                   class SomeType {}
-                   sealed interface Base<T extends SomeType> permits Special, Value {}
-                   non-sealed interface Value<T extends SomeType> extends Base<T> {}
-                   sealed interface Special<T extends SomeType> extends Base<T> permits SpecialValue {}
-                   non-sealed interface SpecialValue<T extends SomeType> extends Value<T>, Special<T> {}
-
-                   static <T extends SomeType> int demo(final Base<T> base) {
-                       return switch (base) {
-                            case Value<T> value -> 0;
-                       };
-                   }
-               }
-               """);
-    }
-
-    @Test //JDK-8366968
-    public void testNonSealedDiamondMultiple(Path base) throws Exception {
-        doTest(base,
-               new String[0],
-               """
-               class Demo {
-
-                   sealed interface Base permits Special, Value {}
-
-                   non-sealed interface Value extends Base {}
-
-                   sealed interface Special extends Base permits SpecialValue, Special2 {}
-
-                   non-sealed interface SpecialValue extends Value, Special {}
-                   non-sealed interface Special2 extends Special {}
-
-                   static int demo(final Base base) {
-                       return switch (base) {
-                           case Value value -> 0;
-                       };
-
-                   }
-
-               }
-               """,
-               "Demo.java:13:16: compiler.err.not.exhaustive",
->>>>>>> 80fcfaf4
                "1 error");
     }
 
