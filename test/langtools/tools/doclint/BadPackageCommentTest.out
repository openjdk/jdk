--- conflicted
+++ resolved
@@ -3,10 +3,6 @@
 ^
 BadPackageCommentTest.java:12: error: no tag name after '@'
  * @!#
-<<<<<<< HEAD
-     ^
-=======
     ^
->>>>>>> d53ade12
 1 error
 1 warning