--- conflicted
+++ resolved
@@ -23,11 +23,7 @@
 
 /*
  * @test
-<<<<<<< HEAD
- * @bug 8297271 8333748
-=======
  * @bug 8333748 8349536
->>>>>>> b3af1964
  * @summary javap should not fail if reserved access flag bits are set to 1
  * @library /tools/lib
  * @modules jdk.jdeps/com.sun.tools.javap
