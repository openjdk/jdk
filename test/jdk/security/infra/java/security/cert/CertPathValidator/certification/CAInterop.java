--- conflicted
+++ resolved
@@ -227,13 +227,8 @@
  * @summary Interoperability tests with Google's GlobalSign R4 and GTS Root certificates
  * @library /test/lib
  * @build jtreg.SkippedException ValidatePathWithURL CAInterop
-<<<<<<< HEAD
- * @run main/othervm -Djava.security.debug=certpath,ocsp CAInterop globalsigneccrootcar4 OCSP
- * @run main/othervm -Djava.security.debug=certpath,ocsp -Dcom.sun.security.ocsp.useget=falseCAInterop globalsigneccrootcar4 OCSP
- * @run main/othervm -Djava.security.debug=certpath CAInterop globalsigneccrootcar4 CRL
-=======
  * @run main/othervm -Djava.security.debug=certpath,ocsp CAInterop globalsigneccrootcar4 DEFAULT
->>>>>>> 447436e1
+ * @run main/othervm -Djava.security.debug=certpath,ocsp -Dcom.sun.security.ocsp.useget=false CAInterop globalsigneccrootcar4 DEFAULT
  */
 
 /*
@@ -242,13 +237,8 @@
  * @summary Interoperability tests with Google's GlobalSign R4 and GTS Root certificates
  * @library /test/lib
  * @build jtreg.SkippedException ValidatePathWithURL CAInterop
-<<<<<<< HEAD
- * @run main/othervm -Djava.security.debug=certpath,ocsp CAInterop gtsrootcar1 OCSP
- * @run main/othervm -Djava.security.debug=certpath,ocsp -Dcom.sun.security.ocsp.useget=false CAInterop gtsrootcar1 OCSP
- * @run main/othervm -Djava.security.debug=certpath CAInterop gtsrootcar1 CRL
-=======
  * @run main/othervm -Djava.security.debug=certpath,ocsp CAInterop gtsrootcar1 DEFAULT
->>>>>>> 447436e1
+ * @run main/othervm -Djava.security.debug=certpath,ocsp -Dcom.sun.security.ocsp.useget=false CAInterop gtsrootcar1 DEFAULT
  */
 
 /*
@@ -257,13 +247,8 @@
  * @summary Interoperability tests with Google's GlobalSign R4 and GTS Root certificates
  * @library /test/lib
  * @build jtreg.SkippedException ValidatePathWithURL CAInterop
-<<<<<<< HEAD
- * @run main/othervm -Djava.security.debug=certpath,ocsp CAInterop gtsrootcar2 OCSP
- * @run main/othervm -Djava.security.debug=certpath,ocsp -Dcom.sun.security.ocsp.useget=false CAInterop gtsrootcar2 OCSP
- * @run main/othervm -Djava.security.debug=certpath CAInterop gtsrootcar2 CRL
-=======
  * @run main/othervm -Djava.security.debug=certpath,ocsp CAInterop gtsrootcar2 DEFAULT
->>>>>>> 447436e1
+ * @run main/othervm -Djava.security.debug=certpath,ocsp -Dcom.sun.security.ocsp.useget=false CAInterop gtsrootcar2 DEFAULT
  */
 
 /*
@@ -272,13 +257,8 @@
  * @summary Interoperability tests with Google's GlobalSign R4 and GTS Root certificates
  * @library /test/lib
  * @build jtreg.SkippedException ValidatePathWithURL CAInterop
-<<<<<<< HEAD
- * @run main/othervm -Djava.security.debug=certpath,ocsp CAInterop gtsrootecccar3 OCSP
- * @run main/othervm -Djava.security.debug=certpath,ocsp -Dcom.sun.security.ocsp.useget=false CAInterop gtsrootecccar3 OCSP
- * @run main/othervm -Djava.security.debug=certpath CAInterop gtsrootecccar3 CRL
-=======
  * @run main/othervm -Djava.security.debug=certpath,ocsp CAInterop gtsrootecccar3 DEFAULT
->>>>>>> 447436e1
+ * @run main/othervm -Djava.security.debug=certpath,ocsp -Dcom.sun.security.ocsp.useget=false CAInterop gtsrootecccar3 DEFAULT
  */
 
 /*
@@ -287,13 +267,8 @@
  * @summary Interoperability tests with Google's GlobalSign R4 and GTS Root certificates
  * @library /test/lib
  * @build jtreg.SkippedException ValidatePathWithURL CAInterop
-<<<<<<< HEAD
- * @run main/othervm -Djava.security.debug=certpath,ocsp CAInterop gtsrootecccar4 OCSP
- * @run main/othervm -Djava.security.debug=certpath,ocsp -Dcom.sun.security.ocsp.useget=false CAInterop gtsrootecccar4 OCSP
- * @run main/othervm -Djava.security.debug=certpath CAInterop gtsrootecccar4 CRL
-=======
+ * @run main/othervm -Djava.security.debug=certpath,ocsp -Dcom.sun.security.ocsp.useget=false CAInterop gtsrootecccar4 DEFAULT
  * @run main/othervm -Djava.security.debug=certpath,ocsp CAInterop gtsrootecccar4 DEFAULT
->>>>>>> 447436e1
  */
 
 /*
