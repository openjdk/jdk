/*
 * Copyright (c) 2018, 2025, Oracle and/or its affiliates. All rights reserved.
 * DO NOT ALTER OR REMOVE COPYRIGHT NOTICES OR THIS FILE HEADER.
 *
 * This code is free software; you can redistribute it and/or modify it
 * under the terms of the GNU General Public License version 2 only, as
 * published by the Free Software Foundation.
 *
 * This code is distributed in the hope that it will be useful, but WITHOUT
 * ANY WARRANTY; without even the implied warranty of MERCHANTABILITY or
 * FITNESS FOR A PARTICULAR PURPOSE.  See the GNU General Public License
 * version 2 for more details (a copy is included in the LICENSE file that
 * accompanied this code).
 *
 * You should have received a copy of the GNU General Public License version
 * 2 along with this work; if not, write to the Free Software Foundation,
 * Inc., 51 Franklin St, Fifth Floor, Boston, MA 02110-1301 USA.
 *
 * Please contact Oracle, 500 Oracle Parkway, Redwood Shores, CA 94065 USA
 * or visit www.oracle.com if you need additional information or have any
 * questions.
 */

/*
 * @test
 * @key randomness
 *
 * @library /test/lib
 * @modules jdk.incubator.vector
 * @run testng/othervm/timeout=300 -ea -esa -Xbatch -XX:-TieredCompilation Double64VectorTests
 */

// -- This file was mechanically generated: Do not edit! -- //

import jdk.incubator.vector.VectorShape;
import jdk.incubator.vector.VectorSpecies;
import jdk.incubator.vector.VectorShuffle;
import jdk.incubator.vector.VectorMask;
import jdk.incubator.vector.VectorOperators;
import jdk.incubator.vector.Vector;

import jdk.incubator.vector.DoubleVector;

import org.testng.Assert;
import org.testng.annotations.DataProvider;
import org.testng.annotations.Test;

import java.lang.Integer;
import java.util.List;
import java.util.Arrays;
import java.util.function.BiFunction;
import java.util.function.IntFunction;
import java.util.Objects;
import java.util.stream.Collectors;
import java.util.stream.Stream;

@Test
public class Double64VectorTests extends AbstractVectorTest {

    static final VectorSpecies<Double> SPECIES =
                DoubleVector.SPECIES_64;

    static final int INVOC_COUNT = Integer.getInteger("jdk.incubator.vector.test.loop-iterations", 100);



    // Identity values for reduction operations
    private static final double ADD_IDENTITY = (double)0;
    private static final double FIRST_NONZERO_IDENTITY = (double)0;
    private static final double MAX_IDENTITY = Double.NEGATIVE_INFINITY;
    private static final double MIN_IDENTITY = Double.POSITIVE_INFINITY;
    private static final double MUL_IDENTITY = (double)1;
    // for floating point addition reduction ops that may introduce rounding errors
    private static final double RELATIVE_ROUNDING_ERROR_FACTOR_ADD = (double)10.0;

    // for floating point multiplication reduction ops that may introduce rounding errors
    private static final double RELATIVE_ROUNDING_ERROR_FACTOR_MUL = (double)50.0;

    static final int BUFFER_REPS = Integer.getInteger("jdk.incubator.vector.test.buffer-vectors", 25000 / 64);

    static void assertArraysStrictlyEquals(double[] r, double[] a) {
        for (int i = 0; i < a.length; i++) {
            long ir = Double.doubleToRawLongBits(r[i]);
            long ia = Double.doubleToRawLongBits(a[i]);
            if (ir != ia) {
                Assert.fail(String.format("at index #%d, expected = %016X, actual = %016X", i, ia, ir));
            }
        }
    }

    interface FUnOp {
        double apply(double a);
    }

    static void assertArraysEquals(double[] r, double[] a, FUnOp f) {
        int i = 0;
        try {
            for (; i < a.length; i++) {
                Assert.assertEquals(r[i], f.apply(a[i]));
            }
        } catch (AssertionError e) {
            Assert.assertEquals(r[i], f.apply(a[i]), "at index #" + i + ", input = " + a[i]);
        }
    }

    interface FUnArrayOp {
        double[] apply(double a);
    }

    static void assertArraysEquals(double[] r, double[] a, FUnArrayOp f) {
        int i = 0;
        try {
            for (; i < a.length; i += SPECIES.length()) {
                Assert.assertEquals(Arrays.copyOfRange(r, i, i+SPECIES.length()),
                  f.apply(a[i]));
            }
        } catch (AssertionError e) {
            double[] ref = f.apply(a[i]);
            double[] res = Arrays.copyOfRange(r, i, i+SPECIES.length());
            Assert.assertEquals(res, ref, "(ref: " + Arrays.toString(ref)
              + ", res: " + Arrays.toString(res)
              + "), at index #" + i);
        }
    }

    static void assertArraysEquals(double[] r, double[] a, boolean[] mask, FUnOp f) {
        int i = 0;
        try {
            for (; i < a.length; i++) {
                Assert.assertEquals(r[i], mask[i % SPECIES.length()] ? f.apply(a[i]) : a[i]);
            }
        } catch (AssertionError e) {
            Assert.assertEquals(r[i], mask[i % SPECIES.length()] ? f.apply(a[i]) : a[i], "at index #" + i + ", input = " + a[i] + ", mask = " + mask[i % SPECIES.length()]);
        }
    }

    interface FReductionOp {
        double apply(double[] a, int idx);
    }

    interface FReductionAllOp {
        double apply(double[] a);
    }

    static void assertReductionArraysEquals(double[] r, double rc, double[] a,
                                            FReductionOp f, FReductionAllOp fa) {
        assertReductionArraysEquals(r, rc, a, f, fa, (double)0.0);
    }

    static void assertReductionArraysEquals(double[] r, double rc, double[] a,
                                            FReductionOp f, FReductionAllOp fa,
                                            double relativeErrorFactor) {
        int i = 0;
        try {
            Assert.assertEquals(rc, fa.apply(a), Math.ulp(rc) * relativeErrorFactor);
            for (; i < a.length; i += SPECIES.length()) {
                Assert.assertEquals(r[i], f.apply(a, i), Math.ulp(r[i]) * relativeErrorFactor);
            }
        } catch (AssertionError e) {
            Assert.assertEquals(rc, fa.apply(a), Math.ulp(rc) * relativeErrorFactor, "Final result is incorrect!");
            Assert.assertEquals(r[i], f.apply(a, i), Math.ulp(r[i]) * relativeErrorFactor, "at index #" + i);
        }
    }

    interface FReductionMaskedOp {
        double apply(double[] a, int idx, boolean[] mask);
    }

    interface FReductionAllMaskedOp {
        double apply(double[] a, boolean[] mask);
    }

    static void assertReductionArraysEqualsMasked(double[] r, double rc, double[] a, boolean[] mask,
                                            FReductionMaskedOp f, FReductionAllMaskedOp fa) {
        assertReductionArraysEqualsMasked(r, rc, a, mask, f, fa, (double)0.0);
    }

    static void assertReductionArraysEqualsMasked(double[] r, double rc, double[] a, boolean[] mask,
                                            FReductionMaskedOp f, FReductionAllMaskedOp fa,
                                            double relativeError) {
        int i = 0;
        try {
            Assert.assertEquals(rc, fa.apply(a, mask), Math.abs(rc * relativeError));
            for (; i < a.length; i += SPECIES.length()) {
                Assert.assertEquals(r[i], f.apply(a, i, mask), Math.abs(r[i] *
relativeError));
            }
        } catch (AssertionError e) {
            Assert.assertEquals(rc, fa.apply(a, mask), Math.abs(rc * relativeError), "Final result is incorrect!");
            Assert.assertEquals(r[i], f.apply(a, i, mask), Math.abs(r[i] * relativeError), "at index #" + i);
        }
    }

    interface FReductionOpLong {
        long apply(double[] a, int idx);
    }

    interface FReductionAllOpLong {
        long apply(double[] a);
    }

    static void assertReductionLongArraysEquals(long[] r, long rc, double[] a,
                                            FReductionOpLong f, FReductionAllOpLong fa) {
        int i = 0;
        try {
            Assert.assertEquals(rc, fa.apply(a));
            for (; i < a.length; i += SPECIES.length()) {
                Assert.assertEquals(r[i], f.apply(a, i));
            }
        } catch (AssertionError e) {
            Assert.assertEquals(rc, fa.apply(a), "Final result is incorrect!");
            Assert.assertEquals(r[i], f.apply(a, i), "at index #" + i);
        }
    }

    interface FReductionMaskedOpLong {
        long apply(double[] a, int idx, boolean[] mask);
    }

    interface FReductionAllMaskedOpLong {
        long apply(double[] a, boolean[] mask);
    }

    static void assertReductionLongArraysEqualsMasked(long[] r, long rc, double[] a, boolean[] mask,
                                            FReductionMaskedOpLong f, FReductionAllMaskedOpLong fa) {
        int i = 0;
        try {
            Assert.assertEquals(rc, fa.apply(a, mask));
            for (; i < a.length; i += SPECIES.length()) {
                Assert.assertEquals(r[i], f.apply(a, i, mask));
            }
        } catch (AssertionError e) {
            Assert.assertEquals(rc, fa.apply(a, mask), "Final result is incorrect!");
            Assert.assertEquals(r[i], f.apply(a, i, mask), "at index #" + i);
        }
    }

    interface FBoolReductionOp {
        boolean apply(boolean[] a, int idx);
    }

    static void assertReductionBoolArraysEquals(boolean[] r, boolean[] a, FBoolReductionOp f) {
        int i = 0;
        try {
            for (; i < a.length; i += SPECIES.length()) {
                Assert.assertEquals(r[i], f.apply(a, i));
            }
        } catch (AssertionError e) {
            Assert.assertEquals(r[i], f.apply(a, i), "at index #" + i);
        }
    }

    interface FMaskReductionOp {
        int apply(boolean[] a, int idx);
    }

    static void assertMaskReductionArraysEquals(int[] r, boolean[] a, FMaskReductionOp f) {
        int i = 0;
        try {
            for (; i < a.length; i += SPECIES.length()) {
                Assert.assertEquals(r[i], f.apply(a, i));
            }
        } catch (AssertionError e) {
            Assert.assertEquals(r[i], f.apply(a, i), "at index #" + i);
        }
    }

    static void assertRearrangeArraysEquals(double[] r, double[] a, int[] order, int vector_len) {
        int i = 0, j = 0;
        try {
            for (; i < a.length; i += vector_len) {
                for (j = 0; j < vector_len; j++) {
                    Assert.assertEquals(r[i+j], a[i+order[i+j]]);
                }
            }
        } catch (AssertionError e) {
            int idx = i + j;
            Assert.assertEquals(r[i+j], a[i+order[i+j]], "at index #" + idx + ", input = " + a[i+order[i+j]]);
        }
    }

    static void assertcompressArraysEquals(double[] r, double[] a, boolean[] m, int vector_len) {
        int i = 0, j = 0, k = 0;
        try {
            for (; i < a.length; i += vector_len) {
                k = 0;
                for (j = 0; j < vector_len; j++) {
                    if (m[(i + j) % SPECIES.length()]) {
                        Assert.assertEquals(r[i + k], a[i + j]);
                        k++;
                    }
                }
                for (; k < vector_len; k++) {
                    Assert.assertEquals(r[i + k], (double)0);
                }
            }
        } catch (AssertionError e) {
            int idx = i + k;
            if (m[(i + j) % SPECIES.length()]) {
                Assert.assertEquals(r[idx], a[i + j], "at index #" + idx);
            } else {
                Assert.assertEquals(r[idx], (double)0, "at index #" + idx);
            }
        }
    }

    static void assertexpandArraysEquals(double[] r, double[] a, boolean[] m, int vector_len) {
        int i = 0, j = 0, k = 0;
        try {
            for (; i < a.length; i += vector_len) {
                k = 0;
                for (j = 0; j < vector_len; j++) {
                    if (m[(i + j) % SPECIES.length()]) {
                        Assert.assertEquals(r[i + j], a[i + k]);
                        k++;
                    } else {
                        Assert.assertEquals(r[i + j], (double)0);
                    }
                }
            }
        } catch (AssertionError e) {
            int idx = i + j;
            if (m[idx % SPECIES.length()]) {
                Assert.assertEquals(r[idx], a[i + k], "at index #" + idx);
            } else {
                Assert.assertEquals(r[idx], (double)0, "at index #" + idx);
            }
        }
    }

    static void assertSelectFromTwoVectorEquals(double[] r, double[] order, double[] a, double[] b, int vector_len) {
        int i = 0, j = 0;
        boolean is_exceptional_idx = false;
        int idx = 0, wrapped_index = 0, oidx = 0;
        try {
            for (; i < a.length; i += vector_len) {
                for (j = 0; j < vector_len; j++) {
                    idx = i + j;
                    wrapped_index = Math.floorMod((int)order[idx], 2 * vector_len);
                    is_exceptional_idx = wrapped_index >= vector_len;
                    oidx = is_exceptional_idx ? (wrapped_index - vector_len) : wrapped_index;
                    Assert.assertEquals(r[idx], (is_exceptional_idx ? b[i + oidx] : a[i + oidx]));
                }
            }
        } catch (AssertionError e) {
            Assert.assertEquals(r[idx], (is_exceptional_idx ? b[i + oidx] : a[i + oidx]), "at index #" + idx + ", order = " + order[idx] + ", a = " + a[i + oidx] + ", b = " + b[i + oidx]);
        }
    }

    static void assertSelectFromArraysEquals(double[] r, double[] a, double[] order, int vector_len) {
        int i = 0, j = 0;
        try {
            for (; i < a.length; i += vector_len) {
                for (j = 0; j < vector_len; j++) {
                    Assert.assertEquals(r[i+j], a[i+(int)order[i+j]]);
                }
            }
        } catch (AssertionError e) {
            int idx = i + j;
            Assert.assertEquals(r[i+j], a[i+(int)order[i+j]], "at index #" + idx + ", input = " + a[i+(int)order[i+j]]);
        }
    }

    static void assertRearrangeArraysEquals(double[] r, double[] a, int[] order, boolean[] mask, int vector_len) {
        int i = 0, j = 0;
        try {
            for (; i < a.length; i += vector_len) {
                for (j = 0; j < vector_len; j++) {
                    if (mask[j % SPECIES.length()])
                         Assert.assertEquals(r[i+j], a[i+order[i+j]]);
                    else
                         Assert.assertEquals(r[i+j], (double)0);
                }
            }
        } catch (AssertionError e) {
            int idx = i + j;
            if (mask[j % SPECIES.length()])
                Assert.assertEquals(r[i+j], a[i+order[i+j]], "at index #" + idx + ", input = " + a[i+order[i+j]] + ", mask = " + mask[j % SPECIES.length()]);
            else
                Assert.assertEquals(r[i+j], (double)0, "at index #" + idx + ", input = " + a[i+order[i+j]] + ", mask = " + mask[j % SPECIES.length()]);
        }
    }

    static void assertSelectFromArraysEquals(double[] r, double[] a, double[] order, boolean[] mask, int vector_len) {
        int i = 0, j = 0;
        try {
            for (; i < a.length; i += vector_len) {
                for (j = 0; j < vector_len; j++) {
                    if (mask[j % SPECIES.length()])
                         Assert.assertEquals(r[i+j], a[i+(int)order[i+j]]);
                    else
                         Assert.assertEquals(r[i+j], (double)0);
                }
            }
        } catch (AssertionError e) {
            int idx = i + j;
            if (mask[j % SPECIES.length()])
                Assert.assertEquals(r[i+j], a[i+(int)order[i+j]], "at index #" + idx + ", input = " + a[i+(int)order[i+j]] + ", mask = " + mask[j % SPECIES.length()]);
            else
                Assert.assertEquals(r[i+j], (double)0, "at index #" + idx + ", input = " + a[i+(int)order[i+j]] + ", mask = " + mask[j % SPECIES.length()]);
        }
    }

    static void assertBroadcastArraysEquals(double[] r, double[] a) {
        int i = 0;
        for (; i < a.length; i += SPECIES.length()) {
            int idx = i;
            for (int j = idx; j < (idx + SPECIES.length()); j++)
                a[j]=a[idx];
        }

        try {
            for (i = 0; i < a.length; i++) {
                Assert.assertEquals(r[i], a[i]);
            }
        } catch (AssertionError e) {
            Assert.assertEquals(r[i], a[i], "at index #" + i + ", input = " + a[i]);
        }
    }

    interface FBoolUnOp {
        boolean apply(boolean a);
    }

    static void assertArraysEquals(boolean[] r, boolean[] a, FBoolUnOp f) {
        int i = 0;
        try {
            for (; i < a.length; i++) {
                Assert.assertEquals(r[i], f.apply(a[i]));
            }
        } catch (AssertionError e) {
            Assert.assertEquals(r[i], f.apply(a[i]), "(" + a[i] + ") at index #" + i);
        }
    }

    interface FBoolBinOp {
        boolean apply(boolean a, boolean b);
    }

    static void assertArraysEquals(boolean[] r, boolean[] a, boolean[] b, FBoolBinOp f) {
        int i = 0;
        try {
            for (; i < a.length; i++) {
                Assert.assertEquals(r[i], f.apply(a[i], b[i]));
            }
        } catch (AssertionError e) {
            Assert.assertEquals(r[i], f.apply(a[i], b[i]), "(" + a[i] + ", " + b[i] + ") at index #" + i);
        }
    }

    interface FBinOp {
        double apply(double a, double b);
    }

    interface FBinMaskOp {
        double apply(double a, double b, boolean m);

        static FBinMaskOp lift(FBinOp f) {
            return (a, b, m) -> m ? f.apply(a, b) : a;
        }
    }

    static void assertArraysEqualsAssociative(double[] rl, double[] rr, double[] a, double[] b, double[] c, FBinOp f) {
        int i = 0;
        try {
            for (; i < a.length; i++) {
                //Left associative
                Assert.assertEquals(rl[i], f.apply(f.apply(a[i], b[i]), c[i]));

                //Right associative
                Assert.assertEquals(rr[i], f.apply(a[i], f.apply(b[i], c[i])));

                //Results equal sanity check
                Assert.assertEquals(rl[i], rr[i]);
            }
        } catch (AssertionError e) {
            Assert.assertEquals(rl[i], f.apply(f.apply(a[i], b[i]), c[i]), "left associative test at index #" + i + ", input1 = " + a[i] + ", input2 = " + b[i] + ", input3 = " + c[i]);
            Assert.assertEquals(rr[i], f.apply(a[i], f.apply(b[i], c[i])), "right associative test at index #" + i + ", input1 = " + a[i] + ", input2 = " + b[i] + ", input3 = " + c[i]);
            Assert.assertEquals(rl[i], rr[i], "Result checks not equal at index #" + i + "leftRes = " + rl[i] + ", rightRes = " + rr[i]);
        }
    }

   static void assertArraysEqualsAssociative(double[] rl, double[] rr, double[] a, double[] b, double[] c, boolean[] mask, FBinOp f) {
       assertArraysEqualsAssociative(rl, rr, a, b, c, mask, FBinMaskOp.lift(f));
   }

    static void assertArraysEqualsAssociative(double[] rl, double[] rr, double[] a, double[] b, double[] c, boolean[] mask, FBinMaskOp f) {
        int i = 0;
        boolean mask_bit = false;
        try {
            for (; i < a.length; i++) {
                mask_bit = mask[i % SPECIES.length()];
                //Left associative
                Assert.assertEquals(rl[i], f.apply(f.apply(a[i], b[i], mask_bit), c[i], mask_bit));

                //Right associative
                Assert.assertEquals(rr[i], f.apply(a[i], f.apply(b[i], c[i], mask_bit), mask_bit));

                //Results equal sanity check
                Assert.assertEquals(rl[i], rr[i]);
            }
        } catch (AssertionError e) {
            Assert.assertEquals(rl[i], f.apply(f.apply(a[i], b[i], mask_bit), c[i], mask_bit), "left associative masked test at index #" + i + ", input1 = " + a[i] + ", input2 = " + b[i] + ", input3 = " + c[i] + ", mask = " + mask_bit);
            Assert.assertEquals(rr[i], f.apply(a[i], f.apply(b[i], c[i], mask_bit), mask_bit), "right associative masked test at index #" + i + ", input1 = " + a[i] + ", input2 = " + b[i] + ", input3 = " + c[i] + ", mask = " + mask_bit);
            Assert.assertEquals(rl[i], rr[i], "Result checks not equal at index #" + i + "leftRes = " + rl[i] + ", rightRes = " + rr[i]);
        }
    }

    static void assertArraysEquals(double[] r, double[] a, double[] b, FBinOp f) {
        int i = 0;
        try {
            for (; i < a.length; i++) {
                Assert.assertEquals(r[i], f.apply(a[i], b[i]));
            }
        } catch (AssertionError e) {
            Assert.assertEquals(r[i], f.apply(a[i], b[i]), "(" + a[i] + ", " + b[i] + ") at index #" + i);
        }
    }

    static void assertArraysEquals(double[] r, double[] a, double b, FBinOp f) {
        int i = 0;
        try {
            for (; i < a.length; i++) {
                Assert.assertEquals(r[i], f.apply(a[i], b));
            }
        } catch (AssertionError e) {
            Assert.assertEquals(r[i], f.apply(a[i], b), "(" + a[i] + ", " + b + ") at index #" + i);
        }
    }

    static void assertBroadcastArraysEquals(double[] r, double[] a, double[] b, FBinOp f) {
        int i = 0;
        try {
            for (; i < a.length; i++) {
                Assert.assertEquals(r[i], f.apply(a[i], b[(i / SPECIES.length()) * SPECIES.length()]));
            }
        } catch (AssertionError e) {
            Assert.assertEquals(r[i], f.apply(a[i], b[(i / SPECIES.length()) * SPECIES.length()]),
                                "(" + a[i] + ", " + b[(i / SPECIES.length()) * SPECIES.length()] + ") at index #" + i);
        }
    }

    static void assertBroadcastLongArraysEquals(double[] r, double[] a, double[] b, FBinOp f) {
        int i = 0;
        try {
            for (; i < a.length; i++) {
                Assert.assertEquals(r[i], f.apply(a[i], (double)((long)b[(i / SPECIES.length()) * SPECIES.length()])));
            }
        } catch (AssertionError e) {
            Assert.assertEquals(r[i], f.apply(a[i], (double)((long)b[(i / SPECIES.length()) * SPECIES.length()])),
                                "(" + a[i] + ", " + b[(i / SPECIES.length()) * SPECIES.length()] + ") at index #" + i);
        }
    }

    static void assertArraysEquals(double[] r, double[] a, double[] b, boolean[] mask, FBinOp f) {
        assertArraysEquals(r, a, b, mask, FBinMaskOp.lift(f));
    }

    static void assertArraysEquals(double[] r, double[] a, double[] b, boolean[] mask, FBinMaskOp f) {
        int i = 0;
        try {
            for (; i < a.length; i++) {
                Assert.assertEquals(r[i], f.apply(a[i], b[i], mask[i % SPECIES.length()]));
            }
        } catch (AssertionError err) {
            Assert.assertEquals(r[i], f.apply(a[i], b[i], mask[i % SPECIES.length()]), "at index #" + i + ", input1 = " + a[i] + ", input2 = " + b[i] + ", mask = " + mask[i % SPECIES.length()]);
        }
    }

    static void assertArraysEquals(double[] r, double[] a, double b, boolean[] mask, FBinOp f) {
        assertArraysEquals(r, a, b, mask, FBinMaskOp.lift(f));
    }

    static void assertArraysEquals(double[] r, double[] a, double b, boolean[] mask, FBinMaskOp f) {
        int i = 0;
        try {
            for (; i < a.length; i++) {
                Assert.assertEquals(r[i], f.apply(a[i], b, mask[i % SPECIES.length()]));
            }
        } catch (AssertionError err) {
            Assert.assertEquals(r[i], f.apply(a[i], b, mask[i % SPECIES.length()]), "at index #" + i + ", input1 = " + a[i] + ", input2 = " + b + ", mask = " + mask[i % SPECIES.length()]);
        }
    }

    static void assertBroadcastArraysEquals(double[] r, double[] a, double[] b, boolean[] mask, FBinOp f) {
        assertBroadcastArraysEquals(r, a, b, mask, FBinMaskOp.lift(f));
    }

    static void assertBroadcastArraysEquals(double[] r, double[] a, double[] b, boolean[] mask, FBinMaskOp f) {
        int i = 0;
        try {
            for (; i < a.length; i++) {
                Assert.assertEquals(r[i], f.apply(a[i], b[(i / SPECIES.length()) * SPECIES.length()], mask[i % SPECIES.length()]));
            }
        } catch (AssertionError err) {
            Assert.assertEquals(r[i], f.apply(a[i], b[(i / SPECIES.length()) * SPECIES.length()],
                                mask[i % SPECIES.length()]), "at index #" + i + ", input1 = " + a[i] +
                                ", input2 = " + b[(i / SPECIES.length()) * SPECIES.length()] + ", mask = " +
                                mask[i % SPECIES.length()]);
        }
    }

    static void assertBroadcastLongArraysEquals(double[] r, double[] a, double[] b, boolean[] mask, FBinOp f) {
        assertBroadcastLongArraysEquals(r, a, b, mask, FBinMaskOp.lift(f));
    }

    static void assertBroadcastLongArraysEquals(double[] r, double[] a, double[] b, boolean[] mask, FBinMaskOp f) {
        int i = 0;
        try {
            for (; i < a.length; i++) {
                Assert.assertEquals(r[i], f.apply(a[i], (double)((long)b[(i / SPECIES.length()) * SPECIES.length()]), mask[i % SPECIES.length()]));
            }
        } catch (AssertionError err) {
            Assert.assertEquals(r[i], f.apply(a[i], (double)((long)b[(i / SPECIES.length()) * SPECIES.length()]),
                                mask[i % SPECIES.length()]), "at index #" + i + ", input1 = " + a[i] +
                                ", input2 = " + b[(i / SPECIES.length()) * SPECIES.length()] + ", mask = " +
                                mask[i % SPECIES.length()]);
        }
    }

    static void assertShiftArraysEquals(double[] r, double[] a, double[] b, FBinOp f) {
        int i = 0;
        int j = 0;
        try {
            for (; j < a.length; j += SPECIES.length()) {
                for (i = 0; i < SPECIES.length(); i++) {
                    Assert.assertEquals(r[i+j], f.apply(a[i+j], b[j]));
                }
            }
        } catch (AssertionError e) {
            Assert.assertEquals(r[i+j], f.apply(a[i+j], b[j]), "at index #" + i + ", " + j);
        }
    }

    static void assertShiftArraysEquals(double[] r, double[] a, double[] b, boolean[] mask, FBinOp f) {
        assertShiftArraysEquals(r, a, b, mask, FBinMaskOp.lift(f));
    }

    static void assertShiftArraysEquals(double[] r, double[] a, double[] b, boolean[] mask, FBinMaskOp f) {
        int i = 0;
        int j = 0;
        try {
            for (; j < a.length; j += SPECIES.length()) {
                for (i = 0; i < SPECIES.length(); i++) {
                    Assert.assertEquals(r[i+j], f.apply(a[i+j], b[j], mask[i]));
                }
            }
        } catch (AssertionError err) {
            Assert.assertEquals(r[i+j], f.apply(a[i+j], b[j], mask[i]), "at index #" + i + ", input1 = " + a[i+j] + ", input2 = " + b[j] + ", mask = " + mask[i]);
        }
    }

    interface FBinConstOp {
        double apply(double a);
    }

    interface FBinConstMaskOp {
        double apply(double a, boolean m);

        static FBinConstMaskOp lift(FBinConstOp f) {
            return (a, m) -> m ? f.apply(a) : a;
        }
    }

    static void assertShiftConstEquals(double[] r, double[] a, FBinConstOp f) {
        int i = 0;
        int j = 0;
        try {
            for (; j < a.length; j += SPECIES.length()) {
                for (i = 0; i < SPECIES.length(); i++) {
                    Assert.assertEquals(r[i+j], f.apply(a[i+j]));
                }
            }
        } catch (AssertionError e) {
            Assert.assertEquals(r[i+j], f.apply(a[i+j]), "at index #" + i + ", " + j);
        }
    }

    static void assertShiftConstEquals(double[] r, double[] a, boolean[] mask, FBinConstOp f) {
        assertShiftConstEquals(r, a, mask, FBinConstMaskOp.lift(f));
    }

    static void assertShiftConstEquals(double[] r, double[] a, boolean[] mask, FBinConstMaskOp f) {
        int i = 0;
        int j = 0;
        try {
            for (; j < a.length; j += SPECIES.length()) {
                for (i = 0; i < SPECIES.length(); i++) {
                    Assert.assertEquals(r[i+j], f.apply(a[i+j], mask[i]));
                }
            }
        } catch (AssertionError err) {
            Assert.assertEquals(r[i+j], f.apply(a[i+j], mask[i]), "at index #" + i + ", input1 = " + a[i+j] + ", mask = " + mask[i]);
        }
    }

    interface FTernOp {
        double apply(double a, double b, double c);
    }

    interface FTernMaskOp {
        double apply(double a, double b, double c, boolean m);

        static FTernMaskOp lift(FTernOp f) {
            return (a, b, c, m) -> m ? f.apply(a, b, c) : a;
        }
    }

    static void assertArraysEquals(double[] r, double[] a, double[] b, double[] c, FTernOp f) {
        int i = 0;
        try {
            for (; i < a.length; i++) {
                Assert.assertEquals(r[i], f.apply(a[i], b[i], c[i]));
            }
        } catch (AssertionError e) {
            Assert.assertEquals(r[i], f.apply(a[i], b[i], c[i]), "at index #" + i + ", input1 = " + a[i] + ", input2 = " + b[i] + ", input3 = " + c[i]);
        }
    }

    static void assertArraysEquals(double[] r, double[] a, double[] b, double[] c, boolean[] mask, FTernOp f) {
        assertArraysEquals(r, a, b, c, mask, FTernMaskOp.lift(f));
    }

    static void assertArraysEquals(double[] r, double[] a, double[] b, double[] c, boolean[] mask, FTernMaskOp f) {
        int i = 0;
        try {
            for (; i < a.length; i++) {
                Assert.assertEquals(r[i], f.apply(a[i], b[i], c[i], mask[i % SPECIES.length()]));
            }
        } catch (AssertionError err) {
            Assert.assertEquals(r[i], f.apply(a[i], b[i], c[i], mask[i % SPECIES.length()]), "at index #" + i + ", input1 = " + a[i] + ", input2 = "
              + b[i] + ", input3 = " + c[i] + ", mask = " + mask[i % SPECIES.length()]);
        }
    }

    static void assertBroadcastArraysEquals(double[] r, double[] a, double[] b, double[] c, FTernOp f) {
        int i = 0;
        try {
            for (; i < a.length; i++) {
                Assert.assertEquals(r[i], f.apply(a[i], b[i], c[(i / SPECIES.length()) * SPECIES.length()]));
            }
        } catch (AssertionError e) {
            Assert.assertEquals(r[i], f.apply(a[i], b[i], c[(i / SPECIES.length()) * SPECIES.length()]), "at index #" +
                                i + ", input1 = " + a[i] + ", input2 = " + b[i] + ", input3 = " +
                                c[(i / SPECIES.length()) * SPECIES.length()]);
        }
    }

    static void assertAltBroadcastArraysEquals(double[] r, double[] a, double[] b, double[] c, FTernOp f) {
        int i = 0;
        try {
            for (; i < a.length; i++) {
                Assert.assertEquals(r[i], f.apply(a[i], b[(i / SPECIES.length()) * SPECIES.length()], c[i]));
            }
        } catch (AssertionError e) {
            Assert.assertEquals(r[i], f.apply(a[i], b[(i / SPECIES.length()) * SPECIES.length()], c[i]), "at index #" +
                                i + ", input1 = " + a[i] + ", input2 = " +
                                b[(i / SPECIES.length()) * SPECIES.length()] + ",  input3 = " + c[i]);
        }
    }

    static void assertBroadcastArraysEquals(double[] r, double[] a, double[] b, double[] c, boolean[] mask,
                                            FTernOp f) {
        assertBroadcastArraysEquals(r, a, b, c, mask, FTernMaskOp.lift(f));
    }

    static void assertBroadcastArraysEquals(double[] r, double[] a, double[] b, double[] c, boolean[] mask,
                                            FTernMaskOp f) {
        int i = 0;
        try {
            for (; i < a.length; i++) {
                Assert.assertEquals(r[i], f.apply(a[i], b[i], c[(i / SPECIES.length()) * SPECIES.length()],
                                    mask[i % SPECIES.length()]));
            }
        } catch (AssertionError err) {
            Assert.assertEquals(r[i], f.apply(a[i], b[i], c[(i / SPECIES.length()) * SPECIES.length()],
                                mask[i % SPECIES.length()]), "at index #" + i + ", input1 = " + a[i] + ", input2 = " +
                                b[i] + ", input3 = " + c[(i / SPECIES.length()) * SPECIES.length()] + ", mask = " +
                                mask[i % SPECIES.length()]);
        }
    }

    static void assertAltBroadcastArraysEquals(double[] r, double[] a, double[] b, double[] c, boolean[] mask,
                                            FTernOp f) {
        assertAltBroadcastArraysEquals(r, a, b, c, mask, FTernMaskOp.lift(f));
    }

    static void assertAltBroadcastArraysEquals(double[] r, double[] a, double[] b, double[] c, boolean[] mask,
                                            FTernMaskOp f) {
        int i = 0;
        try {
            for (; i < a.length; i++) {
                Assert.assertEquals(r[i], f.apply(a[i], b[(i / SPECIES.length()) * SPECIES.length()], c[i],
                                    mask[i % SPECIES.length()]));
            }
        } catch (AssertionError err) {
            Assert.assertEquals(r[i], f.apply(a[i], b[(i / SPECIES.length()) * SPECIES.length()], c[i],
                                mask[i % SPECIES.length()]), "at index #" + i + ", input1 = " + a[i] +
                                ", input2 = " + b[(i / SPECIES.length()) * SPECIES.length()] +
                                ", input3 = " + c[i] + ", mask = " + mask[i % SPECIES.length()]);
        }
    }

    static void assertDoubleBroadcastArraysEquals(double[] r, double[] a, double[] b, double[] c, FTernOp f) {
        int i = 0;
        try {
            for (; i < a.length; i++) {
                Assert.assertEquals(r[i], f.apply(a[i], b[(i / SPECIES.length()) * SPECIES.length()],
                                    c[(i / SPECIES.length()) * SPECIES.length()]));
            }
        } catch (AssertionError e) {
            Assert.assertEquals(r[i], f.apply(a[i], b[(i / SPECIES.length()) * SPECIES.length()],
                                c[(i / SPECIES.length()) * SPECIES.length()]), "at index #" + i + ", input1 = " + a[i]
                                + ", input2 = " + b[(i / SPECIES.length()) * SPECIES.length()] + ", input3 = " +
                                c[(i / SPECIES.length()) * SPECIES.length()]);
        }
    }

    static void assertDoubleBroadcastArraysEquals(double[] r, double[] a, double[] b, double[] c, boolean[] mask,
                                                  FTernOp f) {
        assertDoubleBroadcastArraysEquals(r, a, b, c, mask, FTernMaskOp.lift(f));
    }

    static void assertDoubleBroadcastArraysEquals(double[] r, double[] a, double[] b, double[] c, boolean[] mask,
                                                  FTernMaskOp f) {
        int i = 0;
        try {
            for (; i < a.length; i++) {
                Assert.assertEquals(r[i], f.apply(a[i], b[(i / SPECIES.length()) * SPECIES.length()],
                                    c[(i / SPECIES.length()) * SPECIES.length()], mask[i % SPECIES.length()]));
            }
        } catch (AssertionError err) {
            Assert.assertEquals(r[i], f.apply(a[i], b[(i / SPECIES.length()) * SPECIES.length()],
                                c[(i / SPECIES.length()) * SPECIES.length()], mask[i % SPECIES.length()]), "at index #"
                                + i + ", input1 = " + a[i] + ", input2 = " + b[(i / SPECIES.length()) * SPECIES.length()] +
                                ", input3 = " + c[(i / SPECIES.length()) * SPECIES.length()] + ", mask = " +
                                mask[i % SPECIES.length()]);
        }
    }


    static boolean isWithin1Ulp(double actual, double expected) {
        if (Double.isNaN(expected) && !Double.isNaN(actual)) {
            return false;
        } else if (!Double.isNaN(expected) && Double.isNaN(actual)) {
            return false;
        }

        double low = Math.nextDown(expected);
        double high = Math.nextUp(expected);

        if (Double.compare(low, expected) > 0) {
            return false;
        }

        if (Double.compare(high, expected) < 0) {
            return false;
        }

        return true;
    }

    static void assertArraysEqualsWithinOneUlp(double[] r, double[] a, FUnOp mathf, FUnOp strictmathf) {
        int i = 0;
        try {
            // Check that result is within 1 ulp of strict math or equivalent to math implementation.
            for (; i < a.length; i++) {
                Assert.assertTrue(Double.compare(r[i], mathf.apply(a[i])) == 0 ||
                                    isWithin1Ulp(r[i], strictmathf.apply(a[i])));
            }
        } catch (AssertionError e) {
            Assert.assertTrue(Double.compare(r[i], mathf.apply(a[i])) == 0, "at index #" + i + ", input = " + a[i] + ", actual = " + r[i] + ", expected = " + mathf.apply(a[i]));
            Assert.assertTrue(isWithin1Ulp(r[i], strictmathf.apply(a[i])), "at index #" + i + ", input = " + a[i] + ", actual = " + r[i] + ", expected (within 1 ulp) = " + strictmathf.apply(a[i]));
        }
    }

    static void assertArraysEqualsWithinOneUlp(double[] r, double[] a, double[] b, FBinOp mathf, FBinOp strictmathf) {
        int i = 0;
        try {
            // Check that result is within 1 ulp of strict math or equivalent to math implementation.
            for (; i < a.length; i++) {
                Assert.assertTrue(Double.compare(r[i], mathf.apply(a[i], b[i])) == 0 ||
                                    isWithin1Ulp(r[i], strictmathf.apply(a[i], b[i])));
            }
        } catch (AssertionError e) {
            Assert.assertTrue(Double.compare(r[i], mathf.apply(a[i], b[i])) == 0, "at index #" + i + ", input1 = " + a[i] + ", input2 = " + b[i] + ", actual = " + r[i] + ", expected = " + mathf.apply(a[i], b[i]));
            Assert.assertTrue(isWithin1Ulp(r[i], strictmathf.apply(a[i], b[i])), "at index #" + i + ", input1 = " + a[i] + ", input2 = " + b[i] + ", actual = " + r[i] + ", expected (within 1 ulp) = " + strictmathf.apply(a[i], b[i]));
        }
    }

    static void assertBroadcastArraysEqualsWithinOneUlp(double[] r, double[] a, double[] b,
                                                        FBinOp mathf, FBinOp strictmathf) {
        int i = 0;
        try {
            // Check that result is within 1 ulp of strict math or equivalent to math implementation.
            for (; i < a.length; i++) {
                Assert.assertTrue(Double.compare(r[i],
                                  mathf.apply(a[i], b[(i / SPECIES.length()) * SPECIES.length()])) == 0 ||
                                  isWithin1Ulp(r[i],
                                  strictmathf.apply(a[i], b[(i / SPECIES.length()) * SPECIES.length()])));
            }
        } catch (AssertionError e) {
            Assert.assertTrue(Double.compare(r[i],
                              mathf.apply(a[i], b[(i / SPECIES.length()) * SPECIES.length()])) == 0,
                              "at index #" + i + ", input1 = " + a[i] + ", input2 = " +
                              b[(i / SPECIES.length()) * SPECIES.length()] + ", actual = " + r[i] +
                              ", expected = " + mathf.apply(a[i], b[(i / SPECIES.length()) * SPECIES.length()]));
            Assert.assertTrue(isWithin1Ulp(r[i],
                              strictmathf.apply(a[i], b[(i / SPECIES.length()) * SPECIES.length()])),
                             "at index #" + i + ", input1 = " + a[i] + ", input2 = " +
                             b[(i / SPECIES.length()) * SPECIES.length()] + ", actual = " + r[i] +
                             ", expected (within 1 ulp) = " + strictmathf.apply(a[i],
                             b[(i / SPECIES.length()) * SPECIES.length()]));
        }
    }

    interface FGatherScatterOp {
        double[] apply(double[] a, int ix, int[] b, int iy);
    }

    static void assertArraysEquals(double[] r, double[] a, int[] b, FGatherScatterOp f) {
        int i = 0;
        try {
            for (; i < a.length; i += SPECIES.length()) {
                Assert.assertEquals(Arrays.copyOfRange(r, i, i+SPECIES.length()),
                  f.apply(a, i, b, i));
            }
        } catch (AssertionError e) {
            double[] ref = f.apply(a, i, b, i);
            double[] res = Arrays.copyOfRange(r, i, i+SPECIES.length());
            Assert.assertEquals(res, ref,
              "(ref: " + Arrays.toString(ref) + ", res: " + Arrays.toString(res) + ", a: "
              + Arrays.toString(Arrays.copyOfRange(a, i, i+SPECIES.length()))
              + ", b: "
              + Arrays.toString(Arrays.copyOfRange(b, i, i+SPECIES.length()))
              + " at index #" + i);
        }
    }

    interface FGatherMaskedOp {
        double[] apply(double[] a, int ix, boolean[] mask, int[] b, int iy);
    }

    interface FScatterMaskedOp {
        double[] apply(double[] r, double[] a, int ix, boolean[] mask, int[] b, int iy);
    }

    static void assertArraysEquals(double[] r, double[] a, int[] b, boolean[] mask, FGatherMaskedOp f) {
        int i = 0;
        try {
            for (; i < a.length; i += SPECIES.length()) {
                Assert.assertEquals(Arrays.copyOfRange(r, i, i+SPECIES.length()),
                  f.apply(a, i, mask, b, i));
            }
        } catch (AssertionError e) {
            double[] ref = f.apply(a, i, mask, b, i);
            double[] res = Arrays.copyOfRange(r, i, i+SPECIES.length());
            Assert.assertEquals(res, ref,
              "(ref: " + Arrays.toString(ref) + ", res: " + Arrays.toString(res) + ", a: "
              + Arrays.toString(Arrays.copyOfRange(a, i, i+SPECIES.length()))
              + ", b: "
              + Arrays.toString(Arrays.copyOfRange(b, i, i+SPECIES.length()))
              + ", mask: "
              + Arrays.toString(mask)
              + " at index #" + i);
        }
    }

    static void assertArraysEquals(double[] r, double[] a, int[] b, boolean[] mask, FScatterMaskedOp f) {
        int i = 0;
        try {
            for (; i < a.length; i += SPECIES.length()) {
                Assert.assertEquals(Arrays.copyOfRange(r, i, i+SPECIES.length()),
                  f.apply(r, a, i, mask, b, i));
            }
        } catch (AssertionError e) {
            double[] ref = f.apply(r, a, i, mask, b, i);
            double[] res = Arrays.copyOfRange(r, i, i+SPECIES.length());
            Assert.assertEquals(res, ref,
              "(ref: " + Arrays.toString(ref) + ", res: " + Arrays.toString(res) + ", a: "
              + Arrays.toString(Arrays.copyOfRange(a, i, i+SPECIES.length()))
              + ", b: "
              + Arrays.toString(Arrays.copyOfRange(b, i, i+SPECIES.length()))
              + ", r: "
              + Arrays.toString(Arrays.copyOfRange(r, i, i+SPECIES.length()))
              + ", mask: "
              + Arrays.toString(mask)
              + " at index #" + i);
        }
    }

    interface FLaneOp {
        double[] apply(double[] a, int origin, int idx);
    }

    static void assertArraysEquals(double[] r, double[] a, int origin, FLaneOp f) {
        int i = 0;
        try {
            for (; i < a.length; i += SPECIES.length()) {
                Assert.assertEquals(Arrays.copyOfRange(r, i, i+SPECIES.length()),
                  f.apply(a, origin, i));
            }
        } catch (AssertionError e) {
            double[] ref = f.apply(a, origin, i);
            double[] res = Arrays.copyOfRange(r, i, i+SPECIES.length());
            Assert.assertEquals(res, ref, "(ref: " + Arrays.toString(ref)
              + ", res: " + Arrays.toString(res)
              + "), at index #" + i);
        }
    }

    interface FLaneBop {
        double[] apply(double[] a, double[] b, int origin, int idx);
    }

    static void assertArraysEquals(double[] r, double[] a, double[] b, int origin, FLaneBop f) {
        int i = 0;
        try {
            for (; i < a.length; i += SPECIES.length()) {
                Assert.assertEquals(Arrays.copyOfRange(r, i, i+SPECIES.length()),
                  f.apply(a, b, origin, i));
            }
        } catch (AssertionError e) {
            double[] ref = f.apply(a, b, origin, i);
            double[] res = Arrays.copyOfRange(r, i, i+SPECIES.length());
            Assert.assertEquals(res, ref, "(ref: " + Arrays.toString(ref)
              + ", res: " + Arrays.toString(res)
              + "), at index #" + i
              + ", at origin #" + origin);
        }
    }

    interface FLaneMaskedBop {
        double[] apply(double[] a, double[] b, int origin, boolean[] mask, int idx);
    }

    static void assertArraysEquals(double[] r, double[] a, double[] b, int origin, boolean[] mask, FLaneMaskedBop f) {
        int i = 0;
        try {
            for (; i < a.length; i += SPECIES.length()) {
                Assert.assertEquals(Arrays.copyOfRange(r, i, i+SPECIES.length()),
                  f.apply(a, b, origin, mask, i));
            }
        } catch (AssertionError e) {
            double[] ref = f.apply(a, b, origin, mask, i);
            double[] res = Arrays.copyOfRange(r, i, i+SPECIES.length());
            Assert.assertEquals(res, ref, "(ref: " + Arrays.toString(ref)
              + ", res: " + Arrays.toString(res)
              + "), at index #" + i
              + ", at origin #" + origin);
        }
    }

    interface FLanePartBop {
        double[] apply(double[] a, double[] b, int origin, int part, int idx);
    }

    static void assertArraysEquals(double[] r, double[] a, double[] b, int origin, int part, FLanePartBop f) {
        int i = 0;
        try {
            for (; i < a.length; i += SPECIES.length()) {
                Assert.assertEquals(Arrays.copyOfRange(r, i, i+SPECIES.length()),
                  f.apply(a, b, origin, part, i));
            }
        } catch (AssertionError e) {
            double[] ref = f.apply(a, b, origin, part, i);
            double[] res = Arrays.copyOfRange(r, i, i+SPECIES.length());
            Assert.assertEquals(res, ref, "(ref: " + Arrays.toString(ref)
              + ", res: " + Arrays.toString(res)
              + "), at index #" + i
              + ", at origin #" + origin
              + ", with part #" + part);
        }
    }

    interface FLanePartMaskedBop {
        double[] apply(double[] a, double[] b, int origin, int part, boolean[] mask, int idx);
    }

    static void assertArraysEquals(double[] r, double[] a, double[] b, int origin, int part, boolean[] mask, FLanePartMaskedBop f) {
        int i = 0;
        try {
            for (; i < a.length; i += SPECIES.length()) {
                Assert.assertEquals(Arrays.copyOfRange(r, i, i+SPECIES.length()),
                  f.apply(a, b, origin, part, mask, i));
            }
        } catch (AssertionError e) {
            double[] ref = f.apply(a, b, origin, part, mask, i);
            double[] res = Arrays.copyOfRange(r, i, i+SPECIES.length());
            Assert.assertEquals(res, ref, "(ref: " + Arrays.toString(ref)
              + ", res: " + Arrays.toString(res)
              + "), at index #" + i
              + ", at origin #" + origin
              + ", with part #" + part);
        }
    }

    static int intCornerCaseValue(int i) {
        switch(i % 5) {
            case 0:
                return Integer.MAX_VALUE;
            case 1:
                return Integer.MIN_VALUE;
            case 2:
                return Integer.MIN_VALUE;
            case 3:
                return Integer.MAX_VALUE;
            default:
                return (int)0;
        }
    }

    static final List<IntFunction<double[]>> INT_DOUBLE_GENERATORS = List.of(
            withToString("double[-i * 5]", (int s) -> {
                return fill(s * BUFFER_REPS,
                            i -> (double)(-i * 5));
            }),
            withToString("double[i * 5]", (int s) -> {
                return fill(s * BUFFER_REPS,
                            i -> (double)(i * 5));
            }),
            withToString("double[i + 1]", (int s) -> {
                return fill(s * BUFFER_REPS,
                            i -> (((double)(i + 1) == 0) ? 1 : (double)(i + 1)));
            }),
            withToString("double[intCornerCaseValue(i)]", (int s) -> {
                return fill(s * BUFFER_REPS,
                            i -> (double)intCornerCaseValue(i));
            })
    );

    static void assertArraysEquals(int[] r, double[] a, int offs) {
        int i = 0;
        try {
            for (; i < r.length; i++) {
                Assert.assertEquals(r[i], (int)(a[i+offs]));
            }
        } catch (AssertionError e) {
            Assert.assertEquals(r[i], (int)(a[i+offs]), "at index #" + i + ", input = " + a[i+offs]);
        }
    }

    static long longCornerCaseValue(int i) {
        switch(i % 5) {
            case 0:
                return Long.MAX_VALUE;
            case 1:
                return Long.MIN_VALUE;
            case 2:
                return Long.MIN_VALUE;
            case 3:
                return Long.MAX_VALUE;
            default:
                return (long)0;
        }
    }

    static final List<IntFunction<double[]>> LONG_DOUBLE_GENERATORS = List.of(
            withToString("double[-i * 5]", (int s) -> {
                return fill(s * BUFFER_REPS,
                            i -> (double)(-i * 5));
            }),
            withToString("double[i * 5]", (int s) -> {
                return fill(s * BUFFER_REPS,
                            i -> (double)(i * 5));
            }),
            withToString("double[i + 1]", (int s) -> {
                return fill(s * BUFFER_REPS,
                            i -> (((double)(i + 1) == 0) ? 1 : (double)(i + 1)));
            }),
            withToString("double[cornerCaseValue(i)]", (int s) -> {
                return fill(s * BUFFER_REPS,
                            i -> (double)longCornerCaseValue(i));
            })
    );


    static void assertArraysEquals(long[] r, double[] a, int offs) {
        int i = 0;
        try {
            for (; i < r.length; i++) {
                Assert.assertEquals(r[i], (long)(a[i+offs]));
            }
        } catch (AssertionError e) {
            Assert.assertEquals(r[i], (long)(a[i+offs]), "at index #" + i + ", input = " + a[i+offs]);
        }
    }

    static long bits(double e) {
        return  Double.doubleToLongBits(e);
    }

    static final List<IntFunction<double[]>> DOUBLE_GENERATORS = List.of(
            withToString("double[-i * 5]", (int s) -> {
                return fill(s * BUFFER_REPS,
                            i -> (double)(-i * 5));
            }),
            withToString("double[i * 5]", (int s) -> {
                return fill(s * BUFFER_REPS,
                            i -> (double)(i * 5));
            }),
            withToString("double[i + 1]", (int s) -> {
                return fill(s * BUFFER_REPS,
                            i -> (((double)(i + 1) == 0) ? 1 : (double)(i + 1)));
            }),
            withToString("double[0.01 + (i / (i + 1))]", (int s) -> {
                return fill(s * BUFFER_REPS,
                            i -> (double)0.01 + ((double)i / (i + 1)));
            }),
            withToString("double[i -> i % 17 == 0 ? cornerCaseValue(i) : 0.01 + (i / (i + 1))]", (int s) -> {
                return fill(s * BUFFER_REPS,
                            i -> i % 17 == 0 ? cornerCaseValue(i) : (double)0.01 + ((double)i / (i + 1)));
            }),
            withToString("double[cornerCaseValue(i)]", (int s) -> {
                return fill(s * BUFFER_REPS,
                            i -> cornerCaseValue(i));
            })
    );

    // Create combinations of pairs
    // @@@ Might be sensitive to order e.g. div by 0
    static final List<List<IntFunction<double[]>>> DOUBLE_GENERATOR_PAIRS =
        Stream.of(DOUBLE_GENERATORS.get(0)).
                flatMap(fa -> DOUBLE_GENERATORS.stream().skip(1).map(fb -> List.of(fa, fb))).
                collect(Collectors.toList());

    @DataProvider
    public Object[][] boolUnaryOpProvider() {
        return BOOL_ARRAY_GENERATORS.stream().
                map(f -> new Object[]{f}).
                toArray(Object[][]::new);
    }

    static final List<List<IntFunction<double[]>>> DOUBLE_GENERATOR_TRIPLES =
        DOUBLE_GENERATOR_PAIRS.stream().
                flatMap(pair -> DOUBLE_GENERATORS.stream().map(f -> List.of(pair.get(0), pair.get(1), f))).
                collect(Collectors.toList());

    static final List<IntFunction<double[]>> SELECT_FROM_INDEX_GENERATORS = List.of(
            withToString("double[0..VECLEN*2)", (int s) -> {
                return fill(s * BUFFER_REPS,
                            i -> (double)(RAND.nextInt()));
            })
    );

    static final List<List<IntFunction<double[]>>> DOUBLE_GENERATOR_SELECT_FROM_TRIPLES =
        DOUBLE_GENERATOR_PAIRS.stream().
                flatMap(pair -> SELECT_FROM_INDEX_GENERATORS.stream().map(f -> List.of(pair.get(0), pair.get(1), f))).
                collect(Collectors.toList());

    @DataProvider
    public Object[][] doubleBinaryOpProvider() {
        return DOUBLE_GENERATOR_PAIRS.stream().map(List::toArray).
                toArray(Object[][]::new);
    }

    @DataProvider
    public Object[][] doubleIndexedOpProvider() {
        return DOUBLE_GENERATOR_PAIRS.stream().map(List::toArray).
                toArray(Object[][]::new);
    }

    @DataProvider
    public Object[][] doubleBinaryOpMaskProvider() {
        return BOOLEAN_MASK_GENERATORS.stream().
                flatMap(fm -> DOUBLE_GENERATOR_PAIRS.stream().map(lfa -> {
                    return Stream.concat(lfa.stream(), Stream.of(fm)).toArray();
                })).
                toArray(Object[][]::new);
    }

    @DataProvider
    public Object[][] doubleTernaryOpProvider() {
        return DOUBLE_GENERATOR_TRIPLES.stream().map(List::toArray).
                toArray(Object[][]::new);
    }

    @DataProvider
    public Object[][] doubleSelectFromTwoVectorOpProvider() {
        return DOUBLE_GENERATOR_SELECT_FROM_TRIPLES.stream().map(List::toArray).
                toArray(Object[][]::new);
    }

    @DataProvider
    public Object[][] doubleTernaryOpMaskProvider() {
        return BOOLEAN_MASK_GENERATORS.stream().
                flatMap(fm -> DOUBLE_GENERATOR_TRIPLES.stream().map(lfa -> {
                    return Stream.concat(lfa.stream(), Stream.of(fm)).toArray();
                })).
                toArray(Object[][]::new);
    }

    @DataProvider
    public Object[][] doubleUnaryOpProvider() {
        return DOUBLE_GENERATORS.stream().
                map(f -> new Object[]{f}).
                toArray(Object[][]::new);
    }

    @DataProvider
    public Object[][] doubleUnaryOpMaskProvider() {
        return BOOLEAN_MASK_GENERATORS.stream().
                flatMap(fm -> DOUBLE_GENERATORS.stream().map(fa -> {
                    return new Object[] {fa, fm};
                })).
                toArray(Object[][]::new);
    }

    @DataProvider
    public Object[][] doubletoIntUnaryOpProvider() {
        return INT_DOUBLE_GENERATORS.stream().
                map(f -> new Object[]{f}).
                toArray(Object[][]::new);
    }

    @DataProvider
    public Object[][] doubletoLongUnaryOpProvider() {
        return LONG_DOUBLE_GENERATORS.stream().
                map(f -> new Object[]{f}).
                toArray(Object[][]::new);
    }

    @DataProvider
    public Object[][] maskProvider() {
        return BOOLEAN_MASK_GENERATORS.stream().
                map(f -> new Object[]{f}).
                toArray(Object[][]::new);
    }

    @DataProvider
    public Object[][] longMaskProvider() {
        return LONG_MASK_GENERATORS.stream().
                map(f -> new Object[]{f}).
                toArray(Object[][]::new);
    }

    @DataProvider
    public Object[][] boolMaskBinaryOpProvider() {
        return BOOLEAN_MASK_COMPARE_GENERATOR_PAIRS.stream().
                map(List::toArray).
                toArray(Object[][]::new);
    }

    @DataProvider
    public Object[][] boolMaskUnaryOpProvider() {
        return BOOLEAN_MASK_GENERATORS.stream().
                map(f -> new Object[]{f}).
                toArray(Object[][]::new);
    }

    @DataProvider
    public Object[][] shuffleProvider() {
        return INT_SHUFFLE_GENERATORS.stream().
                map(f -> new Object[]{f}).
                toArray(Object[][]::new);
    }

    @DataProvider
    public Object[][] shuffleCompareOpProvider() {
        return INT_SHUFFLE_COMPARE_GENERATOR_PAIRS.stream().map(List::toArray).
                toArray(Object[][]::new);
    }

    @DataProvider
    public Object[][] doubleUnaryOpShuffleProvider() {
        return INT_SHUFFLE_GENERATORS.stream().
                flatMap(fs -> DOUBLE_GENERATORS.stream().map(fa -> {
                    return new Object[] {fa, fs};
                })).
                toArray(Object[][]::new);
    }

    @DataProvider
    public Object[][] doubleUnaryOpShuffleMaskProvider() {
        return BOOLEAN_MASK_GENERATORS.stream().
                flatMap(fm -> INT_SHUFFLE_GENERATORS.stream().
                    flatMap(fs -> DOUBLE_GENERATORS.stream().map(fa -> {
                        return new Object[] {fa, fs, fm};
                }))).
                toArray(Object[][]::new);
    }

    static final List<BiFunction<Integer,Integer,double[]>> DOUBLE_SHUFFLE_GENERATORS = List.of(
            withToStringBi("shuffle[random]", (Integer l, Integer m) -> {
                double[] a = new double[l];
                int upper = m;
                for (int i = 0; i < 1; i++) {
                    a[i] = (double)RAND.nextInt(upper);
                }
                return a;
            })
    );

    @DataProvider
    public Object[][] doubleUnaryOpSelectFromProvider() {
        return DOUBLE_SHUFFLE_GENERATORS.stream().
                flatMap(fs -> DOUBLE_GENERATORS.stream().map(fa -> {
                    return new Object[] {fa, fs};
                })).
                toArray(Object[][]::new);
    }

    @DataProvider
    public Object[][] doubleUnaryOpSelectFromMaskProvider() {
        return BOOLEAN_MASK_GENERATORS.stream().
                flatMap(fm -> DOUBLE_SHUFFLE_GENERATORS.stream().
                    flatMap(fs -> DOUBLE_GENERATORS.stream().map(fa -> {
                        return new Object[] {fa, fs, fm};
                }))).
                toArray(Object[][]::new);
    }

    static final List<IntFunction<double[]>> DOUBLE_COMPARE_GENERATORS = List.of(
            withToString("double[i]", (int s) -> {
                return fill(s * BUFFER_REPS,
                            i -> (double)i);
            }),
            withToString("double[i - length / 2]", (int s) -> {
                return fill(s * BUFFER_REPS,
                            i -> (double)(i - (s * BUFFER_REPS / 2)));
            }),
            withToString("double[i + 1]", (int s) -> {
                return fill(s * BUFFER_REPS,
                            i -> (double)(i + 1));
            }),
            withToString("double[i - 2]", (int s) -> {
                return fill(s * BUFFER_REPS,
                            i -> (double)(i - 2));
            }),
            withToString("double[zigZag(i)]", (int s) -> {
                return fill(s * BUFFER_REPS,
                            i -> i%3 == 0 ? (double)i : (i%3 == 1 ? (double)(i + 1) : (double)(i - 2)));
            }),
            withToString("double[cornerCaseValue(i)]", (int s) -> {
                return fill(s * BUFFER_REPS,
                            i -> cornerCaseValue(i));
            })
    );

    static final List<List<IntFunction<double[]>>> DOUBLE_TEST_GENERATOR_ARGS =
        DOUBLE_COMPARE_GENERATORS.stream().
                map(fa -> List.of(fa)).
                collect(Collectors.toList());

    @DataProvider
    public Object[][] doubleTestOpProvider() {
        return DOUBLE_TEST_GENERATOR_ARGS.stream().map(List::toArray).
                toArray(Object[][]::new);
    }

    @DataProvider
    public Object[][] doubleTestOpMaskProvider() {
        return BOOLEAN_MASK_GENERATORS.stream().
                flatMap(fm -> DOUBLE_TEST_GENERATOR_ARGS.stream().map(lfa -> {
                    return Stream.concat(lfa.stream(), Stream.of(fm)).toArray();
                })).
                toArray(Object[][]::new);
    }

    static final List<List<IntFunction<double[]>>> DOUBLE_COMPARE_GENERATOR_PAIRS =
        DOUBLE_COMPARE_GENERATORS.stream().
                flatMap(fa -> DOUBLE_COMPARE_GENERATORS.stream().map(fb -> List.of(fa, fb))).
                collect(Collectors.toList());

    @DataProvider
    public Object[][] doubleCompareOpProvider() {
        return DOUBLE_COMPARE_GENERATOR_PAIRS.stream().map(List::toArray).
                toArray(Object[][]::new);
    }

    @DataProvider
    public Object[][] doubleCompareOpMaskProvider() {
        return BOOLEAN_MASK_GENERATORS.stream().
                flatMap(fm -> DOUBLE_COMPARE_GENERATOR_PAIRS.stream().map(lfa -> {
                    return Stream.concat(lfa.stream(), Stream.of(fm)).toArray();
                })).
                toArray(Object[][]::new);
    }

    interface ToDoubleF {
        double apply(int i);
    }

    static double[] fill(int s , ToDoubleF f) {
        return fill(new double[s], f);
    }

    static double[] fill(double[] a, ToDoubleF f) {
        for (int i = 0; i < a.length; i++) {
            a[i] = f.apply(i);
        }
        return a;
    }

    static double cornerCaseValue(int i) {
        return switch(i % 8) {
            case 0  -> Double.MAX_VALUE;
            case 1  -> Double.MIN_VALUE;
            case 2  -> Double.NEGATIVE_INFINITY;
            case 3  -> Double.POSITIVE_INFINITY;
            case 4  -> Double.NaN;
            case 5  -> Double.longBitsToDouble(0x7FF123456789ABCDL);
            case 6  -> (double)0.0;
            default -> (double)-0.0;
        };
    }

    static final IntFunction<double[]> fr = (vl) -> {
        int length = BUFFER_REPS * vl;
        return new double[length];
    };

    static final IntFunction<boolean[]> fmr = (vl) -> {
        int length = BUFFER_REPS * vl;
        return new boolean[length];
    };

    static final IntFunction<long[]> lfr = (vl) -> {
        int length = BUFFER_REPS * vl;
        return new long[length];
    };

    static boolean eq(double a, double b) {
        return a == b;
    }

    static boolean neq(double a, double b) {
        return a != b;
    }

    static boolean lt(double a, double b) {
        return a < b;
    }

    static boolean le(double a, double b) {
        return a <= b;
    }

    static boolean gt(double a, double b) {
        return a > b;
    }

    static boolean ge(double a, double b) {
        return a >= b;
    }

    static double firstNonZero(double a, double b) {
        return Double.compare(a, (double) 0) != 0 ? a : b;
    }

    @Test
    static void smokeTest1() {
        DoubleVector three = DoubleVector.broadcast(SPECIES, (byte)-3);
        DoubleVector three2 = (DoubleVector) SPECIES.broadcast(-3);
        assert(three.eq(three2).allTrue());
        DoubleVector three3 = three2.broadcast(1).broadcast(-3);
        assert(three.eq(three3).allTrue());
        int scale = 2;
        Class<?> ETYPE = double.class;
        if (ETYPE == double.class || ETYPE == long.class)
            scale = 1000000;
        else if (ETYPE == byte.class && SPECIES.length() >= 64)
            scale = 1;
        DoubleVector higher = three.addIndex(scale);
        VectorMask<Double> m = three.compare(VectorOperators.LE, higher);
        assert(m.allTrue());
        m = higher.min((double)-1).test(VectorOperators.IS_NEGATIVE);
        assert(m.allTrue());
        m = higher.test(VectorOperators.IS_FINITE);
        assert(m.allTrue());
        double max = higher.reduceLanes(VectorOperators.MAX);
        assert(max == -3 + scale * (SPECIES.length()-1));
    }

    private static double[]
    bothToArray(DoubleVector a, DoubleVector b) {
        double[] r = new double[a.length() + b.length()];
        a.intoArray(r, 0);
        b.intoArray(r, a.length());
        return r;
    }

    @Test
    static void smokeTest2() {
        // Do some zipping and shuffling.
        DoubleVector io = (DoubleVector) SPECIES.broadcast(0).addIndex(1);
        DoubleVector io2 = (DoubleVector) VectorShuffle.iota(SPECIES,0,1,false).toVector();
        Assert.assertEquals(io, io2);
        DoubleVector a = io.add((double)1); //[1,2]
        DoubleVector b = a.neg();  //[-1,-2]
        double[] abValues = bothToArray(a,b); //[1,2,-1,-2]
        VectorShuffle<Double> zip0 = VectorShuffle.makeZip(SPECIES, 0);
        VectorShuffle<Double> zip1 = VectorShuffle.makeZip(SPECIES, 1);
        DoubleVector zab0 = a.rearrange(zip0,b); //[1,-1]
        DoubleVector zab1 = a.rearrange(zip1,b); //[2,-2]
        double[] zabValues = bothToArray(zab0, zab1); //[1,-1,2,-2]
        // manually zip
        double[] manual = new double[zabValues.length];
        for (int i = 0; i < manual.length; i += 2) {
            manual[i+0] = abValues[i/2];
            manual[i+1] = abValues[a.length() + i/2];
        }
        Assert.assertEquals(Arrays.toString(zabValues), Arrays.toString(manual));
        VectorShuffle<Double> unz0 = VectorShuffle.makeUnzip(SPECIES, 0);
        VectorShuffle<Double> unz1 = VectorShuffle.makeUnzip(SPECIES, 1);
        DoubleVector uab0 = zab0.rearrange(unz0,zab1);
        DoubleVector uab1 = zab0.rearrange(unz1,zab1);
        double[] abValues1 = bothToArray(uab0, uab1);
        Assert.assertEquals(Arrays.toString(abValues), Arrays.toString(abValues1));
    }

    static void iotaShuffle() {
        DoubleVector io = (DoubleVector) SPECIES.broadcast(0).addIndex(1);
        DoubleVector io2 = (DoubleVector) VectorShuffle.iota(SPECIES, 0 , 1, false).toVector();
        Assert.assertEquals(io, io2);
    }

    @Test
    // Test all shuffle related operations.
    static void shuffleTest() {
        // To test backend instructions, make sure that C2 is used.
        for (int loop = 0; loop < INVOC_COUNT * INVOC_COUNT; loop++) {
            iotaShuffle();
        }
    }

    @Test
    void viewAsIntegeralLanesTest() {
        Vector<?> asIntegral = SPECIES.zero().viewAsIntegralLanes();
        VectorSpecies<?> asIntegralSpecies = asIntegral.species();
        Assert.assertNotEquals(asIntegralSpecies.elementType(), SPECIES.elementType());
        Assert.assertEquals(asIntegralSpecies.vectorShape(), SPECIES.vectorShape());
        Assert.assertEquals(asIntegralSpecies.length(), SPECIES.length());
        Assert.assertEquals(asIntegral.viewAsFloatingLanes().species(), SPECIES);
    }

    @Test
    void viewAsFloatingLanesTest() {
        Vector<?> asFloating = SPECIES.zero().viewAsFloatingLanes();
        Assert.assertEquals(asFloating.species(), SPECIES);
    }

    static double ADD(double a, double b) {
        return (double)(a + b);
    }

    @Test(dataProvider = "doubleBinaryOpProvider")
    static void ADDDouble64VectorTests(IntFunction<double[]> fa, IntFunction<double[]> fb) {
        double[] a = fa.apply(SPECIES.length());
        double[] b = fb.apply(SPECIES.length());
        double[] r = fr.apply(SPECIES.length());

        for (int ic = 0; ic < INVOC_COUNT; ic++) {
            for (int i = 0; i < a.length; i += SPECIES.length()) {
                DoubleVector av = DoubleVector.fromArray(SPECIES, a, i);
                DoubleVector bv = DoubleVector.fromArray(SPECIES, b, i);
                av.lanewise(VectorOperators.ADD, bv).intoArray(r, i);
            }
        }

        assertArraysEquals(r, a, b, Double64VectorTests::ADD);
    }

    static double add(double a, double b) {
        return (double)(a + b);
    }

    @Test(dataProvider = "doubleBinaryOpProvider")
    static void addDouble64VectorTests(IntFunction<double[]> fa, IntFunction<double[]> fb) {
        double[] a = fa.apply(SPECIES.length());
        double[] b = fb.apply(SPECIES.length());
        double[] r = fr.apply(SPECIES.length());

        for (int i = 0; i < a.length; i += SPECIES.length()) {
            DoubleVector av = DoubleVector.fromArray(SPECIES, a, i);
            DoubleVector bv = DoubleVector.fromArray(SPECIES, b, i);
            av.add(bv).intoArray(r, i);
        }

        assertArraysEquals(r, a, b, Double64VectorTests::add);
    }

    @Test(dataProvider = "doubleBinaryOpMaskProvider")
    static void ADDDouble64VectorTestsMasked(IntFunction<double[]> fa, IntFunction<double[]> fb,
                                          IntFunction<boolean[]> fm) {
        double[] a = fa.apply(SPECIES.length());
        double[] b = fb.apply(SPECIES.length());
        double[] r = fr.apply(SPECIES.length());
        boolean[] mask = fm.apply(SPECIES.length());
        VectorMask<Double> vmask = VectorMask.fromArray(SPECIES, mask, 0);

        for (int ic = 0; ic < INVOC_COUNT; ic++) {
            for (int i = 0; i < a.length; i += SPECIES.length()) {
                DoubleVector av = DoubleVector.fromArray(SPECIES, a, i);
                DoubleVector bv = DoubleVector.fromArray(SPECIES, b, i);
                av.lanewise(VectorOperators.ADD, bv, vmask).intoArray(r, i);
            }
        }

        assertArraysEquals(r, a, b, mask, Double64VectorTests::ADD);
    }

    @Test(dataProvider = "doubleBinaryOpMaskProvider")
    static void addDouble64VectorTestsMasked(IntFunction<double[]> fa, IntFunction<double[]> fb,
                                          IntFunction<boolean[]> fm) {
        double[] a = fa.apply(SPECIES.length());
        double[] b = fb.apply(SPECIES.length());
        double[] r = fr.apply(SPECIES.length());
        boolean[] mask = fm.apply(SPECIES.length());
        VectorMask<Double> vmask = VectorMask.fromArray(SPECIES, mask, 0);

        for (int i = 0; i < a.length; i += SPECIES.length()) {
            DoubleVector av = DoubleVector.fromArray(SPECIES, a, i);
            DoubleVector bv = DoubleVector.fromArray(SPECIES, b, i);
            av.add(bv, vmask).intoArray(r, i);
        }

        assertArraysEquals(r, a, b, mask, Double64VectorTests::add);
    }

    static double SUB(double a, double b) {
        return (double)(a - b);
    }

    @Test(dataProvider = "doubleBinaryOpProvider")
    static void SUBDouble64VectorTests(IntFunction<double[]> fa, IntFunction<double[]> fb) {
        double[] a = fa.apply(SPECIES.length());
        double[] b = fb.apply(SPECIES.length());
        double[] r = fr.apply(SPECIES.length());

        for (int ic = 0; ic < INVOC_COUNT; ic++) {
            for (int i = 0; i < a.length; i += SPECIES.length()) {
                DoubleVector av = DoubleVector.fromArray(SPECIES, a, i);
                DoubleVector bv = DoubleVector.fromArray(SPECIES, b, i);
                av.lanewise(VectorOperators.SUB, bv).intoArray(r, i);
            }
        }

        assertArraysEquals(r, a, b, Double64VectorTests::SUB);
    }

    static double sub(double a, double b) {
        return (double)(a - b);
    }

    @Test(dataProvider = "doubleBinaryOpProvider")
    static void subDouble64VectorTests(IntFunction<double[]> fa, IntFunction<double[]> fb) {
        double[] a = fa.apply(SPECIES.length());
        double[] b = fb.apply(SPECIES.length());
        double[] r = fr.apply(SPECIES.length());

        for (int i = 0; i < a.length; i += SPECIES.length()) {
            DoubleVector av = DoubleVector.fromArray(SPECIES, a, i);
            DoubleVector bv = DoubleVector.fromArray(SPECIES, b, i);
            av.sub(bv).intoArray(r, i);
        }

        assertArraysEquals(r, a, b, Double64VectorTests::sub);
    }

    @Test(dataProvider = "doubleBinaryOpMaskProvider")
    static void SUBDouble64VectorTestsMasked(IntFunction<double[]> fa, IntFunction<double[]> fb,
                                          IntFunction<boolean[]> fm) {
        double[] a = fa.apply(SPECIES.length());
        double[] b = fb.apply(SPECIES.length());
        double[] r = fr.apply(SPECIES.length());
        boolean[] mask = fm.apply(SPECIES.length());
        VectorMask<Double> vmask = VectorMask.fromArray(SPECIES, mask, 0);

        for (int ic = 0; ic < INVOC_COUNT; ic++) {
            for (int i = 0; i < a.length; i += SPECIES.length()) {
                DoubleVector av = DoubleVector.fromArray(SPECIES, a, i);
                DoubleVector bv = DoubleVector.fromArray(SPECIES, b, i);
                av.lanewise(VectorOperators.SUB, bv, vmask).intoArray(r, i);
            }
        }

        assertArraysEquals(r, a, b, mask, Double64VectorTests::SUB);
    }

    @Test(dataProvider = "doubleBinaryOpMaskProvider")
    static void subDouble64VectorTestsMasked(IntFunction<double[]> fa, IntFunction<double[]> fb,
                                          IntFunction<boolean[]> fm) {
        double[] a = fa.apply(SPECIES.length());
        double[] b = fb.apply(SPECIES.length());
        double[] r = fr.apply(SPECIES.length());
        boolean[] mask = fm.apply(SPECIES.length());
        VectorMask<Double> vmask = VectorMask.fromArray(SPECIES, mask, 0);

        for (int i = 0; i < a.length; i += SPECIES.length()) {
            DoubleVector av = DoubleVector.fromArray(SPECIES, a, i);
            DoubleVector bv = DoubleVector.fromArray(SPECIES, b, i);
            av.sub(bv, vmask).intoArray(r, i);
        }

        assertArraysEquals(r, a, b, mask, Double64VectorTests::sub);
    }

    static double MUL(double a, double b) {
        return (double)(a * b);
    }

    @Test(dataProvider = "doubleBinaryOpProvider")
    static void MULDouble64VectorTests(IntFunction<double[]> fa, IntFunction<double[]> fb) {
        double[] a = fa.apply(SPECIES.length());
        double[] b = fb.apply(SPECIES.length());
        double[] r = fr.apply(SPECIES.length());

        for (int ic = 0; ic < INVOC_COUNT; ic++) {
            for (int i = 0; i < a.length; i += SPECIES.length()) {
                DoubleVector av = DoubleVector.fromArray(SPECIES, a, i);
                DoubleVector bv = DoubleVector.fromArray(SPECIES, b, i);
                av.lanewise(VectorOperators.MUL, bv).intoArray(r, i);
            }
        }

        assertArraysEquals(r, a, b, Double64VectorTests::MUL);
    }

    static double mul(double a, double b) {
        return (double)(a * b);
    }

    @Test(dataProvider = "doubleBinaryOpProvider")
    static void mulDouble64VectorTests(IntFunction<double[]> fa, IntFunction<double[]> fb) {
        double[] a = fa.apply(SPECIES.length());
        double[] b = fb.apply(SPECIES.length());
        double[] r = fr.apply(SPECIES.length());

        for (int i = 0; i < a.length; i += SPECIES.length()) {
            DoubleVector av = DoubleVector.fromArray(SPECIES, a, i);
            DoubleVector bv = DoubleVector.fromArray(SPECIES, b, i);
            av.mul(bv).intoArray(r, i);
        }

        assertArraysEquals(r, a, b, Double64VectorTests::mul);
    }

    @Test(dataProvider = "doubleBinaryOpMaskProvider")
    static void MULDouble64VectorTestsMasked(IntFunction<double[]> fa, IntFunction<double[]> fb,
                                          IntFunction<boolean[]> fm) {
        double[] a = fa.apply(SPECIES.length());
        double[] b = fb.apply(SPECIES.length());
        double[] r = fr.apply(SPECIES.length());
        boolean[] mask = fm.apply(SPECIES.length());
        VectorMask<Double> vmask = VectorMask.fromArray(SPECIES, mask, 0);

        for (int ic = 0; ic < INVOC_COUNT; ic++) {
            for (int i = 0; i < a.length; i += SPECIES.length()) {
                DoubleVector av = DoubleVector.fromArray(SPECIES, a, i);
                DoubleVector bv = DoubleVector.fromArray(SPECIES, b, i);
                av.lanewise(VectorOperators.MUL, bv, vmask).intoArray(r, i);
            }
        }

        assertArraysEquals(r, a, b, mask, Double64VectorTests::MUL);
    }

    @Test(dataProvider = "doubleBinaryOpMaskProvider")
    static void mulDouble64VectorTestsMasked(IntFunction<double[]> fa, IntFunction<double[]> fb,
                                          IntFunction<boolean[]> fm) {
        double[] a = fa.apply(SPECIES.length());
        double[] b = fb.apply(SPECIES.length());
        double[] r = fr.apply(SPECIES.length());
        boolean[] mask = fm.apply(SPECIES.length());
        VectorMask<Double> vmask = VectorMask.fromArray(SPECIES, mask, 0);

        for (int i = 0; i < a.length; i += SPECIES.length()) {
            DoubleVector av = DoubleVector.fromArray(SPECIES, a, i);
            DoubleVector bv = DoubleVector.fromArray(SPECIES, b, i);
            av.mul(bv, vmask).intoArray(r, i);
        }

        assertArraysEquals(r, a, b, mask, Double64VectorTests::mul);
    }

    static double DIV(double a, double b) {
        return (double)(a / b);
    }

    @Test(dataProvider = "doubleBinaryOpProvider")
    static void DIVDouble64VectorTests(IntFunction<double[]> fa, IntFunction<double[]> fb) {
        double[] a = fa.apply(SPECIES.length());
        double[] b = fb.apply(SPECIES.length());
        double[] r = fr.apply(SPECIES.length());

        for (int ic = 0; ic < INVOC_COUNT; ic++) {
            for (int i = 0; i < a.length; i += SPECIES.length()) {
                DoubleVector av = DoubleVector.fromArray(SPECIES, a, i);
                DoubleVector bv = DoubleVector.fromArray(SPECIES, b, i);
                av.lanewise(VectorOperators.DIV, bv).intoArray(r, i);
            }
        }

        assertArraysEquals(r, a, b, Double64VectorTests::DIV);
    }

    static double div(double a, double b) {
        return (double)(a / b);
    }

    @Test(dataProvider = "doubleBinaryOpProvider")
    static void divDouble64VectorTests(IntFunction<double[]> fa, IntFunction<double[]> fb) {
        double[] a = fa.apply(SPECIES.length());
        double[] b = fb.apply(SPECIES.length());
        double[] r = fr.apply(SPECIES.length());

        for (int i = 0; i < a.length; i += SPECIES.length()) {
            DoubleVector av = DoubleVector.fromArray(SPECIES, a, i);
            DoubleVector bv = DoubleVector.fromArray(SPECIES, b, i);
            av.div(bv).intoArray(r, i);
        }

        assertArraysEquals(r, a, b, Double64VectorTests::div);
    }

    @Test(dataProvider = "doubleBinaryOpMaskProvider")
    static void DIVDouble64VectorTestsMasked(IntFunction<double[]> fa, IntFunction<double[]> fb,
                                          IntFunction<boolean[]> fm) {
        double[] a = fa.apply(SPECIES.length());
        double[] b = fb.apply(SPECIES.length());
        double[] r = fr.apply(SPECIES.length());
        boolean[] mask = fm.apply(SPECIES.length());
        VectorMask<Double> vmask = VectorMask.fromArray(SPECIES, mask, 0);

        for (int ic = 0; ic < INVOC_COUNT; ic++) {
            for (int i = 0; i < a.length; i += SPECIES.length()) {
                DoubleVector av = DoubleVector.fromArray(SPECIES, a, i);
                DoubleVector bv = DoubleVector.fromArray(SPECIES, b, i);
                av.lanewise(VectorOperators.DIV, bv, vmask).intoArray(r, i);
            }
        }

        assertArraysEquals(r, a, b, mask, Double64VectorTests::DIV);
    }

    @Test(dataProvider = "doubleBinaryOpMaskProvider")
    static void divDouble64VectorTestsMasked(IntFunction<double[]> fa, IntFunction<double[]> fb,
                                          IntFunction<boolean[]> fm) {
        double[] a = fa.apply(SPECIES.length());
        double[] b = fb.apply(SPECIES.length());
        double[] r = fr.apply(SPECIES.length());
        boolean[] mask = fm.apply(SPECIES.length());
        VectorMask<Double> vmask = VectorMask.fromArray(SPECIES, mask, 0);

        for (int i = 0; i < a.length; i += SPECIES.length()) {
            DoubleVector av = DoubleVector.fromArray(SPECIES, a, i);
            DoubleVector bv = DoubleVector.fromArray(SPECIES, b, i);
            av.div(bv, vmask).intoArray(r, i);
        }

        assertArraysEquals(r, a, b, mask, Double64VectorTests::div);
    }

    static double FIRST_NONZERO(double a, double b) {
        return (double)(Double.doubleToLongBits(a)!=0?a:b);
    }

    @Test(dataProvider = "doubleBinaryOpProvider")
    static void FIRST_NONZERODouble64VectorTests(IntFunction<double[]> fa, IntFunction<double[]> fb) {
        double[] a = fa.apply(SPECIES.length());
        double[] b = fb.apply(SPECIES.length());
        double[] r = fr.apply(SPECIES.length());

        for (int ic = 0; ic < INVOC_COUNT; ic++) {
            for (int i = 0; i < a.length; i += SPECIES.length()) {
                DoubleVector av = DoubleVector.fromArray(SPECIES, a, i);
                DoubleVector bv = DoubleVector.fromArray(SPECIES, b, i);
                av.lanewise(VectorOperators.FIRST_NONZERO, bv).intoArray(r, i);
            }
        }

        assertArraysEquals(r, a, b, Double64VectorTests::FIRST_NONZERO);
    }

    @Test(dataProvider = "doubleBinaryOpMaskProvider")
    static void FIRST_NONZERODouble64VectorTestsMasked(IntFunction<double[]> fa, IntFunction<double[]> fb,
                                          IntFunction<boolean[]> fm) {
        double[] a = fa.apply(SPECIES.length());
        double[] b = fb.apply(SPECIES.length());
        double[] r = fr.apply(SPECIES.length());
        boolean[] mask = fm.apply(SPECIES.length());
        VectorMask<Double> vmask = VectorMask.fromArray(SPECIES, mask, 0);

        for (int ic = 0; ic < INVOC_COUNT; ic++) {
            for (int i = 0; i < a.length; i += SPECIES.length()) {
                DoubleVector av = DoubleVector.fromArray(SPECIES, a, i);
                DoubleVector bv = DoubleVector.fromArray(SPECIES, b, i);
                av.lanewise(VectorOperators.FIRST_NONZERO, bv, vmask).intoArray(r, i);
            }
        }

        assertArraysEquals(r, a, b, mask, Double64VectorTests::FIRST_NONZERO);
    }

    @Test(dataProvider = "doubleBinaryOpProvider")
    static void addDouble64VectorTestsBroadcastSmokeTest(IntFunction<double[]> fa, IntFunction<double[]> fb) {
        double[] a = fa.apply(SPECIES.length());
        double[] b = fb.apply(SPECIES.length());
        double[] r = fr.apply(SPECIES.length());

        for (int i = 0; i < a.length; i += SPECIES.length()) {
            DoubleVector av = DoubleVector.fromArray(SPECIES, a, i);
            av.add(b[i]).intoArray(r, i);
        }

        assertBroadcastArraysEquals(r, a, b, Double64VectorTests::add);
    }

    @Test(dataProvider = "doubleBinaryOpMaskProvider")
    static void addDouble64VectorTestsBroadcastMaskedSmokeTest(IntFunction<double[]> fa, IntFunction<double[]> fb,
                                          IntFunction<boolean[]> fm) {
        double[] a = fa.apply(SPECIES.length());
        double[] b = fb.apply(SPECIES.length());
        double[] r = fr.apply(SPECIES.length());
        boolean[] mask = fm.apply(SPECIES.length());
        VectorMask<Double> vmask = VectorMask.fromArray(SPECIES, mask, 0);

        for (int i = 0; i < a.length; i += SPECIES.length()) {
            DoubleVector av = DoubleVector.fromArray(SPECIES, a, i);
            av.add(b[i], vmask).intoArray(r, i);
        }

        assertBroadcastArraysEquals(r, a, b, mask, Double64VectorTests::add);
    }

    @Test(dataProvider = "doubleBinaryOpProvider")
    static void subDouble64VectorTestsBroadcastSmokeTest(IntFunction<double[]> fa, IntFunction<double[]> fb) {
        double[] a = fa.apply(SPECIES.length());
        double[] b = fb.apply(SPECIES.length());
        double[] r = fr.apply(SPECIES.length());

        for (int i = 0; i < a.length; i += SPECIES.length()) {
            DoubleVector av = DoubleVector.fromArray(SPECIES, a, i);
            av.sub(b[i]).intoArray(r, i);
        }

        assertBroadcastArraysEquals(r, a, b, Double64VectorTests::sub);
    }

    @Test(dataProvider = "doubleBinaryOpMaskProvider")
    static void subDouble64VectorTestsBroadcastMaskedSmokeTest(IntFunction<double[]> fa, IntFunction<double[]> fb,
                                          IntFunction<boolean[]> fm) {
        double[] a = fa.apply(SPECIES.length());
        double[] b = fb.apply(SPECIES.length());
        double[] r = fr.apply(SPECIES.length());
        boolean[] mask = fm.apply(SPECIES.length());
        VectorMask<Double> vmask = VectorMask.fromArray(SPECIES, mask, 0);

        for (int i = 0; i < a.length; i += SPECIES.length()) {
            DoubleVector av = DoubleVector.fromArray(SPECIES, a, i);
            av.sub(b[i], vmask).intoArray(r, i);
        }

        assertBroadcastArraysEquals(r, a, b, mask, Double64VectorTests::sub);
    }

    @Test(dataProvider = "doubleBinaryOpProvider")
    static void mulDouble64VectorTestsBroadcastSmokeTest(IntFunction<double[]> fa, IntFunction<double[]> fb) {
        double[] a = fa.apply(SPECIES.length());
        double[] b = fb.apply(SPECIES.length());
        double[] r = fr.apply(SPECIES.length());

        for (int i = 0; i < a.length; i += SPECIES.length()) {
            DoubleVector av = DoubleVector.fromArray(SPECIES, a, i);
            av.mul(b[i]).intoArray(r, i);
        }

        assertBroadcastArraysEquals(r, a, b, Double64VectorTests::mul);
    }

    @Test(dataProvider = "doubleBinaryOpMaskProvider")
    static void mulDouble64VectorTestsBroadcastMaskedSmokeTest(IntFunction<double[]> fa, IntFunction<double[]> fb,
                                          IntFunction<boolean[]> fm) {
        double[] a = fa.apply(SPECIES.length());
        double[] b = fb.apply(SPECIES.length());
        double[] r = fr.apply(SPECIES.length());
        boolean[] mask = fm.apply(SPECIES.length());
        VectorMask<Double> vmask = VectorMask.fromArray(SPECIES, mask, 0);

        for (int i = 0; i < a.length; i += SPECIES.length()) {
            DoubleVector av = DoubleVector.fromArray(SPECIES, a, i);
            av.mul(b[i], vmask).intoArray(r, i);
        }

        assertBroadcastArraysEquals(r, a, b, mask, Double64VectorTests::mul);
    }

    @Test(dataProvider = "doubleBinaryOpProvider")
    static void divDouble64VectorTestsBroadcastSmokeTest(IntFunction<double[]> fa, IntFunction<double[]> fb) {
        double[] a = fa.apply(SPECIES.length());
        double[] b = fb.apply(SPECIES.length());
        double[] r = fr.apply(SPECIES.length());

        for (int i = 0; i < a.length; i += SPECIES.length()) {
            DoubleVector av = DoubleVector.fromArray(SPECIES, a, i);
            av.div(b[i]).intoArray(r, i);
        }

        assertBroadcastArraysEquals(r, a, b, Double64VectorTests::div);
    }

    @Test(dataProvider = "doubleBinaryOpMaskProvider")
    static void divDouble64VectorTestsBroadcastMaskedSmokeTest(IntFunction<double[]> fa, IntFunction<double[]> fb,
                                          IntFunction<boolean[]> fm) {
        double[] a = fa.apply(SPECIES.length());
        double[] b = fb.apply(SPECIES.length());
        double[] r = fr.apply(SPECIES.length());
        boolean[] mask = fm.apply(SPECIES.length());
        VectorMask<Double> vmask = VectorMask.fromArray(SPECIES, mask, 0);

        for (int i = 0; i < a.length; i += SPECIES.length()) {
            DoubleVector av = DoubleVector.fromArray(SPECIES, a, i);
            av.div(b[i], vmask).intoArray(r, i);
        }

        assertBroadcastArraysEquals(r, a, b, mask, Double64VectorTests::div);
    }

    @Test(dataProvider = "doubleBinaryOpProvider")
    static void ADDDouble64VectorTestsBroadcastLongSmokeTest(IntFunction<double[]> fa, IntFunction<double[]> fb) {
        double[] a = fa.apply(SPECIES.length());
        double[] b = fb.apply(SPECIES.length());
        double[] r = fr.apply(SPECIES.length());

        for (int i = 0; i < a.length; i += SPECIES.length()) {
            DoubleVector av = DoubleVector.fromArray(SPECIES, a, i);
            av.lanewise(VectorOperators.ADD, (long)b[i]).intoArray(r, i);
        }

        assertBroadcastLongArraysEquals(r, a, b, Double64VectorTests::ADD);
    }

    @Test(dataProvider = "doubleBinaryOpMaskProvider")
    static void ADDDouble64VectorTestsBroadcastMaskedLongSmokeTest(IntFunction<double[]> fa, IntFunction<double[]> fb,
                                          IntFunction<boolean[]> fm) {
        double[] a = fa.apply(SPECIES.length());
        double[] b = fb.apply(SPECIES.length());
        double[] r = fr.apply(SPECIES.length());
        boolean[] mask = fm.apply(SPECIES.length());
        VectorMask<Double> vmask = VectorMask.fromArray(SPECIES, mask, 0);

        for (int i = 0; i < a.length; i += SPECIES.length()) {
            DoubleVector av = DoubleVector.fromArray(SPECIES, a, i);
            av.lanewise(VectorOperators.ADD, (long)b[i], vmask).intoArray(r, i);
        }

        assertBroadcastLongArraysEquals(r, a, b, mask, Double64VectorTests::ADD);
    }

    static DoubleVector bv_MIN = DoubleVector.broadcast(SPECIES, (double)10);

    @Test(dataProvider = "doubleUnaryOpProvider")
    static void MINDouble64VectorTestsWithMemOp(IntFunction<double[]> fa) {
        double[] a = fa.apply(SPECIES.length());
        double[] r = fr.apply(SPECIES.length());

        for (int ic = 0; ic < INVOC_COUNT; ic++) {
            for (int i = 0; i < a.length; i += SPECIES.length()) {
                DoubleVector av = DoubleVector.fromArray(SPECIES, a, i);
                av.lanewise(VectorOperators.MIN, bv_MIN).intoArray(r, i);
            }
        }

        assertArraysEquals(r, a, (double)10, Double64VectorTests::MIN);
    }

    static DoubleVector bv_min = DoubleVector.broadcast(SPECIES, (double)10);

    @Test(dataProvider = "doubleUnaryOpProvider")
    static void minDouble64VectorTestsWithMemOp(IntFunction<double[]> fa) {
        double[] a = fa.apply(SPECIES.length());
        double[] r = fr.apply(SPECIES.length());

        for (int ic = 0; ic < INVOC_COUNT; ic++) {
            for (int i = 0; i < a.length; i += SPECIES.length()) {
                DoubleVector av = DoubleVector.fromArray(SPECIES, a, i);
                av.min(bv_min).intoArray(r, i);
            }
        }

        assertArraysEquals(r, a, (double)10, Double64VectorTests::min);
    }

    static DoubleVector bv_MIN_M = DoubleVector.broadcast(SPECIES, (double)10);

    @Test(dataProvider = "doubleUnaryOpMaskProvider")
    static void MINDouble64VectorTestsMaskedWithMemOp(IntFunction<double[]> fa, IntFunction<boolean[]> fm) {
        double[] a = fa.apply(SPECIES.length());
        double[] r = fr.apply(SPECIES.length());
        boolean[] mask = fm.apply(SPECIES.length());
        VectorMask<Double> vmask = VectorMask.fromArray(SPECIES, mask, 0);

        for (int ic = 0; ic < INVOC_COUNT; ic++) {
            for (int i = 0; i < a.length; i += SPECIES.length()) {
                DoubleVector av = DoubleVector.fromArray(SPECIES, a, i);
                av.lanewise(VectorOperators.MIN, bv_MIN_M, vmask).intoArray(r, i);
            }
        }

        assertArraysEquals(r, a, (double)10, mask, Double64VectorTests::MIN);
    }

    static DoubleVector bv_MAX = DoubleVector.broadcast(SPECIES, (double)10);

    @Test(dataProvider = "doubleUnaryOpProvider")
    static void MAXDouble64VectorTestsWithMemOp(IntFunction<double[]> fa) {
        double[] a = fa.apply(SPECIES.length());
        double[] r = fr.apply(SPECIES.length());

        for (int ic = 0; ic < INVOC_COUNT; ic++) {
            for (int i = 0; i < a.length; i += SPECIES.length()) {
                DoubleVector av = DoubleVector.fromArray(SPECIES, a, i);
                av.lanewise(VectorOperators.MAX, bv_MAX).intoArray(r, i);
            }
        }

        assertArraysEquals(r, a, (double)10, Double64VectorTests::MAX);
    }

    static DoubleVector bv_max = DoubleVector.broadcast(SPECIES, (double)10);

    @Test(dataProvider = "doubleUnaryOpProvider")
    static void maxDouble64VectorTestsWithMemOp(IntFunction<double[]> fa) {
        double[] a = fa.apply(SPECIES.length());
        double[] r = fr.apply(SPECIES.length());

        for (int ic = 0; ic < INVOC_COUNT; ic++) {
            for (int i = 0; i < a.length; i += SPECIES.length()) {
                DoubleVector av = DoubleVector.fromArray(SPECIES, a, i);
                av.max(bv_max).intoArray(r, i);
            }
        }

        assertArraysEquals(r, a, (double)10, Double64VectorTests::max);
    }

    static DoubleVector bv_MAX_M = DoubleVector.broadcast(SPECIES, (double)10);

    @Test(dataProvider = "doubleUnaryOpMaskProvider")
    static void MAXDouble64VectorTestsMaskedWithMemOp(IntFunction<double[]> fa, IntFunction<boolean[]> fm) {
        double[] a = fa.apply(SPECIES.length());
        double[] r = fr.apply(SPECIES.length());
        boolean[] mask = fm.apply(SPECIES.length());
        VectorMask<Double> vmask = VectorMask.fromArray(SPECIES, mask, 0);

        for (int ic = 0; ic < INVOC_COUNT; ic++) {
            for (int i = 0; i < a.length; i += SPECIES.length()) {
                DoubleVector av = DoubleVector.fromArray(SPECIES, a, i);
                av.lanewise(VectorOperators.MAX, bv_MAX_M, vmask).intoArray(r, i);
            }
        }

        assertArraysEquals(r, a, (double)10, mask, Double64VectorTests::MAX);
    }

    static double MIN(double a, double b) {
        return (double)(Math.min(a, b));
    }

    @Test(dataProvider = "doubleBinaryOpProvider")
    static void MINDouble64VectorTests(IntFunction<double[]> fa, IntFunction<double[]> fb) {
        double[] a = fa.apply(SPECIES.length());
        double[] b = fb.apply(SPECIES.length());
        double[] r = fr.apply(SPECIES.length());

        for (int ic = 0; ic < INVOC_COUNT; ic++) {
            for (int i = 0; i < a.length; i += SPECIES.length()) {
                DoubleVector av = DoubleVector.fromArray(SPECIES, a, i);
                DoubleVector bv = DoubleVector.fromArray(SPECIES, b, i);
                av.lanewise(VectorOperators.MIN, bv).intoArray(r, i);
            }
        }

        assertArraysEquals(r, a, b, Double64VectorTests::MIN);
    }

    static double min(double a, double b) {
        return (double)(Math.min(a, b));
    }

    @Test(dataProvider = "doubleBinaryOpProvider")
    static void minDouble64VectorTests(IntFunction<double[]> fa, IntFunction<double[]> fb) {
        double[] a = fa.apply(SPECIES.length());
        double[] b = fb.apply(SPECIES.length());
        double[] r = fr.apply(SPECIES.length());

        for (int i = 0; i < a.length; i += SPECIES.length()) {
            DoubleVector av = DoubleVector.fromArray(SPECIES, a, i);
            DoubleVector bv = DoubleVector.fromArray(SPECIES, b, i);
            av.min(bv).intoArray(r, i);
        }

        assertArraysEquals(r, a, b, Double64VectorTests::min);
    }

    static double MAX(double a, double b) {
        return (double)(Math.max(a, b));
    }

    @Test(dataProvider = "doubleBinaryOpProvider")
    static void MAXDouble64VectorTests(IntFunction<double[]> fa, IntFunction<double[]> fb) {
        double[] a = fa.apply(SPECIES.length());
        double[] b = fb.apply(SPECIES.length());
        double[] r = fr.apply(SPECIES.length());

        for (int ic = 0; ic < INVOC_COUNT; ic++) {
            for (int i = 0; i < a.length; i += SPECIES.length()) {
                DoubleVector av = DoubleVector.fromArray(SPECIES, a, i);
                DoubleVector bv = DoubleVector.fromArray(SPECIES, b, i);
                av.lanewise(VectorOperators.MAX, bv).intoArray(r, i);
            }
        }

        assertArraysEquals(r, a, b, Double64VectorTests::MAX);
    }

    static double max(double a, double b) {
        return (double)(Math.max(a, b));
    }

    @Test(dataProvider = "doubleBinaryOpProvider")
    static void maxDouble64VectorTests(IntFunction<double[]> fa, IntFunction<double[]> fb) {
        double[] a = fa.apply(SPECIES.length());
        double[] b = fb.apply(SPECIES.length());
        double[] r = fr.apply(SPECIES.length());

        for (int i = 0; i < a.length; i += SPECIES.length()) {
            DoubleVector av = DoubleVector.fromArray(SPECIES, a, i);
            DoubleVector bv = DoubleVector.fromArray(SPECIES, b, i);
            av.max(bv).intoArray(r, i);
        }

        assertArraysEquals(r, a, b, Double64VectorTests::max);
    }

    @Test(dataProvider = "doubleBinaryOpProvider")
    static void MINDouble64VectorTestsBroadcastSmokeTest(IntFunction<double[]> fa, IntFunction<double[]> fb) {
        double[] a = fa.apply(SPECIES.length());
        double[] b = fb.apply(SPECIES.length());
        double[] r = fr.apply(SPECIES.length());

        for (int i = 0; i < a.length; i += SPECIES.length()) {
            DoubleVector av = DoubleVector.fromArray(SPECIES, a, i);
            av.lanewise(VectorOperators.MIN, b[i]).intoArray(r, i);
        }

        assertBroadcastArraysEquals(r, a, b, Double64VectorTests::MIN);
    }

    @Test(dataProvider = "doubleBinaryOpProvider")
    static void minDouble64VectorTestsBroadcastSmokeTest(IntFunction<double[]> fa, IntFunction<double[]> fb) {
        double[] a = fa.apply(SPECIES.length());
        double[] b = fb.apply(SPECIES.length());
        double[] r = fr.apply(SPECIES.length());

        for (int i = 0; i < a.length; i += SPECIES.length()) {
            DoubleVector av = DoubleVector.fromArray(SPECIES, a, i);
            av.min(b[i]).intoArray(r, i);
        }

        assertBroadcastArraysEquals(r, a, b, Double64VectorTests::min);
    }

    @Test(dataProvider = "doubleBinaryOpProvider")
    static void MAXDouble64VectorTestsBroadcastSmokeTest(IntFunction<double[]> fa, IntFunction<double[]> fb) {
        double[] a = fa.apply(SPECIES.length());
        double[] b = fb.apply(SPECIES.length());
        double[] r = fr.apply(SPECIES.length());

        for (int i = 0; i < a.length; i += SPECIES.length()) {
            DoubleVector av = DoubleVector.fromArray(SPECIES, a, i);
            av.lanewise(VectorOperators.MAX, b[i]).intoArray(r, i);
        }

        assertBroadcastArraysEquals(r, a, b, Double64VectorTests::MAX);
    }

    @Test(dataProvider = "doubleBinaryOpProvider")
    static void maxDouble64VectorTestsBroadcastSmokeTest(IntFunction<double[]> fa, IntFunction<double[]> fb) {
        double[] a = fa.apply(SPECIES.length());
        double[] b = fb.apply(SPECIES.length());
        double[] r = fr.apply(SPECIES.length());

        for (int i = 0; i < a.length; i += SPECIES.length()) {
            DoubleVector av = DoubleVector.fromArray(SPECIES, a, i);
            av.max(b[i]).intoArray(r, i);
        }

        assertBroadcastArraysEquals(r, a, b, Double64VectorTests::max);
    }

    static double ADDReduce(double[] a, int idx) {
        double res = ADD_IDENTITY;
        for (int i = idx; i < (idx + SPECIES.length()); i++) {
            res += a[i];
        }

        return res;
    }

    static double ADDReduceAll(double[] a) {
        double res = ADD_IDENTITY;
        for (int i = 0; i < a.length; i += SPECIES.length()) {
            res += ADDReduce(a, i);
        }

        return res;
    }

    @Test(dataProvider = "doubleUnaryOpProvider")
    static void ADDReduceDouble64VectorTests(IntFunction<double[]> fa) {
        double[] a = fa.apply(SPECIES.length());
        double[] r = fr.apply(SPECIES.length());
        double ra = 0;

        for (int ic = 0; ic < INVOC_COUNT; ic++) {
            ra = ADD_IDENTITY;
            for (int i = 0; i < a.length; i += SPECIES.length()) {
                DoubleVector av = DoubleVector.fromArray(SPECIES, a, i);
                r[i] = av.reduceLanes(VectorOperators.ADD);
                ra += r[i];
            }
        }

        assertReductionArraysEquals(r, ra, a,
                Double64VectorTests::ADDReduce, Double64VectorTests::ADDReduceAll, RELATIVE_ROUNDING_ERROR_FACTOR_ADD);
    }

    static double ADDReduceMasked(double[] a, int idx, boolean[] mask) {
        double res = ADD_IDENTITY;
        for (int i = idx; i < (idx + SPECIES.length()); i++) {
            if (mask[i % SPECIES.length()])
                res += a[i];
        }

        return res;
    }

    static double ADDReduceAllMasked(double[] a, boolean[] mask) {
        double res = ADD_IDENTITY;
        for (int i = 0; i < a.length; i += SPECIES.length()) {
            res += ADDReduceMasked(a, i, mask);
        }

        return res;
    }

    @Test(dataProvider = "doubleUnaryOpMaskProvider")
    static void ADDReduceDouble64VectorTestsMasked(IntFunction<double[]> fa, IntFunction<boolean[]> fm) {
        double[] a = fa.apply(SPECIES.length());
        double[] r = fr.apply(SPECIES.length());
        boolean[] mask = fm.apply(SPECIES.length());
        VectorMask<Double> vmask = VectorMask.fromArray(SPECIES, mask, 0);
        double ra = 0;

        for (int ic = 0; ic < INVOC_COUNT; ic++) {
            ra = ADD_IDENTITY;
            for (int i = 0; i < a.length; i += SPECIES.length()) {
                DoubleVector av = DoubleVector.fromArray(SPECIES, a, i);
                r[i] = av.reduceLanes(VectorOperators.ADD, vmask);
                ra += r[i];
            }
        }

        assertReductionArraysEqualsMasked(r, ra, a, mask,
                Double64VectorTests::ADDReduceMasked, Double64VectorTests::ADDReduceAllMasked, RELATIVE_ROUNDING_ERROR_FACTOR_ADD);
    }

    static double MULReduce(double[] a, int idx) {
        double res = MUL_IDENTITY;
        for (int i = idx; i < (idx + SPECIES.length()); i++) {
            res *= a[i];
        }

        return res;
    }

    static double MULReduceAll(double[] a) {
        double res = MUL_IDENTITY;
        for (int i = 0; i < a.length; i += SPECIES.length()) {
            res *= MULReduce(a, i);
        }

        return res;
    }

    @Test(dataProvider = "doubleUnaryOpProvider")
    static void MULReduceDouble64VectorTests(IntFunction<double[]> fa) {
        double[] a = fa.apply(SPECIES.length());
        double[] r = fr.apply(SPECIES.length());
        double ra = 0;

        for (int ic = 0; ic < INVOC_COUNT; ic++) {
            ra = MUL_IDENTITY;
            for (int i = 0; i < a.length; i += SPECIES.length()) {
                DoubleVector av = DoubleVector.fromArray(SPECIES, a, i);
                r[i] = av.reduceLanes(VectorOperators.MUL);
                ra *= r[i];
            }
        }

        assertReductionArraysEquals(r, ra, a,
                Double64VectorTests::MULReduce, Double64VectorTests::MULReduceAll, RELATIVE_ROUNDING_ERROR_FACTOR_MUL);
    }

    static double MULReduceMasked(double[] a, int idx, boolean[] mask) {
        double res = MUL_IDENTITY;
        for (int i = idx; i < (idx + SPECIES.length()); i++) {
            if (mask[i % SPECIES.length()])
                res *= a[i];
        }

        return res;
    }

    static double MULReduceAllMasked(double[] a, boolean[] mask) {
        double res = MUL_IDENTITY;
        for (int i = 0; i < a.length; i += SPECIES.length()) {
            res *= MULReduceMasked(a, i, mask);
        }

        return res;
    }

    @Test(dataProvider = "doubleUnaryOpMaskProvider")
    static void MULReduceDouble64VectorTestsMasked(IntFunction<double[]> fa, IntFunction<boolean[]> fm) {
        double[] a = fa.apply(SPECIES.length());
        double[] r = fr.apply(SPECIES.length());
        boolean[] mask = fm.apply(SPECIES.length());
        VectorMask<Double> vmask = VectorMask.fromArray(SPECIES, mask, 0);
        double ra = 0;

        for (int ic = 0; ic < INVOC_COUNT; ic++) {
            ra = MUL_IDENTITY;
            for (int i = 0; i < a.length; i += SPECIES.length()) {
                DoubleVector av = DoubleVector.fromArray(SPECIES, a, i);
                r[i] = av.reduceLanes(VectorOperators.MUL, vmask);
                ra *= r[i];
            }
        }

        assertReductionArraysEqualsMasked(r, ra, a, mask,
                Double64VectorTests::MULReduceMasked, Double64VectorTests::MULReduceAllMasked, RELATIVE_ROUNDING_ERROR_FACTOR_MUL);
    }

    static double MINReduce(double[] a, int idx) {
        double res = MIN_IDENTITY;
        for (int i = idx; i < (idx + SPECIES.length()); i++) {
            res = (double) Math.min(res, a[i]);
        }

        return res;
    }

    static double MINReduceAll(double[] a) {
        double res = MIN_IDENTITY;
        for (int i = 0; i < a.length; i += SPECIES.length()) {
            res = (double) Math.min(res, MINReduce(a, i));
        }

        return res;
    }

    @Test(dataProvider = "doubleUnaryOpProvider")
    static void MINReduceDouble64VectorTests(IntFunction<double[]> fa) {
        double[] a = fa.apply(SPECIES.length());
        double[] r = fr.apply(SPECIES.length());
        double ra = 0;

        for (int ic = 0; ic < INVOC_COUNT; ic++) {
            ra = MIN_IDENTITY;
            for (int i = 0; i < a.length; i += SPECIES.length()) {
                DoubleVector av = DoubleVector.fromArray(SPECIES, a, i);
                r[i] = av.reduceLanes(VectorOperators.MIN);
                ra = (double) Math.min(ra, r[i]);
            }
        }

        assertReductionArraysEquals(r, ra, a,
                Double64VectorTests::MINReduce, Double64VectorTests::MINReduceAll);
    }

    static double MINReduceMasked(double[] a, int idx, boolean[] mask) {
        double res = MIN_IDENTITY;
        for (int i = idx; i < (idx + SPECIES.length()); i++) {
            if (mask[i % SPECIES.length()])
                res = (double) Math.min(res, a[i]);
        }

        return res;
    }

    static double MINReduceAllMasked(double[] a, boolean[] mask) {
        double res = MIN_IDENTITY;
        for (int i = 0; i < a.length; i += SPECIES.length()) {
            res = (double) Math.min(res, MINReduceMasked(a, i, mask));
        }

        return res;
    }

    @Test(dataProvider = "doubleUnaryOpMaskProvider")
    static void MINReduceDouble64VectorTestsMasked(IntFunction<double[]> fa, IntFunction<boolean[]> fm) {
        double[] a = fa.apply(SPECIES.length());
        double[] r = fr.apply(SPECIES.length());
        boolean[] mask = fm.apply(SPECIES.length());
        VectorMask<Double> vmask = VectorMask.fromArray(SPECIES, mask, 0);
        double ra = 0;

        for (int ic = 0; ic < INVOC_COUNT; ic++) {
            ra = MIN_IDENTITY;
            for (int i = 0; i < a.length; i += SPECIES.length()) {
                DoubleVector av = DoubleVector.fromArray(SPECIES, a, i);
                r[i] = av.reduceLanes(VectorOperators.MIN, vmask);
                ra = (double) Math.min(ra, r[i]);
            }
        }

        assertReductionArraysEqualsMasked(r, ra, a, mask,
                Double64VectorTests::MINReduceMasked, Double64VectorTests::MINReduceAllMasked);
    }

    static double MAXReduce(double[] a, int idx) {
        double res = MAX_IDENTITY;
        for (int i = idx; i < (idx + SPECIES.length()); i++) {
            res = (double) Math.max(res, a[i]);
        }

        return res;
    }

    static double MAXReduceAll(double[] a) {
        double res = MAX_IDENTITY;
        for (int i = 0; i < a.length; i += SPECIES.length()) {
            res = (double) Math.max(res, MAXReduce(a, i));
        }

        return res;
    }

    @Test(dataProvider = "doubleUnaryOpProvider")
    static void MAXReduceDouble64VectorTests(IntFunction<double[]> fa) {
        double[] a = fa.apply(SPECIES.length());
        double[] r = fr.apply(SPECIES.length());
        double ra = 0;

        for (int ic = 0; ic < INVOC_COUNT; ic++) {
            ra = MAX_IDENTITY;
            for (int i = 0; i < a.length; i += SPECIES.length()) {
                DoubleVector av = DoubleVector.fromArray(SPECIES, a, i);
                r[i] = av.reduceLanes(VectorOperators.MAX);
                ra = (double) Math.max(ra, r[i]);
            }
        }

        assertReductionArraysEquals(r, ra, a,
                Double64VectorTests::MAXReduce, Double64VectorTests::MAXReduceAll);
    }

    static double MAXReduceMasked(double[] a, int idx, boolean[] mask) {
        double res = MAX_IDENTITY;
        for (int i = idx; i < (idx + SPECIES.length()); i++) {
            if (mask[i % SPECIES.length()])
                res = (double) Math.max(res, a[i]);
        }

        return res;
    }

    static double MAXReduceAllMasked(double[] a, boolean[] mask) {
        double res = MAX_IDENTITY;
        for (int i = 0; i < a.length; i += SPECIES.length()) {
            res = (double) Math.max(res, MAXReduceMasked(a, i, mask));
        }

        return res;
    }

    @Test(dataProvider = "doubleUnaryOpMaskProvider")
    static void MAXReduceDouble64VectorTestsMasked(IntFunction<double[]> fa, IntFunction<boolean[]> fm) {
        double[] a = fa.apply(SPECIES.length());
        double[] r = fr.apply(SPECIES.length());
        boolean[] mask = fm.apply(SPECIES.length());
        VectorMask<Double> vmask = VectorMask.fromArray(SPECIES, mask, 0);
        double ra = 0;

        for (int ic = 0; ic < INVOC_COUNT; ic++) {
            ra = MAX_IDENTITY;
            for (int i = 0; i < a.length; i += SPECIES.length()) {
                DoubleVector av = DoubleVector.fromArray(SPECIES, a, i);
                r[i] = av.reduceLanes(VectorOperators.MAX, vmask);
                ra = (double) Math.max(ra, r[i]);
            }
        }

        assertReductionArraysEqualsMasked(r, ra, a, mask,
                Double64VectorTests::MAXReduceMasked, Double64VectorTests::MAXReduceAllMasked);
    }

    static double FIRST_NONZEROReduce(double[] a, int idx) {
        double res = FIRST_NONZERO_IDENTITY;
        for (int i = idx; i < (idx + SPECIES.length()); i++) {
            res = firstNonZero(res, a[i]);
        }

        return res;
    }

    static double FIRST_NONZEROReduceAll(double[] a) {
        double res = FIRST_NONZERO_IDENTITY;
        for (int i = 0; i < a.length; i += SPECIES.length()) {
            res = firstNonZero(res, FIRST_NONZEROReduce(a, i));
        }

        return res;
    }

    @Test(dataProvider = "doubleUnaryOpProvider")
    static void FIRST_NONZEROReduceDouble64VectorTests(IntFunction<double[]> fa) {
        double[] a = fa.apply(SPECIES.length());
        double[] r = fr.apply(SPECIES.length());
        double ra = 0;

        for (int ic = 0; ic < INVOC_COUNT; ic++) {
            ra = FIRST_NONZERO_IDENTITY;
            for (int i = 0; i < a.length; i += SPECIES.length()) {
                DoubleVector av = DoubleVector.fromArray(SPECIES, a, i);
                r[i] = av.reduceLanes(VectorOperators.FIRST_NONZERO);
                ra = firstNonZero(ra, r[i]);
            }
        }

        assertReductionArraysEquals(r, ra, a,
                Double64VectorTests::FIRST_NONZEROReduce, Double64VectorTests::FIRST_NONZEROReduceAll);
    }

    static double FIRST_NONZEROReduceMasked(double[] a, int idx, boolean[] mask) {
        double res = FIRST_NONZERO_IDENTITY;
        for (int i = idx; i < (idx + SPECIES.length()); i++) {
            if (mask[i % SPECIES.length()])
                res = firstNonZero(res, a[i]);
        }

        return res;
    }

    static double FIRST_NONZEROReduceAllMasked(double[] a, boolean[] mask) {
        double res = FIRST_NONZERO_IDENTITY;
        for (int i = 0; i < a.length; i += SPECIES.length()) {
            res = firstNonZero(res, FIRST_NONZEROReduceMasked(a, i, mask));
        }

        return res;
    }

    @Test(dataProvider = "doubleUnaryOpMaskProvider")
    static void FIRST_NONZEROReduceDouble64VectorTestsMasked(IntFunction<double[]> fa, IntFunction<boolean[]> fm) {
        double[] a = fa.apply(SPECIES.length());
        double[] r = fr.apply(SPECIES.length());
        boolean[] mask = fm.apply(SPECIES.length());
        VectorMask<Double> vmask = VectorMask.fromArray(SPECIES, mask, 0);
        double ra = 0;

        for (int ic = 0; ic < INVOC_COUNT; ic++) {
            ra = FIRST_NONZERO_IDENTITY;
            for (int i = 0; i < a.length; i += SPECIES.length()) {
                DoubleVector av = DoubleVector.fromArray(SPECIES, a, i);
                r[i] = av.reduceLanes(VectorOperators.FIRST_NONZERO, vmask);
                ra = firstNonZero(ra, r[i]);
            }
        }

        assertReductionArraysEqualsMasked(r, ra, a, mask,
                Double64VectorTests::FIRST_NONZEROReduceMasked, Double64VectorTests::FIRST_NONZEROReduceAllMasked);
    }

    @Test(dataProvider = "doubleBinaryOpProvider")
    static void withDouble64VectorTests(IntFunction<double []> fa, IntFunction<double []> fb) {
        double[] a = fa.apply(SPECIES.length());
        double[] b = fb.apply(SPECIES.length());
        double[] r = fr.apply(SPECIES.length());

        for (int ic = 0; ic < INVOC_COUNT; ic++) {
            for (int i = 0, j = 0; i < a.length; i += SPECIES.length()) {
                DoubleVector av = DoubleVector.fromArray(SPECIES, a, i);
                av.withLane(j, b[i + j]).intoArray(r, i);
                a[i + j] = b[i + j];
                j = (j + 1) & (SPECIES.length() - 1);
            }
        }


        assertArraysStrictlyEquals(r, a);
    }

    static boolean testIS_DEFAULT(double a) {
        return bits(a)==0;
    }

    @Test(dataProvider = "doubleTestOpProvider")
    static void IS_DEFAULTDouble64VectorTests(IntFunction<double[]> fa) {
        double[] a = fa.apply(SPECIES.length());

        for (int ic = 0; ic < INVOC_COUNT; ic++) {
            for (int i = 0; i < a.length; i += SPECIES.length()) {
                DoubleVector av = DoubleVector.fromArray(SPECIES, a, i);
                VectorMask<Double> mv = av.test(VectorOperators.IS_DEFAULT);

                // Check results as part of computation.
                for (int j = 0; j < SPECIES.length(); j++) {
                    Assert.assertEquals(mv.laneIsSet(j), testIS_DEFAULT(a[i + j]));
                }
            }
        }
    }

    @Test(dataProvider = "doubleTestOpMaskProvider")
    static void IS_DEFAULTMaskedDouble64VectorTests(IntFunction<double[]> fa,
                                          IntFunction<boolean[]> fm) {
        double[] a = fa.apply(SPECIES.length());
        boolean[] mask = fm.apply(SPECIES.length());
        VectorMask<Double> vmask = VectorMask.fromArray(SPECIES, mask, 0);

        for (int ic = 0; ic < INVOC_COUNT; ic++) {
            for (int i = 0; i < a.length; i += SPECIES.length()) {
                DoubleVector av = DoubleVector.fromArray(SPECIES, a, i);
                VectorMask<Double> mv = av.test(VectorOperators.IS_DEFAULT, vmask);

                // Check results as part of computation.
                for (int j = 0; j < SPECIES.length(); j++) {
                    Assert.assertEquals(mv.laneIsSet(j),  vmask.laneIsSet(j) && testIS_DEFAULT(a[i + j]));
                }
            }
        }
    }

    static boolean testIS_NEGATIVE(double a) {
        return bits(a)<0;
    }

    @Test(dataProvider = "doubleTestOpProvider")
    static void IS_NEGATIVEDouble64VectorTests(IntFunction<double[]> fa) {
        double[] a = fa.apply(SPECIES.length());

        for (int ic = 0; ic < INVOC_COUNT; ic++) {
            for (int i = 0; i < a.length; i += SPECIES.length()) {
                DoubleVector av = DoubleVector.fromArray(SPECIES, a, i);
                VectorMask<Double> mv = av.test(VectorOperators.IS_NEGATIVE);

                // Check results as part of computation.
                for (int j = 0; j < SPECIES.length(); j++) {
                    Assert.assertEquals(mv.laneIsSet(j), testIS_NEGATIVE(a[i + j]));
                }
            }
        }
    }

    @Test(dataProvider = "doubleTestOpMaskProvider")
    static void IS_NEGATIVEMaskedDouble64VectorTests(IntFunction<double[]> fa,
                                          IntFunction<boolean[]> fm) {
        double[] a = fa.apply(SPECIES.length());
        boolean[] mask = fm.apply(SPECIES.length());
        VectorMask<Double> vmask = VectorMask.fromArray(SPECIES, mask, 0);

        for (int ic = 0; ic < INVOC_COUNT; ic++) {
            for (int i = 0; i < a.length; i += SPECIES.length()) {
                DoubleVector av = DoubleVector.fromArray(SPECIES, a, i);
                VectorMask<Double> mv = av.test(VectorOperators.IS_NEGATIVE, vmask);

                // Check results as part of computation.
                for (int j = 0; j < SPECIES.length(); j++) {
                    Assert.assertEquals(mv.laneIsSet(j),  vmask.laneIsSet(j) && testIS_NEGATIVE(a[i + j]));
                }
            }
        }
    }

    static boolean testIS_FINITE(double a) {
        return Double.isFinite(a);
    }

    @Test(dataProvider = "doubleTestOpProvider")
    static void IS_FINITEDouble64VectorTests(IntFunction<double[]> fa) {
        double[] a = fa.apply(SPECIES.length());

        for (int ic = 0; ic < INVOC_COUNT; ic++) {
            for (int i = 0; i < a.length; i += SPECIES.length()) {
                DoubleVector av = DoubleVector.fromArray(SPECIES, a, i);
                VectorMask<Double> mv = av.test(VectorOperators.IS_FINITE);

                // Check results as part of computation.
                for (int j = 0; j < SPECIES.length(); j++) {
                    Assert.assertEquals(mv.laneIsSet(j), testIS_FINITE(a[i + j]));
                }
            }
        }
    }

    @Test(dataProvider = "doubleTestOpMaskProvider")
    static void IS_FINITEMaskedDouble64VectorTests(IntFunction<double[]> fa,
                                          IntFunction<boolean[]> fm) {
        double[] a = fa.apply(SPECIES.length());
        boolean[] mask = fm.apply(SPECIES.length());
        VectorMask<Double> vmask = VectorMask.fromArray(SPECIES, mask, 0);

        for (int ic = 0; ic < INVOC_COUNT; ic++) {
            for (int i = 0; i < a.length; i += SPECIES.length()) {
                DoubleVector av = DoubleVector.fromArray(SPECIES, a, i);
                VectorMask<Double> mv = av.test(VectorOperators.IS_FINITE, vmask);

                // Check results as part of computation.
                for (int j = 0; j < SPECIES.length(); j++) {
                    Assert.assertEquals(mv.laneIsSet(j),  vmask.laneIsSet(j) && testIS_FINITE(a[i + j]));
                }
            }
        }
    }

    static boolean testIS_NAN(double a) {
        return Double.isNaN(a);
    }

    @Test(dataProvider = "doubleTestOpProvider")
    static void IS_NANDouble64VectorTests(IntFunction<double[]> fa) {
        double[] a = fa.apply(SPECIES.length());

        for (int ic = 0; ic < INVOC_COUNT; ic++) {
            for (int i = 0; i < a.length; i += SPECIES.length()) {
                DoubleVector av = DoubleVector.fromArray(SPECIES, a, i);
                VectorMask<Double> mv = av.test(VectorOperators.IS_NAN);

                // Check results as part of computation.
                for (int j = 0; j < SPECIES.length(); j++) {
                    Assert.assertEquals(mv.laneIsSet(j), testIS_NAN(a[i + j]));
                }
            }
        }
    }

    @Test(dataProvider = "doubleTestOpMaskProvider")
    static void IS_NANMaskedDouble64VectorTests(IntFunction<double[]> fa,
                                          IntFunction<boolean[]> fm) {
        double[] a = fa.apply(SPECIES.length());
        boolean[] mask = fm.apply(SPECIES.length());
        VectorMask<Double> vmask = VectorMask.fromArray(SPECIES, mask, 0);

        for (int ic = 0; ic < INVOC_COUNT; ic++) {
            for (int i = 0; i < a.length; i += SPECIES.length()) {
                DoubleVector av = DoubleVector.fromArray(SPECIES, a, i);
                VectorMask<Double> mv = av.test(VectorOperators.IS_NAN, vmask);

                // Check results as part of computation.
                for (int j = 0; j < SPECIES.length(); j++) {
                    Assert.assertEquals(mv.laneIsSet(j),  vmask.laneIsSet(j) && testIS_NAN(a[i + j]));
                }
            }
        }
    }

    static boolean testIS_INFINITE(double a) {
        return Double.isInfinite(a);
    }

    @Test(dataProvider = "doubleTestOpProvider")
    static void IS_INFINITEDouble64VectorTests(IntFunction<double[]> fa) {
        double[] a = fa.apply(SPECIES.length());

        for (int ic = 0; ic < INVOC_COUNT; ic++) {
            for (int i = 0; i < a.length; i += SPECIES.length()) {
                DoubleVector av = DoubleVector.fromArray(SPECIES, a, i);
                VectorMask<Double> mv = av.test(VectorOperators.IS_INFINITE);

                // Check results as part of computation.
                for (int j = 0; j < SPECIES.length(); j++) {
                    Assert.assertEquals(mv.laneIsSet(j), testIS_INFINITE(a[i + j]));
                }
            }
        }
    }

    @Test(dataProvider = "doubleTestOpMaskProvider")
    static void IS_INFINITEMaskedDouble64VectorTests(IntFunction<double[]> fa,
                                          IntFunction<boolean[]> fm) {
        double[] a = fa.apply(SPECIES.length());
        boolean[] mask = fm.apply(SPECIES.length());
        VectorMask<Double> vmask = VectorMask.fromArray(SPECIES, mask, 0);

        for (int ic = 0; ic < INVOC_COUNT; ic++) {
            for (int i = 0; i < a.length; i += SPECIES.length()) {
                DoubleVector av = DoubleVector.fromArray(SPECIES, a, i);
                VectorMask<Double> mv = av.test(VectorOperators.IS_INFINITE, vmask);

                // Check results as part of computation.
                for (int j = 0; j < SPECIES.length(); j++) {
                    Assert.assertEquals(mv.laneIsSet(j),  vmask.laneIsSet(j) && testIS_INFINITE(a[i + j]));
                }
            }
        }
    }

    @Test(dataProvider = "doubleCompareOpProvider")
    static void LTDouble64VectorTests(IntFunction<double[]> fa, IntFunction<double[]> fb) {
        double[] a = fa.apply(SPECIES.length());
        double[] b = fb.apply(SPECIES.length());

        for (int ic = 0; ic < INVOC_COUNT; ic++) {
            for (int i = 0; i < a.length; i += SPECIES.length()) {
                DoubleVector av = DoubleVector.fromArray(SPECIES, a, i);
                DoubleVector bv = DoubleVector.fromArray(SPECIES, b, i);
                VectorMask<Double> mv = av.compare(VectorOperators.LT, bv);

                // Check results as part of computation.
                for (int j = 0; j < SPECIES.length(); j++) {
                    Assert.assertEquals(mv.laneIsSet(j), lt(a[i + j], b[i + j]));
                }
            }
        }
    }

    @Test(dataProvider = "doubleCompareOpProvider")
    static void ltDouble64VectorTests(IntFunction<double[]> fa, IntFunction<double[]> fb) {
        double[] a = fa.apply(SPECIES.length());
        double[] b = fb.apply(SPECIES.length());

        for (int ic = 0; ic < INVOC_COUNT; ic++) {
            for (int i = 0; i < a.length; i += SPECIES.length()) {
                DoubleVector av = DoubleVector.fromArray(SPECIES, a, i);
                DoubleVector bv = DoubleVector.fromArray(SPECIES, b, i);
                VectorMask<Double> mv = av.lt(bv);

                // Check results as part of computation.
                for (int j = 0; j < SPECIES.length(); j++) {
                    Assert.assertEquals(mv.laneIsSet(j), lt(a[i + j], b[i + j]));
                }
            }
        }
    }

    @Test(dataProvider = "doubleCompareOpMaskProvider")
    static void LTDouble64VectorTestsMasked(IntFunction<double[]> fa, IntFunction<double[]> fb,
                                                IntFunction<boolean[]> fm) {
        double[] a = fa.apply(SPECIES.length());
        double[] b = fb.apply(SPECIES.length());
        boolean[] mask = fm.apply(SPECIES.length());

        VectorMask<Double> vmask = VectorMask.fromArray(SPECIES, mask, 0);

        for (int ic = 0; ic < INVOC_COUNT; ic++) {
            for (int i = 0; i < a.length; i += SPECIES.length()) {
                DoubleVector av = DoubleVector.fromArray(SPECIES, a, i);
                DoubleVector bv = DoubleVector.fromArray(SPECIES, b, i);
                VectorMask<Double> mv = av.compare(VectorOperators.LT, bv, vmask);

                // Check results as part of computation.
                for (int j = 0; j < SPECIES.length(); j++) {
                    Assert.assertEquals(mv.laneIsSet(j), mask[j] && lt(a[i + j], b[i + j]));
                }
            }
        }
    }

    @Test(dataProvider = "doubleCompareOpProvider")
    static void GTDouble64VectorTests(IntFunction<double[]> fa, IntFunction<double[]> fb) {
        double[] a = fa.apply(SPECIES.length());
        double[] b = fb.apply(SPECIES.length());

        for (int ic = 0; ic < INVOC_COUNT; ic++) {
            for (int i = 0; i < a.length; i += SPECIES.length()) {
                DoubleVector av = DoubleVector.fromArray(SPECIES, a, i);
                DoubleVector bv = DoubleVector.fromArray(SPECIES, b, i);
                VectorMask<Double> mv = av.compare(VectorOperators.GT, bv);

                // Check results as part of computation.
                for (int j = 0; j < SPECIES.length(); j++) {
                    Assert.assertEquals(mv.laneIsSet(j), gt(a[i + j], b[i + j]));
                }
            }
        }
    }

    @Test(dataProvider = "doubleCompareOpMaskProvider")
    static void GTDouble64VectorTestsMasked(IntFunction<double[]> fa, IntFunction<double[]> fb,
                                                IntFunction<boolean[]> fm) {
        double[] a = fa.apply(SPECIES.length());
        double[] b = fb.apply(SPECIES.length());
        boolean[] mask = fm.apply(SPECIES.length());

        VectorMask<Double> vmask = VectorMask.fromArray(SPECIES, mask, 0);

        for (int ic = 0; ic < INVOC_COUNT; ic++) {
            for (int i = 0; i < a.length; i += SPECIES.length()) {
                DoubleVector av = DoubleVector.fromArray(SPECIES, a, i);
                DoubleVector bv = DoubleVector.fromArray(SPECIES, b, i);
                VectorMask<Double> mv = av.compare(VectorOperators.GT, bv, vmask);

                // Check results as part of computation.
                for (int j = 0; j < SPECIES.length(); j++) {
                    Assert.assertEquals(mv.laneIsSet(j), mask[j] && gt(a[i + j], b[i + j]));
                }
            }
        }
    }

    @Test(dataProvider = "doubleCompareOpProvider")
    static void EQDouble64VectorTests(IntFunction<double[]> fa, IntFunction<double[]> fb) {
        double[] a = fa.apply(SPECIES.length());
        double[] b = fb.apply(SPECIES.length());

        for (int ic = 0; ic < INVOC_COUNT; ic++) {
            for (int i = 0; i < a.length; i += SPECIES.length()) {
                DoubleVector av = DoubleVector.fromArray(SPECIES, a, i);
                DoubleVector bv = DoubleVector.fromArray(SPECIES, b, i);
                VectorMask<Double> mv = av.compare(VectorOperators.EQ, bv);

                // Check results as part of computation.
                for (int j = 0; j < SPECIES.length(); j++) {
                    Assert.assertEquals(mv.laneIsSet(j), eq(a[i + j], b[i + j]));
                }
            }
        }
    }

    @Test(dataProvider = "doubleCompareOpProvider")
    static void eqDouble64VectorTests(IntFunction<double[]> fa, IntFunction<double[]> fb) {
        double[] a = fa.apply(SPECIES.length());
        double[] b = fb.apply(SPECIES.length());

        for (int ic = 0; ic < INVOC_COUNT; ic++) {
            for (int i = 0; i < a.length; i += SPECIES.length()) {
                DoubleVector av = DoubleVector.fromArray(SPECIES, a, i);
                DoubleVector bv = DoubleVector.fromArray(SPECIES, b, i);
                VectorMask<Double> mv = av.eq(bv);

                // Check results as part of computation.
                for (int j = 0; j < SPECIES.length(); j++) {
                    Assert.assertEquals(mv.laneIsSet(j), eq(a[i + j], b[i + j]));
                }
            }
        }
    }

    @Test(dataProvider = "doubleCompareOpMaskProvider")
    static void EQDouble64VectorTestsMasked(IntFunction<double[]> fa, IntFunction<double[]> fb,
                                                IntFunction<boolean[]> fm) {
        double[] a = fa.apply(SPECIES.length());
        double[] b = fb.apply(SPECIES.length());
        boolean[] mask = fm.apply(SPECIES.length());

        VectorMask<Double> vmask = VectorMask.fromArray(SPECIES, mask, 0);

        for (int ic = 0; ic < INVOC_COUNT; ic++) {
            for (int i = 0; i < a.length; i += SPECIES.length()) {
                DoubleVector av = DoubleVector.fromArray(SPECIES, a, i);
                DoubleVector bv = DoubleVector.fromArray(SPECIES, b, i);
                VectorMask<Double> mv = av.compare(VectorOperators.EQ, bv, vmask);

                // Check results as part of computation.
                for (int j = 0; j < SPECIES.length(); j++) {
                    Assert.assertEquals(mv.laneIsSet(j), mask[j] && eq(a[i + j], b[i + j]));
                }
            }
        }
    }

    @Test(dataProvider = "doubleCompareOpProvider")
    static void NEDouble64VectorTests(IntFunction<double[]> fa, IntFunction<double[]> fb) {
        double[] a = fa.apply(SPECIES.length());
        double[] b = fb.apply(SPECIES.length());

        for (int ic = 0; ic < INVOC_COUNT; ic++) {
            for (int i = 0; i < a.length; i += SPECIES.length()) {
                DoubleVector av = DoubleVector.fromArray(SPECIES, a, i);
                DoubleVector bv = DoubleVector.fromArray(SPECIES, b, i);
                VectorMask<Double> mv = av.compare(VectorOperators.NE, bv);

                // Check results as part of computation.
                for (int j = 0; j < SPECIES.length(); j++) {
                    Assert.assertEquals(mv.laneIsSet(j), neq(a[i + j], b[i + j]));
                }
            }
        }
    }

    @Test(dataProvider = "doubleCompareOpMaskProvider")
    static void NEDouble64VectorTestsMasked(IntFunction<double[]> fa, IntFunction<double[]> fb,
                                                IntFunction<boolean[]> fm) {
        double[] a = fa.apply(SPECIES.length());
        double[] b = fb.apply(SPECIES.length());
        boolean[] mask = fm.apply(SPECIES.length());

        VectorMask<Double> vmask = VectorMask.fromArray(SPECIES, mask, 0);

        for (int ic = 0; ic < INVOC_COUNT; ic++) {
            for (int i = 0; i < a.length; i += SPECIES.length()) {
                DoubleVector av = DoubleVector.fromArray(SPECIES, a, i);
                DoubleVector bv = DoubleVector.fromArray(SPECIES, b, i);
                VectorMask<Double> mv = av.compare(VectorOperators.NE, bv, vmask);

                // Check results as part of computation.
                for (int j = 0; j < SPECIES.length(); j++) {
                    Assert.assertEquals(mv.laneIsSet(j), mask[j] && neq(a[i + j], b[i + j]));
                }
            }
        }
    }

    @Test(dataProvider = "doubleCompareOpProvider")
    static void LEDouble64VectorTests(IntFunction<double[]> fa, IntFunction<double[]> fb) {
        double[] a = fa.apply(SPECIES.length());
        double[] b = fb.apply(SPECIES.length());

        for (int ic = 0; ic < INVOC_COUNT; ic++) {
            for (int i = 0; i < a.length; i += SPECIES.length()) {
                DoubleVector av = DoubleVector.fromArray(SPECIES, a, i);
                DoubleVector bv = DoubleVector.fromArray(SPECIES, b, i);
                VectorMask<Double> mv = av.compare(VectorOperators.LE, bv);

                // Check results as part of computation.
                for (int j = 0; j < SPECIES.length(); j++) {
                    Assert.assertEquals(mv.laneIsSet(j), le(a[i + j], b[i + j]));
                }
            }
        }
    }

    @Test(dataProvider = "doubleCompareOpMaskProvider")
    static void LEDouble64VectorTestsMasked(IntFunction<double[]> fa, IntFunction<double[]> fb,
                                                IntFunction<boolean[]> fm) {
        double[] a = fa.apply(SPECIES.length());
        double[] b = fb.apply(SPECIES.length());
        boolean[] mask = fm.apply(SPECIES.length());

        VectorMask<Double> vmask = VectorMask.fromArray(SPECIES, mask, 0);

        for (int ic = 0; ic < INVOC_COUNT; ic++) {
            for (int i = 0; i < a.length; i += SPECIES.length()) {
                DoubleVector av = DoubleVector.fromArray(SPECIES, a, i);
                DoubleVector bv = DoubleVector.fromArray(SPECIES, b, i);
                VectorMask<Double> mv = av.compare(VectorOperators.LE, bv, vmask);

                // Check results as part of computation.
                for (int j = 0; j < SPECIES.length(); j++) {
                    Assert.assertEquals(mv.laneIsSet(j), mask[j] && le(a[i + j], b[i + j]));
                }
            }
        }
    }

    @Test(dataProvider = "doubleCompareOpProvider")
    static void GEDouble64VectorTests(IntFunction<double[]> fa, IntFunction<double[]> fb) {
        double[] a = fa.apply(SPECIES.length());
        double[] b = fb.apply(SPECIES.length());

        for (int ic = 0; ic < INVOC_COUNT; ic++) {
            for (int i = 0; i < a.length; i += SPECIES.length()) {
                DoubleVector av = DoubleVector.fromArray(SPECIES, a, i);
                DoubleVector bv = DoubleVector.fromArray(SPECIES, b, i);
                VectorMask<Double> mv = av.compare(VectorOperators.GE, bv);

                // Check results as part of computation.
                for (int j = 0; j < SPECIES.length(); j++) {
                    Assert.assertEquals(mv.laneIsSet(j), ge(a[i + j], b[i + j]));
                }
            }
        }
    }

    @Test(dataProvider = "doubleCompareOpMaskProvider")
    static void GEDouble64VectorTestsMasked(IntFunction<double[]> fa, IntFunction<double[]> fb,
                                                IntFunction<boolean[]> fm) {
        double[] a = fa.apply(SPECIES.length());
        double[] b = fb.apply(SPECIES.length());
        boolean[] mask = fm.apply(SPECIES.length());

        VectorMask<Double> vmask = VectorMask.fromArray(SPECIES, mask, 0);

        for (int ic = 0; ic < INVOC_COUNT; ic++) {
            for (int i = 0; i < a.length; i += SPECIES.length()) {
                DoubleVector av = DoubleVector.fromArray(SPECIES, a, i);
                DoubleVector bv = DoubleVector.fromArray(SPECIES, b, i);
                VectorMask<Double> mv = av.compare(VectorOperators.GE, bv, vmask);

                // Check results as part of computation.
                for (int j = 0; j < SPECIES.length(); j++) {
                    Assert.assertEquals(mv.laneIsSet(j), mask[j] && ge(a[i + j], b[i + j]));
                }
            }
        }
    }

    @Test(dataProvider = "doubleCompareOpProvider")
    static void LTDouble64VectorTestsBroadcastSmokeTest(IntFunction<double[]> fa, IntFunction<double[]> fb) {
        double[] a = fa.apply(SPECIES.length());
        double[] b = fb.apply(SPECIES.length());

        for (int i = 0; i < a.length; i += SPECIES.length()) {
            DoubleVector av = DoubleVector.fromArray(SPECIES, a, i);
            VectorMask<Double> mv = av.compare(VectorOperators.LT, b[i]);

            // Check results as part of computation.
            for (int j = 0; j < SPECIES.length(); j++) {
                Assert.assertEquals(mv.laneIsSet(j), a[i + j] < b[i]);
            }
        }
    }

    @Test(dataProvider = "doubleCompareOpMaskProvider")
    static void LTDouble64VectorTestsBroadcastMaskedSmokeTest(IntFunction<double[]> fa,
                                IntFunction<double[]> fb, IntFunction<boolean[]> fm) {
        double[] a = fa.apply(SPECIES.length());
        double[] b = fb.apply(SPECIES.length());
        boolean[] mask = fm.apply(SPECIES.length());

        VectorMask<Double> vmask = VectorMask.fromArray(SPECIES, mask, 0);

        for (int i = 0; i < a.length; i += SPECIES.length()) {
            DoubleVector av = DoubleVector.fromArray(SPECIES, a, i);
            VectorMask<Double> mv = av.compare(VectorOperators.LT, b[i], vmask);

            // Check results as part of computation.
            for (int j = 0; j < SPECIES.length(); j++) {
                Assert.assertEquals(mv.laneIsSet(j), mask[j] && (a[i + j] < b[i]));
            }
        }
    }

    @Test(dataProvider = "doubleCompareOpProvider")
    static void LTDouble64VectorTestsBroadcastLongSmokeTest(IntFunction<double[]> fa, IntFunction<double[]> fb) {
        double[] a = fa.apply(SPECIES.length());
        double[] b = fb.apply(SPECIES.length());

        for (int i = 0; i < a.length; i += SPECIES.length()) {
            DoubleVector av = DoubleVector.fromArray(SPECIES, a, i);
            VectorMask<Double> mv = av.compare(VectorOperators.LT, (long)b[i]);

            // Check results as part of computation.
            for (int j = 0; j < SPECIES.length(); j++) {
                Assert.assertEquals(mv.laneIsSet(j), a[i + j] < (double)((long)b[i]));
            }
        }
    }

    @Test(dataProvider = "doubleCompareOpMaskProvider")
    static void LTDouble64VectorTestsBroadcastLongMaskedSmokeTest(IntFunction<double[]> fa,
                                IntFunction<double[]> fb, IntFunction<boolean[]> fm) {
        double[] a = fa.apply(SPECIES.length());
        double[] b = fb.apply(SPECIES.length());
        boolean[] mask = fm.apply(SPECIES.length());

        VectorMask<Double> vmask = VectorMask.fromArray(SPECIES, mask, 0);

        for (int i = 0; i < a.length; i += SPECIES.length()) {
            DoubleVector av = DoubleVector.fromArray(SPECIES, a, i);
            VectorMask<Double> mv = av.compare(VectorOperators.LT, (long)b[i], vmask);

            // Check results as part of computation.
            for (int j = 0; j < SPECIES.length(); j++) {
                Assert.assertEquals(mv.laneIsSet(j), mask[j] && (a[i + j] < (double)((long)b[i])));
            }
        }
    }

    @Test(dataProvider = "doubleCompareOpProvider")
    static void EQDouble64VectorTestsBroadcastSmokeTest(IntFunction<double[]> fa, IntFunction<double[]> fb) {
        double[] a = fa.apply(SPECIES.length());
        double[] b = fb.apply(SPECIES.length());

        for (int i = 0; i < a.length; i += SPECIES.length()) {
            DoubleVector av = DoubleVector.fromArray(SPECIES, a, i);
            VectorMask<Double> mv = av.compare(VectorOperators.EQ, b[i]);

            // Check results as part of computation.
            for (int j = 0; j < SPECIES.length(); j++) {
                Assert.assertEquals(mv.laneIsSet(j), a[i + j] == b[i]);
            }
        }
    }

    @Test(dataProvider = "doubleCompareOpMaskProvider")
    static void EQDouble64VectorTestsBroadcastMaskedSmokeTest(IntFunction<double[]> fa,
                                IntFunction<double[]> fb, IntFunction<boolean[]> fm) {
        double[] a = fa.apply(SPECIES.length());
        double[] b = fb.apply(SPECIES.length());
        boolean[] mask = fm.apply(SPECIES.length());

        VectorMask<Double> vmask = VectorMask.fromArray(SPECIES, mask, 0);

        for (int i = 0; i < a.length; i += SPECIES.length()) {
            DoubleVector av = DoubleVector.fromArray(SPECIES, a, i);
            VectorMask<Double> mv = av.compare(VectorOperators.EQ, b[i], vmask);

            // Check results as part of computation.
            for (int j = 0; j < SPECIES.length(); j++) {
                Assert.assertEquals(mv.laneIsSet(j), mask[j] && (a[i + j] == b[i]));
            }
        }
    }

    @Test(dataProvider = "doubleCompareOpProvider")
    static void EQDouble64VectorTestsBroadcastLongSmokeTest(IntFunction<double[]> fa, IntFunction<double[]> fb) {
        double[] a = fa.apply(SPECIES.length());
        double[] b = fb.apply(SPECIES.length());

        for (int i = 0; i < a.length; i += SPECIES.length()) {
            DoubleVector av = DoubleVector.fromArray(SPECIES, a, i);
            VectorMask<Double> mv = av.compare(VectorOperators.EQ, (long)b[i]);

            // Check results as part of computation.
            for (int j = 0; j < SPECIES.length(); j++) {
                Assert.assertEquals(mv.laneIsSet(j), a[i + j] == (double)((long)b[i]));
            }
        }
    }

    @Test(dataProvider = "doubleCompareOpMaskProvider")
    static void EQDouble64VectorTestsBroadcastLongMaskedSmokeTest(IntFunction<double[]> fa,
                                IntFunction<double[]> fb, IntFunction<boolean[]> fm) {
        double[] a = fa.apply(SPECIES.length());
        double[] b = fb.apply(SPECIES.length());
        boolean[] mask = fm.apply(SPECIES.length());

        VectorMask<Double> vmask = VectorMask.fromArray(SPECIES, mask, 0);

        for (int i = 0; i < a.length; i += SPECIES.length()) {
            DoubleVector av = DoubleVector.fromArray(SPECIES, a, i);
            VectorMask<Double> mv = av.compare(VectorOperators.EQ, (long)b[i], vmask);

            // Check results as part of computation.
            for (int j = 0; j < SPECIES.length(); j++) {
                Assert.assertEquals(mv.laneIsSet(j), mask[j] && (a[i + j] == (double)((long)b[i])));
            }
        }
    }

    static double blend(double a, double b, boolean mask) {
        return mask ? b : a;
    }

    @Test(dataProvider = "doubleBinaryOpMaskProvider")
    static void blendDouble64VectorTests(IntFunction<double[]> fa, IntFunction<double[]> fb,
                                          IntFunction<boolean[]> fm) {
        double[] a = fa.apply(SPECIES.length());
        double[] b = fb.apply(SPECIES.length());
        double[] r = fr.apply(SPECIES.length());
        boolean[] mask = fm.apply(SPECIES.length());
        VectorMask<Double> vmask = VectorMask.fromArray(SPECIES, mask, 0);

        for (int ic = 0; ic < INVOC_COUNT; ic++) {
            for (int i = 0; i < a.length; i += SPECIES.length()) {
                DoubleVector av = DoubleVector.fromArray(SPECIES, a, i);
                DoubleVector bv = DoubleVector.fromArray(SPECIES, b, i);
                av.blend(bv, vmask).intoArray(r, i);
            }
        }

        assertArraysEquals(r, a, b, mask, Double64VectorTests::blend);
    }

    @Test(dataProvider = "doubleUnaryOpShuffleProvider")
    static void RearrangeDouble64VectorTests(IntFunction<double[]> fa,
                                           BiFunction<Integer,Integer,int[]> fs) {
        double[] a = fa.apply(SPECIES.length());
        int[] order = fs.apply(a.length, SPECIES.length());
        double[] r = fr.apply(SPECIES.length());

        for (int ic = 0; ic < INVOC_COUNT; ic++) {
            for (int i = 0; i < a.length; i += SPECIES.length()) {
                DoubleVector av = DoubleVector.fromArray(SPECIES, a, i);
                av.rearrange(VectorShuffle.fromArray(SPECIES, order, i)).intoArray(r, i);
            }
        }

        assertRearrangeArraysEquals(r, a, order, SPECIES.length());
    }

    @Test(dataProvider = "doubleUnaryOpShuffleMaskProvider")
    static void RearrangeDouble64VectorTestsMaskedSmokeTest(IntFunction<double[]> fa,
                                                          BiFunction<Integer,Integer,int[]> fs,
                                                          IntFunction<boolean[]> fm) {
        double[] a = fa.apply(SPECIES.length());
        int[] order = fs.apply(a.length, SPECIES.length());
        double[] r = fr.apply(SPECIES.length());
        boolean[] mask = fm.apply(SPECIES.length());
        VectorMask<Double> vmask = VectorMask.fromArray(SPECIES, mask, 0);

        for (int i = 0; i < a.length; i += SPECIES.length()) {
            DoubleVector av = DoubleVector.fromArray(SPECIES, a, i);
            av.rearrange(VectorShuffle.fromArray(SPECIES, order, i), vmask).intoArray(r, i);
        }

        assertRearrangeArraysEquals(r, a, order, mask, SPECIES.length());
    }

    @Test(dataProvider = "doubleUnaryOpMaskProvider")
    static void compressDouble64VectorTests(IntFunction<double[]> fa,
                                                IntFunction<boolean[]> fm) {
        double[] a = fa.apply(SPECIES.length());
        double[] r = fr.apply(SPECIES.length());
        boolean[] mask = fm.apply(SPECIES.length());
        VectorMask<Double> vmask = VectorMask.fromArray(SPECIES, mask, 0);

        for (int ic = 0; ic < INVOC_COUNT; ic++) {
            for (int i = 0; i < a.length; i += SPECIES.length()) {
                DoubleVector av = DoubleVector.fromArray(SPECIES, a, i);
                av.compress(vmask).intoArray(r, i);
            }
        }

        assertcompressArraysEquals(r, a, mask, SPECIES.length());
    }

    @Test(dataProvider = "doubleUnaryOpMaskProvider")
    static void expandDouble64VectorTests(IntFunction<double[]> fa,
                                                IntFunction<boolean[]> fm) {
        double[] a = fa.apply(SPECIES.length());
        double[] r = fr.apply(SPECIES.length());
        boolean[] mask = fm.apply(SPECIES.length());
        VectorMask<Double> vmask = VectorMask.fromArray(SPECIES, mask, 0);

        for (int ic = 0; ic < INVOC_COUNT; ic++) {
            for (int i = 0; i < a.length; i += SPECIES.length()) {
                DoubleVector av = DoubleVector.fromArray(SPECIES, a, i);
                av.expand(vmask).intoArray(r, i);
            }
        }

        assertexpandArraysEquals(r, a, mask, SPECIES.length());
    }

    @Test(dataProvider = "doubleUnaryOpProvider")
    static void getDouble64VectorTests(IntFunction<double[]> fa) {
        double[] a = fa.apply(SPECIES.length());
        double[] r = fr.apply(SPECIES.length());

        for (int ic = 0; ic < INVOC_COUNT; ic++) {
            for (int i = 0; i < a.length; i += SPECIES.length()) {
                DoubleVector av = DoubleVector.fromArray(SPECIES, a, i);
                int num_lanes = SPECIES.length();
                // Manually unroll because full unroll happens after intrinsification.
                // Unroll is needed because get intrinsic requires for index to be a known constant.
                if (num_lanes == 1) {
                    r[i]=av.lane(0);
                } else if (num_lanes == 2) {
                    r[i]=av.lane(0);
                    r[i+1]=av.lane(1);
                } else if (num_lanes == 4) {
                    r[i]=av.lane(0);
                    r[i+1]=av.lane(1);
                    r[i+2]=av.lane(2);
                    r[i+3]=av.lane(3);
                } else if (num_lanes == 8) {
                    r[i]=av.lane(0);
                    r[i+1]=av.lane(1);
                    r[i+2]=av.lane(2);
                    r[i+3]=av.lane(3);
                    r[i+4]=av.lane(4);
                    r[i+5]=av.lane(5);
                    r[i+6]=av.lane(6);
                    r[i+7]=av.lane(7);
                } else if (num_lanes == 16) {
                    r[i]=av.lane(0);
                    r[i+1]=av.lane(1);
                    r[i+2]=av.lane(2);
                    r[i+3]=av.lane(3);
                    r[i+4]=av.lane(4);
                    r[i+5]=av.lane(5);
                    r[i+6]=av.lane(6);
                    r[i+7]=av.lane(7);
                    r[i+8]=av.lane(8);
                    r[i+9]=av.lane(9);
                    r[i+10]=av.lane(10);
                    r[i+11]=av.lane(11);
                    r[i+12]=av.lane(12);
                    r[i+13]=av.lane(13);
                    r[i+14]=av.lane(14);
                    r[i+15]=av.lane(15);
                } else if (num_lanes == 32) {
                    r[i]=av.lane(0);
                    r[i+1]=av.lane(1);
                    r[i+2]=av.lane(2);
                    r[i+3]=av.lane(3);
                    r[i+4]=av.lane(4);
                    r[i+5]=av.lane(5);
                    r[i+6]=av.lane(6);
                    r[i+7]=av.lane(7);
                    r[i+8]=av.lane(8);
                    r[i+9]=av.lane(9);
                    r[i+10]=av.lane(10);
                    r[i+11]=av.lane(11);
                    r[i+12]=av.lane(12);
                    r[i+13]=av.lane(13);
                    r[i+14]=av.lane(14);
                    r[i+15]=av.lane(15);
                    r[i+16]=av.lane(16);
                    r[i+17]=av.lane(17);
                    r[i+18]=av.lane(18);
                    r[i+19]=av.lane(19);
                    r[i+20]=av.lane(20);
                    r[i+21]=av.lane(21);
                    r[i+22]=av.lane(22);
                    r[i+23]=av.lane(23);
                    r[i+24]=av.lane(24);
                    r[i+25]=av.lane(25);
                    r[i+26]=av.lane(26);
                    r[i+27]=av.lane(27);
                    r[i+28]=av.lane(28);
                    r[i+29]=av.lane(29);
                    r[i+30]=av.lane(30);
                    r[i+31]=av.lane(31);
                } else if (num_lanes == 64) {
                    r[i]=av.lane(0);
                    r[i+1]=av.lane(1);
                    r[i+2]=av.lane(2);
                    r[i+3]=av.lane(3);
                    r[i+4]=av.lane(4);
                    r[i+5]=av.lane(5);
                    r[i+6]=av.lane(6);
                    r[i+7]=av.lane(7);
                    r[i+8]=av.lane(8);
                    r[i+9]=av.lane(9);
                    r[i+10]=av.lane(10);
                    r[i+11]=av.lane(11);
                    r[i+12]=av.lane(12);
                    r[i+13]=av.lane(13);
                    r[i+14]=av.lane(14);
                    r[i+15]=av.lane(15);
                    r[i+16]=av.lane(16);
                    r[i+17]=av.lane(17);
                    r[i+18]=av.lane(18);
                    r[i+19]=av.lane(19);
                    r[i+20]=av.lane(20);
                    r[i+21]=av.lane(21);
                    r[i+22]=av.lane(22);
                    r[i+23]=av.lane(23);
                    r[i+24]=av.lane(24);
                    r[i+25]=av.lane(25);
                    r[i+26]=av.lane(26);
                    r[i+27]=av.lane(27);
                    r[i+28]=av.lane(28);
                    r[i+29]=av.lane(29);
                    r[i+30]=av.lane(30);
                    r[i+31]=av.lane(31);
                    r[i+32]=av.lane(32);
                    r[i+33]=av.lane(33);
                    r[i+34]=av.lane(34);
                    r[i+35]=av.lane(35);
                    r[i+36]=av.lane(36);
                    r[i+37]=av.lane(37);
                    r[i+38]=av.lane(38);
                    r[i+39]=av.lane(39);
                    r[i+40]=av.lane(40);
                    r[i+41]=av.lane(41);
                    r[i+42]=av.lane(42);
                    r[i+43]=av.lane(43);
                    r[i+44]=av.lane(44);
                    r[i+45]=av.lane(45);
                    r[i+46]=av.lane(46);
                    r[i+47]=av.lane(47);
                    r[i+48]=av.lane(48);
                    r[i+49]=av.lane(49);
                    r[i+50]=av.lane(50);
                    r[i+51]=av.lane(51);
                    r[i+52]=av.lane(52);
                    r[i+53]=av.lane(53);
                    r[i+54]=av.lane(54);
                    r[i+55]=av.lane(55);
                    r[i+56]=av.lane(56);
                    r[i+57]=av.lane(57);
                    r[i+58]=av.lane(58);
                    r[i+59]=av.lane(59);
                    r[i+60]=av.lane(60);
                    r[i+61]=av.lane(61);
                    r[i+62]=av.lane(62);
                    r[i+63]=av.lane(63);
                } else {
                    for (int j = 0; j < SPECIES.length(); j++) {
                        r[i+j]=av.lane(j);
                    }
                }
            }
        }

        assertArraysStrictlyEquals(r, a);
    }

    @Test(dataProvider = "doubleUnaryOpProvider")
    static void BroadcastDouble64VectorTests(IntFunction<double[]> fa) {
        double[] a = fa.apply(SPECIES.length());
        double[] r = new double[a.length];

        for (int ic = 0; ic < INVOC_COUNT; ic++) {
            for (int i = 0; i < a.length; i += SPECIES.length()) {
                DoubleVector.broadcast(SPECIES, a[i]).intoArray(r, i);
            }
        }

        assertBroadcastArraysEquals(r, a);
    }

    @Test(dataProvider = "doubleUnaryOpProvider")
    static void ZeroDouble64VectorTests(IntFunction<double[]> fa) {
        double[] a = fa.apply(SPECIES.length());
        double[] r = new double[a.length];

        for (int ic = 0; ic < INVOC_COUNT; ic++) {
            for (int i = 0; i < a.length; i += SPECIES.length()) {
                DoubleVector.zero(SPECIES).intoArray(a, i);
            }
        }

        Assert.assertEquals(a, r);
    }

    static double[] sliceUnary(double[] a, int origin, int idx) {
        double[] res = new double[SPECIES.length()];
        for (int i = 0; i < SPECIES.length(); i++){
            if(i+origin < SPECIES.length())
                res[i] = a[idx+i+origin];
            else
                res[i] = (double)0;
        }
        return res;
    }

    @Test(dataProvider = "doubleUnaryOpProvider")
    static void sliceUnaryDouble64VectorTests(IntFunction<double[]> fa) {
        double[] a = fa.apply(SPECIES.length());
        double[] r = new double[a.length];
        int origin = RAND.nextInt(SPECIES.length());
        for (int ic = 0; ic < INVOC_COUNT; ic++) {
            for (int i = 0; i < a.length; i += SPECIES.length()) {
                DoubleVector av = DoubleVector.fromArray(SPECIES, a, i);
                av.slice(origin).intoArray(r, i);
            }
        }

        assertArraysEquals(r, a, origin, Double64VectorTests::sliceUnary);
    }

    static double[] sliceBinary(double[] a, double[] b, int origin, int idx) {
        double[] res = new double[SPECIES.length()];
        for (int i = 0, j = 0; i < SPECIES.length(); i++){
            if(i+origin < SPECIES.length())
                res[i] = a[idx+i+origin];
            else {
                res[i] = b[idx+j];
                j++;
            }
        }
        return res;
    }

    @Test(dataProvider = "doubleBinaryOpProvider")
    static void sliceBinaryDouble64VectorTestsBinary(IntFunction<double[]> fa, IntFunction<double[]> fb) {
        double[] a = fa.apply(SPECIES.length());
        double[] b = fb.apply(SPECIES.length());
        double[] r = new double[a.length];
        int origin = RAND.nextInt(SPECIES.length());
        for (int ic = 0; ic < INVOC_COUNT; ic++) {
            for (int i = 0; i < a.length; i += SPECIES.length()) {
                DoubleVector av = DoubleVector.fromArray(SPECIES, a, i);
                DoubleVector bv = DoubleVector.fromArray(SPECIES, b, i);
                av.slice(origin, bv).intoArray(r, i);
            }
        }

        assertArraysEquals(r, a, b, origin, Double64VectorTests::sliceBinary);
    }

    static double[] slice(double[] a, double[] b, int origin, boolean[] mask, int idx) {
        double[] res = new double[SPECIES.length()];
        for (int i = 0, j = 0; i < SPECIES.length(); i++){
            if(i+origin < SPECIES.length())
                res[i] = mask[i] ? a[idx+i+origin] : (double)0;
            else {
                res[i] = mask[i] ? b[idx+j] : (double)0;
                j++;
            }
        }
        return res;
    }

    @Test(dataProvider = "doubleBinaryOpMaskProvider")
    static void sliceDouble64VectorTestsMasked(IntFunction<double[]> fa, IntFunction<double[]> fb,
    IntFunction<boolean[]> fm) {
        double[] a = fa.apply(SPECIES.length());
        double[] b = fb.apply(SPECIES.length());
        boolean[] mask = fm.apply(SPECIES.length());
        VectorMask<Double> vmask = VectorMask.fromArray(SPECIES, mask, 0);

        double[] r = new double[a.length];
        int origin = RAND.nextInt(SPECIES.length());
        for (int ic = 0; ic < INVOC_COUNT; ic++) {
            for (int i = 0; i < a.length; i += SPECIES.length()) {
                DoubleVector av = DoubleVector.fromArray(SPECIES, a, i);
                DoubleVector bv = DoubleVector.fromArray(SPECIES, b, i);
                av.slice(origin, bv, vmask).intoArray(r, i);
            }
        }

        assertArraysEquals(r, a, b, origin, mask, Double64VectorTests::slice);
    }

    static double[] unsliceUnary(double[] a, int origin, int idx) {
        double[] res = new double[SPECIES.length()];
        for (int i = 0, j = 0; i < SPECIES.length(); i++){
            if(i < origin)
                res[i] = (double)0;
            else {
                res[i] = a[idx+j];
                j++;
            }
        }
        return res;
    }

    @Test(dataProvider = "doubleUnaryOpProvider")
    static void unsliceUnaryDouble64VectorTests(IntFunction<double[]> fa) {
        double[] a = fa.apply(SPECIES.length());
        double[] r = new double[a.length];
        int origin = RAND.nextInt(SPECIES.length());
        for (int ic = 0; ic < INVOC_COUNT; ic++) {
            for (int i = 0; i < a.length; i += SPECIES.length()) {
                DoubleVector av = DoubleVector.fromArray(SPECIES, a, i);
                av.unslice(origin).intoArray(r, i);
            }
        }

        assertArraysEquals(r, a, origin, Double64VectorTests::unsliceUnary);
    }

    static double[] unsliceBinary(double[] a, double[] b, int origin, int part, int idx) {
        double[] res = new double[SPECIES.length()];
        for (int i = 0, j = 0; i < SPECIES.length(); i++){
            if (part == 0) {
                if (i < origin)
                    res[i] = b[idx+i];
                else {
                    res[i] = a[idx+j];
                    j++;
                }
            } else if (part == 1) {
                if (i < origin)
                    res[i] = a[idx+SPECIES.length()-origin+i];
                else {
                    res[i] = b[idx+origin+j];
                    j++;
                }
            }
        }
        return res;
    }

    @Test(dataProvider = "doubleBinaryOpProvider")
    static void unsliceBinaryDouble64VectorTestsBinary(IntFunction<double[]> fa, IntFunction<double[]> fb) {
        double[] a = fa.apply(SPECIES.length());
        double[] b = fb.apply(SPECIES.length());
        double[] r = new double[a.length];
        int origin = RAND.nextInt(SPECIES.length());
        int part = RAND.nextInt(2);
        for (int ic = 0; ic < INVOC_COUNT; ic++) {
            for (int i = 0; i < a.length; i += SPECIES.length()) {
                DoubleVector av = DoubleVector.fromArray(SPECIES, a, i);
                DoubleVector bv = DoubleVector.fromArray(SPECIES, b, i);
                av.unslice(origin, bv, part).intoArray(r, i);
            }
        }

        assertArraysEquals(r, a, b, origin, part, Double64VectorTests::unsliceBinary);
    }

    static double[] unslice(double[] a, double[] b, int origin, int part, boolean[] mask, int idx) {
        double[] res = new double[SPECIES.length()];
        for (int i = 0, j = 0; i < SPECIES.length(); i++){
            if(i+origin < SPECIES.length())
                res[i] = b[idx+i+origin];
            else {
                res[i] = b[idx+j];
                j++;
            }
        }
        for (int i = 0; i < SPECIES.length(); i++){
            res[i] = mask[i] ? a[idx+i] : res[i];
        }
        double[] res1 = new double[SPECIES.length()];
        if (part == 0) {
            for (int i = 0, j = 0; i < SPECIES.length(); i++){
                if (i < origin)
                    res1[i] = b[idx+i];
                else {
                   res1[i] = res[j];
                   j++;
                }
            }
        } else if (part == 1) {
            for (int i = 0, j = 0; i < SPECIES.length(); i++){
                if (i < origin)
                    res1[i] = res[SPECIES.length()-origin+i];
                else {
                    res1[i] = b[idx+origin+j];
                    j++;
                }
            }
        }
        return res1;
    }

    @Test(dataProvider = "doubleBinaryOpMaskProvider")
    static void unsliceDouble64VectorTestsMasked(IntFunction<double[]> fa, IntFunction<double[]> fb,
    IntFunction<boolean[]> fm) {
        double[] a = fa.apply(SPECIES.length());
        double[] b = fb.apply(SPECIES.length());
        boolean[] mask = fm.apply(SPECIES.length());
        VectorMask<Double> vmask = VectorMask.fromArray(SPECIES, mask, 0);
        double[] r = new double[a.length];
        int origin = RAND.nextInt(SPECIES.length());
        int part = RAND.nextInt(2);
        for (int ic = 0; ic < INVOC_COUNT; ic++) {
            for (int i = 0; i < a.length; i += SPECIES.length()) {
                DoubleVector av = DoubleVector.fromArray(SPECIES, a, i);
                DoubleVector bv = DoubleVector.fromArray(SPECIES, b, i);
                av.unslice(origin, bv, part, vmask).intoArray(r, i);
            }
        }

        assertArraysEquals(r, a, b, origin, part, mask, Double64VectorTests::unslice);
    }

    static double SIN(double a) {
        return (double)(Math.sin((double)a));
    }

    static double strictSIN(double a) {
        return (double)(StrictMath.sin((double)a));
    }

    @Test(dataProvider = "doubleUnaryOpProvider")
    static void SINDouble64VectorTests(IntFunction<double[]> fa) {
        double[] a = fa.apply(SPECIES.length());
        double[] r = fr.apply(SPECIES.length());

        for (int ic = 0; ic < INVOC_COUNT; ic++) {
            for (int i = 0; i < a.length; i += SPECIES.length()) {
                DoubleVector av = DoubleVector.fromArray(SPECIES, a, i);
                av.lanewise(VectorOperators.SIN).intoArray(r, i);
            }
        }

        assertArraysEqualsWithinOneUlp(r, a, Double64VectorTests::SIN, Double64VectorTests::strictSIN);
    }

    static double EXP(double a) {
        return (double)(Math.exp((double)a));
    }

    static double strictEXP(double a) {
        return (double)(StrictMath.exp((double)a));
    }

    @Test(dataProvider = "doubleUnaryOpProvider")
    static void EXPDouble64VectorTests(IntFunction<double[]> fa) {
        double[] a = fa.apply(SPECIES.length());
        double[] r = fr.apply(SPECIES.length());

        for (int ic = 0; ic < INVOC_COUNT; ic++) {
            for (int i = 0; i < a.length; i += SPECIES.length()) {
                DoubleVector av = DoubleVector.fromArray(SPECIES, a, i);
                av.lanewise(VectorOperators.EXP).intoArray(r, i);
            }
        }

        assertArraysEqualsWithinOneUlp(r, a, Double64VectorTests::EXP, Double64VectorTests::strictEXP);
    }

    static double LOG1P(double a) {
        return (double)(Math.log1p((double)a));
    }

    static double strictLOG1P(double a) {
        return (double)(StrictMath.log1p((double)a));
    }

    @Test(dataProvider = "doubleUnaryOpProvider")
    static void LOG1PDouble64VectorTests(IntFunction<double[]> fa) {
        double[] a = fa.apply(SPECIES.length());
        double[] r = fr.apply(SPECIES.length());

        for (int ic = 0; ic < INVOC_COUNT; ic++) {
            for (int i = 0; i < a.length; i += SPECIES.length()) {
                DoubleVector av = DoubleVector.fromArray(SPECIES, a, i);
                av.lanewise(VectorOperators.LOG1P).intoArray(r, i);
            }
        }

        assertArraysEqualsWithinOneUlp(r, a, Double64VectorTests::LOG1P, Double64VectorTests::strictLOG1P);
    }

    static double LOG(double a) {
        return (double)(Math.log((double)a));
    }

    static double strictLOG(double a) {
        return (double)(StrictMath.log((double)a));
    }

    @Test(dataProvider = "doubleUnaryOpProvider")
    static void LOGDouble64VectorTests(IntFunction<double[]> fa) {
        double[] a = fa.apply(SPECIES.length());
        double[] r = fr.apply(SPECIES.length());

        for (int ic = 0; ic < INVOC_COUNT; ic++) {
            for (int i = 0; i < a.length; i += SPECIES.length()) {
                DoubleVector av = DoubleVector.fromArray(SPECIES, a, i);
                av.lanewise(VectorOperators.LOG).intoArray(r, i);
            }
        }

        assertArraysEqualsWithinOneUlp(r, a, Double64VectorTests::LOG, Double64VectorTests::strictLOG);
    }

    static double LOG10(double a) {
        return (double)(Math.log10((double)a));
    }

    static double strictLOG10(double a) {
        return (double)(StrictMath.log10((double)a));
    }

    @Test(dataProvider = "doubleUnaryOpProvider")
    static void LOG10Double64VectorTests(IntFunction<double[]> fa) {
        double[] a = fa.apply(SPECIES.length());
        double[] r = fr.apply(SPECIES.length());

        for (int ic = 0; ic < INVOC_COUNT; ic++) {
            for (int i = 0; i < a.length; i += SPECIES.length()) {
                DoubleVector av = DoubleVector.fromArray(SPECIES, a, i);
                av.lanewise(VectorOperators.LOG10).intoArray(r, i);
            }
        }

        assertArraysEqualsWithinOneUlp(r, a, Double64VectorTests::LOG10, Double64VectorTests::strictLOG10);
    }

    static double EXPM1(double a) {
        return (double)(Math.expm1((double)a));
    }

    static double strictEXPM1(double a) {
        return (double)(StrictMath.expm1((double)a));
    }

    @Test(dataProvider = "doubleUnaryOpProvider")
    static void EXPM1Double64VectorTests(IntFunction<double[]> fa) {
        double[] a = fa.apply(SPECIES.length());
        double[] r = fr.apply(SPECIES.length());

        for (int ic = 0; ic < INVOC_COUNT; ic++) {
            for (int i = 0; i < a.length; i += SPECIES.length()) {
                DoubleVector av = DoubleVector.fromArray(SPECIES, a, i);
                av.lanewise(VectorOperators.EXPM1).intoArray(r, i);
            }
        }

        assertArraysEqualsWithinOneUlp(r, a, Double64VectorTests::EXPM1, Double64VectorTests::strictEXPM1);
    }

    static double COS(double a) {
        return (double)(Math.cos((double)a));
    }

    static double strictCOS(double a) {
        return (double)(StrictMath.cos((double)a));
    }

    @Test(dataProvider = "doubleUnaryOpProvider")
    static void COSDouble64VectorTests(IntFunction<double[]> fa) {
        double[] a = fa.apply(SPECIES.length());
        double[] r = fr.apply(SPECIES.length());

        for (int ic = 0; ic < INVOC_COUNT; ic++) {
            for (int i = 0; i < a.length; i += SPECIES.length()) {
                DoubleVector av = DoubleVector.fromArray(SPECIES, a, i);
                av.lanewise(VectorOperators.COS).intoArray(r, i);
            }
        }

        assertArraysEqualsWithinOneUlp(r, a, Double64VectorTests::COS, Double64VectorTests::strictCOS);
    }

    static double TAN(double a) {
        return (double)(Math.tan((double)a));
    }

    static double strictTAN(double a) {
        return (double)(StrictMath.tan((double)a));
    }

    @Test(dataProvider = "doubleUnaryOpProvider")
    static void TANDouble64VectorTests(IntFunction<double[]> fa) {
        double[] a = fa.apply(SPECIES.length());
        double[] r = fr.apply(SPECIES.length());

        for (int ic = 0; ic < INVOC_COUNT; ic++) {
            for (int i = 0; i < a.length; i += SPECIES.length()) {
                DoubleVector av = DoubleVector.fromArray(SPECIES, a, i);
                av.lanewise(VectorOperators.TAN).intoArray(r, i);
            }
        }

        assertArraysEqualsWithinOneUlp(r, a, Double64VectorTests::TAN, Double64VectorTests::strictTAN);
    }

    static double SINH(double a) {
        return (double)(Math.sinh((double)a));
    }

    static double strictSINH(double a) {
        return (double)(StrictMath.sinh((double)a));
    }

    @Test(dataProvider = "doubleUnaryOpProvider")
    static void SINHDouble64VectorTests(IntFunction<double[]> fa) {
        double[] a = fa.apply(SPECIES.length());
        double[] r = fr.apply(SPECIES.length());

        for (int ic = 0; ic < INVOC_COUNT; ic++) {
            for (int i = 0; i < a.length; i += SPECIES.length()) {
                DoubleVector av = DoubleVector.fromArray(SPECIES, a, i);
                av.lanewise(VectorOperators.SINH).intoArray(r, i);
            }
        }

        assertArraysEqualsWithinOneUlp(r, a, Double64VectorTests::SINH, Double64VectorTests::strictSINH);
    }

    static double COSH(double a) {
        return (double)(Math.cosh((double)a));
    }

    static double strictCOSH(double a) {
        return (double)(StrictMath.cosh((double)a));
    }

    @Test(dataProvider = "doubleUnaryOpProvider")
    static void COSHDouble64VectorTests(IntFunction<double[]> fa) {
        double[] a = fa.apply(SPECIES.length());
        double[] r = fr.apply(SPECIES.length());

        for (int ic = 0; ic < INVOC_COUNT; ic++) {
            for (int i = 0; i < a.length; i += SPECIES.length()) {
                DoubleVector av = DoubleVector.fromArray(SPECIES, a, i);
                av.lanewise(VectorOperators.COSH).intoArray(r, i);
            }
        }

        assertArraysEqualsWithinOneUlp(r, a, Double64VectorTests::COSH, Double64VectorTests::strictCOSH);
    }

    static double TANH(double a) {
        return (double)(Math.tanh((double)a));
    }

    static double strictTANH(double a) {
        return (double)(StrictMath.tanh((double)a));
    }

    @Test(dataProvider = "doubleUnaryOpProvider")
    static void TANHDouble64VectorTests(IntFunction<double[]> fa) {
        double[] a = fa.apply(SPECIES.length());
        double[] r = fr.apply(SPECIES.length());

        for (int ic = 0; ic < INVOC_COUNT; ic++) {
            for (int i = 0; i < a.length; i += SPECIES.length()) {
                DoubleVector av = DoubleVector.fromArray(SPECIES, a, i);
                av.lanewise(VectorOperators.TANH).intoArray(r, i);
            }
        }

        assertArraysEqualsWithinOneUlp(r, a, Double64VectorTests::TANH, Double64VectorTests::strictTANH);
    }

    static double ASIN(double a) {
        return (double)(Math.asin((double)a));
    }

    static double strictASIN(double a) {
        return (double)(StrictMath.asin((double)a));
    }

    @Test(dataProvider = "doubleUnaryOpProvider")
    static void ASINDouble64VectorTests(IntFunction<double[]> fa) {
        double[] a = fa.apply(SPECIES.length());
        double[] r = fr.apply(SPECIES.length());

        for (int ic = 0; ic < INVOC_COUNT; ic++) {
            for (int i = 0; i < a.length; i += SPECIES.length()) {
                DoubleVector av = DoubleVector.fromArray(SPECIES, a, i);
                av.lanewise(VectorOperators.ASIN).intoArray(r, i);
            }
        }

        assertArraysEqualsWithinOneUlp(r, a, Double64VectorTests::ASIN, Double64VectorTests::strictASIN);
    }

    static double ACOS(double a) {
        return (double)(Math.acos((double)a));
    }

    static double strictACOS(double a) {
        return (double)(StrictMath.acos((double)a));
    }

    @Test(dataProvider = "doubleUnaryOpProvider")
    static void ACOSDouble64VectorTests(IntFunction<double[]> fa) {
        double[] a = fa.apply(SPECIES.length());
        double[] r = fr.apply(SPECIES.length());

        for (int ic = 0; ic < INVOC_COUNT; ic++) {
            for (int i = 0; i < a.length; i += SPECIES.length()) {
                DoubleVector av = DoubleVector.fromArray(SPECIES, a, i);
                av.lanewise(VectorOperators.ACOS).intoArray(r, i);
            }
        }

        assertArraysEqualsWithinOneUlp(r, a, Double64VectorTests::ACOS, Double64VectorTests::strictACOS);
    }

    static double ATAN(double a) {
        return (double)(Math.atan((double)a));
    }

    static double strictATAN(double a) {
        return (double)(StrictMath.atan((double)a));
    }

    @Test(dataProvider = "doubleUnaryOpProvider")
    static void ATANDouble64VectorTests(IntFunction<double[]> fa) {
        double[] a = fa.apply(SPECIES.length());
        double[] r = fr.apply(SPECIES.length());

        for (int ic = 0; ic < INVOC_COUNT; ic++) {
            for (int i = 0; i < a.length; i += SPECIES.length()) {
                DoubleVector av = DoubleVector.fromArray(SPECIES, a, i);
                av.lanewise(VectorOperators.ATAN).intoArray(r, i);
            }
        }

        assertArraysEqualsWithinOneUlp(r, a, Double64VectorTests::ATAN, Double64VectorTests::strictATAN);
    }

    static double CBRT(double a) {
        return (double)(Math.cbrt((double)a));
    }

    static double strictCBRT(double a) {
        return (double)(StrictMath.cbrt((double)a));
    }

    @Test(dataProvider = "doubleUnaryOpProvider")
    static void CBRTDouble64VectorTests(IntFunction<double[]> fa) {
        double[] a = fa.apply(SPECIES.length());
        double[] r = fr.apply(SPECIES.length());

        for (int ic = 0; ic < INVOC_COUNT; ic++) {
            for (int i = 0; i < a.length; i += SPECIES.length()) {
                DoubleVector av = DoubleVector.fromArray(SPECIES, a, i);
                av.lanewise(VectorOperators.CBRT).intoArray(r, i);
            }
        }

        assertArraysEqualsWithinOneUlp(r, a, Double64VectorTests::CBRT, Double64VectorTests::strictCBRT);
    }

    static double HYPOT(double a, double b) {
        return (double)(Math.hypot((double)a, (double)b));
    }

    static double strictHYPOT(double a, double b) {
        return (double)(StrictMath.hypot((double)a, (double)b));
    }

    @Test(dataProvider = "doubleBinaryOpProvider")
    static void HYPOTDouble64VectorTests(IntFunction<double[]> fa, IntFunction<double[]> fb) {
        double[] a = fa.apply(SPECIES.length());
        double[] b = fb.apply(SPECIES.length());
        double[] r = fr.apply(SPECIES.length());

        for (int ic = 0; ic < INVOC_COUNT; ic++) {
            for (int i = 0; i < a.length; i += SPECIES.length()) {
                DoubleVector av = DoubleVector.fromArray(SPECIES, a, i);
                DoubleVector bv = DoubleVector.fromArray(SPECIES, b, i);
                av.lanewise(VectorOperators.HYPOT, bv).intoArray(r, i);
            }
        }

        assertArraysEqualsWithinOneUlp(r, a, b, Double64VectorTests::HYPOT, Double64VectorTests::strictHYPOT);
    }


    static double POW(double a, double b) {
        return (double)(Math.pow((double)a, (double)b));
    }

    static double strictPOW(double a, double b) {
        return (double)(StrictMath.pow((double)a, (double)b));
    }

    @Test(dataProvider = "doubleBinaryOpProvider")
    static void POWDouble64VectorTests(IntFunction<double[]> fa, IntFunction<double[]> fb) {
        double[] a = fa.apply(SPECIES.length());
        double[] b = fb.apply(SPECIES.length());
        double[] r = fr.apply(SPECIES.length());

        for (int ic = 0; ic < INVOC_COUNT; ic++) {
            for (int i = 0; i < a.length; i += SPECIES.length()) {
                DoubleVector av = DoubleVector.fromArray(SPECIES, a, i);
                DoubleVector bv = DoubleVector.fromArray(SPECIES, b, i);
                av.lanewise(VectorOperators.POW, bv).intoArray(r, i);
            }
        }

        assertArraysEqualsWithinOneUlp(r, a, b, Double64VectorTests::POW, Double64VectorTests::strictPOW);
    }


    static double pow(double a, double b) {
        return (double)(Math.pow((double)a, (double)b));
    }

    static double strictpow(double a, double b) {
        return (double)(StrictMath.pow((double)a, (double)b));
    }

    @Test(dataProvider = "doubleBinaryOpProvider")
    static void powDouble64VectorTests(IntFunction<double[]> fa, IntFunction<double[]> fb) {
        double[] a = fa.apply(SPECIES.length());
        double[] b = fb.apply(SPECIES.length());
        double[] r = fr.apply(SPECIES.length());

        for (int ic = 0; ic < INVOC_COUNT; ic++) {
            for (int i = 0; i < a.length; i += SPECIES.length()) {
                DoubleVector av = DoubleVector.fromArray(SPECIES, a, i);
                DoubleVector bv = DoubleVector.fromArray(SPECIES, b, i);
                av.pow(bv).intoArray(r, i);
            }
        }

        assertArraysEqualsWithinOneUlp(r, a, b, Double64VectorTests::pow, Double64VectorTests::strictpow);
    }


    static double ATAN2(double a, double b) {
        return (double)(Math.atan2((double)a, (double)b));
    }

    static double strictATAN2(double a, double b) {
        return (double)(StrictMath.atan2((double)a, (double)b));
    }

    @Test(dataProvider = "doubleBinaryOpProvider")
    static void ATAN2Double64VectorTests(IntFunction<double[]> fa, IntFunction<double[]> fb) {
        double[] a = fa.apply(SPECIES.length());
        double[] b = fb.apply(SPECIES.length());
        double[] r = fr.apply(SPECIES.length());

        for (int ic = 0; ic < INVOC_COUNT; ic++) {
            for (int i = 0; i < a.length; i += SPECIES.length()) {
                DoubleVector av = DoubleVector.fromArray(SPECIES, a, i);
                DoubleVector bv = DoubleVector.fromArray(SPECIES, b, i);
                av.lanewise(VectorOperators.ATAN2, bv).intoArray(r, i);
            }
        }

        assertArraysEqualsWithinOneUlp(r, a, b, Double64VectorTests::ATAN2, Double64VectorTests::strictATAN2);
    }


    @Test(dataProvider = "doubleBinaryOpProvider")
    static void POWDouble64VectorTestsBroadcastSmokeTest(IntFunction<double[]> fa, IntFunction<double[]> fb) {
        double[] a = fa.apply(SPECIES.length());
        double[] b = fb.apply(SPECIES.length());
        double[] r = fr.apply(SPECIES.length());

        for (int i = 0; i < a.length; i += SPECIES.length()) {
            DoubleVector av = DoubleVector.fromArray(SPECIES, a, i);
            av.lanewise(VectorOperators.POW, b[i]).intoArray(r, i);
        }

        assertBroadcastArraysEqualsWithinOneUlp(r, a, b, Double64VectorTests::POW, Double64VectorTests::strictPOW);
    }


    @Test(dataProvider = "doubleBinaryOpProvider")
    static void powDouble64VectorTestsBroadcastSmokeTest(IntFunction<double[]> fa, IntFunction<double[]> fb) {
        double[] a = fa.apply(SPECIES.length());
        double[] b = fb.apply(SPECIES.length());
        double[] r = fr.apply(SPECIES.length());

        for (int i = 0; i < a.length; i += SPECIES.length()) {
            DoubleVector av = DoubleVector.fromArray(SPECIES, a, i);
            av.pow(b[i]).intoArray(r, i);
        }

        assertBroadcastArraysEqualsWithinOneUlp(r, a, b, Double64VectorTests::pow, Double64VectorTests::strictpow);
    }


    static double FMA(double a, double b, double c) {
        return (double)(Math.fma(a, b, c));
    }

    static double fma(double a, double b, double c) {
        return (double)(Math.fma(a, b, c));
    }

    @Test(dataProvider = "doubleTernaryOpProvider")
    static void FMADouble64VectorTests(IntFunction<double[]> fa, IntFunction<double[]> fb, IntFunction<double[]> fc) {
        int count = INVOC_COUNT;
        switch ("FMA") {
        case "fma": case "lanewise_FMA":
           // Math.fma uses BigDecimal
           count = Math.max(5, count/20); break;
        }
        final int INVOC_COUNT = count;
        double[] a = fa.apply(SPECIES.length());
        double[] b = fb.apply(SPECIES.length());
        double[] c = fc.apply(SPECIES.length());
        double[] r = fr.apply(SPECIES.length());

        for (int ic = 0; ic < INVOC_COUNT; ic++) {
            for (int i = 0; i < a.length; i += SPECIES.length()) {
                DoubleVector av = DoubleVector.fromArray(SPECIES, a, i);
                DoubleVector bv = DoubleVector.fromArray(SPECIES, b, i);
                DoubleVector cv = DoubleVector.fromArray(SPECIES, c, i);
                av.lanewise(VectorOperators.FMA, bv, cv).intoArray(r, i);
            }
        }

        assertArraysEquals(r, a, b, c, Double64VectorTests::FMA);
    }

    @Test(dataProvider = "doubleTernaryOpProvider")
    static void fmaDouble64VectorTests(IntFunction<double[]> fa, IntFunction<double[]> fb, IntFunction<double[]> fc) {
        int count = INVOC_COUNT;
        switch ("fma") {
        case "fma": case "lanewise_FMA":
           // Math.fma uses BigDecimal
           count = Math.max(5, count/20); break;
        }
        final int INVOC_COUNT = count;
        double[] a = fa.apply(SPECIES.length());
        double[] b = fb.apply(SPECIES.length());
        double[] c = fc.apply(SPECIES.length());
        double[] r = fr.apply(SPECIES.length());

        for (int i = 0; i < a.length; i += SPECIES.length()) {
            DoubleVector av = DoubleVector.fromArray(SPECIES, a, i);
            DoubleVector bv = DoubleVector.fromArray(SPECIES, b, i);
            DoubleVector cv = DoubleVector.fromArray(SPECIES, c, i);
            av.fma(bv, cv).intoArray(r, i);
        }

        assertArraysEquals(r, a, b, c, Double64VectorTests::fma);
    }

    @Test(dataProvider = "doubleTernaryOpMaskProvider")
    static void FMADouble64VectorTestsMasked(IntFunction<double[]> fa, IntFunction<double[]> fb,
                                          IntFunction<double[]> fc, IntFunction<boolean[]> fm) {
        int count = INVOC_COUNT;
        switch ("FMA") {
        case "fma": case "lanewise_FMA":
           // Math.fma uses BigDecimal
           count = Math.max(5, count/20); break;
        }
        final int INVOC_COUNT = count;
        double[] a = fa.apply(SPECIES.length());
        double[] b = fb.apply(SPECIES.length());
        double[] c = fc.apply(SPECIES.length());
        double[] r = fr.apply(SPECIES.length());
        boolean[] mask = fm.apply(SPECIES.length());
        VectorMask<Double> vmask = VectorMask.fromArray(SPECIES, mask, 0);

        for (int ic = 0; ic < INVOC_COUNT; ic++) {
            for (int i = 0; i < a.length; i += SPECIES.length()) {
                DoubleVector av = DoubleVector.fromArray(SPECIES, a, i);
                DoubleVector bv = DoubleVector.fromArray(SPECIES, b, i);
                DoubleVector cv = DoubleVector.fromArray(SPECIES, c, i);
                av.lanewise(VectorOperators.FMA, bv, cv, vmask).intoArray(r, i);
            }
        }

        assertArraysEquals(r, a, b, c, mask, Double64VectorTests::FMA);
    }

    @Test(dataProvider = "doubleTernaryOpProvider")
    static void FMADouble64VectorTestsBroadcastSmokeTest(IntFunction<double[]> fa, IntFunction<double[]> fb, IntFunction<double[]> fc) {
        double[] a = fa.apply(SPECIES.length());
        double[] b = fb.apply(SPECIES.length());
        double[] c = fc.apply(SPECIES.length());
        double[] r = fr.apply(SPECIES.length());

        for (int i = 0; i < a.length; i += SPECIES.length()) {
            DoubleVector av = DoubleVector.fromArray(SPECIES, a, i);
            DoubleVector bv = DoubleVector.fromArray(SPECIES, b, i);
            av.lanewise(VectorOperators.FMA, bv, c[i]).intoArray(r, i);
        }
        assertBroadcastArraysEquals(r, a, b, c, Double64VectorTests::FMA);
    }

    @Test(dataProvider = "doubleTernaryOpProvider")
    static void FMADouble64VectorTestsAltBroadcastSmokeTest(IntFunction<double[]> fa, IntFunction<double[]> fb, IntFunction<double[]> fc) {
        double[] a = fa.apply(SPECIES.length());
        double[] b = fb.apply(SPECIES.length());
        double[] c = fc.apply(SPECIES.length());
        double[] r = fr.apply(SPECIES.length());

        for (int i = 0; i < a.length; i += SPECIES.length()) {
            DoubleVector av = DoubleVector.fromArray(SPECIES, a, i);
            DoubleVector cv = DoubleVector.fromArray(SPECIES, c, i);
            av.lanewise(VectorOperators.FMA, b[i], cv).intoArray(r, i);
        }
        assertAltBroadcastArraysEquals(r, a, b, c, Double64VectorTests::FMA);
    }

    @Test(dataProvider = "doubleTernaryOpMaskProvider")
    static void FMADouble64VectorTestsBroadcastMaskedSmokeTest(IntFunction<double[]> fa, IntFunction<double[]> fb,
                                          IntFunction<double[]> fc, IntFunction<boolean[]> fm) {
        double[] a = fa.apply(SPECIES.length());
        double[] b = fb.apply(SPECIES.length());
        double[] c = fc.apply(SPECIES.length());
        double[] r = fr.apply(SPECIES.length());
        boolean[] mask = fm.apply(SPECIES.length());
        VectorMask<Double> vmask = VectorMask.fromArray(SPECIES, mask, 0);

        for (int i = 0; i < a.length; i += SPECIES.length()) {
            DoubleVector av = DoubleVector.fromArray(SPECIES, a, i);
            DoubleVector bv = DoubleVector.fromArray(SPECIES, b, i);
            av.lanewise(VectorOperators.FMA, bv, c[i], vmask).intoArray(r, i);
        }

        assertBroadcastArraysEquals(r, a, b, c, mask, Double64VectorTests::FMA);
    }

    @Test(dataProvider = "doubleTernaryOpMaskProvider")
    static void FMADouble64VectorTestsAltBroadcastMaskedSmokeTest(IntFunction<double[]> fa, IntFunction<double[]> fb,
                                          IntFunction<double[]> fc, IntFunction<boolean[]> fm) {
        double[] a = fa.apply(SPECIES.length());
        double[] b = fb.apply(SPECIES.length());
        double[] c = fc.apply(SPECIES.length());
        double[] r = fr.apply(SPECIES.length());
        boolean[] mask = fm.apply(SPECIES.length());
        VectorMask<Double> vmask = VectorMask.fromArray(SPECIES, mask, 0);

        for (int i = 0; i < a.length; i += SPECIES.length()) {
            DoubleVector av = DoubleVector.fromArray(SPECIES, a, i);
            DoubleVector cv = DoubleVector.fromArray(SPECIES, c, i);
            av.lanewise(VectorOperators.FMA, b[i], cv, vmask).intoArray(r, i);
        }

        assertAltBroadcastArraysEquals(r, a, b, c, mask, Double64VectorTests::FMA);
    }

    @Test(dataProvider = "doubleTernaryOpProvider")
    static void FMADouble64VectorTestsDoubleBroadcastSmokeTest(IntFunction<double[]> fa, IntFunction<double[]> fb, IntFunction<double[]> fc) {
        int count = INVOC_COUNT;
        switch ("FMA") {
        case "fma": case "lanewise_FMA":
           // Math.fma uses BigDecimal
           count = Math.max(5, count/20); break;
        }
        final int INVOC_COUNT = count;
        double[] a = fa.apply(SPECIES.length());
        double[] b = fb.apply(SPECIES.length());
        double[] c = fc.apply(SPECIES.length());
        double[] r = fr.apply(SPECIES.length());

        for (int i = 0; i < a.length; i += SPECIES.length()) {
            DoubleVector av = DoubleVector.fromArray(SPECIES, a, i);
            av.lanewise(VectorOperators.FMA, b[i], c[i]).intoArray(r, i);
        }

        assertDoubleBroadcastArraysEquals(r, a, b, c, Double64VectorTests::FMA);
    }

    @Test(dataProvider = "doubleTernaryOpProvider")
    static void fmaDouble64VectorTestsDoubleBroadcastSmokeTest(IntFunction<double[]> fa, IntFunction<double[]> fb, IntFunction<double[]> fc) {
        int count = INVOC_COUNT;
        switch ("fma") {
        case "fma": case "lanewise_FMA":
           // Math.fma uses BigDecimal
           count = Math.max(5, count/20); break;
        }
        final int INVOC_COUNT = count;
        double[] a = fa.apply(SPECIES.length());
        double[] b = fb.apply(SPECIES.length());
        double[] c = fc.apply(SPECIES.length());
        double[] r = fr.apply(SPECIES.length());

        for (int i = 0; i < a.length; i += SPECIES.length()) {
            DoubleVector av = DoubleVector.fromArray(SPECIES, a, i);
            av.fma(b[i], c[i]).intoArray(r, i);
        }

        assertDoubleBroadcastArraysEquals(r, a, b, c, Double64VectorTests::fma);
    }

    @Test(dataProvider = "doubleTernaryOpMaskProvider")
    static void FMADouble64VectorTestsDoubleBroadcastMaskedSmokeTest(IntFunction<double[]> fa, IntFunction<double[]> fb,
                                          IntFunction<double[]> fc, IntFunction<boolean[]> fm) {
        int count = INVOC_COUNT;
        switch ("FMA") {
        case "fma": case "lanewise_FMA":
           // Math.fma uses BigDecimal
           count = Math.max(5, count/20); break;
        }
        final int INVOC_COUNT = count;
        double[] a = fa.apply(SPECIES.length());
        double[] b = fb.apply(SPECIES.length());
        double[] c = fc.apply(SPECIES.length());
        double[] r = fr.apply(SPECIES.length());
        boolean[] mask = fm.apply(SPECIES.length());
        VectorMask<Double> vmask = VectorMask.fromArray(SPECIES, mask, 0);

        for (int i = 0; i < a.length; i += SPECIES.length()) {
            DoubleVector av = DoubleVector.fromArray(SPECIES, a, i);
            av.lanewise(VectorOperators.FMA, b[i], c[i], vmask).intoArray(r, i);
        }

        assertDoubleBroadcastArraysEquals(r, a, b, c, mask, Double64VectorTests::FMA);
    }

    static double NEG(double a) {
        return (double)(-((double)a));
    }

    static double neg(double a) {
        return (double)(-((double)a));
    }

    @Test(dataProvider = "doubleUnaryOpProvider")
    static void NEGDouble64VectorTests(IntFunction<double[]> fa) {
        double[] a = fa.apply(SPECIES.length());
        double[] r = fr.apply(SPECIES.length());

        for (int ic = 0; ic < INVOC_COUNT; ic++) {
            for (int i = 0; i < a.length; i += SPECIES.length()) {
                DoubleVector av = DoubleVector.fromArray(SPECIES, a, i);
                av.lanewise(VectorOperators.NEG).intoArray(r, i);
            }
        }

        assertArraysEquals(r, a, Double64VectorTests::NEG);
    }

    @Test(dataProvider = "doubleUnaryOpProvider")
    static void negDouble64VectorTests(IntFunction<double[]> fa) {
        double[] a = fa.apply(SPECIES.length());
        double[] r = fr.apply(SPECIES.length());

        for (int ic = 0; ic < INVOC_COUNT; ic++) {
            for (int i = 0; i < a.length; i += SPECIES.length()) {
                DoubleVector av = DoubleVector.fromArray(SPECIES, a, i);
                av.neg().intoArray(r, i);
            }
        }

        assertArraysEquals(r, a, Double64VectorTests::neg);
    }

    @Test(dataProvider = "doubleUnaryOpMaskProvider")
    static void NEGMaskedDouble64VectorTests(IntFunction<double[]> fa,
                                                IntFunction<boolean[]> fm) {
        double[] a = fa.apply(SPECIES.length());
        double[] r = fr.apply(SPECIES.length());
        boolean[] mask = fm.apply(SPECIES.length());
        VectorMask<Double> vmask = VectorMask.fromArray(SPECIES, mask, 0);

        for (int ic = 0; ic < INVOC_COUNT; ic++) {
            for (int i = 0; i < a.length; i += SPECIES.length()) {
                DoubleVector av = DoubleVector.fromArray(SPECIES, a, i);
                av.lanewise(VectorOperators.NEG, vmask).intoArray(r, i);
            }
        }

        assertArraysEquals(r, a, mask, Double64VectorTests::NEG);
    }

    static double ABS(double a) {
        return (double)(Math.abs((double)a));
    }

    static double abs(double a) {
        return (double)(Math.abs((double)a));
    }

    @Test(dataProvider = "doubleUnaryOpProvider")
    static void ABSDouble64VectorTests(IntFunction<double[]> fa) {
        double[] a = fa.apply(SPECIES.length());
        double[] r = fr.apply(SPECIES.length());

        for (int ic = 0; ic < INVOC_COUNT; ic++) {
            for (int i = 0; i < a.length; i += SPECIES.length()) {
                DoubleVector av = DoubleVector.fromArray(SPECIES, a, i);
                av.lanewise(VectorOperators.ABS).intoArray(r, i);
            }
        }

        assertArraysEquals(r, a, Double64VectorTests::ABS);
    }

    @Test(dataProvider = "doubleUnaryOpProvider")
    static void absDouble64VectorTests(IntFunction<double[]> fa) {
        double[] a = fa.apply(SPECIES.length());
        double[] r = fr.apply(SPECIES.length());

        for (int ic = 0; ic < INVOC_COUNT; ic++) {
            for (int i = 0; i < a.length; i += SPECIES.length()) {
                DoubleVector av = DoubleVector.fromArray(SPECIES, a, i);
                av.abs().intoArray(r, i);
            }
        }

        assertArraysEquals(r, a, Double64VectorTests::abs);
    }

    @Test(dataProvider = "doubleUnaryOpMaskProvider")
    static void ABSMaskedDouble64VectorTests(IntFunction<double[]> fa,
                                                IntFunction<boolean[]> fm) {
        double[] a = fa.apply(SPECIES.length());
        double[] r = fr.apply(SPECIES.length());
        boolean[] mask = fm.apply(SPECIES.length());
        VectorMask<Double> vmask = VectorMask.fromArray(SPECIES, mask, 0);

        for (int ic = 0; ic < INVOC_COUNT; ic++) {
            for (int i = 0; i < a.length; i += SPECIES.length()) {
                DoubleVector av = DoubleVector.fromArray(SPECIES, a, i);
                av.lanewise(VectorOperators.ABS, vmask).intoArray(r, i);
            }
        }

        assertArraysEquals(r, a, mask, Double64VectorTests::ABS);
    }

    static double SQRT(double a) {
        return (double)(Math.sqrt((double)a));
    }

    static double sqrt(double a) {
        return (double)(Math.sqrt((double)a));
    }

    @Test(dataProvider = "doubleUnaryOpProvider")
    static void SQRTDouble64VectorTests(IntFunction<double[]> fa) {
        double[] a = fa.apply(SPECIES.length());
        double[] r = fr.apply(SPECIES.length());

        for (int ic = 0; ic < INVOC_COUNT; ic++) {
            for (int i = 0; i < a.length; i += SPECIES.length()) {
                DoubleVector av = DoubleVector.fromArray(SPECIES, a, i);
                av.lanewise(VectorOperators.SQRT).intoArray(r, i);
            }
        }

        assertArraysEquals(r, a, Double64VectorTests::SQRT);
    }

    @Test(dataProvider = "doubleUnaryOpProvider")
    static void sqrtDouble64VectorTests(IntFunction<double[]> fa) {
        double[] a = fa.apply(SPECIES.length());
        double[] r = fr.apply(SPECIES.length());

        for (int ic = 0; ic < INVOC_COUNT; ic++) {
            for (int i = 0; i < a.length; i += SPECIES.length()) {
                DoubleVector av = DoubleVector.fromArray(SPECIES, a, i);
                av.sqrt().intoArray(r, i);
            }
        }

        assertArraysEquals(r, a, Double64VectorTests::sqrt);
    }

    @Test(dataProvider = "doubleUnaryOpMaskProvider")
    static void SQRTMaskedDouble64VectorTests(IntFunction<double[]> fa,
                                                IntFunction<boolean[]> fm) {
        double[] a = fa.apply(SPECIES.length());
        double[] r = fr.apply(SPECIES.length());
        boolean[] mask = fm.apply(SPECIES.length());
        VectorMask<Double> vmask = VectorMask.fromArray(SPECIES, mask, 0);

        for (int ic = 0; ic < INVOC_COUNT; ic++) {
            for (int i = 0; i < a.length; i += SPECIES.length()) {
                DoubleVector av = DoubleVector.fromArray(SPECIES, a, i);
                av.lanewise(VectorOperators.SQRT, vmask).intoArray(r, i);
            }
        }

        assertArraysEquals(r, a, mask, Double64VectorTests::SQRT);
    }

<<<<<<< HEAD
    @Test(dataProvider = "doubleUnaryOpProvider")
    static void testIdentityValues(IntFunction<double[]> fa) {
        double[] a = fa.apply(SPECIES.length());

        for (int i = 0; i < a.length; i++) {
            double x = a[i];

            // ADD identity: 0 + x == x
            Assert.assertEquals((double)(ADD_IDENTITY + x), x,
                                "ADD(ADD_IDENTITY, " + x + ") != " + x);

            // FIRST_NONZERO identity: firstNonZero(0, x) == x
            Assert.assertEquals(firstNonZero(FIRST_NONZERO_IDENTITY, x), x,
                                "FIRST_NONZERO(FIRST_NONZERO_IDENTITY, " + x + ") != " + x);

            // MAX identity: max(Double.NEGATIVE_INFINITY, x) == x
            Assert.assertEquals((double) Math.max(MAX_IDENTITY, x), x,
                                "MAX(MAX_IDENTITY, " + x + ") != " + x);

            // MIN identity: min(Double.POSITIVE_INFINITY, x) == x
            Assert.assertEquals((double) Math.min(MIN_IDENTITY, x), x,
                                "MIN(MIN_IDENTITY, " + x + ") != " + x);

            // MUL identity: 1 * x == x
            Assert.assertEquals((double)(MUL_IDENTITY * x), x,
                                "MUL(MUL_IDENTITY, " + x + ") != " + x);
        }
    }

    @Test(dataProvider = "doubleUnaryOpProvider")
    static void testMaskedReductionIdentityAllFalse(IntFunction<double[]> fa) {
        double[] a = fa.apply(SPECIES.length());
        VectorMask<Double> allFalseMask = SPECIES.maskAll(false);

        for (int i = 0; i < a.length; i += SPECIES.length()) {
            DoubleVector av = DoubleVector.fromArray(SPECIES, a, i);

            // When mask is all false, reduction should return identity value
            Assert.assertEquals(av.reduceLanes(VectorOperators.ADD, allFalseMask), ADD_IDENTITY,
                                "ADD with all-false mask should return ADD_IDENTITY");
            Assert.assertEquals(av.reduceLanes(VectorOperators.FIRST_NONZERO, allFalseMask), FIRST_NONZERO_IDENTITY,
                                "FIRST_NONZERO with all-false mask should return FIRST_NONZERO_IDENTITY");
            Assert.assertEquals(av.reduceLanes(VectorOperators.MAX, allFalseMask), MAX_IDENTITY,
                                "MAX with all-false mask should return MAX_IDENTITY");
            Assert.assertEquals(av.reduceLanes(VectorOperators.MIN, allFalseMask), MIN_IDENTITY,
                                "MIN with all-false mask should return MIN_IDENTITY");
            Assert.assertEquals(av.reduceLanes(VectorOperators.MUL, allFalseMask), MUL_IDENTITY,
                                "MUL with all-false mask should return MUL_IDENTITY");
        }
=======
    static boolean band(boolean a, boolean b) {
        return a & b;
    }

    @Test(dataProvider = "boolMaskBinaryOpProvider")
    static void maskandDouble64VectorTests(IntFunction<boolean[]> fa, IntFunction<boolean[]> fb) {
        boolean[] a = fa.apply(SPECIES.length());
        boolean[] b = fb.apply(SPECIES.length());
        boolean[] r = new boolean[a.length];

        for (int ic = 0; ic < INVOC_COUNT; ic++) {
            for (int i = 0; i < a.length; i += SPECIES.length()) {
                VectorMask av = SPECIES.loadMask(a, i);
                VectorMask bv = SPECIES.loadMask(b, i);
                av.and(bv).intoArray(r, i);
            }
        }

        assertArraysEquals(r, a, b, Double64VectorTests::band);
    }

    static boolean bor(boolean a, boolean b) {
        return a | b;
    }

    @Test(dataProvider = "boolMaskBinaryOpProvider")
    static void maskorDouble64VectorTests(IntFunction<boolean[]> fa, IntFunction<boolean[]> fb) {
        boolean[] a = fa.apply(SPECIES.length());
        boolean[] b = fb.apply(SPECIES.length());
        boolean[] r = new boolean[a.length];

        for (int ic = 0; ic < INVOC_COUNT; ic++) {
            for (int i = 0; i < a.length; i += SPECIES.length()) {
                VectorMask av = SPECIES.loadMask(a, i);
                VectorMask bv = SPECIES.loadMask(b, i);
                av.or(bv).intoArray(r, i);
            }
        }

        assertArraysEquals(r, a, b, Double64VectorTests::bor);
    }

    static boolean bxor(boolean a, boolean b) {
        return a != b;
    }

    @Test(dataProvider = "boolMaskBinaryOpProvider")
    static void maskxorDouble64VectorTests(IntFunction<boolean[]> fa, IntFunction<boolean[]> fb) {
        boolean[] a = fa.apply(SPECIES.length());
        boolean[] b = fb.apply(SPECIES.length());
        boolean[] r = new boolean[a.length];

        for (int ic = 0; ic < INVOC_COUNT; ic++) {
            for (int i = 0; i < a.length; i += SPECIES.length()) {
                VectorMask av = SPECIES.loadMask(a, i);
                VectorMask bv = SPECIES.loadMask(b, i);
                av.xor(bv).intoArray(r, i);
            }
        }

        assertArraysEquals(r, a, b, Double64VectorTests::bxor);
    }

    static boolean bandNot(boolean a, boolean b) {
        return a & !b;
    }

    @Test(dataProvider = "boolMaskBinaryOpProvider")
    static void maskandNotDouble64VectorTests(IntFunction<boolean[]> fa, IntFunction<boolean[]> fb) {
        boolean[] a = fa.apply(SPECIES.length());
        boolean[] b = fb.apply(SPECIES.length());
        boolean[] r = new boolean[a.length];

        for (int ic = 0; ic < INVOC_COUNT; ic++) {
            for (int i = 0; i < a.length; i += SPECIES.length()) {
                VectorMask av = SPECIES.loadMask(a, i);
                VectorMask bv = SPECIES.loadMask(b, i);
                av.andNot(bv).intoArray(r, i);
            }
        }

        assertArraysEquals(r, a, b, Double64VectorTests::bandNot);
    }

    static boolean beq(boolean a, boolean b) {
        return a == b;
    }

    @Test(dataProvider = "boolMaskBinaryOpProvider")
    static void maskeqDouble64VectorTests(IntFunction<boolean[]> fa, IntFunction<boolean[]> fb) {
        boolean[] a = fa.apply(SPECIES.length());
        boolean[] b = fb.apply(SPECIES.length());
        boolean[] r = new boolean[a.length];

        for (int ic = 0; ic < INVOC_COUNT; ic++) {
            for (int i = 0; i < a.length; i += SPECIES.length()) {
                VectorMask av = SPECIES.loadMask(a, i);
                VectorMask bv = SPECIES.loadMask(b, i);
                av.eq(bv).intoArray(r, i);
            }
        }

        assertArraysEquals(r, a, b, Double64VectorTests::beq);
    }

    static boolean unot(boolean a) {
        return !a;
    }

    @Test(dataProvider = "boolMaskUnaryOpProvider")
    static void masknotDouble64VectorTests(IntFunction<boolean[]> fa) {
        boolean[] a = fa.apply(SPECIES.length());
        boolean[] r = new boolean[a.length];

        for (int ic = 0; ic < INVOC_COUNT; ic++) {
            for (int i = 0; i < a.length; i += SPECIES.length()) {
                VectorMask av = SPECIES.loadMask(a, i);
                av.not().intoArray(r, i);
            }
        }

        assertArraysEquals(r, a, Double64VectorTests::unot);
    }

    private static final long LONG_MASK_BITS = 0xFFFFFFFFFFFFFFFFL >>> (64 - SPECIES.length());

    static void assertArraysEquals(long[] r, long[] a, long bits) {
        int i = 0;
        try {
            for (; i < a.length; i++) {
                Assert.assertEquals(r[i], a[i] & bits);
            }
        } catch (AssertionError e) {
            Assert.assertEquals(r[i], a[i] & bits, "(" + a[i] + ") at index #" + i);
        }
    }

    @Test(dataProvider = "longMaskProvider")
    static void maskFromToLongDouble64VectorTests(IntFunction<long[]> fa) {
        long[] a = fa.apply(SPECIES.length());
        long[] r = new long[a.length];

        for (int ic = 0; ic < INVOC_COUNT; ic++) {
            for (int i = 0; i < a.length; i++) {
                VectorMask vmask = VectorMask.fromLong(SPECIES, a[i]);
                r[i] = vmask.toLong();
            }
        }
        assertArraysEquals(r, a, LONG_MASK_BITS);
>>>>>>> 1748737b
    }

    @Test(dataProvider = "doubleCompareOpProvider")
    static void ltDouble64VectorTestsBroadcastSmokeTest(IntFunction<double[]> fa, IntFunction<double[]> fb) {
        double[] a = fa.apply(SPECIES.length());
        double[] b = fb.apply(SPECIES.length());

        for (int i = 0; i < a.length; i += SPECIES.length()) {
            DoubleVector av = DoubleVector.fromArray(SPECIES, a, i);
            VectorMask<Double> mv = av.lt(b[i]);

            // Check results as part of computation.
            for (int j = 0; j < SPECIES.length(); j++) {
                Assert.assertEquals(mv.laneIsSet(j), a[i + j] < b[i]);
            }
        }
    }

    @Test(dataProvider = "doubleCompareOpProvider")
    static void eqDouble64VectorTestsBroadcastMaskedSmokeTest(IntFunction<double[]> fa, IntFunction<double[]> fb) {
        double[] a = fa.apply(SPECIES.length());
        double[] b = fb.apply(SPECIES.length());

        for (int i = 0; i < a.length; i += SPECIES.length()) {
            DoubleVector av = DoubleVector.fromArray(SPECIES, a, i);
            VectorMask<Double> mv = av.eq(b[i]);

            // Check results as part of computation.
            for (int j = 0; j < SPECIES.length(); j++) {
                Assert.assertEquals(mv.laneIsSet(j), a[i + j] == b[i]);
            }
        }
    }

    @Test(dataProvider = "doubletoIntUnaryOpProvider")
    static void toIntArrayDouble64VectorTestsSmokeTest(IntFunction<double[]> fa) {
        double[] a = fa.apply(SPECIES.length());

        for (int i = 0; i < a.length; i += SPECIES.length()) {
            DoubleVector av = DoubleVector.fromArray(SPECIES, a, i);
            int[] r = av.toIntArray();
            assertArraysEquals(r, a, i);
        }
    }

    @Test(dataProvider = "doubletoLongUnaryOpProvider")
    static void toLongArrayDouble64VectorTestsSmokeTest(IntFunction<double[]> fa) {
        double[] a = fa.apply(SPECIES.length());

        for (int i = 0; i < a.length; i += SPECIES.length()) {
            DoubleVector av = DoubleVector.fromArray(SPECIES, a, i);
            long[] r = av.toLongArray();
            assertArraysEquals(r, a, i);
        }
    }


    @Test(dataProvider = "doubleUnaryOpProvider")
    static void toStringDouble64VectorTestsSmokeTest(IntFunction<double[]> fa) {
        double[] a = fa.apply(SPECIES.length());

        for (int i = 0; i < a.length; i += SPECIES.length()) {
            DoubleVector av = DoubleVector.fromArray(SPECIES, a, i);
            String str = av.toString();

            double subarr[] = Arrays.copyOfRange(a, i, i + SPECIES.length());
            Assert.assertTrue(str.equals(Arrays.toString(subarr)), "at index " + i + ", string should be = " + Arrays.toString(subarr) + ", but is = " + str);
        }
    }

    @Test(dataProvider = "doubleUnaryOpProvider")
    static void hashCodeDouble64VectorTestsSmokeTest(IntFunction<double[]> fa) {
        double[] a = fa.apply(SPECIES.length());

        for (int i = 0; i < a.length; i += SPECIES.length()) {
            DoubleVector av = DoubleVector.fromArray(SPECIES, a, i);
            int hash = av.hashCode();

            double subarr[] = Arrays.copyOfRange(a, i, i + SPECIES.length());
            int expectedHash = Objects.hash(SPECIES, Arrays.hashCode(subarr));
            Assert.assertTrue(hash == expectedHash, "at index " + i + ", hash should be = " + expectedHash + ", but is = " + hash);
        }
    }


    static long ADDReduceLong(double[] a, int idx) {
        double res = 0;
        for (int i = idx; i < (idx + SPECIES.length()); i++) {
            res += a[i];
        }

        return (long)res;
    }

    static long ADDReduceAllLong(double[] a) {
        long res = 0;
        for (int i = 0; i < a.length; i += SPECIES.length()) {
            res += ADDReduceLong(a, i);
        }

        return res;
    }

    @Test(dataProvider = "doubleUnaryOpProvider")
    static void ADDReduceLongDouble64VectorTests(IntFunction<double[]> fa) {
        double[] a = fa.apply(SPECIES.length());
        long[] r = lfr.apply(SPECIES.length());
        long ra = 0;

        for (int i = 0; i < a.length; i += SPECIES.length()) {
            DoubleVector av = DoubleVector.fromArray(SPECIES, a, i);
            r[i] = av.reduceLanesToLong(VectorOperators.ADD);
        }

        ra = 0;
        for (int i = 0; i < a.length; i ++) {
            ra += r[i];
        }

        assertReductionLongArraysEquals(r, ra, a,
                Double64VectorTests::ADDReduceLong, Double64VectorTests::ADDReduceAllLong);
    }

    static long ADDReduceLongMasked(double[] a, int idx, boolean[] mask) {
        double res = 0;
        for (int i = idx; i < (idx + SPECIES.length()); i++) {
            if(mask[i % SPECIES.length()])
                res += a[i];
        }

        return (long)res;
    }

    static long ADDReduceAllLongMasked(double[] a, boolean[] mask) {
        long res = 0;
        for (int i = 0; i < a.length; i += SPECIES.length()) {
            res += ADDReduceLongMasked(a, i, mask);
        }

        return res;
    }

    @Test(dataProvider = "doubleUnaryOpMaskProvider")
    static void ADDReduceLongDouble64VectorTestsMasked(IntFunction<double[]> fa, IntFunction<boolean[]> fm) {
        double[] a = fa.apply(SPECIES.length());
        long[] r = lfr.apply(SPECIES.length());
        boolean[] mask = fm.apply(SPECIES.length());
        VectorMask<Double> vmask = VectorMask.fromArray(SPECIES, mask, 0);
        long ra = 0;

        for (int i = 0; i < a.length; i += SPECIES.length()) {
            DoubleVector av = DoubleVector.fromArray(SPECIES, a, i);
            r[i] = av.reduceLanesToLong(VectorOperators.ADD, vmask);
        }

        ra = 0;
        for (int i = 0; i < a.length; i ++) {
            ra += r[i];
        }

        assertReductionLongArraysEqualsMasked(r, ra, a, mask,
                Double64VectorTests::ADDReduceLongMasked, Double64VectorTests::ADDReduceAllLongMasked);
    }

    @Test(dataProvider = "doubletoLongUnaryOpProvider")
    static void BroadcastLongDouble64VectorTestsSmokeTest(IntFunction<double[]> fa) {
        double[] a = fa.apply(SPECIES.length());
        double[] r = new double[a.length];

        for (int i = 0; i < a.length; i += SPECIES.length()) {
            DoubleVector.broadcast(SPECIES, (long)a[i]).intoArray(r, i);
        }
        assertBroadcastArraysEquals(r, a);
    }

    @Test(dataProvider = "doubleBinaryOpMaskProvider")
    static void blendDouble64VectorTestsBroadcastLongSmokeTest(IntFunction<double[]> fa, IntFunction<double[]> fb,
                                          IntFunction<boolean[]> fm) {
        double[] a = fa.apply(SPECIES.length());
        double[] b = fb.apply(SPECIES.length());
        double[] r = fr.apply(SPECIES.length());
        boolean[] mask = fm.apply(SPECIES.length());
        VectorMask<Double> vmask = VectorMask.fromArray(SPECIES, mask, 0);

        for (int ic = 0; ic < INVOC_COUNT; ic++) {
            for (int i = 0; i < a.length; i += SPECIES.length()) {
                DoubleVector av = DoubleVector.fromArray(SPECIES, a, i);
                av.blend((long)b[i], vmask).intoArray(r, i);
            }
        }
        assertBroadcastLongArraysEquals(r, a, b, mask, Double64VectorTests::blend);
    }


    @Test(dataProvider = "doubleUnaryOpSelectFromProvider")
    static void SelectFromDouble64VectorTests(IntFunction<double[]> fa,
                                           BiFunction<Integer,Integer,double[]> fs) {
        double[] a = fa.apply(SPECIES.length());
        double[] order = fs.apply(a.length, SPECIES.length());
        double[] r = fr.apply(SPECIES.length());

        for (int i = 0; i < a.length; i += SPECIES.length()) {
            DoubleVector av = DoubleVector.fromArray(SPECIES, a, i);
            DoubleVector bv = DoubleVector.fromArray(SPECIES, order, i);
            bv.selectFrom(av).intoArray(r, i);
        }

        assertSelectFromArraysEquals(r, a, order, SPECIES.length());
    }

    @Test(dataProvider = "doubleSelectFromTwoVectorOpProvider")
    static void SelectFromTwoVectorDouble64VectorTests(IntFunction<double[]> fa, IntFunction<double[]> fb, IntFunction<double[]> fc) {
        double[] a = fa.apply(SPECIES.length());
        double[] b = fb.apply(SPECIES.length());
        double[] idx = fc.apply(SPECIES.length());
        double[] r = fr.apply(SPECIES.length());

        for (int ic = 0; ic < INVOC_COUNT; ic++) {
            for (int i = 0; i < idx.length; i += SPECIES.length()) {
                DoubleVector av = DoubleVector.fromArray(SPECIES, a, i);
                DoubleVector bv = DoubleVector.fromArray(SPECIES, b, i);
                DoubleVector idxv = DoubleVector.fromArray(SPECIES, idx, i);
                idxv.selectFrom(av, bv).intoArray(r, i);
            }
        }
        assertSelectFromTwoVectorEquals(r, idx, a, b, SPECIES.length());
    }

    @Test(dataProvider = "doubleUnaryOpSelectFromMaskProvider")
    static void SelectFromDouble64VectorTestsMaskedSmokeTest(IntFunction<double[]> fa,
                                                           BiFunction<Integer,Integer,double[]> fs,
                                                           IntFunction<boolean[]> fm) {
        double[] a = fa.apply(SPECIES.length());
        double[] order = fs.apply(a.length, SPECIES.length());
        double[] r = fr.apply(SPECIES.length());
        boolean[] mask = fm.apply(SPECIES.length());
        VectorMask<Double> vmask = VectorMask.fromArray(SPECIES, mask, 0);

        for (int i = 0; i < a.length; i += SPECIES.length()) {
            DoubleVector av = DoubleVector.fromArray(SPECIES, a, i);
            DoubleVector bv = DoubleVector.fromArray(SPECIES, order, i);
            bv.selectFrom(av, vmask).intoArray(r, i);
        }

        assertSelectFromArraysEquals(r, a, order, mask, SPECIES.length());
    }

    @Test(dataProvider = "shuffleProvider")
    static void shuffleMiscellaneousDouble64VectorTestsSmokeTest(BiFunction<Integer,Integer,int[]> fs) {
        int[] a = fs.apply(SPECIES.length() * BUFFER_REPS, SPECIES.length());

        for (int i = 0; i < a.length; i += SPECIES.length()) {
            var shuffle = VectorShuffle.fromArray(SPECIES, a, i);
            int hash = shuffle.hashCode();
            int length = shuffle.length();

            int subarr[] = Arrays.copyOfRange(a, i, i + SPECIES.length());
            int expectedHash = Objects.hash(SPECIES, Arrays.hashCode(subarr));
            Assert.assertTrue(hash == expectedHash, "at index " + i + ", hash should be = " + expectedHash + ", but is = " + hash);
            Assert.assertEquals(length, SPECIES.length());
        }
    }

    @Test(dataProvider = "shuffleProvider")
    static void shuffleToStringDouble64VectorTestsSmokeTest(BiFunction<Integer,Integer,int[]> fs) {
        int[] a = fs.apply(SPECIES.length() * BUFFER_REPS, SPECIES.length());

        for (int i = 0; i < a.length; i += SPECIES.length()) {
            var shuffle = VectorShuffle.fromArray(SPECIES, a, i);
            String str = shuffle.toString();

            int subarr[] = Arrays.copyOfRange(a, i, i + SPECIES.length());
            Assert.assertTrue(str.equals("Shuffle" + Arrays.toString(subarr)), "at index " +
                i + ", string should be = " + Arrays.toString(subarr) + ", but is = " + str);
        }
    }

    @Test(dataProvider = "shuffleCompareOpProvider")
    static void shuffleEqualsDouble64VectorTestsSmokeTest(BiFunction<Integer,Integer,int[]> fa, BiFunction<Integer,Integer,int[]> fb) {
        int[] a = fa.apply(SPECIES.length() * BUFFER_REPS, SPECIES.length());
        int[] b = fb.apply(SPECIES.length() * BUFFER_REPS, SPECIES.length());

        for (int i = 0; i < a.length; i += SPECIES.length()) {
            var av = VectorShuffle.fromArray(SPECIES, a, i);
            var bv = VectorShuffle.fromArray(SPECIES, b, i);
            boolean eq = av.equals(bv);
            int to = i + SPECIES.length();
            Assert.assertEquals(eq, Arrays.equals(a, i, to, b, i, to));
        }
    }

    @Test(dataProvider = "boolMaskBinaryOpProvider")
    static void maskEqualsDouble64VectorTests(IntFunction<boolean[]> fa, IntFunction<boolean[]> fb) {
        boolean[] a = fa.apply(SPECIES.length());
        boolean[] b = fb.apply(SPECIES.length());

        for (int ic = 0; ic < INVOC_COUNT; ic++) {
            for (int i = 0; i < a.length; i += SPECIES.length()) {
                var av = SPECIES.loadMask(a, i);
                var bv = SPECIES.loadMask(b, i);
                boolean equals = av.equals(bv);
                int to = i + SPECIES.length();
                Assert.assertEquals(equals, Arrays.equals(a, i, to, b, i, to));
            }
        }
    }

    @Test(dataProvider = "maskProvider")
    static void maskHashCodeDouble64VectorTestsSmokeTest(IntFunction<boolean[]> fa) {
        boolean[] a = fa.apply(SPECIES.length());

        for (int i = 0; i < a.length; i += SPECIES.length()) {
            var vmask = SPECIES.loadMask(a, i);
            int hash = vmask.hashCode();

            boolean subarr[] = Arrays.copyOfRange(a, i, i + SPECIES.length());
            int expectedHash = Objects.hash(SPECIES, Arrays.hashCode(subarr));
            Assert.assertTrue(hash == expectedHash, "at index " + i + ", hash should be = " + expectedHash + ", but is = " + hash);
        }
    }

    static int maskTrueCount(boolean[] a, int idx) {
        int trueCount = 0;
        for (int i = idx; i < idx + SPECIES.length(); i++) {
            trueCount += a[i] ? 1 : 0;
        }
        return trueCount;
    }

    @Test(dataProvider = "maskProvider")
    static void maskTrueCountDouble64VectorTestsSmokeTest(IntFunction<boolean[]> fa) {
        boolean[] a = fa.apply(SPECIES.length());
        int[] r = new int[a.length];

        for (int ic = 0; ic < INVOC_COUNT * INVOC_COUNT; ic++) {
            for (int i = 0; i < a.length; i += SPECIES.length()) {
                var vmask = SPECIES.loadMask(a, i);
                r[i] = vmask.trueCount();
            }
        }

        assertMaskReductionArraysEquals(r, a, Double64VectorTests::maskTrueCount);
    }

    static int maskLastTrue(boolean[] a, int idx) {
        int i = idx + SPECIES.length() - 1;
        for (; i >= idx; i--) {
            if (a[i]) {
                break;
            }
        }
        return i - idx;
    }

    @Test(dataProvider = "maskProvider")
    static void maskLastTrueDouble64VectorTestsSmokeTest(IntFunction<boolean[]> fa) {
        boolean[] a = fa.apply(SPECIES.length());
        int[] r = new int[a.length];

        for (int ic = 0; ic < INVOC_COUNT * INVOC_COUNT; ic++) {
            for (int i = 0; i < a.length; i += SPECIES.length()) {
                var vmask = SPECIES.loadMask(a, i);
                r[i] = vmask.lastTrue();
            }
        }

        assertMaskReductionArraysEquals(r, a, Double64VectorTests::maskLastTrue);
    }

    static int maskFirstTrue(boolean[] a, int idx) {
        int i = idx;
        for (; i < idx + SPECIES.length(); i++) {
            if (a[i]) {
                break;
            }
        }
        return i - idx;
    }

    @Test(dataProvider = "maskProvider")
    static void maskFirstTrueDouble64VectorTestsSmokeTest(IntFunction<boolean[]> fa) {
        boolean[] a = fa.apply(SPECIES.length());
        int[] r = new int[a.length];

        for (int ic = 0; ic < INVOC_COUNT * INVOC_COUNT; ic++) {
            for (int i = 0; i < a.length; i += SPECIES.length()) {
                var vmask = SPECIES.loadMask(a, i);
                r[i] = vmask.firstTrue();
            }
        }

        assertMaskReductionArraysEquals(r, a, Double64VectorTests::maskFirstTrue);
    }

    @Test(dataProvider = "maskProvider")
    static void maskCompressDouble64VectorTestsSmokeTest(IntFunction<boolean[]> fa) {
        int trueCount = 0;
        boolean[] a = fa.apply(SPECIES.length());

        for (int ic = 0; ic < INVOC_COUNT * INVOC_COUNT; ic++) {
            for (int i = 0; i < a.length; i += SPECIES.length()) {
                var vmask = SPECIES.loadMask(a, i);
                trueCount = vmask.trueCount();
                var rmask = vmask.compress();
                for (int j = 0; j < SPECIES.length(); j++)  {
                    Assert.assertEquals(rmask.laneIsSet(j), j < trueCount);
                }
            }
        }
    }

    @DataProvider
    public static Object[][] offsetProvider() {
        return new Object[][]{
                {0},
                {-1},
                {+1},
                {+2},
                {-2},
        };
    }

    @Test(dataProvider = "offsetProvider")
    static void indexInRangeDouble64VectorTestsSmokeTest(int offset) {
        int limit = SPECIES.length() * BUFFER_REPS;
        for (int i = 0; i < limit; i += SPECIES.length()) {
            var actualMask = SPECIES.indexInRange(i + offset, limit);
            var expectedMask = SPECIES.maskAll(true).indexInRange(i + offset, limit);
            assert(actualMask.equals(expectedMask));
            for (int j = 0; j < SPECIES.length(); j++)  {
                int index = i + j + offset;
                Assert.assertEquals(actualMask.laneIsSet(j), index >= 0 && index < limit);
            }
        }
    }

    @Test(dataProvider = "offsetProvider")
    static void indexInRangeLongDouble64VectorTestsSmokeTest(int offset) {
        long limit = SPECIES.length() * BUFFER_REPS;
        for (long i = 0; i < limit; i += SPECIES.length()) {
            var actualMask = SPECIES.indexInRange(i + offset, limit);
            var expectedMask = SPECIES.maskAll(true).indexInRange(i + offset, limit);
            assert(actualMask.equals(expectedMask));
            for (int j = 0; j < SPECIES.length(); j++)  {
                long index = i + j + offset;
                Assert.assertEquals(actualMask.laneIsSet(j), index >= 0 && index < limit);
            }
        }
    }

    @DataProvider
    public static Object[][] lengthProvider() {
        return new Object[][]{
                {0},
                {1},
                {32},
                {37},
                {1024},
                {1024+1},
                {1024+5},
        };
    }

    @Test(dataProvider = "lengthProvider")
    static void loopBoundDouble64VectorTestsSmokeTest(int length) {
        int actualLoopBound = SPECIES.loopBound(length);
        int expectedLoopBound = length - Math.floorMod(length, SPECIES.length());
        Assert.assertEquals(actualLoopBound, expectedLoopBound);
    }

    @Test(dataProvider = "lengthProvider")
    static void loopBoundLongDouble64VectorTestsSmokeTest(int _length) {
        long length = _length;
        long actualLoopBound = SPECIES.loopBound(length);
        long expectedLoopBound = length - Math.floorMod(length, SPECIES.length());
        Assert.assertEquals(actualLoopBound, expectedLoopBound);
    }

    @Test
    static void ElementSizeDouble64VectorTestsSmokeTest() {
        DoubleVector av = DoubleVector.zero(SPECIES);
        int elsize = av.elementSize();
        Assert.assertEquals(elsize, Double.SIZE);
    }

    @Test
    static void VectorShapeDouble64VectorTestsSmokeTest() {
        DoubleVector av = DoubleVector.zero(SPECIES);
        VectorShape vsh = av.shape();
        assert(vsh.equals(VectorShape.S_64_BIT));
    }

    @Test
    static void ShapeWithLanesDouble64VectorTestsSmokeTest() {
        DoubleVector av = DoubleVector.zero(SPECIES);
        VectorShape vsh = av.shape();
        VectorSpecies species = vsh.withLanes(double.class);
        assert(species.equals(SPECIES));
    }

    @Test
    static void ElementTypeDouble64VectorTestsSmokeTest() {
        DoubleVector av = DoubleVector.zero(SPECIES);
        assert(av.species().elementType() == double.class);
    }

    @Test
    static void SpeciesElementSizeDouble64VectorTestsSmokeTest() {
        DoubleVector av = DoubleVector.zero(SPECIES);
        assert(av.species().elementSize() == Double.SIZE);
    }

    @Test
    static void VectorTypeDouble64VectorTestsSmokeTest() {
        DoubleVector av = DoubleVector.zero(SPECIES);
        assert(av.species().vectorType() == av.getClass());
    }

    @Test
    static void WithLanesDouble64VectorTestsSmokeTest() {
        DoubleVector av = DoubleVector.zero(SPECIES);
        VectorSpecies species = av.species().withLanes(double.class);
        assert(species.equals(SPECIES));
    }

    @Test
    static void WithShapeDouble64VectorTestsSmokeTest() {
        DoubleVector av = DoubleVector.zero(SPECIES);
        VectorShape vsh = av.shape();
        VectorSpecies species = av.species().withShape(vsh);
        assert(species.equals(SPECIES));
    }

    @Test
    static void MaskAllTrueDouble64VectorTestsSmokeTest() {
        for (int ic = 0; ic < INVOC_COUNT; ic++) {
          Assert.assertEquals(SPECIES.maskAll(true).toLong(), -1L >>> (64 - SPECIES.length()));
        }
    }
}<|MERGE_RESOLUTION|>--- conflicted
+++ resolved
@@ -4798,7 +4798,157 @@
         assertArraysEquals(r, a, mask, Double64VectorTests::SQRT);
     }
 
-<<<<<<< HEAD
+    static boolean band(boolean a, boolean b) {
+        return a & b;
+    }
+
+    @Test(dataProvider = "boolMaskBinaryOpProvider")
+    static void maskandDouble64VectorTests(IntFunction<boolean[]> fa, IntFunction<boolean[]> fb) {
+        boolean[] a = fa.apply(SPECIES.length());
+        boolean[] b = fb.apply(SPECIES.length());
+        boolean[] r = new boolean[a.length];
+
+        for (int ic = 0; ic < INVOC_COUNT; ic++) {
+            for (int i = 0; i < a.length; i += SPECIES.length()) {
+                VectorMask av = SPECIES.loadMask(a, i);
+                VectorMask bv = SPECIES.loadMask(b, i);
+                av.and(bv).intoArray(r, i);
+            }
+        }
+
+        assertArraysEquals(r, a, b, Double64VectorTests::band);
+    }
+
+    static boolean bor(boolean a, boolean b) {
+        return a | b;
+    }
+
+    @Test(dataProvider = "boolMaskBinaryOpProvider")
+    static void maskorDouble64VectorTests(IntFunction<boolean[]> fa, IntFunction<boolean[]> fb) {
+        boolean[] a = fa.apply(SPECIES.length());
+        boolean[] b = fb.apply(SPECIES.length());
+        boolean[] r = new boolean[a.length];
+
+        for (int ic = 0; ic < INVOC_COUNT; ic++) {
+            for (int i = 0; i < a.length; i += SPECIES.length()) {
+                VectorMask av = SPECIES.loadMask(a, i);
+                VectorMask bv = SPECIES.loadMask(b, i);
+                av.or(bv).intoArray(r, i);
+            }
+        }
+
+        assertArraysEquals(r, a, b, Double64VectorTests::bor);
+    }
+
+    static boolean bxor(boolean a, boolean b) {
+        return a != b;
+    }
+
+    @Test(dataProvider = "boolMaskBinaryOpProvider")
+    static void maskxorDouble64VectorTests(IntFunction<boolean[]> fa, IntFunction<boolean[]> fb) {
+        boolean[] a = fa.apply(SPECIES.length());
+        boolean[] b = fb.apply(SPECIES.length());
+        boolean[] r = new boolean[a.length];
+
+        for (int ic = 0; ic < INVOC_COUNT; ic++) {
+            for (int i = 0; i < a.length; i += SPECIES.length()) {
+                VectorMask av = SPECIES.loadMask(a, i);
+                VectorMask bv = SPECIES.loadMask(b, i);
+                av.xor(bv).intoArray(r, i);
+            }
+        }
+
+        assertArraysEquals(r, a, b, Double64VectorTests::bxor);
+    }
+
+    static boolean bandNot(boolean a, boolean b) {
+        return a & !b;
+    }
+
+    @Test(dataProvider = "boolMaskBinaryOpProvider")
+    static void maskandNotDouble64VectorTests(IntFunction<boolean[]> fa, IntFunction<boolean[]> fb) {
+        boolean[] a = fa.apply(SPECIES.length());
+        boolean[] b = fb.apply(SPECIES.length());
+        boolean[] r = new boolean[a.length];
+
+        for (int ic = 0; ic < INVOC_COUNT; ic++) {
+            for (int i = 0; i < a.length; i += SPECIES.length()) {
+                VectorMask av = SPECIES.loadMask(a, i);
+                VectorMask bv = SPECIES.loadMask(b, i);
+                av.andNot(bv).intoArray(r, i);
+            }
+        }
+
+        assertArraysEquals(r, a, b, Double64VectorTests::bandNot);
+    }
+
+    static boolean beq(boolean a, boolean b) {
+        return a == b;
+    }
+
+    @Test(dataProvider = "boolMaskBinaryOpProvider")
+    static void maskeqDouble64VectorTests(IntFunction<boolean[]> fa, IntFunction<boolean[]> fb) {
+        boolean[] a = fa.apply(SPECIES.length());
+        boolean[] b = fb.apply(SPECIES.length());
+        boolean[] r = new boolean[a.length];
+
+        for (int ic = 0; ic < INVOC_COUNT; ic++) {
+            for (int i = 0; i < a.length; i += SPECIES.length()) {
+                VectorMask av = SPECIES.loadMask(a, i);
+                VectorMask bv = SPECIES.loadMask(b, i);
+                av.eq(bv).intoArray(r, i);
+            }
+        }
+
+        assertArraysEquals(r, a, b, Double64VectorTests::beq);
+    }
+
+    static boolean unot(boolean a) {
+        return !a;
+    }
+
+    @Test(dataProvider = "boolMaskUnaryOpProvider")
+    static void masknotDouble64VectorTests(IntFunction<boolean[]> fa) {
+        boolean[] a = fa.apply(SPECIES.length());
+        boolean[] r = new boolean[a.length];
+
+        for (int ic = 0; ic < INVOC_COUNT; ic++) {
+            for (int i = 0; i < a.length; i += SPECIES.length()) {
+                VectorMask av = SPECIES.loadMask(a, i);
+                av.not().intoArray(r, i);
+            }
+        }
+
+        assertArraysEquals(r, a, Double64VectorTests::unot);
+    }
+
+    private static final long LONG_MASK_BITS = 0xFFFFFFFFFFFFFFFFL >>> (64 - SPECIES.length());
+
+    static void assertArraysEquals(long[] r, long[] a, long bits) {
+        int i = 0;
+        try {
+            for (; i < a.length; i++) {
+                Assert.assertEquals(r[i], a[i] & bits);
+            }
+        } catch (AssertionError e) {
+            Assert.assertEquals(r[i], a[i] & bits, "(" + a[i] + ") at index #" + i);
+        }
+    }
+
+    @Test(dataProvider = "longMaskProvider")
+    static void maskFromToLongDouble64VectorTests(IntFunction<long[]> fa) {
+        long[] a = fa.apply(SPECIES.length());
+        long[] r = new long[a.length];
+
+        for (int ic = 0; ic < INVOC_COUNT; ic++) {
+            for (int i = 0; i < a.length; i++) {
+                VectorMask vmask = VectorMask.fromLong(SPECIES, a[i]);
+                r[i] = vmask.toLong();
+            }
+        }
+        assertArraysEquals(r, a, LONG_MASK_BITS);
+    }
+
     @Test(dataProvider = "doubleUnaryOpProvider")
     static void testIdentityValues(IntFunction<double[]> fa) {
         double[] a = fa.apply(SPECIES.length());
@@ -4848,157 +4998,6 @@
             Assert.assertEquals(av.reduceLanes(VectorOperators.MUL, allFalseMask), MUL_IDENTITY,
                                 "MUL with all-false mask should return MUL_IDENTITY");
         }
-=======
-    static boolean band(boolean a, boolean b) {
-        return a & b;
-    }
-
-    @Test(dataProvider = "boolMaskBinaryOpProvider")
-    static void maskandDouble64VectorTests(IntFunction<boolean[]> fa, IntFunction<boolean[]> fb) {
-        boolean[] a = fa.apply(SPECIES.length());
-        boolean[] b = fb.apply(SPECIES.length());
-        boolean[] r = new boolean[a.length];
-
-        for (int ic = 0; ic < INVOC_COUNT; ic++) {
-            for (int i = 0; i < a.length; i += SPECIES.length()) {
-                VectorMask av = SPECIES.loadMask(a, i);
-                VectorMask bv = SPECIES.loadMask(b, i);
-                av.and(bv).intoArray(r, i);
-            }
-        }
-
-        assertArraysEquals(r, a, b, Double64VectorTests::band);
-    }
-
-    static boolean bor(boolean a, boolean b) {
-        return a | b;
-    }
-
-    @Test(dataProvider = "boolMaskBinaryOpProvider")
-    static void maskorDouble64VectorTests(IntFunction<boolean[]> fa, IntFunction<boolean[]> fb) {
-        boolean[] a = fa.apply(SPECIES.length());
-        boolean[] b = fb.apply(SPECIES.length());
-        boolean[] r = new boolean[a.length];
-
-        for (int ic = 0; ic < INVOC_COUNT; ic++) {
-            for (int i = 0; i < a.length; i += SPECIES.length()) {
-                VectorMask av = SPECIES.loadMask(a, i);
-                VectorMask bv = SPECIES.loadMask(b, i);
-                av.or(bv).intoArray(r, i);
-            }
-        }
-
-        assertArraysEquals(r, a, b, Double64VectorTests::bor);
-    }
-
-    static boolean bxor(boolean a, boolean b) {
-        return a != b;
-    }
-
-    @Test(dataProvider = "boolMaskBinaryOpProvider")
-    static void maskxorDouble64VectorTests(IntFunction<boolean[]> fa, IntFunction<boolean[]> fb) {
-        boolean[] a = fa.apply(SPECIES.length());
-        boolean[] b = fb.apply(SPECIES.length());
-        boolean[] r = new boolean[a.length];
-
-        for (int ic = 0; ic < INVOC_COUNT; ic++) {
-            for (int i = 0; i < a.length; i += SPECIES.length()) {
-                VectorMask av = SPECIES.loadMask(a, i);
-                VectorMask bv = SPECIES.loadMask(b, i);
-                av.xor(bv).intoArray(r, i);
-            }
-        }
-
-        assertArraysEquals(r, a, b, Double64VectorTests::bxor);
-    }
-
-    static boolean bandNot(boolean a, boolean b) {
-        return a & !b;
-    }
-
-    @Test(dataProvider = "boolMaskBinaryOpProvider")
-    static void maskandNotDouble64VectorTests(IntFunction<boolean[]> fa, IntFunction<boolean[]> fb) {
-        boolean[] a = fa.apply(SPECIES.length());
-        boolean[] b = fb.apply(SPECIES.length());
-        boolean[] r = new boolean[a.length];
-
-        for (int ic = 0; ic < INVOC_COUNT; ic++) {
-            for (int i = 0; i < a.length; i += SPECIES.length()) {
-                VectorMask av = SPECIES.loadMask(a, i);
-                VectorMask bv = SPECIES.loadMask(b, i);
-                av.andNot(bv).intoArray(r, i);
-            }
-        }
-
-        assertArraysEquals(r, a, b, Double64VectorTests::bandNot);
-    }
-
-    static boolean beq(boolean a, boolean b) {
-        return a == b;
-    }
-
-    @Test(dataProvider = "boolMaskBinaryOpProvider")
-    static void maskeqDouble64VectorTests(IntFunction<boolean[]> fa, IntFunction<boolean[]> fb) {
-        boolean[] a = fa.apply(SPECIES.length());
-        boolean[] b = fb.apply(SPECIES.length());
-        boolean[] r = new boolean[a.length];
-
-        for (int ic = 0; ic < INVOC_COUNT; ic++) {
-            for (int i = 0; i < a.length; i += SPECIES.length()) {
-                VectorMask av = SPECIES.loadMask(a, i);
-                VectorMask bv = SPECIES.loadMask(b, i);
-                av.eq(bv).intoArray(r, i);
-            }
-        }
-
-        assertArraysEquals(r, a, b, Double64VectorTests::beq);
-    }
-
-    static boolean unot(boolean a) {
-        return !a;
-    }
-
-    @Test(dataProvider = "boolMaskUnaryOpProvider")
-    static void masknotDouble64VectorTests(IntFunction<boolean[]> fa) {
-        boolean[] a = fa.apply(SPECIES.length());
-        boolean[] r = new boolean[a.length];
-
-        for (int ic = 0; ic < INVOC_COUNT; ic++) {
-            for (int i = 0; i < a.length; i += SPECIES.length()) {
-                VectorMask av = SPECIES.loadMask(a, i);
-                av.not().intoArray(r, i);
-            }
-        }
-
-        assertArraysEquals(r, a, Double64VectorTests::unot);
-    }
-
-    private static final long LONG_MASK_BITS = 0xFFFFFFFFFFFFFFFFL >>> (64 - SPECIES.length());
-
-    static void assertArraysEquals(long[] r, long[] a, long bits) {
-        int i = 0;
-        try {
-            for (; i < a.length; i++) {
-                Assert.assertEquals(r[i], a[i] & bits);
-            }
-        } catch (AssertionError e) {
-            Assert.assertEquals(r[i], a[i] & bits, "(" + a[i] + ") at index #" + i);
-        }
-    }
-
-    @Test(dataProvider = "longMaskProvider")
-    static void maskFromToLongDouble64VectorTests(IntFunction<long[]> fa) {
-        long[] a = fa.apply(SPECIES.length());
-        long[] r = new long[a.length];
-
-        for (int ic = 0; ic < INVOC_COUNT; ic++) {
-            for (int i = 0; i < a.length; i++) {
-                VectorMask vmask = VectorMask.fromLong(SPECIES, a[i]);
-                r[i] = vmask.toLong();
-            }
-        }
-        assertArraysEquals(r, a, LONG_MASK_BITS);
->>>>>>> 1748737b
     }
 
     @Test(dataProvider = "doubleCompareOpProvider")
