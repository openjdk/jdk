--- conflicted
+++ resolved
@@ -6307,7 +6307,157 @@
         assertArraysEquals(r, a, mask, Short512VectorTests::REVERSE_BYTES);
     }
 
-<<<<<<< HEAD
+    static boolean band(boolean a, boolean b) {
+        return a & b;
+    }
+
+    @Test(dataProvider = "boolMaskBinaryOpProvider")
+    static void maskandShort512VectorTests(IntFunction<boolean[]> fa, IntFunction<boolean[]> fb) {
+        boolean[] a = fa.apply(SPECIES.length());
+        boolean[] b = fb.apply(SPECIES.length());
+        boolean[] r = new boolean[a.length];
+
+        for (int ic = 0; ic < INVOC_COUNT; ic++) {
+            for (int i = 0; i < a.length; i += SPECIES.length()) {
+                VectorMask av = SPECIES.loadMask(a, i);
+                VectorMask bv = SPECIES.loadMask(b, i);
+                av.and(bv).intoArray(r, i);
+            }
+        }
+
+        assertArraysEquals(r, a, b, Short512VectorTests::band);
+    }
+
+    static boolean bor(boolean a, boolean b) {
+        return a | b;
+    }
+
+    @Test(dataProvider = "boolMaskBinaryOpProvider")
+    static void maskorShort512VectorTests(IntFunction<boolean[]> fa, IntFunction<boolean[]> fb) {
+        boolean[] a = fa.apply(SPECIES.length());
+        boolean[] b = fb.apply(SPECIES.length());
+        boolean[] r = new boolean[a.length];
+
+        for (int ic = 0; ic < INVOC_COUNT; ic++) {
+            for (int i = 0; i < a.length; i += SPECIES.length()) {
+                VectorMask av = SPECIES.loadMask(a, i);
+                VectorMask bv = SPECIES.loadMask(b, i);
+                av.or(bv).intoArray(r, i);
+            }
+        }
+
+        assertArraysEquals(r, a, b, Short512VectorTests::bor);
+    }
+
+    static boolean bxor(boolean a, boolean b) {
+        return a != b;
+    }
+
+    @Test(dataProvider = "boolMaskBinaryOpProvider")
+    static void maskxorShort512VectorTests(IntFunction<boolean[]> fa, IntFunction<boolean[]> fb) {
+        boolean[] a = fa.apply(SPECIES.length());
+        boolean[] b = fb.apply(SPECIES.length());
+        boolean[] r = new boolean[a.length];
+
+        for (int ic = 0; ic < INVOC_COUNT; ic++) {
+            for (int i = 0; i < a.length; i += SPECIES.length()) {
+                VectorMask av = SPECIES.loadMask(a, i);
+                VectorMask bv = SPECIES.loadMask(b, i);
+                av.xor(bv).intoArray(r, i);
+            }
+        }
+
+        assertArraysEquals(r, a, b, Short512VectorTests::bxor);
+    }
+
+    static boolean bandNot(boolean a, boolean b) {
+        return a & !b;
+    }
+
+    @Test(dataProvider = "boolMaskBinaryOpProvider")
+    static void maskandNotShort512VectorTests(IntFunction<boolean[]> fa, IntFunction<boolean[]> fb) {
+        boolean[] a = fa.apply(SPECIES.length());
+        boolean[] b = fb.apply(SPECIES.length());
+        boolean[] r = new boolean[a.length];
+
+        for (int ic = 0; ic < INVOC_COUNT; ic++) {
+            for (int i = 0; i < a.length; i += SPECIES.length()) {
+                VectorMask av = SPECIES.loadMask(a, i);
+                VectorMask bv = SPECIES.loadMask(b, i);
+                av.andNot(bv).intoArray(r, i);
+            }
+        }
+
+        assertArraysEquals(r, a, b, Short512VectorTests::bandNot);
+    }
+
+    static boolean beq(boolean a, boolean b) {
+        return a == b;
+    }
+
+    @Test(dataProvider = "boolMaskBinaryOpProvider")
+    static void maskeqShort512VectorTests(IntFunction<boolean[]> fa, IntFunction<boolean[]> fb) {
+        boolean[] a = fa.apply(SPECIES.length());
+        boolean[] b = fb.apply(SPECIES.length());
+        boolean[] r = new boolean[a.length];
+
+        for (int ic = 0; ic < INVOC_COUNT; ic++) {
+            for (int i = 0; i < a.length; i += SPECIES.length()) {
+                VectorMask av = SPECIES.loadMask(a, i);
+                VectorMask bv = SPECIES.loadMask(b, i);
+                av.eq(bv).intoArray(r, i);
+            }
+        }
+
+        assertArraysEquals(r, a, b, Short512VectorTests::beq);
+    }
+
+    static boolean unot(boolean a) {
+        return !a;
+    }
+
+    @Test(dataProvider = "boolMaskUnaryOpProvider")
+    static void masknotShort512VectorTests(IntFunction<boolean[]> fa) {
+        boolean[] a = fa.apply(SPECIES.length());
+        boolean[] r = new boolean[a.length];
+
+        for (int ic = 0; ic < INVOC_COUNT; ic++) {
+            for (int i = 0; i < a.length; i += SPECIES.length()) {
+                VectorMask av = SPECIES.loadMask(a, i);
+                av.not().intoArray(r, i);
+            }
+        }
+
+        assertArraysEquals(r, a, Short512VectorTests::unot);
+    }
+
+    private static final long LONG_MASK_BITS = 0xFFFFFFFFFFFFFFFFL >>> (64 - SPECIES.length());
+
+    static void assertArraysEquals(long[] r, long[] a, long bits) {
+        int i = 0;
+        try {
+            for (; i < a.length; i++) {
+                Assert.assertEquals(r[i], a[i] & bits);
+            }
+        } catch (AssertionError e) {
+            Assert.assertEquals(r[i], a[i] & bits, "(" + a[i] + ") at index #" + i);
+        }
+    }
+
+    @Test(dataProvider = "longMaskProvider")
+    static void maskFromToLongShort512VectorTests(IntFunction<long[]> fa) {
+        long[] a = fa.apply(SPECIES.length());
+        long[] r = new long[a.length];
+
+        for (int ic = 0; ic < INVOC_COUNT; ic++) {
+            for (int i = 0; i < a.length; i++) {
+                VectorMask vmask = VectorMask.fromLong(SPECIES, a[i]);
+                r[i] = vmask.toLong();
+            }
+        }
+        assertArraysEquals(r, a, LONG_MASK_BITS);
+    }
+
     @Test(dataProvider = "shortUnaryOpProvider")
     static void testIdentityValues(IntFunction<short[]> fa) {
         short[] a = fa.apply(SPECIES.length());
@@ -6393,157 +6543,6 @@
             Assert.assertEquals(av.reduceLanes(VectorOperators.XOR, allFalseMask), XOR_IDENTITY,
                                 "XOR with all-false mask should return XOR_IDENTITY");
         }
-=======
-    static boolean band(boolean a, boolean b) {
-        return a & b;
-    }
-
-    @Test(dataProvider = "boolMaskBinaryOpProvider")
-    static void maskandShort512VectorTests(IntFunction<boolean[]> fa, IntFunction<boolean[]> fb) {
-        boolean[] a = fa.apply(SPECIES.length());
-        boolean[] b = fb.apply(SPECIES.length());
-        boolean[] r = new boolean[a.length];
-
-        for (int ic = 0; ic < INVOC_COUNT; ic++) {
-            for (int i = 0; i < a.length; i += SPECIES.length()) {
-                VectorMask av = SPECIES.loadMask(a, i);
-                VectorMask bv = SPECIES.loadMask(b, i);
-                av.and(bv).intoArray(r, i);
-            }
-        }
-
-        assertArraysEquals(r, a, b, Short512VectorTests::band);
-    }
-
-    static boolean bor(boolean a, boolean b) {
-        return a | b;
-    }
-
-    @Test(dataProvider = "boolMaskBinaryOpProvider")
-    static void maskorShort512VectorTests(IntFunction<boolean[]> fa, IntFunction<boolean[]> fb) {
-        boolean[] a = fa.apply(SPECIES.length());
-        boolean[] b = fb.apply(SPECIES.length());
-        boolean[] r = new boolean[a.length];
-
-        for (int ic = 0; ic < INVOC_COUNT; ic++) {
-            for (int i = 0; i < a.length; i += SPECIES.length()) {
-                VectorMask av = SPECIES.loadMask(a, i);
-                VectorMask bv = SPECIES.loadMask(b, i);
-                av.or(bv).intoArray(r, i);
-            }
-        }
-
-        assertArraysEquals(r, a, b, Short512VectorTests::bor);
-    }
-
-    static boolean bxor(boolean a, boolean b) {
-        return a != b;
-    }
-
-    @Test(dataProvider = "boolMaskBinaryOpProvider")
-    static void maskxorShort512VectorTests(IntFunction<boolean[]> fa, IntFunction<boolean[]> fb) {
-        boolean[] a = fa.apply(SPECIES.length());
-        boolean[] b = fb.apply(SPECIES.length());
-        boolean[] r = new boolean[a.length];
-
-        for (int ic = 0; ic < INVOC_COUNT; ic++) {
-            for (int i = 0; i < a.length; i += SPECIES.length()) {
-                VectorMask av = SPECIES.loadMask(a, i);
-                VectorMask bv = SPECIES.loadMask(b, i);
-                av.xor(bv).intoArray(r, i);
-            }
-        }
-
-        assertArraysEquals(r, a, b, Short512VectorTests::bxor);
-    }
-
-    static boolean bandNot(boolean a, boolean b) {
-        return a & !b;
-    }
-
-    @Test(dataProvider = "boolMaskBinaryOpProvider")
-    static void maskandNotShort512VectorTests(IntFunction<boolean[]> fa, IntFunction<boolean[]> fb) {
-        boolean[] a = fa.apply(SPECIES.length());
-        boolean[] b = fb.apply(SPECIES.length());
-        boolean[] r = new boolean[a.length];
-
-        for (int ic = 0; ic < INVOC_COUNT; ic++) {
-            for (int i = 0; i < a.length; i += SPECIES.length()) {
-                VectorMask av = SPECIES.loadMask(a, i);
-                VectorMask bv = SPECIES.loadMask(b, i);
-                av.andNot(bv).intoArray(r, i);
-            }
-        }
-
-        assertArraysEquals(r, a, b, Short512VectorTests::bandNot);
-    }
-
-    static boolean beq(boolean a, boolean b) {
-        return a == b;
-    }
-
-    @Test(dataProvider = "boolMaskBinaryOpProvider")
-    static void maskeqShort512VectorTests(IntFunction<boolean[]> fa, IntFunction<boolean[]> fb) {
-        boolean[] a = fa.apply(SPECIES.length());
-        boolean[] b = fb.apply(SPECIES.length());
-        boolean[] r = new boolean[a.length];
-
-        for (int ic = 0; ic < INVOC_COUNT; ic++) {
-            for (int i = 0; i < a.length; i += SPECIES.length()) {
-                VectorMask av = SPECIES.loadMask(a, i);
-                VectorMask bv = SPECIES.loadMask(b, i);
-                av.eq(bv).intoArray(r, i);
-            }
-        }
-
-        assertArraysEquals(r, a, b, Short512VectorTests::beq);
-    }
-
-    static boolean unot(boolean a) {
-        return !a;
-    }
-
-    @Test(dataProvider = "boolMaskUnaryOpProvider")
-    static void masknotShort512VectorTests(IntFunction<boolean[]> fa) {
-        boolean[] a = fa.apply(SPECIES.length());
-        boolean[] r = new boolean[a.length];
-
-        for (int ic = 0; ic < INVOC_COUNT; ic++) {
-            for (int i = 0; i < a.length; i += SPECIES.length()) {
-                VectorMask av = SPECIES.loadMask(a, i);
-                av.not().intoArray(r, i);
-            }
-        }
-
-        assertArraysEquals(r, a, Short512VectorTests::unot);
-    }
-
-    private static final long LONG_MASK_BITS = 0xFFFFFFFFFFFFFFFFL >>> (64 - SPECIES.length());
-
-    static void assertArraysEquals(long[] r, long[] a, long bits) {
-        int i = 0;
-        try {
-            for (; i < a.length; i++) {
-                Assert.assertEquals(r[i], a[i] & bits);
-            }
-        } catch (AssertionError e) {
-            Assert.assertEquals(r[i], a[i] & bits, "(" + a[i] + ") at index #" + i);
-        }
-    }
-
-    @Test(dataProvider = "longMaskProvider")
-    static void maskFromToLongShort512VectorTests(IntFunction<long[]> fa) {
-        long[] a = fa.apply(SPECIES.length());
-        long[] r = new long[a.length];
-
-        for (int ic = 0; ic < INVOC_COUNT; ic++) {
-            for (int i = 0; i < a.length; i++) {
-                VectorMask vmask = VectorMask.fromLong(SPECIES, a[i]);
-                r[i] = vmask.toLong();
-            }
-        }
-        assertArraysEquals(r, a, LONG_MASK_BITS);
->>>>>>> 1748737b
     }
 
     @Test(dataProvider = "shortCompareOpProvider")
