--- conflicted
+++ resolved
@@ -29,25 +29,17 @@
 import java.nio.file.Path;
 import java.time.Duration;
 import java.time.Instant;
-<<<<<<< HEAD
-=======
 import java.util.ArrayList;
 import java.util.List;
->>>>>>> fde6cd77
 import java.util.Set;
 import java.util.concurrent.CopyOnWriteArrayList;
 import java.util.concurrent.atomic.AtomicInteger;
 
-<<<<<<< HEAD
-import jdk.jfr.Enabled;
-import jdk.jfr.Event;
-=======
 import jdk.jfr.AnnotationElement;
 import jdk.jfr.Enabled;
 import jdk.jfr.Event;
 import jdk.jfr.EventFactory;
 import jdk.jfr.Name;
->>>>>>> fde6cd77
 import jdk.jfr.Recording;
 import jdk.jfr.SettingControl;
 import jdk.jfr.SettingDefinition;
@@ -163,20 +155,6 @@
         }
     }
 
-    private static void testUnthrottled() throws Exception {
-        testEvent(UnthrottledEvent.class, true);
-    }
-
-    private static Instant determineMinimumTime() throws IOException {
-        try (Recording r = new Recording()) {
-            r.enable("jdk.JVMInformation");
-            r.start();
-            Path p = Path.of("start.jfr");
-            r.dump(p);
-            return RecordingFile.readAllEvents(p).get(0).getStartTime();
-        }
-    }
-
     private static void testThrottleDisabled() throws Exception {
         testEvent(ThrottledDisabledEvent.class, false);
     }
@@ -258,8 +236,6 @@
                 e5.commit();
             }
             assertEvents(r, eventName, emit ? 5 : 0);
-<<<<<<< HEAD
-=======
         }
     }
 
@@ -294,7 +270,6 @@
                 System.out.println(events);
                 throw new Exception("Expected DynamicHighRate");
             }
->>>>>>> fde6cd77
         }
     }
 
