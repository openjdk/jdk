--- conflicted
+++ resolved
@@ -45,10 +45,7 @@
 import java.lang.classfile.*;
 import java.lang.classfile.attribute.*;
 import java.lang.classfile.components.ClassPrinter;
-<<<<<<< HEAD
-=======
 import java.lang.constant.ModuleDesc;
->>>>>>> 22ef827e
 import org.junit.jupiter.api.Test;
 import static org.junit.jupiter.api.Assertions.fail;
 
@@ -124,15 +121,12 @@
                 DeprecatedAttribute.of(),
                 EnclosingMethodAttribute.of(cd_test, Optional.empty(), Optional.empty()),
                 InnerClassesAttribute.of(InnerClassInfo.of(cd_test, Optional.of(cd_test), Optional.of("inner"), 0)),
-<<<<<<< HEAD
-=======
                 ModuleAttribute.of(ModuleDesc.of("m"), mab -> {}),
                 ModuleHashesAttribute.of("alg", List.of()),
                 ModuleMainClassAttribute.of(cd_test),
                 ModulePackagesAttribute.of(),
                 ModuleResolutionAttribute.of(0),
                 ModuleTargetAttribute.of("t"),
->>>>>>> 22ef827e
                 NestHostAttribute.of(cd_test),
                 NestMembersAttribute.ofSymbols(cd_test),
                 PermittedSubclassesAttribute.ofSymbols(cd_test),
@@ -175,14 +169,10 @@
                             SignatureAttribute.of(MethodSignature.of(MTD_void)),
                             SyntheticAttribute.of())
                             .withCode(cob ->
-<<<<<<< HEAD
-                                cob.return_()
-=======
                                 cob.iconst_0()
                                    .ifThen(CodeBuilder::nop)
                                    .return_()
                                    .with(new CloneAttribute(StackMapTableAttribute.of(List.of())))
->>>>>>> 22ef827e
                                    .with(new CloneAttribute(CharacterRangeTableAttribute.of(List.of())))
                                    .with(new CloneAttribute(LineNumberTableAttribute.of(List.of())))
                                    .with(new CloneAttribute(LocalVariableTableAttribute.of(List.of())))
@@ -218,10 +208,7 @@
                 Illegal method name <> in class ParserVerificationTestClass
                 Interface cannot have a method named <init> in class ParserVerificationTestClass
                 Method <clinit> is not static in class ParserVerificationTestClass
-<<<<<<< HEAD
-=======
                 Multiple CompilationID attributes in class ParserVerificationTestClass
->>>>>>> 22ef827e
                 Wrong CompilationID attribute length in class ParserVerificationTestClass
                 Wrong Deprecated attribute length in class ParserVerificationTestClass
                 Multiple EnclosingMethod attributes in class ParserVerificationTestClass
@@ -230,8 +217,6 @@
                 Multiple InnerClasses attributes in class ParserVerificationTestClass
                 Class is both outer and inner class in class ParserVerificationTestClass
                 Wrong InnerClasses attribute length in class ParserVerificationTestClass
-<<<<<<< HEAD
-=======
                 Multiple Module attributes in class ParserVerificationTestClass
                 Wrong Module attribute length in class ParserVerificationTestClass
                 Multiple ModuleHashes attributes in class ParserVerificationTestClass
@@ -244,7 +229,6 @@
                 Wrong ModuleResolution attribute length in class ParserVerificationTestClass
                 Multiple ModuleTarget attributes in class ParserVerificationTestClass
                 Wrong ModuleTarget attribute length in class ParserVerificationTestClass
->>>>>>> 22ef827e
                 Multiple NestHost attributes in class ParserVerificationTestClass
                 Wrong NestHost attribute length in class ParserVerificationTestClass
                 Conflicting NestHost and NestMembers attributes in class ParserVerificationTestClass
@@ -262,13 +246,9 @@
                 Multiple RuntimeInvisibleAnnotations attributes in class ParserVerificationTestClass
                 Wrong RuntimeInvisibleAnnotations attribute length in class ParserVerificationTestClass
                 Multiple RuntimeVisibleTypeAnnotations attributes in class ParserVerificationTestClass
-<<<<<<< HEAD
-                Multiple RuntimeInvisibleTypeAnnotations attributes in class ParserVerificationTestClass
-=======
                 Wrong RuntimeVisibleTypeAnnotations attribute length in class ParserVerificationTestClass
                 Multiple RuntimeInvisibleTypeAnnotations attributes in class ParserVerificationTestClass
                 Wrong RuntimeInvisibleTypeAnnotations attribute length in class ParserVerificationTestClass
->>>>>>> 22ef827e
                 Multiple Signature attributes in class ParserVerificationTestClass
                 Wrong Signature attribute length in class ParserVerificationTestClass
                 Multiple SourceDebugExtension attributes in class ParserVerificationTestClass
@@ -287,13 +267,9 @@
                 Multiple RuntimeInvisibleAnnotations attributes in field ParserVerificationTestClass.f
                 Wrong RuntimeInvisibleAnnotations attribute length in field ParserVerificationTestClass.f
                 Multiple RuntimeVisibleTypeAnnotations attributes in field ParserVerificationTestClass.f
-<<<<<<< HEAD
-                Multiple RuntimeInvisibleTypeAnnotations attributes in field ParserVerificationTestClass.f
-=======
                 Wrong RuntimeVisibleTypeAnnotations attribute length in field ParserVerificationTestClass.f
                 Multiple RuntimeInvisibleTypeAnnotations attributes in field ParserVerificationTestClass.f
                 Wrong RuntimeInvisibleTypeAnnotations attribute length in field ParserVerificationTestClass.f
->>>>>>> 22ef827e
                 Multiple Signature attributes in field ParserVerificationTestClass.f
                 Wrong Signature attribute length in field ParserVerificationTestClass.f
                 Wrong Synthetic attribute length in field ParserVerificationTestClass.f
@@ -316,18 +292,12 @@
                 Wrong Signature attribute length in method ParserVerificationTestClass::m()
                 Wrong Synthetic attribute length in method ParserVerificationTestClass::m()
                 Code attribute in native or abstract method ParserVerificationTestClass::m()
-<<<<<<< HEAD
-=======
                 Wrong StackMapTable attribute length in Code attribute for method ParserVerificationTestClass::m()
->>>>>>> 22ef827e
                 Wrong CharacterRangeTable attribute length in Code attribute for method ParserVerificationTestClass::m()
                 Wrong LineNumberTable attribute length in Code attribute for method ParserVerificationTestClass::m()
                 Wrong LocalVariableTable attribute length in Code attribute for method ParserVerificationTestClass::m()
                 Wrong LocalVariableTypeTable attribute length in Code attribute for method ParserVerificationTestClass::m()
-<<<<<<< HEAD
-=======
                 Multiple StackMapTable attributes in Code attribute for method ParserVerificationTestClass::m()
->>>>>>> 22ef827e
                 Multiple Signature attributes in Record component c of class ParserVerificationTestClass
                 Wrong Signature attribute length in Record component c of class ParserVerificationTestClass
                 Multiple RuntimeVisibleAnnotations attributes in Record component c of class ParserVerificationTestClass
@@ -335,13 +305,9 @@
                 Multiple RuntimeInvisibleAnnotations attributes in Record component c of class ParserVerificationTestClass
                 Wrong RuntimeInvisibleAnnotations attribute length in Record component c of class ParserVerificationTestClass
                 Multiple RuntimeVisibleTypeAnnotations attributes in Record component c of class ParserVerificationTestClass
-<<<<<<< HEAD
-                Multiple RuntimeInvisibleTypeAnnotations attributes in Record component c of class ParserVerificationTestClass
-=======
                 Wrong RuntimeVisibleTypeAnnotations attribute length in Record component c of class ParserVerificationTestClass
                 Multiple RuntimeInvisibleTypeAnnotations attributes in Record component c of class ParserVerificationTestClass
                 Wrong RuntimeInvisibleTypeAnnotations attribute length in Record component c of class ParserVerificationTestClass
->>>>>>> 22ef827e
                 Multiple Signature attributes in Record component c of class ParserVerificationTestClass
                 Wrong Signature attribute length in Record component c of class ParserVerificationTestClass
                 Multiple RuntimeVisibleAnnotations attributes in Record component c of class ParserVerificationTestClass
@@ -349,13 +315,9 @@
                 Multiple RuntimeInvisibleAnnotations attributes in Record component c of class ParserVerificationTestClass
                 Wrong RuntimeInvisibleAnnotations attribute length in Record component c of class ParserVerificationTestClass
                 Multiple RuntimeVisibleTypeAnnotations attributes in Record component c of class ParserVerificationTestClass
-<<<<<<< HEAD
-                Multiple RuntimeInvisibleTypeAnnotations attributes in Record component c of class ParserVerificationTestClass
-=======
                 Wrong RuntimeVisibleTypeAnnotations attribute length in Record component c of class ParserVerificationTestClass
                 Multiple RuntimeInvisibleTypeAnnotations attributes in Record component c of class ParserVerificationTestClass
                 Wrong RuntimeInvisibleTypeAnnotations attribute length in Record component c of class ParserVerificationTestClass
->>>>>>> 22ef827e
                 Missing Code attribute in ParserVerificationTestClass::<init>() @0
                 Missing Code attribute in ParserVerificationTestClass::<clinit>() @0
                 """.formatted(indexes).lines().filter(exp -> !found.remove(exp)).toList();
