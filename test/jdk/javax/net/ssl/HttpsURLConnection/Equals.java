--- conflicted
+++ resolved
@@ -38,9 +38,6 @@
 
 public class Equals {
 
-<<<<<<< HEAD
-    private static final SSLContext ctx = SimpleSSLContext.findSSLContext();
-=======
     /*
      * Enables the JSSE system debugging system property:
      *
@@ -52,8 +49,7 @@
      */
     private static final boolean debug = false;
 
-    static SSLContext ctx;
->>>>>>> 629e4ac6
+    private static final SSLContext ctx = SimpleSSLContext.findSSLContext();
 
     public static void main(String[] args) throws Exception {
         if (debug) {
