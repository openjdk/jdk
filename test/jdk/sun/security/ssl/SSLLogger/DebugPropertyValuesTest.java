--- conflicted
+++ resolved
@@ -60,29 +60,21 @@
                 List.of("Produced ClientHello handshake message",
                         "supported_versions"));
         debugMessages.put("handshake-expand",
-                List.of("\"message\".*: \"Produced ClientHello handshake message"));
+                List.of("\"logger\".*: \"javax.net.ssl\",",
+                        "\"message\".*: \"Produced ClientHello handshake message",
+                        "\"specifics\".*:\\ \\["));
         debugMessages.put("keymanager", List.of("choosing key:"));
         debugMessages.put("packet", List.of("Raw write"));
         debugMessages.put("plaintext", List.of("Plaintext before ENCRYPTION"));
         debugMessages.put("record", List.of("handshake, length =", "WRITE:"));
         debugMessages.put("record-expand",
-                List.of("\"message\".*: \"READ: TLSv1.2 application_data"));
+                List.of("\"logger\".*: \"javax.net.ssl\",",
+                        "\"message\".*: \"READ: TLSv1.2 application_data"));
         debugMessages.put("session", List.of("Session initialized:"));
         debugMessages.put("sslctx", List.of("trigger seeding of SecureRandom"));
         debugMessages.put("ssl", List.of("jdk.tls.keyLimits:"));
         debugMessages.put("trustmanager", List.of("adding as trusted certificates"));
         debugMessages.put("verbose", List.of("Ignore unsupported cipher suite:"));
-<<<<<<< HEAD
-=======
-        debugMessages.put("handshake-expand",
-                List.of("\"logger\".*: \"javax.net.ssl\",",
-                        "\"specifics\"   : \\[",
-                        "\"message\".*: \"Produced ClientHello handshake message"));
-        debugMessages.put("record-expand",
-                List.of("\"logger\".*: \"javax.net.ssl\",",
-                        "\"specifics\"   : \\[",
-                        "\"message\".*: \"READ: TLSv1.2 application_data"));
->>>>>>> 47efe3c7
         debugMessages.put("help",
                 List.of("print this help message and exit",
                         "verbose handshake message printing"));
@@ -122,7 +114,8 @@
                                 "sslctx", "trustmanager", "verbose")),
                 // allow expand option for more verbose output
                 Arguments.of(List.of("-Djavax.net.debug=ssl,handshake,expand"),
-                        List.of("handshake", "handshake-expand", "ssl", "verbose")),
+                        List.of("handshake", "handshake-expand",
+                                "ssl", "verbose")),
                 // filtering on record option, with expand
                 Arguments.of(List.of("-Djavax.net.debug=ssl:record,expand"),
                         List.of("record", "record-expand", "ssl")),
@@ -184,11 +177,23 @@
         OutputAnalyzer outputAnalyzer = ProcessTools.executeTestJava(args);
         outputAnalyzer.shouldHaveExitValue(0);
         for (String s : debugMessages.keySet()) {
-            for (String output : debugMessages.get(s)) {
-                if (expected.contains(s)) {
+            List<String> patterns = debugMessages.get(s);
+            if (expected.contains(s)) {
+                for (String output : patterns) {
                     outputAnalyzer.shouldMatch(output);
-                } else {
-                    outputAnalyzer.shouldNotMatch(output);
+                }
+            } else {
+                // some debug messages overlap with each other. Only fail if
+                // all the messages in the list were unexpected
+                boolean allUnexpected = true;
+                for (String output : patterns) {
+                    if (!outputAnalyzer.contains(output)) {
+                        allUnexpected = false;
+                        break;
+                    }
+                }
+                if (allUnexpected) {
+                    throw new AssertionError("Unexpected output for key: " + s);
                 }
             }
         }
