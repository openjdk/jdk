--- conflicted
+++ resolved
@@ -42,14 +42,10 @@
             new OidAlgorithmPair("2.16.840.1.101.3.4.3.2", "SHA256withDSA"));
 
     public static void main(String[] args) throws Exception {
-<<<<<<< HEAD
         String kpgAlgorithm = "DSA";
         TestSignatureOidHelper helper = new TestSignatureOidHelper(kpgAlgorithm,
-                "SUN", SecurityUtils.getTestKeySize(kpgAlgorithm), DATA);
-=======
-        TestSignatureOidHelper helper = new TestSignatureOidHelper("DSA",
-                System.getProperty("test.provider.name", "SUN"), 1024, DATA);
->>>>>>> 9a9ac1d0
+                System.getProperty("test.provider.name", "SUN"),
+                SecurityUtils.getTestKeySize(kpgAlgorithm), DATA);
         helper.execute();
     }
 }