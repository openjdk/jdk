--- conflicted
+++ resolved
@@ -38,6 +38,7 @@
 import javax.crypto.spec.IvParameterSpec;
 import javax.crypto.spec.SecretKeySpec;
 import java.io.UnsupportedEncodingException;
+import java.io.IOException;
 
 // adapted from com/sun/crypto/provider/Cipher/KeyWrap/XMLEncKAT.java
 public class XMLEncKAT extends PKCS11Test {
@@ -133,13 +134,11 @@
     @Override
     public void main(Provider p) throws Exception {
         String wrapAlg = "AESWrap";
+
         if (p.getService("Cipher", wrapAlg) == null) {
-<<<<<<< HEAD
-            throw new SkippedException("No support :  " + wrapAlg);
-=======
             throw new SkippedException("No support " + wrapAlg);
->>>>>>> 674cc3ee
         }
+
         String keyAlg = "AES";
         testKeyWrap(p, wrapAlg, aes128Key_1, keyAlg, aes128WrappedKey_1);
         testKeyWrap(p, wrapAlg, aes128Key_2, keyAlg, aes128WrappedKey_2);
