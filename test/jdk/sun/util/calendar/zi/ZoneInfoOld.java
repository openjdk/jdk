--- conflicted
+++ resolved
@@ -823,16 +823,8 @@
          if (aliases == null) {
              aliases = ZoneInfoFile.getZoneAliases();
              if (aliases != null) {
-<<<<<<< HEAD
-                 // Remove the conflicting IDs from the alias table.
-                 for (String key : conflictingIDs) {
-                     aliases.remove(key);
-=======
-                 if (!USE_OLDMAPPING) {
-                     // Replace old mappings from `jdk11_backward`
-                     aliases.putAll(conflictingIDs);
->>>>>>> c34fb2c9
-                 }
+                 // Replace old mappings from `jdk11_backward`
+                 aliases.putAll(conflictingIDs);
                  aliasTable = new SoftReference<Map<String, String>>(aliases);
              }
          }
