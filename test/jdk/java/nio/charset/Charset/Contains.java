--- conflicted
+++ resolved
@@ -23,11 +23,7 @@
 
 /* @test
  * @summary Unit test for charset containment
-<<<<<<< HEAD
- * @bug 6798572 8310049
-=======
- * @bug 6798572 8167252
->>>>>>> 3e0bbd29
+ * @bug 6798572 8167252 8310049
  * @modules jdk.charsets
  * @run junit Contains
  */
@@ -36,11 +32,13 @@
 import java.util.Arrays;
 import java.util.stream.Stream;
 
+import org.junit.jupiter.api.Test;
 import org.junit.jupiter.params.ParameterizedTest;
 import org.junit.jupiter.params.provider.Arguments;
 import org.junit.jupiter.params.provider.MethodSource;
 
 import static org.junit.jupiter.api.Assertions.assertEquals;
+import static org.junit.jupiter.api.Assertions.assertTrue;
 
 public class Contains {
 
@@ -56,14 +54,24 @@
         shouldContain(containerCs, cs, cont);
     }
 
-    static void shouldContain(Charset containerCs, Charset cs, boolean cont){
-        assertEquals((containerCs.contains(cs)), cont);
-        System.err.printf("%s %s %s", containerCs.name(),
-                (cont ? " contains " : " does not contain "), cs.name());
+    /**
+     * Tests the assertion in the contains() method: "Every charset contains itself."
+     */
+    @Test
+    public void containsSelfTest() {
+        for (var entry : Charset.availableCharsets().entrySet()) {
+            Charset charset = entry.getValue();
+            boolean contains = charset.contains(charset);
+            assertTrue(contains, String.format("Charset(%s).contains(Charset(%s)) returns %s",
+                    charset.name(), charset.name(), contains));
+        }
     }
 
-    // All charsets in utfNames should contain
-    // all the charsets in charsetNames
+    static void shouldContain(Charset containerCs, Charset cs, boolean cont){
+        assertEquals((containerCs.contains(cs)), cont, String.format("%s %s %s",
+                containerCs.name(), (cont ? " contains " : " does not contain "), cs.name()));
+    }
+
     private static Stream<Arguments> utfCharsets() {
         String[] utfNames = {
                 "utf-16",
@@ -129,6 +137,8 @@
                 "Shift_JIS"
         };
 
+        // All charsets in utfNames should contain
+        // all charsets in charsetNames
         return Arrays.stream(utfNames).flatMap(cs1 -> Arrays.stream(charsetNames)
                 .map(cs2 -> Arguments.of(Charset.forName(cs1), Charset.forName(cs2), true)));
     }
@@ -141,7 +151,6 @@
         Charset utf_16be = Charset.forName("UTF-16BE");
         Charset cp1252 = Charset.forName("CP1252");
 
-<<<<<<< HEAD
         return Stream.of(
             Arguments.of(us_ascii, us_ascii, true),
             Arguments.of(us_ascii, iso_8859_1, false),
@@ -186,143 +195,4 @@
             Arguments.of(cp1252, cp1252, true)
         );
     }
-=======
-        ck(us_ascii, us_ascii, true);
-        ck(us_ascii, iso_8859_1, false);
-        ck(us_ascii, iso_8859_15, false);
-        ck(us_ascii, utf_8, false);
-        ck(us_ascii, utf_16be, false);
-        ck(us_ascii, cp1252, false);
-
-        ck(iso_8859_1, us_ascii, true);
-        ck(iso_8859_1, iso_8859_1, true);
-        ck(iso_8859_1, iso_8859_15, false);
-        ck(iso_8859_1, utf_8, false);
-        ck(iso_8859_1, utf_16be, false);
-        ck(iso_8859_1, cp1252, false);
-
-        ck(iso_8859_15, us_ascii, true);
-        ck(iso_8859_15, iso_8859_1, false);
-        ck(iso_8859_15, iso_8859_15, true);
-        ck(iso_8859_15, utf_8, false);
-        ck(iso_8859_15, utf_16be, false);
-        ck(iso_8859_15, cp1252, false);
-
-        ck(utf_8, us_ascii, true);
-        ck(utf_8, iso_8859_1, true);
-        ck(utf_8, iso_8859_15, true);
-        ck(utf_8, utf_8, true);
-        ck(utf_8, utf_16be, true);
-        ck(utf_8, cp1252, true);
-
-        ck(utf_16be, us_ascii, true);
-        ck(utf_16be, iso_8859_1, true);
-        ck(utf_16be, iso_8859_15, true);
-        ck(utf_16be, utf_8, true);
-        ck(utf_16be, utf_16be, true);
-        ck(utf_16be, cp1252, true);
-
-        ck(cp1252, us_ascii, true);
-        ck(cp1252, iso_8859_1, false);
-        ck(cp1252, iso_8859_15, false);
-        ck(cp1252, utf_8, false);
-        ck(cp1252, utf_16be, false);
-        ck(cp1252, cp1252, true);
-
-        checkUTF();
-
-        containsSelfTest();
-    }
-
-    static void checkUTF() throws Exception {
-        for (String utfName : utfNames)
-            for (String csName : charsetNames)
-                ck(Charset.forName(utfName),
-                   Charset.forName(csName),
-                   true);
-    }
-
-    /**
-     * Tests the assertion in the contains() method: "Every charset contains itself."
-     */
-    static void containsSelfTest() {
-        boolean failed = false;
-
-        for (var entry : Charset.availableCharsets().entrySet()) {
-            Charset charset = entry.getValue();
-            boolean contains = charset.contains(charset);
-
-            System.out.println("Charset(" + charset.name() + ").contains(Charset(" + charset.name()
-                        + ")) returns " + contains);
-            if (!contains) {
-                failed = true;
-            }
-        }
-        if (failed) {
-            throw new RuntimeException("Charset.contains(itself) returns false for some charsets");
-        }
-    }
-
-    static String[] utfNames = {"utf-16",
-                         "utf-8",
-                         "utf-16le",
-                         "utf-16be",
-                         "x-utf-16le-bom"};
-
-    static String[] charsetNames = {
-        "US-ASCII",
-        "UTF-8",
-        "UTF-16",
-        "UTF-16BE",
-        "UTF-16LE",
-        "x-UTF-16LE-BOM",
-        "GBK",
-        "GB18030",
-        "ISO-8859-1",
-        "ISO-8859-15",
-        "ISO-8859-2",
-        "ISO-8859-3",
-        "ISO-8859-4",
-        "ISO-8859-5",
-        "ISO-8859-6",
-        "ISO-8859-7",
-        "ISO-8859-8",
-        "ISO-8859-9",
-        "ISO-8859-13",
-        "JIS_X0201",
-        "x-JIS0208",
-        "JIS_X0212-1990",
-        "GB2312",
-        "EUC-KR",
-        "x-EUC-TW",
-        "EUC-JP",
-        "x-euc-jp-linux",
-        "KOI8-R",
-        "TIS-620",
-        "x-ISCII91",
-        "windows-1251",
-        "windows-1252",
-        "windows-1253",
-        "windows-1254",
-        "windows-1255",
-        "windows-1256",
-        "windows-1257",
-        "windows-1258",
-        "windows-932",
-        "x-mswin-936",
-        "x-windows-949",
-        "x-windows-950",
-        "windows-31j",
-        "Big5",
-        "Big5-HKSCS",
-        "x-MS950-HKSCS",
-        "ISO-2022-JP",
-        "ISO-2022-KR",
-        "x-ISO-2022-CN-CNS",
-        "x-ISO-2022-CN-GB",
-        "Big5-HKSCS",
-        "x-Johab",
-        "Shift_JIS"
-    };
->>>>>>> 3e0bbd29
 }