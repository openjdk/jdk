--- conflicted
+++ resolved
@@ -26,11 +26,7 @@
  * @bug     6207984 6272521 6192552 6269713 6197726 6260652 5073546 4137464
  *          4155650 4216399 4294891 6282555 6318622 6355327 6383475 6420753
  *          6431845 4802633 6570566 6570575 6570631 6570924 6691185 6691215
-<<<<<<< HEAD
- *          4802647 7123424 8024709 8193128 8328821
-=======
- *          4802647 7123424 8024709 8193128 8327858
->>>>>>> b2a61a99
+ *          4802647 7123424 8024709 8193128 8328821 8327858
  * @summary Run many tests on many Collection and Map implementations
  * @author  Martin Buchholz
  * @modules java.base/java.util:open
@@ -369,15 +365,12 @@
         testEmptyMap(Map.of());
         testMapMutatorsAlwaysThrow(Map.of());
         testEmptyMapMutatorsAlwaysThrow(Map.of());
-<<<<<<< HEAD
+        testEmptyMap(StableValue.map(Set.of(), k -> k));
+        testMapMutatorsAlwaysThrow(StableValue.map(Set.of(), k -> k));
+        testEmptyMapMutatorsAlwaysThrow(StableValue.map(Set.of(), k -> k));
         testEmptyCollMutatorsAlwaysThrow(Map.of().entrySet());
         testEmptyCollMutatorsAlwaysThrow(Map.of().keySet());
         testEmptyCollMutatorsAlwaysThrow(Map.of().values());
-=======
-        testEmptyMap(StableValue.map(Set.of(), k -> k));
-        testMapMutatorsAlwaysThrow(StableValue.map(Set.of(), k -> k));
-        testEmptyMapMutatorsAlwaysThrow(StableValue.map(Set.of(), k -> k));
->>>>>>> b2a61a99
         for (Map<Integer,Integer> map : Arrays.asList(
                 Map.<Integer,Integer>of(),
                 Map.of(1, 101),
