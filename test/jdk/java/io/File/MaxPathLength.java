--- conflicted
+++ resolved
@@ -60,15 +60,10 @@
         }
 
         // test long paths on windows
-<<<<<<< HEAD
-        // And these long pathes cannot be handled on Solaris and Mac platforms
-        testLongPathOnWindows();
-=======
         // And these long paths cannot be handled on Linux and Mac platforms
         if (Platform.isWindows()) {
             testLongPath();
         }
->>>>>>> fde6cd77
     }
 
     private static String getNextName(String fName) {
@@ -201,23 +196,12 @@
         }
     }
 
-<<<<<<< HEAD
-    private static void testLongPathOnWindows () throws Exception {
-        if (isWindows) {
-            String name = fileName;
-            while (name.length() < MAX_LENGTH) {
-                testLongPath (20, name, false);
-                testLongPath (20, name, true);
-                name = getNextName(name);
-            }
-=======
     private static void testLongPath () throws Exception {
         String name = fileName;
         while (name.length() < MAX_LENGTH) {
             testLongPath(MAX_PATH_COMPONENTS_WINDOWS, name, false);
             testLongPath(MAX_PATH_COMPONENTS_WINDOWS, name, true);
             name = getNextName(name);
->>>>>>> fde6cd77
         }
     }
 }