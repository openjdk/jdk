/*
 * Copyright (c) 1998, 2025, Oracle and/or its affiliates. All rights reserved.
 * DO NOT ALTER OR REMOVE COPYRIGHT NOTICES OR THIS FILE HEADER.
 *
 * This code is free software; you can redistribute it and/or modify it
 * under the terms of the GNU General Public License version 2 only, as
 * published by the Free Software Foundation.
 *
 * This code is distributed in the hope that it will be useful, but WITHOUT
 * ANY WARRANTY; without even the implied warranty of MERCHANTABILITY or
 * FITNESS FOR A PARTICULAR PURPOSE.  See the GNU General Public License
 * version 2 for more details (a copy is included in the LICENSE file that
 * accompanied this code).
 *
 * You should have received a copy of the GNU General Public License version
 * 2 along with this work; if not, write to the Free Software Foundation,
 * Inc., 51 Franklin St, Fifth Floor, Boston, MA 02110-1301 USA.
 *
 * Please contact Oracle, 500 Oracle Parkway, Redwood Shores, CA 94065 USA
 * or visit www.oracle.com if you need additional information or have any
 * questions.
 */

/* @test
   @bug 4039597
   @summary Check that pathnames containing double-byte characters are not
            corrupted by win32 path processing
   @requires (os.family == "windows")
   @author Mark Reinhold
   @library /test/lib
*/

import java.io.File;
import java.io.FileOutputStream;
import java.io.IOException;
import java.io.OutputStream;

import jtreg.SkippedException;


public class SJIS {

    private static void rm(File f) {
        if (!f.delete()) throw new RuntimeException("Can't delete " + f);
    }

    private static void touch(File f) throws IOException {
        OutputStream o = new FileOutputStream(f);
        o.close();
    }

    public static void main(String[] args) throws Exception {

        /* This test is only valid on win32 systems
           that use the SJIS encoding */
<<<<<<< HEAD
        String enc = System.getProperty("file.encoding");
        if ((enc == null) || !enc.equals("SJIS")) return;
=======
        if (File.separatorChar != '\\') return;
        String enc = System.getProperty("native.encoding");
        if ((enc == null) || !enc.equals("MS932")) {
            throw new SkippedException(
                "native.encoding(%s) is not MS932".formatted(enc));
        }
>>>>>>> e2ae50d8

        File f = new File("\u30BD");
        if (f.exists()) rm(f);

        System.err.println(f.getCanonicalPath());
        touch(f);
        System.err.println(f.getCanonicalPath());

        rm(f);

        if (!f.mkdir()) {
            throw new Exception("Can't create directory " + f);
        }
        File f2 = new File(f, "\u30BD");
        System.err.println(f2.getCanonicalPath());
        touch(f2);
        String cfn = f2.getCanonicalPath();
        if (!(new File(cfn)).exists()) {
            throw new Exception(cfn + " not found");
        }

        File d = new File(".");
        String[] fs = d.list();
        if (fs == null) System.err.println("No files listed");
        for (int i = 0; i < fs.length; i++) {
            System.err.println(fs[i]);
        }

    }

}<|MERGE_RESOLUTION|>--- conflicted
+++ resolved
@@ -53,17 +53,11 @@
 
         /* This test is only valid on win32 systems
            that use the SJIS encoding */
-<<<<<<< HEAD
-        String enc = System.getProperty("file.encoding");
-        if ((enc == null) || !enc.equals("SJIS")) return;
-=======
-        if (File.separatorChar != '\\') return;
         String enc = System.getProperty("native.encoding");
         if ((enc == null) || !enc.equals("MS932")) {
             throw new SkippedException(
                 "native.encoding(%s) is not MS932".formatted(enc));
         }
->>>>>>> e2ae50d8
 
         File f = new File("\u30BD");
         if (f.exists()) rm(f);
