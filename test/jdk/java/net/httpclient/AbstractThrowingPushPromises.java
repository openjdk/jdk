/*
 * Copyright (c) 2018, 2025, Oracle and/or its affiliates. All rights reserved.
 * DO NOT ALTER OR REMOVE COPYRIGHT NOTICES OR THIS FILE HEADER.
 *
 * This code is free software; you can redistribute it and/or modify it
 * under the terms of the GNU General Public License version 2 only, as
 * published by the Free Software Foundation.
 *
 * This code is distributed in the hope that it will be useful, but WITHOUT
 * ANY WARRANTY; without even the implied warranty of MERCHANTABILITY or
 * FITNESS FOR A PARTICULAR PURPOSE.  See the GNU General Public License
 * version 2 for more details (a copy is included in the LICENSE file that
 * accompanied this code).
 *
 * You should have received a copy of the GNU General Public License version
 * 2 along with this work; if not, write to the Free Software Foundation,
 * Inc., 51 Franklin St, Fifth Floor, Boston, MA 02110-1301 USA.
 *
 * Please contact Oracle, 500 Oracle Parkway, Redwood Shores, CA 94065 USA
 * or visit www.oracle.com if you need additional information or have any
 * questions.
 */


/**
 * This is not a test. Actual tests are implemented by concrete subclasses.
 * The abstract class AbstractThrowingPushPromises provides a base framework
 * to test what happens when push promise handlers and their
 * response body handlers and subscribers throw unexpected exceptions.
 * Concrete tests that extend this abstract class will need to include
 * the following jtreg tags:
 *
 * @library /test/lib /test/jdk/java/net/httpclient/lib
 * @build jdk.test.lib.net.SimpleSSLContext
 *        ReferenceTracker AbstractThrowingPushPromises
 *        jdk.httpclient.test.lib.common.HttpServerAdapters
 *        <concrete-class-name>
 * @run junit/othervm -Djdk.internal.httpclient.debug=true <concrete-class-name>
 */

import jdk.test.lib.net.SimpleSSLContext;

import javax.net.ssl.SSLContext;
import java.io.BufferedReader;
import java.io.ByteArrayInputStream;
import java.io.IOException;
import java.io.InputStream;
import java.io.InputStreamReader;
import java.io.OutputStream;
import java.io.UncheckedIOException;
import java.net.URI;
import java.net.URISyntaxException;
import java.net.http.HttpClient;
import java.net.http.HttpClient.Version;
import java.net.http.HttpHeaders;
import java.net.http.HttpRequest;
import java.net.http.HttpOption.Http3DiscoveryMode;
import java.net.http.HttpResponse;
import java.net.http.HttpResponse.BodyHandler;
import java.net.http.HttpResponse.BodyHandlers;
import java.net.http.HttpResponse.BodySubscriber;
import java.net.http.HttpResponse.PushPromiseHandler;
import java.nio.ByteBuffer;
import java.nio.charset.StandardCharsets;
import java.util.Arrays;
import java.util.List;
import java.util.Map;
import java.util.concurrent.CompletableFuture;
import java.util.concurrent.CompletionException;
import java.util.concurrent.CompletionStage;
import java.util.concurrent.ConcurrentHashMap;
import java.util.concurrent.ConcurrentMap;
import java.util.concurrent.Executor;
import java.util.concurrent.Executors;
import java.util.concurrent.Flow;
import java.util.concurrent.atomic.AtomicLong;
import java.util.concurrent.atomic.AtomicReference;
import java.util.function.BiPredicate;
import java.util.function.Consumer;
import java.util.function.Function;
import java.util.function.Predicate;
import java.util.function.Supplier;
import java.util.stream.Collectors;
import java.util.stream.Stream;
import jdk.httpclient.test.lib.common.HttpServerAdapters;

import static java.lang.System.out;
import static java.lang.System.err;
import static java.lang.String.format;
import static java.net.http.HttpClient.Version.HTTP_2;
import static java.net.http.HttpClient.Version.HTTP_3;
import static java.net.http.HttpOption.Http3DiscoveryMode.HTTP_3_URI_ONLY;
import static java.net.http.HttpOption.H3_DISCOVERY;
import static java.nio.charset.StandardCharsets.UTF_8;
import org.junit.jupiter.api.AfterAll;
import static org.junit.jupiter.api.Assertions.assertEquals;
import static org.junit.jupiter.api.Assertions.assertTrue;

import org.junit.jupiter.api.Assumptions;
import org.junit.jupiter.api.BeforeAll;
import org.junit.jupiter.api.BeforeEach;
import org.junit.jupiter.api.TestInstance;
import org.junit.jupiter.api.extension.BeforeEachCallback;
import org.junit.jupiter.api.extension.ExtensionContext;
import org.junit.jupiter.api.extension.RegisterExtension;
import org.junit.jupiter.api.extension.TestWatcher;

@TestInstance(TestInstance.Lifecycle.PER_CLASS)
public abstract class AbstractThrowingPushPromises implements HttpServerAdapters {

<<<<<<< HEAD
    private static final SSLContext sslContext = SimpleSSLContext.findSSLContext();
    HttpTestServer http2TestServer;   // HTTP/2 ( h2c )
    HttpTestServer https2TestServer;  // HTTP/2 ( h2  )
    HttpTestServer http3TestServer;   // HTTP/3 ( h3  )
    String http2URI_fixed;
    String http2URI_chunk;
    String https2URI_fixed;
    String https2URI_chunk;
    String http3URI_fixed;
    String http3URI_chunk;
=======
    static SSLContext sslContext;
    static HttpTestServer http2TestServer;   // HTTP/2 ( h2c )
    static HttpTestServer https2TestServer;  // HTTP/2 ( h2  )
    static HttpTestServer http3TestServer;   // HTTP/3 ( h3  )
    static String http2URI_fixed;
    static String http2URI_chunk;
    static String https2URI_fixed;
    static String https2URI_chunk;
    static String http3URI_fixed;
    static String http3URI_chunk;
>>>>>>> 629e4ac6

    static final int ITERATION_COUNT = 1;
    // a shared executor helps reduce the amount of threads created by the test
    static final Executor executor = new TestExecutor(Executors.newCachedThreadPool());
    static final ConcurrentMap<String, Throwable> FAILURES = new ConcurrentHashMap<>();
    static volatile boolean tasksFailed;
    static final AtomicLong serverCount = new AtomicLong();
    static final AtomicLong clientCount = new AtomicLong();
    static final long start = System.nanoTime();
    public static String now() {
        long now = System.nanoTime() - start;
        long secs = now / 1000_000_000;
        long mill = (now % 1000_000_000) / 1000_000;
        long nan = now % 1000_000;
        return String.format("[%d s, %d ms, %d ns] ", secs, mill, nan);
    }

    static final class TestStopper implements TestWatcher, BeforeEachCallback {
        final AtomicReference<String> failed = new AtomicReference<>();
        TestStopper() { }
        @Override
        public void testFailed(ExtensionContext context, Throwable cause) {
            if (stopAfterFirstFailure()) {
                String msg = "Aborting due to: " + cause;
                failed.compareAndSet(null, msg);
                FAILURES.putIfAbsent(context.getDisplayName(), cause);
                System.out.printf("%nTEST FAILED: %s%s%n\tAborting due to %s%n%n",
                        now(), context.getDisplayName(), cause);
                System.err.printf("%nTEST FAILED: %s%s%n\tAborting due to %s%n%n",
                        now(), context.getDisplayName(), cause);
            }
        }

        @Override
        public void beforeEach(ExtensionContext context) {
            String msg = failed.get();
            Assumptions.assumeTrue(msg == null, msg);
        }
    }

    @RegisterExtension
    static final TestStopper stopper = new TestStopper();

    static final ReferenceTracker TRACKER = ReferenceTracker.INSTANCE;
    private static volatile HttpClient sharedClient;

    static class TestExecutor implements Executor {
        final AtomicLong tasks = new AtomicLong();
        Executor executor;
        TestExecutor(Executor executor) {
            this.executor = executor;
        }

        @Override
        public void execute(Runnable command) {
            long id = tasks.incrementAndGet();
            executor.execute(() -> {
                try {
                    command.run();
                } catch (Throwable t) {
                    tasksFailed = true;
                    out.printf(now() + "Task %s failed: %s%n", id, t);
                    err.printf(now() + "Task %s failed: %s%n", id, t);
                    FAILURES.putIfAbsent("Task " + id, t);
                    throw t;
                }
            });
        }
    }

    protected static boolean stopAfterFirstFailure() {
        return Boolean.getBoolean("jdk.internal.httpclient.debug");
    }


    @AfterAll
    static final void printFailedTests() {
        out.println("\n=========================");
        try {
            // Exceptions should already have been added to FAILURES
            // var failed = context.getFailedTests().getAllResults().stream()
            //        .collect(Collectors.toMap(r -> name(r), ITestResult::getThrowable));
            // FAILURES.putAll(failed);

            out.printf("%n%sCreated %d servers and %d clients%n",
                    now(), serverCount.get(), clientCount.get());
            if (FAILURES.isEmpty()) return;
            out.println("Failed tests: ");
            FAILURES.entrySet().forEach((e) -> {
                out.printf("\t%s: %s%n", e.getKey(), e.getValue());
                e.getValue().printStackTrace(out);
                e.getValue().printStackTrace();
            });
            if (tasksFailed) {
                out.println("WARNING: Some tasks failed");
            }
        } finally {
            out.println("\n=========================\n");
        }
    }

    private static String[] uris() {
        return new String[] {
                http3URI_fixed,
                http3URI_chunk,
                http2URI_fixed,
                http2URI_chunk,
                https2URI_fixed,
                https2URI_chunk,
        };
    }

    public static Object[][] sanity() {
        String[] uris = uris();
        Object[][] result = new Object[uris.length * 2][];

        int i = 0;
        for (boolean sameClient : List.of(false, true)) {
            for (String uri: uris()) {
                result[i++] = new Object[] {uri, sameClient};
            }
        }
        assert i == uris.length * 2;
        return result;
    }

    enum Where {
        BODY_HANDLER, ON_SUBSCRIBE, ON_NEXT, ON_COMPLETE, ON_ERROR, GET_BODY, BODY_CF,
        BEFORE_ACCEPTING, AFTER_ACCEPTING;
        public Consumer<Where> select(Consumer<Where> consumer) {
            return new Consumer<Where>() {
                @Override
                public void accept(Where where) {
                    if (Where.this == where) {
                        consumer.accept(where);
                    }
                }
            };
        }
    }

    private static Object[][] variants(List<Thrower> throwers) {
        String[] uris = uris();
        // reduce traces by always using the same client if
        // stopAfterFirstFailure is requested.
        List<Boolean> sameClients = stopAfterFirstFailure()
                ? List.of(true)
                : List.of(false, true);
        Object[][] result = new Object[uris.length * sameClients.size() * throwers.size()][];
        int i = 0;
        for (Thrower thrower : throwers) {
            for (boolean sameClient : sameClients) {
                for (String uri : uris()) {
                    result[i++] = new Object[]{uri, sameClient, thrower};
                }
            }
        }
        assert i == uris.length * sameClients.size() * throwers.size();
        return result;
    }

    public static Object[][] ioVariants() {
        return variants(List.of(
                new UncheckedIOExceptionThrower()));
    }

    public static Object[][] customVariants() {
        return variants(List.of(
                new UncheckedCustomExceptionThrower()));
    }

    private static HttpClient makeNewClient() {
        clientCount.incrementAndGet();
        return TRACKER.track(HttpServerAdapters.createClientBuilderForH3()
                .version(HTTP_3)
                .proxy(HttpClient.Builder.NO_PROXY)
                .executor(executor)
                .sslContext(sslContext)
                .build());
    }

    static HttpClient newHttpClient(boolean share) {
        if (!share) return makeNewClient();
        HttpClient shared = sharedClient;
        if (shared != null) return shared;
        synchronized (AbstractThrowingPushPromises.class) {
            shared = sharedClient;
            if (shared == null) {
                shared = sharedClient = makeNewClient();
            }
            return shared;
        }
    }

    static Http3DiscoveryMode config(String uri) {
        return uri.contains("/http3/") ? HTTP_3_URI_ONLY : null;
    }

    static Version version(String uri) {
        return uri.contains("/http3/") ? HTTP_3 : HTTP_2;
    }

    static HttpRequest request(String uri) {
        var builder = HttpRequest.newBuilder(URI.create(uri))
                .version(version(uri));
        var config = config(uri);
        if (config != null) builder.setOption(H3_DISCOVERY, config);
        return builder.build();
    }

    // @Test(dataProvider = "sanity")
    protected void testSanityImpl(String uri, boolean sameClient)
            throws Exception {
        HttpClient client = null;
        out.printf("%ntestNoThrows(%s, %b)%n", uri, sameClient);
        for (int i=0; i< ITERATION_COUNT; i++) {
            if (!sameClient || client == null)
                client = newHttpClient(sameClient);

            HttpRequest req = request(uri);

            BodyHandler<Stream<String>> handler =
                    new ThrowingBodyHandler((w) -> {},
                                            BodyHandlers.ofLines());
            Map<HttpRequest, CompletableFuture<HttpResponse<Stream<String>>>> pushPromises =
                    new ConcurrentHashMap<>();
            PushPromiseHandler<Stream<String>> pushHandler = new PushPromiseHandler<>() {
                @Override
                public void applyPushPromise(HttpRequest initiatingRequest,
                                             HttpRequest pushPromiseRequest,
                                             Function<BodyHandler<Stream<String>>,
                                                     CompletableFuture<HttpResponse<Stream<String>>>>
                                                     acceptor) {
                    pushPromises.putIfAbsent(pushPromiseRequest, acceptor.apply(handler));
                }
            };
            HttpResponse<Stream<String>> response =
                    client.sendAsync(req, BodyHandlers.ofLines(), pushHandler).get();
            String body = response.body().collect(Collectors.joining("|"));
            assertEquals(URI.create(uri).getPath(), URI.create(body).getPath());
            for (HttpRequest promised : pushPromises.keySet()) {
                out.printf("%s Received promise: %s%n\tresponse: %s%n",
                        now(), promised, pushPromises.get(promised).get());
                String promisedBody = pushPromises.get(promised).get().body()
                        .collect(Collectors.joining("|"));
                assertEquals(promised.uri().toASCIIString(), promisedBody);
            }
            assertEquals(3, pushPromises.size());
            if (!sameClient) {
                // Wait for the client to be garbage collected.
                // we use the ReferenceTracker API rather than HttpClient::close here,
                // because these tests inject faults by throwing inside callbacks, which
                // is more likely to get HttpClient::close wedged until jtreg times out.
                // By using the ReferenceTracker, we will get some diagnosis about what
                // is keeping the client alive if it doesn't get GC'ed within the
                // expected time frame.
                var tracker = TRACKER.getTracker(client);
                client = null;
                System.gc();
                System.out.println(now() + "waiting for client to shutdown: " + tracker.getName());
                System.err.println(now() + "waiting for client to shutdown: " + tracker.getName());
                var error = TRACKER.check(tracker, 10000);
                if (error != null) throw error;
                System.out.println(now() + "client shutdown normally: " + tracker.getName());
                System.err.println(now() + "client shutdown normally: " + tracker.getName());
            }
        }
    }

    // @Test(dataProvider = "variants")
    protected void testThrowingAsStringImpl(String uri,
                                     boolean sameClient,
                                     Thrower thrower)
            throws Exception
    {
        String test = format("testThrowingAsString(%s, %b, %s)",
                             uri, sameClient, thrower);
        testThrowing(test, uri, sameClient, BodyHandlers::ofString,
                this::checkAsString, thrower);
    }

    //@Test(dataProvider = "variants")
    protected void testThrowingAsLinesImpl(String uri,
                                    boolean sameClient,
                                    Thrower thrower)
            throws Exception
    {
        String test =  format("testThrowingAsLines(%s, %b, %s)",
                uri, sameClient, thrower);
        testThrowing(test, uri, sameClient, BodyHandlers::ofLines,
                this::checkAsLines, thrower);
    }

    //@Test(dataProvider = "variants")
    protected void testThrowingAsInputStreamImpl(String uri,
                                          boolean sameClient,
                                          Thrower thrower)
            throws Exception
    {
        String test = format("testThrowingAsInputStream(%s, %b, %s)",
                uri, sameClient, thrower);
        testThrowing(test, uri, sameClient, BodyHandlers::ofInputStream,
                this::checkAsInputStream,  thrower);
    }

    private <T,U> void testThrowing(String name, String uri, boolean sameClient,
                                    Supplier<BodyHandler<T>> handlers,
                                    Finisher finisher, Thrower thrower)
            throws Exception
    {
        out.printf("%n%s%s%n", now(), name);
        try {
            testThrowing(uri, sameClient, handlers, finisher, thrower);
        } catch (Error | Exception x) {
            FAILURES.putIfAbsent(name, x);
            throw x;
        }
    }

    private <T,U> void testThrowing(String uri, boolean sameClient,
                                    Supplier<BodyHandler<T>> handlers,
                                    Finisher finisher, Thrower thrower)
            throws Exception
    {
        HttpClient client = null;
        for (Where where : Where.values()) {
            if (where == Where.ON_ERROR) continue;
            if (!sameClient || client == null)
                client = newHttpClient(sameClient);

            HttpRequest req = request(uri);

            ConcurrentMap<HttpRequest, CompletableFuture<HttpResponse<T>>> promiseMap =
                    new ConcurrentHashMap<>();
            Supplier<BodyHandler<T>> throwing = () ->
                    new ThrowingBodyHandler(where.select(thrower), handlers.get());
            PushPromiseHandler<T> pushHandler = new ThrowingPromiseHandler<>(
                    where.select(thrower),
                    PushPromiseHandler.of((r) -> throwing.get(), promiseMap));
            out.println("try throwing in " + where);
            HttpResponse<T> response = null;
            try {
                response = client.sendAsync(req, handlers.get(), pushHandler).join();
            } catch (Error | Exception x) {
                throw x;
            }
            if (response != null) {
                finisher.finish(where, req.uri(), response, thrower, promiseMap);
            }
            if (!sameClient) {
                // Wait for the client to be garbage collected.
                // we use the ReferenceTracker API rather than HttpClient::close here,
                // because these tests inject faults by throwing inside callbacks, which
                // is more likely to get HttpClient::close wedged until jtreg times out.
                // By using the ReferenceTracker, we will get some diagnosis about what
                // is keeping the client alive if it doesn't get GC'ed within the
                // expected time frame.
                var tracker = TRACKER.getTracker(client);
                client = null;
                System.gc();
                System.out.println(now() + "waiting for client to shutdown: " + tracker.getName());
                System.err.println(now() + "waiting for client to shutdown: " + tracker.getName());
                var error = TRACKER.check(tracker, 10000);
                if (error != null) throw error;
                System.out.println(now() + "client shutdown normally: " + tracker.getName());
                System.err.println(now() + "client shutdown normally: " + tracker.getName());
            }
        }
    }

    interface Thrower extends Consumer<Where>, Predicate<Throwable> {

    }

    interface Finisher<T,U> {
        U finish(Where w, URI requestURI, HttpResponse<T> resp, Thrower thrower,
                 Map<HttpRequest, CompletableFuture<HttpResponse<T>>> promises);
    }

    final <T,U> U shouldHaveThrown(Where w, HttpResponse<T> resp, Thrower thrower) {
        String msg = "Expected exception not thrown in " + w
                + "\n\tReceived: " + resp
                + "\n\tWith body: " + resp.body();
        System.out.println(msg);
        throw new RuntimeException(msg);
    }

    final List<String> checkAsString(Where w, URI reqURI,
                                    HttpResponse<String> resp,
                                    Thrower thrower,
                                    Map<HttpRequest, CompletableFuture<HttpResponse<String>>> promises) {
        Function<HttpResponse<String>, List<String>> extractor =
                (r) -> List.of(r.body());
        return check(w, reqURI, resp, thrower, promises, extractor);
    }

    final List<String> checkAsLines(Where w, URI reqURI,
                                    HttpResponse<Stream<String>> resp,
                                    Thrower thrower,
                                    Map<HttpRequest, CompletableFuture<HttpResponse<Stream<String>>>> promises) {
        Function<HttpResponse<Stream<String>>, List<String>> extractor =
                (r) -> r.body().collect(Collectors.toList());
        return check(w, reqURI, resp, thrower, promises, extractor);
    }

    final List<String> checkAsInputStream(Where w, URI reqURI,
                                          HttpResponse<InputStream> resp,
                                          Thrower thrower,
                                          Map<HttpRequest, CompletableFuture<HttpResponse<InputStream>>> promises)
    {
        Function<HttpResponse<InputStream>, List<String>> extractor = (r) -> {
            List<String> result;
            try (InputStream is = r.body()) {
                result = new BufferedReader(new InputStreamReader(is))
                        .lines().collect(Collectors.toList());
            } catch (Throwable t) {
                throw new CompletionException(t);
            }
            return result;
        };
        return check(w, reqURI, resp, thrower, promises, extractor);
    }

    private final <T> List<String> check(Where w, URI reqURI,
                                 HttpResponse<T> resp,
                                 Thrower thrower,
                                 Map<HttpRequest, CompletableFuture<HttpResponse<T>>> promises,
                                 Function<HttpResponse<T>, List<String>> extractor)
    {
        List<String> result = extractor.apply(resp);
        for (HttpRequest req : promises.keySet()) {
            switch (w) {
                case BEFORE_ACCEPTING:
                    throw new RuntimeException("No push promise should have been received" +
                            " for " + reqURI + " in " + w + ": got " + promises.keySet());
                default:
                    break;
            }
            HttpResponse<T> presp;
            try {
                presp = promises.get(req).join();
            } catch (Error | Exception x) {
                Throwable cause = findCause(x, thrower);
                if (cause != null) {
                    out.println(now() + "Got expected exception in "
                            + w + ": " + cause);
                    continue;
                }
                throw x;
            }
            switch (w) {
                case BEFORE_ACCEPTING:
                case AFTER_ACCEPTING:
                case BODY_HANDLER:
                case GET_BODY:
                case BODY_CF:
                    return shouldHaveThrown(w, presp, thrower);
                default:
                    break;
            }
            List<String> presult = null;
            try {
                presult = extractor.apply(presp);
            } catch (Error | Exception x) {
                Throwable cause = findCause(x, thrower);
                if (cause != null) {
                    out.println(now() + "Got expected exception for "
                            + req + " in " + w + ": " + cause);
                    continue;
                }
                throw x;
            }
            throw new RuntimeException("Expected exception not thrown for "
                    + req + " in " + w);
        }
        final int expectedCount;
        switch (w) {
            case BEFORE_ACCEPTING:
                expectedCount = 0;
                break;
            default:
                expectedCount = 3;
        }
        assertEquals(expectedCount, promises.size(),
                "bad promise count for " + reqURI + " with " + w);
        assertEquals(List.of(reqURI.toASCIIString()), result);
        return result;
    }

    private static Throwable findCause(Throwable x,
                                       Predicate<Throwable> filter) {
        while (x != null && !filter.test(x)) x = x.getCause();
        return x;
    }

    static final class UncheckedCustomExceptionThrower implements Thrower {
        @Override
        public void accept(Where where) {
            out.println(now() + "Throwing in " + where);
            throw new UncheckedCustomException(where.name());
        }

        @Override
        public boolean test(Throwable throwable) {
            return UncheckedCustomException.class.isInstance(throwable);
        }

        @Override
        public String toString() {
            return "UncheckedCustomExceptionThrower";
        }
    }

    static final class UncheckedIOExceptionThrower implements Thrower {
        @Override
        public void accept(Where where) {
            out.println(now() + "Throwing in " + where);
            throw new UncheckedIOException(new CustomIOException(where.name()));
        }

        @Override
        public boolean test(Throwable throwable) {
            return UncheckedIOException.class.isInstance(throwable)
                    && CustomIOException.class.isInstance(throwable.getCause());
        }

        @Override
        public String toString() {
            return "UncheckedIOExceptionThrower";
        }
    }

    static final class UncheckedCustomException extends RuntimeException {
        UncheckedCustomException(String message) {
            super(message);
        }
        UncheckedCustomException(String message, Throwable cause) {
            super(message, cause);
        }
    }

    static final class CustomIOException extends IOException {
        CustomIOException(String message) {
            super(message);
        }
        CustomIOException(String message, Throwable cause) {
            super(message, cause);
        }
    }

    static final class ThrowingPromiseHandler<T> implements PushPromiseHandler<T> {
        final Consumer<Where> throwing;
        final PushPromiseHandler<T> pushHandler;
        ThrowingPromiseHandler(Consumer<Where> throwing, PushPromiseHandler<T> pushHandler) {
            this.throwing = throwing;
            this.pushHandler = pushHandler;
        }

        @Override
        public void applyPushPromise(HttpRequest initiatingRequest,
                                     HttpRequest pushPromiseRequest,
                                     Function<BodyHandler<T>,
                                             CompletableFuture<HttpResponse<T>>> acceptor) {
            throwing.accept(Where.BEFORE_ACCEPTING);
            pushHandler.applyPushPromise(initiatingRequest, pushPromiseRequest, acceptor);
            throwing.accept(Where.AFTER_ACCEPTING);
        }
    }

    static final class ThrowingBodyHandler<T> implements BodyHandler<T> {
        final Consumer<Where> throwing;
        final BodyHandler<T> bodyHandler;
        ThrowingBodyHandler(Consumer<Where> throwing, BodyHandler<T> bodyHandler) {
            this.throwing = throwing;
            this.bodyHandler = bodyHandler;
        }
        @Override
        public BodySubscriber<T> apply(HttpResponse.ResponseInfo rinfo) {
            throwing.accept(Where.BODY_HANDLER);
            BodySubscriber<T> subscriber = bodyHandler.apply(rinfo);
            return new ThrowingBodySubscriber(throwing, subscriber);
        }
    }

    static final class ThrowingBodySubscriber<T> implements BodySubscriber<T> {
        private final BodySubscriber<T> subscriber;
        volatile boolean onSubscribeCalled;
        final Consumer<Where> throwing;
        ThrowingBodySubscriber(Consumer<Where> throwing, BodySubscriber<T> subscriber) {
            this.throwing = throwing;
            this.subscriber = subscriber;
        }

        @Override
        public void onSubscribe(Flow.Subscription subscription) {
            //out.println("onSubscribe ");
            onSubscribeCalled = true;
            throwing.accept(Where.ON_SUBSCRIBE);
            subscriber.onSubscribe(subscription);
        }

        @Override
        public void onNext(List<ByteBuffer> item) {
           // out.println("onNext " + item);
            assertTrue(onSubscribeCalled);
            throwing.accept(Where.ON_NEXT);
            subscriber.onNext(item);
        }

        @Override
        public void onError(Throwable throwable) {
            //out.println("onError");
            assertTrue(onSubscribeCalled);
            throwing.accept(Where.ON_ERROR);
            subscriber.onError(throwable);
        }

        @Override
        public void onComplete() {
            //out.println("onComplete");
            assertTrue(onSubscribeCalled, "onComplete called before onSubscribe");
            throwing.accept(Where.ON_COMPLETE);
            subscriber.onComplete();
        }

        @Override
        public CompletionStage<T> getBody() {
            throwing.accept(Where.GET_BODY);
            try {
                throwing.accept(Where.BODY_CF);
            } catch (Throwable t) {
                return CompletableFuture.failedFuture(t);
            }
            return subscriber.getBody();
        }
    }


<<<<<<< HEAD
    @BeforeTest
    public void setup() throws Exception {
=======
    @BeforeAll
    public static void setup() throws Exception {
        sslContext = new SimpleSSLContext().get();
        if (sslContext == null)
            throw new AssertionError("Unexpected null sslContext");

>>>>>>> 629e4ac6
        // HTTP/2
        HttpTestHandler fixedLengthHandler = new HTTP_FixedLengthHandler();
        HttpTestHandler chunkedHandler = new HTTP_ChunkedHandler();

        http2TestServer = HttpTestServer.create(HTTP_2);
        http2TestServer.addHandler(fixedLengthHandler, "/http2/fixed");
        http2TestServer.addHandler(chunkedHandler, "/http2/chunk");
        http2URI_fixed = "http://" + http2TestServer.serverAuthority() + "/http2/fixed/x";
        http2URI_chunk = "http://" + http2TestServer.serverAuthority() + "/http2/chunk/x";

        https2TestServer = HttpTestServer.create(HTTP_2, sslContext);
        https2TestServer.addHandler(fixedLengthHandler, "/https2/fixed");
        https2TestServer.addHandler(chunkedHandler, "/https2/chunk");
        https2URI_fixed = "https://" + https2TestServer.serverAuthority() + "/https2/fixed/x";
        https2URI_chunk = "https://" + https2TestServer.serverAuthority() + "/https2/chunk/x";

        http3TestServer = HttpTestServer.create(HTTP_3_URI_ONLY, sslContext);
        http3TestServer.addHandler(fixedLengthHandler, "/http3/fixed");
        http3TestServer.addHandler(chunkedHandler, "/http3/chunk");
        http3URI_fixed = "https://" + http3TestServer.serverAuthority() + "/http3/fixed/x";
        http3URI_chunk = "https://" + http3TestServer.serverAuthority() + "/http3/chunk/x";

        serverCount.addAndGet(3);
        http2TestServer.start();
        https2TestServer.start();
        http3TestServer.start();
    }

    @AfterAll
    public static void teardown() throws Exception {
        String sharedClientName =
                sharedClient == null ? null : sharedClient.toString();
        sharedClient = null;
        Thread.sleep(100);
        AssertionError fail = TRACKER.check(5000);
        try {
            http2TestServer.stop();
            https2TestServer.stop();
            http3TestServer.stop();
        } finally {
            if (fail != null) {
                if (sharedClientName != null) {
                    System.err.println("Shared client name is: " + sharedClientName);
                }
                throw fail;
            }
        }
    }

    static final BiPredicate<String,String> ACCEPT_ALL = (x, y) -> true;

    private static void pushPromiseFor(HttpTestExchange t,
                                       URI requestURI,
                                       String pushPath,
                                       boolean fixed)
        throws IOException
    {
        try {
            URI promise = new URI(requestURI.getScheme(),
                    requestURI.getAuthority(),
                    pushPath, null, null);
            byte[] promiseBytes = promise.toASCIIString().getBytes(UTF_8);
            out.printf("TestServer: %s Pushing promise: %s%n", now(), promise);
            err.printf("TestServer: %s Pushing promise: %s%n", now(), promise);
            HttpHeaders reqHaders = HttpHeaders.of(Map.of(), ACCEPT_ALL); // empty
            HttpHeaders rspHeaders;
            if (fixed) {
                String length = String.valueOf(promiseBytes.length);
                rspHeaders = HttpHeaders.of(Map.of("Content-Length", List.of(length)),
                                         ACCEPT_ALL);
            } else {
                rspHeaders = HttpHeaders.of(Map.of(), ACCEPT_ALL); // empty
            }
            t.serverPush(promise, reqHaders, rspHeaders, promiseBytes);
        } catch (URISyntaxException x) {
            throw new IOException(x.getMessage(), x);
        }
    }

    private static long sendHttp3PushPromiseFrame(HttpTestExchange t,
                                       URI requestURI,
                                       String pushPath,
                                       boolean fixed)
            throws IOException
    {
        try {
            URI promise = new URI(requestURI.getScheme(),
                    requestURI.getAuthority(),
                    pushPath, null, null);
            byte[] promiseBytes = promise.toASCIIString().getBytes(UTF_8);
            out.printf("TestServer: %s sending PushPromiseFrame: %s%n", now(), promise);
            err.printf("TestServer: %s Pushing PushPromiseFrame: %s%n", now(), promise);
            // headers are added to the request headers sent in the push promise
            HttpHeaders headers = HttpHeaders.of(Map.of(), ACCEPT_ALL); // empty
            long pushId = t.sendHttp3PushPromiseFrame(-1, promise, headers);
            out.printf("TestServer: %s PushPromiseFrame pushId=%s sent%n", now(), pushId);
            err.printf("TestServer: %s PushPromiseFrame pushId=%s sent%n", now(), pushId);
            return pushId;
        } catch (URISyntaxException x) {
            throw new IOException(x.getMessage(), x);
        }
    }

    private static void sendHttp3PushResponse(HttpTestExchange t,
                                              long pushId,
                                              URI requestURI,
                                              String pushPath,
                                              boolean fixed)
            throws IOException
    {
        try {
            URI promise = new URI(requestURI.getScheme(),
                    requestURI.getAuthority(),
                    pushPath, null, null);
            byte[] promiseBytes = promise.toASCIIString().getBytes(UTF_8);
            out.printf("TestServer: %s sending push response pushId=%s: %s%n", now(), pushId, promise);
            err.printf("TestServer: %s Pushing push response pushId=%s: %s%n", now(), pushId, promise);
            HttpHeaders reqHaders = HttpHeaders.of(Map.of(), ACCEPT_ALL); // empty
            HttpHeaders rspHeaders;
            if (fixed) {
                String length = String.valueOf(promiseBytes.length);
                rspHeaders = HttpHeaders.of(Map.of("Content-Length", List.of(length)),
                        ACCEPT_ALL);
            } else {
                rspHeaders = HttpHeaders.of(Map.of(), ACCEPT_ALL); // empty
            }
            t.sendHttp3PushResponse(pushId, promise, reqHaders, rspHeaders, new ByteArrayInputStream(promiseBytes));
        } catch (URISyntaxException x) {
            throw new IOException(x.getMessage(), x);
        }
    }

    static class HTTP_FixedLengthHandler implements HttpTestHandler {
        @Override
        public void handle(HttpTestExchange t) throws IOException {
            out.println("HTTP_FixedLengthHandler received request to " + t.getRequestURI());
            try (InputStream is = t.getRequestBody()) {
                is.readAllBytes();
            }
            URI requestURI = t.getRequestURI();
            for (int i = 1; i<2; i++) {
                String path = requestURI.getPath() + "/before/promise-" + i;
                pushPromiseFor(t, requestURI, path, true);
            }
            byte[] resp = t.getRequestURI().toString().getBytes(StandardCharsets.UTF_8);
            t.sendResponseHeaders(200, resp.length);  //fixed content length

            // With HTTP/3 fixed length we send a single DataFrame,
            // therefore we can't interleave a PushPromiseFrame in
            // the middle of the DataFrame, so we're going to send
            // the PushPromiseFrame before the DataFrame, and then
            // fulfill the promise later while sending the response
            // body.
            long[] pushIds = new long[2];
            if (t.getExchangeVersion() == HTTP_3) {
                for (int i = 0; i < 2; i++) {
                    String path = requestURI.getPath() + "/after/promise-" + (i + 2);
                    pushIds[i] = sendHttp3PushPromiseFrame(t, requestURI, path, true);
                }
            }
            try (OutputStream os = t.getResponseBody()) {
                int bytes = resp.length/3;
                for (int i = 0; i<2; i++) {
                    os.write(resp, i * bytes, bytes);
                    os.flush();
                    String path = requestURI.getPath() + "/after/promise-" + (i + 2);
                    if (t.getExchangeVersion() == HTTP_2) {
                        pushPromiseFor(t, requestURI, path, true);
                    } else if (t.getExchangeVersion() == HTTP_3) {
                        sendHttp3PushResponse(t, pushIds[i], requestURI, path, true);
                    }
                }
                os.write(resp, 2*bytes, resp.length - 2*bytes);
            }
        }

    }

    static class HTTP_ChunkedHandler implements HttpTestHandler {
        @Override
        public void handle(HttpTestExchange t) throws IOException {
            out.println("HTTP_ChunkedHandler received request to " + t.getRequestURI());
            byte[] resp = t.getRequestURI().toString().getBytes(StandardCharsets.UTF_8);
            try (InputStream is = t.getRequestBody()) {
                is.readAllBytes();
            }
            URI requestURI = t.getRequestURI();
            for (int i = 1; i<2; i++) {
                String path = requestURI.getPath() + "/before/promise-" + i;
                pushPromiseFor(t, requestURI, path, false);
            }
            t.sendResponseHeaders(200, -1); // chunked/variable
            try (OutputStream os = t.getResponseBody()) {
                int bytes = resp.length/3;
                for (int i = 0; i<2; i++) {
                    String path = requestURI.getPath() + "/after/promise-" + (i + 2);
                    os.write(resp, i * bytes, bytes);
                    os.flush();
                    pushPromiseFor(t, requestURI, path, false);
                }
                os.write(resp, 2*bytes, resp.length - 2*bytes);
            }
        }
    }

}<|MERGE_RESOLUTION|>--- conflicted
+++ resolved
@@ -98,7 +98,6 @@
 
 import org.junit.jupiter.api.Assumptions;
 import org.junit.jupiter.api.BeforeAll;
-import org.junit.jupiter.api.BeforeEach;
 import org.junit.jupiter.api.TestInstance;
 import org.junit.jupiter.api.extension.BeforeEachCallback;
 import org.junit.jupiter.api.extension.ExtensionContext;
@@ -108,19 +107,7 @@
 @TestInstance(TestInstance.Lifecycle.PER_CLASS)
 public abstract class AbstractThrowingPushPromises implements HttpServerAdapters {
 
-<<<<<<< HEAD
     private static final SSLContext sslContext = SimpleSSLContext.findSSLContext();
-    HttpTestServer http2TestServer;   // HTTP/2 ( h2c )
-    HttpTestServer https2TestServer;  // HTTP/2 ( h2  )
-    HttpTestServer http3TestServer;   // HTTP/3 ( h3  )
-    String http2URI_fixed;
-    String http2URI_chunk;
-    String https2URI_fixed;
-    String https2URI_chunk;
-    String http3URI_fixed;
-    String http3URI_chunk;
-=======
-    static SSLContext sslContext;
     static HttpTestServer http2TestServer;   // HTTP/2 ( h2c )
     static HttpTestServer https2TestServer;  // HTTP/2 ( h2  )
     static HttpTestServer http3TestServer;   // HTTP/3 ( h3  )
@@ -130,7 +117,6 @@
     static String https2URI_chunk;
     static String http3URI_fixed;
     static String http3URI_chunk;
->>>>>>> 629e4ac6
 
     static final int ITERATION_COUNT = 1;
     // a shared executor helps reduce the amount of threads created by the test
@@ -769,17 +755,8 @@
     }
 
 
-<<<<<<< HEAD
-    @BeforeTest
-    public void setup() throws Exception {
-=======
     @BeforeAll
     public static void setup() throws Exception {
-        sslContext = new SimpleSSLContext().get();
-        if (sslContext == null)
-            throw new AssertionError("Unexpected null sslContext");
-
->>>>>>> 629e4ac6
         // HTTP/2
         HttpTestHandler fixedLengthHandler = new HTTP_FixedLengthHandler();
         HttpTestHandler chunkedHandler = new HTTP_ChunkedHandler();
