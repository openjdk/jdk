--- conflicted
+++ resolved
@@ -67,17 +67,6 @@
  *      -Djdk.tracePinnedThreads=full
  *      HttpClientLocalAddrTest
  *
-<<<<<<< HEAD
- * @run testng/othervm/java.security.policy=httpclient-localaddr-security.policy
- *      -Djdk.httpclient.HttpClient.log=frames,ssl,requests,responses,errors
- *      -Djdk.internal.httpclient.debug=true
- *      -Dsun.net.maxDatagramSockets=32000
- *      -Dsun.net.httpserver.idleInterval=50000
- *      -Djdk.tracePinnedThreads=full
- *      HttpClientLocalAddrTest
- *
-=======
->>>>>>> 63eb4853
  */
 public class HttpClientLocalAddrTest implements HttpServerAdapters {
 
