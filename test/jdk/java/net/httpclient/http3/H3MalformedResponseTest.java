--- conflicted
+++ resolved
@@ -51,7 +51,6 @@
 import static java.net.http.HttpOption.Http3DiscoveryMode.HTTP_3_URI_ONLY;
 import static org.junit.jupiter.api.Assertions.assertEquals;
 import static org.junit.jupiter.api.Assertions.assertFalse;
-import static org.junit.jupiter.api.Assertions.assertNotNull;
 import static org.junit.jupiter.api.Assertions.assertThrows;
 
 /*
@@ -63,11 +62,6 @@
  * @run junit ${test.main.class}
  */
 
-<<<<<<< HEAD
-    private static final SSLContext sslContext = SimpleSSLContext.findSSLContext();
-    private QuicStandaloneServer server;
-    private String requestURIBase;
-=======
 /// Verifies that the HTTP/3 malformed responses are correctly handled.
 ///
 /// ### HTTP/3 `HEADERS` frame & QPACK Field Section encoding crash course
@@ -138,7 +132,7 @@
 
     private static final Logger LOGGER = Utils.getDebugLogger(CLASS_NAME::toString, Utils.DEBUG);
 
-    private static SSLContext SSL_CONTEXT;
+    private static final SSLContext SSL_CONTEXT = SimpleSSLContext.findSSLContext();
 
     private static QuicStandaloneServer SERVER;
 
@@ -146,10 +140,6 @@
 
     @BeforeAll
     static void setUp() throws Exception {
-
-        // Obtain an `SSLContext`
-        SSL_CONTEXT = new SimpleSSLContext().get();
-        assertNotNull(SSL_CONTEXT);
 
         // Create and start the server
         SERVER = QuicStandaloneServer.newBuilder()
@@ -189,7 +179,6 @@
             }
         }
     }
->>>>>>> 4e9525ef
 
     /// Malformed responses that should not be accepted by the client, but
     /// should neither cause the connection to get closed.
@@ -413,31 +402,10 @@
         };
     }
 
-<<<<<<< HEAD
-    @BeforeClass
-    public void beforeClass() throws Exception {
-        server = QuicStandaloneServer.newBuilder()
-                .availableVersions(new QuicVersion[]{QuicVersion.QUIC_V1})
-                .sslContext(sslContext)
-                .alpn("h3")
-                .build();
-        server.start();
-        System.out.println("Server started at " + server.getAddress());
-        requestURIBase = URIBuilder.newBuilder().scheme("https").loopback()
-                .port(server.getAddress().getPort()).build().toString();
-    }
-
-    @AfterClass
-    public void afterClass() throws Exception {
-        if (server != null) {
-            System.out.println("Stopping server " + server.getAddress());
-            server.close();
-=======
     private static byte[] parseHex(String... strings) {
         var buffer = new StringBuilder();
         for (String string : strings) {
             buffer.append(string);
->>>>>>> 4e9525ef
         }
         return HexFormat.of().parseHex(buffer.toString());
     }
