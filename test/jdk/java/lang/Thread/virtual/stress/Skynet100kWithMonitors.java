--- conflicted
+++ resolved
@@ -27,21 +27,13 @@
  *   a channel implementation based on object monitors. This variant uses a reduced number of
  *   100k virtual threads at the final level.
  * @requires vm.debug != true & vm.continuations
-<<<<<<< HEAD
- * @run main/othervm/timeout=300 Skynet100kWithMonitors 50
-=======
  * @run main/othervm/timeout=1200 Skynet100kWithMonitors 50
->>>>>>> fde6cd77
  */
 
 /*
  * @test
  * @requires vm.debug == true & vm.continuations
-<<<<<<< HEAD
- * @run main/othervm/timeout=300 Skynet100kWithMonitors 10
-=======
  * @run main/othervm/timeout=1200 Skynet100kWithMonitors 10
->>>>>>> fde6cd77
  */
 
 public class Skynet100kWithMonitors {
