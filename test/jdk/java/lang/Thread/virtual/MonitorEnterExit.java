/*
 * Copyright (c) 2023, 2025, Oracle and/or its affiliates. All rights reserved.
 * DO NOT ALTER OR REMOVE COPYRIGHT NOTICES OR THIS FILE HEADER.
 *
 * This code is free software; you can redistribute it and/or modify it
 * under the terms of the GNU General Public License version 2 only, as
 * published by the Free Software Foundation.
 *
 * This code is distributed in the hope that it will be useful, but WITHOUT
 * ANY WARRANTY; without even the implied warranty of MERCHANTABILITY or
 * FITNESS FOR A PARTICULAR PURPOSE.  See the GNU General Public License
 * version 2 for more details (a copy is included in the LICENSE file that
 * accompanied this code).
 *
 * You should have received a copy of the GNU General Public License version
 * 2 along with this work; if not, write to the Free Software Foundation,
 * Inc., 51 Franklin St, Fifth Floor, Boston, MA 02110-1301 USA.
 *
 * Please contact Oracle, 500 Oracle Parkway, Redwood Shores, CA 94065 USA
 * or visit www.oracle.com if you need additional information or have any
 * questions.
 */

/*
 * @test id=default
 * @summary Test virtual thread with monitor enter/exit
 * @modules java.base/java.lang:+open jdk.management
 * @library /test/lib
<<<<<<< HEAD
 * @run junit/othervm/native --enable-native-access=ALL-UNNAMED MonitorEnterExit
=======
 * @run junit/othervm/native/timeout=480 --enable-native-access=ALL-UNNAMED MonitorEnterExit
>>>>>>> fde6cd77
 */

/*
 * @test id=Xint
 * @modules java.base/java.lang:+open jdk.management
 * @library /test/lib
<<<<<<< HEAD
 * @run junit/othervm/native -Xint --enable-native-access=ALL-UNNAMED MonitorEnterExit
=======
 * @run junit/othervm/native/timeout=480 -Xint --enable-native-access=ALL-UNNAMED MonitorEnterExit
>>>>>>> fde6cd77
 */

/*
 * @test id=Xcomp
 * @modules java.base/java.lang:+open jdk.management
 * @library /test/lib
<<<<<<< HEAD
 * @run junit/othervm/native -Xcomp --enable-native-access=ALL-UNNAMED MonitorEnterExit
=======
 * @run junit/othervm/native/timeout=480 -Xcomp --enable-native-access=ALL-UNNAMED MonitorEnterExit
>>>>>>> fde6cd77
 */

/*
 * @test id=Xcomp-TieredStopAtLevel1
 * @modules java.base/java.lang:+open jdk.management
 * @library /test/lib
<<<<<<< HEAD
 * @run junit/othervm/native -Xcomp -XX:TieredStopAtLevel=1 --enable-native-access=ALL-UNNAMED MonitorEnterExit
=======
 * @run junit/othervm/native/timeout=480 -Xcomp -XX:TieredStopAtLevel=1 --enable-native-access=ALL-UNNAMED MonitorEnterExit
>>>>>>> fde6cd77
 */

/*
 * @test id=Xcomp-noTieredCompilation
 * @modules java.base/java.lang:+open jdk.management
 * @library /test/lib
<<<<<<< HEAD
 * @run junit/othervm/native -Xcomp -XX:-TieredCompilation --enable-native-access=ALL-UNNAMED MonitorEnterExit
=======
 * @run junit/othervm/native/timeout=480 -Xcomp -XX:-TieredCompilation --enable-native-access=ALL-UNNAMED MonitorEnterExit
>>>>>>> fde6cd77
 */

import java.time.Duration;
import java.util.ArrayList;
import java.util.List;
import java.util.concurrent.CountDownLatch;
import java.util.concurrent.ThreadFactory;
import java.util.concurrent.ThreadLocalRandom;
import java.util.concurrent.Executors;
import java.util.concurrent.ExecutorService;
import java.util.concurrent.atomic.AtomicBoolean;
import java.util.concurrent.locks.LockSupport;
import java.util.stream.IntStream;
import java.util.stream.Stream;

import jdk.test.lib.thread.VThreadPinner;
import jdk.test.lib.thread.VThreadRunner;   // ensureParallelism requires jdk.management
import jdk.test.lib.thread.VThreadScheduler;
import org.junit.jupiter.api.Test;
import org.junit.jupiter.api.BeforeAll;
import org.junit.jupiter.api.RepeatedTest;
import org.junit.jupiter.params.ParameterizedTest;
import org.junit.jupiter.params.provider.Arguments;
import org.junit.jupiter.params.provider.ValueSource;
import org.junit.jupiter.params.provider.MethodSource;
import static org.junit.jupiter.api.Assertions.*;
import static org.junit.jupiter.api.Assumptions.*;

class MonitorEnterExit {
    static final int MAX_VTHREAD_COUNT = 4 * Runtime.getRuntime().availableProcessors();
    static final int MAX_ENTER_DEPTH = 256;

    @BeforeAll
    static void setup() {
        // need >=2 carriers for tests that pin
        VThreadRunner.ensureParallelism(2);
    }

    /**
     * Test monitor enter with no contention.
     */
    @Test
    void testEnterNoContention() throws Exception {
        var lock = new Object();
        VThreadRunner.run(() -> {
            synchronized (lock) {
                assertTrue(Thread.holdsLock(lock));
            }
            assertFalse(Thread.holdsLock(lock));
        });
    }

    /**
     * Test monitor enter with contention, monitor is held by platform thread.
     */
    @Test
    void testEnterWhenHeldByPlatformThread() throws Exception {
        testEnterWithContention();
    }

    /**
     * Test monitor enter with contention, monitor is held by virtual thread.
     */
    @Test
    void testEnterWhenHeldByVirtualThread() throws Exception {
        VThreadRunner.run(this::testEnterWithContention);
    }

    /**
     * Test monitor enter with contention, monitor will be held by caller thread.
     */
    private void testEnterWithContention() throws Exception {
        var lock = new Object();
        var started = new CountDownLatch(1);
        var entered = new AtomicBoolean();
        var vthread = Thread.ofVirtual().unstarted(() -> {
            started.countDown();
            synchronized (lock) {
                assertTrue(Thread.holdsLock(lock));
                entered.set(true);
            }
            assertFalse(Thread.holdsLock(lock));
        });
        try {
            synchronized (lock) {
                vthread.start();

                // wait for thread to start and block
                started.await();
                await(vthread, Thread.State.BLOCKED);

                assertFalse(entered.get());
            }
        } finally {
            vthread.join();
        }
        assertTrue(entered.get());
    }

    /**
     * Test monitor reenter.
     */
    @Test
    void testReenter() throws Exception {
        var lock = new Object();
        VThreadRunner.run(() -> {
            testReenter(lock, 0);
            assertFalse(Thread.holdsLock(lock));
        });
    }

    private void testReenter(Object lock, int depth) {
        if (depth < MAX_ENTER_DEPTH) {
            synchronized (lock) {
                assertTrue(Thread.holdsLock(lock));
                testReenter(lock, depth + 1);
                assertTrue(Thread.holdsLock(lock));
            }
        }
    }

    /**
     * Test monitor reenter when there are other threads blocked trying to enter.
     */
    @Test
    void testReenterWithContention() throws Exception {
        var lock = new Object();
        VThreadRunner.run(() -> {
            List<Thread> threads = new ArrayList<>();
            testReenter(lock, 0, threads);

            // wait for threads to terminate
            for (Thread vthread : threads) {
                vthread.join();
            }
        });
    }

    private void testReenter(Object lock, int depth, List<Thread> threads) throws Exception {
        if (depth < MAX_ENTER_DEPTH) {
            synchronized (lock) {
                assertTrue(Thread.holdsLock(lock));

                // start platform or virtual thread that blocks waiting to enter
                var started = new CountDownLatch(1);
                ThreadFactory factory = ThreadLocalRandom.current().nextBoolean()
                        ? Thread.ofPlatform().factory()
                        : Thread.ofVirtual().factory();
                var thread = factory.newThread(() -> {
                    started.countDown();
                    synchronized (lock) {
                        /* do nothing */
                    }
                });
                thread.start();

                // wait for thread to start and block
                started.await();
                await(thread, Thread.State.BLOCKED);
                threads.add(thread);

                // test reenter
                testReenter(lock, depth + 1, threads);
            }
        }
    }

    /**
     * Test monitor enter when pinned.
     */
    @Test
    void testEnterWhenPinned() throws Exception {
        var lock = new Object();
        VThreadPinner.runPinned(() -> {
            synchronized (lock) {
                assertTrue(Thread.holdsLock(lock));
            }
            assertFalse(Thread.holdsLock(lock));
        });
    }

    /**
     * Test monitor reenter when pinned.
     */
    @Test
    void testReenterWhenPinned() throws Exception {
        VThreadRunner.run(() -> {
            var lock = new Object();
            synchronized (lock) {
                VThreadPinner.runPinned(() -> {
                    assertTrue(Thread.holdsLock(lock));
                    synchronized (lock) {
                        assertTrue(Thread.holdsLock(lock));
                    }
                    assertTrue(Thread.holdsLock(lock));
                });
            }
            assertFalse(Thread.holdsLock(lock));
        });
    }

    /**
     * Test contended monitor enter when pinned. Monitor is held by platform thread.
     */
    @Test
    void testContendedEnterWhenPinnedHeldByPlatformThread() throws Exception {
        testEnterWithContentionWhenPinned();
    }

    /**
     * Test contended monitor enter when pinned. Monitor is held by virtual thread.
     */
    @Test
    void testContendedEnterWhenPinnedHeldByVirtualThread() throws Exception {
        VThreadRunner.run(this::testEnterWithContentionWhenPinned);
    }

    /**
     * Test contended monitor enter when pinned, monitor will be held by caller thread.
     */
    private void testEnterWithContentionWhenPinned() throws Exception {
        var lock = new Object();
        var started = new CountDownLatch(1);
        var entered = new AtomicBoolean();
        Thread vthread = Thread.ofVirtual().unstarted(() -> {
            VThreadPinner.runPinned(() -> {
                started.countDown();
                synchronized (lock) {
                    entered.set(true);
                }
            });
        });
        synchronized (lock) {
            // start thread and wait for it to block
            vthread.start();
            started.await();
            await(vthread, Thread.State.BLOCKED);
            assertFalse(entered.get());
        }
        vthread.join();

        // check thread entered monitor
        assertTrue(entered.get());
    }

    /**
     * Test that blocking waiting to enter a monitor releases the carrier.
     */
    @Test
    void testReleaseWhenBlocked() throws Exception {
        assumeTrue(VThreadScheduler.supportsCustomScheduler(), "No support for custom schedulers");
        try (ExecutorService scheduler = Executors.newFixedThreadPool(1)) {
            ThreadFactory factory = VThreadScheduler.virtualThreadFactory(scheduler);

            var lock = new Object();

            // thread enters monitor
            var started = new CountDownLatch(1);
            var vthread1 = factory.newThread(() -> {
                started.countDown();
                synchronized (lock) {
                }
            });

            try {
                synchronized (lock) {
                    // start thread and wait for it to block
                    vthread1.start();
                    started.await();
                    await(vthread1, Thread.State.BLOCKED);

                    // carrier should be released, use it for another thread
                    var executed = new AtomicBoolean();
                    var vthread2 = factory.newThread(() -> {
                        executed.set(true);
                    });
                    vthread2.start();
                    vthread2.join();
                    assertTrue(executed.get());
                }
            } finally {
                vthread1.join();
            }
        }
    }

    /**
     * Test lots of virtual threads blocked waiting to enter a monitor. If the number
     * of virtual threads exceeds the number of carrier threads this test will hang if
     * carriers aren't released.
     */
    @Test
    void testManyBlockedThreads() throws Exception {
        Thread[] vthreads = new Thread[MAX_VTHREAD_COUNT];
        var lock = new Object();
        synchronized (lock) {
            for (int i = 0; i < MAX_VTHREAD_COUNT; i++) {
                var started = new CountDownLatch(1);
                var vthread = Thread.ofVirtual().start(() -> {
                    started.countDown();
                    synchronized (lock) {
                    }
                });
                // wait for thread to start and block
                started.await();
                await(vthread, Thread.State.BLOCKED);
                vthreads[i] = vthread;
            }
        }

        // cleanup
        for (int i = 0; i < MAX_VTHREAD_COUNT; i++) {
            vthreads[i].join();
        }
    }

    /**
     * Returns a stream of elements that are ordered pairs of platform and virtual thread
     * counts. 0,2,4,..16 platform threads. 2,4,6,..32 virtual threads.
     */
    static Stream<Arguments> threadCounts() {
        return IntStream.range(0, 17)
                .filter(i -> i % 2 == 0)
                .mapToObj(i -> i)
                .flatMap(np -> IntStream.range(2, 33)
                        .filter(i -> i % 2 == 0)
                        .mapToObj(vp -> Arguments.of(np, vp)));
    }

    /**
     * Test mutual exclusion of monitors with platform and virtual threads.
     */
    @ParameterizedTest
    @MethodSource("threadCounts")
    void testMutualExclusion(int nPlatformThreads, int nVirtualThreads) throws Exception {
        class Counter {
            int count;
            synchronized void increment() {
                count++;
                Thread.yield();
            }
        }
        var counter = new Counter();
        int nThreads = nPlatformThreads + nVirtualThreads;
        var threads = new Thread[nThreads];
        int index = 0;
        for (int i = 0; i < nPlatformThreads; i++) {
            threads[index] = Thread.ofPlatform()
                    .name("platform-" + index)
                    .unstarted(counter::increment);
            index++;
        }
        for (int i = 0; i < nVirtualThreads; i++) {
            threads[index] = Thread.ofVirtual()
                    .name("virtual-" + index)
                    .unstarted(counter::increment);
            index++;
        }
        // start all threads
        for (Thread thread : threads) {
            thread.start();
        }
        // wait for all threads to terminate
        for (Thread thread : threads) {
            thread.join();
        }
        assertEquals(nThreads, counter.count);
    }

    /**
     * Test unblocking a virtual thread waiting to enter a monitor held by a platform thread.
     */
    @RepeatedTest(20)
    void testUnblockingByPlatformThread() throws Exception {
        testUnblocking();
    }

    /**
     * Test unblocking a virtual thread waiting to enter a monitor held by another
     * virtual thread.
     */
    @RepeatedTest(20)
    void testUnblockingByVirtualThread() throws Exception {
        VThreadRunner.run(this::testUnblocking);
    }

    /**
     * Test unblocking a virtual thread waiting to enter a monitor, monitor will be
     * initially be held by caller thread.
     */
    private void testUnblocking() throws Exception {
        var lock = new Object();
        var started = new CountDownLatch(1);
        var entered = new AtomicBoolean();
        var vthread = Thread.ofVirtual().unstarted(() -> {
            started.countDown();
            synchronized (lock) {
                entered.set(true);
            }
        });
        try {
            synchronized (lock) {
                vthread.start();
                started.await();

                // random delay before exiting monitor
                switch (ThreadLocalRandom.current().nextInt(4)) {
                    case 0 -> { /* no delay */}
                    case 1 -> Thread.onSpinWait();
                    case 2 -> Thread.yield();
                    case 3 -> await(vthread, Thread.State.BLOCKED);
                    default -> fail();
                }

                assertFalse(entered.get());
            }
        } finally {
            vthread.join();
        }
        assertTrue(entered.get());
    }

    /**
     * Test that unblocking a virtual thread waiting to enter a monitor does not consume
     * the thread's parking permit.
     */
    @Test
    void testParkingPermitNotConsumed() throws Exception {
        var lock = new Object();
        var started = new CountDownLatch(1);
        var vthread = Thread.ofVirtual().unstarted(() -> {
            started.countDown();
            LockSupport.unpark(Thread.currentThread());
            synchronized (lock) { }  // should block
            LockSupport.park();      // should not park
        });

        synchronized (lock) {
            vthread.start();
            // wait for thread to start and block
            started.await();
            await(vthread, Thread.State.BLOCKED);
        }
        vthread.join();
    }

    /**
     * Test that unblocking a virtual thread waiting to enter a monitor does not make
     * available the thread's parking permit.
     */
    @Test
    void testParkingPermitNotOffered() throws Exception {
        var lock = new Object();
        var started = new CountDownLatch(1);
        var vthread = Thread.ofVirtual().unstarted(() -> {
            started.countDown();
            synchronized (lock) { }  // should block
            LockSupport.park();      // should park
        });

        synchronized (lock) {
            vthread.start();
            // wait for thread to start and block
            started.await();
            await(vthread, Thread.State.BLOCKED);
        }

        try {
            // wait for thread to park, it should not terminate
            await(vthread, Thread.State.WAITING);
            vthread.join(Duration.ofMillis(100));
            assertEquals(Thread.State.WAITING, vthread.getState());
        } finally {
            LockSupport.unpark(vthread);
            vthread.join();
        }
    }

    /**
     * Waits for the given thread to reach a given state.
     */
    private void await(Thread thread, Thread.State expectedState) throws InterruptedException {
        Thread.State state = thread.getState();
        while (state != expectedState) {
            assertTrue(state != Thread.State.TERMINATED, "Thread has terminated");
            Thread.sleep(10);
            state = thread.getState();
        }
    }
}<|MERGE_RESOLUTION|>--- conflicted
+++ resolved
@@ -26,55 +26,35 @@
  * @summary Test virtual thread with monitor enter/exit
  * @modules java.base/java.lang:+open jdk.management
  * @library /test/lib
-<<<<<<< HEAD
- * @run junit/othervm/native --enable-native-access=ALL-UNNAMED MonitorEnterExit
-=======
  * @run junit/othervm/native/timeout=480 --enable-native-access=ALL-UNNAMED MonitorEnterExit
->>>>>>> fde6cd77
  */
 
 /*
  * @test id=Xint
  * @modules java.base/java.lang:+open jdk.management
  * @library /test/lib
-<<<<<<< HEAD
- * @run junit/othervm/native -Xint --enable-native-access=ALL-UNNAMED MonitorEnterExit
-=======
  * @run junit/othervm/native/timeout=480 -Xint --enable-native-access=ALL-UNNAMED MonitorEnterExit
->>>>>>> fde6cd77
  */
 
 /*
  * @test id=Xcomp
  * @modules java.base/java.lang:+open jdk.management
  * @library /test/lib
-<<<<<<< HEAD
- * @run junit/othervm/native -Xcomp --enable-native-access=ALL-UNNAMED MonitorEnterExit
-=======
  * @run junit/othervm/native/timeout=480 -Xcomp --enable-native-access=ALL-UNNAMED MonitorEnterExit
->>>>>>> fde6cd77
  */
 
 /*
  * @test id=Xcomp-TieredStopAtLevel1
  * @modules java.base/java.lang:+open jdk.management
  * @library /test/lib
-<<<<<<< HEAD
- * @run junit/othervm/native -Xcomp -XX:TieredStopAtLevel=1 --enable-native-access=ALL-UNNAMED MonitorEnterExit
-=======
  * @run junit/othervm/native/timeout=480 -Xcomp -XX:TieredStopAtLevel=1 --enable-native-access=ALL-UNNAMED MonitorEnterExit
->>>>>>> fde6cd77
  */
 
 /*
  * @test id=Xcomp-noTieredCompilation
  * @modules java.base/java.lang:+open jdk.management
  * @library /test/lib
-<<<<<<< HEAD
- * @run junit/othervm/native -Xcomp -XX:-TieredCompilation --enable-native-access=ALL-UNNAMED MonitorEnterExit
-=======
  * @run junit/othervm/native/timeout=480 -Xcomp -XX:-TieredCompilation --enable-native-access=ALL-UNNAMED MonitorEnterExit
->>>>>>> fde6cd77
  */
 
 import java.time.Duration;
