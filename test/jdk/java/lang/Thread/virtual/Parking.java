--- conflicted
+++ resolved
@@ -26,44 +26,28 @@
  * @summary Test virtual threads using park/unpark
  * @modules java.base/java.lang:+open jdk.management
  * @library /test/lib
-<<<<<<< HEAD
- * @run junit Parking
-=======
  * @run junit/timeout=480 Parking
->>>>>>> fde6cd77
  */
 
 /*
  * @test id=Xint
  * @modules java.base/java.lang:+open jdk.management
  * @library /test/lib
-<<<<<<< HEAD
- * @run junit/othervm -Xint Parking
-=======
  * @run junit/othervm/timeout=480 -Xint Parking
->>>>>>> fde6cd77
  */
 
 /*
  * @test id=Xcomp
  * @modules java.base/java.lang:+open jdk.management
  * @library /test/lib
-<<<<<<< HEAD
- * @run junit/othervm -Xcomp Parking
-=======
  * @run junit/othervm/timeout=480 -Xcomp Parking
->>>>>>> fde6cd77
  */
 
 /*
  * @test id=Xcomp-noTieredCompilation
  * @modules java.base/java.lang:+open jdk.management
  * @library /test/lib
-<<<<<<< HEAD
- * @run junit/othervm -Xcomp -XX:-TieredCompilation Parking
-=======
  * @run junit/othervm/timeout=480 -Xcomp -XX:-TieredCompilation Parking
->>>>>>> fde6cd77
  */
 
 import java.time.Duration;
