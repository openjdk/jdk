/*
 * Copyright (c) 1998, 2023, Oracle and/or its affiliates. All rights reserved.
 * DO NOT ALTER OR REMOVE COPYRIGHT NOTICES OR THIS FILE HEADER.
 *
 * This code is free software; you can redistribute it and/or modify it
 * under the terms of the GNU General Public License version 2 only, as
 * published by the Free Software Foundation.  Oracle designates this
 * particular file as subject to the "Classpath" exception as provided
 * by Oracle in the LICENSE file that accompanied this code.
 *
 * This code is distributed in the hope that it will be useful, but WITHOUT
 * ANY WARRANTY; without even the implied warranty of MERCHANTABILITY or
 * FITNESS FOR A PARTICULAR PURPOSE.  See the GNU General Public License
 * version 2 for more details (a copy is included in the LICENSE file that
 * accompanied this code).
 *
 * You should have received a copy of the GNU General Public License version
 * 2 along with this work; if not, write to the Free Software Foundation,
 * Inc., 51 Franklin St, Fifth Floor, Boston, MA 02110-1301 USA.
 *
 * Please contact Oracle, 500 Oracle Parkway, Redwood Shores, CA 94065 USA
 * or visit www.oracle.com if you need additional information or have any
 * questions.
 */

/**
 * A transliteration of the "Freely Distributable Math Library"
 * algorithms from C into Java. That is, this port of the algorithms
 * is as close to the C originals as possible while still being
 * readable legal Java.
 */
public class FdlibmTranslit {
    private FdlibmTranslit() {
        throw new UnsupportedOperationException("No FdLibmTranslit instances for you.");
    }

    /**
     * Return the low-order 32 bits of the double argument as an int.
     */
    private static int __LO(double x) {
        long transducer = Double.doubleToRawLongBits(x);
        return (int)transducer;
    }

    /**
     * Return a double with its low-order bits of the second argument
     * and the high-order bits of the first argument..
     */
    private static double __LO(double x, int low) {
        long transX = Double.doubleToRawLongBits(x);
        return Double.longBitsToDouble((transX & 0xFFFF_FFFF_0000_0000L) |
                                       (low    & 0x0000_0000_FFFF_FFFFL));
    }

    /**
     * Return the high-order 32 bits of the double argument as an int.
     */
    private static int __HI(double x) {
        long transducer = Double.doubleToRawLongBits(x);
        return (int)(transducer >> 32);
    }

    /**
     * Return a double with its high-order bits of the second argument
     * and the low-order bits of the first argument..
     */
    private static double __HI(double x, int high) {
        long transX = Double.doubleToRawLongBits(x);
        return Double.longBitsToDouble((transX & 0x0000_0000_FFFF_FFFFL) |
                                       ( ((long)high)) << 32 );
    }

    public static double sin(double x) {
        return Sin.compute(x);
    }

    public static double cos(double x) {
        return Cos.compute(x);
    }

    public static double tan(double x) {
        return Tan.compute(x);
    }

    public static double asin(double x) {
        return Asin.compute(x);
    }

    public static double acos(double x) {
        return Acos.compute(x);
    }

    public static double atan(double x) {
        return Atan.compute(x);
    }

    public static double atan2(double y, double x) {
        return Atan2.compute(y, x);
    }

    public static double hypot(double x, double y) {
        return Hypot.compute(x, y);
    }

    public static double sqrt(double x) {
        return Sqrt.compute(x);
    }

    public static double cbrt(double x) {
        return Cbrt.compute(x);
    }

    public static double log(double x) {
        return Log.compute(x);
    }

    public static double log10(double x) {
        return Log10.compute(x);
    }

    public static double log1p(double x) {
        return Log1p.compute(x);
    }

    public static double exp(double x) {
        return Exp.compute(x);
    }

    public static double expm1(double x) {
        return Expm1.compute(x);
    }

    public static double sinh(double x) {
        return Sinh.compute(x);
    }

    public static double cosh(double x) {
        return Cosh.compute(x);
    }

    public static double tanh(double x) {
        return Tanh.compute(x);
    }

    // -----------------------------------------------------------------------------------------

    /** sin(x)
     * Return sine function of x.
     *
     * kernel function:
     *      __kernel_sin            ... sine function on [-pi/4,pi/4]
     *      __kernel_cos            ... cose function on [-pi/4,pi/4]
     *      __ieee754_rem_pio2      ... argument reduction routine
     *
     * Method.
     *      Let S,C and T denote the sin, cos and tan respectively on
     *      [-PI/4, +PI/4]. Reduce the argument x to y1+y2 = x-k*pi/2
     *      in [-pi/4 , +pi/4], and let n = k mod 4.
     *      We have
     *
     *          n        sin(x)      cos(x)        tan(x)
     *     ----------------------------------------------------------
     *          0          S           C             T
     *          1          C          -S            -1/T
     *          2         -S          -C             T
     *          3         -C           S            -1/T
     *     ----------------------------------------------------------
     *
     * Special cases:
     *      Let trig be any of sin, cos, or tan.
     *      trig(+-INF)  is NaN, with signals;
     *      trig(NaN)    is that NaN;
     *
     * Accuracy:
     *      TRIG(x) returns trig(x) nearly rounded
     */
    static class Sin {
        static double compute(double x) {
            double[] y = new double[2];
            double z=0.0;
            int n, ix;

            /* High word of x. */
            ix = __HI(x);

            /* |x| ~< pi/4 */
            ix &= 0x7fffffff;
            if(ix <= 0x3fe921fb) return __kernel_sin(x,z,0);

            /* sin(Inf or NaN) is NaN */
            else if (ix>=0x7ff00000) return x-x;

            /* argument reduction needed */
            else {
                n = RemPio2.__ieee754_rem_pio2(x,y);
                switch(n&3) {
                case 0: return  Sin.__kernel_sin(y[0],y[1],1);
                case 1: return  Cos.__kernel_cos(y[0],y[1]);
                case 2: return -Sin.__kernel_sin(y[0],y[1],1);
                default:
                    return -Cos.__kernel_cos(y[0],y[1]);
                }
            }
        }

        /** __kernel_sin( x, y, iy)
         * kernel sin function on [-pi/4, pi/4], pi/4 ~ 0.7854
         * Input x is assumed to be bounded by ~pi/4 in magnitude.
         * Input y is the tail of x.
         * Input iy indicates whether y is 0. (if iy=0, y assume to be 0).
         *
         * Algorithm
         *      1. Since sin(-x) = -sin(x), we need only to consider positive x.
         *      2. if x < 2^-27 (hx<0x3e400000 0), return x with inexact if x!=0.
         *      3. sin(x) is approximated by a polynomial of degree 13 on
         *         [0,pi/4]
         *                               3            13
         *              sin(x) ~ x + S1*x + ... + S6*x
         *         where
         *
         *      |sin(x)         2     4     6     8     10     12  |     -58
         *      |----- - (1+S1*x +S2*x +S3*x +S4*x +S5*x  +S6*x   )| <= 2
         *      |  x                                               |
         *
         *      4. sin(x+y) = sin(x) + sin'(x')*y
         *                  ~ sin(x) + (1-x*x/2)*y
         *         For better accuracy, let
         *                   3      2      2      2      2
         *              r = x *(S2+x *(S3+x *(S4+x *(S5+x *S6))))
         *         then                   3    2
         *              sin(x) = x + (S1*x + (x *(r-y/2)+y))
         */
        private static final double
            half =  5.00000000000000000000e-01, /* 0x3FE00000, 0x00000000 */
            S1  = -1.66666666666666324348e-01, /* 0xBFC55555, 0x55555549 */
            S2  =  8.33333333332248946124e-03, /* 0x3F811111, 0x1110F8A6 */
            S3  = -1.98412698298579493134e-04, /* 0xBF2A01A0, 0x19C161D5 */
            S4  =  2.75573137070700676789e-06, /* 0x3EC71DE3, 0x57B1FE7D */
            S5  = -2.50507602534068634195e-08, /* 0xBE5AE5E6, 0x8A2B9CEB */
            S6  =  1.58969099521155010221e-10; /* 0x3DE5D93A, 0x5ACFD57C */

        static double __kernel_sin(double x, double y, int iy) {
            double z,r,v;
            int ix;
            ix = __HI(x)&0x7fffffff;        /* high word of x */
            if(ix<0x3e400000)                       /* |x| < 2**-27 */
                {if((int)x==0) return x;}            /* generate inexact */
            z       =  x*x;
            v       =  z*x;
            r       =  S2+z*(S3+z*(S4+z*(S5+z*S6)));
            if(iy==0) return x+v*(S1+z*r);
            else      return x-((z*(half*y-v*r)-y)-v*S1);
        }
    }


    /** cos(x)
     * Return cosine function of x.
     *
     * kernel function:
     *      __kernel_sin            ... sine function on [-pi/4,pi/4]
     *      __kernel_cos            ... cosine function on [-pi/4,pi/4]
     *      __ieee754_rem_pio2      ... argument reduction routine
     *
     * Method.
     *      Let S,C and T denote the sin, cos and tan respectively on
     *      [-PI/4, +PI/4]. Reduce the argument x to y1+y2 = x-k*pi/2
     *      in [-pi/4 , +pi/4], and let n = k mod 4.
     *      We have
     *
     *          n        sin(x)      cos(x)        tan(x)
     *     ----------------------------------------------------------
     *          0          S           C             T
     *          1          C          -S            -1/T
     *          2         -S          -C             T
     *          3         -C           S            -1/T
     *     ----------------------------------------------------------
     *
     * Special cases:
     *      Let trig be any of sin, cos, or tan.
     *      trig(+-INF)  is NaN, with signals;
     *      trig(NaN)    is that NaN;
     *
     * Accuracy:
     *      TRIG(x) returns trig(x) nearly rounded
     */
    static class Cos {
        static double compute(double x) {
            double[] y = new double[2];
            double z=0.0;
            int n, ix;

            /* High word of x. */
            ix = __HI(x);

            /* |x| ~< pi/4 */
            ix &= 0x7fffffff;
            if(ix <= 0x3fe921fb) return __kernel_cos(x,z);

            /* cos(Inf or NaN) is NaN */
            else if (ix>=0x7ff00000) return x-x;

            /* argument reduction needed */
            else {
                n = RemPio2.__ieee754_rem_pio2(x,y);
                switch(n&3) {
                case 0: return  Cos.__kernel_cos(y[0],y[1]);
                case 1: return -Sin.__kernel_sin(y[0],y[1],1);
                case 2: return -Cos.__kernel_cos(y[0],y[1]);
                default:
                    return  Sin.__kernel_sin(y[0],y[1],1);
                }
            }
        }

        /**
         * __kernel_cos( x,  y )
         * kernel cos function on [-pi/4, pi/4], pi/4 ~ 0.785398164
         * Input x is assumed to be bounded by ~pi/4 in magnitude.
         * Input y is the tail of x.
         *
         * Algorithm
         *      1. Since cos(-x) = cos(x), we need only to consider positive x.
         *      2. if x < 2^-27 (hx<0x3e400000 0), return 1 with inexact if x!=0.
         *      3. cos(x) is approximated by a polynomial of degree 14 on
         *         [0,pi/4]
         *                                       4            14
         *              cos(x) ~ 1 - x*x/2 + C1*x + ... + C6*x
         *         where the remez error is
         *
         *      |              2     4     6     8     10    12     14 |     -58
         *      |cos(x)-(1-.5*x +C1*x +C2*x +C3*x +C4*x +C5*x  +C6*x  )| <= 2
         *      |                                                      |
         *
         *                     4     6     8     10    12     14
         *      4. let r = C1*x +C2*x +C3*x +C4*x +C5*x  +C6*x  , then
         *             cos(x) = 1 - x*x/2 + r
         *         since cos(x+y) ~ cos(x) - sin(x)*y
         *                        ~ cos(x) - x*y,
         *         a correction term is necessary in cos(x) and hence
         *              cos(x+y) = 1 - (x*x/2 - (r - x*y))
         *         For better accuracy when x > 0.3, let qx = |x|/4 with
         *         the last 32 bits mask off, and if x > 0.78125, let qx = 0.28125.
         *         Then
         *              cos(x+y) = (1-qx) - ((x*x/2-qx) - (r-x*y)).
         *         Note that 1-qx and (x*x/2-qx) is EXACT here, and the
         *         magnitude of the latter is at least a quarter of x*x/2,
         *         thus, reducing the rounding error in the subtraction.
         */
        private static final double
            one =  1.00000000000000000000e+00, /* 0x3FF00000, 0x00000000 */
            C1  =  4.16666666666666019037e-02, /* 0x3FA55555, 0x5555554C */
            C2  = -1.38888888888741095749e-03, /* 0xBF56C16C, 0x16C15177 */
            C3  =  2.48015872894767294178e-05, /* 0x3EFA01A0, 0x19CB1590 */
            C4  = -2.75573143513906633035e-07, /* 0xBE927E4F, 0x809C52AD */
            C5  =  2.08757232129817482790e-09, /* 0x3E21EE9E, 0xBDB4B1C4 */
            C6  = -1.13596475577881948265e-11; /* 0xBDA8FAE9, 0xBE8838D4 */

        static double __kernel_cos(double x, double y) {
            double a,hz,z,r,qx = 0.0;
            int ix;
            ix = __HI(x)&0x7fffffff;        /* ix = |x|'s high word*/
            if(ix<0x3e400000) {                     /* if x < 2**27 */
                if(((int)x)==0) return one;         /* generate inexact */
            }
            z  = x*x;
            r  = z*(C1+z*(C2+z*(C3+z*(C4+z*(C5+z*C6)))));
            if(ix < 0x3FD33333)                     /* if |x| < 0.3 */
                return one - (0.5*z - (z*r - x*y));
            else {
                if(ix > 0x3fe90000) {               /* x > 0.78125 */
                    qx = 0.28125;
                } else {
                    //__HI(qx) = ix-0x00200000;       /* x/4 */
                    qx = __HI(qx, ix-0x00200000);
                    // __LO(qx) = 0;
                    qx = __LO(qx, 0);
                }
                hz = 0.5*z-qx;
                a  = one-qx;
                return a - (hz - (z*r-x*y));
            }
        }
    }

    /** tan(x)
     * Return tangent function of x.
     *
     * kernel function:
     *      __kernel_tan            ... tangent function on [-pi/4,pi/4]
     *      __ieee754_rem_pio2      ... argument reduction routine
     *
     * Method.
     *      Let S,C and T denote the sin, cos and tan respectively on
     *      [-PI/4, +PI/4]. Reduce the argument x to y1+y2 = x-k*pi/2
     *      in [-pi/4 , +pi/4], and let n = k mod 4.
     *      We have
     *
     *          n        sin(x)      cos(x)        tan(x)
     *     ----------------------------------------------------------
     *          0          S           C             T
     *          1          C          -S            -1/T
     *          2         -S          -C             T
     *          3         -C           S            -1/T
     *     ----------------------------------------------------------
     *
     * Special cases:
     *      Let trig be any of sin, cos, or tan.
     *      trig(+-INF)  is NaN, with signals;
     *      trig(NaN)    is that NaN;
     *
     * Accuracy:
     *      TRIG(x) returns trig(x) nearly rounded
     */
    static class Tan {
        static double compute(double x) {
            double[] y= new double[2];
            double z=0.0;
            int n, ix;

            /* High word of x. */
            ix = __HI(x);

            /* |x| ~< pi/4 */
            ix &= 0x7fffffff;
            if(ix <= 0x3fe921fb) return __kernel_tan(x,z,1);

            /* tan(Inf or NaN) is NaN */
            else if (ix>=0x7ff00000) return x-x;            /* NaN */

            /* argument reduction needed */
            else {
                n = RemPio2.__ieee754_rem_pio2(x,y);
                return __kernel_tan(y[0],y[1],1-((n&1)<<1)); /*   1 -- n even
                                                                  -1 -- n odd */
            }
        }

        /** __kernel_tan( x, y, k )
         * kernel tan function on [-pi/4, pi/4], pi/4 ~ 0.7854
         * Input x is assumed to be bounded by ~pi/4 in magnitude.
         * Input y is the tail of x.
         * Input k indicates whether tan (if k=1) or
         * -1/tan (if k= -1) is returned.
         *
         * Algorithm
         *      1. Since tan(-x) = -tan(x), we need only to consider positive x.
         *      2. if x < 2^-28 (hx<0x3e300000 0), return x with inexact if x!=0.
         *      3. tan(x) is approximated by a odd polynomial of degree 27 on
         *         [0,0.67434]
         *                               3             27
         *              tan(x) ~ x + T1*x + ... + T13*x
         *         where
         *
         *              |tan(x)         2     4            26   |     -59.2
         *              |----- - (1+T1*x +T2*x +.... +T13*x    )| <= 2
         *              |  x                                    |
         *
         *         Note: tan(x+y) = tan(x) + tan'(x)*y
         *                        ~ tan(x) + (1+x*x)*y
         *         Therefore, for better accuracy in computing tan(x+y), let
         *                   3      2      2       2       2
         *              r = x *(T2+x *(T3+x *(...+x *(T12+x *T13))))
         *         then
         *                                  3    2
         *              tan(x+y) = x + (T1*x + (x *(r+y)+y))
         *
         *      4. For x in [0.67434,pi/4],  let y = pi/4 - x, then
         *              tan(x) = tan(pi/4-y) = (1-tan(y))/(1+tan(y))
         *                     = 1 - 2*(tan(y) - (tan(y)^2)/(1+tan(y)))
         */
        private static final double
            one   =  1.00000000000000000000e+00, /* 0x3FF00000, 0x00000000 */
            pio4  =  7.85398163397448278999e-01, /* 0x3FE921FB, 0x54442D18 */
            pio4lo=  3.06161699786838301793e-17, /* 0x3C81A626, 0x33145C07 */
            T[] =  {
            3.33333333333334091986e-01, /* 0x3FD55555, 0x55555563 */
            1.33333333333201242699e-01, /* 0x3FC11111, 0x1110FE7A */
            5.39682539762260521377e-02, /* 0x3FABA1BA, 0x1BB341FE */
            2.18694882948595424599e-02, /* 0x3F9664F4, 0x8406D637 */
            8.86323982359930005737e-03, /* 0x3F8226E3, 0xE96E8493 */
            3.59207910759131235356e-03, /* 0x3F6D6D22, 0xC9560328 */
            1.45620945432529025516e-03, /* 0x3F57DBC8, 0xFEE08315 */
            5.88041240820264096874e-04, /* 0x3F4344D8, 0xF2F26501 */
            2.46463134818469906812e-04, /* 0x3F3026F7, 0x1A8D1068 */
            7.81794442939557092300e-05, /* 0x3F147E88, 0xA03792A6 */
            7.14072491382608190305e-05, /* 0x3F12B80F, 0x32F0A7E9 */
            -1.85586374855275456654e-05, /* 0xBEF375CB, 0xDB605373 */
            2.59073051863633712884e-05, /* 0x3EFB2A70, 0x74BF7AD4 */
        };

        static double __kernel_tan(double x, double y, int iy) {
            double z,r,v,w,s;
            int ix,hx;
            hx = __HI(x);   /* high word of x */
            ix = hx&0x7fffffff;     /* high word of |x| */
            if(ix<0x3e300000) {                     /* x < 2**-28 */
                if((int)x==0) {                       /* generate inexact */
                    if (((ix | __LO(x)) | (iy + 1)) == 0)
                        return one / Math.abs(x);
                    else {
                        if (iy == 1)
                            return x;
                        else {    /* compute -1 / (x+y) carefully */
                            double a, t;

                            z = w = x + y;
                            // __LO(z) = 0;
                            z= __LO(z, 0);
                            v = y - (z - x);
                            t = a = -one / w;
                            //__LO(t) = 0;
                            t = __LO(t, 0);
                            s = one + t * z;
                            return t + a * (s + t * v);
                        }
                    }
                }
            }
            if(ix>=0x3FE59428) {                    /* |x|>=0.6744 */
                if(hx<0) {x = -x; y = -y;}
                z = pio4-x;
                w = pio4lo-y;
                x = z+w; y = 0.0;
            }
            z       =  x*x;
            w       =  z*z;
            /* Break x^5*(T[1]+x^2*T[2]+...) into
             *    x^5(T[1]+x^4*T[3]+...+x^20*T[11]) +
             *    x^5(x^2*(T[2]+x^4*T[4]+...+x^22*[T12]))
             */
            r = T[1]+w*(T[3]+w*(T[5]+w*(T[7]+w*(T[9]+w*T[11]))));
            v = z*(T[2]+w*(T[4]+w*(T[6]+w*(T[8]+w*(T[10]+w*T[12])))));
            s = z*x;
            r = y + z*(s*(r+v)+y);
            r += T[0]*s;
            w = x+r;
            if(ix>=0x3FE59428) {
                v = (double)iy;
                return (double)(1-((hx>>30)&2))*(v-2.0*(x-(w*w/(w+v)-r)));
            }
            if(iy==1) return w;
            else {          /* if allow error up to 2 ulp,
                               simply return -1.0/(x+r) here */
                /*  compute -1.0/(x+r) accurately */
                double a,t;
                z  = w;
                // __LO(z) = 0;
                z = __LO(z, 0);
                v  = r-(z - x);     /* z+v = r+x */
                t = a  = -1.0/w;    /* a = -1.0/w */
                // __LO(t) = 0;
                t = __LO(t, 0);
                s  = 1.0+t*z;
                return t+a*(s+t*v);
            }
        }
    }

    /** __ieee754_rem_pio2(x,y)
     *
     * return the remainder of x rem pi/2 in y[0]+y[1]
     * use __kernel_rem_pio2()
     */
    static class RemPio2 {
        /*
         * Table of constants for 2/pi, 396 Hex digits (476 decimal) of 2/pi
         */
        private static final int[] two_over_pi = {
            0xA2F983, 0x6E4E44, 0x1529FC, 0x2757D1, 0xF534DD, 0xC0DB62,
            0x95993C, 0x439041, 0xFE5163, 0xABDEBB, 0xC561B7, 0x246E3A,
            0x424DD2, 0xE00649, 0x2EEA09, 0xD1921C, 0xFE1DEB, 0x1CB129,
            0xA73EE8, 0x8235F5, 0x2EBB44, 0x84E99C, 0x7026B4, 0x5F7E41,
            0x3991D6, 0x398353, 0x39F49C, 0x845F8B, 0xBDF928, 0x3B1FF8,
            0x97FFDE, 0x05980F, 0xEF2F11, 0x8B5A0A, 0x6D1F6D, 0x367ECF,
            0x27CB09, 0xB74F46, 0x3F669E, 0x5FEA2D, 0x7527BA, 0xC7EBE5,
            0xF17B3D, 0x0739F7, 0x8A5292, 0xEA6BFB, 0x5FB11F, 0x8D5D08,
            0x560330, 0x46FC7B, 0x6BABF0, 0xCFBC20, 0x9AF436, 0x1DA9E3,
            0x91615E, 0xE61B08, 0x659985, 0x5F14A0, 0x68408D, 0xFFD880,
            0x4D7327, 0x310606, 0x1556CA, 0x73A8C9, 0x60E27B, 0xC08C6B,
        };

        private static final int[] npio2_hw = {
            0x3FF921FB, 0x400921FB, 0x4012D97C, 0x401921FB, 0x401F6A7A, 0x4022D97C,
            0x4025FDBB, 0x402921FB, 0x402C463A, 0x402F6A7A, 0x4031475C, 0x4032D97C,
            0x40346B9C, 0x4035FDBB, 0x40378FDB, 0x403921FB, 0x403AB41B, 0x403C463A,
            0x403DD85A, 0x403F6A7A, 0x40407E4C, 0x4041475C, 0x4042106C, 0x4042D97C,
            0x4043A28C, 0x40446B9C, 0x404534AC, 0x4045FDBB, 0x4046C6CB, 0x40478FDB,
            0x404858EB, 0x404921FB,
        };

        /*
         * invpio2:  53 bits of 2/pi
         * pio2_1:   first  33 bit of pi/2
         * pio2_1t:  pi/2 - pio2_1
         * pio2_2:   second 33 bit of pi/2
         * pio2_2t:  pi/2 - (pio2_1+pio2_2)
         * pio2_3:   third  33 bit of pi/2
         * pio2_3t:  pi/2 - (pio2_1+pio2_2+pio2_3)
         */

        private static final double
            zero =  0.00000000000000000000e+00, /* 0x00000000, 0x00000000 */
            half =  5.00000000000000000000e-01, /* 0x3FE00000, 0x00000000 */
            two24 =  1.67772160000000000000e+07, /* 0x41700000, 0x00000000 */
            invpio2 =  6.36619772367581382433e-01, /* 0x3FE45F30, 0x6DC9C883 */
            pio2_1  =  1.57079632673412561417e+00, /* 0x3FF921FB, 0x54400000 */
            pio2_1t =  6.07710050650619224932e-11, /* 0x3DD0B461, 0x1A626331 */
            pio2_2  =  6.07710050630396597660e-11, /* 0x3DD0B461, 0x1A600000 */
            pio2_2t =  2.02226624879595063154e-21, /* 0x3BA3198A, 0x2E037073 */
            pio2_3  =  2.02226624871116645580e-21, /* 0x3BA3198A, 0x2E000000 */
            pio2_3t =  8.47842766036889956997e-32; /* 0x397B839A, 0x252049C1 */

        static int __ieee754_rem_pio2(double x, double[] y) {
            double z = 0.0,w,t,r,fn;
            double[] tx = new double[3];
            int e0,i,j,nx,n,ix,hx;

            hx = __HI(x);           /* high word of x */
            ix = hx&0x7fffffff;
            if(ix<=0x3fe921fb)   /* |x| ~<= pi/4 , no need for reduction */
                {y[0] = x; y[1] = 0; return 0;}
            if(ix<0x4002d97c) {  /* |x| < 3pi/4, special case with n=+-1 */
                if(hx>0) {
                    z = x - pio2_1;
                    if(ix!=0x3ff921fb) {    /* 33+53 bit pi is good enough */
                        y[0] = z - pio2_1t;
                        y[1] = (z-y[0])-pio2_1t;
                    } else {                /* near pi/2, use 33+33+53 bit pi */
                        z -= pio2_2;
                        y[0] = z - pio2_2t;
                        y[1] = (z-y[0])-pio2_2t;
                    }
                    return 1;
                } else {    /* negative x */
                    z = x + pio2_1;
                    if(ix!=0x3ff921fb) {    /* 33+53 bit pi is good enough */
                        y[0] = z + pio2_1t;
                        y[1] = (z-y[0])+pio2_1t;
                    } else {                /* near pi/2, use 33+33+53 bit pi */
                        z += pio2_2;
                        y[0] = z + pio2_2t;
                        y[1] = (z-y[0])+pio2_2t;
                    }
                    return -1;
                }
            }
            if(ix<=0x413921fb) { /* |x| ~<= 2^19*(pi/2), medium size */
                t  = Math.abs(x);
                n  = (int) (t*invpio2+half);
                fn = (double)n;
                r  = t-fn*pio2_1;
                w  = fn*pio2_1t;    /* 1st round good to 85 bit */
                if(n<32&&ix!=npio2_hw[n-1]) {
                    y[0] = r-w;     /* quick check no cancellation */
                } else {
                    j  = ix>>20;
                    y[0] = r-w;
                    i = j-(((__HI(y[0]))>>20)&0x7ff);
                    if(i>16) {  /* 2nd iteration needed, good to 118 */
                        t  = r;
                        w  = fn*pio2_2;
                        r  = t-w;
                        w  = fn*pio2_2t-((t-r)-w);
                        y[0] = r-w;
                        i = j-(((__HI(y[0]))>>20)&0x7ff);
                        if(i>49)  { /* 3rd iteration need, 151 bits acc */
                            t  = r; /* will cover all possible cases */
                            w  = fn*pio2_3;
                            r  = t-w;
                            w  = fn*pio2_3t-((t-r)-w);
                            y[0] = r-w;
                        }
                    }
                }
                y[1] = (r-y[0])-w;
                if(hx<0)    {y[0] = -y[0]; y[1] = -y[1]; return -n;}
                else         return n;
            }
            /*
             * all other (large) arguments
             */
            if(ix>=0x7ff00000) {            /* x is inf or NaN */
                y[0]=y[1]=x-x; return 0;
            }
            /* set z = scalbn(|x|,ilogb(x)-23) */
            // __LO(z) = __LO(x);
            z = __LO(z, __LO(x));
            e0      = (ix>>20)-1046;        /* e0 = ilogb(z)-23; */
            // __HI(z) = ix - (e0<<20);
            z = __HI(z, ix - (e0<<20));
            for(i=0;i<2;i++) {
                tx[i] = (double)((int)(z));
                z     = (z-tx[i])*two24;
            }
            tx[2] = z;
            nx = 3;
            while(tx[nx-1]==zero) nx--;     /* skip zero term */
            n  =  KernelRemPio2.__kernel_rem_pio2(tx,y,e0,nx,2,two_over_pi);
            if(hx<0) {y[0] = -y[0]; y[1] = -y[1]; return -n;}
            return n;
        }

    }

    /**
     * __kernel_rem_pio2(x,y,e0,nx,prec,ipio2)
     * double x[],y[]; int e0,nx,prec; int ipio2[];
     *
     * __kernel_rem_pio2 return the last three digits of N with
     *              y = x - N*pi/2
     * so that |y| < pi/2.
     *
     * The method is to compute the integer (mod 8) and fraction parts of
     * (2/pi)*x without doing the full multiplication. In general we
     * skip the part of the product that are known to be a huge integer (
     * more accurately, = 0 mod 8 ). Thus the number of operations are
     * independent of the exponent of the input.
     *
     * (2/pi) is represented by an array of 24-bit integers in ipio2[].
     *
     * Input parameters:
     *      x[]     The input value (must be positive) is broken into nx
     *              pieces of 24-bit integers in double precision format.
     *              x[i] will be the i-th 24 bit of x. The scaled exponent
     *              of x[0] is given in input parameter e0 (i.e., x[0]*2^e0
     *              match x's up to 24 bits.
     *
     *              Example of breaking a double positive z into x[0]+x[1]+x[2]:
     *                      e0 = ilogb(z)-23
     *                      z  = scalbn(z,-e0)
     *              for i = 0,1,2
     *                      x[i] = floor(z)
     *                      z    = (z-x[i])*2**24
     *
     *
     *      y[]     output result in an array of double precision numbers.
     *              The dimension of y[] is:
     *                      24-bit  precision       1
     *                      53-bit  precision       2
     *                      64-bit  precision       2
     *                      113-bit precision       3
     *              The actual value is the sum of them. Thus for 113-bit
     *              precision, one may have to do something like:
     *
     *              long double t,w,r_head, r_tail;
     *              t = (long double)y[2] + (long double)y[1];
     *              w = (long double)y[0];
     *              r_head = t+w;
     *              r_tail = w - (r_head - t);
     *
     *      e0      The exponent of x[0]
     *
     *      nx      dimension of x[]
     *
     *      prec    an integer indicating the precision:
     *                      0       24  bits (single)
     *                      1       53  bits (double)
     *                      2       64  bits (extended)
     *                      3       113 bits (quad)
     *
     *      ipio2[]
     *              integer array, contains the (24*i)-th to (24*i+23)-th
     *              bit of 2/pi after binary point. The corresponding
     *              floating value is
     *
     *                      ipio2[i] * 2^(-24(i+1)).
     *
     * External function:
     *      double scalbn(), floor();
     *
     *
     * Here is the description of some local variables:
     *
     *      jk      jk+1 is the initial number of terms of ipio2[] needed
     *              in the computation. The recommended value is 2,3,4,
     *              6 for single, double, extended,and quad.
     *
     *      jz      local integer variable indicating the number of
     *              terms of ipio2[] used.
     *
     *      jx      nx - 1
     *
     *      jv      index for pointing to the suitable ipio2[] for the
     *              computation. In general, we want
     *                      ( 2^e0*x[0] * ipio2[jv-1]*2^(-24jv) )/8
     *              is an integer. Thus
     *                      e0-3-24*jv >= 0 or (e0-3)/24 >= jv
     *              Hence jv = max(0,(e0-3)/24).
     *
     *      jp      jp+1 is the number of terms in PIo2[] needed, jp = jk.
     *
     *      q[]     double array with integral value, representing the
     *              24-bits chunk of the product of x and 2/pi.
     *
     *      q0      the corresponding exponent of q[0]. Note that the
     *              exponent for q[i] would be q0-24*i.
     *
     *      PIo2[]  double precision array, obtained by cutting pi/2
     *              into 24 bits chunks.
     *
     *      f[]     ipio2[] in floating point
     *
     *      iq[]    integer array by breaking up q[] in 24-bits chunk.
     *
     *      fq[]    final product of x*(2/pi) in fq[0],..,fq[jk]
     *
     *      ih      integer. If >0 it indicates q[] is >= 0.5, hence
     *              it also indicates the *sign* of the result.
     *
     */
    static class KernelRemPio2 {
        /*
         * Constants:
         * The hexadecimal values are the intended ones for the following
         * constants. The decimal values may be used, provided that the
         * compiler will convert from decimal to binary accurately enough
         * to produce the hexadecimal values shown.
         */

        private static final int[] init_jk = {2,3,4,6}; /* initial value for jk */

        private static final double[] PIo2 = {
            1.57079625129699707031e+00, /* 0x3FF921FB, 0x40000000 */
            7.54978941586159635335e-08, /* 0x3E74442D, 0x00000000 */
            5.39030252995776476554e-15, /* 0x3CF84698, 0x80000000 */
            3.28200341580791294123e-22, /* 0x3B78CC51, 0x60000000 */
            1.27065575308067607349e-29, /* 0x39F01B83, 0x80000000 */
            1.22933308981111328932e-36, /* 0x387A2520, 0x40000000 */
            2.73370053816464559624e-44, /* 0x36E38222, 0x80000000 */
            2.16741683877804819444e-51, /* 0x3569F31D, 0x00000000 */
        };
        static final double
            zero   = 0.0,
            one    = 1.0,
            two24   =  1.67772160000000000000e+07, /* 0x41700000, 0x00000000 */
            twon24  =  5.96046447753906250000e-08; /* 0x3E700000, 0x00000000 */

        static int __kernel_rem_pio2(double[] x, double[] y, int e0, int nx, int prec, final int[] ipio2) {
            int jz,jx,jv,jp,jk,carry,n,i,j,k,m,q0,ih;
            int[] iq = new int[20];
            double z,fw;
            double [] f = new double[20];
            double [] fq= new double[20];
            double [] q = new double[20];

            /* initialize jk*/
            jk = init_jk[prec];
            jp = jk;

            /* determine jx,jv,q0, note that 3>q0 */
            jx =  nx-1;
            jv = (e0-3)/24; if(jv<0) jv=0;
            q0 =  e0-24*(jv+1);

            /* set up f[0] to f[jx+jk] where f[jx+jk] = ipio2[jv+jk] */
            j = jv-jx; m = jx+jk;
            for(i=0;i<=m;i++,j++) f[i] = (j<0)? zero : (double) ipio2[j];

            /* compute q[0],q[1],...q[jk] */
            for (i=0;i<=jk;i++) {
                for(j=0,fw=0.0;j<=jx;j++) fw += x[j]*f[jx+i-j];
                q[i] = fw;
            }

            jz = jk;
<<<<<<< HEAD
=======
            /*
             * Transliteration note: the FDLIBM C sources have a
             * "recompute:" label at this point and a "goto
             * recompute;" later on at the indicated point. This
             * structure was replaced by wrapping the code in the
             * while(true){...} loop below, replacing the goto with
             * the continue to re-execute the loop and by adding
             * breaks to exit the loop on the other control flow
             * paths.
             */
>>>>>>> 1bb39a95
            while(true) {
                /* distill q[] into iq[] reversingly */
                for(i=0,j=jz,z=q[jz];j>0;i++,j--) {
                    fw    =  (double)((int)(twon24* z));
                    iq[i] =  (int)(z-two24*fw);
                    z     =  q[j-1]+fw;
                }

                /* compute n */
                z  = Math.scalb(z,q0);              /* actual value of z */
                z -= 8.0*Math.floor(z*0.125);           /* trim off integer >= 8 */
                n  = (int) z;
                z -= (double)n;
                ih = 0;
                if(q0>0) {      /* need iq[jz-1] to determine n */
                    i  = (iq[jz-1]>>(24-q0)); n += i;
                    iq[jz-1] -= i<<(24-q0);
                    ih = iq[jz-1]>>(23-q0);
                }
                else if(q0==0) ih = iq[jz-1]>>23;
                else if(z>=0.5) ih=2;

                if(ih>0) {      /* q > 0.5 */
                    n += 1; carry = 0;
                    for(i=0;i<jz ;i++) {        /* compute 1-q */
                        j = iq[i];
                        if(carry==0) {
                            if(j!=0) {
                                carry = 1; iq[i] = 0x1000000- j;
                            }
                        } else  iq[i] = 0xffffff - j;
                    }
                    if(q0>0) {          /* rare case: chance is 1 in 12 */
                        switch(q0) {
                        case 1:
                            iq[jz-1] &= 0x7fffff; break;
                        case 2:
                            iq[jz-1] &= 0x3fffff; break;
                        }
                    }
                    if(ih==2) {
                        z = one - z;
                        if(carry!=0) z -= Math.scalb(one,q0);
                    }
                }

                /* check if recomputation is needed */
                if(z==zero) {
                    j = 0;
                    for (i=jz-1;i>=jk;i--) j |= iq[i];
                    if(j==0) { /* need recomputation */
                        for(k=1;iq[jk-k]==0;k++);   /* k = no. of terms needed */

                        for(i=jz+1;i<=jz+k;i++) {   /* add q[jz+1] to q[jz+k] */
                            f[jx+i] = (double) ipio2[jv+i];
                            for(j=0,fw=0.0;j<=jx;j++) fw += x[j]*f[jx+i-j];
                            q[i] = fw;
                        }
                        jz += k;
<<<<<<< HEAD
=======
                        // At this point "goto recompute;" in the original C sources.
>>>>>>> 1bb39a95
                        continue;
                    } else { break;}
                } else {break;}
            }

            /* chop off zero terms */
            if(z==0.0) {
                jz -= 1; q0 -= 24;
                while(iq[jz]==0) { jz--; q0-=24;}
            } else { /* break z into 24-bit if necessary */
                z = Math.scalb(z,-q0);
                if(z>=two24) {
                    fw = (double)((int)(twon24*z));
                    iq[jz] = (int)(z-two24*fw);
                    jz += 1; q0 += 24;
                    iq[jz] = (int) fw;
                } else iq[jz] = (int) z ;
            }

            /* convert integer "bit" chunk to floating-point value */
            fw = Math.scalb(one,q0);
            for(i=jz;i>=0;i--) {
                q[i] = fw*(double)iq[i]; fw*=twon24;
            }

            /* compute PIo2[0,...,jp]*q[jz,...,0] */
            for(i=jz;i>=0;i--) {
                for(fw=0.0,k=0;k<=jp&&k<=jz-i;k++) fw += PIo2[k]*q[i+k];
                fq[jz-i] = fw;
            }

            /* compress fq[] into y[] */
            switch(prec) {
            case 0:
                fw = 0.0;
                for (i=jz;i>=0;i--) fw += fq[i];
                y[0] = (ih==0)? fw: -fw;
                break;
            case 1:
            case 2:
                fw = 0.0;
                for (i=jz;i>=0;i--) fw += fq[i];
                y[0] = (ih==0)? fw: -fw;
                fw = fq[0]-fw;
                for (i=1;i<=jz;i++) fw += fq[i];
                y[1] = (ih==0)? fw: -fw;
                break;
            case 3:     /* painful */
                for (i=jz;i>0;i--) {
                    fw      = fq[i-1]+fq[i];
                    fq[i]  += fq[i-1]-fw;
                    fq[i-1] = fw;
                }
                for (i=jz;i>1;i--) {
                    fw      = fq[i-1]+fq[i];
                    fq[i]  += fq[i-1]-fw;
                    fq[i-1] = fw;
                }
                for (fw=0.0,i=jz;i>=2;i--) fw += fq[i];
                if(ih==0) {
                    y[0] =  fq[0]; y[1] =  fq[1]; y[2] =  fw;
                } else {
                    y[0] = -fq[0]; y[1] = -fq[1]; y[2] = -fw;
                }
            }
            return n&7;
        }
    }

    /** Returns the arcsine of x.
     *
     * Method :
     *      Since  asin(x) = x + x^3/6 + x^5*3/40 + x^7*15/336 + ...
     *      we approximate asin(x) on [0,0.5] by
     *              asin(x) = x + x*x^2*R(x^2)
     *      where
     *              R(x^2) is a rational approximation of (asin(x)-x)/x^3
     *      and its remez error is bounded by
     *              |(asin(x)-x)/x^3 - R(x^2)| < 2^(-58.75)
     *
     *      For x in [0.5,1]
     *              asin(x) = pi/2-2*asin(sqrt((1-x)/2))
     *      Let y = (1-x), z = y/2, s := sqrt(z), and pio2_hi+pio2_lo=pi/2;
     *      then for x>0.98
     *              asin(x) = pi/2 - 2*(s+s*z*R(z))
     *                      = pio2_hi - (2*(s+s*z*R(z)) - pio2_lo)
     *      For x<=0.98, let pio4_hi = pio2_hi/2, then
     *              f = hi part of s;
     *              c = sqrt(z) - f = (z-f*f)/(s+f)         ...f+c=sqrt(z)
     *      and
     *              asin(x) = pi/2 - 2*(s+s*z*R(z))
     *                      = pio4_hi+(pio4-2s)-(2s*z*R(z)-pio2_lo)
     *                      = pio4_hi+(pio4-2f)-(2s*z*R(z)-(pio2_lo+2c))
     *
     * Special cases:
     *      if x is NaN, return x itself;
     *      if |x|>1, return NaN with invalid signal.
     *
     */
    static class Asin {
        private static final double
            one =  1.00000000000000000000e+00, /* 0x3FF00000, 0x00000000 */
            huge =  1.000e+300,
            pio2_hi =  1.57079632679489655800e+00, /* 0x3FF921FB, 0x54442D18 */
            pio2_lo =  6.12323399573676603587e-17, /* 0x3C91A626, 0x33145C07 */
            pio4_hi =  7.85398163397448278999e-01, /* 0x3FE921FB, 0x54442D18 */
        /* coefficient for R(x^2) */
            pS0 =  1.66666666666666657415e-01, /* 0x3FC55555, 0x55555555 */
            pS1 = -3.25565818622400915405e-01, /* 0xBFD4D612, 0x03EB6F7D */
            pS2 =  2.01212532134862925881e-01, /* 0x3FC9C155, 0x0E884455 */
            pS3 = -4.00555345006794114027e-02, /* 0xBFA48228, 0xB5688F3B */
            pS4 =  7.91534994289814532176e-04, /* 0x3F49EFE0, 0x7501B288 */
            pS5 =  3.47933107596021167570e-05, /* 0x3F023DE1, 0x0DFDF709 */
            qS1 = -2.40339491173441421878e+00, /* 0xC0033A27, 0x1C8A2D4B */
            qS2 =  2.02094576023350569471e+00, /* 0x40002AE5, 0x9C598AC8 */
            qS3 = -6.88283971605453293030e-01, /* 0xBFE6066C, 0x1B8D0159 */
            qS4 =  7.70381505559019352791e-02; /* 0x3FB3B8C5, 0xB12E9282 */

        static double compute(double x) {
            double t=0,w,p,q,c,r,s;
            int hx,ix;
            hx = __HI(x);
            ix = hx&0x7fffffff;
            if(ix>= 0x3ff00000) {           /* |x|>= 1 */
                if(((ix-0x3ff00000)|__LO(x))==0)
                    /* asin(1)=+-pi/2 with inexact */
                    return x*pio2_hi+x*pio2_lo;
                return (x-x)/(x-x);         /* asin(|x|>1) is NaN */
            } else if (ix<0x3fe00000) {     /* |x|<0.5 */
                if(ix<0x3e400000) {         /* if |x| < 2**-27 */
                    if(huge+x>one) return x;/* return x with inexact if x!=0*/
                } else
                    t = x*x;
                p = t*(pS0+t*(pS1+t*(pS2+t*(pS3+t*(pS4+t*pS5)))));
                q = one+t*(qS1+t*(qS2+t*(qS3+t*qS4)));
                w = p/q;
                return x+x*w;
            }
            /* 1> |x|>= 0.5 */
            w = one-Math.abs(x);
            t = w*0.5;
            p = t*(pS0+t*(pS1+t*(pS2+t*(pS3+t*(pS4+t*pS5)))));
            q = one+t*(qS1+t*(qS2+t*(qS3+t*qS4)));
            s = Math.sqrt(t);
            if(ix>=0x3FEF3333) {    /* if |x| > 0.975 */
                w = p/q;
                t = pio2_hi-(2.0*(s+s*w)-pio2_lo);
            } else {
                w  = s;
                // __LO(w) = 0;
                w  = __LO(w, 0);
                c  = (t-w*w)/(s+w);
                r  = p/q;
                p  = 2.0*s*r-(pio2_lo-2.0*c);
                q  = pio4_hi-2.0*w;
                t  = pio4_hi-(p-q);
            }
            if(hx>0) return t; else return -t;
        }
    }

    /** Returns the arccosine of x.
     * Method :
     *      acos(x)  = pi/2 - asin(x)
     *      acos(-x) = pi/2 + asin(x)
     * For |x|<=0.5
     *      acos(x) = pi/2 - (x + x*x^2*R(x^2))     (see asin.c)
     * For x>0.5
     *      acos(x) = pi/2 - (pi/2 - 2asin(sqrt((1-x)/2)))
     *              = 2asin(sqrt((1-x)/2))
     *              = 2s + 2s*z*R(z)        ...z=(1-x)/2, s=sqrt(z)
     *              = 2f + (2c + 2s*z*R(z))
     *     where f=hi part of s, and c = (z-f*f)/(s+f) is the correction term
     *     for f so that f+c ~ sqrt(z).
     * For x<-0.5
     *      acos(x) = pi - 2asin(sqrt((1-|x|)/2))
     *              = pi - 0.5*(s+s*z*R(z)), where z=(1-|x|)/2,s=sqrt(z)
     *
     * Special cases:
     *      if x is NaN, return x itself;
     *      if |x|>1, return NaN with invalid signal.
     *
     * Function needed: sqrt
     */
    static class Acos {
        private static final double
            one=  1.00000000000000000000e+00, /* 0x3FF00000, 0x00000000 */
            pi =  3.14159265358979311600e+00, /* 0x400921FB, 0x54442D18 */
            pio2_hi =  1.57079632679489655800e+00, /* 0x3FF921FB, 0x54442D18 */
            pio2_lo =  6.12323399573676603587e-17, /* 0x3C91A626, 0x33145C07 */
            pS0 =  1.66666666666666657415e-01, /* 0x3FC55555, 0x55555555 */
            pS1 = -3.25565818622400915405e-01, /* 0xBFD4D612, 0x03EB6F7D */
            pS2 =  2.01212532134862925881e-01, /* 0x3FC9C155, 0x0E884455 */
            pS3 = -4.00555345006794114027e-02, /* 0xBFA48228, 0xB5688F3B */
            pS4 =  7.91534994289814532176e-04, /* 0x3F49EFE0, 0x7501B288 */
            pS5 =  3.47933107596021167570e-05, /* 0x3F023DE1, 0x0DFDF709 */
            qS1 = -2.40339491173441421878e+00, /* 0xC0033A27, 0x1C8A2D4B */
            qS2 =  2.02094576023350569471e+00, /* 0x40002AE5, 0x9C598AC8 */
            qS3 = -6.88283971605453293030e-01, /* 0xBFE6066C, 0x1B8D0159 */
            qS4 =  7.70381505559019352791e-02; /* 0x3FB3B8C5, 0xB12E9282 */

        static double compute(double x) {
            double z,p,q,r,w,s,c,df;
            int hx,ix;
            hx = __HI(x);
            ix = hx&0x7fffffff;
            if(ix>=0x3ff00000) {    /* |x| >= 1 */
                if(((ix-0x3ff00000)|__LO(x))==0) {  /* |x|==1 */
                    if(hx>0) return 0.0;            /* acos(1) = 0  */
                    else return pi+2.0*pio2_lo;     /* acos(-1)= pi */
                }
                return (x-x)/(x-x);         /* acos(|x|>1) is NaN */
            }
            if(ix<0x3fe00000) {     /* |x| < 0.5 */
                if(ix<=0x3c600000) return pio2_hi+pio2_lo;/*if|x|<2**-57*/
                z = x*x;
                p = z*(pS0+z*(pS1+z*(pS2+z*(pS3+z*(pS4+z*pS5)))));
                q = one+z*(qS1+z*(qS2+z*(qS3+z*qS4)));
                r = p/q;
                return pio2_hi - (x - (pio2_lo-x*r));
            } else  if (hx<0) {             /* x < -0.5 */
                z = (one+x)*0.5;
                p = z*(pS0+z*(pS1+z*(pS2+z*(pS3+z*(pS4+z*pS5)))));
                q = one+z*(qS1+z*(qS2+z*(qS3+z*qS4)));
                s = Math.sqrt(z);
                r = p/q;
                w = r*s-pio2_lo;
                return pi - 2.0*(s+w);
            } else {                        /* x > 0.5 */
                z = (one-x)*0.5;
                s = Math.sqrt(z);
                df = s;
                // __LO(df) = 0;
                df = __LO(df, 0);
                c  = (z-df*df)/(s+df);
                p = z*(pS0+z*(pS1+z*(pS2+z*(pS3+z*(pS4+z*pS5)))));
                q = one+z*(qS1+z*(qS2+z*(qS3+z*qS4)));
                r = p/q;
                w = r*s+c;
                return 2.0*(df+w);
            }
        }
    }

    /* Returns the arctangent of x.
     * Method
     *   1. Reduce x to positive by atan(x) = -atan(-x).
     *   2. According to the integer k=4t+0.25 chopped, t=x, the argument
     *      is further reduced to one of the following intervals and the
     *      arctangent of t is evaluated by the corresponding formula:
     *
     *      [0,7/16]      atan(x) = t-t^3*(a1+t^2*(a2+...(a10+t^2*a11)...)
     *      [7/16,11/16]  atan(x) = atan(1/2) + atan( (t-0.5)/(1+t/2) )
     *      [11/16.19/16] atan(x) = atan( 1 ) + atan( (t-1)/(1+t) )
     *      [19/16,39/16] atan(x) = atan(3/2) + atan( (t-1.5)/(1+1.5t) )
     *      [39/16,INF]   atan(x) = atan(INF) + atan( -1/t )
     *
     * Constants:
     * The hexadecimal values are the intended ones for the following
     * constants. The decimal values may be used, provided that the
     * compiler will convert from decimal to binary accurately enough
     * to produce the hexadecimal values shown.
     */
    static class Atan {
        private static final double atanhi[] = {
            4.63647609000806093515e-01, /* atan(0.5)hi 0x3FDDAC67, 0x0561BB4F */
            7.85398163397448278999e-01, /* atan(1.0)hi 0x3FE921FB, 0x54442D18 */
            9.82793723247329054082e-01, /* atan(1.5)hi 0x3FEF730B, 0xD281F69B */
            1.57079632679489655800e+00, /* atan(inf)hi 0x3FF921FB, 0x54442D18 */
        };

        private static final double atanlo[] = {
            2.26987774529616870924e-17, /* atan(0.5)lo 0x3C7A2B7F, 0x222F65E2 */
            3.06161699786838301793e-17, /* atan(1.0)lo 0x3C81A626, 0x33145C07 */
            1.39033110312309984516e-17, /* atan(1.5)lo 0x3C700788, 0x7AF0CBBD */
            6.12323399573676603587e-17, /* atan(inf)lo 0x3C91A626, 0x33145C07 */
        };

        private static final double aT[] = {
             3.33333333333329318027e-01, /* 0x3FD55555, 0x5555550D */
            -1.99999999998764832476e-01, /* 0xBFC99999, 0x9998EBC4 */
             1.42857142725034663711e-01, /* 0x3FC24924, 0x920083FF */
            -1.11111104054623557880e-01, /* 0xBFBC71C6, 0xFE231671 */
             9.09088713343650656196e-02, /* 0x3FB745CD, 0xC54C206E */
            -7.69187620504482999495e-02, /* 0xBFB3B0F2, 0xAF749A6D */
             6.66107313738753120669e-02, /* 0x3FB10D66, 0xA0D03D51 */
            -5.83357013379057348645e-02, /* 0xBFADDE2D, 0x52DEFD9A */
             4.97687799461593236017e-02, /* 0x3FA97B4B, 0x24760DEB */
            -3.65315727442169155270e-02, /* 0xBFA2B444, 0x2C6A6C2F */
             1.62858201153657823623e-02, /* 0x3F90AD3A, 0xE322DA11 */
        };

        private static final double
            one   = 1.0,
            huge   = 1.0e300;

        static double compute(double x) {
            double w,s1,s2,z;
            int ix,hx,id;

            hx = __HI(x);
            ix = hx&0x7fffffff;
            if(ix>=0x44100000) {    /* if |x| >= 2^66 */
                if(ix>0x7ff00000||
                   (ix==0x7ff00000&&(__LO(x)!=0)))
                    return x+x;             /* NaN */
                if(hx>0) return  atanhi[3]+atanlo[3];
                else     return -atanhi[3]-atanlo[3];
            } if (ix < 0x3fdc0000) {        /* |x| < 0.4375 */
                if (ix < 0x3e200000) {      /* |x| < 2^-29 */
                    if(huge+x>one) return x;        /* raise inexact */
                }
                id = -1;
            } else {
                x = Math.abs(x);
                if (ix < 0x3ff30000) {          /* |x| < 1.1875 */
                    if (ix < 0x3fe60000) {      /* 7/16 <=|x|<11/16 */
                        id = 0; x = (2.0*x-one)/(2.0+x);
                    } else {                    /* 11/16<=|x|< 19/16 */
                        id = 1; x  = (x-one)/(x+one);
                    }
                } else {
                    if (ix < 0x40038000) {      /* |x| < 2.4375 */
                        id = 2; x  = (x-1.5)/(one+1.5*x);
                    } else {                    /* 2.4375 <= |x| < 2^66 */
                        id = 3; x  = -1.0/x;
                    }
                }}
            /* end of argument reduction */
            z = x*x;
            w = z*z;
            /* break sum from i=0 to 10 aT[i]z**(i+1) into odd and even poly */
            s1 = z*(aT[0]+w*(aT[2]+w*(aT[4]+w*(aT[6]+w*(aT[8]+w*aT[10])))));
            s2 = w*(aT[1]+w*(aT[3]+w*(aT[5]+w*(aT[7]+w*aT[9]))));
            if (id<0) return x - x*(s1+s2);
            else {
                z = atanhi[id] - ((x*(s1+s2) - atanlo[id]) - x);
                return (hx<0)? -z:z;
            }
        }
    }

    /**
     * Returns the angle theta from the conversion of rectangular
     * coordinates (x, y) to polar coordinates (r, theta).
     *
     * Method :
     *      1. Reduce y to positive by atan2(y,x)=-atan2(-y,x).
     *      2. Reduce x to positive by (if x and y are unexceptional):
     *              ARG (x+iy) = arctan(y/x)           ... if x > 0,
     *              ARG (x+iy) = pi - arctan[y/(-x)]   ... if x < 0,
     *
     * Special cases:
     *
     *      ATAN2((anything), NaN ) is NaN;
     *      ATAN2(NAN , (anything) ) is NaN;
     *      ATAN2(+-0, +(anything but NaN)) is +-0  ;
     *      ATAN2(+-0, -(anything but NaN)) is +-pi ;
     *      ATAN2(+-(anything but 0 and NaN), 0) is +-pi/2;
     *      ATAN2(+-(anything but INF and NaN), +INF) is +-0 ;
     *      ATAN2(+-(anything but INF and NaN), -INF) is +-pi;
     *      ATAN2(+-INF,+INF ) is +-pi/4 ;
     *      ATAN2(+-INF,-INF ) is +-3pi/4;
     *      ATAN2(+-INF, (anything but,0,NaN, and INF)) is +-pi/2;
     *
     * Constants:
     * The hexadecimal values are the intended ones for the following
     * constants. The decimal values may be used, provided that the
     * compiler will convert from decimal to binary accurately enough
     * to produce the hexadecimal values shown.
     */
    static class Atan2 {
        private static final double
            tiny  = 1.0e-300,
            zero  = 0.0,
            pi_o_4  = 7.8539816339744827900E-01, /* 0x3FE921FB, 0x54442D18 */
            pi_o_2  = 1.5707963267948965580E+00, /* 0x3FF921FB, 0x54442D18 */
            pi      = 3.1415926535897931160E+00, /* 0x400921FB, 0x54442D18 */
            pi_lo   = 1.2246467991473531772E-16; /* 0x3CA1A626, 0x33145C07 */

        static double compute(double y, double x) {
            double z;
            int k,m,hx,hy,ix,iy;
            /*unsigned*/ int lx,ly;

            hx = __HI(x); ix = hx&0x7fffffff;
            lx = __LO(x);
            hy = __HI(y); iy = hy&0x7fffffff;
            ly = __LO(y);
            if(((ix|((lx|-lx)>>>31))>0x7ff00000)|| // Note unsigned shifts
               ((iy|((ly|-ly)>>>31))>0x7ff00000))    /* x or y is NaN */
                return x+y;
            if(((hx-0x3ff00000)|lx)==0) return atan(y);   /* x=1.0 */
            m = ((hy>>31)&1)|((hx>>30)&2);  /* 2*sign(x)+sign(y) */

            /* when y = 0 */
            if((iy|ly)==0) {
                switch(m) {
                case 0:
                case 1: return y;       /* atan(+-0,+anything)=+-0 */
                case 2: return  pi+tiny;/* atan(+0,-anything) = pi */
                case 3: return -pi-tiny;/* atan(-0,-anything) =-pi */
                }
            }
            /* when x = 0 */
            if((ix|lx)==0) return (hy<0)?  -pi_o_2-tiny: pi_o_2+tiny;

            /* when x is INF */
            if(ix==0x7ff00000) {
                if(iy==0x7ff00000) {
                    switch(m) {
                    case 0: return  pi_o_4+tiny;/* atan(+INF,+INF) */
                    case 1: return -pi_o_4-tiny;/* atan(-INF,+INF) */
                    case 2: return  3.0*pi_o_4+tiny;/*atan(+INF,-INF)*/
                    case 3: return -3.0*pi_o_4-tiny;/*atan(-INF,-INF)*/
                    }
                } else {
                    switch(m) {
                    case 0: return  zero  ;     /* atan(+...,+INF) */
                    case 1: return -1.0*zero  ; /* atan(-...,+INF) */
                    case 2: return  pi+tiny  ;  /* atan(+...,-INF) */
                    case 3: return -pi-tiny  ;  /* atan(-...,-INF) */
                    }
                }
            }
            /* when y is INF */
            if(iy==0x7ff00000) return (hy<0)? -pi_o_2-tiny: pi_o_2+tiny;

            /* compute y/x */
            k = (iy-ix)>>20;
            if(k > 60) z=pi_o_2+0.5*pi_lo;  /* |y/x| >  2**60 */
            else if(hx<0&&k<-60) z=0.0;     /* |y|/x < -2**60 */
            else z=atan(Math.abs(y/x));         /* safe to do y/x */
            switch (m) {
            case 0: return       z  ;   /* atan(+,+) */
            case 1:
                // original:__HI(z) ^= 0x80000000;
                z = __HI(z, __HI(z) ^ 0x80000000);
                return       z  ;   /* atan(-,+) */
            case 2: return  pi-(z-pi_lo);/* atan(+,-) */
            default: /* case 3 */
                return  (z-pi_lo)-pi;/* atan(-,-) */
            }
        }
    }

    /**
     * Return correctly rounded sqrt.
     *           ------------------------------------------
     *           |  Use the hardware sqrt if you have one |
     *           ------------------------------------------
     * Method:
     *   Bit by bit method using integer arithmetic. (Slow, but portable)
     *   1. Normalization
     *      Scale x to y in [1,4) with even powers of 2:
     *      find an integer k such that  1 <= (y=x*2^(2k)) < 4, then
     *              sqrt(x) = 2^k * sqrt(y)
     *   2. Bit by bit computation
     *      Let q  = sqrt(y) truncated to i bit after binary point (q = 1),
     *           i                                                   0
     *                                     i+1         2
     *          s  = 2*q , and      y  =  2   * ( y - q  ).         (1)
     *           i      i            i                 i
     *
     *      To compute q    from q , one checks whether
     *                  i+1       i
     *
     *                            -(i+1) 2
     *                      (q + 2      ) <= y.                     (2)
     *                        i
     *                                                            -(i+1)
     *      If (2) is false, then q   = q ; otherwise q   = q  + 2      .
     *                             i+1   i             i+1   i
     *
     *      With some algebraic manipulation, it is not difficult to see
     *      that (2) is equivalent to
     *                             -(i+1)
     *                      s  +  2       <= y                      (3)
     *                       i                i
     *
     *      The advantage of (3) is that s  and y  can be computed by
     *                                    i      i
     *      the following recurrence formula:
     *          if (3) is false
     *
     *          s     =  s  ,       y    = y   ;                    (4)
     *           i+1      i          i+1    i
     *
     *          otherwise,
     *                         -i                     -(i+1)
     *          s     =  s  + 2  ,  y    = y  -  s  - 2             (5)
     *           i+1      i          i+1    i     i
     *
     *      One may easily use induction to prove (4) and (5).
     *      Note. Since the left hand side of (3) contain only i+2 bits,
     *            it does not necessary to do a full (53-bit) comparison
     *            in (3).
     *   3. Final rounding
     *      After generating the 53 bits result, we compute one more bit.
     *      Together with the remainder, we can decide whether the
     *      result is exact, bigger than 1/2ulp, or less than 1/2ulp
     *      (it will never equal to 1/2ulp).
     *      The rounding mode can be detected by checking whether
     *      huge + tiny is equal to huge, and whether huge - tiny is
     *      equal to huge for some floating point number "huge" and "tiny".
     *
     * Special cases:
     *      sqrt(+-0) = +-0         ... exact
     *      sqrt(inf) = inf
     *      sqrt(-ve) = NaN         ... with invalid signal
     *      sqrt(NaN) = NaN         ... with invalid signal for signaling NaN
     *
     * Other methods : see the appended file at the end of the program below.
     *---------------
     */
    static class Sqrt {
        private static final double    one     = 1.0, tiny=1.0e-300;

        public static double compute(double x) {
            double z = 0.0;
            int     sign = (int)0x80000000;
            /*unsigned*/ int r,t1,s1,ix1,q1;
            int ix0,s0,q,m,t,i;

            ix0 = __HI(x);                  /* high word of x */
            ix1 = __LO(x);          /* low word of x */

            /* take care of Inf and NaN */
            if((ix0&0x7ff00000)==0x7ff00000) {
                return x*x+x;               /* sqrt(NaN)=NaN, sqrt(+inf)=+inf
                                               sqrt(-inf)=sNaN */
            }
            /* take care of zero */
            if(ix0<=0) {
                if(((ix0&(~sign))|ix1)==0) return x;/* sqrt(+-0) = +-0 */
                else if(ix0<0)
                    return (x-x)/(x-x);             /* sqrt(-ve) = sNaN */
            }
            /* normalize x */
            m = (ix0>>20);
            if(m==0) {                              /* subnormal x */
                while(ix0==0) {
                    m -= 21;
                    ix0 |= (ix1>>>11); ix1 <<= 21; // unsigned shift
                }
                for(i=0;(ix0&0x00100000)==0;i++) ix0<<=1;
                m -= i-1;
                ix0 |= (ix1>>>(32-i)); // unsigned shift
                ix1 <<= i;
            }
            m -= 1023;      /* unbias exponent */
            ix0 = (ix0&0x000fffff)|0x00100000;
            if((m&1) != 0){        /* odd m, double x to make it even */
                ix0 += ix0 + ((ix1&sign)>>>31); // unsigned shift
                ix1 += ix1;
            }
            m >>= 1;        /* m = [m/2] */

            /* generate sqrt(x) bit by bit */
            ix0 += ix0 + ((ix1&sign)>>>31); // unsigned shift
            ix1 += ix1;
            q = q1 = s0 = s1 = 0;   /* [q,q1] = sqrt(x) */
            r = 0x00200000;         /* r = moving bit from right to left */

            while(r!=0) {
                t = s0+r;
                if(t<=ix0) {
                    s0   = t+r;
                    ix0 -= t;
                    q   += r;
                }
                ix0 += ix0 + ((ix1&sign)>>>31); // unsigned shift
                ix1 += ix1;
                r>>>=1; // unsigned shift
            }

            r = sign;
            while(r!=0) {
                t1 = s1+r;
                t  = s0;
                if((t<ix0)||((t==ix0)&&(Integer.compareUnsigned(t1, ix1) <= 0 ))) { // t1<=ix1
                    s1  = t1+r;
                    if(((t1&sign)==sign)&&(s1&sign)==0) s0 += 1;
                    ix0 -= t;
                    if (Integer.compareUnsigned(ix1, t1) < 0) ix0 -= 1; // ix1 < t1
                    ix1 -= t1;
                    q1  += r;
                }
                ix0 += ix0 + ((ix1&sign)>>>31); // unsigned shift
                ix1 += ix1;
                r>>>=1; // unsigned shift
            }

            /* use floating add to find out rounding direction */
            if((ix0|ix1)!=0) {
                z = one-tiny; /* trigger inexact flag */
                if (z>=one) {
                    z = one+tiny;
                    if (q1==0xffffffff) { q1=0; q += 1;}
                    else if (z>one) {
                        if (q1==0xfffffffe) q+=1;
                        q1+=2;
                    } else
                        q1 += (q1&1);
                }
            }
            ix0 = (q>>1)+0x3fe00000;
            ix1 =  q1>>>1; // unsigned shift
            if ((q&1)==1) ix1 |= sign;
            ix0 += (m <<20);
            // __HI(z) = ix0;
            z = __HI(z, ix0);
            // __LO(z) = ix1;
            z = __LO(z, ix1);
            return z;
        }
    }

    /**
     * cbrt(x)
     * Return cube root of x
     */
    public static class Cbrt {
        // unsigned
        private static final int B1 = 715094163; /* B1 = (682-0.03306235651)*2**20 */
        private static final int B2 = 696219795; /* B2 = (664-0.03306235651)*2**20 */

        private static final double C =  5.42857142857142815906e-01; /* 19/35     = 0x3FE15F15, 0xF15F15F1 */
        private static final double D = -7.05306122448979611050e-01; /* -864/1225 = 0xBFE691DE, 0x2532C834 */
        private static final double E =  1.41428571428571436819e+00; /* 99/70     = 0x3FF6A0EA, 0x0EA0EA0F */
        private static final double F =  1.60714285714285720630e+00; /* 45/28     = 0x3FF9B6DB, 0x6DB6DB6E */
        private static final double G =  3.57142857142857150787e-01; /* 5/14      = 0x3FD6DB6D, 0xB6DB6DB7 */

        public static double compute(double x) {
            int     hx;
            double  r, s, t=0.0, w;
            int sign; // unsigned

            hx = __HI(x);           // high word of x
            sign = hx & 0x80000000;             // sign= sign(x)
            hx  ^= sign;
            if (hx >= 0x7ff00000)
                return (x+x); // cbrt(NaN,INF) is itself
            if ((hx | __LO(x)) == 0)
                return(x);          // cbrt(0) is itself

            x = __HI(x, hx);   // x <- |x|
            // rough cbrt to 5 bits
            if (hx < 0x00100000) {               // subnormal number
                t = __HI(t, 0x43500000);          // set t= 2**54
                t *= x;
                t = __HI(t, __HI(t)/3+B2);
            } else {
                t = __HI(t, hx/3+B1);
            }

            // new cbrt to 23 bits, may be implemented in single precision
            r = t * t/x;
            s = C + r*t;
            t *= G + F/(s + E + D/s);

            // chopped to 20 bits and make it larger than cbrt(x)
            t = __LO(t, 0);
            t = __HI(t, __HI(t)+0x00000001);


            // one step newton iteration to 53 bits with error less than 0.667 ulps
            s = t * t;          // t*t is exact
            r = x / s;
            w = t + t;
            r= (r - t)/(w + r);  // r-s is exact
            t= t + t*r;

            // retore the sign bit
            t = __HI(t, __HI(t) | sign);
            return(t);
        }
    }

    /**
     * hypot(x,y)
     *
     * Method :
     *      If (assume round-to-nearest) z = x*x + y*y
     *      has error less than sqrt(2)/2 ulp, than
     *      sqrt(z) has error less than 1 ulp (exercise).
     *
     *      So, compute sqrt(x*x + y*y) with some care as
     *      follows to get the error below 1 ulp:
     *
     *      Assume x > y > 0;
     *      (if possible, set rounding to round-to-nearest)
     *      1. if x > 2y  use
     *              x1*x1 + (y*y + (x2*(x + x1))) for x*x + y*y
     *      where x1 = x with lower 32 bits cleared, x2 = x - x1; else
     *      2. if x <= 2y use
     *              t1*y1 + ((x-y) * (x-y) + (t1*y2 + t2*y))
     *      where t1 = 2x with lower 32 bits cleared, t2 = 2x - t1,
     *      y1= y with lower 32 bits chopped, y2 = y - y1.
     *
     *      NOTE: scaling may be necessary if some argument is too
     *            large or too tiny
     *
     * Special cases:
     *      hypot(x,y) is INF if x or y is +INF or -INF; else
     *      hypot(x,y) is NAN if x or y is NAN.
     *
     * Accuracy:
     *      hypot(x,y) returns sqrt(x^2 + y^2) with error less
     *      than 1 ulps (units in the last place)
     */
    static class Hypot {
        public static double compute(double x, double y) {
            double a = x;
            double b = y;
            double t1, t2, y1, y2, w;
            int j, k, ha, hb;

            ha = __HI(x) & 0x7fffffff;        // high word of  x
            hb = __HI(y) & 0x7fffffff;        // high word of  y
            if(hb > ha) {
                a = y;
                b = x;
                j = ha;
                ha = hb;
                hb = j;
            } else {
                a = x;
                b = y;
            }
            a = __HI(a, ha);   // a <- |a|
            b = __HI(b, hb);   // b <- |b|
            if ((ha - hb) > 0x3c00000) {
                return a + b;  // x / y > 2**60
            }
            k=0;
            if (ha > 0x5f300000) {   // a>2**500
                if (ha >= 0x7ff00000) {       // Inf or NaN
                    w = a + b;                // for sNaN
                    if (((ha & 0xfffff) | __LO(a)) == 0)
                        w = a;
                    if (((hb ^ 0x7ff00000) | __LO(b)) == 0)
                        w = b;
                    return w;
                }
                // scale a and b by 2**-600
                ha -= 0x25800000;
                hb -= 0x25800000;
                k += 600;
                a = __HI(a, ha);
                b = __HI(b, hb);
            }
            if (hb < 0x20b00000) {   // b < 2**-500
                if (hb <= 0x000fffff) {      // subnormal b or 0 */
                    if ((hb | (__LO(b))) == 0)
                        return a;
                    t1 = 0;
                    t1 = __HI(t1, 0x7fd00000);  // t1=2^1022
                    b *= t1;
                    a *= t1;
                    k -= 1022;
                } else {            // scale a and b by 2^600
                    ha += 0x25800000;       // a *= 2^600
                    hb += 0x25800000;       // b *= 2^600
                    k -= 600;
                    a = __HI(a, ha);
                    b = __HI(b, hb);
                }
            }
            // medium size a and b
            w = a - b;
            if (w > b) {
                t1 = 0;
                t1 = __HI(t1, ha);
                t2 = a - t1;
                w  = Math.sqrt(t1*t1 - (b*(-b) - t2 * (a + t1)));
            } else {
                a  = a + a;
                y1 = 0;
                y1 = __HI(y1, hb);
                y2 = b - y1;
                t1 = 0;
                t1 = __HI(t1, ha + 0x00100000);
                t2 = a - t1;
                w  = Math.sqrt(t1*y1 - (w*(-w) - (t1*y2 + t2*b)));
            }
            if (k != 0) {
                t1 = 1.0;
                int t1_hi = __HI(t1);
                t1_hi += (k << 20);
                t1 = __HI(t1, t1_hi);
                return t1 * w;
            } else
                return w;
        }
    }

    /**
     * Returns the exponential of x.
     *
     * Method
     *   1. Argument reduction:
     *      Reduce x to an r so that |r| <= 0.5*ln2 ~ 0.34658.
     *      Given x, find r and integer k such that
     *
     *               x = k*ln2 + r,  |r| <= 0.5*ln2.
     *
     *      Here r will be represented as r = hi-lo for better
     *      accuracy.
     *
     *   2. Approximation of exp(r) by a special rational function on
     *      the interval [0,0.34658]:
     *      Write
     *          R(r**2) = r*(exp(r)+1)/(exp(r)-1) = 2 + r*r/6 - r**4/360 + ...
     *      We use a special Reme algorithm on [0,0.34658] to generate
     *      a polynomial of degree 5 to approximate R. The maximum error
     *      of this polynomial approximation is bounded by 2**-59. In
     *      other words,
     *          R(z) ~ 2.0 + P1*z + P2*z**2 + P3*z**3 + P4*z**4 + P5*z**5
     *      (where z=r*r, and the values of P1 to P5 are listed below)
     *      and
     *          |                  5          |     -59
     *          | 2.0+P1*z+...+P5*z   -  R(z) | <= 2
     *          |                             |
     *      The computation of exp(r) thus becomes
     *                             2*r
     *              exp(r) = 1 + -------
     *                            R - r
     *                                 r*R1(r)
     *                     = 1 + r + ----------- (for better accuracy)
     *                                2 - R1(r)
     *      where
     *                               2       4             10
     *              R1(r) = r - (P1*r  + P2*r  + ... + P5*r   ).
     *
     *   3. Scale back to obtain exp(x):
     *      From step 1, we have
     *         exp(x) = 2^k * exp(r)
     *
     * Special cases:
     *      exp(INF) is INF, exp(NaN) is NaN;
     *      exp(-INF) is 0, and
     *      for finite argument, only exp(0)=1 is exact.
     *
     * Accuracy:
     *      according to an error analysis, the error is always less than
     *      1 ulp (unit in the last place).
     *
     * Misc. info.
     *      For IEEE double
     *          if x >  7.09782712893383973096e+02 then exp(x) overflow
     *          if x < -7.45133219101941108420e+02 then exp(x) underflow
     *
     * Constants:
     * The hexadecimal values are the intended ones for the following
     * constants. The decimal values may be used, provided that the
     * compiler will convert from decimal to binary accurately enough
     * to produce the hexadecimal values shown.
     */
    private static final class Exp {
        private static final double one     = 1.0;
        private static final double[] halF = {0.5,-0.5,};
        private static final double huge    = 1.0e+300;
        private static final double twom1000= 9.33263618503218878990e-302;      /* 2**-1000=0x01700000,0*/
        private static final double o_threshold=  7.09782712893383973096e+02;   /* 0x40862E42, 0xFEFA39EF */
        private static final double u_threshold= -7.45133219101941108420e+02;   /* 0xc0874910, 0xD52D3051 */
        private static final double[] ln2HI   ={ 6.93147180369123816490e-01,    /* 0x3fe62e42, 0xfee00000 */
                                                 -6.93147180369123816490e-01};  /* 0xbfe62e42, 0xfee00000 */
        private static final double[] ln2LO   ={ 1.90821492927058770002e-10,    /* 0x3dea39ef, 0x35793c76 */
                                                 -1.90821492927058770002e-10,}; /* 0xbdea39ef, 0x35793c76 */
        private static final double invln2 =  1.44269504088896338700e+00;       /* 0x3ff71547, 0x652b82fe */
        private static final double P1   =  1.66666666666666019037e-01;         /* 0x3FC55555, 0x5555553E */
        private static final double P2   = -2.77777777770155933842e-03;         /* 0xBF66C16C, 0x16BEBD93 */
        private static final double P3   =  6.61375632143793436117e-05;         /* 0x3F11566A, 0xAF25DE2C */
        private static final double P4   = -1.65339022054652515390e-06;         /* 0xBEBBBD41, 0xC5D26BF1 */
        private static final double P5   =  4.13813679705723846039e-08;         /* 0x3E663769, 0x72BEA4D0 */

        static double compute(double x) {
            double y,hi=0,lo=0,c,t;
            int k=0,xsb;
            /*unsigned*/ int hx;

            hx  = __HI(x);  /* high word of x */
            xsb = (hx>>31)&1;               /* sign bit of x */
            hx &= 0x7fffffff;               /* high word of |x| */

            /* filter out non-finite argument */
            if(hx >= 0x40862E42) {                  /* if |x|>=709.78... */
                if(hx>=0x7ff00000) {
                    if(((hx&0xfffff)|__LO(x))!=0)
                        return x+x;                /* NaN */
                    else return (xsb==0)? x:0.0;    /* exp(+-inf)={inf,0} */
                }
                if(x > o_threshold) return huge*huge; /* overflow */
                if(x < u_threshold) return twom1000*twom1000; /* underflow */
            }

            /* argument reduction */
            if(hx > 0x3fd62e42) {           /* if  |x| > 0.5 ln2 */
                if(hx < 0x3FF0A2B2) {       /* and |x| < 1.5 ln2 */
                    hi = x-ln2HI[xsb]; lo=ln2LO[xsb]; k = 1-xsb-xsb;
                } else {
                    k  = (int)(invln2*x+halF[xsb]);
                    t  = k;
                    hi = x - t*ln2HI[0];    /* t*ln2HI is exact here */
                    lo = t*ln2LO[0];
                }
                x  = hi - lo;
            }
            else if(hx < 0x3e300000)  {     /* when |x|<2**-28 */
                if(huge+x>one) return one+x;/* trigger inexact */
            }
            else k = 0;

            /* x is now in primary range */
            t  = x*x;
            c  = x - t*(P1+t*(P2+t*(P3+t*(P4+t*P5))));
            if(k==0)        return one-((x*c)/(c-2.0)-x);
            else            y = one-((lo-(x*c)/(2.0-c))-hi);
            if(k >= -1021) {
                y = __HI(y, __HI(y) + (k<<20)); /* add k to y's exponent */
                return y;
            } else {
                y = __HI(y, __HI(y) + ((k+1000)<<20));/* add k to y's exponent */
                return y*twom1000;
            }
        }
    }

    /**
     * Return the logarithm of x
     *
     * Method :
     *   1. Argument Reduction: find k and f such that
     *                      x = 2^k * (1+f),
     *         where  sqrt(2)/2 < 1+f < sqrt(2) .
     *
     *   2. Approximation of log(1+f).
     *      Let s = f/(2+f) ; based on log(1+f) = log(1+s) - log(1-s)
     *               = 2s + 2/3 s**3 + 2/5 s**5 + .....,
     *               = 2s + s*R
     *      We use a special Reme algorithm on [0,0.1716] to generate
     *      a polynomial of degree 14 to approximate R The maximum error
     *      of this polynomial approximation is bounded by 2**-58.45. In
     *      other words,
     *                      2      4      6      8      10      12      14
     *          R(z) ~ Lg1*s +Lg2*s +Lg3*s +Lg4*s +Lg5*s  +Lg6*s  +Lg7*s
     *      (the values of Lg1 to Lg7 are listed in the program)
     *      and
     *          |      2          14          |     -58.45
     *          | Lg1*s +...+Lg7*s    -  R(z) | <= 2
     *          |                             |
     *      Note that 2s = f - s*f = f - hfsq + s*hfsq, where hfsq = f*f/2.
     *      In order to guarantee error in log below 1ulp, we compute log
     *      by
     *              log(1+f) = f - s*(f - R)        (if f is not too large)
     *              log(1+f) = f - (hfsq - s*(hfsq+R)).     (better accuracy)
     *
     *      3. Finally,  log(x) = k*ln2 + log(1+f).
     *                          = k*ln2_hi+(f-(hfsq-(s*(hfsq+R)+k*ln2_lo)))
     *         Here ln2 is split into two floating point number:
     *                      ln2_hi + ln2_lo,
     *         where n*ln2_hi is always exact for |n| < 2000.
     *
     * Special cases:
     *      log(x) is NaN with signal if x < 0 (including -INF) ;
     *      log(+INF) is +INF; log(0) is -INF with signal;
     *      log(NaN) is that NaN with no signal.
     *
     * Accuracy:
     *      according to an error analysis, the error is always less than
     *      1 ulp (unit in the last place).
     *
     * Constants:
     * The hexadecimal values are the intended ones for the following
     * constants. The decimal values may be used, provided that the
     * compiler will convert from decimal to binary accurately enough
     * to produce the hexadecimal values shown.
     */
    private static final class Log {
        private static final  double
            ln2_hi  =  6.93147180369123816490e-01,  /* 3fe62e42 fee00000 */
            ln2_lo  =  1.90821492927058770002e-10,  /* 3dea39ef 35793c76 */
            two54   =  1.80143985094819840000e+16,  /* 43500000 00000000 */
            Lg1 = 6.666666666666735130e-01,  /* 3FE55555 55555593 */
            Lg2 = 3.999999999940941908e-01,  /* 3FD99999 9997FA04 */
            Lg3 = 2.857142874366239149e-01,  /* 3FD24924 94229359 */
            Lg4 = 2.222219843214978396e-01,  /* 3FCC71C5 1D8E78AF */
            Lg5 = 1.818357216161805012e-01,  /* 3FC74664 96CB03DE */
            Lg6 = 1.531383769920937332e-01,  /* 3FC39A09 D078C69F */
            Lg7 = 1.479819860511658591e-01;  /* 3FC2F112 DF3E5244 */

        private static double zero   =  0.0;

        static double compute(double x) {
            double hfsq,f,s,z,R,w,t1,t2,dk;
            int k,hx,i,j;
            /*unsigned*/ int lx;

            hx = __HI(x);           /* high word of x */
            lx = __LO(x);           /* low  word of x */

            k=0;
            if (hx < 0x00100000) {                  /* x < 2**-1022  */
                if (((hx&0x7fffffff)|lx)==0)
                    return -two54/zero;             /* log(+-0)=-inf */
                if (hx<0) return (x-x)/zero;        /* log(-#) = NaN */
                k -= 54; x *= two54; /* subnormal number, scale up x */
                hx = __HI(x);               /* high word of x */
            }
            if (hx >= 0x7ff00000) return x+x;
            k += (hx>>20)-1023;
            hx &= 0x000fffff;
            i = (hx+0x95f64)&0x100000;
            // __HI(x) = hx|(i^0x3ff00000);    /* normalize x or x/2 */
            x =__HI(x, hx|(i^0x3ff00000));    /* normalize x or x/2 */
            k += (i>>20);
            f = x-1.0;
            if((0x000fffff&(2+hx))<3) {     /* |f| < 2**-20 */
                if(f==zero) {
                    if (k==0) return zero;
                    else {dk=(double)k; return dk*ln2_hi+dk*ln2_lo;}
                }
                R = f*f*(0.5-0.33333333333333333*f);
                if(k==0) return f-R; else {dk=(double)k;
                    return dk*ln2_hi-((R-dk*ln2_lo)-f);}
            }
            s = f/(2.0+f);
            dk = (double)k;
            z = s*s;
            i = hx-0x6147a;
            w = z*z;
            j = 0x6b851-hx;
            t1= w*(Lg2+w*(Lg4+w*Lg6));
            t2= z*(Lg1+w*(Lg3+w*(Lg5+w*Lg7)));
            i |= j;
            R = t2+t1;
            if(i>0) {
                hfsq=0.5*f*f;
                if(k==0) return f-(hfsq-s*(hfsq+R)); else
                    return dk*ln2_hi-((hfsq-(s*(hfsq+R)+dk*ln2_lo))-f);
            } else {
                if(k==0) return f-s*(f-R); else
                    return dk*ln2_hi-((s*(f-R)-dk*ln2_lo)-f);
            }
        }
    }

    /**
     * Return the base 10 logarithm of x
     *
     * Method :
     *      Let log10_2hi = leading 40 bits of log10(2) and
     *          log10_2lo = log10(2) - log10_2hi,
     *          ivln10   = 1/log(10) rounded.
     *      Then
     *              n = ilogb(x),
     *              if(n<0)  n = n+1;
     *              x = scalbn(x,-n);
     *              log10(x) := n*log10_2hi + (n*log10_2lo + ivln10*log(x))
     *
     * Note 1:
     *      To guarantee log10(10**n)=n, where 10**n is normal, the rounding
     *      mode must set to Round-to-Nearest.
     * Note 2:
     *      [1/log(10)] rounded to 53 bits has error  .198   ulps;
     *      log10 is monotonic at all binary break points.
     *
     * Special cases:
     *      log10(x) is NaN with signal if x < 0;
     *      log10(+INF) is +INF with no signal; log10(0) is -INF with signal;
     *      log10(NaN) is that NaN with no signal;
     *      log10(10**N) = N  for N=0,1,...,22.
     *
     * Constants:
     * The hexadecimal values are the intended ones for the following constants.
     * The decimal values may be used, provided that the compiler will convert
     * from decimal to binary accurately enough to produce the hexadecimal values
     * shown.
     */
    static class Log10 {
        private static double two54      =  1.80143985094819840000e+16; /* 0x43500000, 0x00000000 */
        private static double ivln10     =  4.34294481903251816668e-01; /* 0x3FDBCB7B, 0x1526E50E */

        private static double log10_2hi  =  3.01029995663611771306e-01; /* 0x3FD34413, 0x509F6000 */
        private static double log10_2lo  =  3.69423907715893078616e-13; /* 0x3D59FEF3, 0x11F12B36 */

        private static double zero   =  0.0;

        public static double compute(double x) {
            double y,z;
            int i,k,hx;
            /*unsigned*/ int lx;

            hx = __HI(x);   /* high word of x */
            lx = __LO(x);   /* low word of x */

            k=0;
            if (hx < 0x00100000) {                  /* x < 2**-1022  */
                if (((hx&0x7fffffff)|lx)==0)
                    return -two54/zero;             /* log(+-0)=-inf */
                if (hx<0) return (x-x)/zero;        /* log(-#) = NaN */
                k -= 54; x *= two54; /* subnormal number, scale up x */
                hx = __HI(x);                /* high word of x */
            }
            if (hx >= 0x7ff00000) return x+x;
            k += (hx>>20)-1023;
            i  = (k&0x80000000)>>>31; // unsigned shift
            hx = (hx&0x000fffff)|((0x3ff-i)<<20);
            y  = (double)(k+i);
            x = __HI(x, hx); //original: __HI(x) = hx;
            z  = y*log10_2lo + ivln10*log(x);
            return  z+y*log10_2hi;
        }
    }

    /**
     * Returns the natural logarithm of the sum of the argument and 1.
     *
     * Method :
     *   1. Argument Reduction: find k and f such that
     *                      1+x = 2^k * (1+f),
     *         where  sqrt(2)/2 < 1+f < sqrt(2) .
     *
     *      Note. If k=0, then f=x is exact. However, if k!=0, then f
     *      may not be representable exactly. In that case, a correction
     *      term is need. Let u=1+x rounded. Let c = (1+x)-u, then
     *      log(1+x) - log(u) ~ c/u. Thus, we proceed to compute log(u),
     *      and add back the correction term c/u.
     *      (Note: when x > 2**53, one can simply return log(x))
     *
     *   2. Approximation of log1p(f).
     *      Let s = f/(2+f) ; based on log(1+f) = log(1+s) - log(1-s)
     *               = 2s + 2/3 s**3 + 2/5 s**5 + .....,
     *               = 2s + s*R
     *      We use a special Reme algorithm on [0,0.1716] to generate
     *      a polynomial of degree 14 to approximate R The maximum error
     *      of this polynomial approximation is bounded by 2**-58.45. In
     *      other words,
     *                      2      4      6      8      10      12      14
     *          R(z) ~ Lp1*s +Lp2*s +Lp3*s +Lp4*s +Lp5*s  +Lp6*s  +Lp7*s
     *      (the values of Lp1 to Lp7 are listed in the program)
     *      and
     *          |      2          14          |     -58.45
     *          | Lp1*s +...+Lp7*s    -  R(z) | <= 2
     *          |                             |
     *      Note that 2s = f - s*f = f - hfsq + s*hfsq, where hfsq = f*f/2.
     *      In order to guarantee error in log below 1ulp, we compute log
     *      by
     *              log1p(f) = f - (hfsq - s*(hfsq+R)).
     *
     *      3. Finally, log1p(x) = k*ln2 + log1p(f).
     *                           = k*ln2_hi+(f-(hfsq-(s*(hfsq+R)+k*ln2_lo)))
     *         Here ln2 is split into two floating point number:
     *                      ln2_hi + ln2_lo,
     *         where n*ln2_hi is always exact for |n| < 2000.
     *
     * Special cases:
     *      log1p(x) is NaN with signal if x < -1 (including -INF) ;
     *      log1p(+INF) is +INF; log1p(-1) is -INF with signal;
     *      log1p(NaN) is that NaN with no signal.
     *
     * Accuracy:
     *      according to an error analysis, the error is always less than
     *      1 ulp (unit in the last place).
     *
     * Constants:
     * The hexadecimal values are the intended ones for the following
     * constants. The decimal values may be used, provided that the
     * compiler will convert from decimal to binary accurately enough
     * to produce the hexadecimal values shown.
     *
     * Note: Assuming log() return accurate answer, the following
     *       algorithm can be used to compute log1p(x) to within a few ULP:
     *
     *              u = 1+x;
     *              if(u==1.0) return x ; else
     *                         return log(u)*(x/(u-1.0));
     *
     *       See HP-15C Advanced Functions Handbook, p.193.
     */
    static class Log1p {
        private static double ln2_hi  =  6.93147180369123816490e-01;  /* 3fe62e42 fee00000 */
        private static double ln2_lo  =  1.90821492927058770002e-10;  /* 3dea39ef 35793c76 */
        private static double two54   =  1.80143985094819840000e+16;  /* 43500000 00000000 */
        private static double Lp1 = 6.666666666666735130e-01;  /* 3FE55555 55555593 */
        private static double Lp2 = 3.999999999940941908e-01;  /* 3FD99999 9997FA04 */
        private static double Lp3 = 2.857142874366239149e-01;  /* 3FD24924 94229359 */
        private static double Lp4 = 2.222219843214978396e-01;  /* 3FCC71C5 1D8E78AF */
        private static double Lp5 = 1.818357216161805012e-01;  /* 3FC74664 96CB03DE */
        private static double Lp6 = 1.531383769920937332e-01;  /* 3FC39A09 D078C69F */
        private static double Lp7 = 1.479819860511658591e-01;  /* 3FC2F112 DF3E5244 */
        private static double zero = 0.0;

        public static double compute(double x) {
            double hfsq,f=0,c=0,s,z,R,u;
            int k,hx,hu=0,ax;

            hx = __HI(x);           /* high word of x */
            ax = hx&0x7fffffff;

            k = 1;
            if (hx < 0x3FDA827A) {                  /* x < 0.41422  */
                if(ax>=0x3ff00000) {                /* x <= -1.0 */
                    /*
                     * Added redundant test against hx to work around VC++
                     * code generation problem.
                     */
                    if(x==-1.0 && (hx==0xbff00000)) /* log1p(-1)=-inf */
                        return -two54/zero;
                    else
                        return (x-x)/(x-x);           /* log1p(x<-1)=NaN */
                }
                if(ax<0x3e200000) {                 /* |x| < 2**-29 */
                    if(two54+x>zero                 /* raise inexact */
                       &&ax<0x3c900000)            /* |x| < 2**-54 */
                        return x;
                    else
                        return x - x*x*0.5;
                }
                if(hx>0||hx<=((int)0xbfd2bec3)) {
                    k=0;f=x;hu=1;}  /* -0.2929<x<0.41422 */
            }
            if (hx >= 0x7ff00000) return x+x;
            if(k!=0) {
                if(hx<0x43400000) {
                    u  = 1.0+x;
                    hu = __HI(u);           /* high word of u */
                    k  = (hu>>20)-1023;
                    c  = (k>0)? 1.0-(u-x):x-(u-1.0);/* correction term */
                    c /= u;
                } else {
                    u  = x;
                    hu = __HI(u);           /* high word of u */
                    k  = (hu>>20)-1023;
                    c  = 0;
                }
                hu &= 0x000fffff;
                if(hu<0x6a09e) {
                    u = __HI(u, hu|0x3ff00000);        /* normalize u */
                } else {
                    k += 1;
                    u = __HI(u, hu|0x3fe00000);        /* normalize u/2 */
                    hu = (0x00100000-hu)>>2;
                }
                f = u-1.0;
            }
            hfsq=0.5*f*f;
            if(hu==0) {     /* |f| < 2**-20 */
                if(f==zero) { if(k==0) return zero;
                    else {c += k*ln2_lo; return k*ln2_hi+c;}}
                R = hfsq*(1.0-0.66666666666666666*f);
                if(k==0) return f-R; else
                    return k*ln2_hi-((R-(k*ln2_lo+c))-f);
            }
            s = f/(2.0+f);
            z = s*s;
            R = z*(Lp1+z*(Lp2+z*(Lp3+z*(Lp4+z*(Lp5+z*(Lp6+z*Lp7))))));
            if(k==0) return f-(hfsq-s*(hfsq+R)); else
                return k*ln2_hi-((hfsq-(s*(hfsq+R)+(k*ln2_lo+c)))-f);
        }
    }

    /* expm1(x)
     * Returns exp(x)-1, the exponential of x minus 1.
     *
     * Method
     *   1. Argument reduction:
     *      Given x, find r and integer k such that
     *
     *               x = k*ln2 + r,  |r| <= 0.5*ln2 ~ 0.34658
     *
     *      Here a correction term c will be computed to compensate
     *      the error in r when rounded to a floating-point number.
     *
     *   2. Approximating expm1(r) by a special rational function on
     *      the interval [0,0.34658]:
     *      Since
     *          r*(exp(r)+1)/(exp(r)-1) = 2+ r^2/6 - r^4/360 + ...
     *      we define R1(r*r) by
     *          r*(exp(r)+1)/(exp(r)-1) = 2+ r^2/6 * R1(r*r)
     *      That is,
     *          R1(r**2) = 6/r *((exp(r)+1)/(exp(r)-1) - 2/r)
     *                   = 6/r * ( 1 + 2.0*(1/(exp(r)-1) - 1/r))
     *                   = 1 - r^2/60 + r^4/2520 - r^6/100800 + ...
     *      We use a special Reme algorithm on [0,0.347] to generate
     *      a polynomial of degree 5 in r*r to approximate R1. The
     *      maximum error of this polynomial approximation is bounded
     *      by 2**-61. In other words,
     *          R1(z) ~ 1.0 + Q1*z + Q2*z**2 + Q3*z**3 + Q4*z**4 + Q5*z**5
     *      where   Q1  =  -1.6666666666666567384E-2,
     *              Q2  =   3.9682539681370365873E-4,
     *              Q3  =  -9.9206344733435987357E-6,
     *              Q4  =   2.5051361420808517002E-7,
     *              Q5  =  -6.2843505682382617102E-9;
     *      (where z=r*r, and the values of Q1 to Q5 are listed below)
     *      with error bounded by
     *          |                  5           |     -61
     *          | 1.0+Q1*z+...+Q5*z   -  R1(z) | <= 2
     *          |                              |
     *
     *      expm1(r) = exp(r)-1 is then computed by the following
     *      specific way which minimize the accumulation rounding error:
     *                             2     3
     *                            r     r    [ 3 - (R1 + R1*r/2)  ]
     *            expm1(r) = r + --- + --- * [--------------------]
     *                            2     2    [ 6 - r*(3 - R1*r/2) ]
     *
     *      To compensate the error in the argument reduction, we use
     *              expm1(r+c) = expm1(r) + c + expm1(r)*c
     *                         ~ expm1(r) + c + r*c
     *      Thus c+r*c will be added in as the correction terms for
     *      expm1(r+c). Now rearrange the term to avoid optimization
     *      screw up:
     *                      (      2                                    2 )
     *                      ({  ( r    [ R1 -  (3 - R1*r/2) ]  )  }    r  )
     *       expm1(r+c)~r - ({r*(--- * [--------------------]-c)-c} - --- )
     *                      ({  ( 2    [ 6 - r*(3 - R1*r/2) ]  )  }    2  )
     *                      (                                             )
     *
     *                 = r - E
     *   3. Scale back to obtain expm1(x):
     *      From step 1, we have
     *         expm1(x) = either 2^k*[expm1(r)+1] - 1
     *                  = or     2^k*[expm1(r) + (1-2^-k)]
     *   4. Implementation notes:
     *      (A). To save one multiplication, we scale the coefficient Qi
     *           to Qi*2^i, and replace z by (x^2)/2.
     *      (B). To achieve maximum accuracy, we compute expm1(x) by
     *        (i)   if x < -56*ln2, return -1.0, (raise inexact if x!=inf)
     *        (ii)  if k=0, return r-E
     *        (iii) if k=-1, return 0.5*(r-E)-0.5
     *        (iv)  if k=1 if r < -0.25, return 2*((r+0.5)- E)
     *                     else          return  1.0+2.0*(r-E);
     *        (v)   if (k<-2||k>56) return 2^k(1-(E-r)) - 1 (or exp(x)-1)
     *        (vi)  if k <= 20, return 2^k((1-2^-k)-(E-r)), else
     *        (vii) return 2^k(1-((E+2^-k)-r))
     *
     * Special cases:
     *      expm1(INF) is INF, expm1(NaN) is NaN;
     *      expm1(-INF) is -1, and
     *      for finite argument, only expm1(0)=0 is exact.
     *
     * Accuracy:
     *      according to an error analysis, the error is always less than
     *      1 ulp (unit in the last place).
     *
     * Misc. info.
     *      For IEEE double
     *          if x >  7.09782712893383973096e+02 then expm1(x) overflow
     *
     * Constants:
     * The hexadecimal values are the intended ones for the following
     * constants. The decimal values may be used, provided that the
     * compiler will convert from decimal to binary accurately enough
     * to produce the hexadecimal values shown.
     */
    static class Expm1 {
        private static final double one             = 1.0;
        private static final double huge            = 1.0e+300;
        private static final double tiny            = 1.0e-300;
        private static final double o_threshold     = 7.09782712893383973096e+02; /* 0x40862E42, 0xFEFA39EF */
        private static final double ln2_hi          = 6.93147180369123816490e-01; /* 0x3fe62e42, 0xfee00000 */
        private static final double ln2_lo          = 1.90821492927058770002e-10; /* 0x3dea39ef, 0x35793c76 */
        private static final double invln2          = 1.44269504088896338700e+00; /* 0x3ff71547, 0x652b82fe */
        /* scaled coefficients related to expm1 */
        private static final double Q1  =  -3.33333333333331316428e-02; /* BFA11111 111110F4 */
        private static final double Q2  =   1.58730158725481460165e-03; /* 3F5A01A0 19FE5585 */
        private static final double Q3  =  -7.93650757867487942473e-05; /* BF14CE19 9EAADBB7 */
        private static final double Q4  =   4.00821782732936239552e-06; /* 3ED0CFCA 86E65239 */
        private static final double Q5  =  -2.01099218183624371326e-07; /* BE8AFDB7 6E09C32D */

        static double compute(double x) {
            double y,hi,lo,c=0,t,e,hxs,hfx,r1;
            int k,xsb;
            /*unsigned*/ int hx;

            hx  = __HI(x);  /* high word of x */
            xsb = hx&0x80000000;            /* sign bit of x */
            if(xsb==0) y=x; else y= -x;     /* y = |x| */
            hx &= 0x7fffffff;               /* high word of |x| */

            /* filter out huge and non-finite argument */
            if(hx >= 0x4043687A) {                  /* if |x|>=56*ln2 */
                if(hx >= 0x40862E42) {              /* if |x|>=709.78... */
                    if(hx>=0x7ff00000) {
                        if(((hx&0xfffff)|__LO(x))!=0)
                            return x+x;     /* NaN */
                        else return (xsb==0)? x:-1.0;/* exp(+-inf)={inf,-1} */
                    }
                    if(x > o_threshold) return huge*huge; /* overflow */
                }
                if(xsb!=0) { /* x < -56*ln2, return -1.0 with inexact */
                    if(x+tiny<0.0)          /* raise inexact */
                        return tiny-one;        /* return -1 */
                }
            }

            /* argument reduction */
            if(hx > 0x3fd62e42) {           /* if  |x| > 0.5 ln2 */
                if(hx < 0x3FF0A2B2) {       /* and |x| < 1.5 ln2 */
                    if(xsb==0)
                        {hi = x - ln2_hi; lo =  ln2_lo;  k =  1;}
                    else
                        {hi = x + ln2_hi; lo = -ln2_lo;  k = -1;}
                } else {
                    k  = (int)(invln2*x+((xsb==0)?0.5:-0.5));
                    t  = k;
                    hi = x - t*ln2_hi;      /* t*ln2_hi is exact here */
                    lo = t*ln2_lo;
                }
                x  = hi - lo;
                c  = (hi-x)-lo;
            }
            else if(hx < 0x3c900000) {      /* when |x|<2**-54, return x */
                t = huge+x; /* return x with inexact flags when x!=0 */
                return x - (t-(huge+x));
            }
            else k = 0;

            /* x is now in primary range */
            hfx = 0.5*x;
            hxs = x*hfx;
            r1 = one+hxs*(Q1+hxs*(Q2+hxs*(Q3+hxs*(Q4+hxs*Q5))));
            t  = 3.0-r1*hfx;
            e  = hxs*((r1-t)/(6.0 - x*t));
            if(k==0) return x - (x*e-hxs);          /* c is 0 */
            else {
                e  = (x*(e-c)-c);
                e -= hxs;
                if(k== -1) return 0.5*(x-e)-0.5;
                if(k==1) {
                    if(x < -0.25) return -2.0*(e-(x+0.5));
                    else          return  one+2.0*(x-e);
                }
                if (k <= -2 || k>56) {   /* suffice to return exp(x)-1 */
                    y = one-(e-x);
                    y = __HI(y,  __HI(y) + (k<<20));     /* add k to y's exponent */
                    return y-one;
                }
                t = one;
                if(k<20) {
                    t = __HI(t, 0x3ff00000 - (0x200000>>k));  /* t=1-2^-k */
                    y = t-(e-x);
                    y = __HI(y, __HI(y) + (k<<20));     /* add k to y's exponent */
                } else {
                    t = __HI(t, ((0x3ff-k)<<20));     /* 2^-k */
                    y = x-(e+t);
                    y += one;
                    y = __HI(y, __HI(y) + (k<<20));     /* add k to y's exponent */
                }
            }
            return y;
        }
    }

    /**
     * Method :
     * mathematically sinh(x) if defined to be (exp(x)-exp(-x))/2
     *      1. Replace x by |x| (sinh(-x) = -sinh(x)).
     *      2.
     *                                                  E + E/(E+1)
     *          0        <= x <= 22     :  sinh(x) := --------------, E=expm1(x)
     *                                                      2
     *
     *          22       <= x <= lnovft :  sinh(x) := exp(x)/2
     *          lnovft   <= x <= ln2ovft:  sinh(x) := exp(x/2)/2 * exp(x/2)
     *          ln2ovft  <  x           :  sinh(x) := x*shuge (overflow)
     *
     * Special cases:
     *      sinh(x) is |x| if x is +INF, -INF, or NaN.
     *      only sinh(0)=0 is exact for finite x.
     */
    private static final class Sinh {
        private static final double one = 1.0, shuge = 1.0e307;

        static double compute(double x) {
            double t,w,h;
            int ix,jx;
            /* unsigned */ int lx;

            /* High word of |x|. */
            jx = __HI(x);
            ix = jx&0x7fffffff;

            /* x is INF or NaN */
            if(ix>=0x7ff00000) return x+x;

            h = 0.5;
            if (jx<0) h = -h;
            /* |x| in [0,22], return sign(x)*0.5*(E+E/(E+1))) */
            if (ix < 0x40360000) {          /* |x|<22 */
                if (ix<0x3e300000)          /* |x|<2**-28 */
                    if(shuge+x>one) return x;/* sinh(tiny) = tiny with inexact */
                t = FdlibmTranslit.expm1(Math.abs(x));
                if(ix<0x3ff00000) return h*(2.0*t-t*t/(t+one));
                return h*(t+t/(t+one));
            }

            /* |x| in [22, log(maxdouble)] return 0.5*exp(|x|) */
            if (ix < 0x40862E42) return h*FdlibmTranslit.exp(Math.abs(x));

            /* |x| in [log(maxdouble), overflowthresold] */
            // Note: the original FDLIBM sources use
            // lx = *( (((*(unsigned*)&one)>>29)) + (unsigned*)&x);
            // to set lx to the low-order 32 bits of x. The expression
            // in question is an alternate way to implement the
            // functionality of the C FDLIBM __LO macro and the
            // expression is coded to work on both big-edian and
            // little-endian machines. However, this port will instead
            // use the __LO method call to represent this
            // functionality.
            lx = __LO(x);
            if (ix<0x408633CE || ((ix==0x408633ce)&&(Long.compareUnsigned(lx, 0x8fb9f87d) <= 0 ))) {
                w = exp(0.5*Math.abs(x));
                t = h*w;
                return t*w;
            }

            /* |x| > overflowthresold, sinh(x) overflow */
            return x*shuge;
        }
    }

    /**
     * Method :
     * mathematically cosh(x) if defined to be (exp(x)+exp(-x))/2
     *      1. Replace x by |x| (cosh(x) = cosh(-x)).
     *      2.
     *                                                      [ exp(x) - 1 ]^2
     *          0        <= x <= ln2/2  :  cosh(x) := 1 + -------------------
     *                                                         2*exp(x)
     *
     *                                                exp(x) +  1/exp(x)
     *          ln2/2    <= x <= 22     :  cosh(x) := -------------------
     *                                                        2
     *          22       <= x <= lnovft :  cosh(x) := exp(x)/2
     *          lnovft   <= x <= ln2ovft:  cosh(x) := exp(x/2)/2 * exp(x/2)
     *          ln2ovft  <  x           :  cosh(x) := huge*huge (overflow)
     *
     * Special cases:
     *      cosh(x) is |x| if x is +INF, -INF, or NaN.
     *      only cosh(0)=1 is exact for finite x.
     */
    private static final class Cosh {
        private static final double one = 1.0, half=0.5, huge = 1.0e300;
        static double compute(double x) {
            double t,w;
            int ix;
            /*unsigned*/ int lx;

            /* High word of |x|. */
            ix = __HI(x);
            ix &= 0x7fffffff;

            /* x is INF or NaN */
            if(ix>=0x7ff00000) return x*x;

            /* |x| in [0,0.5*ln2], return 1+expm1(|x|)^2/(2*exp(|x|)) */
            if(ix<0x3fd62e43) {
                t = expm1(Math.abs(x));
                w = one+t;
                if (ix<0x3c800000) return w;        /* cosh(tiny) = 1 */
                return one+(t*t)/(w+w);
            }

            /* |x| in [0.5*ln2,22], return (exp(|x|)+1/exp(|x|)/2; */
            if (ix < 0x40360000) {
                t = exp(Math.abs(x));
                return half*t+half/t;
            }

            /* |x| in [22, log(maxdouble)] return half*exp(|x|) */
            if (ix < 0x40862E42) return half*exp(Math.abs(x));

            /* |x| in [log(maxdouble), overflowthresold] */
            // See note above in the sinh implementation for how this
            // transliteration port uses __LO(x) in the line below
            // that differs from the idiom used in the original FDLIBM.
            lx = __LO(x);
            if (ix<0x408633CE ||
                ((ix==0x408633ce)&&(Integer.compareUnsigned(lx, 0x8fb9f87d) <= 0))) {
                w = exp(half*Math.abs(x));
                t = half*w;
                return t*w;
            }

            /* |x| > overflowthresold, cosh(x) overflow */
            return huge*huge;
        }
    }

    /**
     * Return the Hyperbolic Tangent of x
     *
     * Method :
     *                                     x    -x
     *                                    e  - e
     *      0. tanh(x) is defined to be -----------
     *                                     x    -x
     *                                    e  + e
     *      1. reduce x to non-negative by tanh(-x) = -tanh(x).
     *      2.  0      <= x <= 2**-55 : tanh(x) := x*(one+x)
     *                                              -t
     *          2**-55 <  x <=  1     : tanh(x) := -----; t = expm1(-2x)
     *                                             t + 2
     *                                                   2
     *          1      <= x <=  22.0  : tanh(x) := 1-  ----- ; t=expm1(2x)
     *                                                 t + 2
     *          22.0   <  x <= INF    : tanh(x) := 1.
     *
     * Special cases:
     *      tanh(NaN) is NaN;
     *      only tanh(0)=0 is exact for finite argument.
     */
    private static final class Tanh {
        private static final double one=1.0, two=2.0, tiny = 1.0e-300;
        static double compute(double x) {
            double t,z;
            int jx,ix;

            /* High word of |x|. */
            jx = __HI(x);
            ix = jx&0x7fffffff;

            /* x is INF or NaN */
            if(ix>=0x7ff00000) {
                if (jx>=0) return one/x+one;    /* tanh(+-inf)=+-1 */
                else       return one/x-one;    /* tanh(NaN) = NaN */
            }

            /* |x| < 22 */
            if (ix < 0x40360000) {          /* |x|<22 */
                if (ix<0x3c800000)          /* |x|<2**-55 */
                    return x*(one+x);       /* tanh(small) = small */
                if (ix>=0x3ff00000) {       /* |x|>=1  */
                    t = expm1(two*Math.abs(x));
                    z = one - two/(t+two);
                } else {
                    t = expm1(-two*Math.abs(x));
                    z= -t/(t+two);
                }
                /* |x| > 22, return +-1 */
            } else {
                z = one - tiny;             /* raised inexact flag */
            }
            return (jx>=0)? z: -z;
        }
    }
}<|MERGE_RESOLUTION|>--- conflicted
+++ resolved
@@ -864,8 +864,6 @@
             }
 
             jz = jk;
-<<<<<<< HEAD
-=======
             /*
              * Transliteration note: the FDLIBM C sources have a
              * "recompute:" label at this point and a "goto
@@ -876,7 +874,6 @@
              * breaks to exit the loop on the other control flow
              * paths.
              */
->>>>>>> 1bb39a95
             while(true) {
                 /* distill q[] into iq[] reversingly */
                 for(i=0,j=jz,z=q[jz];j>0;i++,j--) {
@@ -936,10 +933,7 @@
                             q[i] = fw;
                         }
                         jz += k;
-<<<<<<< HEAD
-=======
                         // At this point "goto recompute;" in the original C sources.
->>>>>>> 1bb39a95
                         continue;
                     } else { break;}
                 } else {break;}
