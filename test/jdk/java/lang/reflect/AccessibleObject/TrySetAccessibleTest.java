/*
 * Copyright (c) 2017, 2025, Oracle and/or its affiliates. All rights reserved.
 * DO NOT ALTER OR REMOVE COPYRIGHT NOTICES OR THIS FILE HEADER.
 *
 * This code is free software; you can redistribute it and/or modify it
 * under the terms of the GNU General Public License version 2 only, as
 * published by the Free Software Foundation.
 *
 * This code is distributed in the hope that it will be useful, but WITHOUT
 * ANY WARRANTY; without even the implied warranty of MERCHANTABILITY or
 * FITNESS FOR A PARTICULAR PURPOSE.  See the GNU General Public License
 * version 2 for more details (a copy is included in the LICENSE file that
 * accompanied this code).
 *
 * You should have received a copy of the GNU General Public License version
 * 2 along with this work; if not, write to the Free Software Foundation,
 * Inc., 51 Franklin St, Fifth Floor, Boston, MA 02110-1301 USA.
 *
 * Please contact Oracle, 500 Oracle Parkway, Redwood Shores, CA 94065 USA
 * or visit www.oracle.com if you need additional information or have any
 * questions.
 */

/**
 * @test
 * @build TrySetAccessibleTest
 * @modules java.base/java.lang:open
 *          java.base/jdk.internal.module
 *          java.base/jdk.internal.perf
 *          java.base/jdk.internal.misc:+open
 * @run testng/othervm TrySetAccessibleTest
 * @summary Test AccessibleObject::trySetAccessible method
 */

import java.lang.reflect.AccessibleObject;
import java.lang.reflect.Constructor;
import java.lang.reflect.Field;
import java.lang.reflect.InvocationTargetException;
import java.lang.reflect.Method;

import jdk.internal.misc.Unsafe;
import jdk.internal.module.ModulePath;
import jdk.internal.perf.Perf;
import java.security.ProtectionDomain;

import org.testng.annotations.Test;
import static org.testng.Assert.*;

@Test
public class TrySetAccessibleTest {
    /**
     * Invoke a private constructor on a public class in an exported package
     */
    public void testPrivateConstructorInExportedPackage() throws Exception {
        Constructor<?> ctor = Perf.class.getDeclaredConstructor();

        try {
            ctor.newInstance();
            assertTrue(false);
        } catch (IllegalAccessException expected) { }

        assertFalse(ctor.trySetAccessible());
        assertFalse(ctor.canAccess(null));
    }

    /**
     * Invoke a private constructor on a public class in an open package
     */
    public void testPrivateConstructorInOpenedPackage() throws Exception {
        Constructor<?> ctor = Unsafe.class.getDeclaredConstructor();

        try {
            ctor.newInstance();
            assertTrue(false);
        } catch (IllegalAccessException expected) { }

        assertTrue(ctor.trySetAccessible());
        assertTrue(ctor.canAccess(null));
        Unsafe unsafe = (Unsafe) ctor.newInstance();
    }

    /**
     * Invoke a private method on a public class in an exported package
     */
    public void testPrivateMethodInExportedPackage() throws Exception {
        Method m = ModulePath.class.getDeclaredMethod("packageName", String.class);
        try {
            m.invoke(null);
            assertTrue(false);
        } catch (IllegalAccessException expected) { }

        assertFalse(m.trySetAccessible());
        assertFalse(m.canAccess(null));
    }


    /**
     * Invoke a private method on a public class in an open package
     */
    public void testPrivateMethodInOpenedPackage() throws Exception {
        Method m = Unsafe.class.getDeclaredMethod("throwIllegalAccessError");
        assertFalse(m.canAccess(null));

        try {
            m.invoke(null);
            assertTrue(false);
        } catch (IllegalAccessException expected) { }

        assertTrue(m.trySetAccessible());
        assertTrue(m.canAccess(null));
        try {
            m.invoke(null);
            assertTrue(false);
        } catch (InvocationTargetException e) {
            // thrown by throwIllegalAccessError
            assertTrue(e.getCause() instanceof IllegalAccessError);
        }
    }

    /**
     * Invoke a private method on a public class in an exported package
     */
    public void testPrivateFieldInExportedPackage() throws Exception {
        Field f = Perf.class.getDeclaredField("instance");
        try {
            f.get(null);
            assertTrue(false);
        } catch (IllegalAccessException expected) { }

        assertFalse(f.trySetAccessible());
        assertFalse(f.canAccess(null));
        try {
            f.get(null);
            assertTrue(false);
        } catch (IllegalAccessException expected) {}
    }

    /**
     * Access a private field in a public class that is an exported package
     */
    public void testPrivateFieldInOpenedPackage() throws Exception {
        Field f = Unsafe.class.getDeclaredField("theUnsafe");

        try {
            f.get(null);
            assertTrue(false);
        } catch (IllegalAccessException expected) { }

        assertTrue(f.trySetAccessible());
        assertTrue(f.canAccess(null));
        Unsafe unsafe = (Unsafe) f.get(null);
    }


    /**
     * Invoke a public constructor on a public class in a non-exported package
     */
    public void testPublicConstructorInNonExportedPackage() throws Exception {
        Class<?> clazz = Class.forName("sun.security.x509.X500Name");
        Constructor<?> ctor = clazz.getConstructor(String.class);

        try {
            ctor.newInstance("cn=duke");
            assertTrue(false);
        } catch (IllegalAccessException expected) { }

        assertFalse(ctor.trySetAccessible());
        assertFalse(ctor.canAccess(null));
        assertTrue(ctor.trySetAccessible() == ctor.isAccessible());
    }


    /**
     * Access a public field in a public class that in a non-exported package
     */
    public void testPublicFieldInNonExportedPackage() throws Exception {
        Class<?> clazz = Class.forName("sun.security.x509.X500Name");
        Field f = clazz.getField("SERIALNUMBER_OID");

        try {
            f.get(null);
            assertTrue(false);
        } catch (IllegalAccessException expected) { }

        assertFalse(f.trySetAccessible());
        assertFalse(f.canAccess(null));
    }


    /**
     * Test that the Class constructor cannot be make accessible.
     */
    public void testJavaLangClass() throws Exception {

        // non-public constructor
        Constructor<?> ctor
<<<<<<< HEAD
            = Class.class.getDeclaredConstructor(ClassLoader.class, Class.class, ProtectionDomain.class);
=======
            = Class.class.getDeclaredConstructor(ClassLoader.class, Class.class, int.class);
>>>>>>> c9cadbd2
        AccessibleObject[] ctors = { ctor };

        assertFalse(ctor.trySetAccessible());
        assertFalse(ctor.canAccess(null));
    }

}<|MERGE_RESOLUTION|>--- conflicted
+++ resolved
@@ -194,11 +194,7 @@
 
         // non-public constructor
         Constructor<?> ctor
-<<<<<<< HEAD
-            = Class.class.getDeclaredConstructor(ClassLoader.class, Class.class, ProtectionDomain.class);
-=======
-            = Class.class.getDeclaredConstructor(ClassLoader.class, Class.class, int.class);
->>>>>>> c9cadbd2
+            = Class.class.getDeclaredConstructor(ClassLoader.class, Class.class, int.class, ProtectionDomain.class);
         AccessibleObject[] ctors = { ctor };
 
         assertFalse(ctor.trySetAccessible());
