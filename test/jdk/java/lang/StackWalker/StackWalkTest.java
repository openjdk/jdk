--- conflicted
+++ resolved
@@ -55,10 +55,7 @@
     private static final int MAX_RANDOM_DEPTH = 1000;
 
     static final Set<String> infrastructureClasses = new TreeSet<>(Arrays.asList(
-<<<<<<< HEAD
             "jdk.internal.reflect.DirectMethodHandleAccessor",
-=======
->>>>>>> 402cb6a5
             "java.lang.reflect.Method",
             "com.sun.javatest.regtest.MainWrapper$MainThread",
             "com.sun.javatest.regtest.agent.MainWrapper$MainThread",
