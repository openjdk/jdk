--- conflicted
+++ resolved
@@ -24,12 +24,8 @@
 /*
  * @test
  * @enablePreview
-<<<<<<< HEAD
  * @requires ((os.arch == "amd64" | os.arch == "x86_64") & sun.arch.data.model == "64") | os.arch == "aarch64" | os.arch == "ppc64le" | os.arch == "riscv64"
-=======
- * @requires ((os.arch == "amd64" | os.arch == "x86_64") & sun.arch.data.model == "64") | os.arch == "aarch64" | os.arch == "riscv64"
  * @modules java.base/jdk.internal.foreign
->>>>>>> 52d30087
  * @build NativeTestHelper CallGeneratorHelper TestUpcallBase
  *
  * @run testng/othervm -XX:+IgnoreUnrecognizedVMOptions -XX:-VerifyDependencies
@@ -40,14 +36,14 @@
 import java.lang.foreign.Arena;
 import java.lang.foreign.FunctionDescriptor;
 import java.lang.foreign.MemorySegment;
-
-import org.testng.annotations.Test;
-
 import java.lang.invoke.MethodHandle;
 import java.util.ArrayList;
 import java.util.List;
 import java.util.concurrent.atomic.AtomicReference;
 import java.util.function.Consumer;
+import org.testng.annotations.Test;
+
+
 
 public class TestUpcallStack extends TestUpcallBase {
 
