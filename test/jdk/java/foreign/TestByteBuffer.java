/*
 * Copyright (c) 2019, 2023, Oracle and/or its affiliates. All rights reserved.
 * DO NOT ALTER OR REMOVE COPYRIGHT NOTICES OR THIS FILE HEADER.
 *
 * This code is free software; you can redistribute it and/or modify it
 * under the terms of the GNU General Public License version 2 only, as
 * published by the Free Software Foundation.
 *
 * This code is distributed in the hope that it will be useful, but WITHOUT
 * ANY WARRANTY; without even the implied warranty of MERCHANTABILITY or
 * FITNESS FOR A PARTICULAR PURPOSE.  See the GNU General Public License
 * version 2 for more details (a copy is included in the LICENSE file that
 * accompanied this code).
 *
 * You should have received a copy of the GNU General Public License version
 * 2 along with this work; if not, write to the Free Software Foundation,
 * Inc., 51 Franklin St, Fifth Floor, Boston, MA 02110-1301 USA.
 *
 * Please contact Oracle, 500 Oracle Parkway, Redwood Shores, CA 94065 USA
 * or visit www.oracle.com if you need additional information or have any
 * questions.
 */

/*
 * @test
 * @enablePreview
 * @modules java.base/sun.nio.ch java.base/jdk.internal.foreign
 * @run testng/othervm --enable-native-access=ALL-UNNAMED TestByteBuffer
 */

import java.lang.foreign.*;
import java.lang.foreign.MemoryLayout.PathElement;

import java.io.File;
import java.io.IOException;
import java.lang.invoke.MethodHandle;
import java.lang.invoke.MethodHandles;
import java.lang.invoke.VarHandle;
import java.lang.ref.Cleaner;
import java.lang.ref.Reference;
import java.lang.ref.WeakReference;
import java.lang.reflect.InvocationTargetException;
import java.lang.reflect.Method;
import java.lang.reflect.Modifier;
import java.net.URI;
import java.nio.Buffer;
import java.nio.ByteBuffer;
import java.nio.ByteOrder;
import java.nio.CharBuffer;
import java.nio.DoubleBuffer;
import java.nio.FloatBuffer;
import java.nio.IntBuffer;
import java.nio.LongBuffer;
import java.nio.MappedByteBuffer;
import java.nio.ShortBuffer;
import java.nio.channels.FileChannel;
import java.nio.file.Files;
import java.nio.file.Path;
import java.nio.file.StandardOpenOption;
import java.util.ArrayList;
import java.util.HashMap;
import java.util.List;
import java.util.Map;
import java.util.concurrent.atomic.AtomicBoolean;
import java.util.function.BiConsumer;
import java.util.function.BiFunction;
import java.util.function.Consumer;
import java.util.function.Function;
import java.util.function.Predicate;
import java.util.function.Supplier;
import java.util.stream.Stream;

import jdk.internal.foreign.HeapMemorySegmentImpl;
import jdk.internal.foreign.MappedMemorySegmentImpl;
import jdk.internal.foreign.NativeMemorySegmentImpl;
import org.testng.SkipException;
import org.testng.annotations.*;
import sun.nio.ch.DirectBuffer;

import static java.lang.foreign.ValueLayout.JAVA_BYTE;
import static java.lang.foreign.ValueLayout.JAVA_CHAR;
import static java.lang.foreign.ValueLayout.JAVA_DOUBLE;
import static java.lang.foreign.ValueLayout.JAVA_FLOAT;
import static java.lang.foreign.ValueLayout.JAVA_INT;
import static java.lang.foreign.ValueLayout.JAVA_LONG;
import static java.lang.foreign.ValueLayout.JAVA_SHORT;
import static org.testng.Assert.*;

public class TestByteBuffer {

    static Path tempPath;

    static {
        try {
            File file = File.createTempFile("buffer", "txt");
            file.deleteOnExit();
            tempPath = file.toPath();
            Files.write(file.toPath(), new byte[256], StandardOpenOption.WRITE);

        } catch (IOException ex) {
            throw new ExceptionInInitializerError(ex);
        }
    }

    static final ValueLayout.OfChar BB_CHAR = JAVA_CHAR.withOrder(ByteOrder.BIG_ENDIAN).withBitAlignment(8);
    static final ValueLayout.OfShort BB_SHORT = JAVA_SHORT.withOrder(ByteOrder.BIG_ENDIAN).withBitAlignment(8);
    static final ValueLayout.OfInt BB_INT = JAVA_INT.withOrder(ByteOrder.BIG_ENDIAN).withBitAlignment(8);
    static final ValueLayout.OfLong BB_LONG = JAVA_LONG.withOrder(ByteOrder.BIG_ENDIAN).withBitAlignment(8);
    static final ValueLayout.OfFloat BB_FLOAT = JAVA_FLOAT.withOrder(ByteOrder.BIG_ENDIAN).withBitAlignment(8);
    static final ValueLayout.OfDouble BB_DOUBLE = JAVA_DOUBLE.withOrder(ByteOrder.BIG_ENDIAN).withBitAlignment(8);

    static SequenceLayout tuples = MemoryLayout.sequenceLayout(500,
            MemoryLayout.structLayout(
                    BB_INT.withName("index"),
                    BB_FLOAT.withName("value")
            ));

    static SequenceLayout bytes = MemoryLayout.sequenceLayout(100, JAVA_BYTE);
    static SequenceLayout chars = MemoryLayout.sequenceLayout(100, BB_CHAR);
    static SequenceLayout shorts = MemoryLayout.sequenceLayout(100, BB_SHORT);
    static SequenceLayout ints = MemoryLayout.sequenceLayout(100, BB_INT);
    static SequenceLayout floats = MemoryLayout.sequenceLayout(100, BB_FLOAT);
    static SequenceLayout longs = MemoryLayout.sequenceLayout(100, BB_LONG);
    static SequenceLayout doubles = MemoryLayout.sequenceLayout(100, BB_DOUBLE);

    static VarHandle indexHandle = tuples.varHandle(PathElement.sequenceElement(), PathElement.groupElement("index"));
    static VarHandle valueHandle = tuples.varHandle(PathElement.sequenceElement(), PathElement.groupElement("value"));

    static void initTuples(MemorySegment base, long count) {
        for (long i = 0; i < count ; i++) {
            indexHandle.set(base, i, (int)i);
            valueHandle.set(base, i, (float)(i / 500f));
        }
    }

    static void checkTuples(MemorySegment base, ByteBuffer bb, long count) {
        for (long i = 0; i < count ; i++) {
            int index;
            float value;
            assertEquals(index = bb.getInt(), (int)indexHandle.get(base, i));
            assertEquals(value = bb.getFloat(), (float)valueHandle.get(base, i));
            assertEquals(value, index / 500f);
        }
    }

    static void initBytes(MemorySegment base, SequenceLayout seq, BiConsumer<MemorySegment, Long> handleSetter) {
        for (long i = 0; i < seq.elementCount() ; i++) {
            handleSetter.accept(base, i);
        }
    }

    static <Z extends Buffer> void checkBytes(MemorySegment base, SequenceLayout layout,
                                              Function<ByteBuffer, Z> bufFactory,
                                              BiFunction<MemorySegment, Long, Object> handleExtractor,
                                              Function<Z, Object> bufferExtractor) {
        long nelems = layout.elementCount();
        long elemSize = layout.elementLayout().byteSize();
        for (long i = 0 ; i < nelems ; i++) {
            long limit = nelems - i;
            MemorySegment resizedSegment = base.asSlice(i * elemSize, limit * elemSize);
            ByteBuffer bb = resizedSegment.asByteBuffer();
            Z z = bufFactory.apply(bb);
            MemorySegment segmentBufferView = MemorySegment.ofBuffer(z);
            for (long j = i ; j < limit ; j++) {
                Object handleValue = handleExtractor.apply(resizedSegment, j - i);
                Object bufferValue = bufferExtractor.apply(z);
                Object handleViewValue = handleExtractor.apply(segmentBufferView, j - i);
                if (handleValue instanceof Number) {
                    assertEquals(((Number)handleValue).longValue(), j);
                    assertEquals(((Number)bufferValue).longValue(), j);
                    assertEquals(((Number)handleViewValue).longValue(), j);
                } else {
                    assertEquals((long)(char)handleValue, j);
                    assertEquals((long)(char)bufferValue, j);
                    assertEquals((long)(char)handleViewValue, j);
                }
            }
        }
    }

    @Test
    public void testOffheap() {
        try (Arena arena = Arena.ofConfined()) {
            MemorySegment segment = arena.allocate(tuples);;
            initTuples(segment, tuples.elementCount());

            ByteBuffer bb = segment.asByteBuffer();
            checkTuples(segment, bb, tuples.elementCount());
        }
    }

    @Test
    public void testHeap() {
        byte[] arr = new byte[(int) tuples.byteSize()];
        MemorySegment region = MemorySegment.ofArray(arr);
        initTuples(region, tuples.elementCount());

        ByteBuffer bb = region.asByteBuffer();
        checkTuples(region, bb, tuples.elementCount());
    }

    @Test
    public void testChannel() throws Throwable {
        File f = new File("test.out");
        assertTrue(f.createNewFile());
        f.deleteOnExit();

        //write to channel
        try (FileChannel channel = FileChannel.open(f.toPath(), StandardOpenOption.READ, StandardOpenOption.WRITE)) {
            withMappedBuffer(channel, FileChannel.MapMode.READ_WRITE, 0, tuples.byteSize(), mbb -> {
                MemorySegment segment = MemorySegment.ofBuffer(mbb);
                initTuples(segment, tuples.elementCount());
                mbb.force();
            });
        }

        //read from channel
        try (FileChannel channel = FileChannel.open(f.toPath(), StandardOpenOption.READ)) {
            withMappedBuffer(channel, FileChannel.MapMode.READ_ONLY, 0, tuples.byteSize(), mbb -> {
                MemorySegment segment = MemorySegment.ofBuffer(mbb);
                checkTuples(segment, mbb, tuples.elementCount());
            });
        }
    }

    @Test
    public void testDefaultAccessModesMappedSegment() throws Throwable {
        try (Arena arena = Arena.ofConfined();
             FileChannel fileChannel = FileChannel.open(tempPath, StandardOpenOption.READ, StandardOpenOption.WRITE)) {
            MemorySegment segment = fileChannel.map(FileChannel.MapMode.READ_WRITE, 0L, 8L, arena);
            assertFalse(segment.isReadOnly());
        }

        try (Arena arena = Arena.ofConfined();
             FileChannel fileChannel = FileChannel.open(tempPath, StandardOpenOption.READ)) {
            MemorySegment segment = fileChannel.map(FileChannel.MapMode.READ_ONLY, 0L, 8L, arena);
            assertTrue(segment.isReadOnly());
        }
    }

    @Test
    public void testMappedSegment() throws Throwable {
        File f = new File("test2.out");
        f.createNewFile();
        f.deleteOnExit();

        try (Arena arena = Arena.ofConfined();
             FileChannel fileChannel = FileChannel.open(f.toPath(), StandardOpenOption.READ, StandardOpenOption.WRITE)) {
            //write to channel
            MemorySegment segment = fileChannel.map(FileChannel.MapMode.READ_WRITE, 0L, tuples.byteSize(), arena);
            initTuples(segment, tuples.elementCount());
            segment.force();
        }

        try (Arena arena = Arena.ofConfined();
             FileChannel fileChannel = FileChannel.open(f.toPath(), StandardOpenOption.READ)) {
            //read from channel
            MemorySegment segment = fileChannel.map(FileChannel.MapMode.READ_ONLY, 0L, tuples.byteSize(), arena);
            checkTuples(segment, segment.asByteBuffer(), tuples.elementCount());
        }
    }

    @Test(dataProvider = "mappedOps", expectedExceptions = IllegalStateException.class)
    public void testMappedSegmentOperations(MappedSegmentOp mappedBufferOp) throws Throwable {
        File f = new File("test3.out");
        f.createNewFile();
        f.deleteOnExit();

        Arena arena = Arena.ofConfined();
        try (FileChannel fileChannel = FileChannel.open(f.toPath(), StandardOpenOption.READ, StandardOpenOption.WRITE)) {
            MemorySegment segment = fileChannel.map(FileChannel.MapMode.READ_WRITE, 0L, 8L, arena);
            assertTrue(segment.isMapped());
            arena.close();
            mappedBufferOp.apply(segment);
        }
    }

    @Test
    public void testMappedSegmentOffset() throws Throwable {
        File f = new File("test3.out");
        f.createNewFile();
        f.deleteOnExit();

        MemoryLayout tupleLayout = tuples.elementLayout();

        // write one at a time
        for (int i = 0 ; i < tuples.byteSize() ; i += tupleLayout.byteSize()) {
            try (Arena arena = Arena.ofConfined();
                 FileChannel fileChannel = FileChannel.open(f.toPath(), StandardOpenOption.READ, StandardOpenOption.WRITE)) {
                //write to channel
                MemorySegment segment = fileChannel.map(FileChannel.MapMode.READ_WRITE, i, tuples.byteSize(), arena);
                initTuples(segment, 1);
                segment.force();
            }
        }

        // check one at a time
        for (int i = 0 ; i < tuples.byteSize() ; i += tupleLayout.byteSize()) {
            try (Arena arena = Arena.ofConfined();
                 FileChannel fileChannel = FileChannel.open(f.toPath(), StandardOpenOption.READ)) {
                //read from channel
                MemorySegment segment = fileChannel.map(FileChannel.MapMode.READ_ONLY, 0L, tuples.byteSize(), arena);
                checkTuples(segment, segment.asByteBuffer(), 1);
            }
        }
    }

    @Test(dataProvider = "fromArrays")
    public void testAsByteBufferFromNonByteArray(MemorySegment segment) {
        if (!segment.heapBase().map(a -> a instanceof byte[]).get()) {
            // This should not work as the segment is not backed by a byte array
            assertThrows(UnsupportedOperationException.class, segment::asByteBuffer);
        }
    }

    @Test
    public void testMappedSegmentAsByteBuffer() throws Throwable {
        File f = new File("test4.out");
        assertTrue(f.createNewFile());
        f.deleteOnExit();

        for (var mapOption : List.of(FileChannel.MapMode.READ_WRITE, FileChannel.MapMode.READ_ONLY, FileChannel.MapMode.PRIVATE)) {
            for (var arena : List.of(Arena.ofConfined(), Arena.global())) {
                try (FileChannel fileChannel = FileChannel.open(f.toPath(), StandardOpenOption.READ, StandardOpenOption.WRITE)) {
                    //write to channel
                    MemorySegment segment = fileChannel.map(mapOption, 0L, 32L, arena);
                    segment.force();
                    segment.load();
                    segment.isLoaded();
                    segment.unload();
                    ByteBuffer byteBuffer = segment.asByteBuffer();
                    assertEquals(byteBuffer.capacity(), segment.byteSize());
                    assertEquals(byteBuffer.isReadOnly(), segment.isReadOnly());
                    assertTrue(byteBuffer.isDirect());
<<<<<<< HEAD
                } catch(IOException e) {
=======
                } catch (IOException e) {
>>>>>>> b827ce83
                    if (e.getMessage().equals("Function not implemented"))
                        throw new SkipException(e.getMessage(), e);
                } finally {
                    if (arena.scope() != Arena.global().scope()) {
                        arena.close();
                    }
                }
            }
        }
    }

    static final long LARGE_SIZE = 3L * 1024L * 1024L * 1024L; // 3GB

    @Test
    public void testLargeMappedSegment() throws Throwable {
        if (System.getProperty("sun.arch.data.model").equals("32")) {
            throw new SkipException("large mapped files not supported on 32-bit systems");
        }

        File f = new File("testLargeMappedSegment.out");
        f.createNewFile();
        f.deleteOnExit();

        try (Arena arena = Arena.ofConfined();
             FileChannel fileChannel = FileChannel.open(f.toPath(), StandardOpenOption.READ, StandardOpenOption.WRITE)) {
            MemorySegment segment = fileChannel.map(FileChannel.MapMode.READ_WRITE, 0L, LARGE_SIZE, arena);
            segment.isLoaded();
            segment.load();
            segment.isLoaded();
            segment.force();
            segment.isLoaded();
            segment.unload();
            segment.isLoaded();
        } catch(IOException e) {
            if (e.getMessage().equals("Function not implemented"))
                throw new SkipException(e.getMessage(), e);
        }
    }

    static void withMappedBuffer(FileChannel channel, FileChannel.MapMode mode, long pos, long size, Consumer<MappedByteBuffer> action) throws Throwable {
        MappedByteBuffer mbb = channel.map(mode, pos, size);
        var ref = new WeakReference<>(mbb);
        action.accept(mbb);
        mbb = null;
        //wait for it to be GCed
        System.gc();
        while (ref.get() != null) {
            Thread.sleep(20);
        }
    }

    static void checkByteArrayAlignment(MemoryLayout layout) {
        if (layout.bitSize() > 32
                && System.getProperty("sun.arch.data.model").equals("32")) {
            throw new SkipException("avoid unaligned access on 32-bit system");
        }
    }

    @Test(dataProvider = "bufferOps")
    public void testScopedBuffer(Function<ByteBuffer, Buffer> bufferFactory, @NoInjection Method method, Object[] args) {
        Buffer bb;
        try (Arena arena = Arena.ofConfined()) {
            MemorySegment segment = arena.allocate(bytes);;
            bb = bufferFactory.apply(segment.asByteBuffer());
        }
        //outside of session!!
        try {
            method.invoke(bb, args);
            fail("Exception expected");
        } catch (InvocationTargetException ex) {
            Throwable cause = ex.getCause();
            if (cause instanceof IllegalStateException) {
                //all get/set buffer operation should fail because of the session check
                assertTrue(ex.getCause().getMessage().contains("Already closed"));
            } else {
                //all other exceptions were unexpected - fail
                fail("Unexpected exception", cause);
            }
        } catch (Throwable ex) {
            //unexpected exception - fail
            fail("Unexpected exception", ex);
        }
    }

    @Test(dataProvider = "bufferHandleOps")
    public void testScopedBufferAndVarHandle(VarHandle bufferHandle) {
        ByteBuffer bb;
        try (Arena arena = Arena.ofConfined()) {
            MemorySegment segment = arena.allocate(bytes);;
            bb = segment.asByteBuffer();
            for (Map.Entry<MethodHandle, Object[]> e : varHandleMembers(bb, bufferHandle).entrySet()) {
                MethodHandle handle = e.getKey().bindTo(bufferHandle)
                        .asSpreader(Object[].class, e.getValue().length);
                try {
                    handle.invoke(e.getValue());
                } catch (UnsupportedOperationException ex) {
                    //skip
                } catch (Throwable ex) {
                    //should not fail - segment is alive!
                    fail();
                }
            }
        }
        for (Map.Entry<MethodHandle, Object[]> e : varHandleMembers(bb, bufferHandle).entrySet()) {
            try {
                MethodHandle handle = e.getKey().bindTo(bufferHandle)
                        .asSpreader(Object[].class, e.getValue().length);
                handle.invoke(e.getValue());
                fail();
            } catch (IllegalStateException ex) {
                assertTrue(ex.getMessage().contains("Already closed"));
            } catch (UnsupportedOperationException ex) {
                //skip
            } catch (Throwable ex) {
                fail();
            }
        }
    }

    @Test(dataProvider = "bufferOps")
    public void testDirectBuffer(Function<ByteBuffer, Buffer> bufferFactory, @NoInjection Method method, Object[] args) {
        try (Arena arena = Arena.ofConfined()) {
            MemorySegment segment = arena.allocate(bytes);;
            Buffer bb = bufferFactory.apply(segment.asByteBuffer());
            assertTrue(bb.isDirect());
            DirectBuffer directBuffer = ((DirectBuffer)bb);
            assertEquals(directBuffer.address(), segment.address());
            assertTrue((directBuffer.attachment() == null) == (bb instanceof ByteBuffer));
            assertTrue(directBuffer.cleaner() == null);
        }
    }

    @Test(dataProvider="resizeOps")
    public void testResizeOffheap(Consumer<MemorySegment> checker, Consumer<MemorySegment> initializer, SequenceLayout seq) {
        try (Arena arena = Arena.ofConfined()) {
            MemorySegment segment = arena.allocate(seq);;
            initializer.accept(segment);
            checker.accept(segment);
        }
    }

    @Test(dataProvider="resizeOps")
    public void testResizeHeap(Consumer<MemorySegment> checker, Consumer<MemorySegment> initializer, SequenceLayout seq) {
        checkByteArrayAlignment(seq.elementLayout());
        int capacity = (int)seq.byteSize();
        MemorySegment base = MemorySegment.ofArray(new byte[capacity]);
        initializer.accept(base);
        checker.accept(base);
    }

    @Test(dataProvider="resizeOps")
    public void testResizeBuffer(Consumer<MemorySegment> checker, Consumer<MemorySegment> initializer, SequenceLayout seq) {
        checkByteArrayAlignment(seq.elementLayout());
        int capacity = (int)seq.byteSize();
        MemorySegment base = MemorySegment.ofBuffer(ByteBuffer.wrap(new byte[capacity]));
        initializer.accept(base);
        checker.accept(base);
    }

    @Test(dataProvider="resizeOps")
    public void testResizeRoundtripHeap(Consumer<MemorySegment> checker, Consumer<MemorySegment> initializer, SequenceLayout seq) {
        checkByteArrayAlignment(seq.elementLayout());
        int capacity = (int)seq.byteSize();
        byte[] arr = new byte[capacity];
        MemorySegment segment = MemorySegment.ofArray(arr);
        initializer.accept(segment);
        MemorySegment second = MemorySegment.ofBuffer(segment.asByteBuffer());
        checker.accept(second);
    }

    @Test(dataProvider="resizeOps")
    public void testResizeRoundtripNative(Consumer<MemorySegment> checker, Consumer<MemorySegment> initializer, SequenceLayout seq) {
        try (Arena arena = Arena.ofConfined()) {
            MemorySegment segment = arena.allocate(seq);;
            initializer.accept(segment);
            MemorySegment second = MemorySegment.ofBuffer(segment.asByteBuffer());
            checker.accept(second);
        }
    }

    @Test(expectedExceptions = IllegalStateException.class)
    public void testBufferOnClosedSession() {
        MemorySegment leaked;
        try (Arena arena = Arena.ofConfined()) {
            leaked = arena.allocate(bytes);;
        }
        ByteBuffer byteBuffer = leaked.asByteBuffer(); // ok
        byteBuffer.get(); // should throw
    }

    @Test(expectedExceptions = IllegalStateException.class)
    public void testTooBigForByteBuffer() {
        MemorySegment segment = MemorySegment.NULL.reinterpret(Integer.MAX_VALUE + 10L);
        segment.asByteBuffer();
    }

    @Test(expectedExceptions = IllegalArgumentException.class)
    public void testBadMapNegativeSize() throws IOException {
        File f = new File("testNeg1.out");
        f.createNewFile();
        f.deleteOnExit();
        try (FileChannel fileChannel = FileChannel.open(f.toPath(), StandardOpenOption.READ, StandardOpenOption.WRITE)) {
            fileChannel.map(FileChannel.MapMode.READ_WRITE, 0L, -1L, Arena.ofAuto());
        }
    }

    @Test(expectedExceptions = IllegalArgumentException.class)
    public void testBadMapNegativeOffset() throws IOException {
        File f = new File("testNeg2.out");
        f.createNewFile();
        f.deleteOnExit();
        try (FileChannel fileChannel = FileChannel.open(f.toPath(), StandardOpenOption.READ, StandardOpenOption.WRITE)) {
            fileChannel.map(FileChannel.MapMode.READ_WRITE, -1L, 1L, Arena.ofAuto());
        }
    }

    @Test
    public void testMapOffset() throws IOException {
        File f = new File("testMapOffset.out");
        f.createNewFile();
        f.deleteOnExit();

        int SIZE = Byte.MAX_VALUE;

        try (Arena arena = Arena.ofConfined();
             FileChannel fileChannel = FileChannel.open(f.toPath(), StandardOpenOption.READ, StandardOpenOption.WRITE)) {
            MemorySegment segment = fileChannel.map(FileChannel.MapMode.READ_WRITE, 0L, SIZE, arena);
            for (byte offset = 0; offset < SIZE; offset++) {
                segment.set(JAVA_BYTE, offset, offset);
            }
            segment.force();
        }

        for (int offset = 0 ; offset < SIZE ; offset++) {
            try (Arena arena = Arena.ofConfined();
                 FileChannel fileChannel = FileChannel.open(f.toPath(), StandardOpenOption.READ)) {
                MemorySegment segment = fileChannel.map(FileChannel.MapMode.READ_ONLY, offset, SIZE - offset, arena);
                assertEquals(segment.get(JAVA_BYTE, 0), offset);
            }
        }
    }

    @Test
    public void testMapZeroSize() throws IOException {
        File f = new File("testPos1.out");
        f.createNewFile();
        f.deleteOnExit();
        //RW
        try (Arena arena = Arena.ofConfined();
             FileChannel fileChannel = FileChannel.open(f.toPath(), StandardOpenOption.READ, StandardOpenOption.WRITE)) {
            MemorySegment segment = fileChannel.map(FileChannel.MapMode.READ_WRITE, 0L, 0L, arena);
            assertEquals(segment.byteSize(), 0);
            assertEquals(segment.isMapped(), true);
            assertFalse(segment.isReadOnly());
            segment.force();
            segment.load();
            segment.isLoaded();
            segment.unload();
            ByteBuffer byteBuffer = segment.asByteBuffer();
            assertEquals(byteBuffer.capacity(), 0);
            assertFalse(byteBuffer.isReadOnly());
        }
        //RO
        try (Arena arena = Arena.ofConfined();
             FileChannel fileChannel = FileChannel.open(f.toPath(), StandardOpenOption.READ)) {
            MemorySegment segment = fileChannel.map(FileChannel.MapMode.READ_ONLY, 0L, 0L, arena);
            assertEquals(segment.byteSize(), 0);
            assertEquals(segment.isMapped(), true);
            assertTrue(segment.isReadOnly());
            segment.force();
            segment.load();
            segment.isLoaded();
            segment.unload();
            ByteBuffer byteBuffer = segment.asByteBuffer();
            assertEquals(byteBuffer.capacity(), 0);
            assertTrue(byteBuffer.isReadOnly());
        }
    }

    @Test(expectedExceptions = UnsupportedOperationException.class)
    public void testMapCustomPath() throws IOException {
        Path path = Path.of(URI.create("jrt:/"));
        try (FileChannel fileChannel = FileChannel.open(path, StandardOpenOption.READ, StandardOpenOption.WRITE)) {
            fileChannel.map(FileChannel.MapMode.READ_WRITE, 0L, 0L, Arena.ofAuto());
        }
    }

    @Test(dataProvider="resizeOps")
    public void testCopyHeapToNative(Consumer<MemorySegment> checker, Consumer<MemorySegment> initializer, SequenceLayout seq) {
        checkByteArrayAlignment(seq.elementLayout());
        int bytes = (int)seq.byteSize();
        try (Arena arena = Arena.ofConfined()) {
            MemorySegment nativeArray = arena.allocate(bytes, 1);;
            MemorySegment heapArray = MemorySegment.ofArray(new byte[bytes]);
            initializer.accept(heapArray);
            nativeArray.copyFrom(heapArray);
            checker.accept(nativeArray);
        }
    }

    @Test(dataProvider="resizeOps")
    public void testCopyNativeToHeap(Consumer<MemorySegment> checker, Consumer<MemorySegment> initializer, SequenceLayout seq) {
        checkByteArrayAlignment(seq.elementLayout());
        int bytes = (int)seq.byteSize();
        try (Arena arena = Arena.ofConfined()) {
            MemorySegment nativeArray = arena.allocate(seq);;
            MemorySegment heapArray = MemorySegment.ofArray(new byte[bytes]);
            initializer.accept(nativeArray);
            heapArray.copyFrom(nativeArray);
            checker.accept(heapArray);
        }
    }

    @Test
    public void testDefaultAccessModesOfBuffer() {
        ByteBuffer rwBuffer = ByteBuffer.wrap(new byte[4]);
        {
            MemorySegment segment = MemorySegment.ofBuffer(rwBuffer);
            assertFalse(segment.isReadOnly());
        }

        {
            ByteBuffer roBuffer = rwBuffer.asReadOnlyBuffer();
            MemorySegment segment = MemorySegment.ofBuffer(roBuffer);
            assertTrue(segment.isReadOnly());
        }
    }

    @Test
    public void testOfBufferScopeReachable() throws InterruptedException {
        ByteBuffer buffer = ByteBuffer.allocateDirect(1000);
        MemorySegment segment = MemorySegment.ofBuffer(buffer);
        try {
            AtomicBoolean reachable = new AtomicBoolean(true);
            Cleaner.create().register(buffer, () -> {
                reachable.set(false);
            });
            buffer = null;
            System.gc();
            // let's sleep to let cleaner run
            Thread.sleep(100);
            segment.get(JAVA_BYTE, 0);
            if (!reachable.get()) {
                throw new IllegalStateException();
            }
        } finally {
            Reference.reachabilityFence(segment);
        }
    }

    @Test(dataProvider="bufferSources")
    public void testBufferToSegment(ByteBuffer bb, Predicate<MemorySegment> segmentChecker) {
        MemorySegment segment = MemorySegment.ofBuffer(bb);
        assertEquals(segment.isReadOnly(), bb.isReadOnly());
        assertTrue(segmentChecker.test(segment));
        assertTrue(segmentChecker.test(segment.asSlice(0, segment.byteSize())));
        assertEquals(bb.capacity(), segment.byteSize());
        //another round trip
        segment = MemorySegment.ofBuffer(segment.asByteBuffer());
        assertEquals(segment.isReadOnly(), bb.isReadOnly());
        assertTrue(segmentChecker.test(segment));
        assertTrue(segmentChecker.test(segment.asSlice(0, segment.byteSize())));
        assertEquals(bb.capacity(), segment.byteSize());
    }

    @Test(dataProvider="bufferSources")
    public void bufferProperties(ByteBuffer bb, Predicate<MemorySegment> _unused) {
        MemorySegment segment = MemorySegment.ofBuffer(bb);
        ByteBuffer buffer = segment.asByteBuffer();
        assertEquals(buffer.position(), 0);
        assertEquals(buffer.capacity(), segment.byteSize());
        assertEquals(buffer.limit(), segment.byteSize());
    }

    @Test
    public void testRoundTripAccess() {
        try (Arena arena = Arena.ofConfined()) {
            MemorySegment ms = arena.allocate(4, 1);;
            MemorySegment msNoAccess = ms.asReadOnly();
            MemorySegment msRoundTrip = MemorySegment.ofBuffer(msNoAccess.asByteBuffer());
            assertEquals(msRoundTrip.scope(), ms.scope());
            assertEquals(msNoAccess.isReadOnly(), msRoundTrip.isReadOnly());
        }
    }

    @Test(dataProvider = "bufferFactories")
    public void testDerivedBufferScopes(Supplier<Buffer> bufferFactory) {
        MemorySegment segment = MemorySegment.ofBuffer(bufferFactory.get());
        assertEquals(segment.scope(), segment.scope());
        // one level
        assertEquals(segment.asSlice(0).scope(), segment.scope());
        assertEquals(segment.asReadOnly().scope(), segment.scope());
        // two levels
        assertEquals(segment.asSlice(0).asReadOnly().scope(), segment.scope());
        assertEquals(segment.asReadOnly().asSlice(0).scope(), segment.scope());
        // check fresh every time
        MemorySegment another = MemorySegment.ofBuffer(bufferFactory.get());
        assertNotEquals(segment.scope(), another.scope());
    }

    @Test(expectedExceptions = IllegalStateException.class)
    public void testDeadAccessOnClosedBufferSegment() {
        Arena arena = Arena.ofConfined();
        MemorySegment s1 = arena.allocate(JAVA_INT);
        MemorySegment s2 = MemorySegment.ofBuffer(s1.asByteBuffer());

        // memory freed
        arena.close();

        s2.set(JAVA_INT, 0, 10); // Dead access!
    }

    @Test(dataProvider = "closeableArenas")
    public void closeableArenas(Supplier<Arena> arenaSupplier) throws IOException {
        File tmp = File.createTempFile("tmp", "txt");
        tmp.deleteOnExit();
        try (FileChannel channel = FileChannel.open(tmp.toPath(), StandardOpenOption.READ, StandardOpenOption.WRITE) ;
            Arena arena = arenaSupplier.get()) {
            MemorySegment segment = arena.allocate(10, 1);;
            for (int i = 0; i < 10; i++) {
                segment.set(JAVA_BYTE, i, (byte) i);
            }
            ByteBuffer bb = segment.asByteBuffer();
            assertEquals(channel.write(bb), 10);
            segment.fill((byte)0x00);
            assertEquals(bb.clear(), ByteBuffer.wrap(new byte[] {0, 0, 0, 0, 0, 0, 0, 0, 0, 0}));
            assertEquals(channel.position(0).read(bb.clear()), 10);
            assertEquals(bb.flip(), ByteBuffer.wrap(new byte[] {0, 1, 2, 3, 4, 5, 6, 7, 8, 9}));
        }
    }

    static final Class<IllegalStateException> ISE = IllegalStateException.class;

    @Test(dataProvider = "closeableArenas")
    public void testIOOnClosedSegmentBuffer(Supplier<Arena> arenaSupplier) throws IOException {
        File tmp = File.createTempFile("tmp", "txt");
        tmp.deleteOnExit();
        Arena arena = arenaSupplier.get();
        try (FileChannel channel = FileChannel.open(tmp.toPath(), StandardOpenOption.READ, StandardOpenOption.WRITE)) {
            MemorySegment segment = arena.allocate(10, 1);
            for (int i = 0; i < 10; i++) {
                segment.set(JAVA_BYTE, i, (byte) i);
            }
            ByteBuffer bb = segment.asByteBuffer();
            arena.close();
            assertThrows(ISE, () -> channel.read(bb));
            assertThrows(ISE, () -> channel.read(new ByteBuffer[] {bb}));
            assertThrows(ISE, () -> channel.read(new ByteBuffer[] {bb}, 0, 1));
            assertThrows(ISE, () -> channel.write(bb));
            assertThrows(ISE, () -> channel.write(new ByteBuffer[] {bb}));
            assertThrows(ISE, () -> channel.write(new ByteBuffer[] {bb}, 0 ,1));
        }
    }

    @Test
    public void buffersAndArraysFromSlices() {
        try (Arena arena = Arena.ofShared()) {
            MemorySegment segment = arena.allocate(16, 1);;
            int newSize = 8;
            var slice = segment.asSlice(4, newSize);

            var bytes = slice.toArray(JAVA_BYTE);
            assertEquals(newSize, bytes.length);

            var buffer = slice.asByteBuffer();
            // Fails for heap segments, but passes for native segments:
            assertEquals(0, buffer.position());
            assertEquals(newSize, buffer.limit());
            assertEquals(newSize, buffer.capacity());
        }
    }

    @Test
    public void viewsFromSharedSegment() {
        try (Arena arena = Arena.ofShared()) {
            MemorySegment segment = arena.allocate(16, 1);;
            var byteBuffer = segment.asByteBuffer();
            byteBuffer.asReadOnlyBuffer();
            byteBuffer.slice(0, 8);
        }
    }

    @DataProvider(name = "segments")
    public static Object[][] segments() throws Throwable {
        return new Object[][] {
                { (Supplier<MemorySegment>) () -> Arena.ofAuto().allocate(16, 1)},
                { (Supplier<MemorySegment>) () -> Arena.ofConfined().allocate(16, 1)},
                { (Supplier<MemorySegment>) () -> MemorySegment.ofArray(new byte[16]) }
        };
    }

    @DataProvider(name = "closeableArenas")
    public static Object[][] closeableArenas() {
        return new Object[][] {
                { (Supplier<Arena>) Arena::ofConfined},
                { (Supplier<Arena>) Arena::ofShared},
        };
    }

    @DataProvider(name = "bufferOps")
    public static Object[][] bufferOps() throws Throwable {
        List<Object[]> args = new ArrayList<>();
        bufferOpsArgs(args, bb -> bb, ByteBuffer.class);
        bufferOpsArgs(args, ByteBuffer::asCharBuffer, CharBuffer.class);
        bufferOpsArgs(args, ByteBuffer::asShortBuffer, ShortBuffer.class);
        bufferOpsArgs(args, ByteBuffer::asIntBuffer, IntBuffer.class);
        bufferOpsArgs(args, ByteBuffer::asFloatBuffer, FloatBuffer.class);
        bufferOpsArgs(args, ByteBuffer::asLongBuffer, LongBuffer.class);
        bufferOpsArgs(args, ByteBuffer::asDoubleBuffer, DoubleBuffer.class);
        return args.toArray(Object[][]::new);
    }

    static void bufferOpsArgs(List<Object[]> argsList, Function<ByteBuffer, Buffer> factory, Class<?> bufferClass) {
        for (Method m : bufferClass.getMethods()) {
            //skip statics and method declared in j.l.Object
            if (m.getDeclaringClass().equals(Object.class)
                || ((m.getModifiers() & Modifier.STATIC) != 0)
                || (!m.getName().contains("get") && !m.getName().contains("put"))
                || m.getParameterCount() > 2) continue;
            Object[] args = Stream.of(m.getParameterTypes())
                    .map(TestByteBuffer::defaultValue)
                    .toArray();
            argsList.add(new Object[] { factory, m, args });
        }
    }

    @DataProvider(name = "bufferHandleOps")
    public static Object[][] bufferHandleOps() throws Throwable {
        return new Object[][]{
                { MethodHandles.byteBufferViewVarHandle(char[].class, ByteOrder.nativeOrder()) },
                { MethodHandles.byteBufferViewVarHandle(short[].class, ByteOrder.nativeOrder()) },
                { MethodHandles.byteBufferViewVarHandle(int[].class, ByteOrder.nativeOrder()) },
                { MethodHandles.byteBufferViewVarHandle(long[].class, ByteOrder.nativeOrder()) },
                { MethodHandles.byteBufferViewVarHandle(float[].class, ByteOrder.nativeOrder()) },
                { MethodHandles.byteBufferViewVarHandle(double[].class, ByteOrder.nativeOrder()) }
        };
    }

    static Map<MethodHandle, Object[]> varHandleMembers(ByteBuffer bb, VarHandle handle) {
        Map<MethodHandle, Object[]> members = new HashMap<>();
        for (VarHandle.AccessMode mode : VarHandle.AccessMode.values()) {
            Class<?>[] params = handle.accessModeType(mode).parameterArray();
            Object[] args = Stream.concat(Stream.of(bb), Stream.of(params).skip(1)
                    .map(TestByteBuffer::defaultValue))
                    .toArray();
            try {
                members.put(MethodHandles.varHandleInvoker(mode, handle.accessModeType(mode)), args);
            } catch (Throwable ex) {
                throw new AssertionError(ex);
            }
        }
        return members;
    }

    @DataProvider(name = "resizeOps")
    public Object[][] resizeOps() {
        Consumer<MemorySegment> byteInitializer =
                (base) -> initBytes(base, bytes, (addr, pos) -> addr.set(JAVA_BYTE, pos, (byte)(long)pos));
        Consumer<MemorySegment> charInitializer =
                (base) -> initBytes(base, chars, (addr, pos) -> addr.setAtIndex(BB_CHAR, pos, (char)(long)pos));
        Consumer<MemorySegment> shortInitializer =
                (base) -> initBytes(base, shorts, (addr, pos) -> addr.setAtIndex(BB_SHORT, pos, (short)(long)pos));
        Consumer<MemorySegment> intInitializer =
                (base) -> initBytes(base, ints, (addr, pos) -> addr.setAtIndex(BB_INT, pos, (int)(long)pos));
        Consumer<MemorySegment> floatInitializer =
                (base) -> initBytes(base, floats, (addr, pos) -> addr.setAtIndex(BB_FLOAT, pos, (float)(long)pos));
        Consumer<MemorySegment> longInitializer =
                (base) -> initBytes(base, longs, (addr, pos) -> addr.setAtIndex(BB_LONG, pos, (long)pos));
        Consumer<MemorySegment> doubleInitializer =
                (base) -> initBytes(base, doubles, (addr, pos) -> addr.setAtIndex(BB_DOUBLE, pos, (double)(long)pos));

        Consumer<MemorySegment> byteChecker =
                (base) -> checkBytes(base, bytes, Function.identity(), (addr, pos) -> addr.get(JAVA_BYTE, pos), ByteBuffer::get);
        Consumer<MemorySegment> charChecker =
                (base) -> checkBytes(base, chars, ByteBuffer::asCharBuffer, (addr, pos) -> addr.getAtIndex(BB_CHAR, pos), CharBuffer::get);
        Consumer<MemorySegment> shortChecker =
                (base) -> checkBytes(base, shorts, ByteBuffer::asShortBuffer, (addr, pos) -> addr.getAtIndex(BB_SHORT, pos), ShortBuffer::get);
        Consumer<MemorySegment> intChecker =
                (base) -> checkBytes(base, ints, ByteBuffer::asIntBuffer, (addr, pos) -> addr.getAtIndex(BB_INT, pos), IntBuffer::get);
        Consumer<MemorySegment> floatChecker =
                (base) -> checkBytes(base, floats, ByteBuffer::asFloatBuffer, (addr, pos) -> addr.getAtIndex(BB_FLOAT, pos), FloatBuffer::get);
        Consumer<MemorySegment> longChecker =
                (base) -> checkBytes(base, longs, ByteBuffer::asLongBuffer, (addr, pos) -> addr.getAtIndex(BB_LONG, pos), LongBuffer::get);
        Consumer<MemorySegment> doubleChecker =
                (base) -> checkBytes(base, doubles, ByteBuffer::asDoubleBuffer, (addr, pos) -> addr.getAtIndex(BB_DOUBLE, pos), DoubleBuffer::get);

        return new Object[][]{
                {byteChecker, byteInitializer, bytes},
                {charChecker, charInitializer, chars},
                {shortChecker, shortInitializer, shorts},
                {intChecker, intInitializer, ints},
                {floatChecker, floatInitializer, floats},
                {longChecker, longInitializer, longs},
                {doubleChecker, doubleInitializer, doubles}
        };
    }

    static Object defaultValue(Class<?> c) {
        if (c.isPrimitive()) {
            if (c == char.class) {
                return (char)0;
            } else if (c == boolean.class) {
                return false;
            } else if (c == byte.class) {
                return (byte)0;
            } else if (c == short.class) {
                return (short)0;
            } else if (c == int.class) {
                return 0;
            } else if (c == long.class) {
                return 0L;
            } else if (c == float.class) {
                return 0f;
            } else if (c == double.class) {
                return 0d;
            } else {
                throw new IllegalStateException();
            }
        } else if (c.isArray()) {
            if (c == char[].class) {
                return new char[1];
            } else if (c == boolean[].class) {
                return new boolean[1];
            } else if (c == byte[].class) {
                return new byte[1];
            } else if (c == short[].class) {
                return new short[1];
            } else if (c == int[].class) {
                return new int[1];
            } else if (c == long[].class) {
                return new long[1];
            } else if (c == float[].class) {
                return new float[1];
            } else if (c == double[].class) {
                return new double[1];
            } else {
                throw new IllegalStateException();
            }
        } else if (c == String.class) {
            return "asdf";
        } else if (c == ByteBuffer.class) {
            return ByteBuffer.wrap(new byte[1]);
        } else if (c == CharBuffer.class) {
            return CharBuffer.wrap(new char[1]);
        } else if (c == ShortBuffer.class) {
            return ShortBuffer.wrap(new short[1]);
        } else if (c == IntBuffer.class) {
            return IntBuffer.wrap(new int[1]);
        } else if (c == FloatBuffer.class) {
            return FloatBuffer.wrap(new float[1]);
        } else if (c == LongBuffer.class) {
            return LongBuffer.wrap(new long[1]);
        } else if (c == DoubleBuffer.class) {
            return DoubleBuffer.wrap(new double[1]);
        } else {
            return null;
        }
    }

    @DataProvider(name = "bufferSources")
    public static Object[][] bufferSources() {
        Predicate<MemorySegment> heapTest = segment -> segment instanceof HeapMemorySegmentImpl;
        Predicate<MemorySegment> nativeTest = segment -> segment instanceof NativeMemorySegmentImpl;
        Predicate<MemorySegment> mappedTest = segment -> segment instanceof MappedMemorySegmentImpl;
        try (FileChannel channel = FileChannel.open(tempPath, StandardOpenOption.READ, StandardOpenOption.WRITE)) {
            return new Object[][]{
                    { ByteBuffer.wrap(new byte[256]), heapTest },
                    { ByteBuffer.allocate(256), heapTest },
                    { ByteBuffer.allocateDirect(256), nativeTest },
                    { channel.map(FileChannel.MapMode.READ_WRITE, 0L, 256), mappedTest },

                    { ByteBuffer.wrap(new byte[256]).asReadOnlyBuffer(), heapTest },
                    { ByteBuffer.allocate(256).asReadOnlyBuffer(), heapTest },
                    { ByteBuffer.allocateDirect(256).asReadOnlyBuffer(), nativeTest },
                    { channel.map(FileChannel.MapMode.READ_WRITE, 0L, 256).asReadOnlyBuffer(),
                            nativeTest /* this seems to be an existing bug in the BB implementation */ }
            };
        } catch (IOException ex) {
            throw new ExceptionInInitializerError(ex);
        }
    }

    enum MappedSegmentOp {
        LOAD(MemorySegment::load),
        UNLOAD(MemorySegment::unload),
        IS_LOADED(MemorySegment::isLoaded),
        FORCE(MemorySegment::force),
        BUFFER_LOAD(m -> ((MappedByteBuffer)m.asByteBuffer()).load()),
        BUFFER_IS_LOADED(m -> ((MappedByteBuffer)m.asByteBuffer()).isLoaded()),
        BUFFER_FORCE(m -> ((MappedByteBuffer)m.asByteBuffer()).force());


        private final Consumer<MemorySegment> segmentOp;

        MappedSegmentOp(Consumer<MemorySegment> segmentOp) {
            this.segmentOp = segmentOp;
        }

        void apply(MemorySegment segment) {
            segmentOp.accept(segment);
        }
    }

    @DataProvider(name = "mappedOps")
    public static Object[][] mappedOps() {
        return Stream.of(MappedSegmentOp.values())
                .map(op -> new Object[] { op })
                .toArray(Object[][]::new);
    }

    @DataProvider(name = "bufferFactories")
    public static Object[][] bufferFactories() {
        List<Supplier<Buffer>> l = List.of(
                () -> ByteBuffer.allocate(10),
                () -> CharBuffer.allocate(10),
                () -> ShortBuffer.allocate(10),
                () -> IntBuffer.allocate(10),
                () -> FloatBuffer.allocate(10),
                () -> LongBuffer.allocate(10),
                () -> DoubleBuffer.allocate(10),
                () -> ByteBuffer.allocateDirect(10),
                () -> ByteBuffer.allocateDirect(10).asCharBuffer(),
                () -> ByteBuffer.allocateDirect(10).asShortBuffer(),
                () -> ByteBuffer.allocateDirect(10).asIntBuffer(),
                () -> ByteBuffer.allocateDirect(10).asFloatBuffer(),
                () -> ByteBuffer.allocateDirect(10).asLongBuffer(),
                () -> ByteBuffer.allocateDirect(10).asDoubleBuffer()
        );
        return l.stream().map(s -> new Object[] { s }).toArray(Object[][]::new);

    }
    @DataProvider(name = "fromArrays")
    public static Object[][] fromArrays() {
        int len = 16;
        return Stream.of(
                        MemorySegment.ofArray(new byte[len]),
                        MemorySegment.ofArray(new short[len]),
                        MemorySegment.ofArray(new char[len]),
                        MemorySegment.ofArray(new int[len]),
                        MemorySegment.ofArray(new long[len]),
                        MemorySegment.ofArray(new float[len]),
                        MemorySegment.ofArray(new double[len])
                )
                .map(s -> new Object[] { s })
                .toArray(Object[][]::new);
    }
}<|MERGE_RESOLUTION|>--- conflicted
+++ resolved
@@ -332,11 +332,7 @@
                     assertEquals(byteBuffer.capacity(), segment.byteSize());
                     assertEquals(byteBuffer.isReadOnly(), segment.isReadOnly());
                     assertTrue(byteBuffer.isDirect());
-<<<<<<< HEAD
-                } catch(IOException e) {
-=======
                 } catch (IOException e) {
->>>>>>> b827ce83
                     if (e.getMessage().equals("Function not implemented"))
                         throw new SkipException(e.getMessage(), e);
                 } finally {
