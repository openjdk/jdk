--- conflicted
+++ resolved
@@ -128,11 +128,7 @@
             {
                     FunctionDescriptor.ofVoid(C_POINTER.withByteAlignment(2)),
                     NO_OPTIONS,
-<<<<<<< HEAD
-                    "Unsupported layout: 2%a" + ADDRESS.byteSize()
-=======
-                    IS_LE ? "Unsupported layout: 2%a8" : "Unsupported layout: 2%A8"
->>>>>>> adfc1d6c
+                    (IS_LE ? "Unsupported layout: 2%a" : "Unsupported layout: 2%A")  + ADDRESS.byteSize()
             },
             {
                     FunctionDescriptor.ofVoid(ValueLayout.JAVA_CHAR.withByteAlignment(4)),
@@ -188,6 +184,13 @@
                     FunctionDescriptor.of(MemoryLayout.structLayout(MemoryLayout.sequenceLayout(1, C_INT.withOrder(nonNativeOrder())))),
                     NO_OPTIONS,
                     IS_LE ? "Unsupported layout: I4" : "Unsupported layout: i4"
+            },
+            {
+                    FunctionDescriptor.ofVoid(MemoryLayout.structLayout(
+                            ValueLayout.JAVA_LONG,
+                            ValueLayout.JAVA_INT)), // missing trailing padding
+                    NO_OPTIONS,
+                    "has unexpected size"
             },
             {
                     FunctionDescriptor.ofVoid(MemoryLayout.structLayout(
