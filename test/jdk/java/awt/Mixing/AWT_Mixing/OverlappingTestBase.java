--- conflicted
+++ resolved
@@ -261,11 +261,7 @@
                 embedder.setBackground(Color.RED);
                 embedder.setPreferredSize(new Dimension(150, 150));
                 container.add(embedder);
-<<<<<<< HEAD
-                if(container instanceof Window){
-=======
                 if (container instanceof Window) {
->>>>>>> 59a937ac
                     ((Window) container).setLocationRelativeTo(null);
                 }
                 container.setVisible(true); // create peer
